--- conflicted
+++ resolved
@@ -437,63 +437,6 @@
         processAllMessages();
         verify(mAutoDataSwitchController).displayAutoDataSwitchNotification(1/*phoneId*/, false);
 
-<<<<<<< HEAD
-        assertTrue(mPhoneSwitcherUT.hasMessages(EVENT_EVALUATE_AUTO_SWITCH));
-
-        processAllFutureMessages();
-        mPhoneSwitcherUT.mValidationCallback.onValidationDone(true, 2);
-        processAllFutureMessages();
-
-        assertEquals(2, mPhoneSwitcherUT.getActiveDataSubId());
-    }
-
-    @Test
-    @SmallTest
-    public void testAutoDataSwitch_setNotification() throws Exception {
-        SubscriptionInfo mockedInfo = mock(SubscriptionInfo.class);
-        doReturn(false).when(mockedInfo).isOpportunistic();
-        doReturn(mockedInfo).when(mSubscriptionController).getSubscriptionInfo(anyInt());
-        doReturn(mockedInfo).when(mSubscriptionManagerService).getSubscriptionInfo(anyInt());
-        initialize();
-        // Phone 0 has sub 1, phone 1 has sub 2.
-        // Sub 1 is default data sub.
-        setSlotIndexToSubId(0, 1);
-        setSlotIndexToSubId(1, 2);
-        setDefaultDataSubId(1);
-
-        testAutoSwitchToSecondarySucceed();
-        clearInvocations(mSubscriptionController);
-        clearInvocations(mSubscriptionManagerService);
-        Message.obtain(mPhoneSwitcherUT, EVENT_MODEM_COMMAND_DONE, new AsyncResult(1, null,  null))
-                .sendToTarget();
-        processAllMessages();
-        if (isSubscriptionManagerServiceEnabled()) {
-            verify(mSubscriptionManagerService).getSubscriptionInfo(2);
-        } else {
-            verify(mSubscriptionController).getSubscriptionInfo(2);
-        }
-
-        // switch back to primary
-        clearInvocations(mSubscriptionController);
-        clearInvocations(mSubscriptionManagerService);
-        Message.obtain(mPhoneSwitcherUT, EVENT_MODEM_COMMAND_DONE, new AsyncResult(0, null,  null))
-                .sendToTarget();
-        processAllMessages();
-        if (isSubscriptionManagerServiceEnabled()) {
-            verify(mSubscriptionManagerService, never()).getSubscriptionInfo(1);
-        } else {
-            verify(mSubscriptionController, never()).getSubscriptionInfo(1);
-        }
-
-        Message.obtain(mPhoneSwitcherUT, EVENT_MODEM_COMMAND_DONE, new AsyncResult(1, null,  null))
-                .sendToTarget();
-        processAllMessages();
-        if (isSubscriptionManagerServiceEnabled()) {
-            verify(mSubscriptionManagerService, never()).getSubscriptionInfo(2);
-        } else {
-            verify(mSubscriptionController, never()).getSubscriptionInfo(2);
-        }
-=======
         // Verify for switch due to auto
         mAutoDataSwitchCallback.onRequireValidation(1/*Phone2*/, false);
         processAllMessages();
@@ -503,7 +446,6 @@
         processAllMessages();
 
         verify(mAutoDataSwitchController).displayAutoDataSwitchNotification(1/*phoneId*/, true);
->>>>>>> a67e30b0
     }
 
     @Test
