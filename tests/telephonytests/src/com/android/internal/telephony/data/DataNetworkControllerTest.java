/*
 * Copyright 2021 The Android Open Source Project
 *
 * Licensed under the Apache License, Version 2.0 (the "License");
 * you may not use this file except in compliance with the License.
 * You may obtain a copy of the License at
 *
 *      http://www.apache.org/licenses/LICENSE-2.0
 *
 * Unless required by applicable law or agreed to in writing, software
 * distributed under the License is distributed on an "AS IS" BASIS,
 * WITHOUT WARRANTIES OR CONDITIONS OF ANY KIND, either express or implied.
 * See the License for the specific language governing permissions and
 * limitations under the License.
 */

package com.android.internal.telephony.data;

import static android.telephony.TelephonyManager.HAL_SERVICE_DATA;

import static com.android.internal.telephony.data.DataNetworkController.DataNetworkControllerCallback;
import static com.android.internal.telephony.data.DataNetworkController.NetworkRequestList;

import static com.google.common.truth.Truth.assertThat;
import static com.google.common.truth.Truth.assertWithMessage;

import static org.junit.Assert.assertEquals;
import static org.junit.Assert.assertFalse;
import static org.junit.Assert.assertSame;
import static org.junit.Assert.assertThrows;
import static org.junit.Assert.assertTrue;
import static org.junit.Assert.fail;
import static org.mockito.ArgumentMatchers.any;
import static org.mockito.ArgumentMatchers.anyBoolean;
import static org.mockito.ArgumentMatchers.anyInt;
import static org.mockito.ArgumentMatchers.anyString;
import static org.mockito.ArgumentMatchers.eq;
import static org.mockito.Mockito.clearInvocations;
import static org.mockito.Mockito.doAnswer;
import static org.mockito.Mockito.doReturn;
import static org.mockito.Mockito.never;
import static org.mockito.Mockito.times;
import static org.mockito.Mockito.verify;
import static org.mockito.Mockito.when;

import android.annotation.NonNull;
import android.net.ConnectivityManager;
import android.net.InetAddresses;
import android.net.LinkAddress;
import android.net.LinkProperties;
import android.net.NetworkCapabilities;
import android.net.NetworkPolicyManager;
import android.net.NetworkRequest;
import android.net.vcn.VcnManager.VcnNetworkPolicyChangeListener;
import android.net.vcn.VcnNetworkPolicyResult;
import android.os.AsyncResult;
import android.os.Handler;
import android.os.Looper;
import android.os.Message;
import android.os.PersistableBundle;
import android.os.RegistrantList;
import android.provider.Telephony;
import android.telephony.AccessNetworkConstants;
import android.telephony.AccessNetworkConstants.AccessNetworkType;
import android.telephony.AccessNetworkConstants.TransportType;
import android.telephony.Annotation;
import android.telephony.Annotation.DataFailureCause;
import android.telephony.Annotation.NetCapability;
import android.telephony.Annotation.NetworkType;
import android.telephony.CarrierConfigManager;
import android.telephony.DataFailCause;
import android.telephony.DataSpecificRegistrationInfo;
import android.telephony.LteVopsSupportInfo;
import android.telephony.NetworkRegistrationInfo;
import android.telephony.NetworkRegistrationInfo.RegistrationState;
import android.telephony.ServiceState;
import android.telephony.SubscriptionInfo;
import android.telephony.SubscriptionManager;
import android.telephony.SubscriptionPlan;
import android.telephony.TelephonyDisplayInfo;
import android.telephony.TelephonyManager;
import android.telephony.data.ApnSetting;
import android.telephony.data.DataCallResponse;
import android.telephony.data.DataCallResponse.LinkStatus;
import android.telephony.data.DataProfile;
import android.telephony.data.DataService;
import android.telephony.data.DataServiceCallback;
import android.telephony.data.ThrottleStatus;
import android.telephony.data.TrafficDescriptor;
import android.telephony.data.TrafficDescriptor.OsAppId;
import android.telephony.ims.ImsManager;
import android.telephony.ims.ImsMmTelManager;
import android.telephony.ims.ImsRcsManager;
import android.telephony.ims.ImsReasonInfo;
import android.telephony.ims.ImsRegistrationAttributes;
import android.telephony.ims.ImsStateCallback;
import android.telephony.ims.RegistrationManager.RegistrationCallback;
import android.telephony.ims.feature.ImsFeature;
import android.telephony.ims.stub.ImsRegistrationImplBase;
import android.testing.AndroidTestingRunner;
import android.testing.TestableLooper;
import android.util.ArraySet;
import android.util.SparseArray;

import com.android.internal.telephony.ISub;
import com.android.internal.telephony.MultiSimSettingController;
import com.android.internal.telephony.Phone;
import com.android.internal.telephony.PhoneConstants;
import com.android.internal.telephony.PhoneFactory;
import com.android.internal.telephony.RIL;
import com.android.internal.telephony.TelephonyTest;
import com.android.internal.telephony.data.AccessNetworksManager.AccessNetworksManagerCallback;
import com.android.internal.telephony.data.DataEvaluation.DataDisallowedReason;
import com.android.internal.telephony.data.DataNetworkController.HandoverRule;
import com.android.internal.telephony.data.DataRetryManager.DataRetryManagerCallback;
import com.android.internal.telephony.data.LinkBandwidthEstimator.LinkBandwidthEstimatorCallback;
import com.android.internal.telephony.ims.ImsResolver;
import com.android.internal.telephony.subscription.SubscriptionInfoInternal;

import org.junit.After;
import org.junit.Before;
import org.junit.Test;
import org.junit.runner.RunWith;
import org.mockito.ArgumentCaptor;
import org.mockito.Mockito;

import java.lang.reflect.Field;
import java.time.Period;
import java.time.ZonedDateTime;
import java.util.ArrayList;
import java.util.Arrays;
import java.util.Collections;
import java.util.HashMap;
import java.util.List;
import java.util.Map;
import java.util.Set;
import java.util.concurrent.Executor;

@RunWith(AndroidTestingRunner.class)
@TestableLooper.RunWithLooper
public class DataNetworkControllerTest extends TelephonyTest {
    private static final String IPV4_ADDRESS = "10.0.2.15";
    private static final String IPV6_ADDRESS = "2607:fb90:a620:651d:eabe:f8da:c107:44be";

    private static final String FAKE_MMTEL_PACKAGE = "fake.mmtel.package";
    private static final String FAKE_RCS_PACKAGE = "fake.rcs.package";

    // Events
    private static final int EVENT_SIM_STATE_CHANGED = 9;
    private static final int EVENT_REEVALUATE_EXISTING_DATA_NETWORKS = 16;
    private static final int EVENT_VOICE_CALL_ENDED = 18;
    private static final int EVENT_SUBSCRIPTION_OVERRIDE = 23;

    // Mocked classes
    private PhoneSwitcher mMockedPhoneSwitcher;
    protected ISub mMockedIsub;
    private DataNetworkControllerCallback mMockedDataNetworkControllerCallback;
    private DataRetryManagerCallback mMockedDataRetryManagerCallback;
    private ImsResolver mMockedImsResolver;

    private ImsManager mMockedImsManager;
    private ImsMmTelManager mMockedImsMmTelManager;
    private ImsRcsManager mMockedImsRcsManager;
    private ImsStateCallback mMmtelStateCallback;
    private ImsStateCallback mRcsStateCallback;
    private RegistrationCallback mMmtelRegCallback;
    private RegistrationCallback mRcsRegCallback;
    private SubscriptionInfo mMockSubInfo;

    private int mNetworkRequestId = 0;

    private final SparseArray<DataServiceManager> mMockedDataServiceManagers = new SparseArray<>();
    private final SparseArray<RegistrantList> mDataCallListChangedRegistrants = new SparseArray<>();
    private DataNetworkController mDataNetworkControllerUT;
    private PersistableBundle mCarrierConfig;
    private CarrierConfigManager.CarrierConfigChangeListener mCarrierConfigChangeListener;

    private AccessNetworksManagerCallback mAccessNetworksManagerCallback;
    private LinkBandwidthEstimatorCallback mLinkBandwidthEstimatorCallback;

    private final DataProfile mGeneralPurposeDataProfile = new DataProfile.Builder()
            .setApnSetting(new ApnSetting.Builder()
                    .setId(2163)
                    .setOperatorNumeric("12345")
                    .setEntryName("internet_supl_mms_apn")
                    .setApnName("internet_supl_mms_apn")
                    .setUser("user")
                    .setPassword("passwd")
                    .setApnTypeBitmask(ApnSetting.TYPE_DEFAULT | ApnSetting.TYPE_SUPL
                            | ApnSetting.TYPE_MMS)
                    .setProtocol(ApnSetting.PROTOCOL_IPV6)
                    .setRoamingProtocol(ApnSetting.PROTOCOL_IP)
                    .setCarrierEnabled(true)
                    .setNetworkTypeBitmask((int) (TelephonyManager.NETWORK_TYPE_BITMASK_LTE
                            | TelephonyManager.NETWORK_TYPE_BITMASK_NR
                            | TelephonyManager.NETWORK_TYPE_BITMASK_IWLAN
                            | TelephonyManager.NETWORK_TYPE_BITMASK_1xRTT))
                    .setLingeringNetworkTypeBitmask((int) (TelephonyManager.NETWORK_TYPE_BITMASK_LTE
                            | TelephonyManager.NETWORK_TYPE_BITMASK_1xRTT
                            | TelephonyManager.NETWORK_TYPE_BITMASK_UMTS
                            | TelephonyManager.NETWORK_TYPE_BITMASK_NR))
                    .setProfileId(1234)
                    .setMaxConns(321)
                    .setWaitTime(456)
                    .setMaxConnsTime(789)
                    .build())
            .setPreferred(false)
            .build();

    // The same data profile but with different auto generated ID, should be considered the same as
    // mGeneralPurposeDataProfile
    private final DataProfile mDuplicatedGeneralPurposeDataProfile = new DataProfile.Builder()
            .setApnSetting(new ApnSetting.Builder()
                    .setId(3612)
                    .setOperatorNumeric("12345")
                    .setEntryName("internet_supl_mms_apn")
                    .setApnName("internet_supl_mms_apn")
                    .setUser("user")
                    .setPassword("passwd")
                    .setApnTypeBitmask(ApnSetting.TYPE_DEFAULT | ApnSetting.TYPE_SUPL
                            | ApnSetting.TYPE_MMS)
                    .setProtocol(ApnSetting.PROTOCOL_IPV6)
                    .setRoamingProtocol(ApnSetting.PROTOCOL_IP)
                    .setCarrierEnabled(true)
                    .setNetworkTypeBitmask((int) (TelephonyManager.NETWORK_TYPE_BITMASK_LTE
                            | TelephonyManager.NETWORK_TYPE_BITMASK_IWLAN
                            | TelephonyManager.NETWORK_TYPE_BITMASK_1xRTT))
                    .setLingeringNetworkTypeBitmask((int) (TelephonyManager.NETWORK_TYPE_BITMASK_LTE
                            | TelephonyManager.NETWORK_TYPE_BITMASK_1xRTT
                            | TelephonyManager.NETWORK_TYPE_BITMASK_UMTS
                            | TelephonyManager.NETWORK_TYPE_BITMASK_NR))
                    .setProfileId(1234)
                    .setMaxConns(321)
                    .setWaitTime(456)
                    .setMaxConnsTime(789)
                    .build())
            .setPreferred(false)
            .build();

    // Created to test preferred data profiles that apply to different network types
    private final DataProfile mGeneralPurposeDataProfileAlternative = new DataProfile.Builder()
            .setApnSetting(new ApnSetting.Builder()
                    .setId(2161)
                    .setOperatorNumeric("12345")
                    .setEntryName("internet_supl_mms_apn")
                    .setApnName("internet_supl_mms_apn")
                    .setUser("user")
                    .setPassword("passwd")
                    .setApnTypeBitmask(ApnSetting.TYPE_DEFAULT | ApnSetting.TYPE_SUPL
                            | ApnSetting.TYPE_MMS)
                    .setProtocol(ApnSetting.PROTOCOL_IPV6)
                    .setRoamingProtocol(ApnSetting.PROTOCOL_IP)
                    .setCarrierEnabled(true)
                    .setNetworkTypeBitmask((int) (TelephonyManager.NETWORK_TYPE_BITMASK_LTE
                            | TelephonyManager.NETWORK_TYPE_BITMASK_NR
                            | TelephonyManager.NETWORK_TYPE_BITMASK_IWLAN
                            | TelephonyManager.NETWORK_TYPE_BITMASK_1xRTT))
                    .setLingeringNetworkTypeBitmask((int) (TelephonyManager.NETWORK_TYPE_BITMASK_LTE
                            | TelephonyManager.NETWORK_TYPE_BITMASK_1xRTT
                            | TelephonyManager.NETWORK_TYPE_BITMASK_UMTS
                            | TelephonyManager.NETWORK_TYPE_BITMASK_NR))
                    .setProfileId(4321)
                    .setMaxConns(321)
                    .setWaitTime(456)
                    .setMaxConnsTime(789)
                    .build())
            .setPreferred(false)
            .build();

    private final DataProfile mImsCellularDataProfile = new DataProfile.Builder()
            .setApnSetting(new ApnSetting.Builder()
                    .setId(2164)
                    .setOperatorNumeric("12345")
                    .setEntryName("ims_apn")
                    .setApnName("ims_apn")
                    .setUser("user")
                    .setPassword("passwd")
                    .setApnTypeBitmask(ApnSetting.TYPE_IMS)
                    .setProtocol(ApnSetting.PROTOCOL_IPV6)
                    .setRoamingProtocol(ApnSetting.PROTOCOL_IP)
                    .setCarrierEnabled(true)
                    .setNetworkTypeBitmask((int) (TelephonyManager.NETWORK_TYPE_BITMASK_LTE
                            | TelephonyManager.NETWORK_TYPE_BITMASK_1xRTT))
                    .setLingeringNetworkTypeBitmask((int) (TelephonyManager.NETWORK_TYPE_BITMASK_LTE
                            | TelephonyManager.NETWORK_TYPE_BITMASK_1xRTT
                            | TelephonyManager.NETWORK_TYPE_BITMASK_IWLAN
                            | TelephonyManager.NETWORK_TYPE_BITMASK_UMTS
                            | TelephonyManager.NETWORK_TYPE_BITMASK_NR))
                    .setProfileId(1235)
                    .setMaxConns(321)
                    .setWaitTime(456)
                    .setMaxConnsTime(789)
                    .build())
            .setPreferred(false)
            .build();

    private final DataProfile mImsIwlanDataProfile = new DataProfile.Builder()
            .setApnSetting(new ApnSetting.Builder()
                    .setId(2164)
                    .setOperatorNumeric("12345")
                    .setEntryName("ims_apn")
                    .setApnName("ims_apn")
                    .setUser("user")
                    .setPassword("passwd")
                    .setApnTypeBitmask(ApnSetting.TYPE_IMS)
                    .setProtocol(ApnSetting.PROTOCOL_IPV6)
                    .setRoamingProtocol(ApnSetting.PROTOCOL_IPV6)
                    .setCarrierEnabled(true)
                    .setNetworkTypeBitmask((int) (TelephonyManager.NETWORK_TYPE_BITMASK_IWLAN))
                    .setProfileId(1235)
                    .setMaxConns(321)
                    .setWaitTime(456)
                    .setMaxConnsTime(789)
                    .build())
            .setPreferred(false)
            .build();

    private final DataProfile mEmergencyDataProfile = new DataProfile.Builder()
            .setApnSetting(new ApnSetting.Builder()
                    .setEntryName("DEFAULT EIMS")
                    .setId(2165)
                    .setProtocol(ApnSetting.PROTOCOL_IPV4V6)
                    .setRoamingProtocol(ApnSetting.PROTOCOL_IPV4V6)
                    .setApnName("sos")
                    .setApnTypeBitmask(ApnSetting.TYPE_EMERGENCY)
                    .setCarrierEnabled(true)
                    .setApnSetId(Telephony.Carriers.MATCH_ALL_APN_SET_ID)
                    .build())
            .build();

    private final DataProfile mFotaDataProfile = new DataProfile.Builder()
            .setApnSetting(new ApnSetting.Builder()
                    .setId(2166)
                    .setOperatorNumeric("12345")
                    .setEntryName("fota_apn")
                    .setApnName("fota_apn")
                    .setUser("user")
                    .setPassword("passwd")
                    .setApnTypeBitmask(ApnSetting.TYPE_FOTA)
                    .setProtocol(ApnSetting.PROTOCOL_IPV6)
                    .setRoamingProtocol(ApnSetting.PROTOCOL_IP)
                    .setCarrierEnabled(true)
                    .setNetworkTypeBitmask((int) TelephonyManager.NETWORK_TYPE_BITMASK_LTE
                            | (int) TelephonyManager.NETWORK_TYPE_BITMASK_1xRTT)
                    .setProfileId(1236)
                    .setMaxConns(321)
                    .setWaitTime(456)
                    .setMaxConnsTime(789)
                    .build())
            .setPreferred(false)
            .build();

    private final DataProfile mTetheringDataProfile = new DataProfile.Builder()
            .setApnSetting(new ApnSetting.Builder()
                    .setId(2167)
                    .setOperatorNumeric("12345")
                    .setEntryName("dun_apn")
                    .setApnName("dun_apn")
                    .setUser("user")
                    .setPassword("passwd")
                    .setApnTypeBitmask(ApnSetting.TYPE_DUN | ApnSetting.TYPE_DEFAULT)
                    .setProtocol(ApnSetting.PROTOCOL_IPV6)
                    .setRoamingProtocol(ApnSetting.PROTOCOL_IP)
                    .setCarrierEnabled(true)
                    .setNetworkTypeBitmask((int) TelephonyManager.NETWORK_TYPE_BITMASK_LTE
                            | (int) TelephonyManager.NETWORK_TYPE_BITMASK_1xRTT)
                    .setProfileId(1236)
                    .setMaxConns(321)
                    .setWaitTime(456)
                    .setMaxConnsTime(789)
                    .build())
            .setPreferred(false)
            .build();

    private final DataProfile mEnterpriseDataProfile = new DataProfile.Builder()
            .setTrafficDescriptor(new TrafficDescriptor(null,
                    new TrafficDescriptor.OsAppId(TrafficDescriptor.OsAppId.ANDROID_OS_ID,
                            "ENTERPRISE", 1).getBytes()))
            .build();

    private final DataProfile mLowLatencyDataProfile = new DataProfile.Builder()
            .setTrafficDescriptor(new TrafficDescriptor(null,
                    new TrafficDescriptor.OsAppId(TrafficDescriptor.OsAppId.ANDROID_OS_ID,
                            "PRIORITIZE_LATENCY", 1).getBytes()))
            .build();

    /** Data call response map. The first key is the transport type, the second key is the cid. */
    private final Map<Integer, Map<Integer, DataCallResponse>> mDataCallResponses = new HashMap<>();

    private @NonNull DataCallResponse createDataCallResponse(int cid, @LinkStatus int linkStatus) {
        return createDataCallResponse(cid, linkStatus, Collections.emptyList());
    }

    private @NonNull DataCallResponse createDataCallResponse(int cid, @LinkStatus int linkStatus,
            @NonNull List<TrafficDescriptor> tdList) {
        return new DataCallResponse.Builder()
                .setCause(0)
                .setRetryDurationMillis(-1L)
                .setId(cid)
                .setLinkStatus(linkStatus)
                .setProtocolType(ApnSetting.PROTOCOL_IPV4V6)
                .setInterfaceName("ifname" + cid)
                .setAddresses(Arrays.asList(
                        new LinkAddress(InetAddresses.parseNumericAddress(IPV4_ADDRESS), 32),
                        new LinkAddress(IPV6_ADDRESS + "/64")))
                .setDnsAddresses(Arrays.asList(InetAddresses.parseNumericAddress("10.0.2.3"),
                        InetAddresses.parseNumericAddress("fd00:976a::9")))
                .setGatewayAddresses(Arrays.asList(
                        InetAddresses.parseNumericAddress("10.0.2.15"),
                        InetAddresses.parseNumericAddress("fe80::2")))
                .setPcscfAddresses(Arrays.asList(
                        InetAddresses.parseNumericAddress("fd00:976a:c305:1d::8"),
                        InetAddresses.parseNumericAddress("fd00:976a:c202:1d::7"),
                        InetAddresses.parseNumericAddress("fd00:976a:c305:1d::5")))
                .setMtu(1500)
                .setMtuV4(1500)
                .setMtuV6(1500)
                .setPduSessionId(1)
                .setQosBearerSessions(new ArrayList<>())
                .setTrafficDescriptors(tdList)
                .build();
    }

    private void setFailedSetupDataResponse(DataServiceManager dsm, @DataFailureCause int cause,
            long retryMillis, boolean forHandover) {
        setFailedSetupDataResponse(dsm, cause, retryMillis, forHandover, 0);
    }

    private void setFailedSetupDataResponse(DataServiceManager dsm, @DataFailureCause int cause,
            long retryMillis, boolean forHandover, long delay) {
        doAnswer(invocation -> {
            final Message msg = (Message) invocation.getArguments()[10];

            DataCallResponse response = new DataCallResponse.Builder()
                    .setCause(cause)
                    .setRetryDurationMillis(retryMillis)
                    .setHandoverFailureMode(
                            DataCallResponse.HANDOVER_FAILURE_MODE_NO_FALLBACK_RETRY_HANDOVER)
                    .build();
            msg.getData().putParcelable("data_call_response", response);
            msg.arg1 = DataServiceCallback.RESULT_SUCCESS;
            msg.getTarget().sendMessageDelayed(msg, delay);
            return null;
        }).when(dsm).setupDataCall(anyInt(), any(DataProfile.class), anyBoolean(),
                anyBoolean(), forHandover ? eq(DataService.REQUEST_REASON_HANDOVER)
                        : eq(DataService.REQUEST_REASON_NORMAL), any(), anyInt(), any(), any(),
                anyBoolean(), any(Message.class));
    }

    private void setSuccessfulSetupDataResponse(DataServiceManager dsm, DataCallResponse response) {
        doAnswer(invocation -> {
            final Message msg = (Message) invocation.getArguments()[10];

            int transport = AccessNetworkConstants.TRANSPORT_TYPE_INVALID;
            if (dsm == mMockedWwanDataServiceManager) {
                transport = AccessNetworkConstants.TRANSPORT_TYPE_WWAN;
            } else if (dsm == mMockedWlanDataServiceManager) {
                transport = AccessNetworkConstants.TRANSPORT_TYPE_WLAN;
            }
            mDataCallResponses.computeIfAbsent(transport, v -> new HashMap<>());
            mDataCallResponses.get(transport).put(response.getId(), response);
            msg.getData().putParcelable("data_call_response", response);
            msg.arg1 = DataServiceCallback.RESULT_SUCCESS;
            msg.sendToTarget();

            mDataCallListChangedRegistrants.get(transport).notifyRegistrants(
                    new AsyncResult(transport, new ArrayList<>(mDataCallResponses.get(
                            transport).values()), null));
            return null;
        }).when(dsm).setupDataCall(anyInt(), any(DataProfile.class), anyBoolean(),
                anyBoolean(), anyInt(), any(), anyInt(), any(), any(), anyBoolean(),
                any(Message.class));
    }

    private void setSuccessfulSetupDataResponse(DataServiceManager dsm, int cid) {
        setSuccessfulSetupDataResponse(dsm, cid, 0L);
    }

    private void setSuccessfulSetupDataResponse(DataServiceManager dsm, int cid, long delay) {
        doAnswer(invocation -> {
            final Message msg = (Message) invocation.getArguments()[10];

            DataCallResponse response = createDataCallResponse(cid,
                    DataCallResponse.LINK_STATUS_ACTIVE);
            int transport = AccessNetworkConstants.TRANSPORT_TYPE_INVALID;
            if (dsm == mMockedWwanDataServiceManager) {
                transport = AccessNetworkConstants.TRANSPORT_TYPE_WWAN;
            } else if (dsm == mMockedWlanDataServiceManager) {
                transport = AccessNetworkConstants.TRANSPORT_TYPE_WLAN;
            }
            mDataCallResponses.computeIfAbsent(transport, v -> new HashMap<>());
            mDataCallResponses.get(transport).put(cid, response);
            msg.getData().putParcelable("data_call_response", response);
            msg.arg1 = DataServiceCallback.RESULT_SUCCESS;
            msg.getTarget().sendMessageDelayed(msg, delay);

            final int t = transport;
            msg.getTarget().postDelayed(() -> {
                mDataCallListChangedRegistrants.get(t).notifyRegistrants(
                        new AsyncResult(t, new ArrayList<>(mDataCallResponses.get(
                                t).values()), null));

            }, delay + 100);
            return null;
        }).when(dsm).setupDataCall(anyInt(), any(DataProfile.class), anyBoolean(),
                anyBoolean(), anyInt(), any(), anyInt(), any(), any(), anyBoolean(),
                any(Message.class));
    }

    private void clearCallbacks() throws Exception {
        Field field = DataNetworkController.class
                .getDeclaredField("mDataNetworkControllerCallbacks");
        field.setAccessible(true);
        ((Set<DataNetworkControllerCallback>) field.get(mDataNetworkControllerUT)).clear();
    }

    private void carrierConfigChanged() {
        // Trigger carrier config reloading
        mCarrierConfigChangeListener.onCarrierConfigChanged(0 /* logicalSlotIndex */,
                SubscriptionManager.INVALID_SUBSCRIPTION_ID,
                TelephonyManager.UNKNOWN_CARRIER_ID, TelephonyManager.UNKNOWN_CARRIER_ID);

        processAllMessages();
    }

    private void setImsRegistered(boolean registered,
            @ImsRegistrationImplBase.ImsRegistrationTech int regTech) {
        if (registered) {
            final ArraySet<String> features = new ArraySet<>();
            features.add("feature1");
            features.add("feature2");
            ImsRegistrationAttributes attr = new ImsRegistrationAttributes.Builder(regTech)
                    .setFeatureTags(features).build();

            mMmtelRegCallback.onRegistered(attr);
        } else {
            ImsReasonInfo info = new ImsReasonInfo(ImsReasonInfo.CODE_LOCAL_ILLEGAL_STATE, -1, "");
            mMmtelRegCallback.onUnregistered(info);
        }
    }

    private void setRcsRegistered(boolean registered,
            @ImsRegistrationImplBase.ImsRegistrationTech int regTech) {
        if (registered) {
            final ArraySet<String> features = new ArraySet<>();
            features.add("feature1");
            features.add("feature2");
            ImsRegistrationAttributes attr = new ImsRegistrationAttributes.Builder(regTech)
                    .setFeatureTags(features).build();

            mRcsRegCallback.onRegistered(attr);
        } else {
            ImsReasonInfo info = new ImsReasonInfo(ImsReasonInfo.CODE_LOCAL_ILLEGAL_STATE, -1, "");
            mRcsRegCallback.onUnregistered(info);
        }
    }

    private void serviceStateChanged(@NetworkType int networkType,
            @RegistrationState int regState) {
        DataSpecificRegistrationInfo dsri = new DataSpecificRegistrationInfo.Builder(8)
                .setNrAvailable(true)
                .setEnDcAvailable(true)
                .setVopsSupportInfo(new LteVopsSupportInfo(
                        LteVopsSupportInfo.LTE_STATUS_SUPPORTED,
                        LteVopsSupportInfo.LTE_STATUS_SUPPORTED))
                .build();

        serviceStateChanged(networkType, regState, regState,
                NetworkRegistrationInfo.REGISTRATION_STATE_HOME, dsri);
    }

    private void serviceStateChanged(@NetworkType int networkType,
            @RegistrationState int regState, DataSpecificRegistrationInfo dsri) {
        serviceStateChanged(networkType, regState, regState,
                NetworkRegistrationInfo.REGISTRATION_STATE_HOME, dsri);
    }

    private void serviceStateChanged(@NetworkType int networkType,
            @RegistrationState int dataRegState, @RegistrationState int voiceRegState,
            @RegistrationState int iwlanRegState, DataSpecificRegistrationInfo dsri) {
        ServiceState ss = createSS(networkType, networkType, dataRegState, voiceRegState,
                iwlanRegState, dsri);

        doReturn(ss).when(mSST).getServiceState();
        doReturn(ss).when(mPhone).getServiceState();

        mDataNetworkControllerUT.obtainMessage(17/*EVENT_SERVICE_STATE_CHANGED*/).sendToTarget();
        processAllMessages();
    }

    private ServiceState createSS(@NetworkType int dataNetworkType,
            @NetworkType int voiceNetworkType,
            @RegistrationState int dataRegState, @RegistrationState int voiceRegState,
            @RegistrationState int iwlanRegState, DataSpecificRegistrationInfo dsri) {
        if (dsri == null) {
            dsri = new DataSpecificRegistrationInfo.Builder(8)
                    .setNrAvailable(true)
                    .setEnDcAvailable(true)
                    .setVopsSupportInfo(new LteVopsSupportInfo(
                            LteVopsSupportInfo.LTE_STATUS_SUPPORTED,
                            LteVopsSupportInfo.LTE_STATUS_SUPPORTED))
                    .build();
        }

        ServiceState ss = new ServiceState();

        ss.addNetworkRegistrationInfo(new NetworkRegistrationInfo.Builder()
                .setTransportType(AccessNetworkConstants.TRANSPORT_TYPE_WWAN)
                .setAccessNetworkTechnology(dataNetworkType)
                .setRegistrationState(dataRegState)
                .setDomain(NetworkRegistrationInfo.DOMAIN_PS)
                .setDataSpecificInfo(dsri)
                .build());

        ss.addNetworkRegistrationInfo(new NetworkRegistrationInfo.Builder()
                .setTransportType(AccessNetworkConstants.TRANSPORT_TYPE_WLAN)
                .setAccessNetworkTechnology(TelephonyManager.NETWORK_TYPE_IWLAN)
                .setRegistrationState(iwlanRegState)
                .setDomain(NetworkRegistrationInfo.DOMAIN_PS)
                .build());

        ss.addNetworkRegistrationInfo(new NetworkRegistrationInfo.Builder()
                .setTransportType(AccessNetworkConstants.TRANSPORT_TYPE_WWAN)
                .setAccessNetworkTechnology(voiceNetworkType)
                .setRegistrationState(voiceRegState)
                .setDomain(NetworkRegistrationInfo.DOMAIN_CS)
                .build());

        ss.setDataRoamingFromRegistration(dataRegState
                == NetworkRegistrationInfo.REGISTRATION_STATE_ROAMING);
        processServiceStateRegStateForTest(ss);
        return ss;
    }

    // set SS reg state base on SST impl, where WLAN overrides WWAN's data reg.
    private void processServiceStateRegStateForTest(ServiceState ss) {
        int wlanRegState = ss.getNetworkRegistrationInfo(NetworkRegistrationInfo.DOMAIN_PS,
                AccessNetworkConstants.TRANSPORT_TYPE_WLAN).getRegistrationState();
        if (wlanRegState == NetworkRegistrationInfo.REGISTRATION_STATE_HOME) {
            ss.setDataRegState(ServiceState.STATE_IN_SERVICE);
        } else {
            int cellularRegState = ss.getNetworkRegistrationInfo(NetworkRegistrationInfo.DOMAIN_PS,
                    AccessNetworkConstants.TRANSPORT_TYPE_WWAN).getRegistrationState();
            int dataState = (cellularRegState == NetworkRegistrationInfo.REGISTRATION_STATE_HOME
                    || cellularRegState == NetworkRegistrationInfo.REGISTRATION_STATE_ROAMING)
                    ? ServiceState.STATE_IN_SERVICE : ServiceState.STATE_OUT_OF_SERVICE;
            ss.setDataRegState(dataState);
        }
        int voiceRegState = ss.getNetworkRegistrationInfo(NetworkRegistrationInfo.DOMAIN_CS,
                AccessNetworkConstants.TRANSPORT_TYPE_WWAN).getRegistrationState();
        int voiceState = (voiceRegState == NetworkRegistrationInfo.REGISTRATION_STATE_HOME
                || voiceRegState == NetworkRegistrationInfo.REGISTRATION_STATE_ROAMING)
                ? ServiceState.STATE_IN_SERVICE : ServiceState.STATE_OUT_OF_SERVICE;
        ss.setVoiceRegState(voiceState);
    }

    private void updateTransport(@NetCapability int capability, @TransportType int transport) {
        doReturn(transport).when(mAccessNetworksManager)
                .getPreferredTransportByNetworkCapability(capability);
        mAccessNetworksManagerCallback.onPreferredTransportChanged(capability);
        processAllMessages();
    }

    private void setVcnManagerPolicy(boolean vcnManaged, boolean shouldTearDown) {
        doAnswer(invocation -> {
            final NetworkCapabilities networkCapabilities =
                    (NetworkCapabilities) invocation.getArguments()[0];
            if (vcnManaged) {
                networkCapabilities.removeCapability(
                        NetworkCapabilities.NET_CAPABILITY_NOT_VCN_MANAGED);
            } else {
                networkCapabilities.addCapability(
                        NetworkCapabilities.NET_CAPABILITY_NOT_VCN_MANAGED);
            }
            return new VcnNetworkPolicyResult(
                    shouldTearDown, networkCapabilities);
        }).when(mVcnManager).applyVcnNetworkPolicy(any(NetworkCapabilities.class),
                any(LinkProperties.class));
    }

    private void initializeConfig() {
        mCarrierConfig = mContextFixture.getCarrierConfigBundle();
        when(mCarrierConfigManager.getConfigForSubId(anyInt(), any())).thenReturn(mCarrierConfig);
        mCarrierConfig.putStringArray(
                CarrierConfigManager.KEY_TELEPHONY_NETWORK_CAPABILITY_PRIORITIES_STRING_ARRAY,
                new String[]{
                        "eims:90", "supl:80", "mms:70", "xcap:70", "cbs:50", "mcx:50", "fota:50",
                        "ims:40", "dun:30", "enterprise:20", "internet:20"
                });
        mCarrierConfig.putBoolean(CarrierConfigManager.KEY_CARRIER_CONFIG_APPLIED_BOOL, true);
        mCarrierConfig.putStringArray(
                CarrierConfigManager.KEY_CARRIER_METERED_APN_TYPES_STRINGS,
                new String[]{"default", "mms", "dun", "supl"});
        mCarrierConfig.putStringArray(
                CarrierConfigManager.KEY_CARRIER_METERED_ROAMING_APN_TYPES_STRINGS,
                new String[]{"default", "mms", "dun", "supl"});

        mCarrierConfig.putStringArray(
                CarrierConfigManager.KEY_TELEPHONY_DATA_SETUP_RETRY_RULES_STRING_ARRAY,
                new String[]{
                        "capabilities=eims, retry_interval=1000, maximum_retries=20",
                        "permanent_fail_causes=8|27|28|29|30|32|33|35|50|51|111|-5|-6|65537|65538|"
                                + "-3|65543|65547|2252|2253|2254, retry_interval=2500",
                        "capabilities=mms|supl|cbs, retry_interval=2000",
                        "capabilities=internet|enterprise|dun|ims|fota, retry_interval=2500|3000|"
                                + "5000|10000|15000|20000|40000|60000|120000|240000|"
                                + "600000|1200000|1800000, maximum_retries=20"
                });
        mCarrierConfig.putStringArray(
                CarrierConfigManager.KEY_TELEPHONY_DATA_HANDOVER_RETRY_RULES_STRING_ARRAY,
                new String[] {"retry_interval=1000|2000|4000|8000|16000, maximum_retries=5"
                });

        mCarrierConfig.putInt(CarrierConfigManager.KEY_NR_ADVANCED_CAPABLE_PCO_ID_INT, 1234);

        mCarrierConfig.putBoolean(CarrierConfigManager.KEY_NETWORK_TEMP_NOT_METERED_SUPPORTED_BOOL,
                true);
        mCarrierConfig.putStringArray(CarrierConfigManager.KEY_UNMETERED_NETWORK_TYPES_STRING_ARRAY,
                new String[] {"NR_NSA", "NR_NSA_MMWAVE", "NR_SA", "NR_SA_MMWAVE"});

        mCarrierConfig.putIntArray(CarrierConfigManager.KEY_ONLY_SINGLE_DC_ALLOWED_INT_ARRAY,
                new int[]{TelephonyManager.NETWORK_TYPE_CDMA, TelephonyManager.NETWORK_TYPE_1xRTT,
                        TelephonyManager.NETWORK_TYPE_EVDO_0, TelephonyManager.NETWORK_TYPE_EVDO_A,
                        TelephonyManager.NETWORK_TYPE_EVDO_B});

        mCarrierConfig.putIntArray(CarrierConfigManager
                        .KEY_CAPABILITIES_EXEMPT_FROM_SINGLE_DC_CHECK_INT_ARRAY,
                new int[]{NetworkCapabilities.NET_CAPABILITY_IMS});

        mContextFixture.putResource(com.android.internal.R.string.config_bandwidthEstimateSource,
                "bandwidth_estimator");

        mContextFixture.putIntResource(com.android.internal.R.integer
                        .config_delay_for_ims_dereg_millis, 3000);
        mContextFixture.putBooleanResource(com.android.internal.R.bool
                .config_enable_iwlan_handover_policy, true);
        mContextFixture.putBooleanResource(com.android.internal.R.bool
                .config_enhanced_iwlan_handover_check, true);
    }

    @Before
    public void setUp() throws Exception {
        logd("DataNetworkControllerTest +Setup!");
        super.setUp(getClass().getSimpleName());
        mMockedPhoneSwitcher = Mockito.mock(PhoneSwitcher.class);
        mMockedIsub = Mockito.mock(ISub.class);
        mMockedImsManager = mContext.getSystemService(ImsManager.class);
        mMockedImsMmTelManager = Mockito.mock(ImsMmTelManager.class);
        mMockedImsRcsManager = Mockito.mock(ImsRcsManager.class);
        mMockedImsResolver = Mockito.mock(ImsResolver.class);
        mMockedDataNetworkControllerCallback = Mockito.mock(DataNetworkControllerCallback.class);
        mMockedDataRetryManagerCallback = Mockito.mock(DataRetryManagerCallback.class);
        mMockSubInfo = Mockito.mock(SubscriptionInfo.class);
        when(mTelephonyComponentFactory.makeDataSettingsManager(any(Phone.class),
                any(DataNetworkController.class), any(Looper.class),
                any(DataSettingsManager.DataSettingsManagerCallback.class))).thenCallRealMethod();
        doReturn(mMockedImsMmTelManager).when(mMockedImsManager).getImsMmTelManager(anyInt());
        doReturn(mMockedImsRcsManager).when(mMockedImsManager).getImsRcsManager(anyInt());

        initializeConfig();
        mMockedDataServiceManagers.put(AccessNetworkConstants.TRANSPORT_TYPE_WWAN,
                mMockedWwanDataServiceManager);
        mMockedDataServiceManagers.put(AccessNetworkConstants.TRANSPORT_TYPE_WLAN,
                mMockedWlanDataServiceManager);

        replaceInstance(PhoneSwitcher.class, "sPhoneSwitcher", null, mMockedPhoneSwitcher);
        doReturn(1).when(mMockedIsub).getDefaultDataSubId();
        doReturn(mMockedIsub).when(mIBinder).queryLocalInterface(anyString());
        doReturn(mPhone).when(mPhone).getImsPhone();
        mServiceManagerMockedServices.put("isub", mIBinder);
        doReturn(new SubscriptionPlan[]{}).when(mNetworkPolicyManager)
                .getSubscriptionPlans(anyInt(), any());
        doReturn(true).when(mSST).getDesiredPowerState();
        doReturn(true).when(mSST).getPowerStateFromCarrier();
        doReturn(true).when(mSST).isConcurrentVoiceAndDataAllowed();
        doReturn(PhoneConstants.State.IDLE).when(mCT).getState();
        doReturn("").when(mSubscriptionController).getEnabledMobileDataPolicies(anyInt());
        doReturn(true).when(mSubscriptionController).setEnabledMobileDataPolicies(
                anyInt(), anyString());
        doReturn(new SubscriptionInfoInternal.Builder().setId(1).build())
                .when(mSubscriptionManagerService).getSubscriptionInfoInternal(anyInt());

        List<SubscriptionInfo> infoList = new ArrayList<>();
        infoList.add(mMockSubInfo);
        doReturn(infoList).when(mSubscriptionController).getSubscriptionsInGroup(
                any(), any(), any());
        doReturn(true).when(mSubscriptionController).isActiveSubId(anyInt());
        doReturn(0).when(mSubscriptionController).getPhoneId(1);
        doReturn(0).when(mSubscriptionManagerService).getPhoneId(1);
        doReturn(1).when(mSubscriptionController).getPhoneId(2);
        doReturn(1).when(mSubscriptionManagerService).getPhoneId(2);

        for (int transport : new int[]{AccessNetworkConstants.TRANSPORT_TYPE_WWAN,
                AccessNetworkConstants.TRANSPORT_TYPE_WLAN}) {
            mDataCallListChangedRegistrants.put(transport, new RegistrantList());
            setSuccessfulSetupDataResponse(mMockedDataServiceManagers.get(transport), 1);
            doAnswer(invocation -> {
                int cid = (int) invocation.getArguments()[0];
                Message msg = (Message) invocation.getArguments()[2];
                msg.sendToTarget();
                mDataCallResponses.get(transport).remove(cid);
                mDataCallListChangedRegistrants.get(transport).notifyRegistrants(
                        new AsyncResult(transport, new ArrayList<>(mDataCallResponses.get(
                                transport).values()), null));
                return null;
            }).when(mMockedDataServiceManagers.get(transport)).deactivateDataCall(
                    anyInt(), anyInt(), any(Message.class));

            doAnswer(invocation -> {
                Handler h = (Handler) invocation.getArguments()[0];
                int what = (int) invocation.getArguments()[1];
                mDataCallListChangedRegistrants.get(transport).addUnique(h, what, transport);
                return null;
            }).when(mMockedDataServiceManagers.get(transport)).registerForDataCallListChanged(any(
                    Handler.class), anyInt());

            doAnswer(invocation -> {
                Message msg = (Message) invocation.getArguments()[1];
                msg.sendToTarget();
                return null;
            }).when(mMockedDataServiceManagers.get(transport)).startHandover(anyInt(),
                    any(Message.class));

            doAnswer(invocation -> {
                Message msg = (Message) invocation.getArguments()[1];
                msg.sendToTarget();
                return null;
            }).when(mMockedDataServiceManagers.get(transport)).cancelHandover(anyInt(),
                    any(Message.class));
        }

        doReturn(-1).when(mPhone).getSubId();

        // Capture listener to emulate the carrier config change notification used later
        ArgumentCaptor<CarrierConfigManager.CarrierConfigChangeListener> listenerArgumentCaptor =
                ArgumentCaptor.forClass(CarrierConfigManager.CarrierConfigChangeListener.class);
        // Note that creating a "real" data network controller will also result in creating
        // real DataRetryManager, DataConfigManager, etc...Normally in unit test we should isolate
        // other modules and make them mocked, but only focusing on testing the unit we would like
        // to test, in this case, DataNetworkController. But since there are too many interactions
        // between DataNetworkController and its sub-modules, we intend to make those modules "real"
        // as well, except some modules below we replaced with mocks.
        mDataNetworkControllerUT = new DataNetworkController(mPhone, Looper.myLooper());
        // First two come from DataServiceManager and the third comes from DataConfigManager which
        // is what we want to capture and assign to mCarrierConfigChangeListener
        verify(mCarrierConfigManager, times(3)).registerCarrierConfigChangeListener(any(),
                listenerArgumentCaptor.capture());
        mCarrierConfigChangeListener = listenerArgumentCaptor.getAllValues().get(2);
        assertThat(mCarrierConfigChangeListener).isNotNull();
        doReturn(mDataNetworkControllerUT).when(mPhone).getDataNetworkController();

        doReturn(1).when(mPhone).getSubId();
        mDataNetworkControllerUT.obtainMessage(15/*EVENT_SUBSCRIPTION_CHANGED*/).sendToTarget();

        processAllMessages();
        // Clear the callbacks created by the real sub-modules created by DataNetworkController.
        clearCallbacks();
        SparseArray<DataServiceManager> dataServiceManagers = new SparseArray<>();
        dataServiceManagers.put(AccessNetworkConstants.TRANSPORT_TYPE_WWAN,
                mMockedWwanDataServiceManager);
        dataServiceManagers.put(AccessNetworkConstants.TRANSPORT_TYPE_WLAN,
                mMockedWlanDataServiceManager);
        replaceInstance(DataNetworkController.class, "mDataServiceManagers",
                mDataNetworkControllerUT, dataServiceManagers);
        replaceInstance(DataNetworkController.class, "mDataProfileManager",
                mDataNetworkControllerUT, mDataProfileManager);
        replaceInstance(DataNetworkController.class, "mAccessNetworksManager",
                mDataNetworkControllerUT, mAccessNetworksManager);
        replaceInstance(ImsResolver.class, "sInstance", null, mMockedImsResolver);

        ArgumentCaptor<AccessNetworksManagerCallback> callbackCaptor =
                ArgumentCaptor.forClass(AccessNetworksManagerCallback.class);
        verify(mAccessNetworksManager).registerCallback(callbackCaptor.capture());
        mAccessNetworksManagerCallback = callbackCaptor.getValue();

        ArgumentCaptor<LinkBandwidthEstimatorCallback> linkBandwidthEstimatorCallbackCaptor =
                ArgumentCaptor.forClass(LinkBandwidthEstimatorCallback.class);
        verify(mLinkBandwidthEstimator).registerCallback(
                linkBandwidthEstimatorCallbackCaptor.capture());
        mLinkBandwidthEstimatorCallback = linkBandwidthEstimatorCallbackCaptor.getValue();

        List<DataProfile> profiles = List.of(mGeneralPurposeDataProfile,
                mGeneralPurposeDataProfileAlternative, mImsCellularDataProfile,
                mImsIwlanDataProfile, mEmergencyDataProfile, mFotaDataProfile,
                mTetheringDataProfile);

        doAnswer(invocation -> {
            DataProfile dp = (DataProfile) invocation.getArguments()[0];

            if (dp.getApnSetting() == null) return true;

            for (DataProfile dataProfile : profiles) {
                if (dataProfile.getApnSetting() != null
                        && dataProfile.getApnSetting().equals(dp.getApnSetting(), false)) {
                    return true;
                }
            }
            return null;
        }).when(mDataProfileManager).isDataProfileCompatible(any(DataProfile.class));

        doAnswer(invocation -> {
            DataProfile a = (DataProfile) invocation.getArguments()[0];
            DataProfile b = (DataProfile) invocation.getArguments()[1];
            return a != null
                    && b != null
                    && a.getApnSetting() != null
                    && a.getApnSetting().equals(b.getApnSetting(),
                    mPhone.getServiceState().getDataRoamingFromRegistration());
        }).when(mDataProfileManager).areDataProfilesSharingApn(any(DataProfile.class),
                any(DataProfile.class));

        doAnswer(invocation -> {
            TelephonyNetworkRequest networkRequest =
                    (TelephonyNetworkRequest) invocation.getArguments()[0];
            int networkType = (int) invocation.getArguments()[1];
            boolean ignorePermanentFailure = (boolean) invocation.getArguments()[2];

            for (DataProfile dataProfile : profiles) {
                if (dataProfile.canSatisfy(networkRequest.getCapabilities())
                        && (dataProfile.getApnSetting().getNetworkTypeBitmask() == 0
                        || (dataProfile.getApnSetting().getNetworkTypeBitmask()
                        & ServiceState.getBitmaskForTech(networkType)) != 0)
                        && (ignorePermanentFailure || (dataProfile.getApnSetting() != null
                        && !dataProfile.getApnSetting().getPermanentFailed()))) {
                    return dataProfile;
                }
            }
            logd("Cannot find data profile to satisfy " + networkRequest + ", network type="
                    + TelephonyManager.getNetworkTypeName(networkType));
            return null;
        }).when(mDataProfileManager).getDataProfileForNetworkRequest(
                any(TelephonyNetworkRequest.class), anyInt(), anyBoolean());

        doReturn(AccessNetworkConstants.TRANSPORT_TYPE_WWAN).when(mAccessNetworksManager)
                .getPreferredTransportByNetworkCapability(anyInt());

        doAnswer(invocation -> {
            ((Runnable) invocation.getArguments()[0]).run();
            return null;
        }).when(mMockedDataNetworkControllerCallback).invokeFromExecutor(any(Runnable.class));
        doAnswer(invocation -> {
            ((Runnable) invocation.getArguments()[0]).run();
            return null;
        }).when(mMockedDataRetryManagerCallback).invokeFromExecutor(any(Runnable.class));

        mDataNetworkControllerUT.registerDataNetworkControllerCallback(
                mMockedDataNetworkControllerCallback);

        mDataNetworkControllerUT.obtainMessage(EVENT_SIM_STATE_CHANGED,
                10/*SIM_STATE_LOADED*/, 0).sendToTarget();
        mDataNetworkControllerUT.obtainMessage(8/*EVENT_DATA_SERVICE_BINDING_CHANGED*/,
                new AsyncResult(AccessNetworkConstants.TRANSPORT_TYPE_WWAN, true, null))
                .sendToTarget();
        mDataNetworkControllerUT.obtainMessage(8/*EVENT_DATA_SERVICE_BINDING_CHANGED*/,
                new AsyncResult(AccessNetworkConstants.TRANSPORT_TYPE_WLAN, true, null))
                .sendToTarget();

        ArgumentCaptor<ImsStateCallback> imsCallbackCaptor =
                ArgumentCaptor.forClass(ImsStateCallback.class);
        verify(mMockedImsMmTelManager).registerImsStateCallback(any(Executor.class),
                imsCallbackCaptor.capture());
        mMmtelStateCallback = imsCallbackCaptor.getValue();

        verify(mMockedImsRcsManager).registerImsStateCallback(any(Executor.class),
                imsCallbackCaptor.capture());
        mRcsStateCallback = imsCallbackCaptor.getValue();

        carrierConfigChanged();

        serviceStateChanged(TelephonyManager.NETWORK_TYPE_LTE,
                NetworkRegistrationInfo.REGISTRATION_STATE_HOME);

        // IMS registration
        doReturn(FAKE_MMTEL_PACKAGE).when(mMockedImsResolver).getConfiguredImsServicePackageName(
                anyInt(), eq(ImsFeature.FEATURE_MMTEL));
        doReturn(FAKE_RCS_PACKAGE).when(mMockedImsResolver).getConfiguredImsServicePackageName(
                anyInt(), eq(ImsFeature.FEATURE_RCS));

        mMmtelStateCallback.onAvailable();
        mRcsStateCallback.onAvailable();

        ArgumentCaptor<RegistrationCallback> regCallbackCaptor =
                ArgumentCaptor.forClass(RegistrationCallback.class);

        verify(mMockedImsMmTelManager).registerImsRegistrationCallback(any(Executor.class),
                regCallbackCaptor.capture());
        mMmtelRegCallback = regCallbackCaptor.getValue();

        verify(mMockedImsRcsManager).registerImsRegistrationCallback(any(Executor.class),
                regCallbackCaptor.capture());
        mRcsRegCallback = regCallbackCaptor.getValue();

        processAllMessages();
        Mockito.clearInvocations(mMockedDataNetworkControllerCallback);

        logd("DataNetworkControllerTest -Setup!");
    }

    @After
    public void tearDown() throws Exception {
        logd("tearDown");
        mMockedDataServiceManagers.clear();
        mDataCallListChangedRegistrants.clear();
        mDataNetworkControllerUT = null;
        mCarrierConfig = null;
        super.tearDown();
    }

    private @NonNull TelephonyNetworkRequest createNetworkRequest(Integer... capabilities) {
        NetworkCapabilities netCaps = new NetworkCapabilities();
        for (int networkCapability : capabilities) {
            netCaps.addCapability(networkCapability);
        }

        NetworkRequest nativeNetworkRequest = new NetworkRequest(netCaps,
                ConnectivityManager.TYPE_MOBILE, ++mNetworkRequestId, NetworkRequest.Type.REQUEST);

        return new TelephonyNetworkRequest(nativeNetworkRequest, mPhone);
    }

    // The purpose of this test is to make sure the network request insertion/removal works as
    // expected, and make sure it is always sorted.
    @Test
    public void testNetworkRequestList() {
        NetworkRequestList networkRequestList = new NetworkRequestList();

        TelephonyNetworkRequest internetNetworkRequest = createNetworkRequest(
                NetworkCapabilities.NET_CAPABILITY_INTERNET);
        TelephonyNetworkRequest eimsNetworkRequest = createNetworkRequest(
                NetworkCapabilities.NET_CAPABILITY_EIMS);
        TelephonyNetworkRequest mmsNetworkRequest = createNetworkRequest(
                NetworkCapabilities.NET_CAPABILITY_MMS);
        networkRequestList.add(internetNetworkRequest);
        networkRequestList.add(eimsNetworkRequest);
        networkRequestList.add(mmsNetworkRequest);

        // Check if emergency has the highest priority, then mms, then internet.
        assertThat(networkRequestList.get(0).getCapabilities()[0])
                .isEqualTo(NetworkCapabilities.NET_CAPABILITY_EIMS);
        assertThat(networkRequestList.get(1).getCapabilities()[0])
                .isEqualTo(NetworkCapabilities.NET_CAPABILITY_MMS);
        assertThat(networkRequestList.get(2).getCapabilities()[0])
                .isEqualTo(NetworkCapabilities.NET_CAPABILITY_INTERNET);

        // Add IMS
        TelephonyNetworkRequest imsNetworkRequest = createNetworkRequest(
                NetworkCapabilities.NET_CAPABILITY_IMS);
        assertThat(networkRequestList.add(imsNetworkRequest)).isTrue();

        assertThat(networkRequestList.get(0).getCapabilities()[0])
                .isEqualTo(NetworkCapabilities.NET_CAPABILITY_EIMS);
        assertThat(networkRequestList.get(1).getCapabilities()[0])
                .isEqualTo(NetworkCapabilities.NET_CAPABILITY_MMS);
        assertThat(networkRequestList.get(2).getCapabilities()[0])
                .isEqualTo(NetworkCapabilities.NET_CAPABILITY_IMS);
        assertThat(networkRequestList.get(3).getCapabilities()[0])
                .isEqualTo(NetworkCapabilities.NET_CAPABILITY_INTERNET);

        // Add IMS again
        assertThat(networkRequestList.add(imsNetworkRequest)).isFalse();
        assertThat(networkRequestList.size()).isEqualTo(4);

        // Remove MMS
        assertThat(networkRequestList.remove(mmsNetworkRequest)).isTrue();
        assertThat(networkRequestList.get(0).getCapabilities()[0])
                .isEqualTo(NetworkCapabilities.NET_CAPABILITY_EIMS);
        assertThat(networkRequestList.get(1).getCapabilities()[0])
                .isEqualTo(NetworkCapabilities.NET_CAPABILITY_IMS);
        assertThat(networkRequestList.get(2).getCapabilities()[0])
                .isEqualTo(NetworkCapabilities.NET_CAPABILITY_INTERNET);

        // Remove EIMS
        assertThat(networkRequestList.remove(eimsNetworkRequest)).isTrue();
        assertThat(networkRequestList.get(0).getCapabilities()[0])
                .isEqualTo(NetworkCapabilities.NET_CAPABILITY_IMS);
        assertThat(networkRequestList.get(1).getCapabilities()[0])
                .isEqualTo(NetworkCapabilities.NET_CAPABILITY_INTERNET);

        // Remove Internet
        assertThat(networkRequestList.remove(internetNetworkRequest)).isTrue();
        assertThat(networkRequestList.get(0).getCapabilities()[0])
                .isEqualTo(NetworkCapabilities.NET_CAPABILITY_IMS);

        // Remove XCAP (which does not exist)
        assertThat(networkRequestList.remove(
                createNetworkRequest(NetworkCapabilities.NET_CAPABILITY_XCAP))).isFalse();
        assertThat(networkRequestList.get(0).getCapabilities()[0])
                .isEqualTo(NetworkCapabilities.NET_CAPABILITY_IMS);

        // Remove IMS
        assertThat(networkRequestList.remove(imsNetworkRequest)).isTrue();
        assertThat(networkRequestList).isEmpty();
    }

    private @NonNull List<DataNetwork> getDataNetworks() throws Exception {
        Field field = DataNetworkController.class.getDeclaredField("mDataNetworkList");
        field.setAccessible(true);
        return (List<DataNetwork>) field.get(mDataNetworkControllerUT);
    }

    private void verifyInternetConnected() throws Exception {
        verify(mMockedDataNetworkControllerCallback).onInternetDataNetworkConnected(any());
        verifyConnectedNetworkHasCapabilities(NetworkCapabilities.NET_CAPABILITY_INTERNET);
    }

    private void verifyConnectedNetworkHasCapabilities(@NetCapability int... networkCapabilities)
            throws Exception {
        List<DataNetwork> dataNetworkList = getDataNetworks();
        for (DataNetwork dataNetwork : getDataNetworks()) {
            if (dataNetwork.isConnected() && Arrays.stream(networkCapabilities).boxed()
                    .allMatch(dataNetwork.getNetworkCapabilities()::hasCapability)) {
                return;
            }
        }
        fail("No network with " + DataUtils.networkCapabilitiesToString(networkCapabilities)
                + " is connected. dataNetworkList=" + dataNetworkList);
    }

    private void verifyNoConnectedNetworkHasCapability(@NetCapability int networkCapability)
            throws Exception {
        for (DataNetwork dataNetwork : getDataNetworks()) {
            assertWithMessage("Network " + dataNetwork + " should not be connected.")
                    .that(dataNetwork.isConnected() && dataNetwork.getNetworkCapabilities()
                            .hasCapability(networkCapability)).isFalse();
        }
    }

    private void verifyConnectedNetworkHasDataProfile(@NonNull DataProfile dataProfile)
            throws Exception {
        List<DataNetwork> dataNetworkList = getDataNetworks();
        for (DataNetwork dataNetwork : getDataNetworks()) {
            if (dataNetwork.isConnected() && dataNetwork.getDataProfile().equals(dataProfile)) {
                return;
            }
        }
        fail("No network with " + dataProfile + " is connected. dataNetworkList="
                + dataNetworkList);
    }

    private void verifyAllDataDisconnected() throws Exception {
        List<DataNetwork> dataNetworkList = getDataNetworks();
        assertWithMessage("All data should be disconnected but it's not. " + dataNetworkList)
                .that(dataNetworkList).isEmpty();
    }

    // To test the basic data setup. Copy this as example for other tests.
    @Test
    public void testSetupDataNetwork() throws Exception {
        mDataNetworkControllerUT.addNetworkRequest(
                createNetworkRequest(NetworkCapabilities.NET_CAPABILITY_INTERNET));
        processAllMessages();
        verifyConnectedNetworkHasCapabilities(NetworkCapabilities.NET_CAPABILITY_INTERNET);
        verifyConnectedNetworkHasDataProfile(mGeneralPurposeDataProfile);

        List<DataNetwork> dataNetworkList = getDataNetworks();
        assertThat(dataNetworkList).hasSize(1);
        DataNetwork dataNetwork = dataNetworkList.get(0);
        assertThat(dataNetworkList.get(0).getLinkProperties().getAddresses()).containsExactly(
                InetAddresses.parseNumericAddress(IPV4_ADDRESS),
                InetAddresses.parseNumericAddress(IPV6_ADDRESS));

        verify(mMockedDataNetworkControllerCallback).onInternetDataNetworkConnected(any());
    }

    @Test
    public void testSetupDataNetworkWithSimilarDataProfile() throws Exception {
        mDataNetworkControllerUT.addNetworkRequest(
                createNetworkRequest(NetworkCapabilities.NET_CAPABILITY_INTERNET));
        processAllMessages();
        verifyConnectedNetworkHasCapabilities(NetworkCapabilities.NET_CAPABILITY_INTERNET);
        verifyConnectedNetworkHasDataProfile(mGeneralPurposeDataProfile);

        List<DataNetwork> dataNetworkList = getDataNetworks();
        assertThat(dataNetworkList).hasSize(1);
        DataNetwork dataNetwork = dataNetworkList.get(0);
        assertThat(dataNetworkList.get(0).getLinkProperties().getAddresses()).containsExactly(
                InetAddresses.parseNumericAddress(IPV4_ADDRESS),
                InetAddresses.parseNumericAddress(IPV6_ADDRESS));

        verify(mMockedDataNetworkControllerCallback).onInternetDataNetworkConnected(any());

        // database updated/reloaded, causing data profile id change
        List<DataProfile> profiles = List.of(mDuplicatedGeneralPurposeDataProfile);
        doAnswer(invocation -> {
            DataProfile dp = (DataProfile) invocation.getArguments()[0];

            if (dp.getApnSetting() == null) return true;

            for (DataProfile dataProfile : profiles) {
                if (dataProfile.getApnSetting() != null
                        && dataProfile.getApnSetting().equals(dp.getApnSetting(), false)) {
                    return true;
                }
            }
            return null;
        }).when(mDataProfileManager).isDataProfileCompatible(any(DataProfile.class));
        doAnswer(invocation -> {
            TelephonyNetworkRequest networkRequest =
                    (TelephonyNetworkRequest) invocation.getArguments()[0];
            int networkType = (int) invocation.getArguments()[1];

            for (DataProfile dataProfile : profiles) {
                if (dataProfile.canSatisfy(networkRequest.getCapabilities())
                        && (dataProfile.getApnSetting().getNetworkTypeBitmask() == 0
                        || (dataProfile.getApnSetting().getNetworkTypeBitmask()
                        & ServiceState.getBitmaskForTech(networkType)) != 0)) {
                    return dataProfile;
                }
            }
            logd("Cannot find data profile to satisfy " + networkRequest + ", network type="
                    + TelephonyManager.getNetworkTypeName(networkType));
            return null;
        }).when(mDataProfileManager).getDataProfileForNetworkRequest(
                any(TelephonyNetworkRequest.class), anyInt(), anyBoolean());

        // verify the network still connects
        verify(mMockedDataNetworkControllerCallback).onInternetDataNetworkConnected(any());

        // A NOT_VCN_MANAGED request cannot be satisfied by the existing network, but will adopt the
        // same data profile
        mDataNetworkControllerUT.addNetworkRequest(
                createNetworkRequest(NetworkCapabilities.NET_CAPABILITY_INTERNET,
                        NetworkCapabilities.NET_CAPABILITY_NOT_VCN_MANAGED));

        processAllMessages();

        // verify the network still connects
        verify(mMockedDataNetworkControllerCallback).onInternetDataNetworkConnected(any());
        // verify we don't try to setup a separate network for the not_vcn_managed request
        dataNetworkList = getDataNetworks();
        assertThat(dataNetworkList).hasSize(1);
    }

    @Test
    public void testSetupImsDataNetwork() throws Exception {
        mDataNetworkControllerUT.addNetworkRequest(
                createNetworkRequest(NetworkCapabilities.NET_CAPABILITY_IMS,
                        NetworkCapabilities.NET_CAPABILITY_MMTEL));
        processAllMessages();
        verifyConnectedNetworkHasCapabilities(NetworkCapabilities.NET_CAPABILITY_IMS,
                NetworkCapabilities.NET_CAPABILITY_MMTEL);
        verifyConnectedNetworkHasDataProfile(mImsCellularDataProfile);
        List<DataNetwork> dataNetworkList = getDataNetworks();
        assertThat(dataNetworkList.get(0).getLinkProperties().getAddresses()).containsExactly(
                InetAddresses.parseNumericAddress(IPV4_ADDRESS),
                InetAddresses.parseNumericAddress(IPV6_ADDRESS));
    }

    @Test
    public void testSetupEnterpriseDataNetwork() throws Exception {
        List<TrafficDescriptor> tdList = new ArrayList<>();
        tdList.add(new TrafficDescriptor.Builder()
                .setOsAppId(new OsAppId(OsAppId.ANDROID_OS_ID, "ENTERPRISE", 1).getBytes())
                .build());
        setSuccessfulSetupDataResponse(mMockedWwanDataServiceManager,
                createDataCallResponse(1, DataCallResponse.LINK_STATUS_ACTIVE, tdList));
        doReturn(mEnterpriseDataProfile).when(mDataProfileManager)
                .getDataProfileForNetworkRequest(any(TelephonyNetworkRequest.class), anyInt(),
                        anyBoolean());

        mDataNetworkControllerUT.addNetworkRequest(
                createNetworkRequest(NetworkCapabilities.NET_CAPABILITY_ENTERPRISE));
        processAllMessages();
        verifyConnectedNetworkHasCapabilities(NetworkCapabilities.NET_CAPABILITY_ENTERPRISE);
        List<DataNetwork> dataNetworkList = getDataNetworks();
        assertThat(dataNetworkList.get(0).getLinkProperties().getAddresses()).containsExactly(
                InetAddresses.parseNumericAddress(IPV4_ADDRESS),
                InetAddresses.parseNumericAddress(IPV6_ADDRESS));
    }

    @Test
    public void testDataNetworkControllerCallback() throws Exception {
        Field field = DataNetworkController.class.getDeclaredField(
                "mDataNetworkControllerCallbacks");
        field.setAccessible(true);
        Set<DataNetworkControllerCallback> dataNetworkControllerCallbacks =
                (Set<DataNetworkControllerCallback>) field.get(mDataNetworkControllerUT);

        // Verify register callback
        mDataNetworkControllerUT.registerDataNetworkControllerCallback(
                mMockedDataNetworkControllerCallback);
        TelephonyNetworkRequest request = createNetworkRequest(
                NetworkCapabilities.NET_CAPABILITY_INTERNET);
        mDataNetworkControllerUT.addNetworkRequest(request);
        processAllMessages();
        verify(mMockedDataNetworkControllerCallback).onAnyCellularDataNetworkExistingChanged(true);
        verify(mMockedDataNetworkControllerCallback).onInternetDataNetworkConnected(any());

        int countOfCallbacks = dataNetworkControllerCallbacks.size();

        // Verify unregister callback
        mDataNetworkControllerUT.removeNetworkRequest(request);
        processAllMessages();
        getDataNetworks().get(0).tearDown(DataNetwork
                .TEAR_DOWN_REASON_CONNECTIVITY_SERVICE_UNWANTED);
        processAllFutureMessages();

        assertEquals(countOfCallbacks - 1, dataNetworkControllerCallbacks.size());
    }

    @Test
    public void testSimRemovalDataTearDown() throws Exception {
        testSetupDataNetwork();

        mDataNetworkControllerUT.obtainMessage(EVENT_SIM_STATE_CHANGED,
                TelephonyManager.SIM_STATE_ABSENT, 0).sendToTarget();
        processAllMessages();
        verifyAllDataDisconnected();
        verify(mMockedDataNetworkControllerCallback).onAnyCellularDataNetworkExistingChanged(false);
        verify(mMockedDataNetworkControllerCallback).onInternetDataNetworkDisconnected();
        verify(mMockedDataNetworkControllerCallback).onPhysicalLinkStatusChanged(
                eq(DataCallResponse.LINK_STATUS_INACTIVE));
    }

    @Test
    public void testSimRemovalAndThenInserted() throws Exception {
        testSimRemovalDataTearDown();
        Mockito.clearInvocations(mMockedDataNetworkControllerCallback);

        // Insert the SIM again.
        mDataNetworkControllerUT.obtainMessage(EVENT_SIM_STATE_CHANGED,
                TelephonyManager.SIM_STATE_LOADED, 0).sendToTarget();
        processAllMessages();

        verifyInternetConnected();
    }

    @Test
    public void testDuplicateInterface() throws Exception {
        mDataNetworkControllerUT.addNetworkRequest(
                createNetworkRequest(NetworkCapabilities.NET_CAPABILITY_INTERNET));
        processAllMessages();

        // The fota network request would result in duplicate interface.
        mDataNetworkControllerUT.addNetworkRequest(
                createNetworkRequest(NetworkCapabilities.NET_CAPABILITY_FOTA));
        processAllFutureMessages();

        // There should be only one network.
        List<DataNetwork> dataNetworkList = getDataNetworks();
        assertThat(dataNetworkList).hasSize(1);
        assertThat(dataNetworkList.get(0).getDataProfile()).isEqualTo(mGeneralPurposeDataProfile);
        verifyInternetConnected();
        // Fota should not be connected.
        verifyNoConnectedNetworkHasCapability(NetworkCapabilities.NET_CAPABILITY_FOTA);

        // There should be exactly 2 setup data call requests.
        verify(mMockedWwanDataServiceManager, times(2)).setupDataCall(anyInt(),
                any(DataProfile.class), anyBoolean(), anyBoolean(), anyInt(), any(), anyInt(),
                any(), any(), anyBoolean(), any(Message.class));
    }

    @Test
    public void testMovingFromNoServiceToInService() throws Exception {
        serviceStateChanged(TelephonyManager.NETWORK_TYPE_LTE,
                NetworkRegistrationInfo.REGISTRATION_STATE_NOT_REGISTERED_OR_SEARCHING);

        mDataNetworkControllerUT.addNetworkRequest(
                createNetworkRequest(NetworkCapabilities.NET_CAPABILITY_INTERNET));
        processAllMessages();

        verifyNoConnectedNetworkHasCapability(NetworkCapabilities.NET_CAPABILITY_INTERNET);

        // Network becomes in-service.
        serviceStateChanged(TelephonyManager.NETWORK_TYPE_LTE,
                NetworkRegistrationInfo.REGISTRATION_STATE_HOME);

        verifyInternetConnected();
    }

    @Test
    public void testMovingFromInServiceToNoService() throws Exception {
        testSetupDataNetwork();

        serviceStateChanged(TelephonyManager.NETWORK_TYPE_LTE,
                NetworkRegistrationInfo.REGISTRATION_STATE_NOT_REGISTERED_OR_SEARCHING);
        // Verify we don't tear down the data network.
        verifyInternetConnected();

        serviceStateChanged(TelephonyManager.NETWORK_TYPE_UNKNOWN,
                NetworkRegistrationInfo.REGISTRATION_STATE_NOT_REGISTERED_OR_SEARCHING);
        // Verify we don't tear down the data network.
        verifyInternetConnected();
    }

    @Test
    public void testPsRestrictedAndLifted() throws Exception {
        testSetupDataNetwork();
        Mockito.clearInvocations(mMockedDataNetworkControllerCallback);

        // PS restricted, existing PDN should stay.
        mDataNetworkControllerUT.obtainMessage(6/*EVENT_PS_RESTRICT_ENABLED*/).sendToTarget();
        processAllMessages();

        List<DataNetwork> dataNetworkList = getDataNetworks();
        assertThat(dataNetworkList).hasSize(1);
        verifyConnectedNetworkHasCapabilities(NetworkCapabilities.NET_CAPABILITY_INTERNET);

        // PS restricted, new setup NOT allowed
        mDataNetworkControllerUT.addNetworkRequest(
                createNetworkRequest(NetworkCapabilities.NET_CAPABILITY_IMS,
                        NetworkCapabilities.NET_CAPABILITY_MMTEL));
        setSuccessfulSetupDataResponse(mMockedDataServiceManagers
                .get(AccessNetworkConstants.TRANSPORT_TYPE_WWAN), 2);
        processAllMessages();
        verifyNoConnectedNetworkHasCapability(NetworkCapabilities.NET_CAPABILITY_IMS);
        verifyConnectedNetworkHasCapabilities(NetworkCapabilities.NET_CAPABILITY_INTERNET);


        // PS unrestricted, new setup is allowed
        mDataNetworkControllerUT.obtainMessage(7/*EVENT_PS_RESTRICT_DISABLED*/).sendToTarget();
        processAllMessages();

        verifyConnectedNetworkHasCapabilities(NetworkCapabilities.NET_CAPABILITY_IMS,
                NetworkCapabilities.NET_CAPABILITY_MMTEL);
        verifyConnectedNetworkHasCapabilities(NetworkCapabilities.NET_CAPABILITY_INTERNET);
    }

    @Test
    public void testPsRestrictedAllowIwlan() throws Exception {
        // IMS preferred on IWLAN.
        doReturn(AccessNetworkConstants.TRANSPORT_TYPE_WLAN).when(mAccessNetworksManager)
                .getPreferredTransportByNetworkCapability(
                        eq(NetworkCapabilities.NET_CAPABILITY_IMS));

        // PS restricted
        mDataNetworkControllerUT.obtainMessage(6/*EVENT_PS_RESTRICT_ENABLED*/).sendToTarget();
        processAllMessages();

        // PS restricted, new setup NOT allowed
        mDataNetworkControllerUT.addNetworkRequest(
                createNetworkRequest(NetworkCapabilities.NET_CAPABILITY_INTERNET));
        setSuccessfulSetupDataResponse(mMockedDataServiceManagers
                .get(AccessNetworkConstants.TRANSPORT_TYPE_WWAN), 2);
        processAllMessages();
        verifyAllDataDisconnected();

        // Request IMS
        mDataNetworkControllerUT.addNetworkRequest(
                createNetworkRequest(NetworkCapabilities.NET_CAPABILITY_IMS,
                        NetworkCapabilities.NET_CAPABILITY_MMTEL));
        setSuccessfulSetupDataResponse(mMockedDataServiceManagers
                .get(AccessNetworkConstants.TRANSPORT_TYPE_WLAN), 3);
        processAllMessages();

        // Make sure IMS on IWLAN.
        verifyConnectedNetworkHasCapabilities(NetworkCapabilities.NET_CAPABILITY_IMS);
        assertThat(getDataNetworks()).hasSize(1);
        DataNetwork dataNetwork = getDataNetworks().get(0);
        assertThat(dataNetwork.getTransport()).isEqualTo(
                AccessNetworkConstants.TRANSPORT_TYPE_WLAN);
    }

    @Test
    public void testRatChanges() throws Exception {
        serviceStateChanged(TelephonyManager.NETWORK_TYPE_LTE,
                NetworkRegistrationInfo.REGISTRATION_STATE_HOME);

        testSetupDataNetwork();

        // Now RAT changes from LTE to UMTS, make sure the network is lingered.
        serviceStateChanged(TelephonyManager.NETWORK_TYPE_UMTS,
                NetworkRegistrationInfo.REGISTRATION_STATE_HOME);
        verifyInternetConnected();

        // Now RAT changes from UMTS to GSM
        doReturn(null).when(mDataProfileManager).getDataProfileForNetworkRequest(
                any(TelephonyNetworkRequest.class), eq(TelephonyManager.NETWORK_TYPE_GSM),
                anyBoolean());
        serviceStateChanged(TelephonyManager.NETWORK_TYPE_GSM,
                NetworkRegistrationInfo.REGISTRATION_STATE_HOME);
        verifyAllDataDisconnected();
        verify(mMockedDataNetworkControllerCallback).onAnyCellularDataNetworkExistingChanged(false);
        verify(mMockedDataNetworkControllerCallback).onInternetDataNetworkDisconnected();
        verify(mMockedDataNetworkControllerCallback).onPhysicalLinkStatusChanged(
                eq(DataCallResponse.LINK_STATUS_INACTIVE));

        Mockito.clearInvocations(mMockedDataNetworkControllerCallback);
        // Now RAT changes from GSM to UMTS
        doReturn(null).when(mDataProfileManager).getDataProfileForNetworkRequest(
                any(TelephonyNetworkRequest.class), eq(TelephonyManager.NETWORK_TYPE_UMTS),
                anyBoolean());
        serviceStateChanged(TelephonyManager.NETWORK_TYPE_UMTS,
                NetworkRegistrationInfo.REGISTRATION_STATE_HOME);
        verifyNoConnectedNetworkHasCapability(NetworkCapabilities.NET_CAPABILITY_INTERNET);

        doReturn(mGeneralPurposeDataProfile).when(mDataProfileManager)
                .getDataProfileForNetworkRequest(any(TelephonyNetworkRequest.class), anyInt(),
                        anyBoolean());
        // Now RAT changes from UMTS to LTE
        serviceStateChanged(TelephonyManager.NETWORK_TYPE_LTE,
                NetworkRegistrationInfo.REGISTRATION_STATE_HOME);
        verifyInternetConnected();
    }

    @Test
    public void testRatChangesLingeringNotSet() throws Exception {
        serviceStateChanged(TelephonyManager.NETWORK_TYPE_LTE,
                NetworkRegistrationInfo.REGISTRATION_STATE_HOME);
        TelephonyNetworkRequest fotaRequest = createNetworkRequest(
                NetworkCapabilities.NET_CAPABILITY_FOTA);
        mDataNetworkControllerUT.addNetworkRequest(fotaRequest);
        processAllMessages();

        verifyConnectedNetworkHasCapabilities(NetworkCapabilities.NET_CAPABILITY_FOTA);

        // Now RAT changes from LTE to UMTS, since FOTA APN does not have lingering set, only
        // network type bitmask should be used. Fota network should be torn down.
        serviceStateChanged(TelephonyManager.NETWORK_TYPE_UMTS,
                NetworkRegistrationInfo.REGISTRATION_STATE_HOME);
        processAllMessages();

        verifyNoConnectedNetworkHasCapability(NetworkCapabilities.NET_CAPABILITY_FOTA);
        verifyAllDataDisconnected();
    }

    @Test
    public void testVoiceCallEndedOnVoiceDataNonConcurrentNetwork() throws Exception {
        doReturn(false).when(mSST).isConcurrentVoiceAndDataAllowed();
        doReturn(PhoneConstants.State.OFFHOOK).when(mCT).getState();

        mDataNetworkControllerUT.addNetworkRequest(
                createNetworkRequest(NetworkCapabilities.NET_CAPABILITY_INTERNET));
        processAllMessages();

        // Data should not be allowed when voice/data concurrent is not supported.
        verifyNoConnectedNetworkHasCapability(NetworkCapabilities.NET_CAPABILITY_INTERNET);

        // Call ended.
        doReturn(PhoneConstants.State.IDLE).when(mCT).getState();
        mDataNetworkControllerUT.obtainMessage(EVENT_VOICE_CALL_ENDED).sendToTarget();
        processAllMessages();

        // It should have no internet setup at the beginning.
        verifyAllDataDisconnected();

        // But after some delays data should be restored.
        moveTimeForward(500);
        processAllMessages();
        verifyInternetConnected();
    }

    @Test
    public void testEcbmChanged() throws Exception {
        doReturn(true).when(mPhone).isInCdmaEcm();
        mDataNetworkControllerUT.addNetworkRequest(
                createNetworkRequest(NetworkCapabilities.NET_CAPABILITY_INTERNET));
        processAllMessages();

        // Data should not be allowed when the device is in ECBM.
        verifyNoConnectedNetworkHasCapability(NetworkCapabilities.NET_CAPABILITY_INTERNET);

        // Exit ECBM
        doReturn(false).when(mPhone).isInCdmaEcm();
        mDataNetworkControllerUT.obtainMessage(20/*EVENT_EMERGENCY_CALL_CHANGED*/).sendToTarget();
        processAllMessages();

        // Verify data is restored.
        verifyInternetConnected();
    }

    @Test
    public void testRoamingDataChanged() throws Exception {
        doReturn(true).when(mServiceState).getDataRoaming();

        // Roaming data disabled
        mDataNetworkControllerUT.getDataSettingsManager().setDataRoamingEnabled(false);
        processAllMessages();

        serviceStateChanged(TelephonyManager.NETWORK_TYPE_LTE,
                NetworkRegistrationInfo.REGISTRATION_STATE_ROAMING);
        mDataNetworkControllerUT.addNetworkRequest(
                createNetworkRequest(NetworkCapabilities.NET_CAPABILITY_INTERNET));
        processAllMessages();

        // Data should not be allowed when roaming data is disabled.
        verifyNoConnectedNetworkHasCapability(NetworkCapabilities.NET_CAPABILITY_INTERNET);
        Mockito.clearInvocations(mMockedDataNetworkControllerCallback);

        // Roaming data enabled
        mDataNetworkControllerUT.getDataSettingsManager().setDataRoamingEnabled(true);
        processAllMessages();

        // Verify data is restored.
        verifyInternetConnected();
        Mockito.clearInvocations(mMockedDataNetworkControllerCallback);

        // Roaming data disabled
        mDataNetworkControllerUT.getDataSettingsManager().setDataRoamingEnabled(false);
        processAllMessages();

        // Verify data is torn down.
        verifyNoConnectedNetworkHasCapability(NetworkCapabilities.NET_CAPABILITY_INTERNET);

        // Registration is back to HOME.
        serviceStateChanged(TelephonyManager.NETWORK_TYPE_LTE,
                NetworkRegistrationInfo.REGISTRATION_STATE_HOME);
        processAllFutureMessages();

        // Verify data is restored.
        verifyInternetConnected();
    }

    @Test
    public void testDataEnabledChanged() throws Exception {
        mDataNetworkControllerUT.getDataSettingsManager().setDataEnabled(
                TelephonyManager.DATA_ENABLED_REASON_USER, false, mContext.getOpPackageName());
        mDataNetworkControllerUT.addNetworkRequest(
                createNetworkRequest(NetworkCapabilities.NET_CAPABILITY_INTERNET));
        processAllMessages();

        // Data should not be allowed when user data is disabled.
        verifyNoConnectedNetworkHasCapability(NetworkCapabilities.NET_CAPABILITY_INTERNET);
        Mockito.clearInvocations(mMockedDataNetworkControllerCallback);

        // User data enabled
        mDataNetworkControllerUT.getDataSettingsManager().setDataEnabled(
                TelephonyManager.DATA_ENABLED_REASON_USER, true, mContext.getOpPackageName());
        processAllMessages();

        // Verify data is restored.
        verifyInternetConnected();
        Mockito.clearInvocations(mMockedDataNetworkControllerCallback);

        // User data disabled
        mDataNetworkControllerUT.getDataSettingsManager().setDataEnabled(
                TelephonyManager.DATA_ENABLED_REASON_USER, false, mContext.getOpPackageName());
        processAllMessages();

        // Verify data is torn down.
        verifyNoConnectedNetworkHasCapability(NetworkCapabilities.NET_CAPABILITY_INTERNET);
    }

    @Test
    public void testNotifyWhenSetDataEnabled() throws Exception {
        // Set a valid sub id, DEFAULT_SUBSCRIPTION_ID
        int subId = Integer.MAX_VALUE;
        Field field = DataSettingsManager.class.getDeclaredField("mSubId");
        field.setAccessible(true);
        field.setInt(mDataNetworkControllerUT.getDataSettingsManager(), subId);
        boolean isDataEnabled = mDataNetworkControllerUT.getDataSettingsManager().isDataEnabled();
        doReturn(mDataNetworkControllerUT.getDataSettingsManager())
                .when(mPhone).getDataSettingsManager();
        MultiSimSettingController instance = MultiSimSettingController.getInstance();
        MultiSimSettingController controller = Mockito.spy(
                new MultiSimSettingController(mContext, mSubscriptionController));
        doReturn(true).when(controller).isCarrierConfigLoadedForAllSub();
        replaceInstance(MultiSimSettingController.class, "sInstance", null, controller);

        controller.notifyAllSubscriptionLoaded();
        mDataNetworkControllerUT.getDataSettingsManager().setDataEnabled(
                TelephonyManager.DATA_ENABLED_REASON_USER, !isDataEnabled,
                mContext.getOpPackageName());
        processAllMessages();

        // Verify not to notify MultiSimSettingController
        verify(controller, never()).notifyUserDataEnabled(anyInt(), anyBoolean());

        mDataNetworkControllerUT.getDataSettingsManager().setDataEnabled(
                TelephonyManager.DATA_ENABLED_REASON_USER, isDataEnabled,
                mContext.getOpPackageName());
        processAllMessages();

        // Verify not to notify MultiSimSettingController
        verify(controller, never()).notifyUserDataEnabled(anyInt(), anyBoolean());

        mDataNetworkControllerUT.getDataSettingsManager().setDataEnabled(
                TelephonyManager.DATA_ENABLED_REASON_USER, !isDataEnabled, "com.android.settings");
        mDataNetworkControllerUT.getDataSettingsManager().setDataEnabled(
                TelephonyManager.DATA_ENABLED_REASON_USER, isDataEnabled, "com.android.settings");
        processAllMessages();

        // Verify to notify MultiSimSettingController exactly 2 times
        verify(controller, times(2)).notifyUserDataEnabled(anyInt(), anyBoolean());
    }

    @Test
    public void testMmsAlwaysAllowedDataDisabled() throws Exception {
        // Data disabled
        mDataNetworkControllerUT.getDataSettingsManager().setDataEnabled(
                TelephonyManager.DATA_ENABLED_REASON_USER, false, mContext.getOpPackageName());
        // Always allow MMS
        mDataNetworkControllerUT.getDataSettingsManager().setMobileDataPolicy(TelephonyManager
                .MOBILE_DATA_POLICY_MMS_ALWAYS_ALLOWED, true);
        processAllMessages();
        mDataNetworkControllerUT.addNetworkRequest(
                createNetworkRequest(NetworkCapabilities.NET_CAPABILITY_MMS));
        processAllMessages();

        // Make sure MMS is the only capability advertised, but not internet or SUPL.
        verifyConnectedNetworkHasCapabilities(NetworkCapabilities.NET_CAPABILITY_MMS);
        verifyConnectedNetworkHasDataProfile(mGeneralPurposeDataProfile);
        verifyNoConnectedNetworkHasCapability(NetworkCapabilities.NET_CAPABILITY_INTERNET);
        verifyNoConnectedNetworkHasCapability(NetworkCapabilities.NET_CAPABILITY_SUPL);

        mDataNetworkControllerUT.obtainMessage(16 /*EVENT_REEVALUATE_EXISTING_DATA_NETWORKS*/,
                DataEvaluation.DataEvaluationReason.DATA_SERVICE_STATE_CHANGED).sendToTarget();

        processAllFutureMessages();

        // Make sure IMS network is not torn down
        verifyConnectedNetworkHasCapabilities(NetworkCapabilities.NET_CAPABILITY_MMS);

        // Remove MMS data enabled override
        mDataNetworkControllerUT.getDataSettingsManager().setMobileDataPolicy(TelephonyManager
                .MOBILE_DATA_POLICY_MMS_ALWAYS_ALLOWED, false);
        processAllMessages();

        // Make sure MMS is torn down when the override is disabled.
        verifyNoConnectedNetworkHasCapability(NetworkCapabilities.NET_CAPABILITY_MMS);
    }

    @Test
    public void testMmsAlwaysAllowedRoamingDisabled() throws Exception {
        // Data roaming disabled
        doReturn(true).when(mServiceState).getDataRoaming();
        mDataNetworkControllerUT.getDataSettingsManager().setDataRoamingEnabled(false);
        processAllMessages();

        // Device is roaming
        serviceStateChanged(TelephonyManager.NETWORK_TYPE_LTE,
                NetworkRegistrationInfo.REGISTRATION_STATE_ROAMING);
        // Always allow MMS
        mDataNetworkControllerUT.getDataSettingsManager().setMobileDataPolicy(TelephonyManager
                .MOBILE_DATA_POLICY_MMS_ALWAYS_ALLOWED, true);
        processAllMessages();

        mDataNetworkControllerUT.addNetworkRequest(
                createNetworkRequest(NetworkCapabilities.NET_CAPABILITY_MMS));
        processAllMessages();

        // Make sure MMS is not allowed. MMS always allowed should be only applicable to data
        // disabled case.
        verifyNoConnectedNetworkHasCapability(NetworkCapabilities.NET_CAPABILITY_MMS);
    }

    @Test
    public void testIsDataEnabledOverriddenForApnDataDuringCall() throws Exception {
        // Assume phone2 is the default data phone
        Phone phone2 = Mockito.mock(Phone.class);
        replaceInstance(PhoneFactory.class, "sPhones", null, new Phone[]{mPhone, phone2});
<<<<<<< HEAD
        doReturn(2).when(mSubscriptionController).getDefaultDataSubId();
=======
>>>>>>> a67e30b0
        doReturn(2).when(mSubscriptionManagerService).getDefaultDataSubId();
        doReturn(1).when(mPhone).getSubId();

        // Data disabled on nonDDS
        mDataNetworkControllerUT.getDataSettingsManager().setDataEnabled(
                TelephonyManager.DATA_ENABLED_REASON_USER, false, mContext.getOpPackageName());

        // Enable during data call mobile policy
        mDataNetworkControllerUT.getDataSettingsManager().setMobileDataPolicy(TelephonyManager
                .MOBILE_DATA_POLICY_DATA_ON_NON_DEFAULT_DURING_VOICE_CALL, true);
        processAllMessages();

        // No active phone call
        doReturn(PhoneConstants.State.IDLE).when(mPhone).getState();
        mDataNetworkControllerUT.addNetworkRequest(
                createNetworkRequest(NetworkCapabilities.NET_CAPABILITY_INTERNET));
        processAllMessages();

        // Verify no internet connection due to no active phone call
        verifyNoConnectedNetworkHasCapability(NetworkCapabilities.NET_CAPABILITY_INTERNET);

        // Phone ringing
        doReturn(PhoneConstants.State.RINGING).when(mPhone).getState();
        // Data is user enabled on DDS
        doReturn(true).when(phone2).isUserDataEnabled();
        mDataNetworkControllerUT.addNetworkRequest(
                createNetworkRequest(NetworkCapabilities.NET_CAPABILITY_INTERNET));
        processAllMessages();

        // Verify internet connection
        verifyConnectedNetworkHasCapabilities(NetworkCapabilities.NET_CAPABILITY_INTERNET);

        // Disable during data call mobile policy
        mDataNetworkControllerUT.getDataSettingsManager().setMobileDataPolicy(TelephonyManager
                .MOBILE_DATA_POLICY_DATA_ON_NON_DEFAULT_DURING_VOICE_CALL, false);
        processAllMessages();

        // Verify no internet connection
        verifyNoConnectedNetworkHasCapability(NetworkCapabilities.NET_CAPABILITY_INTERNET);
    }

    @Test
    public void testIsDataEnabledOverriddenForApnAutoDataSwitch() throws Exception {
        // Assume phone2 is the default data phone
        Phone phone2 = Mockito.mock(Phone.class);
        replaceInstance(PhoneFactory.class, "sPhones", null, new Phone[]{mPhone, phone2});
        doReturn(2).when(mSubscriptionController).getDefaultDataSubId();
        doReturn(2).when(mSubscriptionManagerService).getDefaultDataSubId();

        // Data disabled on nonDDS
        mDataNetworkControllerUT.getDataSettingsManager().setDataEnabled(
                TelephonyManager.DATA_ENABLED_REASON_USER, false, mContext.getOpPackageName());

        // Enable auto data switch mobile policy
        mDataNetworkControllerUT.getDataSettingsManager().setMobileDataPolicy(TelephonyManager
                .MOBILE_DATA_POLICY_AUTO_DATA_SWITCH, true);
        processAllMessages();

        // use disabled data on DDS
        doReturn(false).when(phone2).isUserDataEnabled();
        mDataNetworkControllerUT.addNetworkRequest(
                createNetworkRequest(NetworkCapabilities.NET_CAPABILITY_INTERNET));
        processAllMessages();

        // Verify no internet connection
        verifyNoConnectedNetworkHasCapability(NetworkCapabilities.NET_CAPABILITY_INTERNET);

        // use enabled data on DDS
        doReturn(true).when(phone2).isUserDataEnabled();
        mDataNetworkControllerUT.addNetworkRequest(
                createNetworkRequest(NetworkCapabilities.NET_CAPABILITY_INTERNET));
        processAllMessages();

        // Verify internet connection
        verifyConnectedNetworkHasCapabilities(NetworkCapabilities.NET_CAPABILITY_INTERNET);

        // Disable auto data switch mobile policy, but enabled data during call
        mDataNetworkControllerUT.getDataSettingsManager().setMobileDataPolicy(TelephonyManager
                .MOBILE_DATA_POLICY_AUTO_DATA_SWITCH, false);
        mDataNetworkControllerUT.getDataSettingsManager().setMobileDataPolicy(TelephonyManager
                .MOBILE_DATA_POLICY_DATA_ON_NON_DEFAULT_DURING_VOICE_CALL, true);
        doReturn(PhoneConstants.State.RINGING).when(phone2).getState();
        processAllMessages();

        // Verify internet connection
        verifyConnectedNetworkHasCapabilities(NetworkCapabilities.NET_CAPABILITY_INTERNET);

        // Disable data during call
        mDataNetworkControllerUT.getDataSettingsManager().setMobileDataPolicy(TelephonyManager
                .MOBILE_DATA_POLICY_DATA_ON_NON_DEFAULT_DURING_VOICE_CALL, false);
        processAllMessages();

        // Verify no internet connection
        verifyNoConnectedNetworkHasCapability(NetworkCapabilities.NET_CAPABILITY_INTERNET);
    }

    @Test
    public void testUnmeteredRequestPreferredOnIwlan() throws Exception {
        // Preferred on cellular
        doReturn(AccessNetworkConstants.TRANSPORT_TYPE_WWAN).when(mAccessNetworksManager)
                .getPreferredTransportByNetworkCapability(anyInt());
        // Data disabled
        mDataNetworkControllerUT.getDataSettingsManager().setDataEnabled(
                TelephonyManager.DATA_ENABLED_REASON_USER, false, mContext.getOpPackageName());
        mDataNetworkControllerUT.addNetworkRequest(
                createNetworkRequest(NetworkCapabilities.NET_CAPABILITY_INTERNET));
        processAllMessages();

        // Data should not be allowed when roaming + user data are disabled (soft failure reasons)
        verifyNoConnectedNetworkHasCapability(NetworkCapabilities.NET_CAPABILITY_INTERNET);

        // Set transport to WLAN (unmetered)
        doReturn(AccessNetworkConstants.TRANSPORT_TYPE_WLAN).when(mAccessNetworksManager)
                .getPreferredTransportByNetworkCapability(
                        eq(NetworkCapabilities.NET_CAPABILITY_INTERNET));
        // Data remain disabled, but trigger the preference evaluation.
        mDataNetworkControllerUT.obtainMessage(21 /*EVENT_EVALUATE_PREFERRED_TRANSPORT*/,
                NetworkCapabilities.NET_CAPABILITY_INTERNET, 0).sendToTarget();
        mDataNetworkControllerUT.obtainMessage(5 /*EVENT_REEVALUATE_UNSATISFIED_NETWORK_REQUESTS*/,
                DataEvaluation.DataEvaluationReason.PREFERRED_TRANSPORT_CHANGED).sendToTarget();
        processAllMessages();

        // Verify data is allowed even if data is disabled.
        verifyInternetConnected();
    }

    @Test
    public void testUnmeteredRequestDataRoamingDisabled() throws Exception {
        // Data roaming disabled
        doReturn(true).when(mServiceState).getDataRoaming();
        mDataNetworkControllerUT.getDataSettingsManager().setDataRoamingEnabled(false);
        processAllMessages();

        // MMS is unmetered
        mCarrierConfig.putStringArray(
                CarrierConfigManager.KEY_CARRIER_METERED_ROAMING_APN_TYPES_STRINGS,
                new String[]{"default", "dun", "supl"});
        carrierConfigChanged();
        // Manually set data roaming to false in case ro.com.android.dataroaming is true.
        // TODO(b/232575718): Figure out a way to mock ro.com.android.dataroaming for tests.
        mDataNetworkControllerUT.getDataSettingsManager().setDataRoamingEnabled(false);
        // Device is roaming
        serviceStateChanged(TelephonyManager.NETWORK_TYPE_LTE,
                NetworkRegistrationInfo.REGISTRATION_STATE_ROAMING);

        mDataNetworkControllerUT.addNetworkRequest(
                createNetworkRequest(NetworkCapabilities.NET_CAPABILITY_MMS));
        processAllMessages();

        verifyConnectedNetworkHasCapabilities(NetworkCapabilities.NET_CAPABILITY_MMS);
        verifyNoConnectedNetworkHasCapability(NetworkCapabilities.NET_CAPABILITY_INTERNET);
    }

    @Test
    public void testUnmeteredRequestDataDisabled() throws Exception {
        // MMS is unmetered
        mCarrierConfig.putStringArray(
                CarrierConfigManager.KEY_CARRIER_METERED_APN_TYPES_STRINGS,
                new String[]{"default", "dun", "supl"});
        carrierConfigChanged();

        // Data disabled
        mDataNetworkControllerUT.getDataSettingsManager().setDataEnabled(
                TelephonyManager.DATA_ENABLED_REASON_USER, false, mContext.getOpPackageName());

        mDataNetworkControllerUT.addNetworkRequest(
                createNetworkRequest(NetworkCapabilities.NET_CAPABILITY_MMS));

        processAllMessages();

        verifyConnectedNetworkHasCapabilities(NetworkCapabilities.NET_CAPABILITY_MMS);
        verifyNoConnectedNetworkHasCapability(NetworkCapabilities.NET_CAPABILITY_INTERNET);
    }

    @Test
    public void testEmergencyRequest() throws Exception {
        // Data disabled
        mDataNetworkControllerUT.getDataSettingsManager().setDataEnabled(
                TelephonyManager.DATA_ENABLED_REASON_USER, false, mContext.getOpPackageName());
        mDataNetworkControllerUT.addNetworkRequest(
                createNetworkRequest(NetworkCapabilities.NET_CAPABILITY_EIMS));
        processAllMessages();

        verifyConnectedNetworkHasCapabilities(NetworkCapabilities.NET_CAPABILITY_EIMS);
        verifyConnectedNetworkHasDataProfile(mEmergencyDataProfile);
    }

    @Test
    public void testHandoverRuleFromString() {
        HandoverRule handoverRule = new HandoverRule("source=GERAN|UTRAN|EUTRAN|NGRAN|IWLAN, "
                + "target=GERAN|UTRAN|EUTRAN|NGRAN|IWLAN, type=allowed");
        assertThat(handoverRule.sourceAccessNetworks).containsExactly(AccessNetworkType.GERAN,
                AccessNetworkType.UTRAN, AccessNetworkType.EUTRAN, AccessNetworkType.NGRAN,
                AccessNetworkType.IWLAN);
        assertThat(handoverRule.targetAccessNetworks).containsExactly(AccessNetworkType.GERAN,
                AccessNetworkType.UTRAN, AccessNetworkType.EUTRAN, AccessNetworkType.NGRAN,
                AccessNetworkType.IWLAN);
        assertThat(handoverRule.type).isEqualTo(HandoverRule.RULE_TYPE_ALLOWED);
        assertThat(handoverRule.isOnlyForRoaming).isFalse();
        assertThat(handoverRule.networkCapabilities).isEmpty();

        handoverRule = new HandoverRule("source=   NGRAN|     IWLAN, "
                + "target  =    EUTRAN,    type  =    disallowed ");
        assertThat(handoverRule.sourceAccessNetworks).containsExactly(AccessNetworkType.NGRAN,
                AccessNetworkType.IWLAN);
        assertThat(handoverRule.targetAccessNetworks).containsExactly(AccessNetworkType.EUTRAN);
        assertThat(handoverRule.type).isEqualTo(HandoverRule.RULE_TYPE_DISALLOWED);
        assertThat(handoverRule.isOnlyForRoaming).isFalse();
        assertThat(handoverRule.networkCapabilities).isEmpty();

        handoverRule = new HandoverRule("source=   IWLAN, "
                + "target  =    EUTRAN,    type  =    disallowed, roaming = true,"
                + " capabilities = IMS | EIMS ");
        assertThat(handoverRule.sourceAccessNetworks).containsExactly(AccessNetworkType.IWLAN);
        assertThat(handoverRule.targetAccessNetworks).containsExactly(AccessNetworkType.EUTRAN);
        assertThat(handoverRule.type).isEqualTo(HandoverRule.RULE_TYPE_DISALLOWED);
        assertThat(handoverRule.networkCapabilities).containsExactly(
                NetworkCapabilities.NET_CAPABILITY_IMS, NetworkCapabilities.NET_CAPABILITY_EIMS);
        assertThat(handoverRule.isOnlyForRoaming).isTrue();

        handoverRule = new HandoverRule("source=EUTRAN|NGRAN|IWLAN|UNKNOWN, "
                + "target=EUTRAN|NGRAN|IWLAN, type=disallowed, capabilities = IMS|EIMS");
        assertThat(handoverRule.sourceAccessNetworks).containsExactly(AccessNetworkType.EUTRAN,
                AccessNetworkType.NGRAN, AccessNetworkType.IWLAN, AccessNetworkType.UNKNOWN);
        assertThat(handoverRule.targetAccessNetworks).containsExactly(AccessNetworkType.EUTRAN,
                AccessNetworkType.NGRAN, AccessNetworkType.IWLAN);
        assertThat(handoverRule.type).isEqualTo(HandoverRule.RULE_TYPE_DISALLOWED);
        assertThat(handoverRule.networkCapabilities).containsExactly(
                NetworkCapabilities.NET_CAPABILITY_IMS, NetworkCapabilities.NET_CAPABILITY_EIMS);

        assertThrows(IllegalArgumentException.class,
                () -> new HandoverRule("V2hhdCBUaGUgRnVjayBpcyB0aGlzIQ=="));

        assertThrows(IllegalArgumentException.class,
                () -> new HandoverRule("target=GERAN|UTRAN|EUTRAN|NGRAN|IWLAN, type=allowed"));

        assertThrows(IllegalArgumentException.class,
                () -> new HandoverRule("source=GERAN|UTRAN|EUTRAN|NGRAN|IWLAN, type=allowed"));

        assertThrows(IllegalArgumentException.class,
                () -> new HandoverRule("source=GERAN, target=UNKNOWN, type=disallowed, "
                        + "capabilities=IMS"));

        assertThrows(IllegalArgumentException.class,
                () -> new HandoverRule("source=UNKNOWN, target=IWLAN, type=allowed, "
                        + "capabilities=IMS"));

        assertThrows(IllegalArgumentException.class,
                () -> new HandoverRule("source=GERAN, target=IWLAN, type=wtf"));

        assertThrows(IllegalArgumentException.class,
                () -> new HandoverRule("source=GERAN, target=NGRAN, type=allowed"));

        assertThrows(IllegalArgumentException.class,
                () -> new HandoverRule("source=IWLAN, target=WTFRAN, type=allowed"));

        assertThrows(IllegalArgumentException.class,
                () -> new HandoverRule("source=IWLAN, target=|, type=allowed"));

        assertThrows(IllegalArgumentException.class,
                () -> new HandoverRule("source=GERAN, target=IWLAN, type=allowed, capabilities=|"));

        assertThrows(IllegalArgumentException.class,
                () -> new HandoverRule("source=GERAN, target=IWLAN, type=allowed, capabilities="));

        assertThrows(IllegalArgumentException.class,
                () -> new HandoverRule("source=GERAN, target=IWLAN, type=allowed, "
                        + "capabilities=wtf"));
    }

    @Test
    public void testIsNetworkTypeCongested() throws Exception {
        Set<Integer> congestedNetworkTypes = new ArraySet<>();
        doReturn(congestedNetworkTypes).when(mDataNetworkController)
                .getCongestedOverrideNetworkTypes();
        testSetupDataNetwork();
        DataNetwork dataNetwork = getDataNetworks().get(0);

        // Set 5G unmetered
        congestedNetworkTypes.add(TelephonyManager.NETWORK_TYPE_NR);
        mDataNetworkControllerUT.obtainMessage(EVENT_SUBSCRIPTION_OVERRIDE,
                NetworkPolicyManager.SUBSCRIPTION_OVERRIDE_CONGESTED,
                NetworkPolicyManager.SUBSCRIPTION_OVERRIDE_CONGESTED,
                new int[]{TelephonyManager.NETWORK_TYPE_NR}).sendToTarget();
        dataNetwork.sendMessage(16/*EVENT_SUBSCRIPTION_PLAN_OVERRIDE*/);
        processAllMessages();
        assertEquals(congestedNetworkTypes,
                mDataNetworkControllerUT.getCongestedOverrideNetworkTypes());
        assertTrue(dataNetwork.getNetworkCapabilities().hasCapability(
                NetworkCapabilities.NET_CAPABILITY_NOT_CONGESTED));

        // Change data network type to NR
        doReturn(new TelephonyDisplayInfo(TelephonyManager.NETWORK_TYPE_NR,
                TelephonyDisplayInfo.OVERRIDE_NETWORK_TYPE_NONE, false))
                .when(mDisplayInfoController).getTelephonyDisplayInfo();
        dataNetwork.sendMessage(13/*EVENT_DISPLAY_INFO_CHANGED*/);
        processAllMessages();
        assertFalse(dataNetwork.getNetworkCapabilities().hasCapability(
                NetworkCapabilities.NET_CAPABILITY_NOT_CONGESTED));

        // Set all network types metered
        congestedNetworkTypes.clear();
        mDataNetworkControllerUT.obtainMessage(EVENT_SUBSCRIPTION_OVERRIDE,
                NetworkPolicyManager.SUBSCRIPTION_OVERRIDE_CONGESTED, 0,
                TelephonyManager.getAllNetworkTypes()).sendToTarget();
        dataNetwork.sendMessage(16/*EVENT_SUBSCRIPTION_PLAN_OVERRIDE*/);
        processAllMessages();
        assertTrue(mDataNetworkControllerUT.getCongestedOverrideNetworkTypes().isEmpty());
        assertTrue(dataNetwork.getNetworkCapabilities().hasCapability(
                NetworkCapabilities.NET_CAPABILITY_NOT_CONGESTED));
    }

    @Test
    public void testIsNetworkTypeUnmeteredViaSubscriptionOverride() throws Exception {
        Set<Integer> unmeteredNetworkTypes = new ArraySet<>();
        doReturn(unmeteredNetworkTypes).when(mDataNetworkController)
                .getUnmeteredOverrideNetworkTypes();
        testSetupDataNetwork();
        DataNetwork dataNetwork = getDataNetworks().get(0);

        // Set 5G unmetered
        unmeteredNetworkTypes.add(TelephonyManager.NETWORK_TYPE_NR);
        mDataNetworkControllerUT.obtainMessage(EVENT_SUBSCRIPTION_OVERRIDE,
                NetworkPolicyManager.SUBSCRIPTION_OVERRIDE_UNMETERED,
                NetworkPolicyManager.SUBSCRIPTION_OVERRIDE_UNMETERED,
                new int[]{TelephonyManager.NETWORK_TYPE_NR}).sendToTarget();
        dataNetwork.sendMessage(16/*EVENT_SUBSCRIPTION_PLAN_OVERRIDE*/);
        processAllMessages();
        assertEquals(unmeteredNetworkTypes,
                mDataNetworkControllerUT.getUnmeteredOverrideNetworkTypes());
        assertFalse(dataNetwork.getNetworkCapabilities().hasCapability(
                NetworkCapabilities.NET_CAPABILITY_TEMPORARILY_NOT_METERED));
        assertThat(mDataNetworkControllerUT.isInternetUnmetered()).isFalse();

        // Change data network type to NR
        doReturn(new TelephonyDisplayInfo(TelephonyManager.NETWORK_TYPE_NR,
                TelephonyDisplayInfo.OVERRIDE_NETWORK_TYPE_NONE, false))
                .when(mDisplayInfoController).getTelephonyDisplayInfo();
        dataNetwork.sendMessage(13/*EVENT_DISPLAY_INFO_CHANGED*/);
        processAllMessages();
        assertTrue(dataNetwork.getNetworkCapabilities().hasCapability(
                NetworkCapabilities.NET_CAPABILITY_TEMPORARILY_NOT_METERED));
        assertThat(mDataNetworkControllerUT.isInternetUnmetered()).isTrue();

        // Set all network types metered
        unmeteredNetworkTypes.clear();
        mDataNetworkControllerUT.obtainMessage(EVENT_SUBSCRIPTION_OVERRIDE,
                NetworkPolicyManager.SUBSCRIPTION_OVERRIDE_UNMETERED, 0,
                TelephonyManager.getAllNetworkTypes()).sendToTarget();
        dataNetwork.sendMessage(16/*EVENT_SUBSCRIPTION_PLAN_OVERRIDE*/);
        processAllMessages();
        assertTrue(mDataNetworkControllerUT.getUnmeteredOverrideNetworkTypes().isEmpty());
        assertFalse(dataNetwork.getNetworkCapabilities().hasCapability(
                NetworkCapabilities.NET_CAPABILITY_TEMPORARILY_NOT_METERED));
        assertThat(mDataNetworkControllerUT.isInternetUnmetered()).isFalse();
    }

    @Test
    public void testIsNetworkTypeUnmeteredViaSubscriptionPlans() throws Exception {
        List<SubscriptionPlan> subscriptionPlans = new ArrayList<>();
        doReturn(subscriptionPlans).when(mDataNetworkController).getSubscriptionPlans();
        testSetupDataNetwork();
        DataNetwork dataNetwork = getDataNetworks().get(0);

        // Set 5G unmetered
        SubscriptionPlan unmetered5GPlan = SubscriptionPlan.Builder
                .createRecurring(ZonedDateTime.parse("2007-03-14T00:00:00.000Z"),
                        Period.ofMonths(1))
                .setDataLimit(SubscriptionPlan.BYTES_UNLIMITED,
                        SubscriptionPlan.LIMIT_BEHAVIOR_THROTTLED)
                .setNetworkTypes(new int[]{TelephonyManager.NETWORK_TYPE_NR})
                .build();
        SubscriptionPlan generalMeteredPlan = SubscriptionPlan.Builder
                .createRecurring(ZonedDateTime.parse("2007-03-14T00:00:00.000Z"),
                        Period.ofMonths(1))
                .setDataLimit(1_000_000_000, SubscriptionPlan.LIMIT_BEHAVIOR_DISABLED)
                .setDataUsage(500_000_000, System.currentTimeMillis())
                .build();
        subscriptionPlans.add(generalMeteredPlan);
        subscriptionPlans.add(unmetered5GPlan);
        mDataNetworkControllerUT.obtainMessage(22/*EVENT_SUBSCRIPTION_PLANS_CHANGED*/,
                new SubscriptionPlan[]{generalMeteredPlan, unmetered5GPlan}).sendToTarget();
        dataNetwork.sendMessage(16/*EVENT_SUBSCRIPTION_PLAN_OVERRIDE*/);
        processAllMessages();
        assertEquals(subscriptionPlans, mDataNetworkControllerUT.getSubscriptionPlans());
        assertFalse(dataNetwork.getNetworkCapabilities().hasCapability(
                NetworkCapabilities.NET_CAPABILITY_TEMPORARILY_NOT_METERED));
        assertThat(mDataNetworkControllerUT.isInternetUnmetered()).isFalse();


        // Change data network type to NR
        doReturn(new TelephonyDisplayInfo(TelephonyManager.NETWORK_TYPE_NR,
                TelephonyDisplayInfo.OVERRIDE_NETWORK_TYPE_NONE, false))
                .when(mDisplayInfoController).getTelephonyDisplayInfo();
        dataNetwork.sendMessage(13/*EVENT_DISPLAY_INFO_CHANGED*/);
        processAllMessages();
        assertTrue(dataNetwork.getNetworkCapabilities().hasCapability(
                NetworkCapabilities.NET_CAPABILITY_TEMPORARILY_NOT_METERED));
        assertThat(mDataNetworkControllerUT.isInternetUnmetered()).isTrue();

        // Set all network types metered
        subscriptionPlans.clear();
        mDataNetworkControllerUT.obtainMessage(22/*EVENT_SUBSCRIPTION_PLANS_CHANGED*/,
                new SubscriptionPlan[]{}).sendToTarget();
        dataNetwork.sendMessage(16/*EVENT_SUBSCRIPTION_PLAN_OVERRIDE*/);
        processAllMessages();
        assertTrue(mDataNetworkControllerUT.getSubscriptionPlans().isEmpty());
        assertFalse(dataNetwork.getNetworkCapabilities().hasCapability(
                NetworkCapabilities.NET_CAPABILITY_TEMPORARILY_NOT_METERED));
        assertThat(mDataNetworkControllerUT.isInternetUnmetered()).isFalse();
    }

    @Test
    public void testOnSinglePdnArbitrationExemptIms() throws Exception {
        // On CDMA network, only one data network is allowed.
        serviceStateChanged(TelephonyManager.NETWORK_TYPE_1xRTT,
                NetworkRegistrationInfo.REGISTRATION_STATE_HOME);
        // Preferred on cellular
        doReturn(AccessNetworkConstants.TRANSPORT_TYPE_WWAN).when(mAccessNetworksManager)
                .getPreferredTransportByNetworkCapability(anyInt());
        // Add IMS
        TelephonyNetworkRequest ims = createNetworkRequest(NetworkCapabilities.NET_CAPABILITY_IMS,
                NetworkCapabilities.NET_CAPABILITY_MMTEL);
        mDataNetworkControllerUT.addNetworkRequest(ims);
        processAllMessages();

        verifyConnectedNetworkHasCapabilities(NetworkCapabilities.NET_CAPABILITY_IMS,
                NetworkCapabilities.NET_CAPABILITY_MMTEL);

        // Add internet, should be compatible
        mDataNetworkControllerUT.addNetworkRequest(
                createNetworkRequest(NetworkCapabilities.NET_CAPABILITY_INTERNET));
        setSuccessfulSetupDataResponse(mMockedDataServiceManagers
                .get(AccessNetworkConstants.TRANSPORT_TYPE_WWAN), 2);
        processAllMessages();

        verifyConnectedNetworkHasCapabilities(NetworkCapabilities.NET_CAPABILITY_INTERNET);
        verifyConnectedNetworkHasCapabilities(NetworkCapabilities.NET_CAPABILITY_IMS,
                NetworkCapabilities.NET_CAPABILITY_MMTEL);

        // Both internet and IMS should be retained after network re-evaluation
        mDataNetworkControllerUT.obtainMessage(EVENT_REEVALUATE_EXISTING_DATA_NETWORKS)
                .sendToTarget();
        processAllMessages();

        verifyConnectedNetworkHasCapabilities(NetworkCapabilities.NET_CAPABILITY_INTERNET);
        verifyConnectedNetworkHasCapabilities(NetworkCapabilities.NET_CAPABILITY_IMS,
                NetworkCapabilities.NET_CAPABILITY_MMTEL);

        // Add MMS, whose priority > internet, internet should be town down, IMS left untouched
        mDataNetworkControllerUT.addNetworkRequest(
                createNetworkRequest(NetworkCapabilities.NET_CAPABILITY_MMS));
        setSuccessfulSetupDataResponse(mMockedDataServiceManagers
                .get(AccessNetworkConstants.TRANSPORT_TYPE_WWAN), 3);
        processAllMessages();

        verifyConnectedNetworkHasCapabilities(NetworkCapabilities.NET_CAPABILITY_MMS);
        verifyConnectedNetworkHasCapabilities(NetworkCapabilities.NET_CAPABILITY_IMS,
                NetworkCapabilities.NET_CAPABILITY_MMTEL);

        // Both internet and IMS should be retained after network re-evaluation
        mDataNetworkControllerUT.obtainMessage(EVENT_REEVALUATE_EXISTING_DATA_NETWORKS)
                .sendToTarget();
        processAllMessages();

        verifyConnectedNetworkHasCapabilities(NetworkCapabilities.NET_CAPABILITY_MMS);
        verifyConnectedNetworkHasCapabilities(NetworkCapabilities.NET_CAPABILITY_IMS,
                NetworkCapabilities.NET_CAPABILITY_MMTEL);

        // Temporarily remove IMS
        mDataNetworkControllerUT.removeNetworkRequest(ims);
        processAllMessages();
        List<DataNetwork> dataNetworks = getDataNetworks();
        dataNetworks.get(0).tearDown(DataNetwork.TEAR_DOWN_REASON_CONNECTIVITY_SERVICE_UNWANTED);
        processAllMessages();

        verifyNoConnectedNetworkHasCapability(NetworkCapabilities.NET_CAPABILITY_IMS);

        // Add IMS, should be compatible with the existing internet
        setSuccessfulSetupDataResponse(mMockedDataServiceManagers
                .get(AccessNetworkConstants.TRANSPORT_TYPE_WWAN), 4);
        mDataNetworkControllerUT.addNetworkRequest(
                createNetworkRequest(NetworkCapabilities.NET_CAPABILITY_IMS));
        processAllMessages();
        verifyConnectedNetworkHasCapabilities(NetworkCapabilities.NET_CAPABILITY_INTERNET);
        verifyConnectedNetworkHasCapabilities(NetworkCapabilities.NET_CAPABILITY_IMS,
                NetworkCapabilities.NET_CAPABILITY_MMTEL);
    }

    @Test
    public void testLinkStatusChanged() throws Exception {
        testSetupDataNetwork();
        verify(mMockedDataNetworkControllerCallback).onPhysicalLinkStatusChanged(
                eq(DataCallResponse.LINK_STATUS_ACTIVE));

        DataNetwork dataNetwork = getDataNetworks().get(0);

        DataCallResponse response = createDataCallResponse(1, DataCallResponse.LINK_STATUS_DORMANT);
        dataNetwork.obtainMessage(8 /*EVENT_DATA_STATE_CHANGED */,
                new AsyncResult(AccessNetworkConstants.TRANSPORT_TYPE_WWAN,
                        List.of(response), null)).sendToTarget();

        processAllMessages();
        verify(mMockedDataNetworkControllerCallback).onPhysicalLinkStatusChanged(
                eq(DataCallResponse.LINK_STATUS_DORMANT));
        assertThat(mDataNetworkControllerUT.getDataActivity()).isEqualTo(
                TelephonyManager.DATA_ACTIVITY_DORMANT);
    }

    @Test
    public void testHandoverDataNetwork() throws Exception {
        testSetupImsDataNetwork();

        DataNetwork dataNetwork = getDataNetworks().get(0);
        // Before handover the data profile is the cellular IMS data profile
        verifyConnectedNetworkHasDataProfile(mImsCellularDataProfile);
        verify(mMockedDataNetworkControllerCallback).onAnyCellularDataNetworkExistingChanged(true);

        updateTransport(NetworkCapabilities.NET_CAPABILITY_IMS,
                AccessNetworkConstants.TRANSPORT_TYPE_WLAN);

        // Verify that IWLAN handover succeeded.
        assertThat(dataNetwork.getTransport()).isEqualTo(
                AccessNetworkConstants.TRANSPORT_TYPE_WLAN);

        // After handover the data profile is the IWLAN IMS data profile
        verifyConnectedNetworkHasDataProfile(mImsIwlanDataProfile);
    }

    @Test
    public void testHandoverDataNetworkBackToBackPreferenceChanged() throws Exception {
        testSetupImsDataNetwork();

        Mockito.reset(mMockedWlanDataServiceManager);
        updateTransport(NetworkCapabilities.NET_CAPABILITY_IMS,
                AccessNetworkConstants.TRANSPORT_TYPE_WLAN);

        // Capture the message for setup data call response. We want to delay it.
        ArgumentCaptor<Message> messageCaptor = ArgumentCaptor.forClass(Message.class);
        verify(mMockedWlanDataServiceManager).setupDataCall(anyInt(), any(DataProfile.class),
                anyBoolean(), anyBoolean(), anyInt(), any(), anyInt(), any(), any(), anyBoolean(),
                messageCaptor.capture());

        // Before setup data call response, change the preference back to cellular.
        updateTransport(NetworkCapabilities.NET_CAPABILITY_IMS,
                AccessNetworkConstants.TRANSPORT_TYPE_WWAN);

        // Before setup data call response, change the preference back to IWLAN.
        updateTransport(NetworkCapabilities.NET_CAPABILITY_IMS,
                AccessNetworkConstants.TRANSPORT_TYPE_WLAN);

        // Finally handover is completed.
        Message msg = messageCaptor.getValue();
        DataCallResponse response = new DataCallResponse.Builder()
                .setCause(DataFailCause.NONE)
                .build();
        msg.getData().putParcelable("data_call_response", response);
        msg.arg1 = DataServiceCallback.RESULT_SUCCESS;
        msg.sendToTarget();
        processAllMessages();

        // Make sure handover request is only sent once.
        verify(mMockedWlanDataServiceManager, times(1)).setupDataCall(anyInt(),
                any(DataProfile.class), anyBoolean(), anyBoolean(), anyInt(), any(), anyInt(),
                any(), any(), anyBoolean(), messageCaptor.capture());
    }

    @Test
    public void testHandoverDataNetworkBackToBackPreferenceChangedHandoverFail() throws Exception {
        testSetupImsDataNetwork();
        DataNetwork dataNetwork = getDataNetworks().get(0);

        Mockito.reset(mMockedWlanDataServiceManager);
        updateTransport(NetworkCapabilities.NET_CAPABILITY_IMS,
                AccessNetworkConstants.TRANSPORT_TYPE_WLAN);

        // Capture the message for setup data call response. We want to delay it.
        ArgumentCaptor<Message> messageCaptor = ArgumentCaptor.forClass(Message.class);
        verify(mMockedWlanDataServiceManager).setupDataCall(anyInt(), any(DataProfile.class),
                anyBoolean(), anyBoolean(), anyInt(), any(), anyInt(), any(), any(), anyBoolean(),
                messageCaptor.capture());

        // Before WLAN setup data call response, change the preference back to cellular.
        updateTransport(NetworkCapabilities.NET_CAPABILITY_IMS,
                AccessNetworkConstants.TRANSPORT_TYPE_WWAN);

        // Finally WLAN handover is completed with failure.
        Message msg = messageCaptor.getValue();
        DataCallResponse response = new DataCallResponse.Builder()
                .setCause(DataFailCause.ERROR_UNSPECIFIED)
                .setRetryDurationMillis(123)
                .setHandoverFailureMode(
                        DataCallResponse.HANDOVER_FAILURE_MODE_NO_FALLBACK_RETRY_SETUP_NORMAL)
                .build();
        msg.getData().putParcelable("data_call_response", response);
        msg.arg1 = DataServiceCallback.RESULT_ERROR_UNSUPPORTED;
        msg.sendToTarget();
        processAllMessages();

        // Make sure handover request is only sent once.
        verify(mMockedWlanDataServiceManager, times(1)).setupDataCall(anyInt(),
                any(DataProfile.class), anyBoolean(), anyBoolean(), anyInt(), any(), anyInt(),
                any(), any(), anyBoolean(), messageCaptor.capture());
        verifyConnectedNetworkHasCapabilities(NetworkCapabilities.NET_CAPABILITY_IMS);
        assertSame(dataNetwork, getDataNetworks().get(0));
    }

    @Test
    public void testHandoverDataNetworkNotAllowedByPolicy() throws Exception {
        mCarrierConfig.putStringArray(CarrierConfigManager.KEY_IWLAN_HANDOVER_POLICY_STRING_ARRAY,
                new String[]{"source=EUTRAN, target=IWLAN, type=disallowed, capabilities=MMS|IMS",
                        "source=IWLAN, target=EUTRAN, type=disallowed, capabilities=MMS"});
        // Force data config manager to reload the carrier config.
        mDataNetworkControllerUT.getDataConfigManager().obtainMessage(
                1/*EVENT_CARRIER_CONFIG_CHANGED*/).sendToTarget();
        processAllMessages();

        testSetupImsDataNetwork();

        updateTransport(NetworkCapabilities.NET_CAPABILITY_IMS,
                AccessNetworkConstants.TRANSPORT_TYPE_WLAN);
        // After this, IMS data network should be disconnected, and DNC should attempt to
        // establish a new one on IWLAN

        // Verify all modem data disconnected.
        verify(mMockedDataNetworkControllerCallback).onAnyCellularDataNetworkExistingChanged(false);

        // A new data network should be connected on IWLAN
        List<DataNetwork> dataNetworkList = getDataNetworks();
        assertThat(dataNetworkList).hasSize(1);
        assertThat(dataNetworkList.get(0).isConnected()).isTrue();
        assertThat(dataNetworkList.get(0).getNetworkCapabilities().hasCapability(
                NetworkCapabilities.NET_CAPABILITY_IMS)).isTrue();
        assertThat(dataNetworkList.get(0).getTransport())
                .isEqualTo(AccessNetworkConstants.TRANSPORT_TYPE_WLAN);

        // test IWLAN -> EUTRAN no need to tear down because the disallowed rule only applies to MMS
        doReturn(AccessNetworkConstants.TRANSPORT_TYPE_WWAN).when(mAccessNetworksManager)
                .getPreferredTransportByNetworkCapability(NetworkCapabilities.NET_CAPABILITY_IMS);
        mDataNetworkControllerUT.obtainMessage(21/*EVENT_PREFERRED_TRANSPORT_CHANGED*/,
                NetworkCapabilities.NET_CAPABILITY_IMS, 0).sendToTarget();
        Mockito.clearInvocations(mMockedWwanDataServiceManager);
        processAllMessages();
        // Verify that IWWAN handover succeeded.
        assertThat(getDataNetworks().get(0).getTransport()).isEqualTo(
                AccessNetworkConstants.TRANSPORT_TYPE_WWAN);
        verify(mMockedWwanDataServiceManager, times(1)).setupDataCall(
                anyInt(), any(), anyBoolean(), anyBoolean(),
                eq(DataService.REQUEST_REASON_HANDOVER), any(), anyInt(), any(), any(), eq(true),
                any());
    }

    @Test
    public void testHandoverDataNetworkNotAllowedByRoamingPolicy() throws Exception {
        mCarrierConfig.putStringArray(CarrierConfigManager.KEY_IWLAN_HANDOVER_POLICY_STRING_ARRAY,
                new String[]{"source=EUTRAN|NGRAN|IWLAN, target=EUTRAN|NGRAN|IWLAN, roaming=true, "
                        + "type=disallowed, capabilities=IMS"});
        serviceStateChanged(TelephonyManager.NETWORK_TYPE_LTE,
                NetworkRegistrationInfo.REGISTRATION_STATE_ROAMING);
        // Force data config manager to reload the carrier config.
        mDataNetworkControllerUT.getDataConfigManager().obtainMessage(
                1/*EVENT_CARRIER_CONFIG_CHANGED*/).sendToTarget();
        doReturn(AccessNetworkConstants.TRANSPORT_TYPE_WLAN).when(mAccessNetworksManager)
                .getPreferredTransportByNetworkCapability(NetworkCapabilities.NET_CAPABILITY_IMS);

        processAllMessages();

        // Bring up IMS PDN on IWLAN
        mDataNetworkControllerUT.addNetworkRequest(
                createNetworkRequest(NetworkCapabilities.NET_CAPABILITY_IMS));
        processAllMessages();
        verifyConnectedNetworkHasDataProfile(mImsIwlanDataProfile);

        updateTransport(NetworkCapabilities.NET_CAPABILITY_IMS,
                AccessNetworkConstants.TRANSPORT_TYPE_WWAN);

        // Verify IMS PDN is connected.
        verifyConnectedNetworkHasCapabilities(NetworkCapabilities.NET_CAPABILITY_IMS,
                NetworkCapabilities.NET_CAPABILITY_MMTEL);

        // After this, IMS data network should be disconnected, and DNC should attempt to
        // establish a new one on cellular
        processAllMessages();

        // Verify all data disconnected.
        verify(mMockedWlanDataServiceManager).deactivateDataCall(anyInt(), anyInt(), any());

        // Should setup a new one instead of handover.
        verify(mMockedWwanDataServiceManager).setupDataCall(anyInt(), any(DataProfile.class),
                anyBoolean(), anyBoolean(), eq(DataService.REQUEST_REASON_NORMAL), any(), anyInt(),
                any(), any(), anyBoolean(), any(Message.class));


        // A new data network should be connected on IWLAN
        List<DataNetwork> dataNetworkList = getDataNetworks();
        assertThat(dataNetworkList).hasSize(1);
        assertThat(dataNetworkList.get(0).isConnected()).isTrue();
        assertThat(dataNetworkList.get(0).getNetworkCapabilities().hasCapability(
                NetworkCapabilities.NET_CAPABILITY_IMS)).isTrue();
        assertThat(dataNetworkList.get(0).getTransport())
                .isEqualTo(AccessNetworkConstants.TRANSPORT_TYPE_WWAN);
    }

    @Test
    public void testHandoverDataNetworkRetry() throws Exception {
        testSetupImsDataNetwork();

        setFailedSetupDataResponse(mMockedWlanDataServiceManager,
                DataFailCause.HANDOVER_FAILED, -1, true);
        updateTransport(NetworkCapabilities.NET_CAPABILITY_IMS,
                AccessNetworkConstants.TRANSPORT_TYPE_WLAN);

        DataNetwork dataNetwork = getDataNetworks().get(0);
        // Verify that data network is still on cellular
        assertThat(dataNetwork.getTransport()).isEqualTo(
                AccessNetworkConstants.TRANSPORT_TYPE_WWAN);

        // Set target transport OOS
        serviceStateChanged(TelephonyManager.NETWORK_TYPE_UNKNOWN,
                NetworkRegistrationInfo.REGISTRATION_STATE_HOME, /* data */
                NetworkRegistrationInfo.REGISTRATION_STATE_HOME, /* voice */
                NetworkRegistrationInfo.REGISTRATION_STATE_NOT_REGISTERED_OR_SEARCHING, /* iwlan */
                null);
        setSuccessfulSetupDataResponse(mMockedWlanDataServiceManager, 1);

        processAllFutureMessages();
        // Verify that data network is still on cellular
        assertThat(dataNetwork.getTransport()).isEqualTo(
                AccessNetworkConstants.TRANSPORT_TYPE_WWAN);

        // Set target transport back to service
        serviceStateChanged(TelephonyManager.NETWORK_TYPE_UNKNOWN,
                NetworkRegistrationInfo.REGISTRATION_STATE_HOME, /* data */
                NetworkRegistrationInfo.REGISTRATION_STATE_HOME, /* voice */
                NetworkRegistrationInfo.REGISTRATION_STATE_HOME, /* iwlan */
                null);
        processAllFutureMessages();

        dataNetwork = getDataNetworks().get(0);
        // Verify that data network is handovered to IWLAN
        assertThat(dataNetwork.getTransport()).isEqualTo(
                AccessNetworkConstants.TRANSPORT_TYPE_WLAN);
    }

    @Test
    public void testHandoverDataNetworkDuplicateRetry() throws Exception {
        testSetupImsDataNetwork();
        DataNetwork dataNetwork = getDataNetworks().get(0);
        doReturn(AccessNetworkConstants.TRANSPORT_TYPE_WLAN)
                .when(mAccessNetworksManager).getPreferredTransportByNetworkCapability(anyInt());

        DataRetryManager.DataHandoverRetryEntry retry1 =
                new DataRetryManager.DataHandoverRetryEntry.Builder<>()
                        .setDataNetwork(dataNetwork)
                        .build();
        DataRetryManager.DataHandoverRetryEntry retry2 =
                new DataRetryManager.DataHandoverRetryEntry.Builder<>()
                        .setDataNetwork(dataNetwork)
                        .build();
        final Message msg1 = new Message();
        msg1.what = 4 /*EVENT_DATA_HANDOVER_RETRY*/;
        msg1.obj = retry1;

        final Message msg2 = new Message();
        msg2.what = 4 /*EVENT_DATA_HANDOVER_RETRY*/;
        msg2.obj = retry2;

        Field field = DataRetryManager.class.getDeclaredField("mDataRetryEntries");
        field.setAccessible(true);
        List<DataRetryManager.DataRetryEntry> dataRetryEntries =
                (List<DataRetryManager.DataRetryEntry>)
                        field.get(mDataNetworkControllerUT.getDataRetryManager());
        dataRetryEntries.add(retry1);
        dataRetryEntries.add(retry2);

        mDataNetworkControllerUT.getDataRetryManager().sendMessageDelayed(msg1, 0);
        mDataNetworkControllerUT.getDataRetryManager().sendMessageDelayed(msg2, 0);

        processAllFutureMessages();

        setSuccessfulSetupDataResponse(mMockedWlanDataServiceManager, 1);
        processAllMessages();

        dataNetwork = getDataNetworks().get(0);
        assertThat(dataNetwork.getTransport()).isEqualTo(
                AccessNetworkConstants.TRANSPORT_TYPE_WLAN);
        verify(mMockedWlanDataServiceManager).setupDataCall(anyInt(), any(DataProfile.class),
                anyBoolean(), anyBoolean(), eq(DataService.REQUEST_REASON_HANDOVER), any(),
                anyInt(), any(), any(), anyBoolean(), any(Message.class));
        assertThat(mDataNetworkControllerUT.getDataRetryManager()
                .isAnyHandoverRetryScheduled(dataNetwork)).isFalse();
    }

    @Test
    public void testHandoverDataNetworkRetryReachedMaximum() throws Exception {
        testSetupImsDataNetwork();

        // 1. Normal case
        setFailedSetupDataResponse(mMockedWlanDataServiceManager,
                DataFailCause.HANDOVER_FAILED, -1, true);
        updateTransport(NetworkCapabilities.NET_CAPABILITY_IMS,
                AccessNetworkConstants.TRANSPORT_TYPE_WLAN);
        processAllFutureMessages();

        // Should retried 5 times, which is the maximum based on the retry config rules.
        verify(mMockedWlanDataServiceManager, times(6)).setupDataCall(anyInt(),
                any(DataProfile.class), anyBoolean(), anyBoolean(),
                eq(DataService.REQUEST_REASON_HANDOVER), any(), anyInt(), any(), any(),
                anyBoolean(), any(Message.class));

        DataNetwork dataNetwork = getDataNetworks().get(0);
        // Verify that data network is finally setup on IWLAN.
        assertThat(dataNetwork.getTransport()).isEqualTo(
                AccessNetworkConstants.TRANSPORT_TYPE_WLAN);

        verify(mMockedWlanDataServiceManager).setupDataCall(anyInt(), any(DataProfile.class),
                anyBoolean(), anyBoolean(), eq(DataService.REQUEST_REASON_NORMAL), any(), anyInt(),
                any(), any(), anyBoolean(), any(Message.class));

        // 2. Active VoPS call, should delay tear down
        doReturn(PhoneConstants.State.RINGING).when(mCT).getState();
        mCarrierConfig.putBoolean(CarrierConfigManager.KEY_DELAY_IMS_TEAR_DOWN_UNTIL_CALL_END_BOOL,
                true);
        carrierConfigChanged();

        setFailedSetupDataResponse(mMockedWwanDataServiceManager,
                DataFailCause.HANDOVER_FAILED, -1, true);
        updateTransport(NetworkCapabilities.NET_CAPABILITY_IMS,
                AccessNetworkConstants.TRANSPORT_TYPE_WWAN);
        processAllFutureMessages();

        // Verify the network wasn't torn down
        verify(mMockedWlanDataServiceManager, never()).deactivateDataCall(anyInt(),
                eq(DataService.REQUEST_REASON_NORMAL), any(Message.class));

        // Verify tear down after call ends
        doReturn(PhoneConstants.State.IDLE).when(mCT).getState();
        mDataNetworkControllerUT.obtainMessage(EVENT_VOICE_CALL_ENDED).sendToTarget();
        processAllFutureMessages();

        verify(mMockedWlanDataServiceManager).deactivateDataCall(anyInt(),
                eq(DataService.REQUEST_REASON_NORMAL), any(Message.class));
    }

    @Test
    public void testHandoverDataNetworkRetryReachedMaximumNetworkRequestRemoved() throws Exception {
        TelephonyNetworkRequest networkRequest = createNetworkRequest(
                NetworkCapabilities.NET_CAPABILITY_IMS);
        mDataNetworkControllerUT.addNetworkRequest(networkRequest);
        processAllMessages();

        setFailedSetupDataResponse(mMockedWlanDataServiceManager,
                DataFailCause.HANDOVER_FAILED, -1, true);
        mDataNetworkControllerUT.removeNetworkRequest(networkRequest);
        updateTransport(NetworkCapabilities.NET_CAPABILITY_IMS,
                AccessNetworkConstants.TRANSPORT_TYPE_WLAN);
        processAllMessages();

        DataNetwork dataNetwork = getDataNetworks().get(0);
        // Verify that data network should remain on cellular.
        assertThat(dataNetwork.getTransport()).isEqualTo(
                AccessNetworkConstants.TRANSPORT_TYPE_WWAN);

        // There shouldn't be any attempt to retry handover on IWLAN.
        verify(mMockedWlanDataServiceManager, times(1)).setupDataCall(anyInt(),
                any(DataProfile.class), anyBoolean(), anyBoolean(),
                eq(DataService.REQUEST_REASON_HANDOVER), any(), anyInt(), any(), any(),
                anyBoolean(), any(Message.class));

        // There shouldn't be any attempt to bring up a new one on IWLAN as well.
        verify(mMockedWlanDataServiceManager, never()).setupDataCall(anyInt(),
                any(DataProfile.class), anyBoolean(), anyBoolean(),
                eq(DataService.REQUEST_REASON_NORMAL), any(), anyInt(), any(), any(),
                anyBoolean(), any(Message.class));
    }

    @Test
    public void testHandoverDataNetworkRetryReachedMaximumDelayImsTearDown() throws Exception {
        // Voice call is ongoing
        doReturn(PhoneConstants.State.OFFHOOK).when(mCT).getState();
        mCarrierConfig.putBoolean(CarrierConfigManager.KEY_DELAY_IMS_TEAR_DOWN_UNTIL_CALL_END_BOOL,
                true);
        carrierConfigChanged();

        testSetupImsDataNetwork();

        setFailedSetupDataResponse(mMockedWlanDataServiceManager,
                DataFailCause.HANDOVER_FAILED, -1, true);
        updateTransport(NetworkCapabilities.NET_CAPABILITY_IMS,
                AccessNetworkConstants.TRANSPORT_TYPE_WLAN);
        processAllFutureMessages();

        // Should retried 5 times, which is the maximum based on the retry config rules.
        verify(mMockedWlanDataServiceManager, times(6)).setupDataCall(anyInt(),
                any(DataProfile.class), anyBoolean(), anyBoolean(),
                eq(DataService.REQUEST_REASON_HANDOVER), any(), anyInt(), any(), any(),
                anyBoolean(), any(Message.class));

        DataNetwork dataNetwork = getDataNetworks().get(0);
        // Verify that data network is still on WWAN because voice call is still ongoing.
        assertThat(dataNetwork.getTransport()).isEqualTo(
                AccessNetworkConstants.TRANSPORT_TYPE_WWAN);

    }

    // Test the device enters from 4G to 3G, and QNS switches the pref just before that happens.
    // Make sure we don't tear down the network and let it handover to IWLAN successfully.
    @Test
    public void testHandoverDataNetworkWhileSwitchTo3G() throws Exception {
        testSetupImsDataNetwork();

        // Before handover the data profile is the cellular IMS data profile
        verifyConnectedNetworkHasDataProfile(mImsCellularDataProfile);

        // Long delay handover
        setSuccessfulSetupDataResponse(mMockedWlanDataServiceManager, 1, 3000);
        doReturn(AccessNetworkConstants.TRANSPORT_TYPE_WLAN).when(mAccessNetworksManager)
                .getPreferredTransportByNetworkCapability(NetworkCapabilities.NET_CAPABILITY_IMS);
        mAccessNetworksManagerCallback.onPreferredTransportChanged(
                NetworkCapabilities.NET_CAPABILITY_IMS);
        serviceStateChanged(TelephonyManager.NETWORK_TYPE_UMTS,
                NetworkRegistrationInfo.REGISTRATION_STATE_HOME);
        processAllMessages();

        // Move the time a little bit, handover still not responded.
        moveTimeForward(500);
        processAllMessages();
        DataNetwork dataNetwork = getDataNetworks().get(0);
        // Verify the network is still on cellular, waiting for handover, although already on 3G.
        assertThat(dataNetwork.getTransport()).isEqualTo(
                AccessNetworkConstants.TRANSPORT_TYPE_WWAN);

        // Now handover should complete.
        moveTimeForward(5000);
        processAllMessages();

        dataNetwork = getDataNetworks().get(0);
        // Verify that IWLAN handover succeeded.
        assertThat(dataNetwork.getTransport()).isEqualTo(
                AccessNetworkConstants.TRANSPORT_TYPE_WLAN);

        // After handover the data profile is the IWLAN IMS data profile
        verifyConnectedNetworkHasDataProfile(mImsIwlanDataProfile);
    }

    @Test
    public void testHandoverDataNetworkFailedNullResponse() throws Exception {
        testSetupImsDataNetwork();
        DataNetwork dataNetwork = getDataNetworks().get(0);

        // Set failed null response
        doAnswer(invocation -> {
            final Message msg = (Message) invocation.getArguments()[10];
            msg.getData().putParcelable("data_call_response", null);
            msg.arg1 = DataServiceCallback.RESULT_ERROR_TEMPORARILY_UNAVAILABLE;
            msg.getTarget().sendMessageDelayed(msg, 0);
            return null;
        }).when(mMockedWlanDataServiceManager).setupDataCall(anyInt(), any(DataProfile.class),
                anyBoolean(), anyBoolean(), eq(DataService.REQUEST_REASON_HANDOVER), any(),
                anyInt(), any(), any(), anyBoolean(), any(Message.class));

        // Attempt handover
        updateTransport(NetworkCapabilities.NET_CAPABILITY_IMS,
                AccessNetworkConstants.TRANSPORT_TYPE_WLAN);
        processAllMessages();

        // Verify that data network is still on cellular and data network was not torn down
        assertThat(dataNetwork.getTransport()).isEqualTo(
                AccessNetworkConstants.TRANSPORT_TYPE_WWAN);
        assertThat(dataNetwork.isConnected()).isTrue();

        // Process all handover retries and failures
        processAllFutureMessages();

        // Verify that original data network was torn down and new connection set up on cellular
        assertThat(dataNetwork.getTransport()).isEqualTo(
                AccessNetworkConstants.TRANSPORT_TYPE_WWAN);
        assertThat(dataNetwork.isConnected()).isFalse();
        dataNetwork = getDataNetworks().get(0);
        assertThat(dataNetwork.getTransport()).isEqualTo(
                AccessNetworkConstants.TRANSPORT_TYPE_WLAN);
        assertThat(dataNetwork.isConnected()).isTrue();
    }

    @Test
    public void testSetupDataNetworkRetrySuggestedByNetwork() {
        setFailedSetupDataResponse(mMockedWwanDataServiceManager, DataFailCause.CONGESTION,
                DataCallResponse.RETRY_DURATION_UNDEFINED, false);
        mDataNetworkControllerUT.addNetworkRequest(
                createNetworkRequest(NetworkCapabilities.NET_CAPABILITY_INTERNET));
        processAllFutureMessages();

        // The first 8 retries are short timers that scheduled by handler, future retries are
        // scheduled by intent and require more complex mock, so we only verify the first 8 here.
        verify(mMockedWwanDataServiceManager, times(9)).setupDataCall(anyInt(),
                any(DataProfile.class), anyBoolean(), anyBoolean(), anyInt(), any(), anyInt(),
                any(), any(), anyBoolean(), any(Message.class));
    }

    @Test
    public void testSetupDataNetworkRetryFailed() {
        mDataNetworkControllerUT.getDataRetryManager()
                .registerCallback(mMockedDataRetryManagerCallback);
        setFailedSetupDataResponse(mMockedWwanDataServiceManager, DataFailCause.CONGESTION,
                DataCallResponse.RETRY_DURATION_UNDEFINED, false);
        mDataNetworkControllerUT.addNetworkRequest(
                createNetworkRequest(NetworkCapabilities.NET_CAPABILITY_INTERNET));
        processAllMessages();

        verify(mMockedWwanDataServiceManager, times(1)).setupDataCall(anyInt(),
                any(DataProfile.class), anyBoolean(), anyBoolean(), anyInt(), any(), anyInt(),
                any(), any(), anyBoolean(), any(Message.class));

        // Process first retry
        moveTimeForward(2500);
        processAllMessages();
        verify(mMockedWwanDataServiceManager, times(2)).setupDataCall(anyInt(),
                any(DataProfile.class), anyBoolean(), anyBoolean(), anyInt(), any(), anyInt(),
                any(), any(), anyBoolean(), any(Message.class));
        ArgumentCaptor<DataRetryManager.DataSetupRetryEntry> retryEntry =
                ArgumentCaptor.forClass(DataRetryManager.DataSetupRetryEntry.class);
        verify(mMockedDataRetryManagerCallback, times(1))
                .onDataNetworkSetupRetry(retryEntry.capture());
        assertThat(retryEntry.getValue().getState()).isEqualTo(
                DataRetryManager.DataRetryEntry.RETRY_STATE_FAILED);

        // Cause data network setup failed due to RADIO_DISABLED_BY_CARRIER
        doReturn(false).when(mSST).getPowerStateFromCarrier();

        // Process second retry and ensure data network setup failed
        moveTimeForward(3000);
        processAllMessages();
        verify(mMockedWwanDataServiceManager, times(2)).setupDataCall(anyInt(),
                any(DataProfile.class), anyBoolean(), anyBoolean(), anyInt(), any(), anyInt(),
                any(), any(), anyBoolean(), any(Message.class));
        verify(mMockedDataRetryManagerCallback, times(2))
                .onDataNetworkSetupRetry(retryEntry.capture());
        assertThat(retryEntry.getValue().getState()).isEqualTo(
                DataRetryManager.DataRetryEntry.RETRY_STATE_FAILED);

        // Data network setup allowed again
        doReturn(true).when(mSST).getPowerStateFromCarrier();

        // Should not retry again after retry failure
        processAllFutureMessages();
        verify(mMockedWwanDataServiceManager, times(2)).setupDataCall(anyInt(),
                any(DataProfile.class), anyBoolean(), anyBoolean(), anyInt(), any(), anyInt(),
                any(), any(), anyBoolean(), any(Message.class));
    }

    @Test
    public void testSetupDataNetworkRetryFailedNetworkRequestRemoved() {
        mDataNetworkControllerUT.getDataRetryManager()
                .registerCallback(mMockedDataRetryManagerCallback);
        setFailedSetupDataResponse(mMockedWwanDataServiceManager, DataFailCause.CONGESTION,
                DataCallResponse.RETRY_DURATION_UNDEFINED, false);
        TelephonyNetworkRequest tnr = createNetworkRequest(
                NetworkCapabilities.NET_CAPABILITY_INTERNET);
        mDataNetworkControllerUT.addNetworkRequest(tnr);

        processAllMessages();

        verify(mMockedWwanDataServiceManager, times(1)).setupDataCall(anyInt(),
                any(DataProfile.class), anyBoolean(), anyBoolean(), anyInt(), any(), anyInt(),
                any(), any(), anyBoolean(), any(Message.class));
        Mockito.clearInvocations(mMockedWwanDataServiceManager);

        logd("Remove internet network request");
        mDataNetworkControllerUT.removeNetworkRequest(tnr);

        moveTimeForward(2500);
        processAllMessages();

        // There should be no retry since request has been removed.
        verify(mMockedWwanDataServiceManager, never()).setupDataCall(anyInt(),
                any(DataProfile.class), anyBoolean(), anyBoolean(), anyInt(), any(), anyInt(),
                any(), any(), anyBoolean(), any(Message.class));
        Mockito.clearInvocations(mMockedWwanDataServiceManager);

        // Now send another IMS request
        tnr = createNetworkRequest(NetworkCapabilities.NET_CAPABILITY_IMS);
        mDataNetworkControllerUT.addNetworkRequest(tnr);
        processAllMessages();

        verify(mMockedWwanDataServiceManager, times(1)).setupDataCall(anyInt(),
                any(DataProfile.class), anyBoolean(), anyBoolean(), anyInt(), any(), anyInt(),
                any(), any(), anyBoolean(), any(Message.class));
        Mockito.clearInvocations(mMockedWwanDataServiceManager);

        logd("Remove IMS network request");
        mDataNetworkControllerUT.removeNetworkRequest(tnr);

        // There should be no retry since request has been removed.
        verify(mMockedWwanDataServiceManager, never()).setupDataCall(anyInt(),
                any(DataProfile.class), anyBoolean(), anyBoolean(), anyInt(), any(), anyInt(),
                any(), any(), anyBoolean(), any(Message.class));
    }

    @Test
    public void testSetupDataNetworkRetryFailedNetworkRequestRemovedAndAdded() throws Exception {
        mDataNetworkControllerUT.getDataRetryManager()
                .registerCallback(mMockedDataRetryManagerCallback);
        setFailedSetupDataResponse(mMockedWwanDataServiceManager, DataFailCause.CONGESTION,
                10000, false);

        TelephonyNetworkRequest firstTnr = createNetworkRequest(
                NetworkCapabilities.NET_CAPABILITY_IMS);
        TelephonyNetworkRequest secondTnr = createNetworkRequest(
                NetworkCapabilities.NET_CAPABILITY_IMS);

        mDataNetworkControllerUT.addNetworkRequest(firstTnr);
        processAllMessages();

        mDataNetworkControllerUT.removeNetworkRequest(firstTnr);
        mDataNetworkControllerUT.addNetworkRequest(secondTnr);
        processAllFutureMessages();

        verify(mMockedWwanDataServiceManager, times(1)).setupDataCall(anyInt(),
                any(DataProfile.class), anyBoolean(), anyBoolean(), anyInt(), any(), anyInt(),
                any(), any(), anyBoolean(), any(Message.class));

        ArgumentCaptor<DataRetryManager.DataSetupRetryEntry> retryEntry =
                ArgumentCaptor.forClass(DataRetryManager.DataSetupRetryEntry.class);
        verify(mMockedDataRetryManagerCallback, times(1))
                .onDataNetworkSetupRetry(retryEntry.capture());
        assertThat(retryEntry.getValue().getState()).isEqualTo(
                DataRetryManager.DataRetryEntry.RETRY_STATE_FAILED);
        assertThat(retryEntry.getValue().networkRequestList.size()).isEqualTo(1);
        assertThat(retryEntry.getValue().networkRequestList.get(0)).isEqualTo(firstTnr);

        DataRetryManager.DataSetupRetryEntry dataSetupRetryEntry = retryEntry.getValue();
        logd("DataSetupRetryEntry:" + dataSetupRetryEntry);

        processAllMessages();
        processAllFutureMessages();

        setSuccessfulSetupDataResponse(mMockedWwanDataServiceManager, 1);
        logd("Sending TAC_CHANGED event");
        mDataNetworkControllerUT.obtainMessage(25/*EVENT_TAC_CHANGED*/).sendToTarget();
        mDataNetworkControllerUT.getDataRetryManager().obtainMessage(10/*EVENT_TAC_CHANGED*/)
                .sendToTarget();
        processAllFutureMessages();

        // TAC changes should clear the already-scheduled retry and throttling.
        assertThat(mDataNetworkControllerUT.getDataRetryManager().isDataProfileThrottled(
                mImsCellularDataProfile, AccessNetworkConstants.TRANSPORT_TYPE_WWAN)).isFalse();

        // But DNC should re-evaluate unsatisfied request and setup IMS again.
        verifyConnectedNetworkHasCapabilities(NetworkCapabilities.NET_CAPABILITY_IMS,
                NetworkCapabilities.NET_CAPABILITY_MMTEL);

        verify(mMockedWwanDataServiceManager, times(2)).setupDataCall(anyInt(),
                any(DataProfile.class), anyBoolean(), anyBoolean(), anyInt(), any(), anyInt(),
                any(), any(), anyBoolean(), any(Message.class));
    }

    @Test
    public void testSetupDataNetworkPermanentFailure() {
        setFailedSetupDataResponse(mMockedWwanDataServiceManager, DataFailCause.PROTOCOL_ERRORS,
                DataCallResponse.RETRY_DURATION_UNDEFINED, false);
        mDataNetworkControllerUT.addNetworkRequest(
                createNetworkRequest(NetworkCapabilities.NET_CAPABILITY_INTERNET));
        processAllFutureMessages();

        // There should be only one attempt, and no retry should happen because it's a permanent
        // failure.
        verify(mMockedWwanDataServiceManager, times(1)).setupDataCall(anyInt(),
                eq(mGeneralPurposeDataProfile), anyBoolean(), anyBoolean(), anyInt(), any(),
                anyInt(), any(), any(), anyBoolean(), any(Message.class));

        Mockito.clearInvocations(mMockedWwanDataServiceManager);
        mDataNetworkControllerUT.addNetworkRequest(
                createNetworkRequest(NetworkCapabilities.NET_CAPABILITY_INTERNET));
        processAllFutureMessages();

        // Even receiving a new network request, setup data call should not be sent.
        verify(mMockedWwanDataServiceManager, never()).setupDataCall(anyInt(),
                any(DataProfile.class), anyBoolean(), anyBoolean(), anyInt(), any(), anyInt(),
                any(), any(), anyBoolean(), any(Message.class));
        // APN should be marked as permanent failure.
        assertThat(mGeneralPurposeDataProfile.getApnSetting().getPermanentFailed()).isTrue();
    }

    @Test
    public void testSetupDataNetworkConditionChangesAfterPermanentFailure() throws Exception {
        testSetupDataNetworkPermanentFailure();

        setSuccessfulSetupDataResponse(mMockedDataServiceManagers
                .get(AccessNetworkConstants.TRANSPORT_TYPE_WWAN), 1);

        // From LTE to NR
        serviceStateChanged(TelephonyManager.NETWORK_TYPE_NR,
                NetworkRegistrationInfo.REGISTRATION_STATE_HOME);

        // condition change should trigger setup data, even though previously the APN has been
        // marked as permanent failure.
        verifyInternetConnected();
    }

    @Test
    public void testSetupDataNetworkNetworkSuggestedNeverRetry() {
        setFailedSetupDataResponse(mMockedWwanDataServiceManager, DataFailCause.PROTOCOL_ERRORS,
                Long.MAX_VALUE, false);
        mDataNetworkControllerUT.addNetworkRequest(
                createNetworkRequest(NetworkCapabilities.NET_CAPABILITY_INTERNET));
        processAllFutureMessages();

        // There should be only one attempt, and no retry should happen because it's a permanent
        // failure.
        verify(mMockedWwanDataServiceManager, times(1)).setupDataCall(anyInt(),
                any(DataProfile.class), anyBoolean(), anyBoolean(), anyInt(), any(), anyInt(),
                any(), any(), anyBoolean(), any(Message.class));
    }

    @Test
    public void testSetupDataNetworkNetworkSuggestedRetryTimerDataThrottled() {
        mDataNetworkControllerUT.getDataRetryManager()
                .registerCallback(mMockedDataRetryManagerCallback);

        setFailedSetupDataResponse(mMockedWwanDataServiceManager, DataFailCause.PROTOCOL_ERRORS,
                10000, false);
        mDataNetworkControllerUT.addNetworkRequest(
                createNetworkRequest(NetworkCapabilities.NET_CAPABILITY_IMS));
        processAllMessages();

        mDataNetworkControllerUT.addNetworkRequest(
                createNetworkRequest(NetworkCapabilities.NET_CAPABILITY_IMS));
        processAllMessages();

        // There should be only one attempt, and no retry should happen because the second one
        // was throttled.
        verify(mMockedWwanDataServiceManager, times(1)).setupDataCall(anyInt(),
                any(DataProfile.class), anyBoolean(), anyBoolean(), anyInt(), any(), anyInt(),
                any(), any(), anyBoolean(), any(Message.class));

        ArgumentCaptor<List<ThrottleStatus>> throttleStatusCaptor =
                ArgumentCaptor.forClass(List.class);
        verify(mMockedDataRetryManagerCallback)
                .onThrottleStatusChanged(throttleStatusCaptor.capture());
        assertThat(throttleStatusCaptor.getValue()).hasSize(1);
        ThrottleStatus throttleStatus = throttleStatusCaptor.getValue().get(0);
        assertThat(throttleStatus.getApnType()).isEqualTo(ApnSetting.TYPE_IMS);
        assertThat(throttleStatus.getRetryType())
                .isEqualTo(ThrottleStatus.RETRY_TYPE_NEW_CONNECTION);
        assertThat(throttleStatus.getTransportType())
                .isEqualTo(AccessNetworkConstants.TRANSPORT_TYPE_WWAN);
    }

    @Test
    public void testHandoverDataNetworkNetworkSuggestedRetryTimerDataThrottled() throws Exception {
        testSetupImsDataNetwork();

        DataNetwork network = getDataNetworks().get(0);
        setFailedSetupDataResponse(mMockedWlanDataServiceManager,
                DataFailCause.HANDOVER_FAILED, 10000, true);
        updateTransport(NetworkCapabilities.NET_CAPABILITY_IMS,
                AccessNetworkConstants.TRANSPORT_TYPE_WLAN);

        // Verify retry scheduled on this network
        assertThat(mDataNetworkControllerUT.getDataRetryManager()
                .isAnyHandoverRetryScheduled(network)).isTrue();
        // Verify the data profile is throttled on WLAN
        assertThat(mDataNetworkControllerUT.getDataRetryManager().isDataProfileThrottled(
                network.getDataProfile(), AccessNetworkConstants.TRANSPORT_TYPE_WLAN)).isTrue();

        // Test even if network disconnected, the throttle status should remain
        network.tearDown(DataNetwork.TEAR_DOWN_REASON_CONNECTIVITY_SERVICE_UNWANTED);
        processAllFutureMessages();

        // Verify retry is cleared on this network
        assertThat(mDataNetworkControllerUT.getDataRetryManager()
                .isAnyHandoverRetryScheduled(network)).isFalse();
        // Verify the data profile is still throttled
        assertThat(mDataNetworkControllerUT.getDataRetryManager().isDataProfileThrottled(
                network.getDataProfile(), AccessNetworkConstants.TRANSPORT_TYPE_WLAN)).isTrue();
    }

    @Test
    public void testTacChangesClearThrottlingAndRetryHappens() throws Exception {
        testSetupDataNetworkNetworkSuggestedRetryTimerDataThrottled();
        processAllFutureMessages();

        setSuccessfulSetupDataResponse(mMockedWwanDataServiceManager, 1);
        logd("Sending TAC_CHANGED event");
        mDataNetworkControllerUT.obtainMessage(25/*EVENT_TAC_CHANGED*/).sendToTarget();
        mDataNetworkControllerUT.getDataRetryManager().obtainMessage(10/*EVENT_TAC_CHANGED*/)
                .sendToTarget();
        processAllFutureMessages();

        // TAC changes should clear the already-scheduled retry and throttling.
        assertThat(mDataNetworkControllerUT.getDataRetryManager().isDataProfileThrottled(
                mImsCellularDataProfile, AccessNetworkConstants.TRANSPORT_TYPE_WWAN)).isFalse();

        // But DNC should re-evaluate unsatisfied request and setup IMS again.
        verifyConnectedNetworkHasCapabilities(NetworkCapabilities.NET_CAPABILITY_IMS,
                NetworkCapabilities.NET_CAPABILITY_MMTEL);
    }

    @Test
    public void testNrAdvancedByPco() throws Exception {
        testSetupDataNetwork();
        verify(mMockedDataNetworkControllerCallback, never())
                .onNrAdvancedCapableByPcoChanged(anyBoolean());
        mSimulatedCommands.triggerPcoData(1, "IPV6", 1234, new byte[]{1});
        processAllMessages();
        verify(mMockedDataNetworkControllerCallback).onNrAdvancedCapableByPcoChanged(eq(true));

        mSimulatedCommands.triggerPcoData(1, "IPV6", 1234, new byte[]{0});
        processAllMessages();
        verify(mMockedDataNetworkControllerCallback).onNrAdvancedCapableByPcoChanged(eq(false));
    }

    @Test
    public void testNrAdvancedByEarlyPco() {
        Mockito.reset(mMockedWwanDataServiceManager);
        mDataNetworkControllerUT.addNetworkRequest(
                createNetworkRequest(NetworkCapabilities.NET_CAPABILITY_INTERNET));
        processAllMessages();

        // PCO data arrives before data network entering connected state.
        mSimulatedCommands.triggerPcoData(1, "IPV6", 1234, new byte[]{1});
        processAllMessages();

        ArgumentCaptor<Message> messageCaptor = ArgumentCaptor.forClass(Message.class);
        verify(mMockedWwanDataServiceManager).setupDataCall(anyInt(), any(DataProfile.class),
                anyBoolean(), anyBoolean(), anyInt(), any(), anyInt(), any(), any(), anyBoolean(),
                messageCaptor.capture());

        // Send setup data call complete message.
        Message msg = messageCaptor.getValue();
        msg.getData().putParcelable("data_call_response",
                createDataCallResponse(1, DataCallResponse.LINK_STATUS_ACTIVE));
        msg.arg1 = DataServiceCallback.RESULT_SUCCESS;
        msg.sendToTarget();
        processAllMessages();

        verify(mMockedDataNetworkControllerCallback).onNrAdvancedCapableByPcoChanged(eq(true));
    }

    @Test
    public void testNrAdvancedByPcoMultipleNetworks() throws Exception {
        testSetupDataNetwork();
        setSuccessfulSetupDataResponse(mMockedDataServiceManagers
                .get(AccessNetworkConstants.TRANSPORT_TYPE_WWAN), 2);
        testSetupImsDataNetwork();

        verify(mMockedDataNetworkControllerCallback, never())
                .onNrAdvancedCapableByPcoChanged(anyBoolean());
        mSimulatedCommands.triggerPcoData(2, "IPV6", 1234, new byte[]{1});
        processAllMessages();
        verify(mMockedDataNetworkControllerCallback).onNrAdvancedCapableByPcoChanged(eq(true));
    }

    @Test
    public void testNrAdvancedByEarlyUnrelatedPco() {
        Mockito.reset(mMockedWwanDataServiceManager);
        mDataNetworkControllerUT.addNetworkRequest(
                createNetworkRequest(NetworkCapabilities.NET_CAPABILITY_INTERNET));
        processAllMessages();

        // Unrelated PCO data arrives before data network entering connected state.
        mSimulatedCommands.triggerPcoData(2, "IPV6", 1234, new byte[]{1});
        processAllMessages();

        ArgumentCaptor<Message> messageCaptor = ArgumentCaptor.forClass(Message.class);
        verify(mMockedWwanDataServiceManager).setupDataCall(anyInt(), any(DataProfile.class),
                anyBoolean(), anyBoolean(), anyInt(), any(), anyInt(), any(), any(), anyBoolean(),
                messageCaptor.capture());

        // Send setup data call complete message.
        Message msg = messageCaptor.getValue();
        msg.getData().putParcelable("data_call_response",
                createDataCallResponse(1, DataCallResponse.LINK_STATUS_ACTIVE));
        msg.arg1 = DataServiceCallback.RESULT_SUCCESS;
        msg.sendToTarget();
        processAllMessages();

        verify(mMockedDataNetworkControllerCallback, never()).onNrAdvancedCapableByPcoChanged(
                anyBoolean());
    }


    @Test
    public void testSetupDataNetworkVcnManaged() throws Exception {
        // VCN managed
        setVcnManagerPolicy(true, false);
        NetworkRequest request = new NetworkRequest.Builder()
                .addCapability(NetworkCapabilities.NET_CAPABILITY_INTERNET)
                .removeCapability(NetworkCapabilities.NET_CAPABILITY_NOT_VCN_MANAGED)
                .build();
        TelephonyNetworkRequest tnr = new TelephonyNetworkRequest(request, mPhone);

        mDataNetworkControllerUT.addNetworkRequest(tnr);
        processAllMessages();

        verify(mMockedDataNetworkControllerCallback)
                .onInternetDataNetworkConnected(any());
        List<DataNetwork> dataNetworks = getDataNetworks();
        assertThat(dataNetworks).hasSize(1);
        assertThat(dataNetworks.get(0).getNetworkCapabilities().hasCapability(
                NetworkCapabilities.NET_CAPABILITY_NOT_VCN_MANAGED)).isFalse();
        assertThat(dataNetworks.get(0).isInternetSupported()).isTrue();
        assertThat(dataNetworks.get(0).getNetworkCapabilities().hasCapability(
                NetworkCapabilities.NET_CAPABILITY_INTERNET)).isTrue();
    }

    @Test
    public void testSetupDataNetworkVcnRequestedTeardown() throws Exception {
        // VCN managed, tear down on setup.
        setVcnManagerPolicy(true, true);
        NetworkRequest request = new NetworkRequest.Builder()
                .addCapability(NetworkCapabilities.NET_CAPABILITY_INTERNET)
                .removeCapability(NetworkCapabilities.NET_CAPABILITY_NOT_VCN_MANAGED)
                .build();
        TelephonyNetworkRequest tnr = new TelephonyNetworkRequest(request, mPhone);

        mDataNetworkControllerUT.addNetworkRequest(tnr);
        processAllMessages();

        // Should not be any data network created.
        List<DataNetwork> dataNetworks = getDataNetworks();
        assertThat(dataNetworks).hasSize(0);
    }

    @Test
    public void testVcnManagedNetworkPolicyChanged() throws Exception {
        testSetupDataNetworkVcnManaged();

        setVcnManagerPolicy(true, true);
        ArgumentCaptor<VcnNetworkPolicyChangeListener> listenerCaptor =
                ArgumentCaptor.forClass(VcnNetworkPolicyChangeListener.class);
        verify(mVcnManager).addVcnNetworkPolicyChangeListener(any(Executor.class),
                listenerCaptor.capture());

        // Trigger policy changed event
        VcnNetworkPolicyChangeListener listener = listenerCaptor.getValue();
        listener.onPolicyChanged();
        processAllMessages();

        List<DataNetwork> dataNetworks = getDataNetworks();
        assertThat(dataNetworks).hasSize(0);
    }

    @Test
    public void testDataDisableNotTearingDownUnmetered() throws Exception {
        // User data enabled
        mDataNetworkControllerUT.getDataSettingsManager().setDataEnabled(
                TelephonyManager.DATA_ENABLED_REASON_USER, true, mContext.getOpPackageName());
        processAllMessages();

        testSetupImsDataNetwork();
        Mockito.clearInvocations(mMockedDataNetworkControllerCallback);

        // User data disabled
        mDataNetworkControllerUT.getDataSettingsManager().setDataEnabled(
                TelephonyManager.DATA_ENABLED_REASON_USER, false, mContext.getOpPackageName());
        processAllMessages();

        // There shouldn't be any data disconnected event.
        verify(mMockedDataNetworkControllerCallback, never())
                .onAnyCellularDataNetworkExistingChanged(anyBoolean());

        // Verify IMS is still alive.
        List<DataNetwork> dataNetworkList = getDataNetworks();
        assertThat(dataNetworkList).hasSize(1);
        assertThat(dataNetworkList.get(0).getNetworkCapabilities()
                .hasCapability(NetworkCapabilities.NET_CAPABILITY_IMS)).isTrue();
        assertThat(dataNetworkList.get(0).isConnected()).isTrue();
    }

    @Test
    public void testDataDisableTearingDownTetheringNetwork() throws Exception {
        // User data enabled
        mDataNetworkControllerUT.getDataSettingsManager().setDataEnabled(
                TelephonyManager.DATA_ENABLED_REASON_USER, true, mContext.getOpPackageName());
        processAllMessages();

        // Request the restricted tethering network.
        NetworkCapabilities netCaps = new NetworkCapabilities();
        netCaps.addCapability(NetworkCapabilities.NET_CAPABILITY_DUN);
        netCaps.removeCapability(NetworkCapabilities.NET_CAPABILITY_NOT_RESTRICTED);

        NetworkRequest nativeNetworkRequest = new NetworkRequest(netCaps,
                ConnectivityManager.TYPE_MOBILE, ++mNetworkRequestId, NetworkRequest.Type.REQUEST);

        mDataNetworkControllerUT.addNetworkRequest(
                new TelephonyNetworkRequest(nativeNetworkRequest, mPhone));
        processAllMessages();

        verifyConnectedNetworkHasCapabilities(NetworkCapabilities.NET_CAPABILITY_DUN);

        // User data disabled
        mDataNetworkControllerUT.getDataSettingsManager().setDataEnabled(
                TelephonyManager.DATA_ENABLED_REASON_USER, false, mContext.getOpPackageName());
        processAllMessages();

        // Everything should be disconnected.
        verifyAllDataDisconnected();
    }

    @Test
    public void testSetPreferredDataProfileMultiInternetDataProfile() throws Exception {
        // No preferred data profile in the beginning
        doReturn(false).when(mDataProfileManager).canPreferredDataProfileSatisfy(
                any(NetworkRequestList.class));

        testSetupDataNetwork();

        // Verify this network still alive after evaluation
        mDataNetworkControllerUT.obtainMessage(EVENT_REEVALUATE_EXISTING_DATA_NETWORKS)
                .sendToTarget();
        processAllMessages();

        verifyConnectedNetworkHasDataProfile(mGeneralPurposeDataProfile);

        // Network connected, became preferred data profile
        doAnswer(invocation -> {
            NetworkRequestList networkRequests =
                    (NetworkRequestList) invocation.getArguments()[0];
            return networkRequests.stream()
                    .allMatch(request -> request.canBeSatisfiedBy(mGeneralPurposeDataProfile));
        }).when(mDataProfileManager).canPreferredDataProfileSatisfy(
                any(NetworkRequestList.class));
        doReturn(true).when(mDataProfileManager)
                .isDataProfilePreferred(mGeneralPurposeDataProfile);

        // 1. Test DUN | DEFAULT data profile is compatible with preferred default internet
        mDataNetworkControllerUT.addNetworkRequest(
                createNetworkRequest(NetworkCapabilities.NET_CAPABILITY_DUN));
        setSuccessfulSetupDataResponse(mMockedWwanDataServiceManager, 2);
        processAllMessages();

        // Verify both DUN and preferred default network are alive
        verifyConnectedNetworkHasDataProfile(mGeneralPurposeDataProfile);
        verifyConnectedNetworkHasDataProfile(mTetheringDataProfile);

        // Verify this network still alive after evaluation
        mDataNetworkControllerUT.obtainMessage(EVENT_REEVALUATE_EXISTING_DATA_NETWORKS)
                .sendToTarget();
        processAllMessages();

        verifyConnectedNetworkHasDataProfile(mGeneralPurposeDataProfile);
        verifyConnectedNetworkHasDataProfile(mTetheringDataProfile);

        // 2. Test tear down when user changes preferred data profile
        doAnswer(invocation -> {
            NetworkRequestList networkRequests =
                    (NetworkRequestList) invocation.getArguments()[0];
            return networkRequests.stream()
                    .allMatch(request -> request.canBeSatisfiedBy(
                            mGeneralPurposeDataProfileAlternative));
        }).when(mDataProfileManager).canPreferredDataProfileSatisfy(
                any(NetworkRequestList.class));
        doReturn(true).when(mDataProfileManager)
                .isDataProfilePreferred(mGeneralPurposeDataProfileAlternative);
        doReturn(false).when(mDataProfileManager)
                .isDataProfilePreferred(mGeneralPurposeDataProfile);

        mDataNetworkControllerUT.obtainMessage(EVENT_REEVALUATE_EXISTING_DATA_NETWORKS)
                .sendToTarget();
        processAllMessages();

        List<DataNetwork> dataNetworks = getDataNetworks();
        assertThat(dataNetworks).hasSize(1);
        verifyConnectedNetworkHasDataProfile(mTetheringDataProfile);
    }

    @Test
    public void testDataDisableNotAllowingBringingUpTetheringNetwork() throws Exception {
        // User data disabled
        mDataNetworkControllerUT.getDataSettingsManager().setDataEnabled(
                TelephonyManager.DATA_ENABLED_REASON_USER, false, mContext.getOpPackageName());
        processAllMessages();

        // Request the restricted tethering network.
        NetworkCapabilities netCaps = new NetworkCapabilities();
        netCaps.addCapability(NetworkCapabilities.NET_CAPABILITY_DUN);
        netCaps.removeCapability(NetworkCapabilities.NET_CAPABILITY_NOT_RESTRICTED);

        NetworkRequest nativeNetworkRequest = new NetworkRequest(netCaps,
                ConnectivityManager.TYPE_MOBILE, ++mNetworkRequestId, NetworkRequest.Type.REQUEST);

        mDataNetworkControllerUT.addNetworkRequest(
                new TelephonyNetworkRequest(nativeNetworkRequest, mPhone));
        processAllMessages();

        // Everything should be disconnected.
        verifyAllDataDisconnected();

        // Telephony should not try to setup a data call for DUN.
        verify(mMockedWwanDataServiceManager, never()).setupDataCall(anyInt(),
                any(DataProfile.class), anyBoolean(), anyBoolean(), anyInt(), any(), anyInt(),
                any(), any(), anyBoolean(), any(Message.class));
    }

    @Test
    public void testNonVoPSNoIMSSetup() throws Exception {
        DataSpecificRegistrationInfo dsri = new DataSpecificRegistrationInfo.Builder(8)
                .setNrAvailable(true)
                .setEnDcAvailable(true)
                .setVopsSupportInfo(new LteVopsSupportInfo(
                        LteVopsSupportInfo.LTE_STATUS_NOT_SUPPORTED,
                        LteVopsSupportInfo.LTE_STATUS_NOT_SUPPORTED))
                .build();
        serviceStateChanged(TelephonyManager.NETWORK_TYPE_LTE,
                NetworkRegistrationInfo.REGISTRATION_STATE_HOME, dsri);

        mDataNetworkControllerUT.addNetworkRequest(
                createNetworkRequest(NetworkCapabilities.NET_CAPABILITY_IMS,
                        NetworkCapabilities.NET_CAPABILITY_MMTEL));
        processAllMessages();

        verifyNoConnectedNetworkHasCapability(NetworkCapabilities.NET_CAPABILITY_IMS);
        verifyAllDataDisconnected();
    }

    @Test
    public void testNonVoPStoVoPSImsSetup() throws Exception {
        // Even allow lingering when NoVops, should have no effect on NoVops -> Vops
        mCarrierConfig.putBoolean(CarrierConfigManager.Ims.KEY_KEEP_PDN_UP_IN_NO_VOPS_BOOL, true);
        carrierConfigChanged();

        // VOPS not supported
        DataSpecificRegistrationInfo dsri = new DataSpecificRegistrationInfo.Builder(8)
                .setNrAvailable(true)
                .setEnDcAvailable(true)
                .setVopsSupportInfo(new LteVopsSupportInfo(
                        LteVopsSupportInfo.LTE_STATUS_NOT_SUPPORTED,
                        LteVopsSupportInfo.LTE_STATUS_NOT_SUPPORTED))
                .build();
        serviceStateChanged(TelephonyManager.NETWORK_TYPE_LTE,
                NetworkRegistrationInfo.REGISTRATION_STATE_HOME, dsri);

        mDataNetworkControllerUT.addNetworkRequest(
                createNetworkRequest(NetworkCapabilities.NET_CAPABILITY_IMS,
                        NetworkCapabilities.NET_CAPABILITY_MMTEL));
        processAllMessages();
        verifyNoConnectedNetworkHasCapability(NetworkCapabilities.NET_CAPABILITY_IMS);

        // VoPS supported
        dsri = new DataSpecificRegistrationInfo.Builder(8)
                .setNrAvailable(true)
                .setEnDcAvailable(true)
                .setVopsSupportInfo(new LteVopsSupportInfo(
                        LteVopsSupportInfo.LTE_STATUS_SUPPORTED,
                        LteVopsSupportInfo.LTE_STATUS_SUPPORTED))
                .build();
        serviceStateChanged(TelephonyManager.NETWORK_TYPE_LTE,
                NetworkRegistrationInfo.REGISTRATION_STATE_HOME, dsri);

        verifyConnectedNetworkHasCapabilities(NetworkCapabilities.NET_CAPABILITY_IMS,
                NetworkCapabilities.NET_CAPABILITY_MMTEL);
    }

    @Test
    public void testDelayImsTearDownCsRequestsToTearDown() throws Exception {
        mCarrierConfig.putBoolean(CarrierConfigManager.KEY_DELAY_IMS_TEAR_DOWN_UNTIL_CALL_END_BOOL,
                true);
        TelephonyNetworkRequest networkRequest = createNetworkRequest(
                NetworkCapabilities.NET_CAPABILITY_IMS);
        mDataNetworkControllerUT.addNetworkRequest(networkRequest);
        processAllMessages();

        // Call is ongoing
        doReturn(PhoneConstants.State.OFFHOOK).when(mCT).getState();
        verifyConnectedNetworkHasCapabilities(NetworkCapabilities.NET_CAPABILITY_IMS,
                NetworkCapabilities.NET_CAPABILITY_MMTEL);
        verifyConnectedNetworkHasDataProfile(mImsCellularDataProfile);
        List<DataNetwork> dataNetworks = getDataNetworks();
        assertThat(dataNetworks).hasSize(1);
        dataNetworks.get(0).tearDown(DataNetwork.TEAR_DOWN_REASON_RAT_NOT_ALLOWED);
        processAllMessages();

        // Make sure IMS network is still connected.
        verifyConnectedNetworkHasCapabilities(NetworkCapabilities.NET_CAPABILITY_IMS,
                NetworkCapabilities.NET_CAPABILITY_MMTEL);
        verifyConnectedNetworkHasDataProfile(mImsCellularDataProfile);

        // Now connectivity service requests to tear down the data network.
        mDataNetworkControllerUT.removeNetworkRequest(networkRequest);
        dataNetworks.get(0).tearDown(DataNetwork.TEAR_DOWN_REASON_CONNECTIVITY_SERVICE_UNWANTED);
        processAllMessages();

        // All data (including IMS) should be torn down.
        verifyAllDataDisconnected();
    }

    @Test
    public void testDelayImsTearDownDuringSrvcc() throws Exception {
        testSetupImsDataNetwork();
        // SRVCC in progress, delay tear down
        mDataNetworkControllerUT.obtainMessage(4 /*EVENT_SRVCC_STATE_CHANGED*/,
                new AsyncResult(null,
                        new int[]{TelephonyManager.SRVCC_STATE_HANDOVER_STARTED}, null))
                .sendToTarget();
        serviceStateChanged(TelephonyManager.NETWORK_TYPE_HSPAP,
                NetworkRegistrationInfo.REGISTRATION_STATE_HOME);
        processAllMessages();

        // Make sure IMS network is still connected.
        verifyConnectedNetworkHasCapabilities(NetworkCapabilities.NET_CAPABILITY_IMS,
                NetworkCapabilities.NET_CAPABILITY_MMTEL);

        // SRVCC handover ends, tear down as normal
        mDataNetworkControllerUT.obtainMessage(4 /*EVENT_SRVCC_STATE_CHANGED*/,
                        new AsyncResult(null,
                                new int[]{TelephonyManager.SRVCC_STATE_HANDOVER_CANCELED}, null))
                .sendToTarget();
        processAllFutureMessages();

        // Make sure IMS network is torn down
        verifyNoConnectedNetworkHasCapability(NetworkCapabilities.NET_CAPABILITY_MMTEL);
    }

    @Test
    public void testUnmeteredMmsWhenDataDisabled() throws Exception {
        mCarrierConfig.putStringArray(
                CarrierConfigManager.KEY_CARRIER_METERED_APN_TYPES_STRINGS,
                new String[]{"default", "dun", "supl"});
        carrierConfigChanged();

        // User data disabled
        mDataNetworkControllerUT.getDataSettingsManager().setDataEnabled(
                TelephonyManager.DATA_ENABLED_REASON_USER, false, mContext.getOpPackageName());
        processAllMessages();

        mDataNetworkControllerUT.addNetworkRequest(
                createNetworkRequest(NetworkCapabilities.NET_CAPABILITY_MMS));
        processAllMessages();

        // Make sure MMS is the only capability advertised, but not internet or SUPL.
        verifyConnectedNetworkHasCapabilities(NetworkCapabilities.NET_CAPABILITY_MMS);
        verifyConnectedNetworkHasDataProfile(mGeneralPurposeDataProfile);
        verifyNoConnectedNetworkHasCapability(NetworkCapabilities.NET_CAPABILITY_INTERNET);
        verifyNoConnectedNetworkHasCapability(NetworkCapabilities.NET_CAPABILITY_SUPL);
    }

    @Test
    public void testUnmeteredMmsWhenRoamingDisabled() throws Exception {
        mCarrierConfig.putStringArray(
                CarrierConfigManager.KEY_CARRIER_METERED_ROAMING_APN_TYPES_STRINGS,
                new String[]{"default", "dun", "supl"});
        carrierConfigChanged();

        // Roaming data disabled
        mDataNetworkControllerUT.getDataSettingsManager().setDataRoamingEnabled(false);
        processAllMessages();

        // Device is roaming
        serviceStateChanged(TelephonyManager.NETWORK_TYPE_LTE,
                NetworkRegistrationInfo.REGISTRATION_STATE_ROAMING);

        mDataNetworkControllerUT.addNetworkRequest(
                createNetworkRequest(NetworkCapabilities.NET_CAPABILITY_MMS));
        processAllMessages();

        // Make sure MMS is the only capability advertised, but not internet or SUPL.
        verifyConnectedNetworkHasCapabilities(NetworkCapabilities.NET_CAPABILITY_MMS);
        verifyConnectedNetworkHasDataProfile(mGeneralPurposeDataProfile);
        verifyNoConnectedNetworkHasCapability(NetworkCapabilities.NET_CAPABILITY_INTERNET);
        verifyNoConnectedNetworkHasCapability(NetworkCapabilities.NET_CAPABILITY_SUPL);
    }

    @Test
    public void testRestrictedNetworkRequestDataDisabled() throws Exception {
        // User data disabled
        mDataNetworkControllerUT.getDataSettingsManager().setDataEnabled(
                TelephonyManager.DATA_ENABLED_REASON_USER, false, mContext.getOpPackageName());
        processAllMessages();

        // Create a restricted network request.
        NetworkCapabilities netCaps = new NetworkCapabilities();
        netCaps.addCapability(NetworkCapabilities.NET_CAPABILITY_INTERNET);
        netCaps.removeCapability(NetworkCapabilities.NET_CAPABILITY_NOT_RESTRICTED);

        NetworkRequest nativeNetworkRequest = new NetworkRequest(netCaps,
                ConnectivityManager.TYPE_MOBILE, ++mNetworkRequestId, NetworkRequest.Type.REQUEST);

        mDataNetworkControllerUT.addNetworkRequest(
                new TelephonyNetworkRequest(nativeNetworkRequest, mPhone));
        processAllMessages();

        verifyConnectedNetworkHasDataProfile(mGeneralPurposeDataProfile);
        verifyConnectedNetworkHasCapabilities(NetworkCapabilities.NET_CAPABILITY_INTERNET,
                NetworkCapabilities.NET_CAPABILITY_SUPL, NetworkCapabilities.NET_CAPABILITY_MMS);

        List<DataNetwork> dataNetworks = getDataNetworks();
        // Make sure the network is restricted.
        assertThat(dataNetworks.get(0).getNetworkCapabilities()
                .hasCapability(NetworkCapabilities.NET_CAPABILITY_NOT_RESTRICTED)).isFalse();
    }

    @Test
    public void testRestrictedNetworkRequestDataEnabled() throws Exception {
        // Create a restricted network request.
        NetworkCapabilities netCaps = new NetworkCapabilities();
        netCaps.addCapability(NetworkCapabilities.NET_CAPABILITY_INTERNET);
        netCaps.removeCapability(NetworkCapabilities.NET_CAPABILITY_NOT_RESTRICTED);

        NetworkRequest nativeNetworkRequest = new NetworkRequest(netCaps,
                ConnectivityManager.TYPE_MOBILE, ++mNetworkRequestId, NetworkRequest.Type.REQUEST);

        mDataNetworkControllerUT.addNetworkRequest(
                new TelephonyNetworkRequest(nativeNetworkRequest, mPhone));
        processAllMessages();

        verifyConnectedNetworkHasDataProfile(mGeneralPurposeDataProfile);
        verifyConnectedNetworkHasCapabilities(NetworkCapabilities.NET_CAPABILITY_INTERNET,
                NetworkCapabilities.NET_CAPABILITY_SUPL, NetworkCapabilities.NET_CAPABILITY_MMS,
                // Because data is enabled, even though the network request is restricted, the
                // network should still be not-restricted.
                NetworkCapabilities.NET_CAPABILITY_NOT_RESTRICTED);
    }

    @Test
    public void testSinglePdnArbitration() throws Exception {
        // On old 1x network, only one data network is allowed.
        serviceStateChanged(TelephonyManager.NETWORK_TYPE_1xRTT,
                NetworkRegistrationInfo.REGISTRATION_STATE_HOME);

        mDataNetworkControllerUT.addNetworkRequest(
                createNetworkRequest(NetworkCapabilities.NET_CAPABILITY_DUN));
        processAllMessages();
        verifyConnectedNetworkHasCapabilities(NetworkCapabilities.NET_CAPABILITY_DUN);

        mDataNetworkControllerUT.addNetworkRequest(
                createNetworkRequest(NetworkCapabilities.NET_CAPABILITY_ENTERPRISE));
        processAllFutureMessages();
        // Lower priority network should not trump the higher priority network.
        verifyConnectedNetworkHasCapabilities(NetworkCapabilities.NET_CAPABILITY_DUN);
        verifyNoConnectedNetworkHasCapability(NetworkCapabilities.NET_CAPABILITY_ENTERPRISE);

        // Now send a higher priority network request
        TelephonyNetworkRequest fotaRequest = createNetworkRequest(
                NetworkCapabilities.NET_CAPABILITY_FOTA);
        mDataNetworkControllerUT.addNetworkRequest(fotaRequest);

        processAllFutureMessages();
        // The existing internet data network should be torn down.
        verifyNoConnectedNetworkHasCapability(NetworkCapabilities.NET_CAPABILITY_DUN);
        // The higher priority emergency data network should be established.
        verifyConnectedNetworkHasCapabilities(NetworkCapabilities.NET_CAPABILITY_FOTA);

        // Now remove the fota request and tear down fota network.
        mDataNetworkControllerUT.removeNetworkRequest(fotaRequest);
        processAllMessages();
        List<DataNetwork> dataNetworks = getDataNetworks();
        dataNetworks.get(0).tearDown(DataNetwork.TEAR_DOWN_REASON_CONNECTIVITY_SERVICE_UNWANTED);
        processAllMessages();

        // The tethering data network should come back since now it has the highest priority after
        // fota is gone.
        verifyConnectedNetworkHasCapabilities(NetworkCapabilities.NET_CAPABILITY_DUN);
        verifyNoConnectedNetworkHasCapability(NetworkCapabilities.NET_CAPABILITY_FOTA);
    }

    @Test
    public void testImsGracefulTearDown() throws Exception {
        setImsRegistered(true, ImsRegistrationImplBase.REGISTRATION_TECH_IWLAN);
        setRcsRegistered(true, ImsRegistrationImplBase.REGISTRATION_TECH_LTE);

        // IMS preferred on Wifi
        updateTransport(NetworkCapabilities.NET_CAPABILITY_IMS,
                AccessNetworkConstants.TRANSPORT_TYPE_WLAN);

        // IMS service requests an IMS network, expects the network on IWLAN.
        NetworkCapabilities netCaps = new NetworkCapabilities();
        netCaps.addCapability(NetworkCapabilities.NET_CAPABILITY_IMS);
        netCaps.setRequestorPackageName(FAKE_MMTEL_PACKAGE);

        NetworkRequest nativeNetworkRequest = new NetworkRequest(netCaps,
                ConnectivityManager.TYPE_MOBILE, ++mNetworkRequestId, NetworkRequest.Type.REQUEST);
        TelephonyNetworkRequest networkRequest = new TelephonyNetworkRequest(
                nativeNetworkRequest, mPhone);

        mDataNetworkControllerUT.addNetworkRequest(networkRequest);
        setSuccessfulSetupDataResponse(mMockedWlanDataServiceManager, 2/*cid*/);

        // IMS service requests an internet network, expects the network on WWAN.
        netCaps = new NetworkCapabilities();
        netCaps.addCapability(NetworkCapabilities.NET_CAPABILITY_INTERNET);
        netCaps.setRequestorPackageName(FAKE_MMTEL_PACKAGE);

        nativeNetworkRequest = new NetworkRequest(netCaps,
                ConnectivityManager.TYPE_MOBILE, ++mNetworkRequestId, NetworkRequest.Type.REQUEST);
        networkRequest = new TelephonyNetworkRequest(
                nativeNetworkRequest, mPhone);

        mDataNetworkControllerUT.addNetworkRequest(networkRequest);

        processAllMessages();
        Mockito.clearInvocations(mPhone);

        List<DataNetwork> networks = getDataNetworks();
        assertEquals(2, networks.size());

        // Turn on APM mode.
        doReturn(false).when(mSST).getDesiredPowerState();
        mDataNetworkControllerUT.onTearDownAllCellularDataNetworks(DataNetwork
                .TEAR_DOWN_REASON_AIRPLANE_MODE_ON);
<<<<<<< HEAD
        processAllMessages();

        // Expect the network on WWAN immediately disconnected because IMS registration is on IWLAN.
        // And it has no RCS requests.
        assertWithMessage("Expect 1 network but have " + networks)
                .that(networks.size()).isEqualTo(1);
        DataNetwork wlanNetwork = networks.get(0);
        // Expect the network on IWLAN enters stays alive.
        assertEquals(AccessNetworkConstants.TRANSPORT_TYPE_WLAN, wlanNetwork.getTransport());
        assertTrue(wlanNetwork.isConnected());

        // Turn off APM mode
        doReturn(true).when(mSST).getDesiredPowerState();
        // IMS service requests an RCS network, expects the network on WWAN.
        netCaps = new NetworkCapabilities();
        netCaps.addCapability(NetworkCapabilities.NET_CAPABILITY_INTERNET);
        netCaps.setRequestorPackageName(FAKE_RCS_PACKAGE);

        nativeNetworkRequest = new NetworkRequest(netCaps,
                ConnectivityManager.TYPE_MOBILE, ++mNetworkRequestId, NetworkRequest.Type.REQUEST);
        networkRequest = new TelephonyNetworkRequest(
                nativeNetworkRequest, mPhone);

        mDataNetworkControllerUT.addNetworkRequest(networkRequest);
        processAllMessages();

        // Turn on APM mode again.
        doReturn(false).when(mSST).getDesiredPowerState();
        mDataNetworkControllerUT.onTearDownAllCellularDataNetworks(DataNetwork
                .TEAR_DOWN_REASON_AIRPLANE_MODE_ON);
        processAllMessages();

=======
        processAllMessages();

        // Expect the network on WWAN immediately disconnected because IMS registration is on IWLAN.
        // And it has no RCS requests.
        assertWithMessage("Expect 1 network but have " + networks)
                .that(networks.size()).isEqualTo(1);
        DataNetwork wlanNetwork = networks.get(0);
        // Expect the network on IWLAN enters stays alive.
        assertEquals(AccessNetworkConstants.TRANSPORT_TYPE_WLAN, wlanNetwork.getTransport());
        assertTrue(wlanNetwork.isConnected());

        // Turn off APM mode
        doReturn(true).when(mSST).getDesiredPowerState();
        // IMS service requests an RCS network, expects the network on WWAN.
        netCaps = new NetworkCapabilities();
        netCaps.addCapability(NetworkCapabilities.NET_CAPABILITY_INTERNET);
        netCaps.setRequestorPackageName(FAKE_RCS_PACKAGE);

        nativeNetworkRequest = new NetworkRequest(netCaps,
                ConnectivityManager.TYPE_MOBILE, ++mNetworkRequestId, NetworkRequest.Type.REQUEST);
        networkRequest = new TelephonyNetworkRequest(
                nativeNetworkRequest, mPhone);

        mDataNetworkControllerUT.addNetworkRequest(networkRequest);
        processAllMessages();

        // Turn on APM mode again.
        doReturn(false).when(mSST).getDesiredPowerState();
        mDataNetworkControllerUT.onTearDownAllCellularDataNetworks(DataNetwork
                .TEAR_DOWN_REASON_AIRPLANE_MODE_ON);
        processAllMessages();

>>>>>>> a67e30b0
        // Expect both IMS and RCS networks are alive.
        assertWithMessage("Expect 2 networks but only have " + networks)
                .that(networks.size()).isEqualTo(2);
        // Expect the network on WWAN enters disconnecting state because RCS is registered on WWAN.
        for (DataNetwork nw : networks) {
            if (nw.getTransport() == AccessNetworkConstants.TRANSPORT_TYPE_WLAN) {
                assertTrue(nw.isConnected());
            } else {
                assertTrue(nw.isDisconnecting());
            }
        }

        // RCS de-registered. Now internet RCS data network is safe to be torn down.
        // IMS de-registered. But since IMS is on IWLAN, it should remain intact.
        Mockito.clearInvocations(mPhone);
        setImsRegistered(false, ImsRegistrationImplBase.REGISTRATION_TECH_IWLAN);
        setRcsRegistered(false, ImsRegistrationImplBase.REGISTRATION_TECH_LTE);
        processAllMessages();

        // Verify only IWLAN network exists.
        assertTrue(mDataNetworkControllerUT.areAllCellularDataDisconnected());
        assertTrue(wlanNetwork.isConnected());
    }

    @Test
    public void testTearDownAllCellularDataNetworks() throws Exception {
        testSetupImsDataNetwork();
        verify(mMockedDataNetworkControllerCallback).onAnyCellularDataNetworkExistingChanged(true);

        List<DataNetwork> networks = getDataNetworks();

        Mockito.reset(mMockedWlanDataServiceManager);
        clearInvocations(mMockedDataNetworkControllerCallback);
        // IMS preferred on WLAN
        updateTransport(NetworkCapabilities.NET_CAPABILITY_IMS,
                AccessNetworkConstants.TRANSPORT_TYPE_WLAN);

        // Capture the message for setup data call response. We want to delay it.
        ArgumentCaptor<Message> messageCaptor = ArgumentCaptor.forClass(Message.class);
        verify(mMockedWlanDataServiceManager).setupDataCall(anyInt(), any(DataProfile.class),
                anyBoolean(), anyBoolean(), anyInt(), any(), anyInt(), any(), any(), anyBoolean(),
                messageCaptor.capture());

        // Verify the only cellular network is handing over to WLAN
        assertTrue(networks.get(0).isHandoverInProgress());
        verify(mMockedDataNetworkControllerCallback).onAnyCellularDataNetworkExistingChanged(false);

        // Turn on APM mode .
        doReturn(false).when(mSST).getDesiredPowerState();
        mDataNetworkControllerUT.onTearDownAllCellularDataNetworks(DataNetwork
                .TEAR_DOWN_REASON_AIRPLANE_MODE_ON);
        processAllMessages();

        assertTrue(mDataNetworkControllerUT.areAllCellularDataDisconnected());

        // Finally WLAN handover is completed with failure.
        Message msg = messageCaptor.getValue();
        DataCallResponse response = new DataCallResponse.Builder()
                .setCause(DataFailCause.ERROR_UNSPECIFIED)
                .setRetryDurationMillis(123)
                .setHandoverFailureMode(
                        DataCallResponse.HANDOVER_FAILURE_MODE_NO_FALLBACK_RETRY_SETUP_NORMAL)
                .build();
        msg.getData().putParcelable("data_call_response", response);
        msg.arg1 = DataServiceCallback.RESULT_ERROR_UNSUPPORTED;
        msg.sendToTarget();
        processAllFutureMessages();

        // WWAN network came into existence due to handover failed.
        verify(mMockedDataNetworkControllerCallback).onAnyCellularDataNetworkExistingChanged(true);
        // Verify disconnected after the handover failure.
        assertTrue(mDataNetworkControllerUT.areAllCellularDataDisconnected());
    }

    @Test
    public void testHandoverOnAnyCellularDataNetworkExistingChanged() throws Exception {
        // Setup on WLAN
        doReturn(AccessNetworkConstants.TRANSPORT_TYPE_WLAN).when(mAccessNetworksManager)
                .getPreferredTransportByNetworkCapability(NetworkCapabilities.NET_CAPABILITY_IMS);
        mDataNetworkControllerUT.addNetworkRequest(
                createNetworkRequest(NetworkCapabilities.NET_CAPABILITY_IMS,
                        NetworkCapabilities.NET_CAPABILITY_MMTEL));
        processAllMessages();

        DataNetwork dataNetwork = getDataNetworks().get(0);
        assertEquals(AccessNetworkConstants.TRANSPORT_TYPE_WLAN, dataNetwork.getTransport());
        verify(mMockedDataNetworkControllerCallback, never())
                .onAnyCellularDataNetworkExistingChanged(anyBoolean());

        // Change preferred transport to WWAN
        Mockito.reset(mMockedWwanDataServiceManager);
        updateTransport(NetworkCapabilities.NET_CAPABILITY_IMS,
                AccessNetworkConstants.TRANSPORT_TYPE_WWAN);

        // Handing over from WLAN TO WWAN.
        verify(mMockedDataNetworkControllerCallback).onAnyCellularDataNetworkExistingChanged(true);
        // Capture the message for setup data call response. We want to delay it.
        ArgumentCaptor<Message> messageCaptor = ArgumentCaptor.forClass(Message.class);
        verify(mMockedWwanDataServiceManager).setupDataCall(anyInt(), any(DataProfile.class),
                anyBoolean(), anyBoolean(), anyInt(), any(), anyInt(), any(), any(), anyBoolean(),
                messageCaptor.capture());

        // Finally WWAN handover is completed with failure.
        Message msg = messageCaptor.getValue();
        DataCallResponse response = new DataCallResponse.Builder()
                .setCause(DataFailCause.ERROR_UNSPECIFIED)
                .setRetryDurationMillis(123)
                .setHandoverFailureMode(
                        DataCallResponse.HANDOVER_FAILURE_MODE_NO_FALLBACK_RETRY_SETUP_NORMAL)
                .build();
        msg.getData().putParcelable("data_call_response", response);
        msg.arg1 = DataServiceCallback.RESULT_ERROR_UNSUPPORTED;
        msg.sendToTarget();
        processAllMessages();

        // The expected cellular is aborted due to handover failure.
        verify(mMockedDataNetworkControllerCallback).onAnyCellularDataNetworkExistingChanged(false);

    }

    @Test
    public void testNetworkRequestRemovedBeforeRetry() {
        setFailedSetupDataResponse(mMockedWwanDataServiceManager, DataFailCause.CONGESTION,
                DataCallResponse.RETRY_DURATION_UNDEFINED, false);
        TelephonyNetworkRequest networkRequest = createNetworkRequest(
                NetworkCapabilities.NET_CAPABILITY_INTERNET);
        mDataNetworkControllerUT.addNetworkRequest(networkRequest);
        logd("Removing network request.");
        mDataNetworkControllerUT.removeNetworkRequest(networkRequest);
        processAllMessages();

        // There should be only one invocation, which is the original setup data request. There
        // shouldn't be more than 1 (i.e. should not retry).
        verify(mMockedWwanDataServiceManager, times(1)).setupDataCall(anyInt(),
                any(DataProfile.class), anyBoolean(), anyBoolean(), anyInt(), any(), anyInt(),
                any(), any(), anyBoolean(), any(Message.class));
    }

    @Test
    public void testGetInternetDataDisallowedReasons() {
        List<DataDisallowedReason> reasons = mDataNetworkControllerUT
                .getInternetDataDisallowedReasons();
        assertThat(reasons).isEmpty();

        serviceStateChanged(TelephonyManager.NETWORK_TYPE_UNKNOWN,
                NetworkRegistrationInfo.REGISTRATION_STATE_NOT_REGISTERED_OR_SEARCHING);

        reasons = mDataNetworkControllerUT.getInternetDataDisallowedReasons();
        assertThat(reasons).containsExactly(DataDisallowedReason.NOT_IN_SERVICE,
                DataDisallowedReason.NO_SUITABLE_DATA_PROFILE);
    }

    @Test
    public void testEmergencySuplDataDisabled() throws Exception {
        // Data disabled
        mDataNetworkControllerUT.getDataSettingsManager().setDataEnabled(
                TelephonyManager.DATA_ENABLED_REASON_USER, false, mContext.getOpPackageName());
        processAllMessages();
        doReturn(true).when(mTelecomManager).isInEmergencyCall();
        mDataNetworkControllerUT.addNetworkRequest(
                createNetworkRequest(NetworkCapabilities.NET_CAPABILITY_SUPL));
        processAllMessages();

        // Make sure SUPL is the only capability advertised, but not internet or MMS.
        verifyConnectedNetworkHasCapabilities(NetworkCapabilities.NET_CAPABILITY_SUPL);
        verifyConnectedNetworkHasDataProfile(mGeneralPurposeDataProfile);
        verifyNoConnectedNetworkHasCapability(NetworkCapabilities.NET_CAPABILITY_INTERNET);
        verifyNoConnectedNetworkHasCapability(NetworkCapabilities.NET_CAPABILITY_MMS);
    }

    @Test
    public void testEmergencyCallDataDisabled() throws Exception {
        doReturn(true).when(mTelecomManager).isInEmergencyCall();
        mDataNetworkControllerUT.addNetworkRequest(
                createNetworkRequest(NetworkCapabilities.NET_CAPABILITY_INTERNET));
        processAllMessages();

        verifyInternetConnected();

        // Data disabled
        mDataNetworkControllerUT.getDataSettingsManager().setDataEnabled(
                TelephonyManager.DATA_ENABLED_REASON_USER, false, mContext.getOpPackageName());
        processAllMessages();

        // Make sure internet is not connected. (Previously it has a bug due to incorrect logic
        // to determine it's for emergency SUPL).
        verifyAllDataDisconnected();
    }

    @Test
    public void testDataActivity() {
        doReturn(TelephonyManager.DATA_ACTIVITY_IN).when(mLinkBandwidthEstimator).getDataActivity();
        mLinkBandwidthEstimatorCallback.onDataActivityChanged(TelephonyManager.DATA_ACTIVITY_IN);
        processAllMessages();
        assertThat(mDataNetworkControllerUT.getDataActivity()).isEqualTo(
                TelephonyManager.DATA_ACTIVITY_IN);

        doReturn(TelephonyManager.DATA_ACTIVITY_OUT).when(mLinkBandwidthEstimator)
                .getDataActivity();
        mLinkBandwidthEstimatorCallback.onDataActivityChanged(TelephonyManager.DATA_ACTIVITY_OUT);
        processAllMessages();
        assertThat(mDataNetworkControllerUT.getDataActivity()).isEqualTo(
                TelephonyManager.DATA_ACTIVITY_OUT);

        doReturn(TelephonyManager.DATA_ACTIVITY_INOUT).when(mLinkBandwidthEstimator)
                .getDataActivity();
        mLinkBandwidthEstimatorCallback.onDataActivityChanged(TelephonyManager.DATA_ACTIVITY_INOUT);
        processAllMessages();
        assertThat(mDataNetworkControllerUT.getDataActivity()).isEqualTo(
                TelephonyManager.DATA_ACTIVITY_INOUT);

        doReturn(TelephonyManager.DATA_ACTIVITY_NONE).when(mLinkBandwidthEstimator)
                .getDataActivity();
        mLinkBandwidthEstimatorCallback.onDataActivityChanged(TelephonyManager.DATA_ACTIVITY_NONE);
        processAllMessages();
        assertThat(mDataNetworkControllerUT.getDataActivity()).isEqualTo(
                TelephonyManager.DATA_ACTIVITY_NONE);
    }

    @Test
    public void testHandoverDataNetworkTargetOos() throws Exception {
        // Config delay IMS tear down enabled
        mCarrierConfig.putBoolean(CarrierConfigManager.KEY_DELAY_IMS_TEAR_DOWN_UNTIL_CALL_END_BOOL,
                true);
        carrierConfigChanged();

        // VoPS supported
        DataSpecificRegistrationInfo dsri = new DataSpecificRegistrationInfo.Builder(8)
                .setNrAvailable(true)
                .setEnDcAvailable(true)
                .setVopsSupportInfo(new LteVopsSupportInfo(
                        LteVopsSupportInfo.LTE_STATUS_SUPPORTED,
                        LteVopsSupportInfo.LTE_STATUS_SUPPORTED))
                .build();
        serviceStateChanged(TelephonyManager.NETWORK_TYPE_LTE,
                NetworkRegistrationInfo.REGISTRATION_STATE_HOME /*data*/,
                NetworkRegistrationInfo.REGISTRATION_STATE_HOME /*voice*/,
                NetworkRegistrationInfo.REGISTRATION_STATE_NOT_REGISTERED_OR_SEARCHING /*iwlan*/,
                dsri);

        testSetupImsDataNetwork();
        DataNetwork dataNetwork = getDataNetworks().get(0);

        // 1. Active VoPS call, mock target IWLAN OOS, should schedule retry
        doReturn(PhoneConstants.State.RINGING).when(mCT).getState();
        updateTransport(NetworkCapabilities.NET_CAPABILITY_IMS,
                AccessNetworkConstants.TRANSPORT_TYPE_WLAN);
        // Process DRM event to schedule retry
        processAllMessages();

        // Verify scheduled new handover retry
        assertTrue(mDataNetworkControllerUT.getDataRetryManager()
                .isAnyHandoverRetryScheduled(dataNetwork));
        // Verify the network wasn't torn down
        verify(mMockedWwanDataServiceManager, never()).deactivateDataCall(anyInt(),
                eq(DataService.REQUEST_REASON_NORMAL), any(Message.class));

        // Get the scheduled retry
        Field field = DataRetryManager.class.getDeclaredField("mDataRetryEntries");
        field.setAccessible(true);
        DataRetryManager.DataHandoverRetryEntry dataRetryEntry =
                (DataRetryManager.DataHandoverRetryEntry) ((List<DataRetryManager.DataRetryEntry>)
                        field.get(mDataNetworkControllerUT.getDataRetryManager())).get(0);

        // Process the retry
        moveTimeForward(1000 /*The retry delay of the first attempt*/);
        processAllMessages();

        // Verify the previous retry is set to FAILED
        assertEquals(DataRetryManager.DataRetryEntry.RETRY_STATE_FAILED, dataRetryEntry.getState());
        // Verify a new retry is scheduled
        assertTrue(mDataNetworkControllerUT.getDataRetryManager()
                .isAnyHandoverRetryScheduled(dataNetwork));

        // 2. Normal case (call ended), should tear down
        doReturn(PhoneConstants.State.IDLE).when(mCT).getState();
        mDataNetworkControllerUT.obtainMessage(EVENT_VOICE_CALL_ENDED).sendToTarget();
        processAllFutureMessages();

        // Verify that handover is not performed.
        verify(mMockedWlanDataServiceManager, never()).setupDataCall(anyInt(),
                any(DataProfile.class), anyBoolean(), anyBoolean(),
                eq(DataService.REQUEST_REASON_NORMAL), any(), anyInt(), any(), any(), anyBoolean(),
                any(Message.class));

        // Verify IMS network should be torn down.
        verifyAllDataDisconnected();
    }

    @Test
    public void testHandoverDataNetworkSourceOos() throws Exception {
        testSetupImsDataNetwork();
        // Configured handover is disallowed from OOS to 4G/5G/IWLAN.
        mCarrierConfig.putStringArray(
                CarrierConfigManager.KEY_IWLAN_HANDOVER_POLICY_STRING_ARRAY,
                new String[]{
                        "source=EUTRAN|NGRAN|IWLAN|UNKNOWN, target=EUTRAN|NGRAN|IWLAN, "
                                + "type=disallowed, capabilities=IMS|EIMS|MMS|XCAP|CBS"
                });
        carrierConfigChanged();
        serviceStateChanged(TelephonyManager.NETWORK_TYPE_LTE,
                NetworkRegistrationInfo.REGISTRATION_STATE_NOT_REGISTERED_OR_SEARCHING);

        updateTransport(NetworkCapabilities.NET_CAPABILITY_IMS,
                AccessNetworkConstants.TRANSPORT_TYPE_WLAN);

        // Verify IMS network was torn down on source first.
        verify(mMockedWwanDataServiceManager).deactivateDataCall(anyInt(),
                eq(DataService.REQUEST_REASON_NORMAL), any(Message.class));

        // Verify that IWLAN is brought up again on IWLAN.
        verify(mMockedWlanDataServiceManager).setupDataCall(anyInt(),
                any(DataProfile.class), anyBoolean(), anyBoolean(),
                eq(DataService.REQUEST_REASON_NORMAL), any(), anyInt(), any(), any(), anyBoolean(),
                any(Message.class));

        DataNetwork dataNetwork = getDataNetworks().get(0);
        assertThat(dataNetwork.getTransport()).isEqualTo(
                AccessNetworkConstants.TRANSPORT_TYPE_WLAN);
    }

    @Test
    public void testHandoverDataNetworkRoamingOos() throws Exception {
        testSetupImsDataNetwork();
        // Configured handover is disallowed at Roaming.
        mCarrierConfig.putStringArray(
                CarrierConfigManager.KEY_IWLAN_HANDOVER_POLICY_STRING_ARRAY,
                new String[]{
                        "source=GERAN|UTRAN|EUTRAN|NGRAN|IWLAN|UNKNOWN, "
                                + "target=GERAN|UTRAN|EUTRAN|NGRAN|IWLAN, roaming=true, "
                                + "type=disallowed, capabilities=IMS"
                });
        carrierConfigChanged();
        DataNetwork dataNetwork = getDataNetworks().get(0);
        //Enter ROAMING
        serviceStateChanged(TelephonyManager.NETWORK_TYPE_LTE,
                NetworkRegistrationInfo.REGISTRATION_STATE_ROAMING);
        updateServiceStateForDatatNetwork(TelephonyManager.NETWORK_TYPE_LTE,
                NetworkRegistrationInfo.REGISTRATION_STATE_ROAMING, dataNetwork);
        //OOS
        serviceStateChanged(TelephonyManager.NETWORK_TYPE_UNKNOWN,
                NetworkRegistrationInfo.REGISTRATION_STATE_NOT_REGISTERED_OR_SEARCHING);
        updateServiceStateForDatatNetwork(TelephonyManager.NETWORK_TYPE_UNKNOWN,
                NetworkRegistrationInfo.REGISTRATION_STATE_NOT_REGISTERED_OR_SEARCHING,
                dataNetwork);

        updateTransport(NetworkCapabilities.NET_CAPABILITY_IMS,
                AccessNetworkConstants.TRANSPORT_TYPE_WLAN);

        // Verify IMS network was torn down on source first.
        verify(mMockedWwanDataServiceManager).deactivateDataCall(anyInt(),
                eq(DataService.REQUEST_REASON_NORMAL), any(Message.class));

        // Verify that IWLAN is brought up again on IWLAN.
        verify(mMockedWlanDataServiceManager).setupDataCall(anyInt(),
                any(DataProfile.class), anyBoolean(), anyBoolean(),
                eq(DataService.REQUEST_REASON_NORMAL), any(), anyInt(), any(), any(), anyBoolean(),
                any(Message.class));

        DataNetwork dataNetworkIwlan = getDataNetworks().get(0);
        assertThat(dataNetworkIwlan.getTransport()).isEqualTo(
                AccessNetworkConstants.TRANSPORT_TYPE_WLAN);
    }

    private void updateServiceStateForDatatNetwork(@Annotation.NetworkType int networkType,
            @NetworkRegistrationInfo.RegistrationState int regState, DataNetwork dataNetwork) {
        ServiceState ss = new ServiceState();
        ss.addNetworkRegistrationInfo(new NetworkRegistrationInfo.Builder()
                .setTransportType(AccessNetworkConstants.TRANSPORT_TYPE_WWAN)
                .setAccessNetworkTechnology(networkType)
                .setRegistrationState(regState)
                .setDomain(NetworkRegistrationInfo.DOMAIN_PS)
                .setDataSpecificInfo(null)
                .build());

        ss.addNetworkRegistrationInfo(new NetworkRegistrationInfo.Builder()
                .setTransportType(AccessNetworkConstants.TRANSPORT_TYPE_WLAN)
                .setAccessNetworkTechnology(TelephonyManager.NETWORK_TYPE_IWLAN)
                .setRegistrationState(NetworkRegistrationInfo.REGISTRATION_STATE_HOME)
                .setDomain(NetworkRegistrationInfo.DOMAIN_PS)
                .build());

        ss.addNetworkRegistrationInfo(new NetworkRegistrationInfo.Builder()
                .setTransportType(AccessNetworkConstants.TRANSPORT_TYPE_WWAN)
                .setAccessNetworkTechnology(networkType)
                .setRegistrationState(regState)
                .setDomain(NetworkRegistrationInfo.DOMAIN_CS)
                .build());
        ss.setDataRoamingFromRegistration(regState
                == NetworkRegistrationInfo.REGISTRATION_STATE_ROAMING);
        doReturn(ss).when(mSST).getServiceState();
        doReturn(ss).when(mPhone).getServiceState();

        if (dataNetwork != null) {
            dataNetwork.obtainMessage(9/*EVENT_SERVICE_STATE_CHANGED*/).sendToTarget();
            processAllMessages();
        }
    }

    @Test
    public void testHandoverDataNetworkSourceOosNoUnknownRule() throws Exception {
        testSetupImsDataNetwork();
        // Configured handover is allowed from OOS to 4G/5G/IWLAN.
        mCarrierConfig.putStringArray(
                CarrierConfigManager.KEY_IWLAN_HANDOVER_POLICY_STRING_ARRAY,
                new String[]{
                        "source=EUTRAN|NGRAN|IWLAN, target=EUTRAN|NGRAN|IWLAN, "
                                + "type=disallowed, capabilities=IMS|EIMS|MMS|XCAP|CBS"
                });
        carrierConfigChanged();
        serviceStateChanged(TelephonyManager.NETWORK_TYPE_LTE,
                NetworkRegistrationInfo.REGISTRATION_STATE_NOT_REGISTERED_OR_SEARCHING);

        updateTransport(NetworkCapabilities.NET_CAPABILITY_IMS,
                AccessNetworkConstants.TRANSPORT_TYPE_WLAN);

        // Verify IMS network was torn down on source first.
        verify(mMockedWwanDataServiceManager).deactivateDataCall(anyInt(),
                eq(DataService.REQUEST_REASON_NORMAL), any(Message.class));

        // Verify that IWLAN is brought up again on IWLAN.
        verify(mMockedWlanDataServiceManager).setupDataCall(anyInt(),
                any(DataProfile.class), anyBoolean(), anyBoolean(),
                eq(DataService.REQUEST_REASON_NORMAL), any(), anyInt(), any(), any(), anyBoolean(),
                any(Message.class));

        DataNetwork dataNetwork = getDataNetworks().get(0);
        assertThat(dataNetwork.getTransport()).isEqualTo(
                AccessNetworkConstants.TRANSPORT_TYPE_WLAN);
    }

    @Test
    public void testHandoverDataNetworkNonVops() throws Exception {
        ServiceState ss = new ServiceState();

        DataSpecificRegistrationInfo dsri = new DataSpecificRegistrationInfo.Builder(8)
                .setNrAvailable(true)
                .setEnDcAvailable(true)
                .setVopsSupportInfo(new LteVopsSupportInfo(
                        LteVopsSupportInfo.LTE_STATUS_NOT_SUPPORTED,
                        LteVopsSupportInfo.LTE_STATUS_NOT_SUPPORTED))
                .build();

        ss.addNetworkRegistrationInfo(new NetworkRegistrationInfo.Builder()
                .setTransportType(AccessNetworkConstants.TRANSPORT_TYPE_WWAN)
                .setAccessNetworkTechnology(TelephonyManager.NETWORK_TYPE_LTE)
                .setRegistrationState(NetworkRegistrationInfo.REGISTRATION_STATE_HOME)
                .setDomain(NetworkRegistrationInfo.DOMAIN_PS)
                .setDataSpecificInfo(dsri)
                .build());

        ss.addNetworkRegistrationInfo(new NetworkRegistrationInfo.Builder()
                .setTransportType(AccessNetworkConstants.TRANSPORT_TYPE_WLAN)
                .setAccessNetworkTechnology(TelephonyManager.NETWORK_TYPE_IWLAN)
                .setRegistrationState(NetworkRegistrationInfo.REGISTRATION_STATE_HOME)
                .setDomain(NetworkRegistrationInfo.DOMAIN_PS)
                .build());

        ss.addNetworkRegistrationInfo(new NetworkRegistrationInfo.Builder()
                .setTransportType(AccessNetworkConstants.TRANSPORT_TYPE_WWAN)
                .setAccessNetworkTechnology(TelephonyManager.NETWORK_TYPE_LTE)
                .setRegistrationState(NetworkRegistrationInfo.REGISTRATION_STATE_HOME)
                .setDomain(NetworkRegistrationInfo.DOMAIN_CS)
                .build());
        processServiceStateRegStateForTest(ss);
        doReturn(ss).when(mSST).getServiceState();
        doReturn(ss).when(mPhone).getServiceState();

        doReturn(AccessNetworkConstants.TRANSPORT_TYPE_WLAN).when(mAccessNetworksManager)
                .getPreferredTransportByNetworkCapability(NetworkCapabilities.NET_CAPABILITY_IMS);

        mDataNetworkControllerUT.obtainMessage(17/*EVENT_SERVICE_STATE_CHANGED*/).sendToTarget();
        processAllMessages();

        mDataNetworkControllerUT.addNetworkRequest(
                createNetworkRequest(NetworkCapabilities.NET_CAPABILITY_IMS,
                        NetworkCapabilities.NET_CAPABILITY_MMTEL));
        processAllMessages();
        verifyConnectedNetworkHasCapabilities(NetworkCapabilities.NET_CAPABILITY_IMS,
                NetworkCapabilities.NET_CAPABILITY_MMTEL);

        // Change the preference to cellular
        updateTransport(NetworkCapabilities.NET_CAPABILITY_IMS,
                AccessNetworkConstants.TRANSPORT_TYPE_WWAN);

        // Verify that handover is not performed.
        verify(mMockedWwanDataServiceManager, never()).setupDataCall(anyInt(),
                any(DataProfile.class), anyBoolean(), anyBoolean(), anyInt(), any(), anyInt(),
                any(), any(), anyBoolean(), any(Message.class));

        // IMS network should be torn down.
        verifyAllDataDisconnected();
    }

    @Test
    public void testHandoverDataNetworkNonVopsAllowLingeringVoPS() throws Exception {
        // Allow lingering IMS PDN when enter area VoPS -> no VoPS
        mCarrierConfig.putBoolean(CarrierConfigManager.Ims.KEY_KEEP_PDN_UP_IN_NO_VOPS_BOOL, true);
        carrierConfigChanged();

        ServiceState ss = new ServiceState();

        DataSpecificRegistrationInfo dsri = new DataSpecificRegistrationInfo.Builder(8)
                .setNrAvailable(true)
                .setEnDcAvailable(true)
                .setVopsSupportInfo(new LteVopsSupportInfo(
                        LteVopsSupportInfo.LTE_STATUS_NOT_SUPPORTED,
                        LteVopsSupportInfo.LTE_STATUS_NOT_SUPPORTED))
                .build();

        ss.addNetworkRegistrationInfo(new NetworkRegistrationInfo.Builder()
                .setTransportType(AccessNetworkConstants.TRANSPORT_TYPE_WWAN)
                .setAccessNetworkTechnology(TelephonyManager.NETWORK_TYPE_LTE)
                .setRegistrationState(NetworkRegistrationInfo.REGISTRATION_STATE_HOME)
                .setDomain(NetworkRegistrationInfo.DOMAIN_PS)
                .setDataSpecificInfo(dsri)
                .build());

        ss.addNetworkRegistrationInfo(new NetworkRegistrationInfo.Builder()
                .setTransportType(AccessNetworkConstants.TRANSPORT_TYPE_WLAN)
                .setAccessNetworkTechnology(TelephonyManager.NETWORK_TYPE_IWLAN)
                .setRegistrationState(NetworkRegistrationInfo.REGISTRATION_STATE_HOME)
                .setDomain(NetworkRegistrationInfo.DOMAIN_PS)
                .build());

        ss.addNetworkRegistrationInfo(new NetworkRegistrationInfo.Builder()
                .setTransportType(AccessNetworkConstants.TRANSPORT_TYPE_WWAN)
                .setAccessNetworkTechnology(TelephonyManager.NETWORK_TYPE_LTE)
                .setRegistrationState(NetworkRegistrationInfo.REGISTRATION_STATE_HOME)
                .setDomain(NetworkRegistrationInfo.DOMAIN_CS)
                .build());
        processServiceStateRegStateForTest(ss);
        doReturn(ss).when(mSST).getServiceState();
        doReturn(ss).when(mPhone).getServiceState();

        doReturn(AccessNetworkConstants.TRANSPORT_TYPE_WLAN).when(mAccessNetworksManager)
                .getPreferredTransportByNetworkCapability(NetworkCapabilities.NET_CAPABILITY_IMS);

        mDataNetworkControllerUT.obtainMessage(17/*EVENT_SERVICE_STATE_CHANGED*/).sendToTarget();
        processAllMessages();

        mDataNetworkControllerUT.addNetworkRequest(
                createNetworkRequest(NetworkCapabilities.NET_CAPABILITY_IMS,
                        NetworkCapabilities.NET_CAPABILITY_MMTEL));
        processAllMessages();
        verifyConnectedNetworkHasCapabilities(NetworkCapabilities.NET_CAPABILITY_IMS,
                NetworkCapabilities.NET_CAPABILITY_MMTEL);

        // Change the preference to cellular
        updateTransport(NetworkCapabilities.NET_CAPABILITY_IMS,
                AccessNetworkConstants.TRANSPORT_TYPE_WWAN);

        // Verify that handover is not performed.
        verify(mMockedWwanDataServiceManager).setupDataCall(anyInt(),
                any(DataProfile.class), anyBoolean(), anyBoolean(), anyInt(), any(), anyInt(),
                any(), any(), anyBoolean(), any(Message.class));

        // IMS network still alive.
        verifyConnectedNetworkHasCapabilities(NetworkCapabilities.NET_CAPABILITY_IMS,
                NetworkCapabilities.NET_CAPABILITY_MMTEL);
    }

    @Test
    public void testNonMmtelImsHandoverDataNetworkNonVops() throws Exception {
        ServiceState ss = new ServiceState();

        DataSpecificRegistrationInfo dsri = new DataSpecificRegistrationInfo.Builder(8)
                .setNrAvailable(true)
                .setEnDcAvailable(true)
                .setVopsSupportInfo(new LteVopsSupportInfo(
                        LteVopsSupportInfo.LTE_STATUS_NOT_SUPPORTED,
                        LteVopsSupportInfo.LTE_STATUS_NOT_SUPPORTED))
                .build();

        ss.addNetworkRegistrationInfo(new NetworkRegistrationInfo.Builder()
                .setTransportType(AccessNetworkConstants.TRANSPORT_TYPE_WWAN)
                .setAccessNetworkTechnology(TelephonyManager.NETWORK_TYPE_LTE)
                .setRegistrationState(NetworkRegistrationInfo.REGISTRATION_STATE_HOME)
                .setDomain(NetworkRegistrationInfo.DOMAIN_PS)
                .setDataSpecificInfo(dsri)
                .build());

        ss.addNetworkRegistrationInfo(new NetworkRegistrationInfo.Builder()
                .setTransportType(AccessNetworkConstants.TRANSPORT_TYPE_WLAN)
                .setAccessNetworkTechnology(TelephonyManager.NETWORK_TYPE_IWLAN)
                .setRegistrationState(NetworkRegistrationInfo.REGISTRATION_STATE_HOME)
                .setDomain(NetworkRegistrationInfo.DOMAIN_PS)
                .build());

        ss.addNetworkRegistrationInfo(new NetworkRegistrationInfo.Builder()
                .setTransportType(AccessNetworkConstants.TRANSPORT_TYPE_WWAN)
                .setAccessNetworkTechnology(TelephonyManager.NETWORK_TYPE_LTE)
                .setRegistrationState(NetworkRegistrationInfo.REGISTRATION_STATE_HOME)
                .setDomain(NetworkRegistrationInfo.DOMAIN_CS)
                .build());
        processServiceStateRegStateForTest(ss);
        doReturn(ss).when(mSST).getServiceState();
        doReturn(ss).when(mPhone).getServiceState();

        doReturn(AccessNetworkConstants.TRANSPORT_TYPE_WLAN).when(mAccessNetworksManager)
                .getPreferredTransportByNetworkCapability(NetworkCapabilities.NET_CAPABILITY_IMS);

        mDataNetworkControllerUT.obtainMessage(17/*EVENT_SERVICE_STATE_CHANGED*/).sendToTarget();
        processAllMessages();

        // Bring up the IMS network that does not require MMTEL
        mDataNetworkControllerUT.addNetworkRequest(
                createNetworkRequest(NetworkCapabilities.NET_CAPABILITY_IMS));
        processAllMessages();

        // Even though the network request does not have MMTEL, but the network support it, so
        // the network capabilities should still have MMTEL.
        verifyConnectedNetworkHasCapabilities(NetworkCapabilities.NET_CAPABILITY_IMS,
                NetworkCapabilities.NET_CAPABILITY_MMTEL);

        // Change the preference to cellular
        updateTransport(NetworkCapabilities.NET_CAPABILITY_IMS,
                AccessNetworkConstants.TRANSPORT_TYPE_WWAN);

        // Verify that handover is performed
        verify(mMockedWwanDataServiceManager).setupDataCall(anyInt(),
                any(DataProfile.class), anyBoolean(), anyBoolean(), anyInt(), any(), anyInt(),
                any(), any(), anyBoolean(), any(Message.class));

        // The IMS network should still have IMS and MMTEL.
        verifyConnectedNetworkHasCapabilities(NetworkCapabilities.NET_CAPABILITY_IMS);
        verifyConnectedNetworkHasCapabilities(NetworkCapabilities.NET_CAPABILITY_MMTEL);
    }

    @Test
    public void testMmtelImsDataNetworkMovingToNonVops() throws Exception {
        // Allow lingering IMS PDN when enter area VoPS -> no VoPS
        mCarrierConfig.putBoolean(CarrierConfigManager.Ims.KEY_KEEP_PDN_UP_IN_NO_VOPS_BOOL, true);
        carrierConfigChanged();

        ServiceState ss = new ServiceState();

        // VoPS network
        DataSpecificRegistrationInfo dsri = new DataSpecificRegistrationInfo.Builder(8)
                .setNrAvailable(true)
                .setEnDcAvailable(true)
                .setVopsSupportInfo(new LteVopsSupportInfo(
                        LteVopsSupportInfo.LTE_STATUS_SUPPORTED,
                        LteVopsSupportInfo.LTE_STATUS_SUPPORTED))
                .build();

        ss.addNetworkRegistrationInfo(new NetworkRegistrationInfo.Builder()
                .setTransportType(AccessNetworkConstants.TRANSPORT_TYPE_WWAN)
                .setAccessNetworkTechnology(TelephonyManager.NETWORK_TYPE_LTE)
                .setRegistrationState(NetworkRegistrationInfo.REGISTRATION_STATE_HOME)
                .setDomain(NetworkRegistrationInfo.DOMAIN_PS)
                .setDataSpecificInfo(dsri)
                .build());

        ss.addNetworkRegistrationInfo(new NetworkRegistrationInfo.Builder()
                .setTransportType(AccessNetworkConstants.TRANSPORT_TYPE_WLAN)
                .setAccessNetworkTechnology(TelephonyManager.NETWORK_TYPE_IWLAN)
                .setRegistrationState(NetworkRegistrationInfo.REGISTRATION_STATE_HOME)
                .setDomain(NetworkRegistrationInfo.DOMAIN_PS)
                .build());

        ss.addNetworkRegistrationInfo(new NetworkRegistrationInfo.Builder()
                .setTransportType(AccessNetworkConstants.TRANSPORT_TYPE_WWAN)
                .setAccessNetworkTechnology(TelephonyManager.NETWORK_TYPE_LTE)
                .setRegistrationState(NetworkRegistrationInfo.REGISTRATION_STATE_HOME)
                .setDomain(NetworkRegistrationInfo.DOMAIN_CS)
                .build());
        processServiceStateRegStateForTest(ss);
        doReturn(ss).when(mSST).getServiceState();
        doReturn(ss).when(mPhone).getServiceState();

        doReturn(AccessNetworkConstants.TRANSPORT_TYPE_WWAN).when(mAccessNetworksManager)
                .getPreferredTransportByNetworkCapability(NetworkCapabilities.NET_CAPABILITY_IMS);

        mDataNetworkControllerUT.obtainMessage(17/*EVENT_SERVICE_STATE_CHANGED*/).sendToTarget();
        processAllMessages();

        // Bring up the IMS network that does require MMTEL
        mDataNetworkControllerUT.addNetworkRequest(
                createNetworkRequest(NetworkCapabilities.NET_CAPABILITY_IMS,
                        NetworkCapabilities.NET_CAPABILITY_MMTEL));
        processAllMessages();

        // the network capabilities should have IMS and MMTEL.
        verifyConnectedNetworkHasCapabilities(NetworkCapabilities.NET_CAPABILITY_IMS,
                NetworkCapabilities.NET_CAPABILITY_MMTEL);

        ss = new ServiceState();
        // Non VoPS network
        dsri = new DataSpecificRegistrationInfo.Builder(8)
                .setNrAvailable(true)
                .setEnDcAvailable(true)
                .setVopsSupportInfo(new LteVopsSupportInfo(
                        LteVopsSupportInfo.LTE_STATUS_NOT_SUPPORTED,
                        LteVopsSupportInfo.LTE_STATUS_NOT_SUPPORTED))
                .build();

        ss.addNetworkRegistrationInfo(new NetworkRegistrationInfo.Builder()
                .setTransportType(AccessNetworkConstants.TRANSPORT_TYPE_WWAN)
                .setAccessNetworkTechnology(TelephonyManager.NETWORK_TYPE_LTE)
                .setRegistrationState(NetworkRegistrationInfo.REGISTRATION_STATE_HOME)
                .setDomain(NetworkRegistrationInfo.DOMAIN_PS)
                .setDataSpecificInfo(dsri)
                .build());

        ss.addNetworkRegistrationInfo(new NetworkRegistrationInfo.Builder()
                .setTransportType(AccessNetworkConstants.TRANSPORT_TYPE_WLAN)
                .setAccessNetworkTechnology(TelephonyManager.NETWORK_TYPE_IWLAN)
                .setRegistrationState(NetworkRegistrationInfo.REGISTRATION_STATE_HOME)
                .setDomain(NetworkRegistrationInfo.DOMAIN_PS)
                .build());

        ss.addNetworkRegistrationInfo(new NetworkRegistrationInfo.Builder()
                .setTransportType(AccessNetworkConstants.TRANSPORT_TYPE_WWAN)
                .setAccessNetworkTechnology(TelephonyManager.NETWORK_TYPE_LTE)
                .setRegistrationState(NetworkRegistrationInfo.REGISTRATION_STATE_HOME)
                .setDomain(NetworkRegistrationInfo.DOMAIN_CS)
                .build());
        processServiceStateRegStateForTest(ss);
        doReturn(ss).when(mSST).getServiceState();
        doReturn(ss).when(mPhone).getServiceState();

        mDataNetworkControllerUT.obtainMessage(17/*EVENT_SERVICE_STATE_CHANGED*/).sendToTarget();
        processAllMessages();

        // The IMS network is alive due to KEY_KEEP_PDN_UP_IN_NO_VOPS_BOOL = true
        verifyConnectedNetworkHasCapabilities(NetworkCapabilities.NET_CAPABILITY_IMS,
                NetworkCapabilities.NET_CAPABILITY_MMTEL);

        mCarrierConfig.putBoolean(CarrierConfigManager.Ims.KEY_KEEP_PDN_UP_IN_NO_VOPS_BOOL, false);
        carrierConfigChanged();
        mDataNetworkControllerUT.obtainMessage(EVENT_REEVALUATE_EXISTING_DATA_NETWORKS)
                .sendToTarget();
        processAllMessages();

        // The IMS network should be torn down by data network controller.
        verifyNoConnectedNetworkHasCapability(NetworkCapabilities.NET_CAPABILITY_IMS);
        verifyNoConnectedNetworkHasCapability(NetworkCapabilities.NET_CAPABILITY_MMTEL);
    }

    @Test
    public void testVoPStoNonVoPSDelayImsTearDown() throws Exception {
        mCarrierConfig.putBoolean(CarrierConfigManager.KEY_DELAY_IMS_TEAR_DOWN_UNTIL_CALL_END_BOOL,
                true);
        carrierConfigChanged();

        // VoPS supported
        DataSpecificRegistrationInfo dsri = new DataSpecificRegistrationInfo.Builder(8)
                .setNrAvailable(true)
                .setEnDcAvailable(true)
                .setVopsSupportInfo(new LteVopsSupportInfo(
                        LteVopsSupportInfo.LTE_STATUS_SUPPORTED,
                        LteVopsSupportInfo.LTE_STATUS_SUPPORTED))
                .build();
        serviceStateChanged(TelephonyManager.NETWORK_TYPE_LTE,
                NetworkRegistrationInfo.REGISTRATION_STATE_HOME, dsri);

        mDataNetworkControllerUT.addNetworkRequest(
                createNetworkRequest(NetworkCapabilities.NET_CAPABILITY_IMS,
                        NetworkCapabilities.NET_CAPABILITY_MMTEL));
        processAllMessages();
        verifyConnectedNetworkHasCapabilities(NetworkCapabilities.NET_CAPABILITY_IMS);

        doReturn(PhoneConstants.State.OFFHOOK).when(mCT).getState();

        dsri = new DataSpecificRegistrationInfo.Builder(8)
                .setNrAvailable(true)
                .setEnDcAvailable(true)
                .setVopsSupportInfo(new LteVopsSupportInfo(
                        LteVopsSupportInfo.LTE_STATUS_NOT_SUPPORTED,
                        LteVopsSupportInfo.LTE_STATUS_NOT_SUPPORTED))
                .build();
        serviceStateChanged(TelephonyManager.NETWORK_TYPE_LTE,
                NetworkRegistrationInfo.REGISTRATION_STATE_HOME, dsri);

        // Make sure IMS is still connected.
        verifyConnectedNetworkHasCapabilities(NetworkCapabilities.NET_CAPABILITY_IMS,
                NetworkCapabilities.NET_CAPABILITY_MMTEL);

        // Call ends
        doReturn(PhoneConstants.State.IDLE).when(mCT).getState();
        mDataNetworkControllerUT.obtainMessage(EVENT_VOICE_CALL_ENDED).sendToTarget();
        processAllMessages();

        verifyNoConnectedNetworkHasCapability(NetworkCapabilities.NET_CAPABILITY_IMS);
    }

    @Test
    public void testDeactivateDataOnOldHal() throws Exception {
        doAnswer(invocation -> {
            // Only send the deactivation data response, no data call list changed event.
            Message msg = (Message) invocation.getArguments()[2];
            msg.sendToTarget();
            return null;
        }).when(mMockedWwanDataServiceManager).deactivateDataCall(
                anyInt(), anyInt(), any(Message.class));
        // Simulate old devices
        doReturn(RIL.RADIO_HAL_VERSION_1_6).when(mPhone).getHalVersion(HAL_SERVICE_DATA);

        testSetupDataNetwork();

        mDataNetworkControllerUT.obtainMessage(EVENT_SIM_STATE_CHANGED,
                TelephonyManager.SIM_STATE_ABSENT, 0).sendToTarget();
        processAllMessages();
        verifyAllDataDisconnected();
        verify(mMockedDataNetworkControllerCallback).onAnyCellularDataNetworkExistingChanged(false);
        verify(mMockedDataNetworkControllerCallback).onInternetDataNetworkDisconnected();
        verify(mMockedDataNetworkControllerCallback).onPhysicalLinkStatusChanged(
                eq(DataCallResponse.LINK_STATUS_INACTIVE));
    }

    @Test
    public void testHandoverWhileSetupDataCallInProgress() throws Exception {
        // Long delay setup failure
        setFailedSetupDataResponse(mMockedWwanDataServiceManager, DataFailCause.CONGESTION,
                DataCallResponse.RETRY_DURATION_UNDEFINED, false, 10000);

        mDataNetworkControllerUT.addNetworkRequest(
                createNetworkRequest(NetworkCapabilities.NET_CAPABILITY_IMS,
                        NetworkCapabilities.NET_CAPABILITY_MMTEL));
        processAllMessages();

        // Change the preference to IWLAN while setup data is still ongoing.
        updateTransport(NetworkCapabilities.NET_CAPABILITY_IMS,
                AccessNetworkConstants.TRANSPORT_TYPE_WLAN);

        // Data should not be connected.
        verifyNoConnectedNetworkHasCapability(NetworkCapabilities.NET_CAPABILITY_IMS);

        // There shouldn't be any attempt to bring up IMS on IWLAN even though the preference
        // has already changed, because the previous setup is still ongoing.
        verify(mMockedWlanDataServiceManager, never()).setupDataCall(eq(AccessNetworkType.IWLAN),
                any(DataProfile.class), anyBoolean(), anyBoolean(), anyInt(), any(), anyInt(),
                any(), any(), anyBoolean(), any(Message.class));

        processAllFutureMessages();

        // Should setup a new one instead of handover.
        verify(mMockedWlanDataServiceManager).setupDataCall(eq(AccessNetworkType.IWLAN),
                any(DataProfile.class), anyBoolean(), anyBoolean(),
                eq(DataService.REQUEST_REASON_NORMAL), any(), anyInt(), any(), any(), anyBoolean(),
                any(Message.class));

        // IMS should be connected.
        verifyConnectedNetworkHasCapabilities(NetworkCapabilities.NET_CAPABILITY_IMS,
                NetworkCapabilities.NET_CAPABILITY_MMTEL);
    }

    @Test
    public void testRemoveNetworkRequest() throws Exception {
        NetworkCapabilities netCaps = new NetworkCapabilities();
        netCaps.addCapability(NetworkCapabilities.NET_CAPABILITY_INTERNET);

        NetworkRequest nativeNetworkRequest = new NetworkRequest(netCaps,
                ConnectivityManager.TYPE_MOBILE, 0, NetworkRequest.Type.REQUEST);

        mDataNetworkControllerUT.addNetworkRequest(new TelephonyNetworkRequest(
                nativeNetworkRequest, mPhone));
        processAllMessages();

        // Intentionally create a new telephony request with the original native network request.
        TelephonyNetworkRequest request = new TelephonyNetworkRequest(nativeNetworkRequest, mPhone);

        mDataNetworkControllerUT.removeNetworkRequest(request);
        processAllFutureMessages();

        List<DataNetwork> dataNetworkList = getDataNetworks();
        // The data network should not be torn down after network request removal.
        assertThat(dataNetworkList).hasSize(1);
        // But should be detached from the data network.
        assertThat(dataNetworkList.get(0).getAttachedNetworkRequestList()).isEmpty();
        assertThat(dataNetworkList.get(0).isConnected()).isTrue();
    }

    @Test
    public void testTempDdsSwitchTearDown() throws Exception {
        TelephonyNetworkRequest request = createNetworkRequest(
                NetworkCapabilities.NET_CAPABILITY_INTERNET);
        mDataNetworkControllerUT.addNetworkRequest(request);
        processAllMessages();

        // this slot is 0, modem preferred on slot 1
        doReturn(1).when(mMockedPhoneSwitcher).getPreferredDataPhoneId();

        // Simulate telephony network factory remove request due to switch.
        mDataNetworkControllerUT.removeNetworkRequest(request);
        processAllMessages();

        // Simulate Connectivity releases network.
        List<DataNetwork> dataNetworks = getDataNetworks();
        dataNetworks.get(0).tearDown(DataNetwork.TEAR_DOWN_REASON_CONNECTIVITY_SERVICE_UNWANTED);
        processAllMessages();

        // Data should be torn down on this non-preferred sub.
        verifyAllDataDisconnected();
    }

    @Test
    public void testSetupDataOnNonDds() throws Exception {
        // this slot is 0, modem preferred on slot 1
        doReturn(1).when(mMockedPhoneSwitcher).getPreferredDataPhoneId();
        TelephonyNetworkRequest request = createNetworkRequest(
                NetworkCapabilities.NET_CAPABILITY_MMS);

        // Test Don't allow setup if both data and voice OOS
        serviceStateChanged(TelephonyManager.NETWORK_TYPE_1xRTT,
                // data, voice, Iwlan reg state
                NetworkRegistrationInfo.REGISTRATION_STATE_NOT_REGISTERED_OR_SEARCHING,
                NetworkRegistrationInfo.REGISTRATION_STATE_NOT_REGISTERED_OR_SEARCHING,
                NetworkRegistrationInfo.REGISTRATION_STATE_NOT_REGISTERED_OR_SEARCHING, null);
        mDataNetworkControllerUT.addNetworkRequest(request);
        processAllMessages();

        verifyAllDataDisconnected();

        // Test Don't allow setup if CS is in service, but current RAT is already PS(e.g. LTE)
        serviceStateChanged(TelephonyManager.NETWORK_TYPE_LTE,
                NetworkRegistrationInfo.REGISTRATION_STATE_NOT_REGISTERED_OR_SEARCHING,
                NetworkRegistrationInfo.REGISTRATION_STATE_HOME,
                NetworkRegistrationInfo.REGISTRATION_STATE_NOT_REGISTERED_OR_SEARCHING, null);

        verifyAllDataDisconnected();

        // Test Allow if voice is in service if RAT is 2g/3g, use voice RAT to select data profile
        ServiceState ss = createSS(TelephonyManager.NETWORK_TYPE_UNKNOWN /* data RAT */,
                TelephonyManager.NETWORK_TYPE_1xRTT /* voice RAT */,
                NetworkRegistrationInfo.REGISTRATION_STATE_NOT_REGISTERED_OR_SEARCHING ,
                NetworkRegistrationInfo.REGISTRATION_STATE_HOME,
                NetworkRegistrationInfo.REGISTRATION_STATE_NOT_REGISTERED_OR_SEARCHING, null);
        doReturn(ss).when(mSST).getServiceState();
        mDataNetworkControllerUT.obtainMessage(17/*EVENT_SERVICE_STATE_CHANGED*/).sendToTarget();
        mDataNetworkControllerUT.removeNetworkRequest(request);
        mDataNetworkControllerUT.addNetworkRequest(request);
        processAllMessages();

        verifyConnectedNetworkHasCapabilities(NetworkCapabilities.NET_CAPABILITY_MMS);
    }

    @Test
    public void testTrafficDescriptionChangedDataRetry() throws Exception {
        List<TrafficDescriptor> tdList = List.of(
                new TrafficDescriptor.Builder()
                        .setOsAppId(new OsAppId(OsAppId.ANDROID_OS_ID, "PRIORITIZE_LATENCY", 1)
                                .getBytes()).build(),
                new TrafficDescriptor.Builder()
                        .setOsAppId(new OsAppId(OsAppId.ANDROID_OS_ID, "ENTERPRISE", 1).getBytes())
                        .build()
                );
        setSuccessfulSetupDataResponse(mMockedWwanDataServiceManager,
                createDataCallResponse(1, DataCallResponse.LINK_STATUS_ACTIVE, tdList));
        doReturn(mEnterpriseDataProfile).when(mDataProfileManager)
                .getDataProfileForNetworkRequest(any(TelephonyNetworkRequest.class), anyInt(),
                        anyBoolean());
        mDataNetworkControllerUT.addNetworkRequest(new TelephonyNetworkRequest(
                new NetworkRequest.Builder()
                        .addCapability(NetworkCapabilities.NET_CAPABILITY_ENTERPRISE)
                        .removeCapability(NetworkCapabilities.NET_CAPABILITY_NOT_RESTRICTED)
                        .build(), mPhone));
        processAllMessages();
        verifyConnectedNetworkHasCapabilities(NetworkCapabilities.NET_CAPABILITY_ENTERPRISE,
                NetworkCapabilities.NET_CAPABILITY_PRIORITIZE_LATENCY);

        mDataNetworkControllerUT.addNetworkRequest(new TelephonyNetworkRequest(
                new NetworkRequest.Builder()
                        .addCapability(NetworkCapabilities.NET_CAPABILITY_PRIORITIZE_LATENCY)
                        .removeCapability(NetworkCapabilities.NET_CAPABILITY_NOT_RESTRICTED)
                        .build(), mPhone));
        processAllMessages();
        List<DataNetwork> dataNetworkList = getDataNetworks();
        assertThat(dataNetworkList).hasSize(1);

        // Now remove low latency TD from the data call response.
        logd("Now remove PRIORITIZE_LATENCY");
        tdList = List.of(new TrafficDescriptor.Builder()
                .setOsAppId(new OsAppId(OsAppId.ANDROID_OS_ID, "ENTERPRISE", 1).getBytes())
                .build());
        mDataCallResponses.get(AccessNetworkConstants.TRANSPORT_TYPE_WWAN).put(1,
                createDataCallResponse(1, DataCallResponse.LINK_STATUS_ACTIVE, tdList));
        mDataCallListChangedRegistrants.get(AccessNetworkConstants.TRANSPORT_TYPE_WWAN)
                .notifyRegistrants(new AsyncResult(AccessNetworkConstants.TRANSPORT_TYPE_WWAN,
                        List.of(createDataCallResponse(1, DataCallResponse.LINK_STATUS_ACTIVE,
                                tdList)), null));

        tdList = List.of(new TrafficDescriptor.Builder()
                .setOsAppId(new OsAppId(OsAppId.ANDROID_OS_ID, "PRIORITIZE_LATENCY", 1).getBytes())
                .build());
        setSuccessfulSetupDataResponse(mMockedWwanDataServiceManager,
                createDataCallResponse(2, DataCallResponse.LINK_STATUS_ACTIVE, tdList));
        doReturn(mLowLatencyDataProfile).when(mDataProfileManager)
                .getDataProfileForNetworkRequest(any(TelephonyNetworkRequest.class), anyInt(),
                        anyBoolean());
        processAllFutureMessages();

        dataNetworkList = getDataNetworks();
        assertThat(dataNetworkList).hasSize(2);

        assertThat(dataNetworkList.get(0).getNetworkCapabilities().hasCapability(
                NetworkCapabilities.NET_CAPABILITY_ENTERPRISE)).isTrue();
        assertThat(dataNetworkList.get(0).getNetworkCapabilities().hasCapability(
                NetworkCapabilities.NET_CAPABILITY_PRIORITIZE_LATENCY)).isFalse();
        assertThat(dataNetworkList.get(1).getNetworkCapabilities().hasCapability(
                NetworkCapabilities.NET_CAPABILITY_ENTERPRISE)).isFalse();
        assertThat(dataNetworkList.get(1).getNetworkCapabilities().hasCapability(
                NetworkCapabilities.NET_CAPABILITY_PRIORITIZE_LATENCY)).isTrue();
    }
}<|MERGE_RESOLUTION|>--- conflicted
+++ resolved
@@ -1739,10 +1739,7 @@
         // Assume phone2 is the default data phone
         Phone phone2 = Mockito.mock(Phone.class);
         replaceInstance(PhoneFactory.class, "sPhones", null, new Phone[]{mPhone, phone2});
-<<<<<<< HEAD
         doReturn(2).when(mSubscriptionController).getDefaultDataSubId();
-=======
->>>>>>> a67e30b0
         doReturn(2).when(mSubscriptionManagerService).getDefaultDataSubId();
         doReturn(1).when(mPhone).getSubId();
 
@@ -3643,7 +3640,6 @@
         doReturn(false).when(mSST).getDesiredPowerState();
         mDataNetworkControllerUT.onTearDownAllCellularDataNetworks(DataNetwork
                 .TEAR_DOWN_REASON_AIRPLANE_MODE_ON);
-<<<<<<< HEAD
         processAllMessages();
 
         // Expect the network on WWAN immediately disconnected because IMS registration is on IWLAN.
@@ -3676,40 +3672,6 @@
                 .TEAR_DOWN_REASON_AIRPLANE_MODE_ON);
         processAllMessages();
 
-=======
-        processAllMessages();
-
-        // Expect the network on WWAN immediately disconnected because IMS registration is on IWLAN.
-        // And it has no RCS requests.
-        assertWithMessage("Expect 1 network but have " + networks)
-                .that(networks.size()).isEqualTo(1);
-        DataNetwork wlanNetwork = networks.get(0);
-        // Expect the network on IWLAN enters stays alive.
-        assertEquals(AccessNetworkConstants.TRANSPORT_TYPE_WLAN, wlanNetwork.getTransport());
-        assertTrue(wlanNetwork.isConnected());
-
-        // Turn off APM mode
-        doReturn(true).when(mSST).getDesiredPowerState();
-        // IMS service requests an RCS network, expects the network on WWAN.
-        netCaps = new NetworkCapabilities();
-        netCaps.addCapability(NetworkCapabilities.NET_CAPABILITY_INTERNET);
-        netCaps.setRequestorPackageName(FAKE_RCS_PACKAGE);
-
-        nativeNetworkRequest = new NetworkRequest(netCaps,
-                ConnectivityManager.TYPE_MOBILE, ++mNetworkRequestId, NetworkRequest.Type.REQUEST);
-        networkRequest = new TelephonyNetworkRequest(
-                nativeNetworkRequest, mPhone);
-
-        mDataNetworkControllerUT.addNetworkRequest(networkRequest);
-        processAllMessages();
-
-        // Turn on APM mode again.
-        doReturn(false).when(mSST).getDesiredPowerState();
-        mDataNetworkControllerUT.onTearDownAllCellularDataNetworks(DataNetwork
-                .TEAR_DOWN_REASON_AIRPLANE_MODE_ON);
-        processAllMessages();
-
->>>>>>> a67e30b0
         // Expect both IMS and RCS networks are alive.
         assertWithMessage("Expect 2 networks but only have " + networks)
                 .that(networks.size()).isEqualTo(2);
