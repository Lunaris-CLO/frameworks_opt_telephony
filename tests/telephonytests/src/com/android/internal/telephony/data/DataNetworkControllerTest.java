/*
 * Copyright 2021 The Android Open Source Project
 *
 * Licensed under the Apache License, Version 2.0 (the "License");
 * you may not use this file except in compliance with the License.
 * You may obtain a copy of the License at
 *
 *      http://www.apache.org/licenses/LICENSE-2.0
 *
 * Unless required by applicable law or agreed to in writing, software
 * distributed under the License is distributed on an "AS IS" BASIS,
 * WITHOUT WARRANTIES OR CONDITIONS OF ANY KIND, either express or implied.
 * See the License for the specific language governing permissions and
 * limitations under the License.
 */

package com.android.internal.telephony.data;

import static android.telephony.TelephonyManager.HAL_SERVICE_DATA;

import static com.android.internal.telephony.data.DataNetworkController.DataNetworkControllerCallback;
import static com.android.internal.telephony.data.DataNetworkController.NetworkRequestList;

import static com.google.common.truth.Truth.assertThat;
import static com.google.common.truth.Truth.assertWithMessage;

import static org.junit.Assert.assertEquals;
import static org.junit.Assert.assertFalse;
import static org.junit.Assert.assertSame;
import static org.junit.Assert.assertThrows;
import static org.junit.Assert.assertTrue;
import static org.junit.Assert.fail;
import static org.mockito.ArgumentMatchers.any;
import static org.mockito.ArgumentMatchers.anyBoolean;
import static org.mockito.ArgumentMatchers.anyInt;
import static org.mockito.ArgumentMatchers.anyString;
import static org.mockito.ArgumentMatchers.eq;
import static org.mockito.Mockito.clearInvocations;
import static org.mockito.Mockito.doAnswer;
import static org.mockito.Mockito.doReturn;
import static org.mockito.Mockito.never;
import static org.mockito.Mockito.times;
import static org.mockito.Mockito.verify;
import static org.mockito.Mockito.when;

import android.annotation.NonNull;
import android.net.ConnectivityManager;
import android.net.InetAddresses;
import android.net.LinkAddress;
import android.net.LinkProperties;
import android.net.NetworkCapabilities;
import android.net.NetworkPolicyManager;
import android.net.NetworkRequest;
import android.net.vcn.VcnManager.VcnNetworkPolicyChangeListener;
import android.net.vcn.VcnNetworkPolicyResult;
import android.os.AsyncResult;
import android.os.Handler;
import android.os.Looper;
import android.os.Message;
import android.os.PersistableBundle;
import android.os.RegistrantList;
import android.provider.Telephony;
import android.telephony.AccessNetworkConstants;
import android.telephony.AccessNetworkConstants.AccessNetworkType;
import android.telephony.AccessNetworkConstants.TransportType;
import android.telephony.Annotation.DataFailureCause;
import android.telephony.Annotation.NetCapability;
import android.telephony.Annotation.NetworkType;
import android.telephony.CarrierConfigManager;
import android.telephony.DataFailCause;
import android.telephony.DataSpecificRegistrationInfo;
import android.telephony.LteVopsSupportInfo;
import android.telephony.NetworkRegistrationInfo;
import android.telephony.NetworkRegistrationInfo.RegistrationState;
import android.telephony.ServiceState;
import android.telephony.SubscriptionInfo;
import android.telephony.SubscriptionManager;
import android.telephony.SubscriptionPlan;
import android.telephony.TelephonyDisplayInfo;
import android.telephony.TelephonyManager;
import android.telephony.data.ApnSetting;
import android.telephony.data.DataCallResponse;
import android.telephony.data.DataCallResponse.LinkStatus;
import android.telephony.data.DataProfile;
import android.telephony.data.DataService;
import android.telephony.data.DataServiceCallback;
import android.telephony.data.ThrottleStatus;
import android.telephony.data.TrafficDescriptor;
import android.telephony.data.TrafficDescriptor.OsAppId;
import android.telephony.ims.ImsManager;
import android.telephony.ims.ImsMmTelManager;
import android.telephony.ims.ImsRcsManager;
import android.telephony.ims.ImsReasonInfo;
import android.telephony.ims.ImsRegistrationAttributes;
import android.telephony.ims.ImsStateCallback;
import android.telephony.ims.RegistrationManager.RegistrationCallback;
import android.telephony.ims.feature.ImsFeature;
import android.telephony.ims.stub.ImsRegistrationImplBase;
import android.testing.AndroidTestingRunner;
import android.testing.TestableLooper;
import android.util.ArraySet;
import android.util.SparseArray;

import com.android.internal.telephony.ISub;
import com.android.internal.telephony.MultiSimSettingController;
import com.android.internal.telephony.Phone;
import com.android.internal.telephony.PhoneConstants;
import com.android.internal.telephony.PhoneFactory;
import com.android.internal.telephony.RIL;
import com.android.internal.telephony.TelephonyTest;
import com.android.internal.telephony.data.AccessNetworksManager.AccessNetworksManagerCallback;
import com.android.internal.telephony.data.DataEvaluation.DataDisallowedReason;
import com.android.internal.telephony.data.DataNetworkController.HandoverRule;
import com.android.internal.telephony.data.DataRetryManager.DataRetryManagerCallback;
import com.android.internal.telephony.data.LinkBandwidthEstimator.LinkBandwidthEstimatorCallback;
import com.android.internal.telephony.ims.ImsResolver;
import com.android.internal.telephony.subscription.SubscriptionInfoInternal;

import org.junit.After;
import org.junit.Before;
import org.junit.Test;
import org.junit.runner.RunWith;
import org.mockito.ArgumentCaptor;
import org.mockito.Mockito;

import java.lang.reflect.Field;
import java.time.Period;
import java.time.ZonedDateTime;
import java.util.ArrayList;
import java.util.Arrays;
import java.util.Collections;
import java.util.HashMap;
import java.util.List;
import java.util.Map;
import java.util.Set;
import java.util.concurrent.Executor;

@RunWith(AndroidTestingRunner.class)
@TestableLooper.RunWithLooper
public class DataNetworkControllerTest extends TelephonyTest {
    private static final String IPV4_ADDRESS = "10.0.2.15";
    private static final String IPV6_ADDRESS = "2607:fb90:a620:651d:eabe:f8da:c107:44be";

    private static final String FAKE_MMTEL_PACKAGE = "fake.mmtel.package";
    private static final String FAKE_RCS_PACKAGE = "fake.rcs.package";

    // Events
    private static final int EVENT_SIM_STATE_CHANGED = 9;
    private static final int EVENT_REEVALUATE_EXISTING_DATA_NETWORKS = 16;
    private static final int EVENT_VOICE_CALL_ENDED = 18;
    private static final int EVENT_SUBSCRIPTION_OVERRIDE = 23;

    // Mocked classes
    private PhoneSwitcher mMockedPhoneSwitcher;
    protected ISub mMockedIsub;
    private DataNetworkControllerCallback mMockedDataNetworkControllerCallback;
    private DataRetryManagerCallback mMockedDataRetryManagerCallback;
    private ImsResolver mMockedImsResolver;

    private ImsManager mMockedImsManager;
    private ImsMmTelManager mMockedImsMmTelManager;
    private ImsRcsManager mMockedImsRcsManager;
    private ImsStateCallback mMmtelStateCallback;
    private ImsStateCallback mRcsStateCallback;
    private RegistrationCallback mMmtelRegCallback;
    private RegistrationCallback mRcsRegCallback;
    private SubscriptionInfo mMockSubInfo;

    private int mNetworkRequestId = 0;

    private final SparseArray<DataServiceManager> mMockedDataServiceManagers = new SparseArray<>();
    private final SparseArray<RegistrantList> mDataCallListChangedRegistrants = new SparseArray<>();
    private DataNetworkController mDataNetworkControllerUT;
    private PersistableBundle mCarrierConfig;
    private CarrierConfigManager.CarrierConfigChangeListener mCarrierConfigChangeListener;

    private AccessNetworksManagerCallback mAccessNetworksManagerCallback;
    private LinkBandwidthEstimatorCallback mLinkBandwidthEstimatorCallback;

    private final DataProfile mGeneralPurposeDataProfile = new DataProfile.Builder()
            .setApnSetting(new ApnSetting.Builder()
                    .setId(2163)
                    .setOperatorNumeric("12345")
                    .setEntryName("internet_supl_mms_apn")
                    .setApnName("internet_supl_mms_apn")
                    .setUser("user")
                    .setPassword("passwd")
                    .setApnTypeBitmask(ApnSetting.TYPE_DEFAULT | ApnSetting.TYPE_SUPL
                            | ApnSetting.TYPE_MMS)
                    .setProtocol(ApnSetting.PROTOCOL_IPV6)
                    .setRoamingProtocol(ApnSetting.PROTOCOL_IP)
                    .setCarrierEnabled(true)
                    .setNetworkTypeBitmask((int) (TelephonyManager.NETWORK_TYPE_BITMASK_LTE
                            | TelephonyManager.NETWORK_TYPE_BITMASK_NR
                            | TelephonyManager.NETWORK_TYPE_BITMASK_IWLAN
                            | TelephonyManager.NETWORK_TYPE_BITMASK_1xRTT))
                    .setLingeringNetworkTypeBitmask((int) (TelephonyManager.NETWORK_TYPE_BITMASK_LTE
                            | TelephonyManager.NETWORK_TYPE_BITMASK_1xRTT
                            | TelephonyManager.NETWORK_TYPE_BITMASK_UMTS
                            | TelephonyManager.NETWORK_TYPE_BITMASK_NR))
                    .setProfileId(1234)
                    .setMaxConns(321)
                    .setWaitTime(456)
                    .setMaxConnsTime(789)
                    .build())
            .setPreferred(false)
            .build();

    // The same data profile but with different auto generated ID, should be considered the same as
    // mGeneralPurposeDataProfile
    private final DataProfile mDuplicatedGeneralPurposeDataProfile = new DataProfile.Builder()
            .setApnSetting(new ApnSetting.Builder()
                    .setId(3612)
                    .setOperatorNumeric("12345")
                    .setEntryName("internet_supl_mms_apn")
                    .setApnName("internet_supl_mms_apn")
                    .setUser("user")
                    .setPassword("passwd")
                    .setApnTypeBitmask(ApnSetting.TYPE_DEFAULT | ApnSetting.TYPE_SUPL
                            | ApnSetting.TYPE_MMS)
                    .setProtocol(ApnSetting.PROTOCOL_IPV6)
                    .setRoamingProtocol(ApnSetting.PROTOCOL_IP)
                    .setCarrierEnabled(true)
                    .setNetworkTypeBitmask((int) (TelephonyManager.NETWORK_TYPE_BITMASK_LTE
                            | TelephonyManager.NETWORK_TYPE_BITMASK_IWLAN
                            | TelephonyManager.NETWORK_TYPE_BITMASK_1xRTT))
                    .setLingeringNetworkTypeBitmask((int) (TelephonyManager.NETWORK_TYPE_BITMASK_LTE
                            | TelephonyManager.NETWORK_TYPE_BITMASK_1xRTT
                            | TelephonyManager.NETWORK_TYPE_BITMASK_UMTS
                            | TelephonyManager.NETWORK_TYPE_BITMASK_NR))
                    .setProfileId(1234)
                    .setMaxConns(321)
                    .setWaitTime(456)
                    .setMaxConnsTime(789)
                    .build())
            .setPreferred(false)
            .build();

    // Created to test preferred data profiles that apply to different network types
    private final DataProfile mGeneralPurposeDataProfileAlternative = new DataProfile.Builder()
            .setApnSetting(new ApnSetting.Builder()
                    .setId(2161)
                    .setOperatorNumeric("12345")
                    .setEntryName("internet_supl_mms_apn")
                    .setApnName("internet_supl_mms_apn")
                    .setUser("user")
                    .setPassword("passwd")
                    .setApnTypeBitmask(ApnSetting.TYPE_DEFAULT | ApnSetting.TYPE_SUPL
                            | ApnSetting.TYPE_MMS)
                    .setProtocol(ApnSetting.PROTOCOL_IPV6)
                    .setRoamingProtocol(ApnSetting.PROTOCOL_IP)
                    .setCarrierEnabled(true)
                    .setNetworkTypeBitmask((int) (TelephonyManager.NETWORK_TYPE_BITMASK_LTE
                            | TelephonyManager.NETWORK_TYPE_BITMASK_NR
                            | TelephonyManager.NETWORK_TYPE_BITMASK_IWLAN
                            | TelephonyManager.NETWORK_TYPE_BITMASK_1xRTT))
                    .setLingeringNetworkTypeBitmask((int) (TelephonyManager.NETWORK_TYPE_BITMASK_LTE
                            | TelephonyManager.NETWORK_TYPE_BITMASK_1xRTT
                            | TelephonyManager.NETWORK_TYPE_BITMASK_UMTS
                            | TelephonyManager.NETWORK_TYPE_BITMASK_NR))
                    .setProfileId(4321)
                    .setMaxConns(321)
                    .setWaitTime(456)
                    .setMaxConnsTime(789)
                    .build())
            .setPreferred(false)
            .build();

    private final DataProfile mImsCellularDataProfile = new DataProfile.Builder()
            .setApnSetting(new ApnSetting.Builder()
                    .setId(2164)
                    .setOperatorNumeric("12345")
                    .setEntryName("ims_apn")
                    .setApnName("ims_apn")
                    .setUser("user")
                    .setPassword("passwd")
                    .setApnTypeBitmask(ApnSetting.TYPE_IMS)
                    .setProtocol(ApnSetting.PROTOCOL_IPV6)
                    .setRoamingProtocol(ApnSetting.PROTOCOL_IP)
                    .setCarrierEnabled(true)
                    .setNetworkTypeBitmask((int) (TelephonyManager.NETWORK_TYPE_BITMASK_LTE
                            | TelephonyManager.NETWORK_TYPE_BITMASK_1xRTT))
                    .setLingeringNetworkTypeBitmask((int) (TelephonyManager.NETWORK_TYPE_BITMASK_LTE
                            | TelephonyManager.NETWORK_TYPE_BITMASK_1xRTT
                            | TelephonyManager.NETWORK_TYPE_BITMASK_IWLAN
                            | TelephonyManager.NETWORK_TYPE_BITMASK_UMTS
                            | TelephonyManager.NETWORK_TYPE_BITMASK_NR))
                    .setProfileId(1235)
                    .setMaxConns(321)
                    .setWaitTime(456)
                    .setMaxConnsTime(789)
                    .build())
            .setPreferred(false)
            .build();

    private final DataProfile mImsIwlanDataProfile = new DataProfile.Builder()
            .setApnSetting(new ApnSetting.Builder()
                    .setId(2164)
                    .setOperatorNumeric("12345")
                    .setEntryName("ims_apn")
                    .setApnName("ims_apn")
                    .setUser("user")
                    .setPassword("passwd")
                    .setApnTypeBitmask(ApnSetting.TYPE_IMS)
                    .setProtocol(ApnSetting.PROTOCOL_IPV6)
                    .setRoamingProtocol(ApnSetting.PROTOCOL_IPV6)
                    .setCarrierEnabled(true)
                    .setNetworkTypeBitmask((int) (TelephonyManager.NETWORK_TYPE_BITMASK_IWLAN))
                    .setProfileId(1235)
                    .setMaxConns(321)
                    .setWaitTime(456)
                    .setMaxConnsTime(789)
                    .build())
            .setPreferred(false)
            .build();

    private final DataProfile mEmergencyDataProfile = new DataProfile.Builder()
            .setApnSetting(new ApnSetting.Builder()
                    .setEntryName("DEFAULT EIMS")
                    .setId(2165)
                    .setProtocol(ApnSetting.PROTOCOL_IPV4V6)
                    .setRoamingProtocol(ApnSetting.PROTOCOL_IPV4V6)
                    .setApnName("sos")
                    .setApnTypeBitmask(ApnSetting.TYPE_EMERGENCY)
                    .setCarrierEnabled(true)
                    .setApnSetId(Telephony.Carriers.MATCH_ALL_APN_SET_ID)
                    .build())
            .build();

    private final DataProfile mFotaDataProfile = new DataProfile.Builder()
            .setApnSetting(new ApnSetting.Builder()
                    .setId(2166)
                    .setOperatorNumeric("12345")
                    .setEntryName("fota_apn")
                    .setApnName("fota_apn")
                    .setUser("user")
                    .setPassword("passwd")
                    .setApnTypeBitmask(ApnSetting.TYPE_FOTA)
                    .setProtocol(ApnSetting.PROTOCOL_IPV6)
                    .setRoamingProtocol(ApnSetting.PROTOCOL_IP)
                    .setCarrierEnabled(true)
                    .setNetworkTypeBitmask((int) TelephonyManager.NETWORK_TYPE_BITMASK_LTE
                            | (int) TelephonyManager.NETWORK_TYPE_BITMASK_1xRTT)
                    .setProfileId(1236)
                    .setMaxConns(321)
                    .setWaitTime(456)
                    .setMaxConnsTime(789)
                    .build())
            .setPreferred(false)
            .build();

    private final DataProfile mTetheringDataProfile = new DataProfile.Builder()
            .setApnSetting(new ApnSetting.Builder()
                    .setId(2167)
                    .setOperatorNumeric("12345")
                    .setEntryName("dun_apn")
                    .setApnName("dun_apn")
                    .setUser("user")
                    .setPassword("passwd")
                    .setApnTypeBitmask(ApnSetting.TYPE_DUN | ApnSetting.TYPE_DEFAULT)
                    .setProtocol(ApnSetting.PROTOCOL_IPV6)
                    .setRoamingProtocol(ApnSetting.PROTOCOL_IP)
                    .setCarrierEnabled(true)
                    .setNetworkTypeBitmask((int) TelephonyManager.NETWORK_TYPE_BITMASK_LTE
                            | (int) TelephonyManager.NETWORK_TYPE_BITMASK_1xRTT)
                    .setProfileId(1236)
                    .setMaxConns(321)
                    .setWaitTime(456)
                    .setMaxConnsTime(789)
                    .build())
            .setPreferred(false)
            .build();

    private final DataProfile mEnterpriseDataProfile = new DataProfile.Builder()
            .setTrafficDescriptor(new TrafficDescriptor(null,
                    new TrafficDescriptor.OsAppId(TrafficDescriptor.OsAppId.ANDROID_OS_ID,
                            "ENTERPRISE", 1).getBytes()))
            .build();

    private final DataProfile mLowLatencyDataProfile = new DataProfile.Builder()
            .setTrafficDescriptor(new TrafficDescriptor(null,
                    new TrafficDescriptor.OsAppId(TrafficDescriptor.OsAppId.ANDROID_OS_ID,
                            "PRIORITIZE_LATENCY", 1).getBytes()))
            .build();

    /** Data call response map. The first key is the transport type, the second key is the cid. */
    private final Map<Integer, Map<Integer, DataCallResponse>> mDataCallResponses = new HashMap<>();

    private @NonNull DataCallResponse createDataCallResponse(int cid, @LinkStatus int linkStatus) {
        return createDataCallResponse(cid, linkStatus, Collections.emptyList());
    }

    private @NonNull DataCallResponse createDataCallResponse(int cid, @LinkStatus int linkStatus,
            @NonNull List<TrafficDescriptor> tdList) {
        return new DataCallResponse.Builder()
                .setCause(0)
                .setRetryDurationMillis(-1L)
                .setId(cid)
                .setLinkStatus(linkStatus)
                .setProtocolType(ApnSetting.PROTOCOL_IPV4V6)
                .setInterfaceName("ifname" + cid)
                .setAddresses(Arrays.asList(
                        new LinkAddress(InetAddresses.parseNumericAddress(IPV4_ADDRESS), 32),
                        new LinkAddress(IPV6_ADDRESS + "/64")))
                .setDnsAddresses(Arrays.asList(InetAddresses.parseNumericAddress("10.0.2.3"),
                        InetAddresses.parseNumericAddress("fd00:976a::9")))
                .setGatewayAddresses(Arrays.asList(
                        InetAddresses.parseNumericAddress("10.0.2.15"),
                        InetAddresses.parseNumericAddress("fe80::2")))
                .setPcscfAddresses(Arrays.asList(
                        InetAddresses.parseNumericAddress("fd00:976a:c305:1d::8"),
                        InetAddresses.parseNumericAddress("fd00:976a:c202:1d::7"),
                        InetAddresses.parseNumericAddress("fd00:976a:c305:1d::5")))
                .setMtu(1500)
                .setMtuV4(1500)
                .setMtuV6(1500)
                .setPduSessionId(1)
                .setQosBearerSessions(new ArrayList<>())
                .setTrafficDescriptors(tdList)
                .build();
    }

    private void setFailedSetupDataResponse(DataServiceManager dsm, @DataFailureCause int cause,
            long retryMillis, boolean forHandover) {
        setFailedSetupDataResponse(dsm, cause, retryMillis, forHandover, 0);
    }

    private void setFailedSetupDataResponse(DataServiceManager dsm, @DataFailureCause int cause,
            long retryMillis, boolean forHandover, long delay) {
        doAnswer(invocation -> {
            final Message msg = (Message) invocation.getArguments()[10];

            DataCallResponse response = new DataCallResponse.Builder()
                    .setCause(cause)
                    .setRetryDurationMillis(retryMillis)
                    .setHandoverFailureMode(
                            DataCallResponse.HANDOVER_FAILURE_MODE_NO_FALLBACK_RETRY_HANDOVER)
                    .build();
            msg.getData().putParcelable("data_call_response", response);
            msg.arg1 = DataServiceCallback.RESULT_SUCCESS;
            msg.getTarget().sendMessageDelayed(msg, delay);
            return null;
        }).when(dsm).setupDataCall(anyInt(), any(DataProfile.class), anyBoolean(),
                anyBoolean(), forHandover ? eq(DataService.REQUEST_REASON_HANDOVER)
                        : eq(DataService.REQUEST_REASON_NORMAL), any(), anyInt(), any(), any(),
                anyBoolean(), any(Message.class));
    }

    private void setSuccessfulSetupDataResponse(DataServiceManager dsm, DataCallResponse response) {
        doAnswer(invocation -> {
            final Message msg = (Message) invocation.getArguments()[10];

            int transport = AccessNetworkConstants.TRANSPORT_TYPE_INVALID;
            if (dsm == mMockedWwanDataServiceManager) {
                transport = AccessNetworkConstants.TRANSPORT_TYPE_WWAN;
            } else if (dsm == mMockedWlanDataServiceManager) {
                transport = AccessNetworkConstants.TRANSPORT_TYPE_WLAN;
            }
            mDataCallResponses.computeIfAbsent(transport, v -> new HashMap<>());
            mDataCallResponses.get(transport).put(response.getId(), response);
            msg.getData().putParcelable("data_call_response", response);
            msg.arg1 = DataServiceCallback.RESULT_SUCCESS;
            msg.sendToTarget();

            mDataCallListChangedRegistrants.get(transport).notifyRegistrants(
                    new AsyncResult(transport, new ArrayList<>(mDataCallResponses.get(
                            transport).values()), null));
            return null;
        }).when(dsm).setupDataCall(anyInt(), any(DataProfile.class), anyBoolean(),
                anyBoolean(), anyInt(), any(), anyInt(), any(), any(), anyBoolean(),
                any(Message.class));
    }

    private void setSuccessfulSetupDataResponse(DataServiceManager dsm, int cid) {
        setSuccessfulSetupDataResponse(dsm, cid, 0L);
    }

    private void setSuccessfulSetupDataResponse(DataServiceManager dsm, int cid, long delay) {
        doAnswer(invocation -> {
            final Message msg = (Message) invocation.getArguments()[10];

            DataCallResponse response = createDataCallResponse(cid,
                    DataCallResponse.LINK_STATUS_ACTIVE);
            int transport = AccessNetworkConstants.TRANSPORT_TYPE_INVALID;
            if (dsm == mMockedWwanDataServiceManager) {
                transport = AccessNetworkConstants.TRANSPORT_TYPE_WWAN;
            } else if (dsm == mMockedWlanDataServiceManager) {
                transport = AccessNetworkConstants.TRANSPORT_TYPE_WLAN;
            }
            mDataCallResponses.computeIfAbsent(transport, v -> new HashMap<>());
            mDataCallResponses.get(transport).put(cid, response);
            msg.getData().putParcelable("data_call_response", response);
            msg.arg1 = DataServiceCallback.RESULT_SUCCESS;
            msg.getTarget().sendMessageDelayed(msg, delay);

            final int t = transport;
            msg.getTarget().postDelayed(() -> {
                mDataCallListChangedRegistrants.get(t).notifyRegistrants(
                        new AsyncResult(t, new ArrayList<>(mDataCallResponses.get(
                                t).values()), null));

            }, delay + 100);
            return null;
        }).when(dsm).setupDataCall(anyInt(), any(DataProfile.class), anyBoolean(),
                anyBoolean(), anyInt(), any(), anyInt(), any(), any(), anyBoolean(),
                any(Message.class));
    }

    private void clearCallbacks() throws Exception {
        Field field = DataNetworkController.class
                .getDeclaredField("mDataNetworkControllerCallbacks");
        field.setAccessible(true);
        ((Set<DataNetworkControllerCallback>) field.get(mDataNetworkControllerUT)).clear();
    }

    private void carrierConfigChanged() {
        // Trigger carrier config reloading
        mCarrierConfigChangeListener.onCarrierConfigChanged(0 /* logicalSlotIndex */,
                SubscriptionManager.INVALID_SUBSCRIPTION_ID,
                TelephonyManager.UNKNOWN_CARRIER_ID, TelephonyManager.UNKNOWN_CARRIER_ID);

        processAllMessages();
    }

    private void setImsRegistered(boolean registered,
            @ImsRegistrationImplBase.ImsRegistrationTech int regTech) {
        if (registered) {
            final ArraySet<String> features = new ArraySet<>();
            features.add("feature1");
            features.add("feature2");
            ImsRegistrationAttributes attr = new ImsRegistrationAttributes.Builder(regTech)
                    .setFeatureTags(features).build();

            mMmtelRegCallback.onRegistered(attr);
        } else {
            ImsReasonInfo info = new ImsReasonInfo(ImsReasonInfo.CODE_LOCAL_ILLEGAL_STATE, -1, "");
            mMmtelRegCallback.onUnregistered(info);
        }
    }

    private void setRcsRegistered(boolean registered,
            @ImsRegistrationImplBase.ImsRegistrationTech int regTech) {
        if (registered) {
            final ArraySet<String> features = new ArraySet<>();
            features.add("feature1");
            features.add("feature2");
            ImsRegistrationAttributes attr = new ImsRegistrationAttributes.Builder(regTech)
                    .setFeatureTags(features).build();

            mRcsRegCallback.onRegistered(attr);
        } else {
            ImsReasonInfo info = new ImsReasonInfo(ImsReasonInfo.CODE_LOCAL_ILLEGAL_STATE, -1, "");
            mRcsRegCallback.onUnregistered(info);
        }
    }

    private void serviceStateChanged(@NetworkType int networkType,
            @RegistrationState int regState) {
        DataSpecificRegistrationInfo dsri = new DataSpecificRegistrationInfo.Builder(8)
                .setNrAvailable(true)
                .setEnDcAvailable(true)
                .setVopsSupportInfo(new LteVopsSupportInfo(
                        LteVopsSupportInfo.LTE_STATUS_SUPPORTED,
                        LteVopsSupportInfo.LTE_STATUS_SUPPORTED))
                .build();

        serviceStateChanged(networkType, regState, regState,
                NetworkRegistrationInfo.REGISTRATION_STATE_HOME, dsri);
    }

    private void serviceStateChanged(@NetworkType int networkType,
            @RegistrationState int regState, DataSpecificRegistrationInfo dsri) {
        serviceStateChanged(networkType, regState, regState,
                NetworkRegistrationInfo.REGISTRATION_STATE_HOME, dsri);
    }

    private void serviceStateChanged(@NetworkType int networkType,
            @RegistrationState int dataRegState, @RegistrationState int voiceRegState,
            @RegistrationState int iwlanRegState, DataSpecificRegistrationInfo dsri) {
        ServiceState ss = createSS(networkType, networkType, dataRegState, voiceRegState,
                iwlanRegState, dsri);

        doReturn(ss).when(mSST).getServiceState();
        doReturn(ss).when(mPhone).getServiceState();

        mDataNetworkControllerUT.obtainMessage(17/*EVENT_SERVICE_STATE_CHANGED*/).sendToTarget();
        processAllMessages();
    }

    private ServiceState createSS(@NetworkType int dataNetworkType,
            @NetworkType int voiceNetworkType,
            @RegistrationState int dataRegState, @RegistrationState int voiceRegState,
            @RegistrationState int iwlanRegState, DataSpecificRegistrationInfo dsri) {
        if (dsri == null) {
            dsri = new DataSpecificRegistrationInfo.Builder(8)
                    .setNrAvailable(true)
                    .setEnDcAvailable(true)
                    .setVopsSupportInfo(new LteVopsSupportInfo(
                            LteVopsSupportInfo.LTE_STATUS_SUPPORTED,
                            LteVopsSupportInfo.LTE_STATUS_SUPPORTED))
                    .build();
        }

        ServiceState ss = new ServiceState();

        ss.addNetworkRegistrationInfo(new NetworkRegistrationInfo.Builder()
                .setTransportType(AccessNetworkConstants.TRANSPORT_TYPE_WWAN)
                .setAccessNetworkTechnology(dataNetworkType)
                .setRegistrationState(dataRegState)
                .setDomain(NetworkRegistrationInfo.DOMAIN_PS)
                .setDataSpecificInfo(dsri)
                .build());

        ss.addNetworkRegistrationInfo(new NetworkRegistrationInfo.Builder()
                .setTransportType(AccessNetworkConstants.TRANSPORT_TYPE_WLAN)
                .setAccessNetworkTechnology(TelephonyManager.NETWORK_TYPE_IWLAN)
                .setRegistrationState(iwlanRegState)
                .setDomain(NetworkRegistrationInfo.DOMAIN_PS)
                .build());

        ss.addNetworkRegistrationInfo(new NetworkRegistrationInfo.Builder()
                .setTransportType(AccessNetworkConstants.TRANSPORT_TYPE_WWAN)
                .setAccessNetworkTechnology(voiceNetworkType)
                .setRegistrationState(voiceRegState)
                .setDomain(NetworkRegistrationInfo.DOMAIN_CS)
                .build());

        ss.setDataRoamingFromRegistration(dataRegState
                == NetworkRegistrationInfo.REGISTRATION_STATE_ROAMING);
        processServiceStateRegStateForTest(ss);
        return ss;
    }

    // set SS reg state base on SST impl, where WLAN overrides WWAN's data reg.
    private void processServiceStateRegStateForTest(ServiceState ss) {
        int wlanRegState = ss.getNetworkRegistrationInfo(NetworkRegistrationInfo.DOMAIN_PS,
                AccessNetworkConstants.TRANSPORT_TYPE_WLAN).getRegistrationState();
        if (wlanRegState == NetworkRegistrationInfo.REGISTRATION_STATE_HOME) {
            ss.setDataRegState(ServiceState.STATE_IN_SERVICE);
        } else {
            int cellularRegState = ss.getNetworkRegistrationInfo(NetworkRegistrationInfo.DOMAIN_PS,
                    AccessNetworkConstants.TRANSPORT_TYPE_WWAN).getRegistrationState();
            int dataState = (cellularRegState == NetworkRegistrationInfo.REGISTRATION_STATE_HOME
                    || cellularRegState == NetworkRegistrationInfo.REGISTRATION_STATE_ROAMING)
                    ? ServiceState.STATE_IN_SERVICE : ServiceState.STATE_OUT_OF_SERVICE;
            ss.setDataRegState(dataState);
        }
        int voiceRegState = ss.getNetworkRegistrationInfo(NetworkRegistrationInfo.DOMAIN_CS,
                AccessNetworkConstants.TRANSPORT_TYPE_WWAN).getRegistrationState();
        int voiceState = (voiceRegState == NetworkRegistrationInfo.REGISTRATION_STATE_HOME
                || voiceRegState == NetworkRegistrationInfo.REGISTRATION_STATE_ROAMING)
                ? ServiceState.STATE_IN_SERVICE : ServiceState.STATE_OUT_OF_SERVICE;
        ss.setVoiceRegState(voiceState);
    }

    private void updateTransport(@NetCapability int capability, @TransportType int transport) {
        doReturn(transport).when(mAccessNetworksManager)
                .getPreferredTransportByNetworkCapability(capability);
        mAccessNetworksManagerCallback.onPreferredTransportChanged(capability);
        processAllMessages();
    }

    private void setVcnManagerPolicy(boolean vcnManaged, boolean shouldTearDown) {
        doAnswer(invocation -> {
            final NetworkCapabilities networkCapabilities =
                    (NetworkCapabilities) invocation.getArguments()[0];
            if (vcnManaged) {
                networkCapabilities.removeCapability(
                        NetworkCapabilities.NET_CAPABILITY_NOT_VCN_MANAGED);
            } else {
                networkCapabilities.addCapability(
                        NetworkCapabilities.NET_CAPABILITY_NOT_VCN_MANAGED);
            }
            return new VcnNetworkPolicyResult(
                    shouldTearDown, networkCapabilities);
        }).when(mVcnManager).applyVcnNetworkPolicy(any(NetworkCapabilities.class),
                any(LinkProperties.class));
    }

    private void initializeConfig() {
        mCarrierConfig = mContextFixture.getCarrierConfigBundle();
        when(mCarrierConfigManager.getConfigForSubId(anyInt(), any())).thenReturn(mCarrierConfig);
        mCarrierConfig.putStringArray(
                CarrierConfigManager.KEY_TELEPHONY_NETWORK_CAPABILITY_PRIORITIES_STRING_ARRAY,
                new String[]{
                        "eims:90", "supl:80", "mms:70", "xcap:70", "cbs:50", "mcx:50", "fota:50",
                        "ims:40", "dun:30", "enterprise:20", "internet:20"
                });
        mCarrierConfig.putBoolean(CarrierConfigManager.KEY_CARRIER_CONFIG_APPLIED_BOOL, true);
        mCarrierConfig.putStringArray(
                CarrierConfigManager.KEY_CARRIER_METERED_APN_TYPES_STRINGS,
                new String[]{"default", "mms", "dun", "supl"});
        mCarrierConfig.putStringArray(
                CarrierConfigManager.KEY_CARRIER_METERED_ROAMING_APN_TYPES_STRINGS,
                new String[]{"default", "mms", "dun", "supl"});

        mCarrierConfig.putStringArray(
                CarrierConfigManager.KEY_TELEPHONY_DATA_SETUP_RETRY_RULES_STRING_ARRAY,
                new String[]{
                        "capabilities=eims, retry_interval=1000, maximum_retries=20",
                        "permanent_fail_causes=8|27|28|29|30|32|33|35|50|51|111|-5|-6|65537|65538|"
                                + "-3|65543|65547|2252|2253|2254, retry_interval=2500",
                        "capabilities=mms|supl|cbs, retry_interval=2000",
                        "capabilities=internet|enterprise|dun|ims|fota, retry_interval=2500|3000|"
                                + "5000|10000|15000|20000|40000|60000|120000|240000|"
                                + "600000|1200000|1800000, maximum_retries=20"
                });
        mCarrierConfig.putStringArray(
                CarrierConfigManager.KEY_TELEPHONY_DATA_HANDOVER_RETRY_RULES_STRING_ARRAY,
                new String[] {"retry_interval=1000|2000|4000|8000|16000, maximum_retries=5"
                });

        mCarrierConfig.putInt(CarrierConfigManager.KEY_NR_ADVANCED_CAPABLE_PCO_ID_INT, 1234);

        mCarrierConfig.putBoolean(CarrierConfigManager.KEY_NETWORK_TEMP_NOT_METERED_SUPPORTED_BOOL,
                true);
        mCarrierConfig.putStringArray(CarrierConfigManager.KEY_UNMETERED_NETWORK_TYPES_STRING_ARRAY,
                new String[] {"NR_NSA", "NR_NSA_MMWAVE", "NR_SA", "NR_SA_MMWAVE"});

        mCarrierConfig.putIntArray(CarrierConfigManager.KEY_ONLY_SINGLE_DC_ALLOWED_INT_ARRAY,
                new int[]{TelephonyManager.NETWORK_TYPE_CDMA, TelephonyManager.NETWORK_TYPE_1xRTT,
                        TelephonyManager.NETWORK_TYPE_EVDO_0, TelephonyManager.NETWORK_TYPE_EVDO_A,
                        TelephonyManager.NETWORK_TYPE_EVDO_B});

        mCarrierConfig.putIntArray(CarrierConfigManager
                        .KEY_CAPABILITIES_EXEMPT_FROM_SINGLE_DC_CHECK_INT_ARRAY,
                new int[]{NetworkCapabilities.NET_CAPABILITY_IMS});

        mContextFixture.putResource(com.android.internal.R.string.config_bandwidthEstimateSource,
                "bandwidth_estimator");

        mContextFixture.putIntResource(com.android.internal.R.integer
                        .config_delay_for_ims_dereg_millis, 3000);
        mContextFixture.putBooleanResource(com.android.internal.R.bool
                .config_enable_iwlan_handover_policy, true);
        mContextFixture.putBooleanResource(com.android.internal.R.bool
                .config_enhanced_iwlan_handover_check, true);
    }

    @Before
    public void setUp() throws Exception {
        logd("DataNetworkControllerTest +Setup!");
        super.setUp(getClass().getSimpleName());
        mMockedPhoneSwitcher = Mockito.mock(PhoneSwitcher.class);
        mMockedIsub = Mockito.mock(ISub.class);
        mMockedImsManager = mContext.getSystemService(ImsManager.class);
        mMockedImsMmTelManager = Mockito.mock(ImsMmTelManager.class);
        mMockedImsRcsManager = Mockito.mock(ImsRcsManager.class);
        mMockedImsResolver = Mockito.mock(ImsResolver.class);
        mMockedDataNetworkControllerCallback = Mockito.mock(DataNetworkControllerCallback.class);
        mMockedDataRetryManagerCallback = Mockito.mock(DataRetryManagerCallback.class);
        mMockSubInfo = Mockito.mock(SubscriptionInfo.class);
        when(mTelephonyComponentFactory.makeDataSettingsManager(any(Phone.class),
                any(DataNetworkController.class), any(Looper.class),
                any(DataSettingsManager.DataSettingsManagerCallback.class))).thenCallRealMethod();
        doReturn(mMockedImsMmTelManager).when(mMockedImsManager).getImsMmTelManager(anyInt());
        doReturn(mMockedImsRcsManager).when(mMockedImsManager).getImsRcsManager(anyInt());

        initializeConfig();
        mMockedDataServiceManagers.put(AccessNetworkConstants.TRANSPORT_TYPE_WWAN,
                mMockedWwanDataServiceManager);
        mMockedDataServiceManagers.put(AccessNetworkConstants.TRANSPORT_TYPE_WLAN,
                mMockedWlanDataServiceManager);

        replaceInstance(PhoneSwitcher.class, "sPhoneSwitcher", null, mMockedPhoneSwitcher);
        doReturn(1).when(mMockedIsub).getDefaultDataSubId();
        doReturn(mMockedIsub).when(mIBinder).queryLocalInterface(anyString());
        doReturn(mPhone).when(mPhone).getImsPhone();
        mServiceManagerMockedServices.put("isub", mIBinder);
        doReturn(new SubscriptionPlan[]{}).when(mNetworkPolicyManager)
                .getSubscriptionPlans(anyInt(), any());
        doReturn(true).when(mSST).getDesiredPowerState();
        doReturn(true).when(mSST).getPowerStateFromCarrier();
        doReturn(true).when(mSST).isConcurrentVoiceAndDataAllowed();
        doReturn(PhoneConstants.State.IDLE).when(mCT).getState();
        doReturn("").when(mSubscriptionController).getEnabledMobileDataPolicies(anyInt());
        doReturn(true).when(mSubscriptionController).setEnabledMobileDataPolicies(
                anyInt(), anyString());
        doReturn(new SubscriptionInfoInternal.Builder().setId(1).build())
                .when(mSubscriptionManagerService).getSubscriptionInfoInternal(anyInt());

        List<SubscriptionInfo> infoList = new ArrayList<>();
        infoList.add(mMockSubInfo);
        doReturn(infoList).when(mSubscriptionController).getSubscriptionsInGroup(
                any(), any(), any());
        doReturn(true).when(mSubscriptionController).isActiveSubId(anyInt());
        doReturn(0).when(mSubscriptionController).getPhoneId(1);
        doReturn(0).when(mSubscriptionManagerService).getPhoneId(1);
        doReturn(1).when(mSubscriptionController).getPhoneId(2);
        doReturn(1).when(mSubscriptionManagerService).getPhoneId(2);

        for (int transport : new int[]{AccessNetworkConstants.TRANSPORT_TYPE_WWAN,
                AccessNetworkConstants.TRANSPORT_TYPE_WLAN}) {
            mDataCallListChangedRegistrants.put(transport, new RegistrantList());
            setSuccessfulSetupDataResponse(mMockedDataServiceManagers.get(transport), 1);
            doAnswer(invocation -> {
                int cid = (int) invocation.getArguments()[0];
                Message msg = (Message) invocation.getArguments()[2];
                msg.sendToTarget();
                mDataCallResponses.get(transport).remove(cid);
                mDataCallListChangedRegistrants.get(transport).notifyRegistrants(
                        new AsyncResult(transport, new ArrayList<>(mDataCallResponses.get(
                                transport).values()), null));
                return null;
            }).when(mMockedDataServiceManagers.get(transport)).deactivateDataCall(
                    anyInt(), anyInt(), any(Message.class));

            doAnswer(invocation -> {
                Handler h = (Handler) invocation.getArguments()[0];
                int what = (int) invocation.getArguments()[1];
                mDataCallListChangedRegistrants.get(transport).addUnique(h, what, transport);
                return null;
            }).when(mMockedDataServiceManagers.get(transport)).registerForDataCallListChanged(any(
                    Handler.class), anyInt());

            doAnswer(invocation -> {
                Message msg = (Message) invocation.getArguments()[1];
                msg.sendToTarget();
                return null;
            }).when(mMockedDataServiceManagers.get(transport)).startHandover(anyInt(),
                    any(Message.class));

            doAnswer(invocation -> {
                Message msg = (Message) invocation.getArguments()[1];
                msg.sendToTarget();
                return null;
            }).when(mMockedDataServiceManagers.get(transport)).cancelHandover(anyInt(),
                    any(Message.class));
        }

        doReturn(-1).when(mPhone).getSubId();

        // Capture listener to emulate the carrier config change notification used later
        ArgumentCaptor<CarrierConfigManager.CarrierConfigChangeListener> listenerArgumentCaptor =
                ArgumentCaptor.forClass(CarrierConfigManager.CarrierConfigChangeListener.class);
        // Note that creating a "real" data network controller will also result in creating
        // real DataRetryManager, DataConfigManager, etc...Normally in unit test we should isolate
        // other modules and make them mocked, but only focusing on testing the unit we would like
        // to test, in this case, DataNetworkController. But since there are too many interactions
        // between DataNetworkController and its sub-modules, we intend to make those modules "real"
        // as well, except some modules below we replaced with mocks.
        mDataNetworkControllerUT = new DataNetworkController(mPhone, Looper.myLooper());
        // First two come from DataServiceManager and the third comes from DataConfigManager which
        // is what we want to capture and assign to mCarrierConfigChangeListener
        verify(mCarrierConfigManager, times(3)).registerCarrierConfigChangeListener(any(),
                listenerArgumentCaptor.capture());
        mCarrierConfigChangeListener = listenerArgumentCaptor.getAllValues().get(2);
        assertThat(mCarrierConfigChangeListener).isNotNull();
        doReturn(mDataNetworkControllerUT).when(mPhone).getDataNetworkController();

        doReturn(1).when(mPhone).getSubId();
        mDataNetworkControllerUT.obtainMessage(15/*EVENT_SUBSCRIPTION_CHANGED*/).sendToTarget();

        processAllMessages();
        // Clear the callbacks created by the real sub-modules created by DataNetworkController.
        clearCallbacks();
        SparseArray<DataServiceManager> dataServiceManagers = new SparseArray<>();
        dataServiceManagers.put(AccessNetworkConstants.TRANSPORT_TYPE_WWAN,
                mMockedWwanDataServiceManager);
        dataServiceManagers.put(AccessNetworkConstants.TRANSPORT_TYPE_WLAN,
                mMockedWlanDataServiceManager);
        replaceInstance(DataNetworkController.class, "mDataServiceManagers",
                mDataNetworkControllerUT, dataServiceManagers);
        replaceInstance(DataNetworkController.class, "mDataProfileManager",
                mDataNetworkControllerUT, mDataProfileManager);
        replaceInstance(DataNetworkController.class, "mAccessNetworksManager",
                mDataNetworkControllerUT, mAccessNetworksManager);
        replaceInstance(ImsResolver.class, "sInstance", null, mMockedImsResolver);

        ArgumentCaptor<AccessNetworksManagerCallback> callbackCaptor =
                ArgumentCaptor.forClass(AccessNetworksManagerCallback.class);
        verify(mAccessNetworksManager).registerCallback(callbackCaptor.capture());
        mAccessNetworksManagerCallback = callbackCaptor.getValue();

        ArgumentCaptor<LinkBandwidthEstimatorCallback> linkBandwidthEstimatorCallbackCaptor =
                ArgumentCaptor.forClass(LinkBandwidthEstimatorCallback.class);
        verify(mLinkBandwidthEstimator).registerCallback(
                linkBandwidthEstimatorCallbackCaptor.capture());
        mLinkBandwidthEstimatorCallback = linkBandwidthEstimatorCallbackCaptor.getValue();

        List<DataProfile> profiles = List.of(mGeneralPurposeDataProfile,
                mGeneralPurposeDataProfileAlternative, mImsCellularDataProfile,
                mImsIwlanDataProfile, mEmergencyDataProfile, mFotaDataProfile,
                mTetheringDataProfile);

        doAnswer(invocation -> {
            DataProfile dp = (DataProfile) invocation.getArguments()[0];

            if (dp.getApnSetting() == null) return true;

            for (DataProfile dataProfile : profiles) {
                if (dataProfile.getApnSetting() != null
                        && dataProfile.getApnSetting().equals(dp.getApnSetting(), false)) {
                    return true;
                }
            }
            return null;
        }).when(mDataProfileManager).isDataProfileCompatible(any(DataProfile.class));

        doAnswer(invocation -> {
            DataProfile a = (DataProfile) invocation.getArguments()[0];
            DataProfile b = (DataProfile) invocation.getArguments()[1];
            return a != null
                    && b != null
                    && a.getApnSetting() != null
                    && a.getApnSetting().equals(b.getApnSetting(),
                    mPhone.getServiceState().getDataRoamingFromRegistration());
        }).when(mDataProfileManager).areDataProfilesSharingApn(any(DataProfile.class),
                any(DataProfile.class));

        doAnswer(invocation -> {
            TelephonyNetworkRequest networkRequest =
                    (TelephonyNetworkRequest) invocation.getArguments()[0];
            int networkType = (int) invocation.getArguments()[1];
            boolean ignorePermanentFailure = (boolean) invocation.getArguments()[2];

            for (DataProfile dataProfile : profiles) {
                if (dataProfile.canSatisfy(networkRequest.getCapabilities())
                        && (dataProfile.getApnSetting().getNetworkTypeBitmask() == 0
                        || (dataProfile.getApnSetting().getNetworkTypeBitmask()
                        & ServiceState.getBitmaskForTech(networkType)) != 0)
                        && (ignorePermanentFailure || (dataProfile.getApnSetting() != null
                        && !dataProfile.getApnSetting().getPermanentFailed()))) {
                    return dataProfile;
                }
            }
            logd("Cannot find data profile to satisfy " + networkRequest + ", network type="
                    + TelephonyManager.getNetworkTypeName(networkType));
            return null;
        }).when(mDataProfileManager).getDataProfileForNetworkRequest(
                any(TelephonyNetworkRequest.class), anyInt(), anyBoolean());

        doReturn(AccessNetworkConstants.TRANSPORT_TYPE_WWAN).when(mAccessNetworksManager)
                .getPreferredTransportByNetworkCapability(anyInt());

        doAnswer(invocation -> {
            ((Runnable) invocation.getArguments()[0]).run();
            return null;
        }).when(mMockedDataNetworkControllerCallback).invokeFromExecutor(any(Runnable.class));
        doAnswer(invocation -> {
            ((Runnable) invocation.getArguments()[0]).run();
            return null;
        }).when(mMockedDataRetryManagerCallback).invokeFromExecutor(any(Runnable.class));

        mDataNetworkControllerUT.registerDataNetworkControllerCallback(
                mMockedDataNetworkControllerCallback);

        mDataNetworkControllerUT.obtainMessage(EVENT_SIM_STATE_CHANGED,
                10/*SIM_STATE_LOADED*/, 0).sendToTarget();
        mDataNetworkControllerUT.obtainMessage(8/*EVENT_DATA_SERVICE_BINDING_CHANGED*/,
                new AsyncResult(AccessNetworkConstants.TRANSPORT_TYPE_WWAN, true, null))
                .sendToTarget();
        mDataNetworkControllerUT.obtainMessage(8/*EVENT_DATA_SERVICE_BINDING_CHANGED*/,
                new AsyncResult(AccessNetworkConstants.TRANSPORT_TYPE_WLAN, true, null))
                .sendToTarget();

        ArgumentCaptor<ImsStateCallback> imsCallbackCaptor =
                ArgumentCaptor.forClass(ImsStateCallback.class);
        verify(mMockedImsMmTelManager).registerImsStateCallback(any(Executor.class),
                imsCallbackCaptor.capture());
        mMmtelStateCallback = imsCallbackCaptor.getValue();

        verify(mMockedImsRcsManager).registerImsStateCallback(any(Executor.class),
                imsCallbackCaptor.capture());
        mRcsStateCallback = imsCallbackCaptor.getValue();

        carrierConfigChanged();

        serviceStateChanged(TelephonyManager.NETWORK_TYPE_LTE,
                NetworkRegistrationInfo.REGISTRATION_STATE_HOME);

        // IMS registration
        doReturn(FAKE_MMTEL_PACKAGE).when(mMockedImsResolver).getConfiguredImsServicePackageName(
                anyInt(), eq(ImsFeature.FEATURE_MMTEL));
        doReturn(FAKE_RCS_PACKAGE).when(mMockedImsResolver).getConfiguredImsServicePackageName(
                anyInt(), eq(ImsFeature.FEATURE_RCS));

        mMmtelStateCallback.onAvailable();
        mRcsStateCallback.onAvailable();

        ArgumentCaptor<RegistrationCallback> regCallbackCaptor =
                ArgumentCaptor.forClass(RegistrationCallback.class);

        verify(mMockedImsMmTelManager).registerImsRegistrationCallback(any(Executor.class),
                regCallbackCaptor.capture());
        mMmtelRegCallback = regCallbackCaptor.getValue();

        verify(mMockedImsRcsManager).registerImsRegistrationCallback(any(Executor.class),
                regCallbackCaptor.capture());
        mRcsRegCallback = regCallbackCaptor.getValue();

        processAllMessages();
        Mockito.clearInvocations(mMockedDataNetworkControllerCallback);

        logd("DataNetworkControllerTest -Setup!");
    }

    @After
    public void tearDown() throws Exception {
        logd("tearDown");
        mMockedDataServiceManagers.clear();
        mDataCallListChangedRegistrants.clear();
        mDataNetworkControllerUT = null;
        mCarrierConfig = null;
        super.tearDown();
    }

    private @NonNull TelephonyNetworkRequest createNetworkRequest(Integer... capabilities) {
        NetworkCapabilities netCaps = new NetworkCapabilities();
        for (int networkCapability : capabilities) {
            netCaps.addCapability(networkCapability);
        }

        NetworkRequest nativeNetworkRequest = new NetworkRequest(netCaps,
                ConnectivityManager.TYPE_MOBILE, ++mNetworkRequestId, NetworkRequest.Type.REQUEST);

        return new TelephonyNetworkRequest(nativeNetworkRequest, mPhone);
    }

    // The purpose of this test is to make sure the network request insertion/removal works as
    // expected, and make sure it is always sorted.
    @Test
    public void testNetworkRequestList() {
        NetworkRequestList networkRequestList = new NetworkRequestList();

        TelephonyNetworkRequest internetNetworkRequest = createNetworkRequest(
                NetworkCapabilities.NET_CAPABILITY_INTERNET);
        TelephonyNetworkRequest eimsNetworkRequest = createNetworkRequest(
                NetworkCapabilities.NET_CAPABILITY_EIMS);
        TelephonyNetworkRequest mmsNetworkRequest = createNetworkRequest(
                NetworkCapabilities.NET_CAPABILITY_MMS);
        networkRequestList.add(internetNetworkRequest);
        networkRequestList.add(eimsNetworkRequest);
        networkRequestList.add(mmsNetworkRequest);

        // Check if emergency has the highest priority, then mms, then internet.
        assertThat(networkRequestList.get(0).getCapabilities()[0])
                .isEqualTo(NetworkCapabilities.NET_CAPABILITY_EIMS);
        assertThat(networkRequestList.get(1).getCapabilities()[0])
                .isEqualTo(NetworkCapabilities.NET_CAPABILITY_MMS);
        assertThat(networkRequestList.get(2).getCapabilities()[0])
                .isEqualTo(NetworkCapabilities.NET_CAPABILITY_INTERNET);

        // Add IMS
        TelephonyNetworkRequest imsNetworkRequest = createNetworkRequest(
                NetworkCapabilities.NET_CAPABILITY_IMS);
        assertThat(networkRequestList.add(imsNetworkRequest)).isTrue();

        assertThat(networkRequestList.get(0).getCapabilities()[0])
                .isEqualTo(NetworkCapabilities.NET_CAPABILITY_EIMS);
        assertThat(networkRequestList.get(1).getCapabilities()[0])
                .isEqualTo(NetworkCapabilities.NET_CAPABILITY_MMS);
        assertThat(networkRequestList.get(2).getCapabilities()[0])
                .isEqualTo(NetworkCapabilities.NET_CAPABILITY_IMS);
        assertThat(networkRequestList.get(3).getCapabilities()[0])
                .isEqualTo(NetworkCapabilities.NET_CAPABILITY_INTERNET);

        // Add IMS again
        assertThat(networkRequestList.add(imsNetworkRequest)).isFalse();
        assertThat(networkRequestList.size()).isEqualTo(4);

        // Remove MMS
        assertThat(networkRequestList.remove(mmsNetworkRequest)).isTrue();
        assertThat(networkRequestList.get(0).getCapabilities()[0])
                .isEqualTo(NetworkCapabilities.NET_CAPABILITY_EIMS);
        assertThat(networkRequestList.get(1).getCapabilities()[0])
                .isEqualTo(NetworkCapabilities.NET_CAPABILITY_IMS);
        assertThat(networkRequestList.get(2).getCapabilities()[0])
                .isEqualTo(NetworkCapabilities.NET_CAPABILITY_INTERNET);

        // Remove EIMS
        assertThat(networkRequestList.remove(eimsNetworkRequest)).isTrue();
        assertThat(networkRequestList.get(0).getCapabilities()[0])
                .isEqualTo(NetworkCapabilities.NET_CAPABILITY_IMS);
        assertThat(networkRequestList.get(1).getCapabilities()[0])
                .isEqualTo(NetworkCapabilities.NET_CAPABILITY_INTERNET);

        // Remove Internet
        assertThat(networkRequestList.remove(internetNetworkRequest)).isTrue();
        assertThat(networkRequestList.get(0).getCapabilities()[0])
                .isEqualTo(NetworkCapabilities.NET_CAPABILITY_IMS);

        // Remove XCAP (which does not exist)
        assertThat(networkRequestList.remove(
                createNetworkRequest(NetworkCapabilities.NET_CAPABILITY_XCAP))).isFalse();
        assertThat(networkRequestList.get(0).getCapabilities()[0])
                .isEqualTo(NetworkCapabilities.NET_CAPABILITY_IMS);

        // Remove IMS
        assertThat(networkRequestList.remove(imsNetworkRequest)).isTrue();
        assertThat(networkRequestList).isEmpty();
    }

    private @NonNull List<DataNetwork> getDataNetworks() throws Exception {
        Field field = DataNetworkController.class.getDeclaredField("mDataNetworkList");
        field.setAccessible(true);
        return (List<DataNetwork>) field.get(mDataNetworkControllerUT);
    }

    private void verifyInternetConnected() throws Exception {
        verify(mMockedDataNetworkControllerCallback).onInternetDataNetworkConnected(any());
        verifyConnectedNetworkHasCapabilities(NetworkCapabilities.NET_CAPABILITY_INTERNET);
    }

    private void verifyConnectedNetworkHasCapabilities(@NetCapability int... networkCapabilities)
            throws Exception {
        List<DataNetwork> dataNetworkList = getDataNetworks();
        for (DataNetwork dataNetwork : getDataNetworks()) {
            if (dataNetwork.isConnected() && Arrays.stream(networkCapabilities).boxed()
                    .allMatch(dataNetwork.getNetworkCapabilities()::hasCapability)) {
                return;
            }
        }
        fail("No network with " + DataUtils.networkCapabilitiesToString(networkCapabilities)
                + " is connected. dataNetworkList=" + dataNetworkList);
    }

    private void verifyNoConnectedNetworkHasCapability(@NetCapability int networkCapability)
            throws Exception {
        for (DataNetwork dataNetwork : getDataNetworks()) {
            assertWithMessage("Network " + dataNetwork + " should not be connected.")
                    .that(dataNetwork.isConnected() && dataNetwork.getNetworkCapabilities()
                            .hasCapability(networkCapability)).isFalse();
        }
    }

    private void verifyConnectedNetworkHasDataProfile(@NonNull DataProfile dataProfile)
            throws Exception {
        List<DataNetwork> dataNetworkList = getDataNetworks();
        for (DataNetwork dataNetwork : getDataNetworks()) {
            if (dataNetwork.isConnected() && dataNetwork.getDataProfile().equals(dataProfile)) {
                return;
            }
        }
        fail("No network with " + dataProfile + " is connected. dataNetworkList="
                + dataNetworkList);
    }

    private void verifyAllDataDisconnected() throws Exception {
        List<DataNetwork> dataNetworkList = getDataNetworks();
        assertWithMessage("All data should be disconnected but it's not. " + dataNetworkList)
                .that(dataNetworkList).isEmpty();
    }

    // To test the basic data setup. Copy this as example for other tests.
    @Test
    public void testSetupDataNetwork() throws Exception {
        mDataNetworkControllerUT.addNetworkRequest(
                createNetworkRequest(NetworkCapabilities.NET_CAPABILITY_INTERNET));
        processAllMessages();
        verifyConnectedNetworkHasCapabilities(NetworkCapabilities.NET_CAPABILITY_INTERNET);
        verifyConnectedNetworkHasDataProfile(mGeneralPurposeDataProfile);

        List<DataNetwork> dataNetworkList = getDataNetworks();
        assertThat(dataNetworkList).hasSize(1);
        DataNetwork dataNetwork = dataNetworkList.get(0);
        assertThat(dataNetworkList.get(0).getLinkProperties().getAddresses()).containsExactly(
                InetAddresses.parseNumericAddress(IPV4_ADDRESS),
                InetAddresses.parseNumericAddress(IPV6_ADDRESS));

        verify(mMockedDataNetworkControllerCallback).onInternetDataNetworkConnected(any());
    }

    @Test
    public void testSetupDataNetworkWithSimilarDataProfile() throws Exception {
        mDataNetworkControllerUT.addNetworkRequest(
                createNetworkRequest(NetworkCapabilities.NET_CAPABILITY_INTERNET));
        processAllMessages();
        verifyConnectedNetworkHasCapabilities(NetworkCapabilities.NET_CAPABILITY_INTERNET);
        verifyConnectedNetworkHasDataProfile(mGeneralPurposeDataProfile);

        List<DataNetwork> dataNetworkList = getDataNetworks();
        assertThat(dataNetworkList).hasSize(1);
        DataNetwork dataNetwork = dataNetworkList.get(0);
        assertThat(dataNetworkList.get(0).getLinkProperties().getAddresses()).containsExactly(
                InetAddresses.parseNumericAddress(IPV4_ADDRESS),
                InetAddresses.parseNumericAddress(IPV6_ADDRESS));

        verify(mMockedDataNetworkControllerCallback).onInternetDataNetworkConnected(any());

        // database updated/reloaded, causing data profile id change
        List<DataProfile> profiles = List.of(mDuplicatedGeneralPurposeDataProfile);
        doAnswer(invocation -> {
            DataProfile dp = (DataProfile) invocation.getArguments()[0];

            if (dp.getApnSetting() == null) return true;

            for (DataProfile dataProfile : profiles) {
                if (dataProfile.getApnSetting() != null
                        && dataProfile.getApnSetting().equals(dp.getApnSetting(), false)) {
                    return true;
                }
            }
            return null;
        }).when(mDataProfileManager).isDataProfileCompatible(any(DataProfile.class));
        doAnswer(invocation -> {
            TelephonyNetworkRequest networkRequest =
                    (TelephonyNetworkRequest) invocation.getArguments()[0];
            int networkType = (int) invocation.getArguments()[1];

            for (DataProfile dataProfile : profiles) {
                if (dataProfile.canSatisfy(networkRequest.getCapabilities())
                        && (dataProfile.getApnSetting().getNetworkTypeBitmask() == 0
                        || (dataProfile.getApnSetting().getNetworkTypeBitmask()
                        & ServiceState.getBitmaskForTech(networkType)) != 0)) {
                    return dataProfile;
                }
            }
            logd("Cannot find data profile to satisfy " + networkRequest + ", network type="
                    + TelephonyManager.getNetworkTypeName(networkType));
            return null;
        }).when(mDataProfileManager).getDataProfileForNetworkRequest(
                any(TelephonyNetworkRequest.class), anyInt(), anyBoolean());

        // verify the network still connects
        verify(mMockedDataNetworkControllerCallback).onInternetDataNetworkConnected(any());

        // A NOT_VCN_MANAGED request cannot be satisfied by the existing network, but will adopt the
        // same data profile
        mDataNetworkControllerUT.addNetworkRequest(
                createNetworkRequest(NetworkCapabilities.NET_CAPABILITY_INTERNET,
                        NetworkCapabilities.NET_CAPABILITY_NOT_VCN_MANAGED));

        processAllMessages();

        // verify the network still connects
        verify(mMockedDataNetworkControllerCallback).onInternetDataNetworkConnected(any());
        // verify we don't try to setup a separate network for the not_vcn_managed request
        dataNetworkList = getDataNetworks();
        assertThat(dataNetworkList).hasSize(1);
    }

    @Test
    public void testSetupImsDataNetwork() throws Exception {
        mDataNetworkControllerUT.addNetworkRequest(
                createNetworkRequest(NetworkCapabilities.NET_CAPABILITY_IMS,
                        NetworkCapabilities.NET_CAPABILITY_MMTEL));
        processAllMessages();
        verifyConnectedNetworkHasCapabilities(NetworkCapabilities.NET_CAPABILITY_IMS,
                NetworkCapabilities.NET_CAPABILITY_MMTEL);
        verifyConnectedNetworkHasDataProfile(mImsCellularDataProfile);
        List<DataNetwork> dataNetworkList = getDataNetworks();
        assertThat(dataNetworkList.get(0).getLinkProperties().getAddresses()).containsExactly(
                InetAddresses.parseNumericAddress(IPV4_ADDRESS),
                InetAddresses.parseNumericAddress(IPV6_ADDRESS));
    }

    @Test
    public void testSetupEnterpriseDataNetwork() throws Exception {
        List<TrafficDescriptor> tdList = new ArrayList<>();
        tdList.add(new TrafficDescriptor.Builder()
                .setOsAppId(new OsAppId(OsAppId.ANDROID_OS_ID, "ENTERPRISE", 1).getBytes())
                .build());
        setSuccessfulSetupDataResponse(mMockedWwanDataServiceManager,
                createDataCallResponse(1, DataCallResponse.LINK_STATUS_ACTIVE, tdList));
        doReturn(mEnterpriseDataProfile).when(mDataProfileManager)
                .getDataProfileForNetworkRequest(any(TelephonyNetworkRequest.class), anyInt(),
                        anyBoolean());

        mDataNetworkControllerUT.addNetworkRequest(
                createNetworkRequest(NetworkCapabilities.NET_CAPABILITY_ENTERPRISE));
        processAllMessages();
        verifyConnectedNetworkHasCapabilities(NetworkCapabilities.NET_CAPABILITY_ENTERPRISE);
        List<DataNetwork> dataNetworkList = getDataNetworks();
        assertThat(dataNetworkList.get(0).getLinkProperties().getAddresses()).containsExactly(
                InetAddresses.parseNumericAddress(IPV4_ADDRESS),
                InetAddresses.parseNumericAddress(IPV6_ADDRESS));
    }

    @Test
    public void testDataNetworkControllerCallback() throws Exception {
        Field field = DataNetworkController.class.getDeclaredField(
                "mDataNetworkControllerCallbacks");
        field.setAccessible(true);
        Set<DataNetworkControllerCallback> dataNetworkControllerCallbacks =
                (Set<DataNetworkControllerCallback>) field.get(mDataNetworkControllerUT);

        // Verify register callback
        mDataNetworkControllerUT.registerDataNetworkControllerCallback(
                mMockedDataNetworkControllerCallback);
        TelephonyNetworkRequest request = createNetworkRequest(
                NetworkCapabilities.NET_CAPABILITY_INTERNET);
        mDataNetworkControllerUT.addNetworkRequest(request);
        processAllMessages();
        verify(mMockedDataNetworkControllerCallback).onAnyCellularDataNetworkExistingChanged(true);
        verify(mMockedDataNetworkControllerCallback).onInternetDataNetworkConnected(any());

        int countOfCallbacks = dataNetworkControllerCallbacks.size();

        // Verify unregister callback
        mDataNetworkControllerUT.removeNetworkRequest(request);
        processAllMessages();
        getDataNetworks().get(0).tearDown(DataNetwork
                .TEAR_DOWN_REASON_CONNECTIVITY_SERVICE_UNWANTED);
        processAllFutureMessages();

        assertEquals(countOfCallbacks - 1, dataNetworkControllerCallbacks.size());
    }

    @Test
    public void testSimRemovalDataTearDown() throws Exception {
        testSetupDataNetwork();

        mDataNetworkControllerUT.obtainMessage(EVENT_SIM_STATE_CHANGED,
                TelephonyManager.SIM_STATE_ABSENT, 0).sendToTarget();
        processAllMessages();
        verifyAllDataDisconnected();
        verify(mMockedDataNetworkControllerCallback).onAnyCellularDataNetworkExistingChanged(false);
        verify(mMockedDataNetworkControllerCallback).onInternetDataNetworkDisconnected();
        verify(mMockedDataNetworkControllerCallback).onPhysicalLinkStatusChanged(
                eq(DataCallResponse.LINK_STATUS_INACTIVE));
    }

    @Test
    public void testSimRemovalAndThenInserted() throws Exception {
        testSimRemovalDataTearDown();
        Mockito.clearInvocations(mMockedDataNetworkControllerCallback);

        // Insert the SIM again.
        mDataNetworkControllerUT.obtainMessage(EVENT_SIM_STATE_CHANGED,
                TelephonyManager.SIM_STATE_LOADED, 0).sendToTarget();
        processAllMessages();

        verifyInternetConnected();
    }

    @Test
    public void testDuplicateInterface() throws Exception {
        mDataNetworkControllerUT.addNetworkRequest(
                createNetworkRequest(NetworkCapabilities.NET_CAPABILITY_INTERNET));
        processAllMessages();

        // The fota network request would result in duplicate interface.
        mDataNetworkControllerUT.addNetworkRequest(
                createNetworkRequest(NetworkCapabilities.NET_CAPABILITY_FOTA));
        processAllFutureMessages();

        // There should be only one network.
        List<DataNetwork> dataNetworkList = getDataNetworks();
        assertThat(dataNetworkList).hasSize(1);
        assertThat(dataNetworkList.get(0).getDataProfile()).isEqualTo(mGeneralPurposeDataProfile);
        verifyInternetConnected();
        // Fota should not be connected.
        verifyNoConnectedNetworkHasCapability(NetworkCapabilities.NET_CAPABILITY_FOTA);

        // There should be exactly 2 setup data call requests.
        verify(mMockedWwanDataServiceManager, times(2)).setupDataCall(anyInt(),
                any(DataProfile.class), anyBoolean(), anyBoolean(), anyInt(), any(), anyInt(),
                any(), any(), anyBoolean(), any(Message.class));
    }

    @Test
    public void testMovingFromNoServiceToInService() throws Exception {
        serviceStateChanged(TelephonyManager.NETWORK_TYPE_LTE,
                NetworkRegistrationInfo.REGISTRATION_STATE_NOT_REGISTERED_OR_SEARCHING);

        mDataNetworkControllerUT.addNetworkRequest(
                createNetworkRequest(NetworkCapabilities.NET_CAPABILITY_INTERNET));
        processAllMessages();

        verifyNoConnectedNetworkHasCapability(NetworkCapabilities.NET_CAPABILITY_INTERNET);

        // Network becomes in-service.
        serviceStateChanged(TelephonyManager.NETWORK_TYPE_LTE,
                NetworkRegistrationInfo.REGISTRATION_STATE_HOME);

        verifyInternetConnected();
    }

    @Test
    public void testMovingFromInServiceToNoService() throws Exception {
        testSetupDataNetwork();

        serviceStateChanged(TelephonyManager.NETWORK_TYPE_LTE,
                NetworkRegistrationInfo.REGISTRATION_STATE_NOT_REGISTERED_OR_SEARCHING);
        // Verify we don't tear down the data network.
        verifyInternetConnected();

        serviceStateChanged(TelephonyManager.NETWORK_TYPE_UNKNOWN,
                NetworkRegistrationInfo.REGISTRATION_STATE_NOT_REGISTERED_OR_SEARCHING);
        // Verify we don't tear down the data network.
        verifyInternetConnected();
    }

    @Test
    public void testPsRestrictedAndLifted() throws Exception {
        testSetupDataNetwork();
        Mockito.clearInvocations(mMockedDataNetworkControllerCallback);

        // PS restricted, existing PDN should stay.
        mDataNetworkControllerUT.obtainMessage(6/*EVENT_PS_RESTRICT_ENABLED*/).sendToTarget();
        processAllMessages();

        List<DataNetwork> dataNetworkList = getDataNetworks();
        assertThat(dataNetworkList).hasSize(1);
        verifyConnectedNetworkHasCapabilities(NetworkCapabilities.NET_CAPABILITY_INTERNET);

        // PS restricted, new setup NOT allowed
        mDataNetworkControllerUT.addNetworkRequest(
                createNetworkRequest(NetworkCapabilities.NET_CAPABILITY_IMS,
                        NetworkCapabilities.NET_CAPABILITY_MMTEL));
        setSuccessfulSetupDataResponse(mMockedDataServiceManagers
                .get(AccessNetworkConstants.TRANSPORT_TYPE_WWAN), 2);
        processAllMessages();
        verifyNoConnectedNetworkHasCapability(NetworkCapabilities.NET_CAPABILITY_IMS);
        verifyConnectedNetworkHasCapabilities(NetworkCapabilities.NET_CAPABILITY_INTERNET);


        // PS unrestricted, new setup is allowed
        mDataNetworkControllerUT.obtainMessage(7/*EVENT_PS_RESTRICT_DISABLED*/).sendToTarget();
        processAllMessages();

        verifyConnectedNetworkHasCapabilities(NetworkCapabilities.NET_CAPABILITY_IMS,
                NetworkCapabilities.NET_CAPABILITY_MMTEL);
        verifyConnectedNetworkHasCapabilities(NetworkCapabilities.NET_CAPABILITY_INTERNET);
    }

    @Test
    public void testPsRestrictedAllowIwlan() throws Exception {
        // IMS preferred on IWLAN.
        doReturn(AccessNetworkConstants.TRANSPORT_TYPE_WLAN).when(mAccessNetworksManager)
                .getPreferredTransportByNetworkCapability(
                        eq(NetworkCapabilities.NET_CAPABILITY_IMS));

        // PS restricted
        mDataNetworkControllerUT.obtainMessage(6/*EVENT_PS_RESTRICT_ENABLED*/).sendToTarget();
        processAllMessages();

        // PS restricted, new setup NOT allowed
        mDataNetworkControllerUT.addNetworkRequest(
                createNetworkRequest(NetworkCapabilities.NET_CAPABILITY_INTERNET));
        setSuccessfulSetupDataResponse(mMockedDataServiceManagers
                .get(AccessNetworkConstants.TRANSPORT_TYPE_WWAN), 2);
        processAllMessages();
        verifyAllDataDisconnected();

        // Request IMS
        mDataNetworkControllerUT.addNetworkRequest(
                createNetworkRequest(NetworkCapabilities.NET_CAPABILITY_IMS,
                        NetworkCapabilities.NET_CAPABILITY_MMTEL));
        setSuccessfulSetupDataResponse(mMockedDataServiceManagers
                .get(AccessNetworkConstants.TRANSPORT_TYPE_WLAN), 3);
        processAllMessages();

        // Make sure IMS on IWLAN.
        verifyConnectedNetworkHasCapabilities(NetworkCapabilities.NET_CAPABILITY_IMS);
        assertThat(getDataNetworks()).hasSize(1);
        DataNetwork dataNetwork = getDataNetworks().get(0);
        assertThat(dataNetwork.getTransport()).isEqualTo(
                AccessNetworkConstants.TRANSPORT_TYPE_WLAN);
    }

    @Test
    public void testRatChanges() throws Exception {
        serviceStateChanged(TelephonyManager.NETWORK_TYPE_LTE,
                NetworkRegistrationInfo.REGISTRATION_STATE_HOME);

        testSetupDataNetwork();

        // Now RAT changes from LTE to UMTS, make sure the network is lingered.
        serviceStateChanged(TelephonyManager.NETWORK_TYPE_UMTS,
                NetworkRegistrationInfo.REGISTRATION_STATE_HOME);
        verifyInternetConnected();

        // Now RAT changes from UMTS to GSM
        doReturn(null).when(mDataProfileManager).getDataProfileForNetworkRequest(
                any(TelephonyNetworkRequest.class), eq(TelephonyManager.NETWORK_TYPE_GSM),
                anyBoolean());
        serviceStateChanged(TelephonyManager.NETWORK_TYPE_GSM,
                NetworkRegistrationInfo.REGISTRATION_STATE_HOME);
        verifyAllDataDisconnected();
        verify(mMockedDataNetworkControllerCallback).onAnyCellularDataNetworkExistingChanged(false);
        verify(mMockedDataNetworkControllerCallback).onInternetDataNetworkDisconnected();
        verify(mMockedDataNetworkControllerCallback).onPhysicalLinkStatusChanged(
                eq(DataCallResponse.LINK_STATUS_INACTIVE));

        Mockito.clearInvocations(mMockedDataNetworkControllerCallback);
        // Now RAT changes from GSM to UMTS
        doReturn(null).when(mDataProfileManager).getDataProfileForNetworkRequest(
                any(TelephonyNetworkRequest.class), eq(TelephonyManager.NETWORK_TYPE_UMTS),
                anyBoolean());
        serviceStateChanged(TelephonyManager.NETWORK_TYPE_UMTS,
                NetworkRegistrationInfo.REGISTRATION_STATE_HOME);
        verifyNoConnectedNetworkHasCapability(NetworkCapabilities.NET_CAPABILITY_INTERNET);

        doReturn(mGeneralPurposeDataProfile).when(mDataProfileManager)
                .getDataProfileForNetworkRequest(any(TelephonyNetworkRequest.class), anyInt(),
                        anyBoolean());
        // Now RAT changes from UMTS to LTE
        serviceStateChanged(TelephonyManager.NETWORK_TYPE_LTE,
                NetworkRegistrationInfo.REGISTRATION_STATE_HOME);
        verifyInternetConnected();
    }

    @Test
    public void testRatChangesLingeringNotSet() throws Exception {
        serviceStateChanged(TelephonyManager.NETWORK_TYPE_LTE,
                NetworkRegistrationInfo.REGISTRATION_STATE_HOME);
        TelephonyNetworkRequest fotaRequest = createNetworkRequest(
                NetworkCapabilities.NET_CAPABILITY_FOTA);
        mDataNetworkControllerUT.addNetworkRequest(fotaRequest);
        processAllMessages();

        verifyConnectedNetworkHasCapabilities(NetworkCapabilities.NET_CAPABILITY_FOTA);

        // Now RAT changes from LTE to UMTS, since FOTA APN does not have lingering set, only
        // network type bitmask should be used. Fota network should be torn down.
        serviceStateChanged(TelephonyManager.NETWORK_TYPE_UMTS,
                NetworkRegistrationInfo.REGISTRATION_STATE_HOME);
        processAllMessages();

        verifyNoConnectedNetworkHasCapability(NetworkCapabilities.NET_CAPABILITY_FOTA);
        verifyAllDataDisconnected();
    }

    @Test
    public void testVoiceCallEndedOnVoiceDataNonConcurrentNetwork() throws Exception {
        doReturn(false).when(mSST).isConcurrentVoiceAndDataAllowed();
        doReturn(PhoneConstants.State.OFFHOOK).when(mCT).getState();

        mDataNetworkControllerUT.addNetworkRequest(
                createNetworkRequest(NetworkCapabilities.NET_CAPABILITY_INTERNET));
        processAllMessages();

        // Data should not be allowed when voice/data concurrent is not supported.
        verifyNoConnectedNetworkHasCapability(NetworkCapabilities.NET_CAPABILITY_INTERNET);

        // Call ended.
        doReturn(PhoneConstants.State.IDLE).when(mCT).getState();
        mDataNetworkControllerUT.obtainMessage(EVENT_VOICE_CALL_ENDED).sendToTarget();
        processAllMessages();

        // It should have no internet setup at the beginning.
        verifyAllDataDisconnected();

        // But after some delays data should be restored.
        moveTimeForward(500);
        processAllMessages();
        verifyInternetConnected();
    }

    @Test
    public void testEcbmChanged() throws Exception {
        doReturn(true).when(mPhone).isInCdmaEcm();
        mDataNetworkControllerUT.addNetworkRequest(
                createNetworkRequest(NetworkCapabilities.NET_CAPABILITY_INTERNET));
        processAllMessages();

        // Data should not be allowed when the device is in ECBM.
        verifyNoConnectedNetworkHasCapability(NetworkCapabilities.NET_CAPABILITY_INTERNET);

        // Exit ECBM
        doReturn(false).when(mPhone).isInCdmaEcm();
        mDataNetworkControllerUT.obtainMessage(20/*EVENT_EMERGENCY_CALL_CHANGED*/).sendToTarget();
        processAllMessages();

        // Verify data is restored.
        verifyInternetConnected();
    }

    @Test
    public void testRoamingDataChanged() throws Exception {
        doReturn(true).when(mServiceState).getDataRoaming();

        // Roaming data disabled
        mDataNetworkControllerUT.getDataSettingsManager().setDataRoamingEnabled(false);
        processAllMessages();

        serviceStateChanged(TelephonyManager.NETWORK_TYPE_LTE,
                NetworkRegistrationInfo.REGISTRATION_STATE_ROAMING);
        mDataNetworkControllerUT.addNetworkRequest(
                createNetworkRequest(NetworkCapabilities.NET_CAPABILITY_INTERNET));
        processAllMessages();

        // Data should not be allowed when roaming data is disabled.
        verifyNoConnectedNetworkHasCapability(NetworkCapabilities.NET_CAPABILITY_INTERNET);
        Mockito.clearInvocations(mMockedDataNetworkControllerCallback);

        // Roaming data enabled
        mDataNetworkControllerUT.getDataSettingsManager().setDataRoamingEnabled(true);
        processAllMessages();

        // Verify data is restored.
        verifyInternetConnected();
        Mockito.clearInvocations(mMockedDataNetworkControllerCallback);

        // Roaming data disabled
        mDataNetworkControllerUT.getDataSettingsManager().setDataRoamingEnabled(false);
        processAllMessages();

        // Verify data is torn down.
        verifyNoConnectedNetworkHasCapability(NetworkCapabilities.NET_CAPABILITY_INTERNET);
    }

    @Test
    public void testDataEnabledChanged() throws Exception {
        mDataNetworkControllerUT.getDataSettingsManager().setDataEnabled(
                TelephonyManager.DATA_ENABLED_REASON_USER, false, mContext.getOpPackageName());
        mDataNetworkControllerUT.addNetworkRequest(
                createNetworkRequest(NetworkCapabilities.NET_CAPABILITY_INTERNET));
        processAllMessages();

        // Data should not be allowed when user data is disabled.
        verifyNoConnectedNetworkHasCapability(NetworkCapabilities.NET_CAPABILITY_INTERNET);
        Mockito.clearInvocations(mMockedDataNetworkControllerCallback);

        // User data enabled
        mDataNetworkControllerUT.getDataSettingsManager().setDataEnabled(
                TelephonyManager.DATA_ENABLED_REASON_USER, true, mContext.getOpPackageName());
        processAllMessages();

        // Verify data is restored.
        verifyInternetConnected();
        Mockito.clearInvocations(mMockedDataNetworkControllerCallback);

        // User data disabled
        mDataNetworkControllerUT.getDataSettingsManager().setDataEnabled(
                TelephonyManager.DATA_ENABLED_REASON_USER, false, mContext.getOpPackageName());
        processAllMessages();

        // Verify data is torn down.
        verifyNoConnectedNetworkHasCapability(NetworkCapabilities.NET_CAPABILITY_INTERNET);
    }

    @Test
    public void testNotifyWhenSetDataEnabled() throws Exception {
        // Set a valid sub id, DEFAULT_SUBSCRIPTION_ID
        int subId = Integer.MAX_VALUE;
        Field field = DataSettingsManager.class.getDeclaredField("mSubId");
        field.setAccessible(true);
        field.setInt(mDataNetworkControllerUT.getDataSettingsManager(), subId);
        boolean isDataEnabled = mDataNetworkControllerUT.getDataSettingsManager().isDataEnabled();
        doReturn(mDataNetworkControllerUT.getDataSettingsManager())
                .when(mPhone).getDataSettingsManager();
        MultiSimSettingController instance = MultiSimSettingController.getInstance();
        MultiSimSettingController controller = Mockito.spy(
                new MultiSimSettingController(mContext, mSubscriptionController));
        doReturn(true).when(controller).isCarrierConfigLoadedForAllSub();
        replaceInstance(MultiSimSettingController.class, "sInstance", null, controller);

        controller.notifyAllSubscriptionLoaded();
        mDataNetworkControllerUT.getDataSettingsManager().setDataEnabled(
                TelephonyManager.DATA_ENABLED_REASON_USER, !isDataEnabled,
                mContext.getOpPackageName());
        processAllMessages();

        // Verify not to notify MultiSimSettingController
        verify(controller, never()).notifyUserDataEnabled(anyInt(), anyBoolean());

        mDataNetworkControllerUT.getDataSettingsManager().setDataEnabled(
                TelephonyManager.DATA_ENABLED_REASON_USER, isDataEnabled,
                mContext.getOpPackageName());
        processAllMessages();

        // Verify not to notify MultiSimSettingController
        verify(controller, never()).notifyUserDataEnabled(anyInt(), anyBoolean());

        mDataNetworkControllerUT.getDataSettingsManager().setDataEnabled(
                TelephonyManager.DATA_ENABLED_REASON_USER, !isDataEnabled, "com.android.settings");
        mDataNetworkControllerUT.getDataSettingsManager().setDataEnabled(
                TelephonyManager.DATA_ENABLED_REASON_USER, isDataEnabled, "com.android.settings");
        processAllMessages();

        // Verify to notify MultiSimSettingController exactly 2 times
        verify(controller, times(2)).notifyUserDataEnabled(anyInt(), anyBoolean());
    }

    @Test
    public void testMmsAlwaysAllowedDataDisabled() throws Exception {
        // Data disabled
        mDataNetworkControllerUT.getDataSettingsManager().setDataEnabled(
                TelephonyManager.DATA_ENABLED_REASON_USER, false, mContext.getOpPackageName());
        // Always allow MMS
        mDataNetworkControllerUT.getDataSettingsManager().setMobileDataPolicy(TelephonyManager
                .MOBILE_DATA_POLICY_MMS_ALWAYS_ALLOWED, true);
        processAllMessages();
        mDataNetworkControllerUT.addNetworkRequest(
                createNetworkRequest(NetworkCapabilities.NET_CAPABILITY_MMS));
        processAllMessages();

        // Make sure MMS is the only capability advertised, but not internet or SUPL.
        verifyConnectedNetworkHasCapabilities(NetworkCapabilities.NET_CAPABILITY_MMS);
        verifyConnectedNetworkHasDataProfile(mGeneralPurposeDataProfile);
        verifyNoConnectedNetworkHasCapability(NetworkCapabilities.NET_CAPABILITY_INTERNET);
        verifyNoConnectedNetworkHasCapability(NetworkCapabilities.NET_CAPABILITY_SUPL);

        mDataNetworkControllerUT.obtainMessage(16 /*EVENT_REEVALUATE_EXISTING_DATA_NETWORKS*/,
                DataEvaluation.DataEvaluationReason.DATA_SERVICE_STATE_CHANGED).sendToTarget();

        processAllFutureMessages();

        // Make sure IMS network is not torn down
        verifyConnectedNetworkHasCapabilities(NetworkCapabilities.NET_CAPABILITY_MMS);

        // Remove MMS data enabled override
        mDataNetworkControllerUT.getDataSettingsManager().setMobileDataPolicy(TelephonyManager
                .MOBILE_DATA_POLICY_MMS_ALWAYS_ALLOWED, false);
        processAllMessages();

        // Make sure MMS is torn down when the override is disabled.
        verifyNoConnectedNetworkHasCapability(NetworkCapabilities.NET_CAPABILITY_MMS);
    }

    @Test
    public void testMmsAlwaysAllowedRoamingDisabled() throws Exception {
        // Data roaming disabled
        doReturn(true).when(mServiceState).getDataRoaming();
        mDataNetworkControllerUT.getDataSettingsManager().setDataRoamingEnabled(false);
        processAllMessages();

        // Device is roaming
        serviceStateChanged(TelephonyManager.NETWORK_TYPE_LTE,
                NetworkRegistrationInfo.REGISTRATION_STATE_ROAMING);
        // Always allow MMS
        mDataNetworkControllerUT.getDataSettingsManager().setMobileDataPolicy(TelephonyManager
                .MOBILE_DATA_POLICY_MMS_ALWAYS_ALLOWED, true);
        processAllMessages();

        mDataNetworkControllerUT.addNetworkRequest(
                createNetworkRequest(NetworkCapabilities.NET_CAPABILITY_MMS));
        processAllMessages();

        // Make sure MMS is not allowed. MMS always allowed should be only applicable to data
        // disabled case.
        verifyNoConnectedNetworkHasCapability(NetworkCapabilities.NET_CAPABILITY_MMS);
    }

    @Test
    public void testIsDataEnabledOverriddenForApnDataDuringCall() throws Exception {
        // Assume phone2 is the default data phone
        Phone phone2 = Mockito.mock(Phone.class);
        replaceInstance(PhoneFactory.class, "sPhones", null, new Phone[]{mPhone, phone2});
<<<<<<< HEAD
        doReturn(2).when(mSubscriptionController).getDefaultDataSubId();
=======
>>>>>>> 548e5acc
        doReturn(2).when(mSubscriptionManagerService).getDefaultDataSubId();
        doReturn(1).when(mPhone).getSubId();

        // Data disabled on nonDDS
        mDataNetworkControllerUT.getDataSettingsManager().setDataEnabled(
                TelephonyManager.DATA_ENABLED_REASON_USER, false, mContext.getOpPackageName());

        // Enable during data call mobile policy
        mDataNetworkControllerUT.getDataSettingsManager().setMobileDataPolicy(TelephonyManager
                .MOBILE_DATA_POLICY_DATA_ON_NON_DEFAULT_DURING_VOICE_CALL, true);
        processAllMessages();

        // No active phone call
        doReturn(PhoneConstants.State.IDLE).when(mPhone).getState();
        mDataNetworkControllerUT.addNetworkRequest(
                createNetworkRequest(NetworkCapabilities.NET_CAPABILITY_INTERNET));
        processAllMessages();

        // Verify no internet connection due to no active phone call
        verifyNoConnectedNetworkHasCapability(NetworkCapabilities.NET_CAPABILITY_INTERNET);

        // Phone ringing
        doReturn(PhoneConstants.State.RINGING).when(mPhone).getState();
        // Data is user enabled on DDS
        doReturn(true).when(phone2).isUserDataEnabled();
        mDataNetworkControllerUT.addNetworkRequest(
                createNetworkRequest(NetworkCapabilities.NET_CAPABILITY_INTERNET));
        processAllMessages();

        // Verify internet connection
        verifyConnectedNetworkHasCapabilities(NetworkCapabilities.NET_CAPABILITY_INTERNET);

        // Disable during data call mobile policy
        mDataNetworkControllerUT.getDataSettingsManager().setMobileDataPolicy(TelephonyManager
                .MOBILE_DATA_POLICY_DATA_ON_NON_DEFAULT_DURING_VOICE_CALL, false);
        processAllMessages();

        // Verify no internet connection
        verifyNoConnectedNetworkHasCapability(NetworkCapabilities.NET_CAPABILITY_INTERNET);
    }

    @Test
    public void testIsDataEnabledOverriddenForApnAutoDataSwitch() throws Exception {
        // Assume phone2 is the default data phone
        Phone phone2 = Mockito.mock(Phone.class);
        replaceInstance(PhoneFactory.class, "sPhones", null, new Phone[]{mPhone, phone2});
        doReturn(2).when(mSubscriptionController).getDefaultDataSubId();
        doReturn(2).when(mSubscriptionManagerService).getDefaultDataSubId();

        // Data disabled on nonDDS
        mDataNetworkControllerUT.getDataSettingsManager().setDataEnabled(
                TelephonyManager.DATA_ENABLED_REASON_USER, false, mContext.getOpPackageName());

        // Enable auto data switch mobile policy
        mDataNetworkControllerUT.getDataSettingsManager().setMobileDataPolicy(TelephonyManager
                .MOBILE_DATA_POLICY_AUTO_DATA_SWITCH, true);
        processAllMessages();

        // use disabled data on DDS
        doReturn(false).when(phone2).isUserDataEnabled();
        mDataNetworkControllerUT.addNetworkRequest(
                createNetworkRequest(NetworkCapabilities.NET_CAPABILITY_INTERNET));
        processAllMessages();

        // Verify no internet connection
        verifyNoConnectedNetworkHasCapability(NetworkCapabilities.NET_CAPABILITY_INTERNET);

        // use enabled data on DDS
        doReturn(true).when(phone2).isUserDataEnabled();
        mDataNetworkControllerUT.addNetworkRequest(
                createNetworkRequest(NetworkCapabilities.NET_CAPABILITY_INTERNET));
        processAllMessages();

        // Verify internet connection
        verifyConnectedNetworkHasCapabilities(NetworkCapabilities.NET_CAPABILITY_INTERNET);

        // Disable auto data switch mobile policy, but enabled data during call
        mDataNetworkControllerUT.getDataSettingsManager().setMobileDataPolicy(TelephonyManager
                .MOBILE_DATA_POLICY_AUTO_DATA_SWITCH, false);
        mDataNetworkControllerUT.getDataSettingsManager().setMobileDataPolicy(TelephonyManager
                .MOBILE_DATA_POLICY_DATA_ON_NON_DEFAULT_DURING_VOICE_CALL, true);
        doReturn(PhoneConstants.State.RINGING).when(phone2).getState();
        processAllMessages();

        // Verify internet connection
        verifyConnectedNetworkHasCapabilities(NetworkCapabilities.NET_CAPABILITY_INTERNET);

        // Disable data during call
        mDataNetworkControllerUT.getDataSettingsManager().setMobileDataPolicy(TelephonyManager
                .MOBILE_DATA_POLICY_DATA_ON_NON_DEFAULT_DURING_VOICE_CALL, false);
        processAllMessages();

        // Verify no internet connection
        verifyNoConnectedNetworkHasCapability(NetworkCapabilities.NET_CAPABILITY_INTERNET);
    }

    @Test
    public void testUnmeteredRequestPreferredOnIwlan() throws Exception {
        // Preferred on cellular
        doReturn(AccessNetworkConstants.TRANSPORT_TYPE_WWAN).when(mAccessNetworksManager)
                .getPreferredTransportByNetworkCapability(anyInt());
        // Data disabled
        mDataNetworkControllerUT.getDataSettingsManager().setDataEnabled(
                TelephonyManager.DATA_ENABLED_REASON_USER, false, mContext.getOpPackageName());
        mDataNetworkControllerUT.addNetworkRequest(
                createNetworkRequest(NetworkCapabilities.NET_CAPABILITY_INTERNET));
        processAllMessages();

        // Data should not be allowed when roaming + user data are disabled (soft failure reasons)
        verifyNoConnectedNetworkHasCapability(NetworkCapabilities.NET_CAPABILITY_INTERNET);

        // Set transport to WLAN (unmetered)
        doReturn(AccessNetworkConstants.TRANSPORT_TYPE_WLAN).when(mAccessNetworksManager)
                .getPreferredTransportByNetworkCapability(
                        eq(NetworkCapabilities.NET_CAPABILITY_INTERNET));
        // Data remain disabled, but trigger the preference evaluation.
        mDataNetworkControllerUT.obtainMessage(21 /*EVENT_EVALUATE_PREFERRED_TRANSPORT*/,
                NetworkCapabilities.NET_CAPABILITY_INTERNET, 0).sendToTarget();
        mDataNetworkControllerUT.obtainMessage(5 /*EVENT_REEVALUATE_UNSATISFIED_NETWORK_REQUESTS*/,
                DataEvaluation.DataEvaluationReason.PREFERRED_TRANSPORT_CHANGED).sendToTarget();
        processAllMessages();

        // Verify data is allowed even if data is disabled.
        verifyInternetConnected();
    }

    @Test
    public void testUnmeteredRequestDataRoamingDisabled() throws Exception {
        // Data roaming disabled
        doReturn(true).when(mServiceState).getDataRoaming();
        mDataNetworkControllerUT.getDataSettingsManager().setDataRoamingEnabled(false);
        processAllMessages();

        // MMS is unmetered
        mCarrierConfig.putStringArray(
                CarrierConfigManager.KEY_CARRIER_METERED_ROAMING_APN_TYPES_STRINGS,
                new String[]{"default", "dun", "supl"});
        carrierConfigChanged();
        // Manually set data roaming to false in case ro.com.android.dataroaming is true.
        // TODO(b/232575718): Figure out a way to mock ro.com.android.dataroaming for tests.
        mDataNetworkControllerUT.getDataSettingsManager().setDataRoamingEnabled(false);
        // Device is roaming
        serviceStateChanged(TelephonyManager.NETWORK_TYPE_LTE,
                NetworkRegistrationInfo.REGISTRATION_STATE_ROAMING);

        mDataNetworkControllerUT.addNetworkRequest(
                createNetworkRequest(NetworkCapabilities.NET_CAPABILITY_MMS));
        processAllMessages();

        verifyConnectedNetworkHasCapabilities(NetworkCapabilities.NET_CAPABILITY_MMS);
        verifyNoConnectedNetworkHasCapability(NetworkCapabilities.NET_CAPABILITY_INTERNET);
    }

    @Test
    public void testUnmeteredRequestDataDisabled() throws Exception {
        // MMS is unmetered
        mCarrierConfig.putStringArray(
                CarrierConfigManager.KEY_CARRIER_METERED_APN_TYPES_STRINGS,
                new String[]{"default", "dun", "supl"});
        carrierConfigChanged();

        // Data disabled
        mDataNetworkControllerUT.getDataSettingsManager().setDataEnabled(
                TelephonyManager.DATA_ENABLED_REASON_USER, false, mContext.getOpPackageName());

        mDataNetworkControllerUT.addNetworkRequest(
                createNetworkRequest(NetworkCapabilities.NET_CAPABILITY_MMS));

        processAllMessages();

        verifyConnectedNetworkHasCapabilities(NetworkCapabilities.NET_CAPABILITY_MMS);
        verifyNoConnectedNetworkHasCapability(NetworkCapabilities.NET_CAPABILITY_INTERNET);
    }

    @Test
    public void testEmergencyRequest() throws Exception {
        // Data disabled
        mDataNetworkControllerUT.getDataSettingsManager().setDataEnabled(
                TelephonyManager.DATA_ENABLED_REASON_USER, false, mContext.getOpPackageName());
        mDataNetworkControllerUT.addNetworkRequest(
                createNetworkRequest(NetworkCapabilities.NET_CAPABILITY_EIMS));
        processAllMessages();

        verifyConnectedNetworkHasCapabilities(NetworkCapabilities.NET_CAPABILITY_EIMS);
        verifyConnectedNetworkHasDataProfile(mEmergencyDataProfile);
    }

    @Test
    public void testHandoverRuleFromString() {
        HandoverRule handoverRule = new HandoverRule("source=GERAN|UTRAN|EUTRAN|NGRAN|IWLAN, "
                + "target=GERAN|UTRAN|EUTRAN|NGRAN|IWLAN, type=allowed");
        assertThat(handoverRule.sourceAccessNetworks).containsExactly(AccessNetworkType.GERAN,
                AccessNetworkType.UTRAN, AccessNetworkType.EUTRAN, AccessNetworkType.NGRAN,
                AccessNetworkType.IWLAN);
        assertThat(handoverRule.targetAccessNetworks).containsExactly(AccessNetworkType.GERAN,
                AccessNetworkType.UTRAN, AccessNetworkType.EUTRAN, AccessNetworkType.NGRAN,
                AccessNetworkType.IWLAN);
        assertThat(handoverRule.type).isEqualTo(HandoverRule.RULE_TYPE_ALLOWED);
        assertThat(handoverRule.isOnlyForRoaming).isFalse();
        assertThat(handoverRule.networkCapabilities).isEmpty();

        handoverRule = new HandoverRule("source=   NGRAN|     IWLAN, "
                + "target  =    EUTRAN,    type  =    disallowed ");
        assertThat(handoverRule.sourceAccessNetworks).containsExactly(AccessNetworkType.NGRAN,
                AccessNetworkType.IWLAN);
        assertThat(handoverRule.targetAccessNetworks).containsExactly(AccessNetworkType.EUTRAN);
        assertThat(handoverRule.type).isEqualTo(HandoverRule.RULE_TYPE_DISALLOWED);
        assertThat(handoverRule.isOnlyForRoaming).isFalse();
        assertThat(handoverRule.networkCapabilities).isEmpty();

        handoverRule = new HandoverRule("source=   IWLAN, "
                + "target  =    EUTRAN,    type  =    disallowed, roaming = true,"
                + " capabilities = IMS | EIMS ");
        assertThat(handoverRule.sourceAccessNetworks).containsExactly(AccessNetworkType.IWLAN);
        assertThat(handoverRule.targetAccessNetworks).containsExactly(AccessNetworkType.EUTRAN);
        assertThat(handoverRule.type).isEqualTo(HandoverRule.RULE_TYPE_DISALLOWED);
        assertThat(handoverRule.networkCapabilities).containsExactly(
                NetworkCapabilities.NET_CAPABILITY_IMS, NetworkCapabilities.NET_CAPABILITY_EIMS);
        assertThat(handoverRule.isOnlyForRoaming).isTrue();

        handoverRule = new HandoverRule("source=EUTRAN|NGRAN|IWLAN|UNKNOWN, "
                + "target=EUTRAN|NGRAN|IWLAN, type=disallowed, capabilities = IMS|EIMS");
        assertThat(handoverRule.sourceAccessNetworks).containsExactly(AccessNetworkType.EUTRAN,
                AccessNetworkType.NGRAN, AccessNetworkType.IWLAN, AccessNetworkType.UNKNOWN);
        assertThat(handoverRule.targetAccessNetworks).containsExactly(AccessNetworkType.EUTRAN,
                AccessNetworkType.NGRAN, AccessNetworkType.IWLAN);
        assertThat(handoverRule.type).isEqualTo(HandoverRule.RULE_TYPE_DISALLOWED);
        assertThat(handoverRule.networkCapabilities).containsExactly(
                NetworkCapabilities.NET_CAPABILITY_IMS, NetworkCapabilities.NET_CAPABILITY_EIMS);

        assertThrows(IllegalArgumentException.class,
                () -> new HandoverRule("V2hhdCBUaGUgRnVjayBpcyB0aGlzIQ=="));

        assertThrows(IllegalArgumentException.class,
                () -> new HandoverRule("target=GERAN|UTRAN|EUTRAN|NGRAN|IWLAN, type=allowed"));

        assertThrows(IllegalArgumentException.class,
                () -> new HandoverRule("source=GERAN|UTRAN|EUTRAN|NGRAN|IWLAN, type=allowed"));

        assertThrows(IllegalArgumentException.class,
                () -> new HandoverRule("source=GERAN, target=UNKNOWN, type=disallowed, "
                        + "capabilities=IMS"));

        assertThrows(IllegalArgumentException.class,
                () -> new HandoverRule("source=UNKNOWN, target=IWLAN, type=allowed, "
                        + "capabilities=IMS"));

        assertThrows(IllegalArgumentException.class,
                () -> new HandoverRule("source=GERAN, target=IWLAN, type=wtf"));

        assertThrows(IllegalArgumentException.class,
                () -> new HandoverRule("source=GERAN, target=NGRAN, type=allowed"));

        assertThrows(IllegalArgumentException.class,
                () -> new HandoverRule("source=IWLAN, target=WTFRAN, type=allowed"));

        assertThrows(IllegalArgumentException.class,
                () -> new HandoverRule("source=IWLAN, target=|, type=allowed"));

        assertThrows(IllegalArgumentException.class,
                () -> new HandoverRule("source=GERAN, target=IWLAN, type=allowed, capabilities=|"));

        assertThrows(IllegalArgumentException.class,
                () -> new HandoverRule("source=GERAN, target=IWLAN, type=allowed, capabilities="));

        assertThrows(IllegalArgumentException.class,
                () -> new HandoverRule("source=GERAN, target=IWLAN, type=allowed, "
                        + "capabilities=wtf"));
    }

    @Test
    public void testIsNetworkTypeCongested() throws Exception {
        Set<Integer> congestedNetworkTypes = new ArraySet<>();
        doReturn(congestedNetworkTypes).when(mDataNetworkController)
                .getCongestedOverrideNetworkTypes();
        testSetupDataNetwork();
        DataNetwork dataNetwork = getDataNetworks().get(0);

        // Set 5G unmetered
        congestedNetworkTypes.add(TelephonyManager.NETWORK_TYPE_NR);
        mDataNetworkControllerUT.obtainMessage(EVENT_SUBSCRIPTION_OVERRIDE,
                NetworkPolicyManager.SUBSCRIPTION_OVERRIDE_CONGESTED,
                NetworkPolicyManager.SUBSCRIPTION_OVERRIDE_CONGESTED,
                new int[]{TelephonyManager.NETWORK_TYPE_NR}).sendToTarget();
        dataNetwork.sendMessage(16/*EVENT_SUBSCRIPTION_PLAN_OVERRIDE*/);
        processAllMessages();
        assertEquals(congestedNetworkTypes,
                mDataNetworkControllerUT.getCongestedOverrideNetworkTypes());
        assertTrue(dataNetwork.getNetworkCapabilities().hasCapability(
                NetworkCapabilities.NET_CAPABILITY_NOT_CONGESTED));

        // Change data network type to NR
        doReturn(new TelephonyDisplayInfo(TelephonyManager.NETWORK_TYPE_NR,
                TelephonyDisplayInfo.OVERRIDE_NETWORK_TYPE_NONE, false))
                .when(mDisplayInfoController).getTelephonyDisplayInfo();
        dataNetwork.sendMessage(13/*EVENT_DISPLAY_INFO_CHANGED*/);
        processAllMessages();
        assertFalse(dataNetwork.getNetworkCapabilities().hasCapability(
                NetworkCapabilities.NET_CAPABILITY_NOT_CONGESTED));

        // Set all network types metered
        congestedNetworkTypes.clear();
        mDataNetworkControllerUT.obtainMessage(EVENT_SUBSCRIPTION_OVERRIDE,
                NetworkPolicyManager.SUBSCRIPTION_OVERRIDE_CONGESTED, 0,
                TelephonyManager.getAllNetworkTypes()).sendToTarget();
        dataNetwork.sendMessage(16/*EVENT_SUBSCRIPTION_PLAN_OVERRIDE*/);
        processAllMessages();
        assertTrue(mDataNetworkControllerUT.getCongestedOverrideNetworkTypes().isEmpty());
        assertTrue(dataNetwork.getNetworkCapabilities().hasCapability(
                NetworkCapabilities.NET_CAPABILITY_NOT_CONGESTED));
    }

    @Test
    public void testIsNetworkTypeUnmeteredViaSubscriptionOverride() throws Exception {
        Set<Integer> unmeteredNetworkTypes = new ArraySet<>();
        doReturn(unmeteredNetworkTypes).when(mDataNetworkController)
                .getUnmeteredOverrideNetworkTypes();
        testSetupDataNetwork();
        DataNetwork dataNetwork = getDataNetworks().get(0);

        // Set 5G unmetered
        unmeteredNetworkTypes.add(TelephonyManager.NETWORK_TYPE_NR);
        mDataNetworkControllerUT.obtainMessage(EVENT_SUBSCRIPTION_OVERRIDE,
                NetworkPolicyManager.SUBSCRIPTION_OVERRIDE_UNMETERED,
                NetworkPolicyManager.SUBSCRIPTION_OVERRIDE_UNMETERED,
                new int[]{TelephonyManager.NETWORK_TYPE_NR}).sendToTarget();
        dataNetwork.sendMessage(16/*EVENT_SUBSCRIPTION_PLAN_OVERRIDE*/);
        processAllMessages();
        assertEquals(unmeteredNetworkTypes,
                mDataNetworkControllerUT.getUnmeteredOverrideNetworkTypes());
        assertFalse(dataNetwork.getNetworkCapabilities().hasCapability(
                NetworkCapabilities.NET_CAPABILITY_TEMPORARILY_NOT_METERED));
        assertThat(mDataNetworkControllerUT.isInternetUnmetered()).isFalse();

        // Change data network type to NR
        doReturn(new TelephonyDisplayInfo(TelephonyManager.NETWORK_TYPE_NR,
                TelephonyDisplayInfo.OVERRIDE_NETWORK_TYPE_NONE, false))
                .when(mDisplayInfoController).getTelephonyDisplayInfo();
        dataNetwork.sendMessage(13/*EVENT_DISPLAY_INFO_CHANGED*/);
        processAllMessages();
        assertTrue(dataNetwork.getNetworkCapabilities().hasCapability(
                NetworkCapabilities.NET_CAPABILITY_TEMPORARILY_NOT_METERED));
        assertThat(mDataNetworkControllerUT.isInternetUnmetered()).isTrue();

        // Set all network types metered
        unmeteredNetworkTypes.clear();
        mDataNetworkControllerUT.obtainMessage(EVENT_SUBSCRIPTION_OVERRIDE,
                NetworkPolicyManager.SUBSCRIPTION_OVERRIDE_UNMETERED, 0,
                TelephonyManager.getAllNetworkTypes()).sendToTarget();
        dataNetwork.sendMessage(16/*EVENT_SUBSCRIPTION_PLAN_OVERRIDE*/);
        processAllMessages();
        assertTrue(mDataNetworkControllerUT.getUnmeteredOverrideNetworkTypes().isEmpty());
        assertFalse(dataNetwork.getNetworkCapabilities().hasCapability(
                NetworkCapabilities.NET_CAPABILITY_TEMPORARILY_NOT_METERED));
        assertThat(mDataNetworkControllerUT.isInternetUnmetered()).isFalse();
    }

    @Test
    public void testIsNetworkTypeUnmeteredViaSubscriptionPlans() throws Exception {
        List<SubscriptionPlan> subscriptionPlans = new ArrayList<>();
        doReturn(subscriptionPlans).when(mDataNetworkController).getSubscriptionPlans();
        testSetupDataNetwork();
        DataNetwork dataNetwork = getDataNetworks().get(0);

        // Set 5G unmetered
        SubscriptionPlan unmetered5GPlan = SubscriptionPlan.Builder
                .createRecurring(ZonedDateTime.parse("2007-03-14T00:00:00.000Z"),
                        Period.ofMonths(1))
                .setDataLimit(SubscriptionPlan.BYTES_UNLIMITED,
                        SubscriptionPlan.LIMIT_BEHAVIOR_THROTTLED)
                .setNetworkTypes(new int[]{TelephonyManager.NETWORK_TYPE_NR})
                .build();
        SubscriptionPlan generalMeteredPlan = SubscriptionPlan.Builder
                .createRecurring(ZonedDateTime.parse("2007-03-14T00:00:00.000Z"),
                        Period.ofMonths(1))
                .setDataLimit(1_000_000_000, SubscriptionPlan.LIMIT_BEHAVIOR_DISABLED)
                .setDataUsage(500_000_000, System.currentTimeMillis())
                .build();
        subscriptionPlans.add(generalMeteredPlan);
        subscriptionPlans.add(unmetered5GPlan);
        mDataNetworkControllerUT.obtainMessage(22/*EVENT_SUBSCRIPTION_PLANS_CHANGED*/,
                new SubscriptionPlan[]{generalMeteredPlan, unmetered5GPlan}).sendToTarget();
        dataNetwork.sendMessage(16/*EVENT_SUBSCRIPTION_PLAN_OVERRIDE*/);
        processAllMessages();
        assertEquals(subscriptionPlans, mDataNetworkControllerUT.getSubscriptionPlans());
        assertFalse(dataNetwork.getNetworkCapabilities().hasCapability(
                NetworkCapabilities.NET_CAPABILITY_TEMPORARILY_NOT_METERED));
        assertThat(mDataNetworkControllerUT.isInternetUnmetered()).isFalse();


        // Change data network type to NR
        doReturn(new TelephonyDisplayInfo(TelephonyManager.NETWORK_TYPE_NR,
                TelephonyDisplayInfo.OVERRIDE_NETWORK_TYPE_NONE, false))
                .when(mDisplayInfoController).getTelephonyDisplayInfo();
        dataNetwork.sendMessage(13/*EVENT_DISPLAY_INFO_CHANGED*/);
        processAllMessages();
        assertTrue(dataNetwork.getNetworkCapabilities().hasCapability(
                NetworkCapabilities.NET_CAPABILITY_TEMPORARILY_NOT_METERED));
        assertThat(mDataNetworkControllerUT.isInternetUnmetered()).isTrue();

        // Set all network types metered
        subscriptionPlans.clear();
        mDataNetworkControllerUT.obtainMessage(22/*EVENT_SUBSCRIPTION_PLANS_CHANGED*/,
                new SubscriptionPlan[]{}).sendToTarget();
        dataNetwork.sendMessage(16/*EVENT_SUBSCRIPTION_PLAN_OVERRIDE*/);
        processAllMessages();
        assertTrue(mDataNetworkControllerUT.getSubscriptionPlans().isEmpty());
        assertFalse(dataNetwork.getNetworkCapabilities().hasCapability(
                NetworkCapabilities.NET_CAPABILITY_TEMPORARILY_NOT_METERED));
        assertThat(mDataNetworkControllerUT.isInternetUnmetered()).isFalse();
    }

    @Test
    public void testOnSinglePdnArbitrationExemptIms() throws Exception {
        // On CDMA network, only one data network is allowed.
        serviceStateChanged(TelephonyManager.NETWORK_TYPE_1xRTT,
                NetworkRegistrationInfo.REGISTRATION_STATE_HOME);
        // Preferred on cellular
        doReturn(AccessNetworkConstants.TRANSPORT_TYPE_WWAN).when(mAccessNetworksManager)
                .getPreferredTransportByNetworkCapability(anyInt());
        // Add IMS
        TelephonyNetworkRequest ims = createNetworkRequest(NetworkCapabilities.NET_CAPABILITY_IMS,
                NetworkCapabilities.NET_CAPABILITY_MMTEL);
        mDataNetworkControllerUT.addNetworkRequest(ims);
        processAllMessages();

        verifyConnectedNetworkHasCapabilities(NetworkCapabilities.NET_CAPABILITY_IMS,
                NetworkCapabilities.NET_CAPABILITY_MMTEL);

        // Add internet, should be compatible
        mDataNetworkControllerUT.addNetworkRequest(
                createNetworkRequest(NetworkCapabilities.NET_CAPABILITY_INTERNET));
        setSuccessfulSetupDataResponse(mMockedDataServiceManagers
                .get(AccessNetworkConstants.TRANSPORT_TYPE_WWAN), 2);
        processAllMessages();

        verifyConnectedNetworkHasCapabilities(NetworkCapabilities.NET_CAPABILITY_INTERNET);
        verifyConnectedNetworkHasCapabilities(NetworkCapabilities.NET_CAPABILITY_IMS,
                NetworkCapabilities.NET_CAPABILITY_MMTEL);

        // Both internet and IMS should be retained after network re-evaluation
        mDataNetworkControllerUT.obtainMessage(EVENT_REEVALUATE_EXISTING_DATA_NETWORKS)
                .sendToTarget();
        processAllMessages();

        verifyConnectedNetworkHasCapabilities(NetworkCapabilities.NET_CAPABILITY_INTERNET);
        verifyConnectedNetworkHasCapabilities(NetworkCapabilities.NET_CAPABILITY_IMS,
                NetworkCapabilities.NET_CAPABILITY_MMTEL);

        // Add MMS, whose priority > internet, internet should be town down, IMS left untouched
        mDataNetworkControllerUT.addNetworkRequest(
                createNetworkRequest(NetworkCapabilities.NET_CAPABILITY_MMS));
        setSuccessfulSetupDataResponse(mMockedDataServiceManagers
                .get(AccessNetworkConstants.TRANSPORT_TYPE_WWAN), 3);
        processAllMessages();

        verifyConnectedNetworkHasCapabilities(NetworkCapabilities.NET_CAPABILITY_MMS);
        verifyConnectedNetworkHasCapabilities(NetworkCapabilities.NET_CAPABILITY_IMS,
                NetworkCapabilities.NET_CAPABILITY_MMTEL);

        // Both internet and IMS should be retained after network re-evaluation
        mDataNetworkControllerUT.obtainMessage(EVENT_REEVALUATE_EXISTING_DATA_NETWORKS)
                .sendToTarget();
        processAllMessages();

        verifyConnectedNetworkHasCapabilities(NetworkCapabilities.NET_CAPABILITY_MMS);
        verifyConnectedNetworkHasCapabilities(NetworkCapabilities.NET_CAPABILITY_IMS,
                NetworkCapabilities.NET_CAPABILITY_MMTEL);

        // Temporarily remove IMS
        mDataNetworkControllerUT.removeNetworkRequest(ims);
        processAllMessages();
        List<DataNetwork> dataNetworks = getDataNetworks();
        dataNetworks.get(0).tearDown(DataNetwork.TEAR_DOWN_REASON_CONNECTIVITY_SERVICE_UNWANTED);
        processAllMessages();

        verifyNoConnectedNetworkHasCapability(NetworkCapabilities.NET_CAPABILITY_IMS);

        // Add IMS, should be compatible with the existing internet
        setSuccessfulSetupDataResponse(mMockedDataServiceManagers
                .get(AccessNetworkConstants.TRANSPORT_TYPE_WWAN), 4);
        mDataNetworkControllerUT.addNetworkRequest(
                createNetworkRequest(NetworkCapabilities.NET_CAPABILITY_IMS));
        processAllMessages();
        verifyConnectedNetworkHasCapabilities(NetworkCapabilities.NET_CAPABILITY_INTERNET);
        verifyConnectedNetworkHasCapabilities(NetworkCapabilities.NET_CAPABILITY_IMS,
                NetworkCapabilities.NET_CAPABILITY_MMTEL);
    }

    @Test
    public void testLinkStatusChanged() throws Exception {
        testSetupDataNetwork();
        verify(mMockedDataNetworkControllerCallback).onPhysicalLinkStatusChanged(
                eq(DataCallResponse.LINK_STATUS_ACTIVE));

        DataNetwork dataNetwork = getDataNetworks().get(0);

        DataCallResponse response = createDataCallResponse(1, DataCallResponse.LINK_STATUS_DORMANT);
        dataNetwork.obtainMessage(8 /*EVENT_DATA_STATE_CHANGED */,
                new AsyncResult(AccessNetworkConstants.TRANSPORT_TYPE_WWAN,
                        List.of(response), null)).sendToTarget();

        processAllMessages();
        verify(mMockedDataNetworkControllerCallback).onPhysicalLinkStatusChanged(
                eq(DataCallResponse.LINK_STATUS_DORMANT));
        assertThat(mDataNetworkControllerUT.getDataActivity()).isEqualTo(
                TelephonyManager.DATA_ACTIVITY_DORMANT);
    }

    @Test
    public void testHandoverDataNetwork() throws Exception {
        testSetupImsDataNetwork();

        DataNetwork dataNetwork = getDataNetworks().get(0);
        // Before handover the data profile is the cellular IMS data profile
        verifyConnectedNetworkHasDataProfile(mImsCellularDataProfile);
        verify(mMockedDataNetworkControllerCallback).onAnyCellularDataNetworkExistingChanged(true);

        updateTransport(NetworkCapabilities.NET_CAPABILITY_IMS,
                AccessNetworkConstants.TRANSPORT_TYPE_WLAN);

        // Verify that IWLAN handover succeeded.
        assertThat(dataNetwork.getTransport()).isEqualTo(
                AccessNetworkConstants.TRANSPORT_TYPE_WLAN);

        // After handover the data profile is the IWLAN IMS data profile
        verifyConnectedNetworkHasDataProfile(mImsIwlanDataProfile);
    }

    @Test
    public void testHandoverDataNetworkBackToBackPreferenceChanged() throws Exception {
        testSetupImsDataNetwork();

        Mockito.reset(mMockedWlanDataServiceManager);
        updateTransport(NetworkCapabilities.NET_CAPABILITY_IMS,
                AccessNetworkConstants.TRANSPORT_TYPE_WLAN);

        // Capture the message for setup data call response. We want to delay it.
        ArgumentCaptor<Message> messageCaptor = ArgumentCaptor.forClass(Message.class);
        verify(mMockedWlanDataServiceManager).setupDataCall(anyInt(), any(DataProfile.class),
                anyBoolean(), anyBoolean(), anyInt(), any(), anyInt(), any(), any(), anyBoolean(),
                messageCaptor.capture());

        // Before setup data call response, change the preference back to cellular.
        updateTransport(NetworkCapabilities.NET_CAPABILITY_IMS,
                AccessNetworkConstants.TRANSPORT_TYPE_WWAN);

        // Before setup data call response, change the preference back to IWLAN.
        updateTransport(NetworkCapabilities.NET_CAPABILITY_IMS,
                AccessNetworkConstants.TRANSPORT_TYPE_WLAN);

        // Finally handover is completed.
        Message msg = messageCaptor.getValue();
        DataCallResponse response = new DataCallResponse.Builder()
                .setCause(DataFailCause.NONE)
                .build();
        msg.getData().putParcelable("data_call_response", response);
        msg.arg1 = DataServiceCallback.RESULT_SUCCESS;
        msg.sendToTarget();
        processAllMessages();

        // Make sure handover request is only sent once.
        verify(mMockedWlanDataServiceManager, times(1)).setupDataCall(anyInt(),
                any(DataProfile.class), anyBoolean(), anyBoolean(), anyInt(), any(), anyInt(),
                any(), any(), anyBoolean(), messageCaptor.capture());
    }

    @Test
    public void testHandoverDataNetworkBackToBackPreferenceChangedHandoverFail() throws Exception {
        testSetupImsDataNetwork();
        DataNetwork dataNetwork = getDataNetworks().get(0);

        Mockito.reset(mMockedWlanDataServiceManager);
        updateTransport(NetworkCapabilities.NET_CAPABILITY_IMS,
                AccessNetworkConstants.TRANSPORT_TYPE_WLAN);

        // Capture the message for setup data call response. We want to delay it.
        ArgumentCaptor<Message> messageCaptor = ArgumentCaptor.forClass(Message.class);
        verify(mMockedWlanDataServiceManager).setupDataCall(anyInt(), any(DataProfile.class),
                anyBoolean(), anyBoolean(), anyInt(), any(), anyInt(), any(), any(), anyBoolean(),
                messageCaptor.capture());

        // Before WLAN setup data call response, change the preference back to cellular.
        updateTransport(NetworkCapabilities.NET_CAPABILITY_IMS,
                AccessNetworkConstants.TRANSPORT_TYPE_WWAN);

        // Finally WLAN handover is completed with failure.
        Message msg = messageCaptor.getValue();
        DataCallResponse response = new DataCallResponse.Builder()
                .setCause(DataFailCause.ERROR_UNSPECIFIED)
                .setRetryDurationMillis(123)
                .setHandoverFailureMode(
                        DataCallResponse.HANDOVER_FAILURE_MODE_NO_FALLBACK_RETRY_SETUP_NORMAL)
                .build();
        msg.getData().putParcelable("data_call_response", response);
        msg.arg1 = DataServiceCallback.RESULT_ERROR_UNSUPPORTED;
        msg.sendToTarget();
        processAllMessages();

        // Make sure handover request is only sent once.
        verify(mMockedWlanDataServiceManager, times(1)).setupDataCall(anyInt(),
                any(DataProfile.class), anyBoolean(), anyBoolean(), anyInt(), any(), anyInt(),
                any(), any(), anyBoolean(), messageCaptor.capture());
        verifyConnectedNetworkHasCapabilities(NetworkCapabilities.NET_CAPABILITY_IMS);
        assertSame(dataNetwork, getDataNetworks().get(0));
    }

    @Test
    public void testHandoverDataNetworkNotAllowedByPolicy() throws Exception {
        mCarrierConfig.putStringArray(CarrierConfigManager.KEY_IWLAN_HANDOVER_POLICY_STRING_ARRAY,
                new String[]{"source=EUTRAN, target=IWLAN, type=disallowed, capabilities=MMS|IMS",
                        "source=IWLAN, target=EUTRAN, type=disallowed, capabilities=MMS"});
        // Force data config manager to reload the carrier config.
        mDataNetworkControllerUT.getDataConfigManager().obtainMessage(
                1/*EVENT_CARRIER_CONFIG_CHANGED*/).sendToTarget();
        processAllMessages();

        testSetupImsDataNetwork();

        updateTransport(NetworkCapabilities.NET_CAPABILITY_IMS,
                AccessNetworkConstants.TRANSPORT_TYPE_WLAN);
        // After this, IMS data network should be disconnected, and DNC should attempt to
        // establish a new one on IWLAN

        // Verify all modem data disconnected.
        verify(mMockedDataNetworkControllerCallback).onAnyCellularDataNetworkExistingChanged(false);

        // A new data network should be connected on IWLAN
        List<DataNetwork> dataNetworkList = getDataNetworks();
        assertThat(dataNetworkList).hasSize(1);
        assertThat(dataNetworkList.get(0).isConnected()).isTrue();
        assertThat(dataNetworkList.get(0).getNetworkCapabilities().hasCapability(
                NetworkCapabilities.NET_CAPABILITY_IMS)).isTrue();
        assertThat(dataNetworkList.get(0).getTransport())
                .isEqualTo(AccessNetworkConstants.TRANSPORT_TYPE_WLAN);

        // test IWLAN -> EUTRAN no need to tear down because the disallowed rule only applies to MMS
        doReturn(AccessNetworkConstants.TRANSPORT_TYPE_WWAN).when(mAccessNetworksManager)
                .getPreferredTransportByNetworkCapability(NetworkCapabilities.NET_CAPABILITY_IMS);
        mDataNetworkControllerUT.obtainMessage(21/*EVENT_PREFERRED_TRANSPORT_CHANGED*/,
                NetworkCapabilities.NET_CAPABILITY_IMS, 0).sendToTarget();
        Mockito.clearInvocations(mMockedWwanDataServiceManager);
        processAllMessages();
        // Verify that IWWAN handover succeeded.
        assertThat(getDataNetworks().get(0).getTransport()).isEqualTo(
                AccessNetworkConstants.TRANSPORT_TYPE_WWAN);
        verify(mMockedWwanDataServiceManager, times(1)).setupDataCall(
                anyInt(), any(), anyBoolean(), anyBoolean(),
                eq(DataService.REQUEST_REASON_HANDOVER), any(), anyInt(), any(), any(), eq(true),
                any());
    }

    @Test
    public void testHandoverDataNetworkNotAllowedByRoamingPolicy() throws Exception {
        mCarrierConfig.putStringArray(CarrierConfigManager.KEY_IWLAN_HANDOVER_POLICY_STRING_ARRAY,
                new String[]{"source=EUTRAN|NGRAN|IWLAN, target=EUTRAN|NGRAN|IWLAN, roaming=true, "
                        + "type=disallowed, capabilities=IMS"});
        serviceStateChanged(TelephonyManager.NETWORK_TYPE_LTE,
                NetworkRegistrationInfo.REGISTRATION_STATE_ROAMING);
        // Force data config manager to reload the carrier config.
        mDataNetworkControllerUT.getDataConfigManager().obtainMessage(
                1/*EVENT_CARRIER_CONFIG_CHANGED*/).sendToTarget();
        doReturn(AccessNetworkConstants.TRANSPORT_TYPE_WLAN).when(mAccessNetworksManager)
                .getPreferredTransportByNetworkCapability(NetworkCapabilities.NET_CAPABILITY_IMS);

        processAllMessages();

        // Bring up IMS PDN on IWLAN
        mDataNetworkControllerUT.addNetworkRequest(
                createNetworkRequest(NetworkCapabilities.NET_CAPABILITY_IMS));
        processAllMessages();
        verifyConnectedNetworkHasDataProfile(mImsIwlanDataProfile);

        updateTransport(NetworkCapabilities.NET_CAPABILITY_IMS,
                AccessNetworkConstants.TRANSPORT_TYPE_WWAN);

        // Verify IMS PDN is connected.
        verifyConnectedNetworkHasCapabilities(NetworkCapabilities.NET_CAPABILITY_IMS,
                NetworkCapabilities.NET_CAPABILITY_MMTEL);

        // After this, IMS data network should be disconnected, and DNC should attempt to
        // establish a new one on cellular
        processAllMessages();

        // Verify all data disconnected.
        verify(mMockedWlanDataServiceManager).deactivateDataCall(anyInt(), anyInt(), any());

        // Should setup a new one instead of handover.
        verify(mMockedWwanDataServiceManager).setupDataCall(anyInt(), any(DataProfile.class),
                anyBoolean(), anyBoolean(), eq(DataService.REQUEST_REASON_NORMAL), any(), anyInt(),
                any(), any(), anyBoolean(), any(Message.class));


        // A new data network should be connected on IWLAN
        List<DataNetwork> dataNetworkList = getDataNetworks();
        assertThat(dataNetworkList).hasSize(1);
        assertThat(dataNetworkList.get(0).isConnected()).isTrue();
        assertThat(dataNetworkList.get(0).getNetworkCapabilities().hasCapability(
                NetworkCapabilities.NET_CAPABILITY_IMS)).isTrue();
        assertThat(dataNetworkList.get(0).getTransport())
                .isEqualTo(AccessNetworkConstants.TRANSPORT_TYPE_WWAN);
    }

    @Test
    public void testHandoverDataNetworkRetry() throws Exception {
        testSetupImsDataNetwork();

        setFailedSetupDataResponse(mMockedWlanDataServiceManager,
                DataFailCause.HANDOVER_FAILED, -1, true);
        updateTransport(NetworkCapabilities.NET_CAPABILITY_IMS,
                AccessNetworkConstants.TRANSPORT_TYPE_WLAN);

        DataNetwork dataNetwork = getDataNetworks().get(0);
        // Verify that data network is still on cellular
        assertThat(dataNetwork.getTransport()).isEqualTo(
                AccessNetworkConstants.TRANSPORT_TYPE_WWAN);

        // Set target transport OOS
        serviceStateChanged(TelephonyManager.NETWORK_TYPE_UNKNOWN,
                NetworkRegistrationInfo.REGISTRATION_STATE_HOME, /* data */
                NetworkRegistrationInfo.REGISTRATION_STATE_HOME, /* voice */
                NetworkRegistrationInfo.REGISTRATION_STATE_NOT_REGISTERED_OR_SEARCHING, /* iwlan */
                null);
        setSuccessfulSetupDataResponse(mMockedWlanDataServiceManager, 1);

        processAllFutureMessages();
        // Verify that data network is still on cellular
        assertThat(dataNetwork.getTransport()).isEqualTo(
                AccessNetworkConstants.TRANSPORT_TYPE_WWAN);

        // Set target transport back to service
        serviceStateChanged(TelephonyManager.NETWORK_TYPE_UNKNOWN,
                NetworkRegistrationInfo.REGISTRATION_STATE_HOME, /* data */
                NetworkRegistrationInfo.REGISTRATION_STATE_HOME, /* voice */
                NetworkRegistrationInfo.REGISTRATION_STATE_HOME, /* iwlan */
                null);
        processAllFutureMessages();

        dataNetwork = getDataNetworks().get(0);
        // Verify that data network is handovered to IWLAN
        assertThat(dataNetwork.getTransport()).isEqualTo(
                AccessNetworkConstants.TRANSPORT_TYPE_WLAN);
    }

    @Test
    public void testHandoverDataNetworkDuplicateRetry() throws Exception {
        testSetupImsDataNetwork();
        DataNetwork dataNetwork = getDataNetworks().get(0);
        doReturn(AccessNetworkConstants.TRANSPORT_TYPE_WLAN)
                .when(mAccessNetworksManager).getPreferredTransportByNetworkCapability(anyInt());

        DataRetryManager.DataHandoverRetryEntry retry1 =
                new DataRetryManager.DataHandoverRetryEntry.Builder<>()
                        .setDataNetwork(dataNetwork)
                        .build();
        DataRetryManager.DataHandoverRetryEntry retry2 =
                new DataRetryManager.DataHandoverRetryEntry.Builder<>()
                        .setDataNetwork(dataNetwork)
                        .build();
        final Message msg1 = new Message();
        msg1.what = 4 /*EVENT_DATA_HANDOVER_RETRY*/;
        msg1.obj = retry1;

        final Message msg2 = new Message();
        msg2.what = 4 /*EVENT_DATA_HANDOVER_RETRY*/;
        msg2.obj = retry2;

        Field field = DataRetryManager.class.getDeclaredField("mDataRetryEntries");
        field.setAccessible(true);
        List<DataRetryManager.DataRetryEntry> dataRetryEntries =
                (List<DataRetryManager.DataRetryEntry>)
                        field.get(mDataNetworkControllerUT.getDataRetryManager());
        dataRetryEntries.add(retry1);
        dataRetryEntries.add(retry2);

        mDataNetworkControllerUT.getDataRetryManager().sendMessageDelayed(msg1, 0);
        mDataNetworkControllerUT.getDataRetryManager().sendMessageDelayed(msg2, 0);

        processAllFutureMessages();

        setSuccessfulSetupDataResponse(mMockedWlanDataServiceManager, 1);
        processAllMessages();

        dataNetwork = getDataNetworks().get(0);
        assertThat(dataNetwork.getTransport()).isEqualTo(
                AccessNetworkConstants.TRANSPORT_TYPE_WLAN);
        verify(mMockedWlanDataServiceManager).setupDataCall(anyInt(), any(DataProfile.class),
                anyBoolean(), anyBoolean(), eq(DataService.REQUEST_REASON_HANDOVER), any(),
                anyInt(), any(), any(), anyBoolean(), any(Message.class));
        assertThat(mDataNetworkControllerUT.getDataRetryManager()
                .isAnyHandoverRetryScheduled(dataNetwork)).isFalse();
    }

    @Test
    public void testHandoverDataNetworkRetryReachedMaximum() throws Exception {
        testSetupImsDataNetwork();

        // 1. Normal case
        setFailedSetupDataResponse(mMockedWlanDataServiceManager,
                DataFailCause.HANDOVER_FAILED, -1, true);
        updateTransport(NetworkCapabilities.NET_CAPABILITY_IMS,
                AccessNetworkConstants.TRANSPORT_TYPE_WLAN);
        processAllFutureMessages();

        // Should retried 5 times, which is the maximum based on the retry config rules.
        verify(mMockedWlanDataServiceManager, times(6)).setupDataCall(anyInt(),
                any(DataProfile.class), anyBoolean(), anyBoolean(),
                eq(DataService.REQUEST_REASON_HANDOVER), any(), anyInt(), any(), any(),
                anyBoolean(), any(Message.class));

        DataNetwork dataNetwork = getDataNetworks().get(0);
        // Verify that data network is finally setup on IWLAN.
        assertThat(dataNetwork.getTransport()).isEqualTo(
                AccessNetworkConstants.TRANSPORT_TYPE_WLAN);

        verify(mMockedWlanDataServiceManager).setupDataCall(anyInt(), any(DataProfile.class),
                anyBoolean(), anyBoolean(), eq(DataService.REQUEST_REASON_NORMAL), any(), anyInt(),
                any(), any(), anyBoolean(), any(Message.class));

        // 2. Active VoPS call, should delay tear down
        doReturn(PhoneConstants.State.RINGING).when(mCT).getState();
        mCarrierConfig.putBoolean(CarrierConfigManager.KEY_DELAY_IMS_TEAR_DOWN_UNTIL_CALL_END_BOOL,
                true);
        carrierConfigChanged();

        setFailedSetupDataResponse(mMockedWwanDataServiceManager,
                DataFailCause.HANDOVER_FAILED, -1, true);
        updateTransport(NetworkCapabilities.NET_CAPABILITY_IMS,
                AccessNetworkConstants.TRANSPORT_TYPE_WWAN);
        processAllFutureMessages();

        // Verify the network wasn't torn down
        verify(mMockedWlanDataServiceManager, never()).deactivateDataCall(anyInt(),
                eq(DataService.REQUEST_REASON_NORMAL), any(Message.class));

        // Verify tear down after call ends
        doReturn(PhoneConstants.State.IDLE).when(mCT).getState();
        mDataNetworkControllerUT.obtainMessage(EVENT_VOICE_CALL_ENDED).sendToTarget();
        processAllFutureMessages();

        verify(mMockedWlanDataServiceManager).deactivateDataCall(anyInt(),
                eq(DataService.REQUEST_REASON_NORMAL), any(Message.class));
    }

    @Test
    public void testHandoverDataNetworkRetryReachedMaximumNetworkRequestRemoved() throws Exception {
        TelephonyNetworkRequest networkRequest = createNetworkRequest(
                NetworkCapabilities.NET_CAPABILITY_IMS);
        mDataNetworkControllerUT.addNetworkRequest(networkRequest);
        processAllMessages();

        setFailedSetupDataResponse(mMockedWlanDataServiceManager,
                DataFailCause.HANDOVER_FAILED, -1, true);
        mDataNetworkControllerUT.removeNetworkRequest(networkRequest);
        updateTransport(NetworkCapabilities.NET_CAPABILITY_IMS,
                AccessNetworkConstants.TRANSPORT_TYPE_WLAN);
        processAllMessages();

        DataNetwork dataNetwork = getDataNetworks().get(0);
        // Verify that data network should remain on cellular.
        assertThat(dataNetwork.getTransport()).isEqualTo(
                AccessNetworkConstants.TRANSPORT_TYPE_WWAN);

        // There shouldn't be any attempt to retry handover on IWLAN.
        verify(mMockedWlanDataServiceManager, times(1)).setupDataCall(anyInt(),
                any(DataProfile.class), anyBoolean(), anyBoolean(),
                eq(DataService.REQUEST_REASON_HANDOVER), any(), anyInt(), any(), any(),
                anyBoolean(), any(Message.class));

        // There shouldn't be any attempt to bring up a new one on IWLAN as well.
        verify(mMockedWlanDataServiceManager, never()).setupDataCall(anyInt(),
                any(DataProfile.class), anyBoolean(), anyBoolean(),
                eq(DataService.REQUEST_REASON_NORMAL), any(), anyInt(), any(), any(),
                anyBoolean(), any(Message.class));
    }

    @Test
    public void testHandoverDataNetworkRetryReachedMaximumDelayImsTearDown() throws Exception {
        // Voice call is ongoing
        doReturn(PhoneConstants.State.OFFHOOK).when(mCT).getState();
        mCarrierConfig.putBoolean(CarrierConfigManager.KEY_DELAY_IMS_TEAR_DOWN_UNTIL_CALL_END_BOOL,
                true);
        carrierConfigChanged();

        testSetupImsDataNetwork();

        setFailedSetupDataResponse(mMockedWlanDataServiceManager,
                DataFailCause.HANDOVER_FAILED, -1, true);
        updateTransport(NetworkCapabilities.NET_CAPABILITY_IMS,
                AccessNetworkConstants.TRANSPORT_TYPE_WLAN);
        processAllFutureMessages();

        // Should retried 5 times, which is the maximum based on the retry config rules.
        verify(mMockedWlanDataServiceManager, times(6)).setupDataCall(anyInt(),
                any(DataProfile.class), anyBoolean(), anyBoolean(),
                eq(DataService.REQUEST_REASON_HANDOVER), any(), anyInt(), any(), any(),
                anyBoolean(), any(Message.class));

        DataNetwork dataNetwork = getDataNetworks().get(0);
        // Verify that data network is still on WWAN because voice call is still ongoing.
        assertThat(dataNetwork.getTransport()).isEqualTo(
                AccessNetworkConstants.TRANSPORT_TYPE_WWAN);

    }

    // Test the device enters from 4G to 3G, and QNS switches the pref just before that happens.
    // Make sure we don't tear down the network and let it handover to IWLAN successfully.
    @Test
    public void testHandoverDataNetworkWhileSwitchTo3G() throws Exception {
        testSetupImsDataNetwork();

        // Before handover the data profile is the cellular IMS data profile
        verifyConnectedNetworkHasDataProfile(mImsCellularDataProfile);

        // Long delay handover
        setSuccessfulSetupDataResponse(mMockedWlanDataServiceManager, 1, 3000);
        doReturn(AccessNetworkConstants.TRANSPORT_TYPE_WLAN).when(mAccessNetworksManager)
                .getPreferredTransportByNetworkCapability(NetworkCapabilities.NET_CAPABILITY_IMS);
        mAccessNetworksManagerCallback.onPreferredTransportChanged(
                NetworkCapabilities.NET_CAPABILITY_IMS);
        serviceStateChanged(TelephonyManager.NETWORK_TYPE_UMTS,
                NetworkRegistrationInfo.REGISTRATION_STATE_HOME);
        processAllMessages();

        // Move the time a little bit, handover still not responded.
        moveTimeForward(500);
        processAllMessages();
        DataNetwork dataNetwork = getDataNetworks().get(0);
        // Verify the network is still on cellular, waiting for handover, although already on 3G.
        assertThat(dataNetwork.getTransport()).isEqualTo(
                AccessNetworkConstants.TRANSPORT_TYPE_WWAN);

        // Now handover should complete.
        moveTimeForward(5000);
        processAllMessages();

        dataNetwork = getDataNetworks().get(0);
        // Verify that IWLAN handover succeeded.
        assertThat(dataNetwork.getTransport()).isEqualTo(
                AccessNetworkConstants.TRANSPORT_TYPE_WLAN);

        // After handover the data profile is the IWLAN IMS data profile
        verifyConnectedNetworkHasDataProfile(mImsIwlanDataProfile);
    }

    @Test
    public void testHandoverDataNetworkFailedNullResponse() throws Exception {
        testSetupImsDataNetwork();
        DataNetwork dataNetwork = getDataNetworks().get(0);

        // Set failed null response
        doAnswer(invocation -> {
            final Message msg = (Message) invocation.getArguments()[10];
            msg.getData().putParcelable("data_call_response", null);
            msg.arg1 = DataServiceCallback.RESULT_ERROR_TEMPORARILY_UNAVAILABLE;
            msg.getTarget().sendMessageDelayed(msg, 0);
            return null;
        }).when(mMockedWlanDataServiceManager).setupDataCall(anyInt(), any(DataProfile.class),
                anyBoolean(), anyBoolean(), eq(DataService.REQUEST_REASON_HANDOVER), any(),
                anyInt(), any(), any(), anyBoolean(), any(Message.class));

        // Attempt handover
        updateTransport(NetworkCapabilities.NET_CAPABILITY_IMS,
                AccessNetworkConstants.TRANSPORT_TYPE_WLAN);
        processAllMessages();

        // Verify that data network is still on cellular and data network was not torn down
        assertThat(dataNetwork.getTransport()).isEqualTo(
                AccessNetworkConstants.TRANSPORT_TYPE_WWAN);
        assertThat(dataNetwork.isConnected()).isTrue();

        // Process all handover retries and failures
        processAllFutureMessages();

        // Verify that original data network was torn down and new connection set up on cellular
        assertThat(dataNetwork.getTransport()).isEqualTo(
                AccessNetworkConstants.TRANSPORT_TYPE_WWAN);
        assertThat(dataNetwork.isConnected()).isFalse();
        dataNetwork = getDataNetworks().get(0);
        assertThat(dataNetwork.getTransport()).isEqualTo(
                AccessNetworkConstants.TRANSPORT_TYPE_WLAN);
        assertThat(dataNetwork.isConnected()).isTrue();
    }

    @Test
    public void testSetupDataNetworkRetrySuggestedByNetwork() {
        setFailedSetupDataResponse(mMockedWwanDataServiceManager, DataFailCause.CONGESTION,
                DataCallResponse.RETRY_DURATION_UNDEFINED, false);
        mDataNetworkControllerUT.addNetworkRequest(
                createNetworkRequest(NetworkCapabilities.NET_CAPABILITY_INTERNET));
        processAllFutureMessages();

        // The first 8 retries are short timers that scheduled by handler, future retries are
        // scheduled by intent and require more complex mock, so we only verify the first 8 here.
        verify(mMockedWwanDataServiceManager, times(9)).setupDataCall(anyInt(),
                any(DataProfile.class), anyBoolean(), anyBoolean(), anyInt(), any(), anyInt(),
                any(), any(), anyBoolean(), any(Message.class));
    }

    @Test
    public void testSetupDataNetworkRetryFailed() {
        mDataNetworkControllerUT.getDataRetryManager()
                .registerCallback(mMockedDataRetryManagerCallback);
        setFailedSetupDataResponse(mMockedWwanDataServiceManager, DataFailCause.CONGESTION,
                DataCallResponse.RETRY_DURATION_UNDEFINED, false);
        mDataNetworkControllerUT.addNetworkRequest(
                createNetworkRequest(NetworkCapabilities.NET_CAPABILITY_INTERNET));
        processAllMessages();

        verify(mMockedWwanDataServiceManager, times(1)).setupDataCall(anyInt(),
                any(DataProfile.class), anyBoolean(), anyBoolean(), anyInt(), any(), anyInt(),
                any(), any(), anyBoolean(), any(Message.class));

        // Process first retry
        moveTimeForward(2500);
        processAllMessages();
        verify(mMockedWwanDataServiceManager, times(2)).setupDataCall(anyInt(),
                any(DataProfile.class), anyBoolean(), anyBoolean(), anyInt(), any(), anyInt(),
                any(), any(), anyBoolean(), any(Message.class));
        ArgumentCaptor<DataRetryManager.DataSetupRetryEntry> retryEntry =
                ArgumentCaptor.forClass(DataRetryManager.DataSetupRetryEntry.class);
        verify(mMockedDataRetryManagerCallback, times(1))
                .onDataNetworkSetupRetry(retryEntry.capture());
        assertThat(retryEntry.getValue().getState()).isEqualTo(
                DataRetryManager.DataRetryEntry.RETRY_STATE_FAILED);

        // Cause data network setup failed due to RADIO_DISABLED_BY_CARRIER
        doReturn(false).when(mSST).getPowerStateFromCarrier();

        // Process second retry and ensure data network setup failed
        moveTimeForward(3000);
        processAllMessages();
        verify(mMockedWwanDataServiceManager, times(2)).setupDataCall(anyInt(),
                any(DataProfile.class), anyBoolean(), anyBoolean(), anyInt(), any(), anyInt(),
                any(), any(), anyBoolean(), any(Message.class));
        verify(mMockedDataRetryManagerCallback, times(2))
                .onDataNetworkSetupRetry(retryEntry.capture());
        assertThat(retryEntry.getValue().getState()).isEqualTo(
                DataRetryManager.DataRetryEntry.RETRY_STATE_FAILED);

        // Data network setup allowed again
        doReturn(true).when(mSST).getPowerStateFromCarrier();

        // Should not retry again after retry failure
        processAllFutureMessages();
        verify(mMockedWwanDataServiceManager, times(2)).setupDataCall(anyInt(),
                any(DataProfile.class), anyBoolean(), anyBoolean(), anyInt(), any(), anyInt(),
                any(), any(), anyBoolean(), any(Message.class));
    }

    @Test
    public void testSetupDataNetworkRetryFailedNetworkRequestRemoved() {
        mDataNetworkControllerUT.getDataRetryManager()
                .registerCallback(mMockedDataRetryManagerCallback);
        setFailedSetupDataResponse(mMockedWwanDataServiceManager, DataFailCause.CONGESTION,
                DataCallResponse.RETRY_DURATION_UNDEFINED, false);
        TelephonyNetworkRequest tnr = createNetworkRequest(
                NetworkCapabilities.NET_CAPABILITY_INTERNET);
        mDataNetworkControllerUT.addNetworkRequest(tnr);

        processAllMessages();

        verify(mMockedWwanDataServiceManager, times(1)).setupDataCall(anyInt(),
                any(DataProfile.class), anyBoolean(), anyBoolean(), anyInt(), any(), anyInt(),
                any(), any(), anyBoolean(), any(Message.class));
        Mockito.clearInvocations(mMockedWwanDataServiceManager);

        logd("Remove internet network request");
        mDataNetworkControllerUT.removeNetworkRequest(tnr);

        moveTimeForward(2500);
        processAllMessages();

        // There should be no retry since request has been removed.
        verify(mMockedWwanDataServiceManager, never()).setupDataCall(anyInt(),
                any(DataProfile.class), anyBoolean(), anyBoolean(), anyInt(), any(), anyInt(),
                any(), any(), anyBoolean(), any(Message.class));
        Mockito.clearInvocations(mMockedWwanDataServiceManager);

        // Now send another IMS request
        tnr = createNetworkRequest(NetworkCapabilities.NET_CAPABILITY_IMS);
        mDataNetworkControllerUT.addNetworkRequest(tnr);
        processAllMessages();

        verify(mMockedWwanDataServiceManager, times(1)).setupDataCall(anyInt(),
                any(DataProfile.class), anyBoolean(), anyBoolean(), anyInt(), any(), anyInt(),
                any(), any(), anyBoolean(), any(Message.class));
        Mockito.clearInvocations(mMockedWwanDataServiceManager);

        logd("Remove IMS network request");
        mDataNetworkControllerUT.removeNetworkRequest(tnr);

        // There should be no retry since request has been removed.
        verify(mMockedWwanDataServiceManager, never()).setupDataCall(anyInt(),
                any(DataProfile.class), anyBoolean(), anyBoolean(), anyInt(), any(), anyInt(),
                any(), any(), anyBoolean(), any(Message.class));
    }

    @Test
    public void testSetupDataNetworkRetryFailedNetworkRequestRemovedAndAdded() throws Exception {
        mDataNetworkControllerUT.getDataRetryManager()
                .registerCallback(mMockedDataRetryManagerCallback);
        setFailedSetupDataResponse(mMockedWwanDataServiceManager, DataFailCause.CONGESTION,
                10000, false);

        TelephonyNetworkRequest firstTnr = createNetworkRequest(
                NetworkCapabilities.NET_CAPABILITY_IMS);
        TelephonyNetworkRequest secondTnr = createNetworkRequest(
                NetworkCapabilities.NET_CAPABILITY_IMS);

        mDataNetworkControllerUT.addNetworkRequest(firstTnr);
        processAllMessages();

        mDataNetworkControllerUT.removeNetworkRequest(firstTnr);
        mDataNetworkControllerUT.addNetworkRequest(secondTnr);
        processAllFutureMessages();

        verify(mMockedWwanDataServiceManager, times(1)).setupDataCall(anyInt(),
                any(DataProfile.class), anyBoolean(), anyBoolean(), anyInt(), any(), anyInt(),
                any(), any(), anyBoolean(), any(Message.class));

        ArgumentCaptor<DataRetryManager.DataSetupRetryEntry> retryEntry =
                ArgumentCaptor.forClass(DataRetryManager.DataSetupRetryEntry.class);
        verify(mMockedDataRetryManagerCallback, times(1))
                .onDataNetworkSetupRetry(retryEntry.capture());
        assertThat(retryEntry.getValue().getState()).isEqualTo(
                DataRetryManager.DataRetryEntry.RETRY_STATE_FAILED);
        assertThat(retryEntry.getValue().networkRequestList.size()).isEqualTo(1);
        assertThat(retryEntry.getValue().networkRequestList.get(0)).isEqualTo(firstTnr);

        DataRetryManager.DataSetupRetryEntry dataSetupRetryEntry = retryEntry.getValue();
        logd("DataSetupRetryEntry:" + dataSetupRetryEntry);

        processAllMessages();
        processAllFutureMessages();

        setSuccessfulSetupDataResponse(mMockedWwanDataServiceManager, 1);
        logd("Sending TAC_CHANGED event");
        mDataNetworkControllerUT.obtainMessage(25/*EVENT_TAC_CHANGED*/).sendToTarget();
        mDataNetworkControllerUT.getDataRetryManager().obtainMessage(10/*EVENT_TAC_CHANGED*/)
                .sendToTarget();
        processAllFutureMessages();

        // TAC changes should clear the already-scheduled retry and throttling.
        assertThat(mDataNetworkControllerUT.getDataRetryManager().isDataProfileThrottled(
                mImsCellularDataProfile, AccessNetworkConstants.TRANSPORT_TYPE_WWAN)).isFalse();

        // But DNC should re-evaluate unsatisfied request and setup IMS again.
        verifyConnectedNetworkHasCapabilities(NetworkCapabilities.NET_CAPABILITY_IMS,
                NetworkCapabilities.NET_CAPABILITY_MMTEL);

        verify(mMockedWwanDataServiceManager, times(2)).setupDataCall(anyInt(),
                any(DataProfile.class), anyBoolean(), anyBoolean(), anyInt(), any(), anyInt(),
                any(), any(), anyBoolean(), any(Message.class));
    }

    @Test
    public void testSetupDataNetworkPermanentFailure() {
        setFailedSetupDataResponse(mMockedWwanDataServiceManager, DataFailCause.PROTOCOL_ERRORS,
                DataCallResponse.RETRY_DURATION_UNDEFINED, false);
        mDataNetworkControllerUT.addNetworkRequest(
                createNetworkRequest(NetworkCapabilities.NET_CAPABILITY_INTERNET));
        processAllFutureMessages();

        // There should be only one attempt, and no retry should happen because it's a permanent
        // failure.
        verify(mMockedWwanDataServiceManager, times(1)).setupDataCall(anyInt(),
                eq(mGeneralPurposeDataProfile), anyBoolean(), anyBoolean(), anyInt(), any(),
                anyInt(), any(), any(), anyBoolean(), any(Message.class));

        Mockito.clearInvocations(mMockedWwanDataServiceManager);
        mDataNetworkControllerUT.addNetworkRequest(
                createNetworkRequest(NetworkCapabilities.NET_CAPABILITY_INTERNET));
        processAllFutureMessages();

        // Even receiving a new network request, setup data call should not be sent.
        verify(mMockedWwanDataServiceManager, never()).setupDataCall(anyInt(),
                any(DataProfile.class), anyBoolean(), anyBoolean(), anyInt(), any(), anyInt(),
                any(), any(), anyBoolean(), any(Message.class));
        // APN should be marked as permanent failure.
        assertThat(mGeneralPurposeDataProfile.getApnSetting().getPermanentFailed()).isTrue();
    }

    @Test
    public void testSetupDataNetworkConditionChangesAfterPermanentFailure() throws Exception {
        testSetupDataNetworkPermanentFailure();

        setSuccessfulSetupDataResponse(mMockedDataServiceManagers
                .get(AccessNetworkConstants.TRANSPORT_TYPE_WWAN), 1);

        // From LTE to NR
        serviceStateChanged(TelephonyManager.NETWORK_TYPE_NR,
                NetworkRegistrationInfo.REGISTRATION_STATE_HOME);

        // condition change should trigger setup data, even though previously the APN has been
        // marked as permanent failure.
        verifyInternetConnected();
    }

    @Test
    public void testSetupDataNetworkNetworkSuggestedNeverRetry() {
        setFailedSetupDataResponse(mMockedWwanDataServiceManager, DataFailCause.PROTOCOL_ERRORS,
                Long.MAX_VALUE, false);
        mDataNetworkControllerUT.addNetworkRequest(
                createNetworkRequest(NetworkCapabilities.NET_CAPABILITY_INTERNET));
        processAllFutureMessages();

        // There should be only one attempt, and no retry should happen because it's a permanent
        // failure.
        verify(mMockedWwanDataServiceManager, times(1)).setupDataCall(anyInt(),
                any(DataProfile.class), anyBoolean(), anyBoolean(), anyInt(), any(), anyInt(),
                any(), any(), anyBoolean(), any(Message.class));
    }

    @Test
    public void testSetupDataNetworkNetworkSuggestedRetryTimerDataThrottled() {
        mDataNetworkControllerUT.getDataRetryManager()
                .registerCallback(mMockedDataRetryManagerCallback);

        setFailedSetupDataResponse(mMockedWwanDataServiceManager, DataFailCause.PROTOCOL_ERRORS,
                10000, false);
        mDataNetworkControllerUT.addNetworkRequest(
                createNetworkRequest(NetworkCapabilities.NET_CAPABILITY_IMS));
        processAllMessages();

        mDataNetworkControllerUT.addNetworkRequest(
                createNetworkRequest(NetworkCapabilities.NET_CAPABILITY_IMS));
        processAllMessages();

        // There should be only one attempt, and no retry should happen because the second one
        // was throttled.
        verify(mMockedWwanDataServiceManager, times(1)).setupDataCall(anyInt(),
                any(DataProfile.class), anyBoolean(), anyBoolean(), anyInt(), any(), anyInt(),
                any(), any(), anyBoolean(), any(Message.class));

        ArgumentCaptor<List<ThrottleStatus>> throttleStatusCaptor =
                ArgumentCaptor.forClass(List.class);
        verify(mMockedDataRetryManagerCallback)
                .onThrottleStatusChanged(throttleStatusCaptor.capture());
        assertThat(throttleStatusCaptor.getValue()).hasSize(1);
        ThrottleStatus throttleStatus = throttleStatusCaptor.getValue().get(0);
        assertThat(throttleStatus.getApnType()).isEqualTo(ApnSetting.TYPE_IMS);
        assertThat(throttleStatus.getRetryType())
                .isEqualTo(ThrottleStatus.RETRY_TYPE_NEW_CONNECTION);
        assertThat(throttleStatus.getTransportType())
                .isEqualTo(AccessNetworkConstants.TRANSPORT_TYPE_WWAN);
    }

    @Test
    public void testHandoverDataNetworkNetworkSuggestedRetryTimerDataThrottled() throws Exception {
        testSetupImsDataNetwork();

        DataNetwork network = getDataNetworks().get(0);
        setFailedSetupDataResponse(mMockedWlanDataServiceManager,
                DataFailCause.HANDOVER_FAILED, 10000, true);
        updateTransport(NetworkCapabilities.NET_CAPABILITY_IMS,
                AccessNetworkConstants.TRANSPORT_TYPE_WLAN);

        // Verify retry scheduled on this network
        assertThat(mDataNetworkControllerUT.getDataRetryManager()
                .isAnyHandoverRetryScheduled(network)).isTrue();
        // Verify the data profile is throttled on WLAN
        assertThat(mDataNetworkControllerUT.getDataRetryManager().isDataProfileThrottled(
                network.getDataProfile(), AccessNetworkConstants.TRANSPORT_TYPE_WLAN)).isTrue();

        // Test even if network disconnected, the throttle status should remain
        network.tearDown(DataNetwork.TEAR_DOWN_REASON_CONNECTIVITY_SERVICE_UNWANTED);
        processAllFutureMessages();

        // Verify retry is cleared on this network
        assertThat(mDataNetworkControllerUT.getDataRetryManager()
                .isAnyHandoverRetryScheduled(network)).isFalse();
        // Verify the data profile is still throttled
        assertThat(mDataNetworkControllerUT.getDataRetryManager().isDataProfileThrottled(
                network.getDataProfile(), AccessNetworkConstants.TRANSPORT_TYPE_WLAN)).isTrue();
    }

    @Test
    public void testTacChangesClearThrottlingAndRetryHappens() throws Exception {
        testSetupDataNetworkNetworkSuggestedRetryTimerDataThrottled();
        processAllFutureMessages();

        setSuccessfulSetupDataResponse(mMockedWwanDataServiceManager, 1);
        logd("Sending TAC_CHANGED event");
        mDataNetworkControllerUT.obtainMessage(25/*EVENT_TAC_CHANGED*/).sendToTarget();
        mDataNetworkControllerUT.getDataRetryManager().obtainMessage(10/*EVENT_TAC_CHANGED*/)
                .sendToTarget();
        processAllFutureMessages();

        // TAC changes should clear the already-scheduled retry and throttling.
        assertThat(mDataNetworkControllerUT.getDataRetryManager().isDataProfileThrottled(
                mImsCellularDataProfile, AccessNetworkConstants.TRANSPORT_TYPE_WWAN)).isFalse();

        // But DNC should re-evaluate unsatisfied request and setup IMS again.
        verifyConnectedNetworkHasCapabilities(NetworkCapabilities.NET_CAPABILITY_IMS,
                NetworkCapabilities.NET_CAPABILITY_MMTEL);
    }

    @Test
    public void testNrAdvancedByPco() throws Exception {
        testSetupDataNetwork();
        verify(mMockedDataNetworkControllerCallback, never())
                .onNrAdvancedCapableByPcoChanged(anyBoolean());
        mSimulatedCommands.triggerPcoData(1, "IPV6", 1234, new byte[]{1});
        processAllMessages();
        verify(mMockedDataNetworkControllerCallback).onNrAdvancedCapableByPcoChanged(eq(true));

        mSimulatedCommands.triggerPcoData(1, "IPV6", 1234, new byte[]{0});
        processAllMessages();
        verify(mMockedDataNetworkControllerCallback).onNrAdvancedCapableByPcoChanged(eq(false));
    }

    @Test
    public void testNrAdvancedByEarlyPco() {
        Mockito.reset(mMockedWwanDataServiceManager);
        mDataNetworkControllerUT.addNetworkRequest(
                createNetworkRequest(NetworkCapabilities.NET_CAPABILITY_INTERNET));
        processAllMessages();

        // PCO data arrives before data network entering connected state.
        mSimulatedCommands.triggerPcoData(1, "IPV6", 1234, new byte[]{1});
        processAllMessages();

        ArgumentCaptor<Message> messageCaptor = ArgumentCaptor.forClass(Message.class);
        verify(mMockedWwanDataServiceManager).setupDataCall(anyInt(), any(DataProfile.class),
                anyBoolean(), anyBoolean(), anyInt(), any(), anyInt(), any(), any(), anyBoolean(),
                messageCaptor.capture());

        // Send setup data call complete message.
        Message msg = messageCaptor.getValue();
        msg.getData().putParcelable("data_call_response",
                createDataCallResponse(1, DataCallResponse.LINK_STATUS_ACTIVE));
        msg.arg1 = DataServiceCallback.RESULT_SUCCESS;
        msg.sendToTarget();
        processAllMessages();

        verify(mMockedDataNetworkControllerCallback).onNrAdvancedCapableByPcoChanged(eq(true));
    }

    @Test
    public void testNrAdvancedByPcoMultipleNetworks() throws Exception {
        testSetupDataNetwork();
        setSuccessfulSetupDataResponse(mMockedDataServiceManagers
                .get(AccessNetworkConstants.TRANSPORT_TYPE_WWAN), 2);
        testSetupImsDataNetwork();

        verify(mMockedDataNetworkControllerCallback, never())
                .onNrAdvancedCapableByPcoChanged(anyBoolean());
        mSimulatedCommands.triggerPcoData(2, "IPV6", 1234, new byte[]{1});
        processAllMessages();
        verify(mMockedDataNetworkControllerCallback).onNrAdvancedCapableByPcoChanged(eq(true));
    }

    @Test
    public void testNrAdvancedByEarlyUnrelatedPco() {
        Mockito.reset(mMockedWwanDataServiceManager);
        mDataNetworkControllerUT.addNetworkRequest(
                createNetworkRequest(NetworkCapabilities.NET_CAPABILITY_INTERNET));
        processAllMessages();

        // Unrelated PCO data arrives before data network entering connected state.
        mSimulatedCommands.triggerPcoData(2, "IPV6", 1234, new byte[]{1});
        processAllMessages();

        ArgumentCaptor<Message> messageCaptor = ArgumentCaptor.forClass(Message.class);
        verify(mMockedWwanDataServiceManager).setupDataCall(anyInt(), any(DataProfile.class),
                anyBoolean(), anyBoolean(), anyInt(), any(), anyInt(), any(), any(), anyBoolean(),
                messageCaptor.capture());

        // Send setup data call complete message.
        Message msg = messageCaptor.getValue();
        msg.getData().putParcelable("data_call_response",
                createDataCallResponse(1, DataCallResponse.LINK_STATUS_ACTIVE));
        msg.arg1 = DataServiceCallback.RESULT_SUCCESS;
        msg.sendToTarget();
        processAllMessages();

        verify(mMockedDataNetworkControllerCallback, never()).onNrAdvancedCapableByPcoChanged(
                anyBoolean());
    }


    @Test
    public void testSetupDataNetworkVcnManaged() throws Exception {
        // VCN managed
        setVcnManagerPolicy(true, false);
        NetworkRequest request = new NetworkRequest.Builder()
                .addCapability(NetworkCapabilities.NET_CAPABILITY_INTERNET)
                .removeCapability(NetworkCapabilities.NET_CAPABILITY_NOT_VCN_MANAGED)
                .build();
        TelephonyNetworkRequest tnr = new TelephonyNetworkRequest(request, mPhone);

        mDataNetworkControllerUT.addNetworkRequest(tnr);
        processAllMessages();

        verify(mMockedDataNetworkControllerCallback)
                .onInternetDataNetworkConnected(any());
        List<DataNetwork> dataNetworks = getDataNetworks();
        assertThat(dataNetworks).hasSize(1);
        assertThat(dataNetworks.get(0).getNetworkCapabilities().hasCapability(
                NetworkCapabilities.NET_CAPABILITY_NOT_VCN_MANAGED)).isFalse();
        assertThat(dataNetworks.get(0).isInternetSupported()).isTrue();
        assertThat(dataNetworks.get(0).getNetworkCapabilities().hasCapability(
                NetworkCapabilities.NET_CAPABILITY_INTERNET)).isTrue();
    }

    @Test
    public void testSetupDataNetworkVcnRequestedTeardown() throws Exception {
        // VCN managed, tear down on setup.
        setVcnManagerPolicy(true, true);
        NetworkRequest request = new NetworkRequest.Builder()
                .addCapability(NetworkCapabilities.NET_CAPABILITY_INTERNET)
                .removeCapability(NetworkCapabilities.NET_CAPABILITY_NOT_VCN_MANAGED)
                .build();
        TelephonyNetworkRequest tnr = new TelephonyNetworkRequest(request, mPhone);

        mDataNetworkControllerUT.addNetworkRequest(tnr);
        processAllMessages();

        // Should not be any data network created.
        List<DataNetwork> dataNetworks = getDataNetworks();
        assertThat(dataNetworks).hasSize(0);
    }

    @Test
    public void testVcnManagedNetworkPolicyChanged() throws Exception {
        testSetupDataNetworkVcnManaged();

        setVcnManagerPolicy(true, true);
        ArgumentCaptor<VcnNetworkPolicyChangeListener> listenerCaptor =
                ArgumentCaptor.forClass(VcnNetworkPolicyChangeListener.class);
        verify(mVcnManager).addVcnNetworkPolicyChangeListener(any(Executor.class),
                listenerCaptor.capture());

        // Trigger policy changed event
        VcnNetworkPolicyChangeListener listener = listenerCaptor.getValue();
        listener.onPolicyChanged();
        processAllMessages();

        List<DataNetwork> dataNetworks = getDataNetworks();
        assertThat(dataNetworks).hasSize(0);
    }

    @Test
    public void testDataDisableNotTearingDownUnmetered() throws Exception {
        // User data enabled
        mDataNetworkControllerUT.getDataSettingsManager().setDataEnabled(
                TelephonyManager.DATA_ENABLED_REASON_USER, true, mContext.getOpPackageName());
        processAllMessages();

        testSetupImsDataNetwork();
        Mockito.clearInvocations(mMockedDataNetworkControllerCallback);

        // User data disabled
        mDataNetworkControllerUT.getDataSettingsManager().setDataEnabled(
                TelephonyManager.DATA_ENABLED_REASON_USER, false, mContext.getOpPackageName());
        processAllMessages();

        // There shouldn't be any data disconnected event.
        verify(mMockedDataNetworkControllerCallback, never())
                .onAnyCellularDataNetworkExistingChanged(anyBoolean());

        // Verify IMS is still alive.
        List<DataNetwork> dataNetworkList = getDataNetworks();
        assertThat(dataNetworkList).hasSize(1);
        assertThat(dataNetworkList.get(0).getNetworkCapabilities()
                .hasCapability(NetworkCapabilities.NET_CAPABILITY_IMS)).isTrue();
        assertThat(dataNetworkList.get(0).isConnected()).isTrue();
    }

    @Test
    public void testDataDisableTearingDownTetheringNetwork() throws Exception {
        // User data enabled
        mDataNetworkControllerUT.getDataSettingsManager().setDataEnabled(
                TelephonyManager.DATA_ENABLED_REASON_USER, true, mContext.getOpPackageName());
        processAllMessages();

        // Request the restricted tethering network.
        NetworkCapabilities netCaps = new NetworkCapabilities();
        netCaps.addCapability(NetworkCapabilities.NET_CAPABILITY_DUN);
        netCaps.removeCapability(NetworkCapabilities.NET_CAPABILITY_NOT_RESTRICTED);

        NetworkRequest nativeNetworkRequest = new NetworkRequest(netCaps,
                ConnectivityManager.TYPE_MOBILE, ++mNetworkRequestId, NetworkRequest.Type.REQUEST);

        mDataNetworkControllerUT.addNetworkRequest(
                new TelephonyNetworkRequest(nativeNetworkRequest, mPhone));
        processAllMessages();

        verifyConnectedNetworkHasCapabilities(NetworkCapabilities.NET_CAPABILITY_DUN);

        // User data disabled
        mDataNetworkControllerUT.getDataSettingsManager().setDataEnabled(
                TelephonyManager.DATA_ENABLED_REASON_USER, false, mContext.getOpPackageName());
        processAllMessages();

        // Everything should be disconnected.
        verifyAllDataDisconnected();
    }

    @Test
    public void testSetPreferredDataProfileMultiInternetDataProfile() throws Exception {
        // No preferred data profile in the beginning
        doReturn(false).when(mDataProfileManager).canPreferredDataProfileSatisfy(
                any(NetworkRequestList.class));

        testSetupDataNetwork();

        // Verify this network still alive after evaluation
        mDataNetworkControllerUT.obtainMessage(EVENT_REEVALUATE_EXISTING_DATA_NETWORKS)
                .sendToTarget();
        processAllMessages();

        verifyConnectedNetworkHasDataProfile(mGeneralPurposeDataProfile);

        // Network connected, became preferred data profile
        doAnswer(invocation -> {
            NetworkRequestList networkRequests =
                    (NetworkRequestList) invocation.getArguments()[0];
            return networkRequests.stream()
                    .allMatch(request -> request.canBeSatisfiedBy(mGeneralPurposeDataProfile));
        }).when(mDataProfileManager).canPreferredDataProfileSatisfy(
                any(NetworkRequestList.class));
        doReturn(true).when(mDataProfileManager)
                .isDataProfilePreferred(mGeneralPurposeDataProfile);

        // 1. Test DUN | DEFAULT data profile is compatible with preferred default internet
        mDataNetworkControllerUT.addNetworkRequest(
                createNetworkRequest(NetworkCapabilities.NET_CAPABILITY_DUN));
        setSuccessfulSetupDataResponse(mMockedWwanDataServiceManager, 2);
        processAllMessages();

        // Verify both DUN and preferred default network are alive
        verifyConnectedNetworkHasDataProfile(mGeneralPurposeDataProfile);
        verifyConnectedNetworkHasDataProfile(mTetheringDataProfile);

        // Verify this network still alive after evaluation
        mDataNetworkControllerUT.obtainMessage(EVENT_REEVALUATE_EXISTING_DATA_NETWORKS)
                .sendToTarget();
        processAllMessages();

        verifyConnectedNetworkHasDataProfile(mGeneralPurposeDataProfile);
        verifyConnectedNetworkHasDataProfile(mTetheringDataProfile);

        // 2. Test tear down when user changes preferred data profile
        doAnswer(invocation -> {
            NetworkRequestList networkRequests =
                    (NetworkRequestList) invocation.getArguments()[0];
            return networkRequests.stream()
                    .allMatch(request -> request.canBeSatisfiedBy(
                            mGeneralPurposeDataProfileAlternative));
        }).when(mDataProfileManager).canPreferredDataProfileSatisfy(
                any(NetworkRequestList.class));
        doReturn(true).when(mDataProfileManager)
                .isDataProfilePreferred(mGeneralPurposeDataProfileAlternative);
        doReturn(false).when(mDataProfileManager)
                .isDataProfilePreferred(mGeneralPurposeDataProfile);

        mDataNetworkControllerUT.obtainMessage(EVENT_REEVALUATE_EXISTING_DATA_NETWORKS)
                .sendToTarget();
        processAllMessages();

        List<DataNetwork> dataNetworks = getDataNetworks();
        assertThat(dataNetworks).hasSize(1);
        verifyConnectedNetworkHasDataProfile(mTetheringDataProfile);
    }

    @Test
    public void testDataDisableNotAllowingBringingUpTetheringNetwork() throws Exception {
        // User data disabled
        mDataNetworkControllerUT.getDataSettingsManager().setDataEnabled(
                TelephonyManager.DATA_ENABLED_REASON_USER, false, mContext.getOpPackageName());
        processAllMessages();

        // Request the restricted tethering network.
        NetworkCapabilities netCaps = new NetworkCapabilities();
        netCaps.addCapability(NetworkCapabilities.NET_CAPABILITY_DUN);
        netCaps.removeCapability(NetworkCapabilities.NET_CAPABILITY_NOT_RESTRICTED);

        NetworkRequest nativeNetworkRequest = new NetworkRequest(netCaps,
                ConnectivityManager.TYPE_MOBILE, ++mNetworkRequestId, NetworkRequest.Type.REQUEST);

        mDataNetworkControllerUT.addNetworkRequest(
                new TelephonyNetworkRequest(nativeNetworkRequest, mPhone));
        processAllMessages();

        // Everything should be disconnected.
        verifyAllDataDisconnected();

        // Telephony should not try to setup a data call for DUN.
        verify(mMockedWwanDataServiceManager, never()).setupDataCall(anyInt(),
                any(DataProfile.class), anyBoolean(), anyBoolean(), anyInt(), any(), anyInt(),
                any(), any(), anyBoolean(), any(Message.class));
    }

    @Test
    public void testNonVoPSNoIMSSetup() throws Exception {
        DataSpecificRegistrationInfo dsri = new DataSpecificRegistrationInfo.Builder(8)
                .setNrAvailable(true)
                .setEnDcAvailable(true)
                .setVopsSupportInfo(new LteVopsSupportInfo(
                        LteVopsSupportInfo.LTE_STATUS_NOT_SUPPORTED,
                        LteVopsSupportInfo.LTE_STATUS_NOT_SUPPORTED))
                .build();
        serviceStateChanged(TelephonyManager.NETWORK_TYPE_LTE,
                NetworkRegistrationInfo.REGISTRATION_STATE_HOME, dsri);

        mDataNetworkControllerUT.addNetworkRequest(
                createNetworkRequest(NetworkCapabilities.NET_CAPABILITY_IMS,
                        NetworkCapabilities.NET_CAPABILITY_MMTEL));
        processAllMessages();

        verifyNoConnectedNetworkHasCapability(NetworkCapabilities.NET_CAPABILITY_IMS);
        verifyAllDataDisconnected();
    }

    @Test
    public void testNonVoPStoVoPSImsSetup() throws Exception {
        // Even allow lingering when NoVops, should have no effect on NoVops -> Vops
        mCarrierConfig.putBoolean(CarrierConfigManager.Ims.KEY_KEEP_PDN_UP_IN_NO_VOPS_BOOL, true);
        carrierConfigChanged();

        // VOPS not supported
        DataSpecificRegistrationInfo dsri = new DataSpecificRegistrationInfo.Builder(8)
                .setNrAvailable(true)
                .setEnDcAvailable(true)
                .setVopsSupportInfo(new LteVopsSupportInfo(
                        LteVopsSupportInfo.LTE_STATUS_NOT_SUPPORTED,
                        LteVopsSupportInfo.LTE_STATUS_NOT_SUPPORTED))
                .build();
        serviceStateChanged(TelephonyManager.NETWORK_TYPE_LTE,
                NetworkRegistrationInfo.REGISTRATION_STATE_HOME, dsri);

        mDataNetworkControllerUT.addNetworkRequest(
                createNetworkRequest(NetworkCapabilities.NET_CAPABILITY_IMS,
                        NetworkCapabilities.NET_CAPABILITY_MMTEL));
        processAllMessages();
        verifyNoConnectedNetworkHasCapability(NetworkCapabilities.NET_CAPABILITY_IMS);

        // VoPS supported
        dsri = new DataSpecificRegistrationInfo.Builder(8)
                .setNrAvailable(true)
                .setEnDcAvailable(true)
                .setVopsSupportInfo(new LteVopsSupportInfo(
                        LteVopsSupportInfo.LTE_STATUS_SUPPORTED,
                        LteVopsSupportInfo.LTE_STATUS_SUPPORTED))
                .build();
        serviceStateChanged(TelephonyManager.NETWORK_TYPE_LTE,
                NetworkRegistrationInfo.REGISTRATION_STATE_HOME, dsri);

        verifyConnectedNetworkHasCapabilities(NetworkCapabilities.NET_CAPABILITY_IMS,
                NetworkCapabilities.NET_CAPABILITY_MMTEL);
    }

    @Test
    public void testDelayImsTearDownCsRequestsToTearDown() throws Exception {
        mCarrierConfig.putBoolean(CarrierConfigManager.KEY_DELAY_IMS_TEAR_DOWN_UNTIL_CALL_END_BOOL,
                true);
        TelephonyNetworkRequest networkRequest = createNetworkRequest(
                NetworkCapabilities.NET_CAPABILITY_IMS);
        mDataNetworkControllerUT.addNetworkRequest(networkRequest);
        processAllMessages();

        // Call is ongoing
        doReturn(PhoneConstants.State.OFFHOOK).when(mCT).getState();
        verifyConnectedNetworkHasCapabilities(NetworkCapabilities.NET_CAPABILITY_IMS,
                NetworkCapabilities.NET_CAPABILITY_MMTEL);
        verifyConnectedNetworkHasDataProfile(mImsCellularDataProfile);
        List<DataNetwork> dataNetworks = getDataNetworks();
        assertThat(dataNetworks).hasSize(1);
        dataNetworks.get(0).tearDown(DataNetwork.TEAR_DOWN_REASON_RAT_NOT_ALLOWED);
        processAllMessages();

        // Make sure IMS network is still connected.
        verifyConnectedNetworkHasCapabilities(NetworkCapabilities.NET_CAPABILITY_IMS,
                NetworkCapabilities.NET_CAPABILITY_MMTEL);
        verifyConnectedNetworkHasDataProfile(mImsCellularDataProfile);

        // Now connectivity service requests to tear down the data network.
        mDataNetworkControllerUT.removeNetworkRequest(networkRequest);
        dataNetworks.get(0).tearDown(DataNetwork.TEAR_DOWN_REASON_CONNECTIVITY_SERVICE_UNWANTED);
        processAllMessages();

        // All data (including IMS) should be torn down.
        verifyAllDataDisconnected();
    }

    @Test
    public void testDelayImsTearDownDuringSrvcc() throws Exception {
        testSetupImsDataNetwork();
        // SRVCC in progress, delay tear down
        mDataNetworkControllerUT.obtainMessage(4 /*EVENT_SRVCC_STATE_CHANGED*/,
                new AsyncResult(null,
                        new int[]{TelephonyManager.SRVCC_STATE_HANDOVER_STARTED}, null))
                .sendToTarget();
        serviceStateChanged(TelephonyManager.NETWORK_TYPE_HSPAP,
                NetworkRegistrationInfo.REGISTRATION_STATE_HOME);
        processAllMessages();

        // Make sure IMS network is still connected.
        verifyConnectedNetworkHasCapabilities(NetworkCapabilities.NET_CAPABILITY_IMS,
                NetworkCapabilities.NET_CAPABILITY_MMTEL);

        // SRVCC handover ends, tear down as normal
        mDataNetworkControllerUT.obtainMessage(4 /*EVENT_SRVCC_STATE_CHANGED*/,
                        new AsyncResult(null,
                                new int[]{TelephonyManager.SRVCC_STATE_HANDOVER_CANCELED}, null))
                .sendToTarget();
        processAllFutureMessages();

        // Make sure IMS network is torn down
        verifyNoConnectedNetworkHasCapability(NetworkCapabilities.NET_CAPABILITY_MMTEL);
    }

    @Test
    public void testUnmeteredMmsWhenDataDisabled() throws Exception {
        mCarrierConfig.putStringArray(
                CarrierConfigManager.KEY_CARRIER_METERED_APN_TYPES_STRINGS,
                new String[]{"default", "dun", "supl"});
        carrierConfigChanged();

        // User data disabled
        mDataNetworkControllerUT.getDataSettingsManager().setDataEnabled(
                TelephonyManager.DATA_ENABLED_REASON_USER, false, mContext.getOpPackageName());
        processAllMessages();

        mDataNetworkControllerUT.addNetworkRequest(
                createNetworkRequest(NetworkCapabilities.NET_CAPABILITY_MMS));
        processAllMessages();

        // Make sure MMS is the only capability advertised, but not internet or SUPL.
        verifyConnectedNetworkHasCapabilities(NetworkCapabilities.NET_CAPABILITY_MMS);
        verifyConnectedNetworkHasDataProfile(mGeneralPurposeDataProfile);
        verifyNoConnectedNetworkHasCapability(NetworkCapabilities.NET_CAPABILITY_INTERNET);
        verifyNoConnectedNetworkHasCapability(NetworkCapabilities.NET_CAPABILITY_SUPL);
    }

    @Test
    public void testUnmeteredMmsWhenRoamingDisabled() throws Exception {
        mCarrierConfig.putStringArray(
                CarrierConfigManager.KEY_CARRIER_METERED_ROAMING_APN_TYPES_STRINGS,
                new String[]{"default", "dun", "supl"});
        carrierConfigChanged();

        // Roaming data disabled
        mDataNetworkControllerUT.getDataSettingsManager().setDataRoamingEnabled(false);
        processAllMessages();

        // Device is roaming
        serviceStateChanged(TelephonyManager.NETWORK_TYPE_LTE,
                NetworkRegistrationInfo.REGISTRATION_STATE_ROAMING);

        mDataNetworkControllerUT.addNetworkRequest(
                createNetworkRequest(NetworkCapabilities.NET_CAPABILITY_MMS));
        processAllMessages();

        // Make sure MMS is the only capability advertised, but not internet or SUPL.
        verifyConnectedNetworkHasCapabilities(NetworkCapabilities.NET_CAPABILITY_MMS);
        verifyConnectedNetworkHasDataProfile(mGeneralPurposeDataProfile);
        verifyNoConnectedNetworkHasCapability(NetworkCapabilities.NET_CAPABILITY_INTERNET);
        verifyNoConnectedNetworkHasCapability(NetworkCapabilities.NET_CAPABILITY_SUPL);
    }

    @Test
    public void testRestrictedNetworkRequestDataDisabled() throws Exception {
        // User data disabled
        mDataNetworkControllerUT.getDataSettingsManager().setDataEnabled(
                TelephonyManager.DATA_ENABLED_REASON_USER, false, mContext.getOpPackageName());
        processAllMessages();

        // Create a restricted network request.
        NetworkCapabilities netCaps = new NetworkCapabilities();
        netCaps.addCapability(NetworkCapabilities.NET_CAPABILITY_INTERNET);
        netCaps.removeCapability(NetworkCapabilities.NET_CAPABILITY_NOT_RESTRICTED);

        NetworkRequest nativeNetworkRequest = new NetworkRequest(netCaps,
                ConnectivityManager.TYPE_MOBILE, ++mNetworkRequestId, NetworkRequest.Type.REQUEST);

        mDataNetworkControllerUT.addNetworkRequest(
                new TelephonyNetworkRequest(nativeNetworkRequest, mPhone));
        processAllMessages();

        verifyConnectedNetworkHasDataProfile(mGeneralPurposeDataProfile);
        verifyConnectedNetworkHasCapabilities(NetworkCapabilities.NET_CAPABILITY_INTERNET,
                NetworkCapabilities.NET_CAPABILITY_SUPL, NetworkCapabilities.NET_CAPABILITY_MMS);

        List<DataNetwork> dataNetworks = getDataNetworks();
        // Make sure the network is restricted.
        assertThat(dataNetworks.get(0).getNetworkCapabilities()
                .hasCapability(NetworkCapabilities.NET_CAPABILITY_NOT_RESTRICTED)).isFalse();
    }

    @Test
    public void testRestrictedNetworkRequestDataEnabled() throws Exception {
        // Create a restricted network request.
        NetworkCapabilities netCaps = new NetworkCapabilities();
        netCaps.addCapability(NetworkCapabilities.NET_CAPABILITY_INTERNET);
        netCaps.removeCapability(NetworkCapabilities.NET_CAPABILITY_NOT_RESTRICTED);

        NetworkRequest nativeNetworkRequest = new NetworkRequest(netCaps,
                ConnectivityManager.TYPE_MOBILE, ++mNetworkRequestId, NetworkRequest.Type.REQUEST);

        mDataNetworkControllerUT.addNetworkRequest(
                new TelephonyNetworkRequest(nativeNetworkRequest, mPhone));
        processAllMessages();

        verifyConnectedNetworkHasDataProfile(mGeneralPurposeDataProfile);
        verifyConnectedNetworkHasCapabilities(NetworkCapabilities.NET_CAPABILITY_INTERNET,
                NetworkCapabilities.NET_CAPABILITY_SUPL, NetworkCapabilities.NET_CAPABILITY_MMS,
                // Because data is enabled, even though the network request is restricted, the
                // network should still be not-restricted.
                NetworkCapabilities.NET_CAPABILITY_NOT_RESTRICTED);
    }

    @Test
    public void testSinglePdnArbitration() throws Exception {
        // On old 1x network, only one data network is allowed.
        serviceStateChanged(TelephonyManager.NETWORK_TYPE_1xRTT,
                NetworkRegistrationInfo.REGISTRATION_STATE_HOME);

        mDataNetworkControllerUT.addNetworkRequest(
                createNetworkRequest(NetworkCapabilities.NET_CAPABILITY_DUN));
        processAllMessages();
        verifyConnectedNetworkHasCapabilities(NetworkCapabilities.NET_CAPABILITY_DUN);

        mDataNetworkControllerUT.addNetworkRequest(
                createNetworkRequest(NetworkCapabilities.NET_CAPABILITY_ENTERPRISE));
        processAllFutureMessages();
        // Lower priority network should not trump the higher priority network.
        verifyConnectedNetworkHasCapabilities(NetworkCapabilities.NET_CAPABILITY_DUN);
        verifyNoConnectedNetworkHasCapability(NetworkCapabilities.NET_CAPABILITY_ENTERPRISE);

        // Now send a higher priority network request
        TelephonyNetworkRequest fotaRequest = createNetworkRequest(
                NetworkCapabilities.NET_CAPABILITY_FOTA);
        mDataNetworkControllerUT.addNetworkRequest(fotaRequest);

        processAllFutureMessages();
        // The existing internet data network should be torn down.
        verifyNoConnectedNetworkHasCapability(NetworkCapabilities.NET_CAPABILITY_DUN);
        // The higher priority emergency data network should be established.
        verifyConnectedNetworkHasCapabilities(NetworkCapabilities.NET_CAPABILITY_FOTA);

        // Now remove the fota request and tear down fota network.
        mDataNetworkControllerUT.removeNetworkRequest(fotaRequest);
        processAllMessages();
        List<DataNetwork> dataNetworks = getDataNetworks();
        dataNetworks.get(0).tearDown(DataNetwork.TEAR_DOWN_REASON_CONNECTIVITY_SERVICE_UNWANTED);
        processAllMessages();

        // The tethering data network should come back since now it has the highest priority after
        // fota is gone.
        verifyConnectedNetworkHasCapabilities(NetworkCapabilities.NET_CAPABILITY_DUN);
        verifyNoConnectedNetworkHasCapability(NetworkCapabilities.NET_CAPABILITY_FOTA);
    }

    @Test
    public void testImsGracefulTearDown() throws Exception {
        setImsRegistered(true, ImsRegistrationImplBase.REGISTRATION_TECH_IWLAN);
        setRcsRegistered(true, ImsRegistrationImplBase.REGISTRATION_TECH_LTE);

        // IMS preferred on Wifi
        updateTransport(NetworkCapabilities.NET_CAPABILITY_IMS,
                AccessNetworkConstants.TRANSPORT_TYPE_WLAN);

        // IMS service requests an IMS network, expects the network on IWLAN.
        NetworkCapabilities netCaps = new NetworkCapabilities();
        netCaps.addCapability(NetworkCapabilities.NET_CAPABILITY_IMS);
        netCaps.setRequestorPackageName(FAKE_MMTEL_PACKAGE);

        NetworkRequest nativeNetworkRequest = new NetworkRequest(netCaps,
                ConnectivityManager.TYPE_MOBILE, ++mNetworkRequestId, NetworkRequest.Type.REQUEST);
        TelephonyNetworkRequest networkRequest = new TelephonyNetworkRequest(
                nativeNetworkRequest, mPhone);

        mDataNetworkControllerUT.addNetworkRequest(networkRequest);
        setSuccessfulSetupDataResponse(mMockedWlanDataServiceManager, 2/*cid*/);

        // IMS service requests an internet network, expects the network on WWAN.
        netCaps = new NetworkCapabilities();
        netCaps.addCapability(NetworkCapabilities.NET_CAPABILITY_INTERNET);
        netCaps.setRequestorPackageName(FAKE_MMTEL_PACKAGE);

        nativeNetworkRequest = new NetworkRequest(netCaps,
                ConnectivityManager.TYPE_MOBILE, ++mNetworkRequestId, NetworkRequest.Type.REQUEST);
        networkRequest = new TelephonyNetworkRequest(
                nativeNetworkRequest, mPhone);

        mDataNetworkControllerUT.addNetworkRequest(networkRequest);

        processAllMessages();
        Mockito.clearInvocations(mPhone);

        List<DataNetwork> networks = getDataNetworks();
        assertEquals(2, networks.size());

        // Turn on APM mode.
        doReturn(false).when(mSST).getDesiredPowerState();
        mDataNetworkControllerUT.onTearDownAllCellularDataNetworks(DataNetwork
                .TEAR_DOWN_REASON_AIRPLANE_MODE_ON);
        processAllMessages();

        // Expect the network on WWAN immediately disconnected because IMS registration is on IWLAN.
        // And it has no RCS requests.
        assertWithMessage("Expect 1 network but have " + networks)
                .that(networks.size()).isEqualTo(1);
        DataNetwork wlanNetwork = networks.get(0);
        // Expect the network on IWLAN enters stays alive.
        assertEquals(AccessNetworkConstants.TRANSPORT_TYPE_WLAN, wlanNetwork.getTransport());
        assertTrue(wlanNetwork.isConnected());

        // Turn off APM mode
        doReturn(true).when(mSST).getDesiredPowerState();
        // IMS service requests an RCS network, expects the network on WWAN.
        netCaps = new NetworkCapabilities();
        netCaps.addCapability(NetworkCapabilities.NET_CAPABILITY_INTERNET);
        netCaps.setRequestorPackageName(FAKE_RCS_PACKAGE);

        nativeNetworkRequest = new NetworkRequest(netCaps,
                ConnectivityManager.TYPE_MOBILE, ++mNetworkRequestId, NetworkRequest.Type.REQUEST);
        networkRequest = new TelephonyNetworkRequest(
                nativeNetworkRequest, mPhone);

        mDataNetworkControllerUT.addNetworkRequest(networkRequest);
        processAllMessages();

        // Turn on APM mode again.
        doReturn(false).when(mSST).getDesiredPowerState();
        mDataNetworkControllerUT.onTearDownAllCellularDataNetworks(DataNetwork
                .TEAR_DOWN_REASON_AIRPLANE_MODE_ON);
        processAllMessages();

        // Expect both IMS and RCS networks are alive.
        assertWithMessage("Expect 2 networks but only have " + networks)
                .that(networks.size()).isEqualTo(2);
        // Expect the network on WWAN enters disconnecting state because RCS is registered on WWAN.
        for (DataNetwork nw : networks) {
            if (nw.getTransport() == AccessNetworkConstants.TRANSPORT_TYPE_WLAN) {
                assertTrue(nw.isConnected());
            } else {
                assertTrue(nw.isDisconnecting());
            }
        }

        // RCS de-registered. Now internet RCS data network is safe to be torn down.
        // IMS de-registered. But since IMS is on IWLAN, it should remain intact.
        Mockito.clearInvocations(mPhone);
        setImsRegistered(false, ImsRegistrationImplBase.REGISTRATION_TECH_IWLAN);
        setRcsRegistered(false, ImsRegistrationImplBase.REGISTRATION_TECH_LTE);
        processAllMessages();

        // Verify only IWLAN network exists.
        assertTrue(mDataNetworkControllerUT.areAllCellularDataDisconnected());
        assertTrue(wlanNetwork.isConnected());
    }

    @Test
    public void testTearDownAllCellularDataNetworks() throws Exception {
        testSetupImsDataNetwork();
        verify(mMockedDataNetworkControllerCallback).onAnyCellularDataNetworkExistingChanged(true);

        List<DataNetwork> networks = getDataNetworks();

        Mockito.reset(mMockedWlanDataServiceManager);
        clearInvocations(mMockedDataNetworkControllerCallback);
        // IMS preferred on WLAN
        updateTransport(NetworkCapabilities.NET_CAPABILITY_IMS,
                AccessNetworkConstants.TRANSPORT_TYPE_WLAN);

        // Capture the message for setup data call response. We want to delay it.
        ArgumentCaptor<Message> messageCaptor = ArgumentCaptor.forClass(Message.class);
        verify(mMockedWlanDataServiceManager).setupDataCall(anyInt(), any(DataProfile.class),
                anyBoolean(), anyBoolean(), anyInt(), any(), anyInt(), any(), any(), anyBoolean(),
                messageCaptor.capture());

        // Verify the only cellular network is handing over to WLAN
        assertTrue(networks.get(0).isHandoverInProgress());
        verify(mMockedDataNetworkControllerCallback).onAnyCellularDataNetworkExistingChanged(false);

        // Turn on APM mode .
        doReturn(false).when(mSST).getDesiredPowerState();
        mDataNetworkControllerUT.onTearDownAllCellularDataNetworks(DataNetwork
                .TEAR_DOWN_REASON_AIRPLANE_MODE_ON);
        processAllMessages();

        assertTrue(mDataNetworkControllerUT.areAllCellularDataDisconnected());

        // Finally WLAN handover is completed with failure.
        Message msg = messageCaptor.getValue();
        DataCallResponse response = new DataCallResponse.Builder()
                .setCause(DataFailCause.ERROR_UNSPECIFIED)
                .setRetryDurationMillis(123)
                .setHandoverFailureMode(
                        DataCallResponse.HANDOVER_FAILURE_MODE_NO_FALLBACK_RETRY_SETUP_NORMAL)
                .build();
        msg.getData().putParcelable("data_call_response", response);
        msg.arg1 = DataServiceCallback.RESULT_ERROR_UNSUPPORTED;
        msg.sendToTarget();
        processAllFutureMessages();

        // WWAN network came into existence due to handover failed.
        verify(mMockedDataNetworkControllerCallback).onAnyCellularDataNetworkExistingChanged(true);
        // Verify disconnected after the handover failure.
        assertTrue(mDataNetworkControllerUT.areAllCellularDataDisconnected());
    }

    @Test
    public void testHandoverOnAnyCellularDataNetworkExistingChanged() throws Exception {
        // Setup on WLAN
        doReturn(AccessNetworkConstants.TRANSPORT_TYPE_WLAN).when(mAccessNetworksManager)
                .getPreferredTransportByNetworkCapability(NetworkCapabilities.NET_CAPABILITY_IMS);
        mDataNetworkControllerUT.addNetworkRequest(
                createNetworkRequest(NetworkCapabilities.NET_CAPABILITY_IMS,
                        NetworkCapabilities.NET_CAPABILITY_MMTEL));
        processAllMessages();

        DataNetwork dataNetwork = getDataNetworks().get(0);
        assertEquals(AccessNetworkConstants.TRANSPORT_TYPE_WLAN, dataNetwork.getTransport());
        verify(mMockedDataNetworkControllerCallback, never())
                .onAnyCellularDataNetworkExistingChanged(anyBoolean());

        // Change preferred transport to WWAN
        Mockito.reset(mMockedWwanDataServiceManager);
        updateTransport(NetworkCapabilities.NET_CAPABILITY_IMS,
                AccessNetworkConstants.TRANSPORT_TYPE_WWAN);

        // Handing over from WLAN TO WWAN.
        verify(mMockedDataNetworkControllerCallback).onAnyCellularDataNetworkExistingChanged(true);
        // Capture the message for setup data call response. We want to delay it.
        ArgumentCaptor<Message> messageCaptor = ArgumentCaptor.forClass(Message.class);
        verify(mMockedWwanDataServiceManager).setupDataCall(anyInt(), any(DataProfile.class),
                anyBoolean(), anyBoolean(), anyInt(), any(), anyInt(), any(), any(), anyBoolean(),
                messageCaptor.capture());

        // Finally WWAN handover is completed with failure.
        Message msg = messageCaptor.getValue();
        DataCallResponse response = new DataCallResponse.Builder()
                .setCause(DataFailCause.ERROR_UNSPECIFIED)
                .setRetryDurationMillis(123)
                .setHandoverFailureMode(
                        DataCallResponse.HANDOVER_FAILURE_MODE_NO_FALLBACK_RETRY_SETUP_NORMAL)
                .build();
        msg.getData().putParcelable("data_call_response", response);
        msg.arg1 = DataServiceCallback.RESULT_ERROR_UNSUPPORTED;
        msg.sendToTarget();
        processAllMessages();

        // The expected cellular is aborted due to handover failure.
        verify(mMockedDataNetworkControllerCallback).onAnyCellularDataNetworkExistingChanged(false);

    }

    @Test
    public void testNetworkRequestRemovedBeforeRetry() {
        setFailedSetupDataResponse(mMockedWwanDataServiceManager, DataFailCause.CONGESTION,
                DataCallResponse.RETRY_DURATION_UNDEFINED, false);
        TelephonyNetworkRequest networkRequest = createNetworkRequest(
                NetworkCapabilities.NET_CAPABILITY_INTERNET);
        mDataNetworkControllerUT.addNetworkRequest(networkRequest);
        logd("Removing network request.");
        mDataNetworkControllerUT.removeNetworkRequest(networkRequest);
        processAllMessages();

        // There should be only one invocation, which is the original setup data request. There
        // shouldn't be more than 1 (i.e. should not retry).
        verify(mMockedWwanDataServiceManager, times(1)).setupDataCall(anyInt(),
                any(DataProfile.class), anyBoolean(), anyBoolean(), anyInt(), any(), anyInt(),
                any(), any(), anyBoolean(), any(Message.class));
    }

    @Test
    public void testGetInternetDataDisallowedReasons() {
        List<DataDisallowedReason> reasons = mDataNetworkControllerUT
                .getInternetDataDisallowedReasons();
        assertThat(reasons).isEmpty();

        serviceStateChanged(TelephonyManager.NETWORK_TYPE_UNKNOWN,
                NetworkRegistrationInfo.REGISTRATION_STATE_NOT_REGISTERED_OR_SEARCHING);

        reasons = mDataNetworkControllerUT.getInternetDataDisallowedReasons();
        assertThat(reasons).containsExactly(DataDisallowedReason.NOT_IN_SERVICE,
                DataDisallowedReason.NO_SUITABLE_DATA_PROFILE);
    }

    @Test
    public void testEmergencySuplDataDisabled() throws Exception {
        // Data disabled
        mDataNetworkControllerUT.getDataSettingsManager().setDataEnabled(
                TelephonyManager.DATA_ENABLED_REASON_USER, false, mContext.getOpPackageName());
        processAllMessages();
        doReturn(true).when(mTelecomManager).isInEmergencyCall();
        mDataNetworkControllerUT.addNetworkRequest(
                createNetworkRequest(NetworkCapabilities.NET_CAPABILITY_SUPL));
        processAllMessages();

        // Make sure SUPL is the only capability advertised, but not internet or MMS.
        verifyConnectedNetworkHasCapabilities(NetworkCapabilities.NET_CAPABILITY_SUPL);
        verifyConnectedNetworkHasDataProfile(mGeneralPurposeDataProfile);
        verifyNoConnectedNetworkHasCapability(NetworkCapabilities.NET_CAPABILITY_INTERNET);
        verifyNoConnectedNetworkHasCapability(NetworkCapabilities.NET_CAPABILITY_MMS);
    }

    @Test
    public void testEmergencyCallDataDisabled() throws Exception {
        doReturn(true).when(mTelecomManager).isInEmergencyCall();
        mDataNetworkControllerUT.addNetworkRequest(
                createNetworkRequest(NetworkCapabilities.NET_CAPABILITY_INTERNET));
        processAllMessages();

        verifyInternetConnected();

        // Data disabled
        mDataNetworkControllerUT.getDataSettingsManager().setDataEnabled(
                TelephonyManager.DATA_ENABLED_REASON_USER, false, mContext.getOpPackageName());
        processAllMessages();

        // Make sure internet is not connected. (Previously it has a bug due to incorrect logic
        // to determine it's for emergency SUPL).
        verifyAllDataDisconnected();
    }

    @Test
    public void testDataActivity() {
        doReturn(TelephonyManager.DATA_ACTIVITY_IN).when(mLinkBandwidthEstimator).getDataActivity();
        mLinkBandwidthEstimatorCallback.onDataActivityChanged(TelephonyManager.DATA_ACTIVITY_IN);
        processAllMessages();
        assertThat(mDataNetworkControllerUT.getDataActivity()).isEqualTo(
                TelephonyManager.DATA_ACTIVITY_IN);

        doReturn(TelephonyManager.DATA_ACTIVITY_OUT).when(mLinkBandwidthEstimator)
                .getDataActivity();
        mLinkBandwidthEstimatorCallback.onDataActivityChanged(TelephonyManager.DATA_ACTIVITY_OUT);
        processAllMessages();
        assertThat(mDataNetworkControllerUT.getDataActivity()).isEqualTo(
                TelephonyManager.DATA_ACTIVITY_OUT);

        doReturn(TelephonyManager.DATA_ACTIVITY_INOUT).when(mLinkBandwidthEstimator)
                .getDataActivity();
        mLinkBandwidthEstimatorCallback.onDataActivityChanged(TelephonyManager.DATA_ACTIVITY_INOUT);
        processAllMessages();
        assertThat(mDataNetworkControllerUT.getDataActivity()).isEqualTo(
                TelephonyManager.DATA_ACTIVITY_INOUT);

        doReturn(TelephonyManager.DATA_ACTIVITY_NONE).when(mLinkBandwidthEstimator)
                .getDataActivity();
        mLinkBandwidthEstimatorCallback.onDataActivityChanged(TelephonyManager.DATA_ACTIVITY_NONE);
        processAllMessages();
        assertThat(mDataNetworkControllerUT.getDataActivity()).isEqualTo(
                TelephonyManager.DATA_ACTIVITY_NONE);
    }

    @Test
    public void testHandoverDataNetworkTargetOos() throws Exception {
        // Config delay IMS tear down enabled
        mCarrierConfig.putBoolean(CarrierConfigManager.KEY_DELAY_IMS_TEAR_DOWN_UNTIL_CALL_END_BOOL,
                true);
        carrierConfigChanged();

        // VoPS supported
        DataSpecificRegistrationInfo dsri = new DataSpecificRegistrationInfo.Builder(8)
                .setNrAvailable(true)
                .setEnDcAvailable(true)
                .setVopsSupportInfo(new LteVopsSupportInfo(
                        LteVopsSupportInfo.LTE_STATUS_SUPPORTED,
                        LteVopsSupportInfo.LTE_STATUS_SUPPORTED))
                .build();
        serviceStateChanged(TelephonyManager.NETWORK_TYPE_LTE,
                NetworkRegistrationInfo.REGISTRATION_STATE_HOME /*data*/,
                NetworkRegistrationInfo.REGISTRATION_STATE_HOME /*voice*/,
                NetworkRegistrationInfo.REGISTRATION_STATE_NOT_REGISTERED_OR_SEARCHING /*iwlan*/,
                dsri);

        testSetupImsDataNetwork();
        DataNetwork dataNetwork = getDataNetworks().get(0);

        // 1. Active VoPS call, mock target IWLAN OOS, should schedule retry
        doReturn(PhoneConstants.State.RINGING).when(mCT).getState();
        updateTransport(NetworkCapabilities.NET_CAPABILITY_IMS,
                AccessNetworkConstants.TRANSPORT_TYPE_WLAN);
        // Process DRM event to schedule retry
        processAllMessages();

        // Verify scheduled new handover retry
        assertTrue(mDataNetworkControllerUT.getDataRetryManager()
                .isAnyHandoverRetryScheduled(dataNetwork));
        // Verify the network wasn't torn down
        verify(mMockedWwanDataServiceManager, never()).deactivateDataCall(anyInt(),
                eq(DataService.REQUEST_REASON_NORMAL), any(Message.class));

        // Get the scheduled retry
        Field field = DataRetryManager.class.getDeclaredField("mDataRetryEntries");
        field.setAccessible(true);
        DataRetryManager.DataHandoverRetryEntry dataRetryEntry =
                (DataRetryManager.DataHandoverRetryEntry) ((List<DataRetryManager.DataRetryEntry>)
                        field.get(mDataNetworkControllerUT.getDataRetryManager())).get(0);

        // Process the retry
        moveTimeForward(1000 /*The retry delay of the first attempt*/);
        processAllMessages();

        // Verify the previous retry is set to FAILED
        assertEquals(DataRetryManager.DataRetryEntry.RETRY_STATE_FAILED, dataRetryEntry.getState());
        // Verify a new retry is scheduled
        assertTrue(mDataNetworkControllerUT.getDataRetryManager()
                .isAnyHandoverRetryScheduled(dataNetwork));

        // 2. Normal case (call ended), should tear down
        doReturn(PhoneConstants.State.IDLE).when(mCT).getState();
        mDataNetworkControllerUT.obtainMessage(EVENT_VOICE_CALL_ENDED).sendToTarget();
        processAllFutureMessages();

        // Verify that handover is not performed.
        verify(mMockedWlanDataServiceManager, never()).setupDataCall(anyInt(),
                any(DataProfile.class), anyBoolean(), anyBoolean(),
                eq(DataService.REQUEST_REASON_NORMAL), any(), anyInt(), any(), any(), anyBoolean(),
                any(Message.class));

        // Verify IMS network should be torn down.
        verifyAllDataDisconnected();
    }

    @Test
    public void testHandoverDataNetworkSourceOos() throws Exception {
        testSetupImsDataNetwork();
        // Configured handover is disallowed from OOS to 4G/5G/IWLAN.
        mCarrierConfig.putStringArray(
                CarrierConfigManager.KEY_IWLAN_HANDOVER_POLICY_STRING_ARRAY,
                new String[]{
                        "source=EUTRAN|NGRAN|IWLAN|UNKNOWN, target=EUTRAN|NGRAN|IWLAN, "
                                + "type=disallowed, capabilities=IMS|EIMS|MMS|XCAP|CBS"
                });
        carrierConfigChanged();
        serviceStateChanged(TelephonyManager.NETWORK_TYPE_LTE,
                NetworkRegistrationInfo.REGISTRATION_STATE_NOT_REGISTERED_OR_SEARCHING);

        updateTransport(NetworkCapabilities.NET_CAPABILITY_IMS,
                AccessNetworkConstants.TRANSPORT_TYPE_WLAN);

        // Verify IMS network was torn down on source first.
        verify(mMockedWwanDataServiceManager).deactivateDataCall(anyInt(),
                eq(DataService.REQUEST_REASON_NORMAL), any(Message.class));

        // Verify that IWLAN is brought up again on IWLAN.
        verify(mMockedWlanDataServiceManager).setupDataCall(anyInt(),
                any(DataProfile.class), anyBoolean(), anyBoolean(),
                eq(DataService.REQUEST_REASON_NORMAL), any(), anyInt(), any(), any(), anyBoolean(),
                any(Message.class));

        DataNetwork dataNetwork = getDataNetworks().get(0);
        assertThat(dataNetwork.getTransport()).isEqualTo(
                AccessNetworkConstants.TRANSPORT_TYPE_WLAN);
    }

    @Test
    public void testHandoverDataNetworkSourceOosNoUnknownRule() throws Exception {
        testSetupImsDataNetwork();
        // Configured handover is allowed from OOS to 4G/5G/IWLAN.
        mCarrierConfig.putStringArray(
                CarrierConfigManager.KEY_IWLAN_HANDOVER_POLICY_STRING_ARRAY,
                new String[]{
                        "source=EUTRAN|NGRAN|IWLAN, target=EUTRAN|NGRAN|IWLAN, "
                                + "type=disallowed, capabilities=IMS|EIMS|MMS|XCAP|CBS"
                });
        carrierConfigChanged();
        serviceStateChanged(TelephonyManager.NETWORK_TYPE_LTE,
                NetworkRegistrationInfo.REGISTRATION_STATE_NOT_REGISTERED_OR_SEARCHING);

        updateTransport(NetworkCapabilities.NET_CAPABILITY_IMS,
                AccessNetworkConstants.TRANSPORT_TYPE_WLAN);

        // Verify IMS network was torn down on source first.
        verify(mMockedWwanDataServiceManager).deactivateDataCall(anyInt(),
                eq(DataService.REQUEST_REASON_NORMAL), any(Message.class));

        // Verify that IWLAN is brought up again on IWLAN.
        verify(mMockedWlanDataServiceManager).setupDataCall(anyInt(),
                any(DataProfile.class), anyBoolean(), anyBoolean(),
                eq(DataService.REQUEST_REASON_NORMAL), any(), anyInt(), any(), any(), anyBoolean(),
                any(Message.class));

        DataNetwork dataNetwork = getDataNetworks().get(0);
        assertThat(dataNetwork.getTransport()).isEqualTo(
                AccessNetworkConstants.TRANSPORT_TYPE_WLAN);
    }

    @Test
    public void testHandoverDataNetworkNonVops() throws Exception {
        ServiceState ss = new ServiceState();

        DataSpecificRegistrationInfo dsri = new DataSpecificRegistrationInfo.Builder(8)
                .setNrAvailable(true)
                .setEnDcAvailable(true)
                .setVopsSupportInfo(new LteVopsSupportInfo(
                        LteVopsSupportInfo.LTE_STATUS_NOT_SUPPORTED,
                        LteVopsSupportInfo.LTE_STATUS_NOT_SUPPORTED))
                .build();

        ss.addNetworkRegistrationInfo(new NetworkRegistrationInfo.Builder()
                .setTransportType(AccessNetworkConstants.TRANSPORT_TYPE_WWAN)
                .setAccessNetworkTechnology(TelephonyManager.NETWORK_TYPE_LTE)
                .setRegistrationState(NetworkRegistrationInfo.REGISTRATION_STATE_HOME)
                .setDomain(NetworkRegistrationInfo.DOMAIN_PS)
                .setDataSpecificInfo(dsri)
                .build());

        ss.addNetworkRegistrationInfo(new NetworkRegistrationInfo.Builder()
                .setTransportType(AccessNetworkConstants.TRANSPORT_TYPE_WLAN)
                .setAccessNetworkTechnology(TelephonyManager.NETWORK_TYPE_IWLAN)
                .setRegistrationState(NetworkRegistrationInfo.REGISTRATION_STATE_HOME)
                .setDomain(NetworkRegistrationInfo.DOMAIN_PS)
                .build());

        ss.addNetworkRegistrationInfo(new NetworkRegistrationInfo.Builder()
                .setTransportType(AccessNetworkConstants.TRANSPORT_TYPE_WWAN)
                .setAccessNetworkTechnology(TelephonyManager.NETWORK_TYPE_LTE)
                .setRegistrationState(NetworkRegistrationInfo.REGISTRATION_STATE_HOME)
                .setDomain(NetworkRegistrationInfo.DOMAIN_CS)
                .build());
        processServiceStateRegStateForTest(ss);
        doReturn(ss).when(mSST).getServiceState();
        doReturn(ss).when(mPhone).getServiceState();

        doReturn(AccessNetworkConstants.TRANSPORT_TYPE_WLAN).when(mAccessNetworksManager)
                .getPreferredTransportByNetworkCapability(NetworkCapabilities.NET_CAPABILITY_IMS);

        mDataNetworkControllerUT.obtainMessage(17/*EVENT_SERVICE_STATE_CHANGED*/).sendToTarget();
        processAllMessages();

        mDataNetworkControllerUT.addNetworkRequest(
                createNetworkRequest(NetworkCapabilities.NET_CAPABILITY_IMS,
                        NetworkCapabilities.NET_CAPABILITY_MMTEL));
        processAllMessages();
        verifyConnectedNetworkHasCapabilities(NetworkCapabilities.NET_CAPABILITY_IMS,
                NetworkCapabilities.NET_CAPABILITY_MMTEL);

        // Change the preference to cellular
        updateTransport(NetworkCapabilities.NET_CAPABILITY_IMS,
                AccessNetworkConstants.TRANSPORT_TYPE_WWAN);

        // Verify that handover is not performed.
        verify(mMockedWwanDataServiceManager, never()).setupDataCall(anyInt(),
                any(DataProfile.class), anyBoolean(), anyBoolean(), anyInt(), any(), anyInt(),
                any(), any(), anyBoolean(), any(Message.class));

        // IMS network should be torn down.
        verifyAllDataDisconnected();
    }

    @Test
    public void testHandoverDataNetworkNonVopsAllowLingeringVoPS() throws Exception {
        // Allow lingering IMS PDN when enter area VoPS -> no VoPS
        mCarrierConfig.putBoolean(CarrierConfigManager.Ims.KEY_KEEP_PDN_UP_IN_NO_VOPS_BOOL, true);
        carrierConfigChanged();

        ServiceState ss = new ServiceState();

        DataSpecificRegistrationInfo dsri = new DataSpecificRegistrationInfo.Builder(8)
                .setNrAvailable(true)
                .setEnDcAvailable(true)
                .setVopsSupportInfo(new LteVopsSupportInfo(
                        LteVopsSupportInfo.LTE_STATUS_NOT_SUPPORTED,
                        LteVopsSupportInfo.LTE_STATUS_NOT_SUPPORTED))
                .build();

        ss.addNetworkRegistrationInfo(new NetworkRegistrationInfo.Builder()
                .setTransportType(AccessNetworkConstants.TRANSPORT_TYPE_WWAN)
                .setAccessNetworkTechnology(TelephonyManager.NETWORK_TYPE_LTE)
                .setRegistrationState(NetworkRegistrationInfo.REGISTRATION_STATE_HOME)
                .setDomain(NetworkRegistrationInfo.DOMAIN_PS)
                .setDataSpecificInfo(dsri)
                .build());

        ss.addNetworkRegistrationInfo(new NetworkRegistrationInfo.Builder()
                .setTransportType(AccessNetworkConstants.TRANSPORT_TYPE_WLAN)
                .setAccessNetworkTechnology(TelephonyManager.NETWORK_TYPE_IWLAN)
                .setRegistrationState(NetworkRegistrationInfo.REGISTRATION_STATE_HOME)
                .setDomain(NetworkRegistrationInfo.DOMAIN_PS)
                .build());

        ss.addNetworkRegistrationInfo(new NetworkRegistrationInfo.Builder()
                .setTransportType(AccessNetworkConstants.TRANSPORT_TYPE_WWAN)
                .setAccessNetworkTechnology(TelephonyManager.NETWORK_TYPE_LTE)
                .setRegistrationState(NetworkRegistrationInfo.REGISTRATION_STATE_HOME)
                .setDomain(NetworkRegistrationInfo.DOMAIN_CS)
                .build());
        processServiceStateRegStateForTest(ss);
        doReturn(ss).when(mSST).getServiceState();
        doReturn(ss).when(mPhone).getServiceState();

        doReturn(AccessNetworkConstants.TRANSPORT_TYPE_WLAN).when(mAccessNetworksManager)
                .getPreferredTransportByNetworkCapability(NetworkCapabilities.NET_CAPABILITY_IMS);

        mDataNetworkControllerUT.obtainMessage(17/*EVENT_SERVICE_STATE_CHANGED*/).sendToTarget();
        processAllMessages();

        mDataNetworkControllerUT.addNetworkRequest(
                createNetworkRequest(NetworkCapabilities.NET_CAPABILITY_IMS,
                        NetworkCapabilities.NET_CAPABILITY_MMTEL));
        processAllMessages();
        verifyConnectedNetworkHasCapabilities(NetworkCapabilities.NET_CAPABILITY_IMS,
                NetworkCapabilities.NET_CAPABILITY_MMTEL);

        // Change the preference to cellular
        updateTransport(NetworkCapabilities.NET_CAPABILITY_IMS,
                AccessNetworkConstants.TRANSPORT_TYPE_WWAN);

        // Verify that handover is not performed.
        verify(mMockedWwanDataServiceManager).setupDataCall(anyInt(),
                any(DataProfile.class), anyBoolean(), anyBoolean(), anyInt(), any(), anyInt(),
                any(), any(), anyBoolean(), any(Message.class));

        // IMS network still alive.
        verifyConnectedNetworkHasCapabilities(NetworkCapabilities.NET_CAPABILITY_IMS,
                NetworkCapabilities.NET_CAPABILITY_MMTEL);
    }

    @Test
    public void testNonMmtelImsHandoverDataNetworkNonVops() throws Exception {
        ServiceState ss = new ServiceState();

        DataSpecificRegistrationInfo dsri = new DataSpecificRegistrationInfo.Builder(8)
                .setNrAvailable(true)
                .setEnDcAvailable(true)
                .setVopsSupportInfo(new LteVopsSupportInfo(
                        LteVopsSupportInfo.LTE_STATUS_NOT_SUPPORTED,
                        LteVopsSupportInfo.LTE_STATUS_NOT_SUPPORTED))
                .build();

        ss.addNetworkRegistrationInfo(new NetworkRegistrationInfo.Builder()
                .setTransportType(AccessNetworkConstants.TRANSPORT_TYPE_WWAN)
                .setAccessNetworkTechnology(TelephonyManager.NETWORK_TYPE_LTE)
                .setRegistrationState(NetworkRegistrationInfo.REGISTRATION_STATE_HOME)
                .setDomain(NetworkRegistrationInfo.DOMAIN_PS)
                .setDataSpecificInfo(dsri)
                .build());

        ss.addNetworkRegistrationInfo(new NetworkRegistrationInfo.Builder()
                .setTransportType(AccessNetworkConstants.TRANSPORT_TYPE_WLAN)
                .setAccessNetworkTechnology(TelephonyManager.NETWORK_TYPE_IWLAN)
                .setRegistrationState(NetworkRegistrationInfo.REGISTRATION_STATE_HOME)
                .setDomain(NetworkRegistrationInfo.DOMAIN_PS)
                .build());

        ss.addNetworkRegistrationInfo(new NetworkRegistrationInfo.Builder()
                .setTransportType(AccessNetworkConstants.TRANSPORT_TYPE_WWAN)
                .setAccessNetworkTechnology(TelephonyManager.NETWORK_TYPE_LTE)
                .setRegistrationState(NetworkRegistrationInfo.REGISTRATION_STATE_HOME)
                .setDomain(NetworkRegistrationInfo.DOMAIN_CS)
                .build());
        processServiceStateRegStateForTest(ss);
        doReturn(ss).when(mSST).getServiceState();
        doReturn(ss).when(mPhone).getServiceState();

        doReturn(AccessNetworkConstants.TRANSPORT_TYPE_WLAN).when(mAccessNetworksManager)
                .getPreferredTransportByNetworkCapability(NetworkCapabilities.NET_CAPABILITY_IMS);

        mDataNetworkControllerUT.obtainMessage(17/*EVENT_SERVICE_STATE_CHANGED*/).sendToTarget();
        processAllMessages();

        // Bring up the IMS network that does not require MMTEL
        mDataNetworkControllerUT.addNetworkRequest(
                createNetworkRequest(NetworkCapabilities.NET_CAPABILITY_IMS));
        processAllMessages();

        // Even though the network request does not have MMTEL, but the network support it, so
        // the network capabilities should still have MMTEL.
        verifyConnectedNetworkHasCapabilities(NetworkCapabilities.NET_CAPABILITY_IMS,
                NetworkCapabilities.NET_CAPABILITY_MMTEL);

        // Change the preference to cellular
        updateTransport(NetworkCapabilities.NET_CAPABILITY_IMS,
                AccessNetworkConstants.TRANSPORT_TYPE_WWAN);

        // Verify that handover is performed
        verify(mMockedWwanDataServiceManager).setupDataCall(anyInt(),
                any(DataProfile.class), anyBoolean(), anyBoolean(), anyInt(), any(), anyInt(),
                any(), any(), anyBoolean(), any(Message.class));

        // The IMS network should still have IMS and MMTEL.
        verifyConnectedNetworkHasCapabilities(NetworkCapabilities.NET_CAPABILITY_IMS);
        verifyConnectedNetworkHasCapabilities(NetworkCapabilities.NET_CAPABILITY_MMTEL);
    }

    @Test
    public void testMmtelImsDataNetworkMovingToNonVops() throws Exception {
        // Allow lingering IMS PDN when enter area VoPS -> no VoPS
        mCarrierConfig.putBoolean(CarrierConfigManager.Ims.KEY_KEEP_PDN_UP_IN_NO_VOPS_BOOL, true);
        carrierConfigChanged();

        ServiceState ss = new ServiceState();

        // VoPS network
        DataSpecificRegistrationInfo dsri = new DataSpecificRegistrationInfo.Builder(8)
                .setNrAvailable(true)
                .setEnDcAvailable(true)
                .setVopsSupportInfo(new LteVopsSupportInfo(
                        LteVopsSupportInfo.LTE_STATUS_SUPPORTED,
                        LteVopsSupportInfo.LTE_STATUS_SUPPORTED))
                .build();

        ss.addNetworkRegistrationInfo(new NetworkRegistrationInfo.Builder()
                .setTransportType(AccessNetworkConstants.TRANSPORT_TYPE_WWAN)
                .setAccessNetworkTechnology(TelephonyManager.NETWORK_TYPE_LTE)
                .setRegistrationState(NetworkRegistrationInfo.REGISTRATION_STATE_HOME)
                .setDomain(NetworkRegistrationInfo.DOMAIN_PS)
                .setDataSpecificInfo(dsri)
                .build());

        ss.addNetworkRegistrationInfo(new NetworkRegistrationInfo.Builder()
                .setTransportType(AccessNetworkConstants.TRANSPORT_TYPE_WLAN)
                .setAccessNetworkTechnology(TelephonyManager.NETWORK_TYPE_IWLAN)
                .setRegistrationState(NetworkRegistrationInfo.REGISTRATION_STATE_HOME)
                .setDomain(NetworkRegistrationInfo.DOMAIN_PS)
                .build());

        ss.addNetworkRegistrationInfo(new NetworkRegistrationInfo.Builder()
                .setTransportType(AccessNetworkConstants.TRANSPORT_TYPE_WWAN)
                .setAccessNetworkTechnology(TelephonyManager.NETWORK_TYPE_LTE)
                .setRegistrationState(NetworkRegistrationInfo.REGISTRATION_STATE_HOME)
                .setDomain(NetworkRegistrationInfo.DOMAIN_CS)
                .build());
        processServiceStateRegStateForTest(ss);
        doReturn(ss).when(mSST).getServiceState();
        doReturn(ss).when(mPhone).getServiceState();

        doReturn(AccessNetworkConstants.TRANSPORT_TYPE_WWAN).when(mAccessNetworksManager)
                .getPreferredTransportByNetworkCapability(NetworkCapabilities.NET_CAPABILITY_IMS);

        mDataNetworkControllerUT.obtainMessage(17/*EVENT_SERVICE_STATE_CHANGED*/).sendToTarget();
        processAllMessages();

        // Bring up the IMS network that does require MMTEL
        mDataNetworkControllerUT.addNetworkRequest(
                createNetworkRequest(NetworkCapabilities.NET_CAPABILITY_IMS,
                        NetworkCapabilities.NET_CAPABILITY_MMTEL));
        processAllMessages();

        // the network capabilities should have IMS and MMTEL.
        verifyConnectedNetworkHasCapabilities(NetworkCapabilities.NET_CAPABILITY_IMS,
                NetworkCapabilities.NET_CAPABILITY_MMTEL);

        ss = new ServiceState();
        // Non VoPS network
        dsri = new DataSpecificRegistrationInfo.Builder(8)
                .setNrAvailable(true)
                .setEnDcAvailable(true)
                .setVopsSupportInfo(new LteVopsSupportInfo(
                        LteVopsSupportInfo.LTE_STATUS_NOT_SUPPORTED,
                        LteVopsSupportInfo.LTE_STATUS_NOT_SUPPORTED))
                .build();

        ss.addNetworkRegistrationInfo(new NetworkRegistrationInfo.Builder()
                .setTransportType(AccessNetworkConstants.TRANSPORT_TYPE_WWAN)
                .setAccessNetworkTechnology(TelephonyManager.NETWORK_TYPE_LTE)
                .setRegistrationState(NetworkRegistrationInfo.REGISTRATION_STATE_HOME)
                .setDomain(NetworkRegistrationInfo.DOMAIN_PS)
                .setDataSpecificInfo(dsri)
                .build());

        ss.addNetworkRegistrationInfo(new NetworkRegistrationInfo.Builder()
                .setTransportType(AccessNetworkConstants.TRANSPORT_TYPE_WLAN)
                .setAccessNetworkTechnology(TelephonyManager.NETWORK_TYPE_IWLAN)
                .setRegistrationState(NetworkRegistrationInfo.REGISTRATION_STATE_HOME)
                .setDomain(NetworkRegistrationInfo.DOMAIN_PS)
                .build());

        ss.addNetworkRegistrationInfo(new NetworkRegistrationInfo.Builder()
                .setTransportType(AccessNetworkConstants.TRANSPORT_TYPE_WWAN)
                .setAccessNetworkTechnology(TelephonyManager.NETWORK_TYPE_LTE)
                .setRegistrationState(NetworkRegistrationInfo.REGISTRATION_STATE_HOME)
                .setDomain(NetworkRegistrationInfo.DOMAIN_CS)
                .build());
        processServiceStateRegStateForTest(ss);
        doReturn(ss).when(mSST).getServiceState();
        doReturn(ss).when(mPhone).getServiceState();

        mDataNetworkControllerUT.obtainMessage(17/*EVENT_SERVICE_STATE_CHANGED*/).sendToTarget();
        processAllMessages();

        // The IMS network is alive due to KEY_KEEP_PDN_UP_IN_NO_VOPS_BOOL = true
        verifyConnectedNetworkHasCapabilities(NetworkCapabilities.NET_CAPABILITY_IMS,
                NetworkCapabilities.NET_CAPABILITY_MMTEL);

        mCarrierConfig.putBoolean(CarrierConfigManager.Ims.KEY_KEEP_PDN_UP_IN_NO_VOPS_BOOL, false);
        carrierConfigChanged();
        mDataNetworkControllerUT.obtainMessage(EVENT_REEVALUATE_EXISTING_DATA_NETWORKS)
                .sendToTarget();
        processAllMessages();

        // The IMS network should be torn down by data network controller.
        verifyNoConnectedNetworkHasCapability(NetworkCapabilities.NET_CAPABILITY_IMS);
        verifyNoConnectedNetworkHasCapability(NetworkCapabilities.NET_CAPABILITY_MMTEL);
    }

    @Test
    public void testVoPStoNonVoPSDelayImsTearDown() throws Exception {
        mCarrierConfig.putBoolean(CarrierConfigManager.KEY_DELAY_IMS_TEAR_DOWN_UNTIL_CALL_END_BOOL,
                true);
        carrierConfigChanged();

        // VoPS supported
        DataSpecificRegistrationInfo dsri = new DataSpecificRegistrationInfo.Builder(8)
                .setNrAvailable(true)
                .setEnDcAvailable(true)
                .setVopsSupportInfo(new LteVopsSupportInfo(
                        LteVopsSupportInfo.LTE_STATUS_SUPPORTED,
                        LteVopsSupportInfo.LTE_STATUS_SUPPORTED))
                .build();
        serviceStateChanged(TelephonyManager.NETWORK_TYPE_LTE,
                NetworkRegistrationInfo.REGISTRATION_STATE_HOME, dsri);

        mDataNetworkControllerUT.addNetworkRequest(
                createNetworkRequest(NetworkCapabilities.NET_CAPABILITY_IMS,
                        NetworkCapabilities.NET_CAPABILITY_MMTEL));
        processAllMessages();
        verifyConnectedNetworkHasCapabilities(NetworkCapabilities.NET_CAPABILITY_IMS);

        doReturn(PhoneConstants.State.OFFHOOK).when(mCT).getState();

        dsri = new DataSpecificRegistrationInfo.Builder(8)
                .setNrAvailable(true)
                .setEnDcAvailable(true)
                .setVopsSupportInfo(new LteVopsSupportInfo(
                        LteVopsSupportInfo.LTE_STATUS_NOT_SUPPORTED,
                        LteVopsSupportInfo.LTE_STATUS_NOT_SUPPORTED))
                .build();
        serviceStateChanged(TelephonyManager.NETWORK_TYPE_LTE,
                NetworkRegistrationInfo.REGISTRATION_STATE_HOME, dsri);

        // Make sure IMS is still connected.
        verifyConnectedNetworkHasCapabilities(NetworkCapabilities.NET_CAPABILITY_IMS,
                NetworkCapabilities.NET_CAPABILITY_MMTEL);

        // Call ends
        doReturn(PhoneConstants.State.IDLE).when(mCT).getState();
        mDataNetworkControllerUT.obtainMessage(EVENT_VOICE_CALL_ENDED).sendToTarget();
        processAllMessages();

        verifyNoConnectedNetworkHasCapability(NetworkCapabilities.NET_CAPABILITY_IMS);
    }

    @Test
    public void testDeactivateDataOnOldHal() throws Exception {
        doAnswer(invocation -> {
            // Only send the deactivation data response, no data call list changed event.
            Message msg = (Message) invocation.getArguments()[2];
            msg.sendToTarget();
            return null;
        }).when(mMockedWwanDataServiceManager).deactivateDataCall(
                anyInt(), anyInt(), any(Message.class));
        // Simulate old devices
        doReturn(RIL.RADIO_HAL_VERSION_1_6).when(mPhone).getHalVersion(HAL_SERVICE_DATA);

        testSetupDataNetwork();

        mDataNetworkControllerUT.obtainMessage(EVENT_SIM_STATE_CHANGED,
                TelephonyManager.SIM_STATE_ABSENT, 0).sendToTarget();
        processAllMessages();
        verifyAllDataDisconnected();
        verify(mMockedDataNetworkControllerCallback).onAnyCellularDataNetworkExistingChanged(false);
        verify(mMockedDataNetworkControllerCallback).onInternetDataNetworkDisconnected();
        verify(mMockedDataNetworkControllerCallback).onPhysicalLinkStatusChanged(
                eq(DataCallResponse.LINK_STATUS_INACTIVE));
    }

    @Test
    public void testHandoverWhileSetupDataCallInProgress() throws Exception {
        // Long delay setup failure
        setFailedSetupDataResponse(mMockedWwanDataServiceManager, DataFailCause.CONGESTION,
                DataCallResponse.RETRY_DURATION_UNDEFINED, false, 10000);

        mDataNetworkControllerUT.addNetworkRequest(
                createNetworkRequest(NetworkCapabilities.NET_CAPABILITY_IMS,
                        NetworkCapabilities.NET_CAPABILITY_MMTEL));
        processAllMessages();

        // Change the preference to IWLAN while setup data is still ongoing.
        updateTransport(NetworkCapabilities.NET_CAPABILITY_IMS,
                AccessNetworkConstants.TRANSPORT_TYPE_WLAN);

        // Data should not be connected.
        verifyNoConnectedNetworkHasCapability(NetworkCapabilities.NET_CAPABILITY_IMS);

        // There shouldn't be any attempt to bring up IMS on IWLAN even though the preference
        // has already changed, because the previous setup is still ongoing.
        verify(mMockedWlanDataServiceManager, never()).setupDataCall(eq(AccessNetworkType.IWLAN),
                any(DataProfile.class), anyBoolean(), anyBoolean(), anyInt(), any(), anyInt(),
                any(), any(), anyBoolean(), any(Message.class));

        processAllFutureMessages();

        // Should setup a new one instead of handover.
        verify(mMockedWlanDataServiceManager).setupDataCall(eq(AccessNetworkType.IWLAN),
                any(DataProfile.class), anyBoolean(), anyBoolean(),
                eq(DataService.REQUEST_REASON_NORMAL), any(), anyInt(), any(), any(), anyBoolean(),
                any(Message.class));

        // IMS should be connected.
        verifyConnectedNetworkHasCapabilities(NetworkCapabilities.NET_CAPABILITY_IMS,
                NetworkCapabilities.NET_CAPABILITY_MMTEL);
    }

    @Test
    public void testRemoveNetworkRequest() throws Exception {
        NetworkCapabilities netCaps = new NetworkCapabilities();
        netCaps.addCapability(NetworkCapabilities.NET_CAPABILITY_INTERNET);

        NetworkRequest nativeNetworkRequest = new NetworkRequest(netCaps,
                ConnectivityManager.TYPE_MOBILE, 0, NetworkRequest.Type.REQUEST);

        mDataNetworkControllerUT.addNetworkRequest(new TelephonyNetworkRequest(
                nativeNetworkRequest, mPhone));
        processAllMessages();

        // Intentionally create a new telephony request with the original native network request.
        TelephonyNetworkRequest request = new TelephonyNetworkRequest(nativeNetworkRequest, mPhone);

        mDataNetworkControllerUT.removeNetworkRequest(request);
        processAllFutureMessages();

        List<DataNetwork> dataNetworkList = getDataNetworks();
        // The data network should not be torn down after network request removal.
        assertThat(dataNetworkList).hasSize(1);
        // But should be detached from the data network.
        assertThat(dataNetworkList.get(0).getAttachedNetworkRequestList()).isEmpty();
        assertThat(dataNetworkList.get(0).isConnected()).isTrue();
    }

    @Test
    public void testTempDdsSwitchTearDown() throws Exception {
        TelephonyNetworkRequest request = createNetworkRequest(
                NetworkCapabilities.NET_CAPABILITY_INTERNET);
        mDataNetworkControllerUT.addNetworkRequest(request);
        processAllMessages();

        // this slot is 0, modem preferred on slot 1
        doReturn(1).when(mMockedPhoneSwitcher).getPreferredDataPhoneId();

        // Simulate telephony network factory remove request due to switch.
        mDataNetworkControllerUT.removeNetworkRequest(request);
        processAllMessages();

        // Simulate Connectivity releases network.
        List<DataNetwork> dataNetworks = getDataNetworks();
        dataNetworks.get(0).tearDown(DataNetwork.TEAR_DOWN_REASON_CONNECTIVITY_SERVICE_UNWANTED);
        processAllMessages();

        // Data should be torn down on this non-preferred sub.
        verifyAllDataDisconnected();
    }

    @Test
    public void testSetupDataOnNonDds() throws Exception {
        // this slot is 0, modem preferred on slot 1
        doReturn(1).when(mMockedPhoneSwitcher).getPreferredDataPhoneId();
        TelephonyNetworkRequest request = createNetworkRequest(
                NetworkCapabilities.NET_CAPABILITY_MMS);

        // Test Don't allow setup if both data and voice OOS
        serviceStateChanged(TelephonyManager.NETWORK_TYPE_1xRTT,
                // data, voice, Iwlan reg state
                NetworkRegistrationInfo.REGISTRATION_STATE_NOT_REGISTERED_OR_SEARCHING,
                NetworkRegistrationInfo.REGISTRATION_STATE_NOT_REGISTERED_OR_SEARCHING,
                NetworkRegistrationInfo.REGISTRATION_STATE_NOT_REGISTERED_OR_SEARCHING, null);
        mDataNetworkControllerUT.addNetworkRequest(request);
        processAllMessages();

        verifyAllDataDisconnected();

        // Test Don't allow setup if CS is in service, but current RAT is already PS(e.g. LTE)
        serviceStateChanged(TelephonyManager.NETWORK_TYPE_LTE,
                NetworkRegistrationInfo.REGISTRATION_STATE_NOT_REGISTERED_OR_SEARCHING,
                NetworkRegistrationInfo.REGISTRATION_STATE_HOME,
                NetworkRegistrationInfo.REGISTRATION_STATE_NOT_REGISTERED_OR_SEARCHING, null);

        verifyAllDataDisconnected();

        // Test Allow if voice is in service if RAT is 2g/3g, use voice RAT to select data profile
        ServiceState ss = createSS(TelephonyManager.NETWORK_TYPE_UNKNOWN /* data RAT */,
                TelephonyManager.NETWORK_TYPE_1xRTT /* voice RAT */,
                NetworkRegistrationInfo.REGISTRATION_STATE_NOT_REGISTERED_OR_SEARCHING ,
                NetworkRegistrationInfo.REGISTRATION_STATE_HOME,
                NetworkRegistrationInfo.REGISTRATION_STATE_NOT_REGISTERED_OR_SEARCHING, null);
        doReturn(ss).when(mSST).getServiceState();
        mDataNetworkControllerUT.obtainMessage(17/*EVENT_SERVICE_STATE_CHANGED*/).sendToTarget();
        mDataNetworkControllerUT.removeNetworkRequest(request);
        mDataNetworkControllerUT.addNetworkRequest(request);
        processAllMessages();

        verifyConnectedNetworkHasCapabilities(NetworkCapabilities.NET_CAPABILITY_MMS);
    }

    @Test
    public void testTrafficDescriptionChangedDataRetry() throws Exception {
        List<TrafficDescriptor> tdList = List.of(
                new TrafficDescriptor.Builder()
                        .setOsAppId(new OsAppId(OsAppId.ANDROID_OS_ID, "PRIORITIZE_LATENCY", 1)
                                .getBytes()).build(),
                new TrafficDescriptor.Builder()
                        .setOsAppId(new OsAppId(OsAppId.ANDROID_OS_ID, "ENTERPRISE", 1).getBytes())
                        .build()
                );
        setSuccessfulSetupDataResponse(mMockedWwanDataServiceManager,
                createDataCallResponse(1, DataCallResponse.LINK_STATUS_ACTIVE, tdList));
        doReturn(mEnterpriseDataProfile).when(mDataProfileManager)
                .getDataProfileForNetworkRequest(any(TelephonyNetworkRequest.class), anyInt(),
                        anyBoolean());
        mDataNetworkControllerUT.addNetworkRequest(new TelephonyNetworkRequest(
                new NetworkRequest.Builder()
                        .addCapability(NetworkCapabilities.NET_CAPABILITY_ENTERPRISE)
                        .removeCapability(NetworkCapabilities.NET_CAPABILITY_NOT_RESTRICTED)
                        .build(), mPhone));
        processAllMessages();
        verifyConnectedNetworkHasCapabilities(NetworkCapabilities.NET_CAPABILITY_ENTERPRISE,
                NetworkCapabilities.NET_CAPABILITY_PRIORITIZE_LATENCY);

        mDataNetworkControllerUT.addNetworkRequest(new TelephonyNetworkRequest(
                new NetworkRequest.Builder()
                        .addCapability(NetworkCapabilities.NET_CAPABILITY_PRIORITIZE_LATENCY)
                        .removeCapability(NetworkCapabilities.NET_CAPABILITY_NOT_RESTRICTED)
                        .build(), mPhone));
        processAllMessages();
        List<DataNetwork> dataNetworkList = getDataNetworks();
        assertThat(dataNetworkList).hasSize(1);

        // Now remove low latency TD from the data call response.
        logd("Now remove PRIORITIZE_LATENCY");
        tdList = List.of(new TrafficDescriptor.Builder()
                .setOsAppId(new OsAppId(OsAppId.ANDROID_OS_ID, "ENTERPRISE", 1).getBytes())
                .build());
        mDataCallResponses.get(AccessNetworkConstants.TRANSPORT_TYPE_WWAN).put(1,
                createDataCallResponse(1, DataCallResponse.LINK_STATUS_ACTIVE, tdList));
        mDataCallListChangedRegistrants.get(AccessNetworkConstants.TRANSPORT_TYPE_WWAN)
                .notifyRegistrants(new AsyncResult(AccessNetworkConstants.TRANSPORT_TYPE_WWAN,
                        List.of(createDataCallResponse(1, DataCallResponse.LINK_STATUS_ACTIVE,
                                tdList)), null));

        tdList = List.of(new TrafficDescriptor.Builder()
                .setOsAppId(new OsAppId(OsAppId.ANDROID_OS_ID, "PRIORITIZE_LATENCY", 1).getBytes())
                .build());
        setSuccessfulSetupDataResponse(mMockedWwanDataServiceManager,
                createDataCallResponse(2, DataCallResponse.LINK_STATUS_ACTIVE, tdList));
        doReturn(mLowLatencyDataProfile).when(mDataProfileManager)
                .getDataProfileForNetworkRequest(any(TelephonyNetworkRequest.class), anyInt(),
                        anyBoolean());
        processAllFutureMessages();

        dataNetworkList = getDataNetworks();
        assertThat(dataNetworkList).hasSize(2);

        assertThat(dataNetworkList.get(0).getNetworkCapabilities().hasCapability(
                NetworkCapabilities.NET_CAPABILITY_ENTERPRISE)).isTrue();
        assertThat(dataNetworkList.get(0).getNetworkCapabilities().hasCapability(
                NetworkCapabilities.NET_CAPABILITY_PRIORITIZE_LATENCY)).isFalse();
        assertThat(dataNetworkList.get(1).getNetworkCapabilities().hasCapability(
                NetworkCapabilities.NET_CAPABILITY_ENTERPRISE)).isFalse();
        assertThat(dataNetworkList.get(1).getNetworkCapabilities().hasCapability(
                NetworkCapabilities.NET_CAPABILITY_PRIORITIZE_LATENCY)).isTrue();
    }
}<|MERGE_RESOLUTION|>--- conflicted
+++ resolved
@@ -1730,10 +1730,7 @@
         // Assume phone2 is the default data phone
         Phone phone2 = Mockito.mock(Phone.class);
         replaceInstance(PhoneFactory.class, "sPhones", null, new Phone[]{mPhone, phone2});
-<<<<<<< HEAD
         doReturn(2).when(mSubscriptionController).getDefaultDataSubId();
-=======
->>>>>>> 548e5acc
         doReturn(2).when(mSubscriptionManagerService).getDefaultDataSubId();
         doReturn(1).when(mPhone).getSubId();
 
