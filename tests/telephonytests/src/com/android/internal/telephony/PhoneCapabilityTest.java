/*
 * Copyright (C) 2018 The Android Open Source Project
 *
 * Licensed under the Apache License, Version 2.0 (the "License");
 * you may not use this file except in compliance with the License.
 * You may obtain a copy of the License at
 *
 *      http://www.apache.org/licenses/LICENSE-2.0
 *
 * Unless required by applicable law or agreed to in writing, software
 * distributed under the License is distributed on an "AS IS" BASIS,
 * WITHOUT WARRANTIES OR CONDITIONS OF ANY KIND, either express or implied.
 * See the License for the specific language governing permissions and
 * limitations under the License.
 */

package com.android.internal.telephony;

import static org.junit.Assert.assertArrayEquals;
import static org.junit.Assert.assertEquals;
import static org.junit.Assert.assertNotEquals;

import android.os.Parcel;
import android.telephony.ModemInfo;
import android.telephony.PhoneCapability;
import android.test.suitebuilder.annotation.SmallTest;

import org.junit.Test;

import java.util.ArrayList;
import java.util.List;

public class PhoneCapabilityTest {
    @Test
    @SmallTest
    public void basicTests() throws Exception {
        int maxActiveVoiceCalls = 1;
        int maxActiveData = 2;
        ModemInfo modemInfo = new ModemInfo(1, 2, true, false);
        List<ModemInfo> logicalModemList = new ArrayList<>();
        logicalModemList.add(modemInfo);
<<<<<<< HEAD
        int deviceNrCapability = PhoneCapability.DEVICE_NR_CAPABILITY_NONE;

        PhoneCapability capability = new PhoneCapability(maxActiveVoiceCalls, maxActiveData,
                logicalModemList, false, deviceNrCapability);

        assertEquals(maxActiveVoiceCalls, capability.getMaxActivePacketSwitchedVoiceCalls());
        assertEquals(maxActiveData, capability.getMaxActiveInternetData());
        assertEquals(1, capability.getLogicalModemList().size());
        assertEquals(modemInfo, capability.getLogicalModemList().get(0));
        assertEquals(deviceNrCapability, capability.getDeviceNrCapabilityBitmask());
        PhoneCapability toCompare = new PhoneCapability(maxActiveVoiceCalls + 1, maxActiveData - 1,
                logicalModemList, false, PhoneCapability.DEVICE_NR_CAPABILITY_NSA);
        assertEquals(capability,
                new PhoneCapability(maxActiveVoiceCalls, maxActiveData, logicalModemList,
                        false, deviceNrCapability));
=======
        int[] deviceNrCapabilities = new int[]{PhoneCapability.DEVICE_NR_CAPABILITY_SA};

        PhoneCapability capability = new PhoneCapability(maxActiveVoiceCalls, maxActiveData,
                logicalModemList, false, deviceNrCapabilities);

        assertEquals(maxActiveVoiceCalls, capability.getMaxActiveVoiceSubscriptions());
        assertEquals(maxActiveData, capability.getMaxActiveDataSubscriptions());
        assertEquals(1, capability.getLogicalModemList().size());
        assertEquals(modemInfo, capability.getLogicalModemList().get(0));
        assertArrayEquals(deviceNrCapabilities, capability.getDeviceNrCapabilities());

        PhoneCapability toCompare = new PhoneCapability(maxActiveVoiceCalls + 1, maxActiveData - 1,
                logicalModemList, false, deviceNrCapabilities);
        assertEquals(capability,
                new PhoneCapability(maxActiveVoiceCalls, maxActiveData, logicalModemList,
                        false, deviceNrCapabilities));
>>>>>>> 81f6c947
        assertNotEquals(capability, toCompare);
    }

    @Test
    @SmallTest
    public void parcelReadWrite() throws Exception {
        int maxActiveVoiceCalls = 1;
        int maxActiveData = 2;
        ModemInfo modemInfo = new ModemInfo(1, 2, true, false);
        List<ModemInfo> logicalModemList = new ArrayList<>();
        logicalModemList.add(modemInfo);
<<<<<<< HEAD
        int deviceNrCapability = PhoneCapability.DEVICE_NR_CAPABILITY_NONE;

        PhoneCapability capability = new PhoneCapability(maxActiveVoiceCalls, maxActiveData,
                logicalModemList, false, PhoneCapability.DEVICE_NR_CAPABILITY_NONE);
=======
        int[] deviceNrCapabilities = new int[]{};

        PhoneCapability capability = new PhoneCapability(maxActiveVoiceCalls, maxActiveData,
                logicalModemList, false, deviceNrCapabilities);
>>>>>>> 81f6c947

        Parcel parcel = Parcel.obtain();
        capability.writeToParcel(parcel, 0);
        parcel.setDataPosition(0);
        PhoneCapability toCompare = PhoneCapability.CREATOR.createFromParcel(parcel);

<<<<<<< HEAD
        assertEquals(maxActiveVoiceCalls, toCompare.getMaxActivePacketSwitchedVoiceCalls());
        assertEquals(maxActiveData, toCompare.getMaxActiveInternetData());
        assertEquals(1, toCompare.getLogicalModemList().size());
        assertEquals(modemInfo, toCompare.getLogicalModemList().get(0));
        assertEquals(deviceNrCapability, toCompare.getDeviceNrCapabilityBitmask());
=======
        assertEquals(maxActiveVoiceCalls, toCompare.getMaxActiveVoiceSubscriptions());
        assertEquals(maxActiveData, toCompare.getMaxActiveDataSubscriptions());
        assertEquals(1, toCompare.getLogicalModemList().size());
        assertEquals(modemInfo, toCompare.getLogicalModemList().get(0));
        assertArrayEquals(deviceNrCapabilities, toCompare.getDeviceNrCapabilities());
>>>>>>> 81f6c947
        assertEquals(capability, toCompare);
    }
}<|MERGE_RESOLUTION|>--- conflicted
+++ resolved
@@ -39,23 +39,6 @@
         ModemInfo modemInfo = new ModemInfo(1, 2, true, false);
         List<ModemInfo> logicalModemList = new ArrayList<>();
         logicalModemList.add(modemInfo);
-<<<<<<< HEAD
-        int deviceNrCapability = PhoneCapability.DEVICE_NR_CAPABILITY_NONE;
-
-        PhoneCapability capability = new PhoneCapability(maxActiveVoiceCalls, maxActiveData,
-                logicalModemList, false, deviceNrCapability);
-
-        assertEquals(maxActiveVoiceCalls, capability.getMaxActivePacketSwitchedVoiceCalls());
-        assertEquals(maxActiveData, capability.getMaxActiveInternetData());
-        assertEquals(1, capability.getLogicalModemList().size());
-        assertEquals(modemInfo, capability.getLogicalModemList().get(0));
-        assertEquals(deviceNrCapability, capability.getDeviceNrCapabilityBitmask());
-        PhoneCapability toCompare = new PhoneCapability(maxActiveVoiceCalls + 1, maxActiveData - 1,
-                logicalModemList, false, PhoneCapability.DEVICE_NR_CAPABILITY_NSA);
-        assertEquals(capability,
-                new PhoneCapability(maxActiveVoiceCalls, maxActiveData, logicalModemList,
-                        false, deviceNrCapability));
-=======
         int[] deviceNrCapabilities = new int[]{PhoneCapability.DEVICE_NR_CAPABILITY_SA};
 
         PhoneCapability capability = new PhoneCapability(maxActiveVoiceCalls, maxActiveData,
@@ -72,7 +55,6 @@
         assertEquals(capability,
                 new PhoneCapability(maxActiveVoiceCalls, maxActiveData, logicalModemList,
                         false, deviceNrCapabilities));
->>>>>>> 81f6c947
         assertNotEquals(capability, toCompare);
     }
 
@@ -84,36 +66,21 @@
         ModemInfo modemInfo = new ModemInfo(1, 2, true, false);
         List<ModemInfo> logicalModemList = new ArrayList<>();
         logicalModemList.add(modemInfo);
-<<<<<<< HEAD
-        int deviceNrCapability = PhoneCapability.DEVICE_NR_CAPABILITY_NONE;
-
-        PhoneCapability capability = new PhoneCapability(maxActiveVoiceCalls, maxActiveData,
-                logicalModemList, false, PhoneCapability.DEVICE_NR_CAPABILITY_NONE);
-=======
         int[] deviceNrCapabilities = new int[]{};
 
         PhoneCapability capability = new PhoneCapability(maxActiveVoiceCalls, maxActiveData,
                 logicalModemList, false, deviceNrCapabilities);
->>>>>>> 81f6c947
 
         Parcel parcel = Parcel.obtain();
         capability.writeToParcel(parcel, 0);
         parcel.setDataPosition(0);
         PhoneCapability toCompare = PhoneCapability.CREATOR.createFromParcel(parcel);
 
-<<<<<<< HEAD
-        assertEquals(maxActiveVoiceCalls, toCompare.getMaxActivePacketSwitchedVoiceCalls());
-        assertEquals(maxActiveData, toCompare.getMaxActiveInternetData());
-        assertEquals(1, toCompare.getLogicalModemList().size());
-        assertEquals(modemInfo, toCompare.getLogicalModemList().get(0));
-        assertEquals(deviceNrCapability, toCompare.getDeviceNrCapabilityBitmask());
-=======
         assertEquals(maxActiveVoiceCalls, toCompare.getMaxActiveVoiceSubscriptions());
         assertEquals(maxActiveData, toCompare.getMaxActiveDataSubscriptions());
         assertEquals(1, toCompare.getLogicalModemList().size());
         assertEquals(modemInfo, toCompare.getLogicalModemList().get(0));
         assertArrayEquals(deviceNrCapabilities, toCompare.getDeviceNrCapabilities());
->>>>>>> 81f6c947
         assertEquals(capability, toCompare);
     }
 }