/*
 * Copyright (C) 2016 The Android Open Source Project
 *
 * Licensed under the Apache License, Version 2.0 (the "License");
 * you may not use this file except in compliance with the License.
 * You may obtain a copy of the License at
 *
 *      http://www.apache.org/licenses/LICENSE-2.0
 *
 * Unless required by applicable law or agreed to in writing, software
 * distributed under the License is distributed on an "AS IS" BASIS,
 * WITHOUT WARRANTIES OR CONDITIONS OF ANY KIND, either express or implied.
 * See the License for the specific language governing permissions and
 * limitations under the License.
 */

package com.android.internal.telephony.dataconnection;

import static android.net.NetworkCapabilities.NET_CAPABILITY_NOT_CONGESTED;
import static android.net.NetworkCapabilities.NET_CAPABILITY_NOT_METERED;
import static android.net.NetworkPolicyManager.OVERRIDE_CONGESTED;
import static android.net.NetworkPolicyManager.OVERRIDE_UNMETERED;

import static com.android.internal.telephony.TelephonyTestUtils.waitForMs;
import static com.android.internal.telephony.dataconnection.DcTrackerTest.FAKE_ADDRESS;
import static com.android.internal.telephony.dataconnection.DcTrackerTest.FAKE_DNS;
import static com.android.internal.telephony.dataconnection.DcTrackerTest.FAKE_GATEWAY;
import static com.android.internal.telephony.dataconnection.DcTrackerTest.FAKE_IFNAME;
import static com.android.internal.telephony.dataconnection.DcTrackerTest.FAKE_PCSCF_ADDRESS;

import static org.junit.Assert.assertEquals;
import static org.junit.Assert.assertFalse;
import static org.junit.Assert.assertTrue;
import static org.mockito.ArgumentMatchers.any;
import static org.mockito.ArgumentMatchers.anyInt;
import static org.mockito.ArgumentMatchers.eq;
import static org.mockito.Mockito.doReturn;
import static org.mockito.Mockito.times;
import static org.mockito.Mockito.verify;

import android.content.IntentFilter;
import android.content.pm.ServiceInfo;
import android.net.KeepalivePacketData;
import android.net.LinkAddress;
import android.net.LinkProperties;
import android.net.NattKeepalivePacketData;
import android.net.NetworkCapabilities;
import android.net.NetworkInfo;
import android.net.NetworkUtils;
import android.os.AsyncResult;
import android.os.Handler;
import android.os.HandlerThread;
import android.os.Message;
import android.telephony.AccessNetworkConstants;
import android.telephony.AccessNetworkConstants.AccessNetworkType;
import android.telephony.CarrierConfigManager;
import android.telephony.ServiceState;
import android.telephony.data.ApnSetting;
import android.telephony.data.DataCallResponse;
import android.telephony.data.DataProfile;
import android.telephony.data.DataService;
import android.test.suitebuilder.annotation.MediumTest;
import android.test.suitebuilder.annotation.SmallTest;

import com.android.internal.R;
import com.android.internal.telephony.PhoneConstants;
import com.android.internal.telephony.RetryManager;
import com.android.internal.telephony.TelephonyTest;
import com.android.internal.telephony.dataconnection.DataConnection.ConnectionParams;
import com.android.internal.telephony.dataconnection.DataConnection.DisconnectParams;
import com.android.internal.telephony.dataconnection.DataConnection.SetupResult;
import com.android.internal.util.IState;
import com.android.internal.util.StateMachine;
import com.android.server.pm.PackageManagerService;
import com.android.server.pm.permission.PermissionManagerService;

import org.junit.After;
import org.junit.Before;
import org.junit.Test;
import org.mockito.ArgumentCaptor;
import org.mockito.Mock;

import java.lang.reflect.Field;
import java.lang.reflect.Method;
import java.util.Arrays;

public class DataConnectionTest extends TelephonyTest {

    @Mock
    DcTesterFailBringUpAll mDcTesterFailBringUpAll;
    @Mock
    ConnectionParams mCp;
    @Mock
    DisconnectParams mDcp;
    @Mock
    ApnContext mApnContext;
    @Mock
    DcFailBringUp mDcFailBringUp;
    @Mock
    PackageManagerService mMockPackageManager;
    @Mock
    PermissionManagerService mMockPermissionManager;

    private DataConnection mDc;
    private DataConnectionTestHandler mDataConnectionTestHandler;
    private DcController mDcc;

    private ApnSetting mApn1 = ApnSetting.makeApnSetting(
            2163,                   // id
            "44010",                // numeric
            "sp-mode",              // name
            "spmode.ne.jp",         // apn
            null,                     // proxy
            -1,                     // port
            null,                     // mmsc
            null,                     // mmsproxy
            -1,                     // mmsport
            "",                     // user
            "",                     // password
            -1,                     // authtype
            ApnSetting.TYPE_DEFAULT | ApnSetting.TYPE_SUPL,     // types
            ApnSetting.PROTOCOL_IP,                   // protocol
            ApnSetting.PROTOCOL_IP,                   // roaming_protocol
            true,                   // carrier_enabled
            0,                      // networktype_bitmask
            0,                      // profile_id
            false,                  // modem_cognitive
            0,                      // max_conns
            0,                      // wait_time
            0,                      // max_conns_time
            0,                      // mtu
            -1,                     // mvno_type
            "");                    // mnvo_match_data

    private ApnSetting mApn2 = ApnSetting.makeApnSetting(
            2164,                   // id
            "44010",                // numeric
            "sp-mode",              // name
            "spmode.ne.jp",         // apn
            null,                     // proxy
            -1,                     // port
            null,                     // mmsc
            null,                     // mmsproxy
            -1,                     // mmsport
            "",                     // user
            "",                     // password
            -1,                     // authtype
            ApnSetting.TYPE_DEFAULT | ApnSetting.TYPE_DUN,     // types
            ApnSetting.PROTOCOL_IP,                   // protocol
            ApnSetting.PROTOCOL_IP,                   // roaming_protocol
            true,                   // carrier_enabled
            0,                      // networktype_bitmask
            0,                      // profile_id
            false,                  // modem_cognitive
            0,                      // max_conns
            0,                      // wait_time
            0,                      // max_conns_time
            0,                      // mtu
            -1,                     // mvno_type
            "");                    // mnvo_match_data

    private ApnSetting mApn3 = ApnSetting.makeApnSetting(
            2164,                   // id
            "44010",                // numeric
            "sp-mode",              // name
            "spmode.ne.jp",         // apn
            null,                   // proxy
            -1,                     // port
            null,                   // mmsc
            null,                   // mmsproxy
            -1,                     // mmsport
            "",                     // user
            "",                     // password
            -1,                     // authtype
            ApnSetting.TYPE_DEFAULT, // types
            ApnSetting.PROTOCOL_IPV6, // protocol
            ApnSetting.PROTOCOL_IP, // roaming_protocol
            true,                   // carrier_enabled
            0,                      // networktype_bitmask
            0,                      // profile_id
            false,                  // modem_cognitive
            0,                      // max_conns
            0,                      // wait_time
            0,                      // max_conns_time
            0,                      // mtu
            -1,                     // mvno_type
            "",                     // mnvo_match_data
            0,                      // apn_set_id
            -1,                     // carrier_id
            1);                     // skip_464xlat

    private ApnSetting mApn4 = ApnSetting.makeApnSetting(
            2164,                   // id
            "44010",                // numeric
            "sp-mode",              // name
            "spmode.ne.jp",         // apn
            null,                   // proxy
            -1,                     // port
            null,                   // mmsc
            null,                   // mmsproxy
            -1,                     // mmsport
            "",                     // user
            "",                     // password
            -1,                     // authtype
            ApnSetting.TYPE_IMS,    // types
            ApnSetting.PROTOCOL_IPV6, // protocol
            ApnSetting.PROTOCOL_IP, // roaming_protocol
            true,                   // carrier_enabled
            0,                      // networktype_bitmask
            0,                      // profile_id
            false,                  // modem_cognitive
            0,                      // max_conns
            0,                      // wait_time
            0,                      // max_conns_time
            0,                      // mtu
            -1,                     // mvno_type
            "");                    // mnvo_match_data

    private ApnSetting mApn5 = ApnSetting.makeApnSetting(
            2164,                   // id
            "44010",                // numeric
            "sp-mode",              // name
            "spmode.ne.jp",         // apn
            null,                   // proxy
            -1,                     // port
            null,                   // mmsc
            null,                   // mmsproxy
            -1,                     // mmsport
            "",                     // user
            "",                     // password
            -1,                     // authtype
            ApnSetting.TYPE_IMS,    // types
            ApnSetting.PROTOCOL_IPV6, // protocol
            ApnSetting.PROTOCOL_IP, // roaming_protocol
            true,                   // carrier_enabled
            0,                      // networktype_bitmask
            0,                      // profile_id
            false,                  // modem_cognitive
            0,                      // max_conns
            0,                      // wait_time
            0,                      // max_conns_time
            0,                      // mtu
            -1,                     // mvno_type
            "",                     // mnvo_match_data
            0,                      // apn_set_id
            -1,                     // carrier_id
            0);                     // skip_464xlat

    private class DataConnectionTestHandler extends HandlerThread {

        private DataConnectionTestHandler(String name) {
            super(name);
        }

        @Override
        public void onLooperPrepared() {
            Handler h = new Handler();

            DataServiceManager manager = new DataServiceManager(mPhone,
                    AccessNetworkConstants.TRANSPORT_TYPE_WWAN, "");
            mDcc = DcController.makeDcc(mPhone, mDcTracker, manager, h, "");
            mDcc.start();
            mDc = DataConnection.makeDataConnection(mPhone, 0, mDcTracker, manager,
                    mDcTesterFailBringUpAll, mDcc);
        }
    }

    private void addDataService() {
        CellularDataService cellularDataService = new CellularDataService();
        ServiceInfo serviceInfo = new ServiceInfo();
        serviceInfo.packageName = "com.android.phone";
        serviceInfo.permission = "android.permission.BIND_TELEPHONY_DATA_SERVICE";
        IntentFilter filter = new IntentFilter();
        mContextFixture.addService(
                DataService.SERVICE_INTERFACE,
                null,
                "com.android.phone",
                cellularDataService.mBinder,
                serviceInfo,
                filter);
    }


    @Before
    public void setUp() throws Exception {
        logd("+Setup!");
        super.setUp(getClass().getSimpleName());
        mServiceManagerMockedServices.put("package", mMockPackageManager);
        mServiceManagerMockedServices.put("permissionmgr", mMockPermissionManager);
        doReturn("fake.action_detached").when(mPhone).getActionDetached();
        replaceInstance(ConnectionParams.class, "mApnContext", mCp, mApnContext);
        replaceInstance(ConnectionParams.class, "mRilRat", mCp,
                ServiceState.RIL_RADIO_TECHNOLOGY_UMTS);
        doReturn(mApn1).when(mApnContext).getApnSetting();
        doReturn(PhoneConstants.APN_TYPE_DEFAULT).when(mApnContext).getApnType();

        mDcFailBringUp.saveParameters(0, 0, -2);
        doReturn(mDcFailBringUp).when(mDcTesterFailBringUpAll).getDcFailBringUp();

        mContextFixture.putStringArrayResource(com.android.internal.R.array.
                config_mobile_tcp_buffers, new String[]{
                "umts:131072,262144,1452032,4096,16384,399360",
                "hspa:131072,262144,2441216,4096,16384,399360",
                "hsupa:131072,262144,2441216,4096,16384,399360",
                "hsdpa:131072,262144,2441216,4096,16384,399360",
                "hspap:131072,262144,2441216,4096,16384,399360",
                "edge:16384,32768,131072,4096,16384,65536",
                "gprs:4096,8192,24576,4096,8192,24576",
                "1xrtt:16384,32768,131070,4096,16384,102400",
                "evdo:131072,262144,1048576,4096,16384,524288",
                "lte:524288,1048576,8388608,262144,524288,4194304"});

        mContextFixture.putResource(R.string.config_wwan_data_service_package,
                "com.android.phone");

        mDcp.mApnContext = mApnContext;

        addDataService();

        mDataConnectionTestHandler = new DataConnectionTestHandler(getClass().getSimpleName());
        mDataConnectionTestHandler.start();

        waitForMs(200);
        logd("-Setup!");
    }

    @After
    public void tearDown() throws Exception {
        logd("tearDown");
        mDc = null;
        mDcc = null;
        mDataConnectionTestHandler.quit();
        super.tearDown();
    }

    private IState getCurrentState() throws Exception {
        Method method = StateMachine.class.getDeclaredMethod("getCurrentState");
        method.setAccessible(true);
        return (IState) method.invoke(mDc);
    }

    private long getSuggestedRetryDelay(DataCallResponse response) throws Exception {
        Class[] cArgs = new Class[1];
        cArgs[0] = DataCallResponse.class;
        Method method = DataConnection.class.getDeclaredMethod("getSuggestedRetryDelay", cArgs);
        method.setAccessible(true);
        return (long) method.invoke(mDc, response);
    }

    private boolean isUnmeteredUseOnly() throws Exception {
        Method method = DataConnection.class.getDeclaredMethod("isUnmeteredUseOnly");
        method.setAccessible(true);
        return (boolean) method.invoke(mDc);
    }

    private SetupResult setLinkProperties(DataCallResponse response,
                                                         LinkProperties linkProperties)
            throws Exception {
        Class[] cArgs = new Class[2];
        cArgs[0] = DataCallResponse.class;
        cArgs[1] = LinkProperties.class;
        Method method = DataConnection.class.getDeclaredMethod("setLinkProperties", cArgs);
        method.setAccessible(true);
        return (SetupResult) method.invoke(mDc, response, linkProperties);
    }

    @Test
    @SmallTest
    public void testSanity() throws Exception {
        assertEquals("DcInactiveState", getCurrentState().getName());
    }

    @Test
    @SmallTest
    public void testConnectEvent() throws Exception {
        testSanity();

        mDc.sendMessage(DataConnection.EVENT_CONNECT, mCp);
        waitForMs(200);

        verify(mCT, times(1)).registerForVoiceCallStarted(any(Handler.class),
                eq(DataConnection.EVENT_DATA_CONNECTION_VOICE_CALL_STARTED), eq(null));
        verify(mCT, times(1)).registerForVoiceCallEnded(any(Handler.class),
                eq(DataConnection.EVENT_DATA_CONNECTION_VOICE_CALL_ENDED), eq(null));
        verify(mSimulatedCommandsVerifier, times(1))
                .registerForNattKeepaliveStatus(any(Handler.class),
                        eq(DataConnection.EVENT_KEEPALIVE_STATUS), eq(null));
        verify(mSimulatedCommandsVerifier, times(1))
                .registerForLceInfo(any(Handler.class),
                        eq(DataConnection.EVENT_LINK_CAPACITY_CHANGED), eq(null));

        ArgumentCaptor<DataProfile> dpCaptor = ArgumentCaptor.forClass(DataProfile.class);
        verify(mSimulatedCommandsVerifier, times(1)).setupDataCall(
                eq(AccessNetworkType.UTRAN), dpCaptor.capture(), eq(false),
                eq(false), eq(DataService.REQUEST_REASON_NORMAL), any(), any(Message.class));

        assertEquals("spmode.ne.jp", dpCaptor.getValue().getApn());

        assertEquals("DcActiveState", getCurrentState().getName());

        assertEquals(3, mDc.getPcscfAddresses().length);
        assertTrue(Arrays.stream(mDc.getPcscfAddresses()).anyMatch("fd00:976a:c305:1d::8"::equals));
        assertTrue(Arrays.stream(mDc.getPcscfAddresses()).anyMatch("fd00:976a:c202:1d::7"::equals));
        assertTrue(Arrays.stream(mDc.getPcscfAddresses()).anyMatch("fd00:976a:c305:1d::5"::equals));
    }

    @Test
    @SmallTest
    public void testDisconnectEvent() throws Exception {
        testConnectEvent();

        mDc.sendMessage(DataConnection.EVENT_DISCONNECT, mDcp);
        waitForMs(100);

        verify(mSimulatedCommandsVerifier, times(1)).unregisterForLceInfo(any(Handler.class));
        verify(mSimulatedCommandsVerifier, times(1))
                .unregisterForNattKeepaliveStatus(any(Handler.class));
        verify(mSimulatedCommandsVerifier, times(1)).deactivateDataCall(eq(1),
                eq(DataService.REQUEST_REASON_NORMAL), any(Message.class));

        assertEquals("DcInactiveState", getCurrentState().getName());
    }

    @Test
    @SmallTest
    public void testModemSuggestRetry() throws Exception {
        DataCallResponse response = new DataCallResponse(0, 0, 1, 2,
                ApnSetting.PROTOCOL_IP, FAKE_IFNAME,
                Arrays.asList(new LinkAddress(NetworkUtils.numericToInetAddress(FAKE_ADDRESS), 0)),
                Arrays.asList(NetworkUtils.numericToInetAddress(FAKE_DNS)),
                Arrays.asList(NetworkUtils.numericToInetAddress(FAKE_GATEWAY)),
                Arrays.asList(NetworkUtils.numericToInetAddress(FAKE_PCSCF_ADDRESS)),
                1440);

        assertEquals(response.getSuggestedRetryTime(), getSuggestedRetryDelay(response));

        response = new DataCallResponse(0, 1000, 1, 2,
                ApnSetting.PROTOCOL_IP, FAKE_IFNAME,
                Arrays.asList(new LinkAddress(NetworkUtils.numericToInetAddress(FAKE_ADDRESS), 0)),
                Arrays.asList(NetworkUtils.numericToInetAddress(FAKE_DNS)),
                Arrays.asList(NetworkUtils.numericToInetAddress(FAKE_GATEWAY)),
                Arrays.asList(NetworkUtils.numericToInetAddress(FAKE_PCSCF_ADDRESS)),
                1440);
        assertEquals(response.getSuggestedRetryTime(), getSuggestedRetryDelay(response));

        response = new DataCallResponse(0, 9999, 1, 2,
                ApnSetting.PROTOCOL_IP, FAKE_IFNAME,
                Arrays.asList(new LinkAddress(NetworkUtils.numericToInetAddress(FAKE_ADDRESS), 0)),
                Arrays.asList(NetworkUtils.numericToInetAddress(FAKE_DNS)),
                Arrays.asList(NetworkUtils.numericToInetAddress(FAKE_GATEWAY)),
                Arrays.asList(NetworkUtils.numericToInetAddress(FAKE_PCSCF_ADDRESS)),
                1440);
        assertEquals(response.getSuggestedRetryTime(), getSuggestedRetryDelay(response));
    }

    @Test
    @SmallTest
    public void testModemNotSuggestRetry() throws Exception {
        DataCallResponse response = new DataCallResponse(0, -1, 1, 2,
                ApnSetting.PROTOCOL_IP, FAKE_IFNAME,
                Arrays.asList(new LinkAddress(NetworkUtils.numericToInetAddress(FAKE_ADDRESS), 0)),
                Arrays.asList(NetworkUtils.numericToInetAddress(FAKE_DNS)),
                Arrays.asList(NetworkUtils.numericToInetAddress(FAKE_GATEWAY)),
                Arrays.asList(NetworkUtils.numericToInetAddress(FAKE_PCSCF_ADDRESS)),
                1440);

        assertEquals(RetryManager.NO_SUGGESTED_RETRY_DELAY, getSuggestedRetryDelay(response));

        response = new DataCallResponse(0, -5, 1, 2,
                ApnSetting.PROTOCOL_IP, FAKE_IFNAME,
                Arrays.asList(new LinkAddress(NetworkUtils.numericToInetAddress(FAKE_ADDRESS), 0)),
                Arrays.asList(NetworkUtils.numericToInetAddress(FAKE_DNS)),
                Arrays.asList(NetworkUtils.numericToInetAddress(FAKE_GATEWAY)),
                Arrays.asList(NetworkUtils.numericToInetAddress(FAKE_PCSCF_ADDRESS)),
                1440);
        assertEquals(RetryManager.NO_SUGGESTED_RETRY_DELAY, getSuggestedRetryDelay(response));

        response = new DataCallResponse(0, Integer.MIN_VALUE, 1, 2,
                ApnSetting.PROTOCOL_IP, FAKE_IFNAME,
                Arrays.asList(new LinkAddress(NetworkUtils.numericToInetAddress(FAKE_ADDRESS), 0)),
                Arrays.asList(NetworkUtils.numericToInetAddress(FAKE_DNS)),
                Arrays.asList(NetworkUtils.numericToInetAddress(FAKE_GATEWAY)),
                Arrays.asList(NetworkUtils.numericToInetAddress(FAKE_PCSCF_ADDRESS)),
                1440);
        assertEquals(RetryManager.NO_SUGGESTED_RETRY_DELAY, getSuggestedRetryDelay(response));
    }

    @Test
    @SmallTest
    public void testModemSuggestNoRetry() throws Exception {
        DataCallResponse response = new DataCallResponse(0, Integer.MAX_VALUE, 1, 2,
                ApnSetting.PROTOCOL_IP, FAKE_IFNAME,
                Arrays.asList(new LinkAddress(NetworkUtils.numericToInetAddress(FAKE_ADDRESS), 0)),
                Arrays.asList(NetworkUtils.numericToInetAddress(FAKE_DNS)),
                Arrays.asList(NetworkUtils.numericToInetAddress(FAKE_GATEWAY)),
                Arrays.asList(NetworkUtils.numericToInetAddress(FAKE_PCSCF_ADDRESS)),
                1440);
        assertEquals(RetryManager.NO_RETRY, getSuggestedRetryDelay(response));
    }

    private NetworkInfo getNetworkInfo() throws Exception {
        Field f = DataConnection.class.getDeclaredField("mNetworkInfo");
        f.setAccessible(true);
        return (NetworkInfo) f.get(mDc);
    }

    private NetworkCapabilities getNetworkCapabilities() throws Exception {
        Method method = DataConnection.class.getDeclaredMethod("getNetworkCapabilities");
        method.setAccessible(true);
        return (NetworkCapabilities) method.invoke(mDc);
    }

    private int getDisallowedApnTypes() throws Exception {
        Method method = DataConnection.class.getDeclaredMethod("getDisallowedApnTypes");
        method.setAccessible(true);
        return (int) method.invoke(mDc);
    }

    @Test
    @SmallTest
    public void testNetworkCapability() throws Exception {
        mContextFixture.getCarrierConfigBundle().putStringArray(
                CarrierConfigManager.KEY_CARRIER_METERED_APN_TYPES_STRINGS,
                new String[] { "default" });
        doReturn(mApn2).when(mApnContext).getApnSetting();
        testConnectEvent();

        assertTrue("capabilities: " + getNetworkCapabilities(), getNetworkCapabilities()
                .hasCapability(NetworkCapabilities.NET_CAPABILITY_DUN));
        assertTrue("capabilities: " + getNetworkCapabilities(), getNetworkCapabilities()
                .hasCapability(NetworkCapabilities.NET_CAPABILITY_INTERNET));
        assertFalse("capabilities: " + getNetworkCapabilities(), getNetworkCapabilities()
                .hasCapability(NetworkCapabilities.NET_CAPABILITY_MMS));

        mContextFixture.getCarrierConfigBundle().putStringArray(
                CarrierConfigManager.KEY_CARRIER_WWAN_DISALLOWED_APN_TYPES_STRING_ARRAY,
                new String[] {"supl"});

        mDc.sendMessage(DataConnection.EVENT_DISCONNECT, mDcp);
        waitForMs(100);
        doReturn(mApn1).when(mApnContext).getApnSetting();
        mDc.sendMessage(DataConnection.EVENT_CONNECT, mCp);
        waitForMs(200);

        assertFalse("capabilities: " + getNetworkCapabilities(), getNetworkCapabilities()
                .hasCapability(NetworkCapabilities.NET_CAPABILITY_DUN));
        assertTrue("capabilities: " + getNetworkCapabilities(), getNetworkCapabilities()
                .hasCapability(NetworkCapabilities.NET_CAPABILITY_INTERNET));
        assertFalse("capabilities: " + getNetworkCapabilities(), getNetworkCapabilities()
                .hasCapability(NetworkCapabilities.NET_CAPABILITY_SUPL));
    }

    @Test
    @SmallTest
    public void testMeteredCapability() throws Exception {

        mContextFixture.getCarrierConfigBundle().
                putStringArray(CarrierConfigManager.KEY_CARRIER_METERED_APN_TYPES_STRINGS,
                new String[] {"default"});

        testConnectEvent();

        assertFalse(getNetworkCapabilities()
                .hasCapability(NetworkCapabilities.NET_CAPABILITY_NOT_METERED));
    }

    @Test
    @SmallTest
    public void testNonMeteredCapability() throws Exception {

        doReturn(2819).when(mPhone).getSubId();
        mContextFixture.getCarrierConfigBundle().
                putStringArray(CarrierConfigManager.KEY_CARRIER_METERED_APN_TYPES_STRINGS,
                        new String[] {"mms"});

        testConnectEvent();

        assertTrue(getNetworkCapabilities()
                .hasCapability(NetworkCapabilities.NET_CAPABILITY_NOT_METERED));
    }

    @Test
    public void testOverrideUnmetered() throws Exception {
        mContextFixture.getCarrierConfigBundle().putStringArray(
                CarrierConfigManager.KEY_CARRIER_METERED_APN_TYPES_STRINGS,
                new String[] { "default" });
        testConnectEvent();

        assertFalse(getNetworkCapabilities().hasCapability(NET_CAPABILITY_NOT_METERED));
        assertTrue(getNetworkCapabilities().hasCapability(NET_CAPABILITY_NOT_CONGESTED));

        mDc.onSubscriptionOverride(OVERRIDE_UNMETERED, OVERRIDE_UNMETERED);

        assertTrue(getNetworkCapabilities().hasCapability(NET_CAPABILITY_NOT_METERED));
        assertTrue(getNetworkCapabilities().hasCapability(NET_CAPABILITY_NOT_CONGESTED));

        mDc.onSubscriptionOverride(OVERRIDE_UNMETERED, 0);

        assertFalse(getNetworkCapabilities().hasCapability(NET_CAPABILITY_NOT_METERED));
        assertTrue(getNetworkCapabilities().hasCapability(NET_CAPABILITY_NOT_CONGESTED));
    }

    @Test
    public void testOverrideCongested() throws Exception {
        mContextFixture.getCarrierConfigBundle().putStringArray(
                CarrierConfigManager.KEY_CARRIER_METERED_APN_TYPES_STRINGS,
                new String[] { "default" });
        testConnectEvent();

        assertFalse(getNetworkCapabilities().hasCapability(NET_CAPABILITY_NOT_METERED));
        assertTrue(getNetworkCapabilities().hasCapability(NET_CAPABILITY_NOT_CONGESTED));

        mDc.onSubscriptionOverride(OVERRIDE_CONGESTED, OVERRIDE_CONGESTED);

        assertFalse(getNetworkCapabilities().hasCapability(NET_CAPABILITY_NOT_METERED));
        assertFalse(getNetworkCapabilities().hasCapability(NET_CAPABILITY_NOT_CONGESTED));

        mDc.onSubscriptionOverride(OVERRIDE_CONGESTED, 0);

        assertFalse(getNetworkCapabilities().hasCapability(NET_CAPABILITY_NOT_METERED));
        assertTrue(getNetworkCapabilities().hasCapability(NET_CAPABILITY_NOT_CONGESTED));
    }

    @Test
    public void testShouldSkip464Xlat() throws Exception {
        assertFalse(testShouldSkip464XlatEvent(mApn1));
        disconnectEvent();

        assertTrue(testShouldSkip464XlatEvent(mApn3));
        disconnectEvent();

        assertTrue(testShouldSkip464XlatEvent(mApn4));
        disconnectEvent();

        assertFalse(testShouldSkip464XlatEvent(mApn5));
        disconnectEvent();
    }

    private boolean testShouldSkip464XlatEvent(ApnSetting apn) throws Exception {
        Method method = DataConnection.class.getDeclaredMethod("shouldSkip464Xlat");
        method.setAccessible(true);

        doReturn(apn).when(mApnContext).getApnSetting();
        connectEvent();
        logd(getNetworkCapabilities().toString());

        return (Boolean) method.invoke(mDc);
    }

    private void connectEvent() throws Exception {
        mDc.sendMessage(DataConnection.EVENT_CONNECT, mCp);
        waitForMs(200);
        assertEquals("DcActiveState", getCurrentState().getName());
    }

    private void disconnectEvent() throws Exception {
        mDc.sendMessage(DataConnection.EVENT_DISCONNECT, mDcp);
        waitForMs(100);
        assertEquals("DcInactiveState", getCurrentState().getName());
    }

    @Test
    @SmallTest
    public void testIsIpAddress() throws Exception {
        // IPv4
        assertTrue(DataConnection.isIpAddress("1.2.3.4"));
        assertTrue(DataConnection.isIpAddress("127.0.0.1"));

        // IPv6
        assertTrue(DataConnection.isIpAddress("::1"));
        assertTrue(DataConnection.isIpAddress("2001:4860:800d::68"));
    }

    @Test
    @SmallTest
    public void testSetLinkProperties() throws Exception {

        DataCallResponse response = new DataCallResponse(0, -1, 1, 2,
                ApnSetting.PROTOCOL_IP, FAKE_IFNAME,
                Arrays.asList(new LinkAddress(NetworkUtils.numericToInetAddress(FAKE_ADDRESS), 0)),
                Arrays.asList(NetworkUtils.numericToInetAddress(FAKE_DNS)),
                Arrays.asList(NetworkUtils.numericToInetAddress(FAKE_GATEWAY)),
                Arrays.asList(NetworkUtils.numericToInetAddress(FAKE_PCSCF_ADDRESS)),
                1440);

        LinkProperties linkProperties = new LinkProperties();
        assertEquals(SetupResult.SUCCESS, setLinkProperties(response, linkProperties));
        logd(linkProperties.toString());
        assertEquals(response.getInterfaceName(), linkProperties.getInterfaceName());
        assertEquals(response.getAddresses().size(), linkProperties.getAddresses().size());
        for (int i = 0; i < response.getAddresses().size(); ++i) {
            assertEquals(response.getAddresses().get(i).getAddress(),
                    NetworkUtils.numericToInetAddress(linkProperties.getLinkAddresses().get(i)
                            .getAddress().getHostAddress()));
        }

        assertEquals(response.getDnsAddresses().size(), linkProperties.getDnsServers().size());
        for (int i = 0; i < response.getDnsAddresses().size(); ++i) {
            assertEquals("i = " + i, response.getDnsAddresses().get(i),
                    NetworkUtils.numericToInetAddress(
                            linkProperties.getDnsServers().get(i).getHostAddress()));
        }

        assertEquals(response.getGatewayAddresses().size(), linkProperties.getRoutes().size());
        for (int i = 0; i < response.getGatewayAddresses().size(); ++i) {
            assertEquals("i = " + i, response.getGatewayAddresses().get(i),
                    NetworkUtils.numericToInetAddress(linkProperties.getRoutes().get(i)
                            .getGateway().getHostAddress()));
        }

        assertEquals(response.getPcscfAddresses().size(), linkProperties.getPcscfServers().size());
        for (int i = 0; i < response.getPcscfAddresses().size(); ++i) {
            assertEquals("i = " + i, response.getPcscfAddresses().get(i),
                    NetworkUtils.numericToInetAddress(linkProperties.getPcscfServers().get(i)
                            .getHostAddress()));
        }

        assertEquals(response.getMtu(), linkProperties.getMtu());
    }

    @Test
    @SmallTest
    public void testSetLinkPropertiesEmptyAddress() throws Exception {

        // 224.224.224.224 is an invalid address.
        DataCallResponse response = new DataCallResponse(0, -1, 1, 2,
                ApnSetting.PROTOCOL_IP, FAKE_IFNAME,
                null,
                Arrays.asList(NetworkUtils.numericToInetAddress(FAKE_DNS)),
                Arrays.asList(NetworkUtils.numericToInetAddress(FAKE_GATEWAY)),
                Arrays.asList(NetworkUtils.numericToInetAddress(FAKE_PCSCF_ADDRESS)),
                1440);

        LinkProperties linkProperties = new LinkProperties();
        assertEquals(SetupResult.ERROR_INVALID_ARG,
                setLinkProperties(response, linkProperties));
    }

    @Test
    @SmallTest
    public void testSetLinkPropertiesEmptyDns() throws Exception {

        // Empty dns entry.
        DataCallResponse response = new DataCallResponse(0, -1, 1, 2,
                ApnSetting.PROTOCOL_IP, FAKE_IFNAME,
                Arrays.asList(new LinkAddress(NetworkUtils.numericToInetAddress(FAKE_ADDRESS), 0)),
                null,
                Arrays.asList(NetworkUtils.numericToInetAddress(FAKE_GATEWAY)),
                Arrays.asList(NetworkUtils.numericToInetAddress(FAKE_PCSCF_ADDRESS)),
                1440);

        // Make sure no exception was thrown
        LinkProperties linkProperties = new LinkProperties();
        assertEquals(SetupResult.SUCCESS, setLinkProperties(response, linkProperties));
    }

    @Test
    @SmallTest
    public void testStartKeepaliveWLAN() throws Exception {
        testConnectEvent();
        waitForMs(200);

        Field field = DataConnection.class.getDeclaredField("mTransportType");
        field.setAccessible(true);
        field.setInt(mDc, AccessNetworkConstants.TRANSPORT_TYPE_WLAN);

        final int sessionHandle = 0xF00;
        final int slotId = 3;
        final int interval = 10; // seconds
        // Construct a new KeepalivePacketData request as we would receive from a Network Agent,
        // and check that the packet is sent to the RIL.
        KeepalivePacketData kd = NattKeepalivePacketData.nattKeepalivePacket(
                NetworkUtils.numericToInetAddress("1.2.3.4"),
                1234,
                NetworkUtils.numericToInetAddress("8.8.8.8"),
                4500);
        mDc.obtainMessage(
                DataConnection.EVENT_KEEPALIVE_START_REQUEST, slotId, interval, kd).sendToTarget();
        waitForMs(100);
        // testStartStopNattKeepalive() verifies that this request is passed with WWAN.
        // Thus, even though we can't see the response in NetworkAgent, we can verify that the
        // CommandsInterface never receives a request and infer that it was dropped due to WLAN.
        verify(mSimulatedCommandsVerifier, times(0))
                .startNattKeepalive(anyInt(), eq(kd), eq(interval * 1000), any(Message.class));
    }

    public void checkStartStopNattKeepalive(boolean useCondensedFlow) throws Exception {
        testConnectEvent();
        waitForMs(200);

        final int sessionHandle = 0xF00;
        final int slotId = 3;
        final int interval = 10; // seconds
        // Construct a new KeepalivePacketData request as we would receive from a Network Agent,
        // and check that the packet is sent to the RIL.
        KeepalivePacketData kd = NattKeepalivePacketData.nattKeepalivePacket(
                NetworkUtils.numericToInetAddress("1.2.3.4"),
                1234,
                NetworkUtils.numericToInetAddress("8.8.8.8"),
                4500);
        mDc.obtainMessage(
                DataConnection.EVENT_KEEPALIVE_START_REQUEST, slotId, interval, kd).sendToTarget();
        waitForMs(100);
        verify(mSimulatedCommandsVerifier, times(1))
                .startNattKeepalive(anyInt(), eq(kd), eq(interval * 1000), any(Message.class));

        Message kaStarted = mDc.obtainMessage(DataConnection.EVENT_KEEPALIVE_STARTED, slotId, 0);
        if (useCondensedFlow) {
            // Send a singled condensed response that a keepalive have been requested and the
            // activation is completed. This flow should be used if the keepalive offload request
            // is handled by a high-priority signalling path.
            AsyncResult.forMessage(
                    kaStarted, new KeepaliveStatus(
                            sessionHandle, KeepaliveStatus.STATUS_ACTIVE), null);
            kaStarted.sendToTarget();
        } else {
            // Send the sequential responses indicating first that the request was received and
            // then that the keepalive is running. This should create an active record of the
            // keepalive in DataConnection while permitting the status from a low priority or other
            // high-latency handler to activate the keepalive without blocking a request.
            AsyncResult.forMessage(
                    kaStarted, new KeepaliveStatus(
                            sessionHandle, KeepaliveStatus.STATUS_PENDING), null);
            kaStarted.sendToTarget();
            Message kaRunning = mDc.obtainMessage(DataConnection.EVENT_KEEPALIVE_STATUS);
            AsyncResult.forMessage(
                    kaRunning, new KeepaliveStatus(
                            sessionHandle, KeepaliveStatus.STATUS_ACTIVE), null);
            kaRunning.sendToTarget();
        }
        waitForMs(100);

        // Verify that we can stop the connection, which checks that the record in DataConnection
        // has a valid mapping between slotId (from network agent) to sessionHandle (from Radio).
        mDc.obtainMessage(DataConnection.EVENT_KEEPALIVE_STOP_REQUEST, slotId).sendToTarget();
        waitForMs(100);
        verify(mSimulatedCommandsVerifier, times(1))
                .stopNattKeepalive(eq(sessionHandle), any(Message.class));

        Message kaStopped = mDc.obtainMessage(
                DataConnection.EVENT_KEEPALIVE_STOPPED, sessionHandle, slotId);
        AsyncResult.forMessage(kaStopped);
        kaStopped.sendToTarget();
        // Verify that after the connection is stopped, the mapping for a Keepalive Session is
        // removed. Thus, subsequent calls to stop the same keepalive are ignored.
        mDc.obtainMessage(DataConnection.EVENT_KEEPALIVE_STOP_REQUEST, slotId).sendToTarget();
        waitForMs(100);
        // Check that the mock has not been called subsequent to the previous invocation
        // while avoiding the use of reset()
        verify(mSimulatedCommandsVerifier, times(1))
                .stopNattKeepalive(anyInt(), any(Message.class));
    }

    @Test
    @MediumTest
    public void testStartStopNattKeepalive() throws Exception {
        checkStartStopNattKeepalive(false);
    }

    @Test
    @MediumTest
    public void testStartStopNattKeepaliveCondensed() throws Exception {
        checkStartStopNattKeepalive(true);
    }

    public void checkStartNattKeepaliveFail(boolean useCondensedFlow) throws Exception {
        testConnectEvent();
        waitForMs(200);

        final int sessionHandle = 0xF00;
        final int slotId = 3;
        final int interval = 10; // seconds
        // Construct a new KeepalivePacketData request as we would receive from a Network Agent,
        // and check that the packet is sent to the RIL.
        KeepalivePacketData kd = NattKeepalivePacketData.nattKeepalivePacket(
                NetworkUtils.numericToInetAddress("1.2.3.4"),
                1234,
                NetworkUtils.numericToInetAddress("8.8.8.8"),
                4500);
        mDc.obtainMessage(
                DataConnection.EVENT_KEEPALIVE_START_REQUEST, slotId, interval, kd).sendToTarget();
        waitForMs(100);
        verify(mSimulatedCommandsVerifier, times(1))
                .startNattKeepalive(anyInt(), eq(kd), eq(interval * 1000), any(Message.class));

        Message kaStarted = mDc.obtainMessage(DataConnection.EVENT_KEEPALIVE_STARTED, slotId, 0);
        if (useCondensedFlow) {
            // Indicate in the response that the keepalive has failed.
            AsyncResult.forMessage(
                    kaStarted, new KeepaliveStatus(KeepaliveStatus.ERROR_UNSUPPORTED), null);
            kaStarted.sendToTarget();
        } else {
            // Indicate that the keepalive is queued, and then signal a failure from the modem
            // such that a pending keepalive fails to activate.
            AsyncResult.forMessage(
                    kaStarted, new KeepaliveStatus(
                            sessionHandle, KeepaliveStatus.STATUS_PENDING), null);
            kaStarted.sendToTarget();
            Message kaRunning = mDc.obtainMessage(DataConnection.EVENT_KEEPALIVE_STATUS);
            AsyncResult.forMessage(
                    kaRunning, new KeepaliveStatus(
                            sessionHandle, KeepaliveStatus.STATUS_INACTIVE), null);
            kaRunning.sendToTarget();
        }
        waitForMs(100);
        // Verify that a failed connection request cannot be stopped due to no record in
        // the DataConnection.
        mDc.obtainMessage(DataConnection.EVENT_KEEPALIVE_STOP_REQUEST, slotId).sendToTarget();
        waitForMs(100);
        verify(mSimulatedCommandsVerifier, times(0))
                .stopNattKeepalive(anyInt(), any(Message.class));
    }

    @Test
    @SmallTest
    public void testStartNattKeepaliveFail() throws Exception {
        checkStartNattKeepaliveFail(false);
    }

    @Test
    @SmallTest
    public void testStartNattKeepaliveFailCondensed() throws Exception {
        checkStartNattKeepaliveFail(true);
    }

    @Test
    @SmallTest
    public void testIsUnmeteredUseOnly() throws Exception {
        Field field = DataConnection.class.getDeclaredField("mTransportType");
        field.setAccessible(true);
        field.setInt(mDc, AccessNetworkConstants.TRANSPORT_TYPE_WLAN);

        assertFalse(isUnmeteredUseOnly());

        field = DataConnection.class.getDeclaredField("mTransportType");
        field.setAccessible(true);
        field.setInt(mDc, AccessNetworkConstants.TRANSPORT_TYPE_WWAN);

        doReturn(false).when(mDataEnabledSettings).isDataEnabled();
        doReturn(false).when(mServiceState).getDataRoaming();
        doReturn(ApnSetting.TYPE_MMS).when(mApnContext).getApnTypeBitmask();

        mContextFixture.getCarrierConfigBundle().putStringArray(
                CarrierConfigManager.KEY_CARRIER_METERED_APN_TYPES_STRINGS,
                new String[] { "default" });

        assertTrue(isUnmeteredUseOnly());
    }
<<<<<<< HEAD
=======

    @Test
    @SmallTest
    public void testGetDisallowedApnTypes() throws Exception {
        mContextFixture.getCarrierConfigBundle().putStringArray(
                CarrierConfigManager.KEY_CARRIER_WWAN_DISALLOWED_APN_TYPES_STRING_ARRAY,
                new String[] { "mms", "supl", "fota" });
        testConnectEvent();

        assertEquals(ApnSetting.TYPE_MMS | ApnSetting.TYPE_SUPL | ApnSetting.TYPE_FOTA,
                getDisallowedApnTypes());
    }
>>>>>>> 38680c42
}<|MERGE_RESOLUTION|>--- conflicted
+++ resolved
@@ -946,8 +946,6 @@
 
         assertTrue(isUnmeteredUseOnly());
     }
-<<<<<<< HEAD
-=======
 
     @Test
     @SmallTest
@@ -960,5 +958,4 @@
         assertEquals(ApnSetting.TYPE_MMS | ApnSetting.TYPE_SUPL | ApnSetting.TYPE_FOTA,
                 getDisallowedApnTypes());
     }
->>>>>>> 38680c42
 }