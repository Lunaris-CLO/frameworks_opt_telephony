/*
 * Copyright (C) 2016 The Android Open Source Project
 *
 * Licensed under the Apache License, Version 2.0 (the "License");
 * you may not use this file except in compliance with the License.
 * You may obtain a copy of the License at
 *
 *      http://www.apache.org/licenses/LICENSE-2.0
 *
 * Unless required by applicable law or agreed to in writing, software
 * distributed under the License is distributed on an "AS IS" BASIS,
 * WITHOUT WARRANTIES OR CONDITIONS OF ANY KIND, either express or implied.
 * See the License for the specific language governing permissions and
 * limitations under the License.
 */

package com.android.internal.telephony.dataconnection;

import static com.android.internal.telephony.TelephonyTestUtils.waitForMs;
import static com.android.internal.telephony.dataconnection.ApnSettingTest.createApnSetting;

import static org.junit.Assert.assertArrayEquals;
import static org.junit.Assert.assertEquals;
import static org.junit.Assert.assertFalse;
import static org.junit.Assert.assertTrue;
import static org.junit.Assert.fail;
import static org.mockito.Matchers.any;
import static org.mockito.Matchers.anyInt;
import static org.mockito.Matchers.anyLong;
import static org.mockito.Matchers.anyString;
import static org.mockito.Matchers.eq;
import static org.mockito.Mockito.atLeastOnce;
import static org.mockito.Mockito.clearInvocations;
import static org.mockito.Mockito.doAnswer;
import static org.mockito.Mockito.doReturn;
import static org.mockito.Mockito.never;
import static org.mockito.Mockito.timeout;
import static org.mockito.Mockito.times;
import static org.mockito.Mockito.verify;

import android.app.AlarmManager;
import android.app.PendingIntent;
import android.content.ContentResolver;
import android.content.ContentValues;
import android.content.Context;
import android.content.Intent;
import android.content.IntentFilter;
import android.content.pm.ServiceInfo;
import android.database.Cursor;
import android.database.MatrixCursor;
import android.hardware.radio.V1_0.SetupDataCallResult;
import android.net.LinkProperties;
import android.net.NetworkAgent;
import android.net.NetworkPolicyManager;
import android.net.Uri;
import android.os.AsyncResult;
import android.os.Handler;
import android.os.HandlerThread;
import android.os.IBinder;
import android.os.Message;
import android.os.PersistableBundle;
import android.provider.Settings;
import android.provider.Telephony;
import android.telephony.AccessNetworkConstants;
import android.telephony.AccessNetworkConstants.AccessNetworkType;
import android.telephony.CarrierConfigManager;
import android.telephony.NetworkRegistrationInfo;
import android.telephony.ServiceState;
import android.telephony.SignalStrength;
import android.telephony.SubscriptionInfo;
import android.telephony.SubscriptionManager;
import android.telephony.SubscriptionPlan;
import android.telephony.TelephonyDisplayInfo;
import android.telephony.TelephonyManager;
import android.telephony.data.ApnSetting;
import android.telephony.data.DataProfile;
import android.telephony.data.DataService;
import android.test.mock.MockContentProvider;
import android.test.mock.MockContentResolver;
import android.test.suitebuilder.annotation.MediumTest;
import android.test.suitebuilder.annotation.SmallTest;
import android.text.TextUtils;
import android.util.Pair;

import androidx.test.filters.FlakyTest;

import com.android.internal.R;
import com.android.internal.telephony.DctConstants;
import com.android.internal.telephony.ISub;
import com.android.internal.telephony.PhoneConstants;
import com.android.internal.telephony.TelephonyTest;

import org.junit.After;
import org.junit.Before;
import org.junit.Ignore;
import org.junit.Test;
import org.mockito.ArgumentCaptor;
import org.mockito.Mock;
import org.mockito.invocation.InvocationOnMock;
import org.mockito.stubbing.Answer;

import java.lang.reflect.Field;
import java.lang.reflect.Method;
import java.time.Period;
import java.time.ZonedDateTime;
import java.util.ArrayList;
import java.util.Arrays;
import java.util.HashMap;
import java.util.List;
import java.util.Objects;
import java.util.Optional;
import java.util.concurrent.atomic.AtomicInteger;

public class DcTrackerTest extends TelephonyTest {
    public static final String FAKE_APN1 = "FAKE APN 1";
    public static final String FAKE_APN2 = "FAKE APN 2";
    public static final String FAKE_APN3 = "FAKE APN 3";
    public static final String FAKE_APN4 = "FAKE APN 4";
    public static final String FAKE_APN5 = "FAKE APN 5";
    public static final String FAKE_APN6 = "FAKE APN 6";
    public static final String FAKE_IFNAME = "FAKE IFNAME";
    public static final String FAKE_PCSCF_ADDRESS = "22.33.44.55";
    public static final String FAKE_GATEWAY = "11.22.33.44";
    public static final String FAKE_DNS = "55.66.77.88";
    public static final String FAKE_ADDRESS = "99.88.77.66";
    private static final int NETWORK_TYPE_LTE_BITMASK =
            1 << (TelephonyManager.NETWORK_TYPE_LTE - 1);
    private static final int NETWORK_TYPE_EHRPD_BITMASK =
            1 << (TelephonyManager.NETWORK_TYPE_EHRPD - 1);
    private static final Uri PREFERAPN_URI = Uri.parse(
            Telephony.Carriers.CONTENT_URI + "/preferapn");
    private static final int DATA_ENABLED_CHANGED = 0;
    private static final String FAKE_PLMN = "44010";
    private static final long TEST_TIMEOUT = 1000;

    @Mock
    ISub mIsub;
    @Mock
    IBinder mBinder;
    @Mock
    SubscriptionInfo mSubscriptionInfo;
    @Mock
    ApnContext mApnContext;
    @Mock
    DataConnection mDataConnection;
    @Mock
    Handler mHandler;
    @Mock
    NetworkPolicyManager mNetworkPolicyManager;

    private DcTracker mDct;
    private DcTrackerTestHandler mDcTrackerTestHandler;

    private AlarmManager mAlarmManager;

    private PersistableBundle mBundle;

    private SubscriptionManager.OnSubscriptionsChangedListener mOnSubscriptionsChangedListener;

    private final ApnSettingContentProvider mApnSettingContentProvider =
            new ApnSettingContentProvider();

    private Message mMessage;

    private void addDataService() {
        CellularDataService cellularDataService = new CellularDataService();
        ServiceInfo serviceInfo = new ServiceInfo();
        serviceInfo.packageName = "com.android.phone";
        serviceInfo.permission = "android.permission.BIND_TELEPHONY_DATA_SERVICE";
        IntentFilter filter = new IntentFilter();
        mContextFixture.addService(
                DataService.SERVICE_INTERFACE,
                null,
                "com.android.phone",
                cellularDataService.mBinder,
                serviceInfo,
                filter);
    }

    private class DcTrackerTestHandler extends HandlerThread {

        private DcTrackerTestHandler(String name) {
            super(name);
        }

        @Override
        public void onLooperPrepared() {
            mDct = new DcTracker(mPhone, AccessNetworkConstants.TRANSPORT_TYPE_WWAN);
            setReady(true);
        }
    }

    private class ApnSettingContentProvider extends MockContentProvider {
        private int mPreferredApnSet = 0;

        @Override
        public Cursor query(Uri uri, String[] projection, String selection, String[] selectionArgs,
                            String sortOrder) {
            logd("ApnSettingContentProvider: query");
            logd("   uri = " + uri);
            logd("   projection = " + Arrays.toString(projection));
            logd("   selection = " + selection);
            logd("   selectionArgs = " + Arrays.toString(selectionArgs));
            logd("   sortOrder = " + sortOrder);

            if (uri.compareTo(Telephony.Carriers.CONTENT_URI) == 0
                    || uri.toString().startsWith(Uri.withAppendedPath(
                            Telephony.Carriers.CONTENT_URI, "filtered").toString())
                    || uri.toString().startsWith(Uri.withAppendedPath(
                            Telephony.Carriers.SIM_APN_URI, "filtered").toString())) {
                if (projection == null) {

                    logd("Query '" + FAKE_PLMN + "' APN settings");
                    MatrixCursor mc = new MatrixCursor(
                            new String[]{Telephony.Carriers._ID, Telephony.Carriers.NUMERIC,
                                    Telephony.Carriers.NAME, Telephony.Carriers.APN,
                                    Telephony.Carriers.PROXY, Telephony.Carriers.PORT,
                                    Telephony.Carriers.MMSC, Telephony.Carriers.MMSPROXY,
                                    Telephony.Carriers.MMSPORT, Telephony.Carriers.USER,
                                    Telephony.Carriers.PASSWORD, Telephony.Carriers.AUTH_TYPE,
                                    Telephony.Carriers.TYPE,
                                    Telephony.Carriers.PROTOCOL,
                                    Telephony.Carriers.ROAMING_PROTOCOL,
                                    Telephony.Carriers.CARRIER_ENABLED, Telephony.Carriers.BEARER,
                                    Telephony.Carriers.BEARER_BITMASK,
                                    Telephony.Carriers.PROFILE_ID,
                                    Telephony.Carriers.MODEM_PERSIST,
                                    Telephony.Carriers.MAX_CONNECTIONS,
                                    Telephony.Carriers.WAIT_TIME_RETRY,
                                    Telephony.Carriers.TIME_LIMIT_FOR_MAX_CONNECTIONS,
                                    Telephony.Carriers.MTU,
                                    Telephony.Carriers.MVNO_TYPE,
                                    Telephony.Carriers.MVNO_MATCH_DATA,
                                    Telephony.Carriers.NETWORK_TYPE_BITMASK,
                                    Telephony.Carriers.APN_SET_ID,
                                    Telephony.Carriers.CARRIER_ID,
                                    Telephony.Carriers.SKIP_464XLAT});

                    mc.addRow(new Object[]{
                            2163,                   // id
                            FAKE_PLMN,              // numeric
                            "sp-mode",              // name
                            FAKE_APN1,              // apn
                            "",                     // proxy
                            "",                     // port
                            "",                     // mmsc
                            "",                     // mmsproxy
                            "",                     // mmsport
                            "",                     // user
                            "",                     // password
                            -1,                     // authtype
                            "default,supl",         // types
                            "IP",                   // protocol
                            "IP",                   // roaming_protocol
                            1,                      // carrier_enabled
                            ServiceState.RIL_RADIO_TECHNOLOGY_LTE, // bearer
                            0,                      // bearer_bitmask
                            0,                      // profile_id
                            1,                      // modem_cognitive
                            0,                      // max_conns
                            0,                      // wait_time
                            0,                      // max_conns_time
                            0,                      // mtu
                            "",                     // mvno_type
                            "",                     // mnvo_match_data
                            NETWORK_TYPE_LTE_BITMASK, // network_type_bitmask
                            0,                      // apn_set_id
                            -1,                     // carrier_id
                            -1                      // skip_464xlat
                    });

                    mc.addRow(new Object[]{
                            2164,                   // id
                            FAKE_PLMN,              // numeric
                            "mopera U",             // name
                            FAKE_APN2,              // apn
                            "",                     // proxy
                            "",                     // port
                            "",                     // mmsc
                            "",                     // mmsproxy
                            "",                     // mmsport
                            "",                     // user
                            "",                     // password
                            -1,                     // authtype
                            "default,supl",         // types
                            "IP",                   // protocol
                            "IP",                   // roaming_protocol
                            1,                      // carrier_enabled
                            ServiceState.RIL_RADIO_TECHNOLOGY_LTE, // bearer,
                            0,                      // bearer_bitmask
                            0,                      // profile_id
                            1,                      // modem_cognitive
                            0,                      // max_conns
                            0,                      // wait_time
                            0,                      // max_conns_time
                            0,                      // mtu
                            "",                     // mvno_type
                            "",                     // mnvo_match_data
                            NETWORK_TYPE_LTE_BITMASK, // network_type_bitmask
                            0,                      // apn_set_id
                            -1,                     // carrier_id
                            -1                      // skip_464xlat
                    });

                    mc.addRow(new Object[]{
                            2165,                   // id
                            FAKE_PLMN,              // numeric
                            "b-mobile for Nexus",   // name
                            FAKE_APN3,              // apn
                            "",                     // proxy
                            "",                     // port
                            "",                     // mmsc
                            "",                     // mmsproxy
                            "",                     // mmsport
                            "",                     // user
                            "",                     // password
                            -1,                     // authtype
                            "ims",                  // types
                            "IP",                   // protocol
                            "IP",                   // roaming_protocol
                            1,                      // carrier_enabled
                            0,                      // bearer
                            0,                      // bearer_bitmask
                            0,                      // profile_id
                            1,                      // modem_cognitive
                            0,                      // max_conns
                            0,                      // wait_time
                            0,                      // max_conns_time
                            0,                      // mtu
                            "",                     // mvno_type
                            "",                     // mnvo_match_data
                            0,                      // network_type_bitmask
                            0,                      // apn_set_id
                            -1,                     // carrier_id
                            -1                      // skip_464xlat
                    });

                    mc.addRow(new Object[]{
                            2166,                   // id
                            FAKE_PLMN,              // numeric
                            "sp-mode ehrpd",        // name
                            FAKE_APN4,              // apn
                            "",                     // proxy
                            "",                     // port
                            "",                     // mmsc
                            "",                     // mmsproxy
                            "",                     // mmsport
                            "",                     // user
                            "",                     // password
                            -1,                     // authtype
                            "default,supl",         // types
                            "IP",                   // protocol
                            "IP",                   // roaming_protocol
                            1,                      // carrier_enabled
                            ServiceState.RIL_RADIO_TECHNOLOGY_EHRPD, // bearer
                            0,                      // bearer_bitmask
                            0,                      // profile_id
                            1,                      // modem_cognitive
                            0,                      // max_conns
                            0,                      // wait_time
                            0,                      // max_conns_time
                            0,                      // mtu
                            "",                     // mvno_type
                            "",                     // mnvo_match_data
                            NETWORK_TYPE_EHRPD_BITMASK, // network_type_bitmask
                            0,                      // apn_set_id
                            -1,                     // carrier_id
                            -1                      // skip_464xlat
                    });

                    mc.addRow(new Object[]{
                            2167,                   // id
                            FAKE_PLMN,              // numeric
                            "b-mobile for Nexus",   // name
                            FAKE_APN5,              // apn
                            "",                     // proxy
                            "",                     // port
                            "",                     // mmsc
                            "",                     // mmsproxy
                            "",                     // mmsport
                            "",                     // user
                            "",                     // password
                            -1,                     // authtype
                            "dun",                  // types
                            "IP",                   // protocol
                            "IP",                   // roaming_protocol
                            1,                      // carrier_enabled
                            0,                      // bearer
                            0,                      // bearer_bitmask
                            0,                      // profile_id
                            1,                      // modem_cognitive
                            0,                      // max_conns
                            0,                      // wait_time
                            0,                      // max_conns_time
                            0,                      // mtu
                            "",                     // mvno_type
                            "",                     // mnvo_match_data
                            0,                      // network_type_bitmask
                            0,                      // apn_set_id
                            -1,                     // carrier_id
                            -1                      // skip_464xlat
                    });

                    mc.addRow(new Object[]{
                            2168,                   // id
                            FAKE_PLMN,              // numeric
                            "sp-mode",              // name
                            FAKE_APN6,              // apn
                            "",                     // proxy
                            "",                     // port
                            "",                     // mmsc
                            "",                     // mmsproxy
                            "",                     // mmsport
                            "",                     // user
                            "",                     // password
                            -1,                     // authtype
                            "mms",                  // types
                            "IP",                   // protocol
                            "IP",                   // roaming_protocol
                            1,                      // carrier_enabled
                            ServiceState.RIL_RADIO_TECHNOLOGY_LTE, // bearer
                            0,                      // bearer_bitmask
                            0,                      // profile_id
                            1,                      // modem_cognitive
                            0,                      // max_conns
                            0,                      // wait_time
                            0,                      // max_conns_time
                            0,                      // mtu
                            "",                     // mvno_type
                            "",                     // mnvo_match_data
                            NETWORK_TYPE_LTE_BITMASK, // network_type_bitmask
                            0,                      // apn_set_id
                            -1,                     // carrier_id
                            -1                      // skip_464xlat
                    });

                    return mc;
                }
            } else if (isPathPrefixMatch(uri,
                    Uri.withAppendedPath(Telephony.Carriers.CONTENT_URI, "preferapnset"))) {
                MatrixCursor mc = new MatrixCursor(
                        new String[]{Telephony.Carriers.APN_SET_ID});
                // apn_set_id is the only field used with this URL
                mc.addRow(new Object[]{ mPreferredApnSet });
                mc.addRow(new Object[]{ 0 });
                return mc;
            }

            return null;
        }

        @Override
        public int update(Uri url, ContentValues values, String where, String[] whereArgs) {
            mPreferredApnSet = values.getAsInteger(Telephony.Carriers.APN_SET_ID);
            return 1;
        }
    }

    @Before
    public void setUp() throws Exception {
        logd("DcTrackerTest +Setup!");
        super.setUp(getClass().getSimpleName());

        doReturn(mSimRecords).when(mPhone).getIccRecords();
        doReturn("fake.action_detached").when(mPhone).getActionDetached();
        doReturn("fake.action_attached").when(mPhone).getActionAttached();
        doReturn(ServiceState.RIL_RADIO_TECHNOLOGY_LTE).when(mServiceState)
                .getRilDataRadioTechnology();

        mContextFixture.putStringArrayResource(com.android.internal.R.array
                .config_mobile_tcp_buffers, new String[]{
                    "umts:131072,262144,1452032,4096,16384,399360",
                    "hspa:131072,262144,2441216,4096,16384,399360",
                    "hsupa:131072,262144,2441216,4096,16384,399360",
                    "hsdpa:131072,262144,2441216,4096,16384,399360",
                    "hspap:131072,262144,2441216,4096,16384,399360",
                    "edge:16384,32768,131072,4096,16384,65536",
                    "gprs:4096,8192,24576,4096,8192,24576",
                    "1xrtt:16384,32768,131070,4096,16384,102400",
                    "evdo:131072,262144,1048576,4096,16384,524288",
                    "lte:524288,1048576,8388608,262144,524288,4194304"});

        mContextFixture.putResource(R.string.config_wwan_data_service_package,
                "com.android.phone");

        ((MockContentResolver) mContext.getContentResolver()).addProvider(
                Telephony.Carriers.CONTENT_URI.getAuthority(), mApnSettingContentProvider);
        Settings.Global.putInt(mContext.getContentResolver(),
                Settings.Global.DATA_STALL_RECOVERY_ON_BAD_NETWORK, 0);

<<<<<<< HEAD
        doReturn(true).when(mSubscriptionManager).isActiveSubId(anyInt());
        doReturn(true).when(mSimRecords).getRecordsLoaded();
=======
>>>>>>> 9a6853db
        doReturn(PhoneConstants.State.IDLE).when(mCT).getState();
        doReturn(true).when(mSST).getDesiredPowerState();
        doReturn(true).when(mSST).getPowerStateFromCarrier();
        doAnswer(
                new Answer<Void>() {
                    @Override
                    public Void answer(InvocationOnMock invocation) throws Throwable {
                        mOnSubscriptionsChangedListener =
                                (SubscriptionManager.OnSubscriptionsChangedListener)
                                        invocation.getArguments()[0];
                        return null;
                    }
                }
        ).when(mSubscriptionManager).addOnSubscriptionsChangedListener(any());
        doReturn(mSubscriptionInfo).when(mSubscriptionManager).getActiveSubscriptionInfo(anyInt());
        doReturn(mNetworkPolicyManager).when(mContext)
                .getSystemService(Context.NETWORK_POLICY_SERVICE);
        doReturn(1).when(mIsub).getDefaultDataSubId();
        doReturn(mIsub).when(mBinder).queryLocalInterface(anyString());
        mServiceManagerMockedServices.put("isub", mBinder);

        mContextFixture.putStringArrayResource(
                com.android.internal.R.array.config_cell_retries_per_error_code,
                new String[]{"36,2"});

        mAlarmManager = (AlarmManager) mContext.getSystemService(Context.ALARM_SERVICE);
        mBundle = mContextFixture.getCarrierConfigBundle();

        mSimulatedCommands.setDataCallResult(true, createSetupDataCallResult());
        addDataService();

        mDcTrackerTestHandler = new DcTrackerTestHandler(getClass().getSimpleName());
        mDcTrackerTestHandler.start();
        waitUntilReady();

        Intent intent = new Intent(CarrierConfigManager.ACTION_CARRIER_CONFIG_CHANGED);
        intent.putExtra(CarrierConfigManager.EXTRA_SLOT_INDEX, 0);
        mContext.sendBroadcast(intent);

        waitForMs(600);
        logd("DcTrackerTest -Setup!");
    }

    @After
    public void tearDown() throws Exception {
        logd("DcTrackerTest -tearDown");
        mDct.removeCallbacksAndMessages(null);
        mDct = null;
        mDcTrackerTestHandler.quit();
        mDcTrackerTestHandler.join();
        super.tearDown();
    }

    // Create a successful data response
    private static SetupDataCallResult createSetupDataCallResult() throws Exception {
        SetupDataCallResult result = new SetupDataCallResult();
        result.status = 0;
        result.suggestedRetryTime = -1;
        result.cid = 1;
        result.active = 2;
        result.type = "IP";
        result.ifname = FAKE_IFNAME;
        result.addresses = FAKE_ADDRESS;
        result.dnses = FAKE_DNS;
        result.gateways = FAKE_GATEWAY;
        result.pcscf = FAKE_PCSCF_ADDRESS;
        result.mtu = 1440;
        return result;
    }

    private void verifyDataProfile(DataProfile dp, String apn, int profileId,
                                   int supportedApnTypesBitmap, int type, int bearerBitmask) {
        assertEquals(profileId, dp.getProfileId());
        assertEquals(apn, dp.getApn());
        assertEquals(ApnSetting.PROTOCOL_IP, dp.getProtocolType());
        assertEquals(0, dp.getAuthType());
        assertEquals("", dp.getUserName());
        assertEquals("", dp.getPassword());
        assertEquals(type, dp.getType());
        assertEquals(0, dp.getWaitTime());
        assertTrue(dp.isEnabled());
        assertEquals(supportedApnTypesBitmap, dp.getSupportedApnTypesBitmask());
        assertEquals(ApnSetting.PROTOCOL_IP, dp.getRoamingProtocolType());
        assertEquals(bearerBitmask, dp.getBearerBitmask());
        assertEquals(0, dp.getMtu());
        assertTrue(dp.isPersistent());
        assertFalse(dp.isPreferred());
    }

    private void verifyDataConnected(final String apnSetting) {
        verify(mPhone, atLeastOnce()).notifyDataConnection(
                eq(PhoneConstants.APN_TYPE_DEFAULT));

        verify(mAlarmManager, times(1)).set(eq(AlarmManager.ELAPSED_REALTIME), anyLong(),
                any(PendingIntent.class));

        assertEquals(apnSetting, mDct.getActiveApnString(PhoneConstants.APN_TYPE_DEFAULT));
        assertArrayEquals(new String[]{PhoneConstants.APN_TYPE_DEFAULT}, mDct.getActiveApnTypes());

        assertEquals(DctConstants.State.CONNECTED, mDct.getOverallState());
        assertEquals(DctConstants.State.CONNECTED, mDct.getState(PhoneConstants.APN_TYPE_DEFAULT));

        LinkProperties linkProperties = mDct.getLinkProperties(PhoneConstants.APN_TYPE_DEFAULT);
        assertEquals(FAKE_IFNAME, linkProperties.getInterfaceName());
        assertEquals(1, linkProperties.getAddresses().size());
        assertEquals(FAKE_ADDRESS, linkProperties.getAddresses().get(0).getHostAddress());
        assertEquals(1, linkProperties.getDnsServers().size());
        assertEquals(FAKE_DNS, linkProperties.getDnsServers().get(0).getHostAddress());
        assertEquals(FAKE_GATEWAY, linkProperties.getRoutes().get(0).getGateway().getHostAddress());
    }

    private boolean isDataAllowed(DataConnectionReasons dataConnectionReasons) {
        try {
            Method method = DcTracker.class.getDeclaredMethod("isDataAllowed",
                    DataConnectionReasons.class);
            method.setAccessible(true);
            return (boolean) method.invoke(mDct, dataConnectionReasons);
        } catch (Exception e) {
            fail(e.toString());
            return false;
        }
    }

    // Test the unmetered APN setup when data is disabled.
    @Test
    @SmallTest
    public void testTrySetupDataUnmeteredDefaultNotSelected() throws Exception {
        initApns(PhoneConstants.APN_TYPE_FOTA, new String[]{PhoneConstants.APN_TYPE_ALL});
        doReturn(SubscriptionManager.INVALID_SUBSCRIPTION_ID).when(mIsub).getDefaultDataSubId();

        mBundle.putStringArray(CarrierConfigManager.KEY_CARRIER_METERED_APN_TYPES_STRINGS,
                new String[]{PhoneConstants.APN_TYPE_DEFAULT});

        logd("Sending EVENT_CARRIER_CONFIG_CHANGED");
        mDct.sendMessage(mDct.obtainMessage(DctConstants.EVENT_CARRIER_CONFIG_CHANGED, 1, 0));
        waitForLastHandlerAction(mDcTrackerTestHandler.getThreadHandler());

        logd("Sending EVENT_DATA_CONNECTION_ATTACHED");
        mDct.sendMessage(mDct.obtainMessage(DctConstants.EVENT_DATA_CONNECTION_ATTACHED, null));
        waitForLastHandlerAction(mDcTrackerTestHandler.getThreadHandler());

        mDct.sendMessage(mDct.obtainMessage(DctConstants.EVENT_TRY_SETUP_DATA, mApnContext));
        waitForLastHandlerAction(mDcTrackerTestHandler.getThreadHandler());

        waitForMs(200);

        verify(mSimulatedCommandsVerifier, times(1)).setupDataCall(
                eq(AccessNetworkType.EUTRAN), any(DataProfile.class),
                eq(false), eq(false), eq(DataService.REQUEST_REASON_NORMAL), any(),
                any(Message.class));
    }

    // Test the normal data call setup scenario.
    @Test
    @MediumTest
    public void testDataSetup() throws Exception {
        doReturn(true).when(mSubscriptionManager).isActiveSubId(anyInt());

        mSimulatedCommands.setDataCallResult(true, createSetupDataCallResult());

        DataConnectionReasons dataConnectionReasons = new DataConnectionReasons();
        boolean allowed = isDataAllowed(dataConnectionReasons);
        assertFalse(dataConnectionReasons.toString(), allowed);

        logd("Sending EVENT_CARRIER_CONFIG_CHANGED");
        mDct.sendMessage(mDct.obtainMessage(DctConstants.EVENT_CARRIER_CONFIG_CHANGED, 1, 0));
        waitForLastHandlerAction(mDcTrackerTestHandler.getThreadHandler());

        logd("Sending EVENT_DATA_CONNECTION_ATTACHED");
        mDct.sendMessage(mDct.obtainMessage(DctConstants.EVENT_DATA_CONNECTION_ATTACHED, null));
        waitForLastHandlerAction(mDcTrackerTestHandler.getThreadHandler());

        logd("Sending EVENT_ENABLE_APN");
        // APN id 0 is APN_TYPE_DEFAULT
        mDct.enableApn(ApnSetting.TYPE_DEFAULT, DcTracker.REQUEST_TYPE_NORMAL, null);
        waitForLastHandlerAction(mDcTrackerTestHandler.getThreadHandler());

        waitForMs(200);

        dataConnectionReasons = new DataConnectionReasons();
        allowed = isDataAllowed(dataConnectionReasons);
        assertTrue(dataConnectionReasons.toString(), allowed);

        ArgumentCaptor<DataProfile> dpCaptor = ArgumentCaptor.forClass(DataProfile.class);
        // Verify if RIL command was sent properly.
        verify(mSimulatedCommandsVerifier, times(1)).setupDataCall(
                eq(AccessNetworkType.EUTRAN), dpCaptor.capture(),
                eq(false), eq(false), eq(DataService.REQUEST_REASON_NORMAL), any(),
                any(Message.class));
        verifyDataProfile(dpCaptor.getValue(), FAKE_APN1, 0, 21, 1, NETWORK_TYPE_LTE_BITMASK);

        verifyDataConnected(FAKE_APN1);
    }

    // Test the scenario where the first data call setup is failed, and then retry the setup later.
    @Test
    @MediumTest
    public void testDataRetry() throws Exception {
        AsyncResult ar = new AsyncResult(null,
                new Pair<>(true, DataEnabledSettings.REASON_USER_DATA_ENABLED), null);
        mDct.sendMessage(mDct.obtainMessage(DctConstants.EVENT_DATA_ENABLED_CHANGED, ar));
        waitForLastHandlerAction(mDcTrackerTestHandler.getThreadHandler());

        // LOST_CONNECTION(0x10004) is a non-permanent failure, so we'll retry data setup later.
        SetupDataCallResult result = createSetupDataCallResult();
        result.status = 0x10004;

        // Simulate RIL fails the data call setup
        mSimulatedCommands.setDataCallResult(true, result);

        DataConnectionReasons dataConnectionReasons = new DataConnectionReasons();
        boolean allowed = isDataAllowed(dataConnectionReasons);
        assertFalse(dataConnectionReasons.toString(), allowed);

        logd("Sending EVENT_CARRIER_CONFIG_CHANGED");
        mDct.sendMessage(mDct.obtainMessage(DctConstants.EVENT_CARRIER_CONFIG_CHANGED, 1, 0));
        waitForLastHandlerAction(mDcTrackerTestHandler.getThreadHandler());

        logd("Sending EVENT_DATA_CONNECTION_ATTACHED");
        mDct.sendMessage(mDct.obtainMessage(DctConstants.EVENT_DATA_CONNECTION_ATTACHED, null));
        waitForLastHandlerAction(mDcTrackerTestHandler.getThreadHandler());

        logd("Sending EVENT_ENABLE_APN");
        // APN id 0 is APN_TYPE_DEFAULT
        mDct.enableApn(ApnSetting.TYPE_DEFAULT, DcTracker.REQUEST_TYPE_NORMAL, null);
        waitForLastHandlerAction(mDcTrackerTestHandler.getThreadHandler());

        waitForMs(200);

        dataConnectionReasons = new DataConnectionReasons();
        allowed = isDataAllowed(dataConnectionReasons);
        assertTrue(dataConnectionReasons.toString(), allowed);

        ArgumentCaptor<DataProfile> dpCaptor = ArgumentCaptor.forClass(DataProfile.class);
        // Verify if RIL command was sent properly.
        verify(mSimulatedCommandsVerifier, times(1)).setupDataCall(
                eq(AccessNetworkType.EUTRAN), dpCaptor.capture(),
                eq(false), eq(false), eq(DataService.REQUEST_REASON_NORMAL), any(),
                any(Message.class));
        verifyDataProfile(dpCaptor.getValue(), FAKE_APN1, 0, 21, 1, NETWORK_TYPE_LTE_BITMASK);

        // This time we'll let RIL command succeed.
        mSimulatedCommands.setDataCallResult(true, createSetupDataCallResult());

        //Send event for reconnecting data
        initApns(PhoneConstants.APN_TYPE_DEFAULT, new String[]{PhoneConstants.APN_TYPE_ALL});
        mDct.sendMessage(mDct.obtainMessage(DctConstants.EVENT_DATA_RECONNECT,
                        mPhone.getPhoneId(), AccessNetworkConstants.TRANSPORT_TYPE_WWAN,
                        mApnContext));
        waitForLastHandlerAction(mDcTrackerTestHandler.getThreadHandler());

        waitForMs(200);

        dpCaptor = ArgumentCaptor.forClass(DataProfile.class);
        // Verify if RIL command was sent properly.
        verify(mSimulatedCommandsVerifier, times(2)).setupDataCall(
                eq(AccessNetworkType.EUTRAN), dpCaptor.capture(),
                eq(false), eq(false), eq(DataService.REQUEST_REASON_NORMAL), any(),
                any(Message.class));
        verifyDataProfile(dpCaptor.getValue(), FAKE_APN2, 0, 21, 1, NETWORK_TYPE_LTE_BITMASK);

        // Verify connected with APN2 setting.
        verifyDataConnected(FAKE_APN2);
    }

    @Test
    @MediumTest
    @Ignore
    @FlakyTest
    public void testUserDisableData() throws Exception {
        //step 1: setup two DataCalls one for Metered: default, another one for Non-metered: IMS
        //set Default and MMS to be metered in the CarrierConfigManager
        mBundle.putStringArray(CarrierConfigManager.KEY_CARRIER_METERED_APN_TYPES_STRINGS,
                new String[]{PhoneConstants.APN_TYPE_DEFAULT, PhoneConstants.APN_TYPE_MMS});
        mDct.enableApn(ApnSetting.TYPE_IMS, DcTracker.REQUEST_TYPE_NORMAL, null);
        mDct.enableApn(ApnSetting.TYPE_DEFAULT, DcTracker.REQUEST_TYPE_NORMAL, null);

        logd("Sending EVENT_CARRIER_CONFIG_CHANGED");
        mDct.sendMessage(mDct.obtainMessage(DctConstants.EVENT_CARRIER_CONFIG_CHANGED, 1, 0));
        waitForLastHandlerAction(mDcTrackerTestHandler.getThreadHandler());

        logd("Sending EVENT_DATA_CONNECTION_ATTACHED");
        mDct.sendMessage(mDct.obtainMessage(DctConstants.EVENT_DATA_CONNECTION_ATTACHED, null));
        waitForLastHandlerAction(mDcTrackerTestHandler.getThreadHandler());

        waitForMs(200);

        ArgumentCaptor<DataProfile> dpCaptor = ArgumentCaptor.forClass(DataProfile.class);
        verify(mSimulatedCommandsVerifier, times(2)).setupDataCall(
                eq(AccessNetworkType.EUTRAN), dpCaptor.capture(),
                eq(false), eq(false), eq(DataService.REQUEST_REASON_NORMAL), any(),
                any(Message.class));
        verifyDataProfile(dpCaptor.getValue(), FAKE_APN1, 0, 5, 1, NETWORK_TYPE_LTE_BITMASK);

        logd("Sending DATA_DISABLED_CMD");
        doReturn(false).when(mDataEnabledSettings).isDataEnabled();
        doReturn(false).when(mDataEnabledSettings).isDataEnabled(anyInt());
        AsyncResult ar = new AsyncResult(null,
                new Pair<>(false, DataEnabledSettings.REASON_USER_DATA_ENABLED), null);
        mDct.sendMessage(mDct.obtainMessage(DctConstants.EVENT_DATA_ENABLED_CHANGED, ar));
        waitForLastHandlerAction(mDcTrackerTestHandler.getThreadHandler());

        waitForMs(200);

        // expected tear down all metered DataConnections
        verify(mSimulatedCommandsVerifier, times(1)).deactivateDataCall(
                eq(DataService.REQUEST_REASON_NORMAL), anyInt(),
                any(Message.class));
        assertEquals(DctConstants.State.CONNECTED, mDct.getOverallState());
        assertEquals(DctConstants.State.IDLE, mDct.getState(PhoneConstants.APN_TYPE_DEFAULT));
        assertEquals(DctConstants.State.CONNECTED, mDct.getState(PhoneConstants.APN_TYPE_IMS));
    }

    @Test
    @MediumTest
    public void testTrySetupDataMmsAllowedDataDisabled() throws Exception {
        mBundle.putStringArray(CarrierConfigManager.KEY_CARRIER_METERED_APN_TYPES_STRINGS,
                new String[]{PhoneConstants.APN_TYPE_DEFAULT, PhoneConstants.APN_TYPE_MMS});
        mDct.enableApn(ApnSetting.TYPE_MMS, DcTracker.REQUEST_TYPE_NORMAL, null);
        mDct.enableApn(ApnSetting.TYPE_DEFAULT, DcTracker.REQUEST_TYPE_NORMAL, null);

        logd("Sending EVENT_CARRIER_CONFIG_CHANGED");
        mDct.sendMessage(mDct.obtainMessage(DctConstants.EVENT_CARRIER_CONFIG_CHANGED, 1, 0));
        waitForLastHandlerAction(mDcTrackerTestHandler.getThreadHandler());

        logd("Sending EVENT_DATA_CONNECTION_ATTACHED");
        mDct.sendMessage(mDct.obtainMessage(DctConstants.EVENT_DATA_CONNECTION_ATTACHED, null));
        waitForLastHandlerAction(mDcTrackerTestHandler.getThreadHandler());

        waitForMs(200);

        ArgumentCaptor<DataProfile> dpCaptor = ArgumentCaptor.forClass(DataProfile.class);
        verify(mSimulatedCommandsVerifier, times(2)).setupDataCall(
                eq(AccessNetworkType.EUTRAN), dpCaptor.capture(),
                eq(false), eq(false), eq(DataService.REQUEST_REASON_NORMAL), any(),
                any(Message.class));


        List<DataProfile> dataProfiles = dpCaptor.getAllValues();
        assertEquals(2, dataProfiles.size());

        //Verify FAKE_APN1
        Optional<DataProfile> fakeApn1 = dataProfiles.stream()
                .filter(dp -> dp.getApn().equals(FAKE_APN1))
                .findFirst();
        assertTrue(fakeApn1.isPresent());
        verifyDataProfile(fakeApn1.get(), FAKE_APN1, 0, 21, 1, NETWORK_TYPE_LTE_BITMASK);

        //Verify FAKE_APN6
        Optional<DataProfile> fakeApn6 = dataProfiles.stream()
                .filter(dp -> dp.getApn().equals(FAKE_APN6))
                .findFirst();
        assertTrue(fakeApn6.isPresent());
        verifyDataProfile(fakeApn6.get(), FAKE_APN6, 0, 2, 1, NETWORK_TYPE_LTE_BITMASK);


        logd("Sending DATA_DISABLED_CMD for default data");
        doReturn(false).when(mDataEnabledSettings).isDataEnabled();
        doReturn(false).when(mDataEnabledSettings).isDataEnabled(anyInt());
        mDct.obtainMessage(DctConstants.EVENT_DATA_ENABLED_OVERRIDE_RULES_CHANGED).sendToTarget();
        waitForLastHandlerAction(mDcTrackerTestHandler.getThreadHandler());

        waitForMs(200);

        // expected tear down all metered DataConnections
        verify(mSimulatedCommandsVerifier, times(2)).deactivateDataCall(
                eq(DataService.REQUEST_REASON_NORMAL), anyInt(),
                any(Message.class));
        assertEquals(DctConstants.State.IDLE, mDct.getState(PhoneConstants.APN_TYPE_DEFAULT));
        assertEquals(DctConstants.State.IDLE, mDct.getState(PhoneConstants.APN_TYPE_MMS));

        clearInvocations(mSimulatedCommandsVerifier);
        doReturn(true).when(mDataEnabledSettings).isDataEnabled(ApnSetting.TYPE_MMS);
        mDct.obtainMessage(DctConstants.EVENT_DATA_ENABLED_OVERRIDE_RULES_CHANGED).sendToTarget();
        waitForLastHandlerAction(mDcTrackerTestHandler.getThreadHandler());

        waitForMs(200);

        verify(mSimulatedCommandsVerifier, times(1)).setupDataCall(
                eq(AccessNetworkType.EUTRAN), dpCaptor.capture(),
                eq(false), eq(false), eq(DataService.REQUEST_REASON_NORMAL), any(),
                any(Message.class));
        assertEquals(DctConstants.State.IDLE, mDct.getState(PhoneConstants.APN_TYPE_DEFAULT));
        assertEquals(DctConstants.State.CONNECTED, mDct.getState(PhoneConstants.APN_TYPE_MMS));
    }

    @Test
    @MediumTest
    public void testUserDisableRoaming() throws Exception {
        //step 1: setup two DataCalls one for Metered: default, another one for Non-metered: IMS
        //step 2: set roaming disabled, data is enabled
        //step 3: under roaming service
        //step 4: only tear down metered data connections.

        //set Default and MMS to be metered in the CarrierConfigManager
        boolean roamingEnabled = mDct.getDataRoamingEnabled();

        mBundle.putStringArray(CarrierConfigManager.KEY_CARRIER_METERED_ROAMING_APN_TYPES_STRINGS,
                new String[]{PhoneConstants.APN_TYPE_DEFAULT, PhoneConstants.APN_TYPE_MMS});

        mDct.enableApn(ApnSetting.TYPE_IMS, DcTracker.REQUEST_TYPE_NORMAL, null);
        waitForHandlerAction(mDct, 1000);
        mDct.enableApn(ApnSetting.TYPE_DEFAULT, DcTracker.REQUEST_TYPE_NORMAL, null);
        waitForHandlerAction(mDct, 1000);

        logd("Sending EVENT_CARRIER_CONFIG_CHANGED");
        mDct.sendMessage(mDct.obtainMessage(DctConstants.EVENT_CARRIER_CONFIG_CHANGED, 1, 0));
        waitForHandlerAction(mDct, 1000);

        logd("Sending EVENT_DATA_CONNECTION_ATTACHED");
        mDct.sendMessage(mDct.obtainMessage(DctConstants.EVENT_DATA_CONNECTION_ATTACHED, null));
        waitForHandlerAction(mDct, 1000);
        logd("Handling EVENT_DATA_CONNECTION_ATTACHED complete");
        // dataconnection is on a different handler
        waitForMs(200);

        ArgumentCaptor<DataProfile> dpCaptor = ArgumentCaptor.forClass(DataProfile.class);
        verify(mSimulatedCommandsVerifier, times(2)).setupDataCall(
                eq(AccessNetworkType.EUTRAN), dpCaptor.capture(),
                eq(false), eq(false), eq(DataService.REQUEST_REASON_NORMAL), any(),
                any(Message.class));
        verifyDataProfile(dpCaptor.getValue(), FAKE_APN1, 0, 21, 1, NETWORK_TYPE_LTE_BITMASK);

        //user is in roaming
        doReturn(true).when(mServiceState).getDataRoaming();
        logd("Sending DISABLE_ROAMING_CMD");
        mDct.setDataRoamingEnabledByUser(false);
        mDct.sendMessage(mDct.obtainMessage(DctConstants.EVENT_ROAMING_ON));
        waitForLastHandlerAction(mDcTrackerTestHandler.getThreadHandler());

        waitForMs(200);

        // expected tear down all metered DataConnections
        verify(mSimulatedCommandsVerifier, times(1)).deactivateDataCall(
                eq(DataService.REQUEST_REASON_NORMAL), anyInt(),
                any(Message.class));
        assertEquals(DctConstants.State.CONNECTED, mDct.getOverallState());
        assertEquals(DctConstants.State.IDLE, mDct.getState(PhoneConstants.APN_TYPE_DEFAULT));
        assertEquals(DctConstants.State.CONNECTED, mDct.getState(PhoneConstants.APN_TYPE_IMS));

        // reset roaming settings / data enabled settings at end of this test
        mDct.setDataRoamingEnabledByUser(roamingEnabled);
        waitForLastHandlerAction(mDcTrackerTestHandler.getThreadHandler());
    }

    @Test
    @MediumTest
    public void testDataCallOnUserDisableRoaming() throws Exception {
        //step 1: mock under roaming service and user disabled roaming from settings.
        //step 2: user toggled data settings on
        //step 3: only non-metered data call is established

        boolean roamingEnabled = mDct.getDataRoamingEnabled();
        doReturn(true).when(mServiceState).getDataRoaming();

        //set Default and MMS to be metered in the CarrierConfigManager
        mBundle.putStringArray(CarrierConfigManager.KEY_CARRIER_METERED_ROAMING_APN_TYPES_STRINGS,
                new String[]{PhoneConstants.APN_TYPE_DEFAULT, PhoneConstants.APN_TYPE_MMS});
        mDct.enableApn(ApnSetting.TYPE_IMS, DcTracker.REQUEST_TYPE_NORMAL, null);
        mDct.enableApn(ApnSetting.TYPE_DEFAULT, DcTracker.REQUEST_TYPE_NORMAL, null);

        logd("Sending DISABLE_ROAMING_CMD");
        mDct.setDataRoamingEnabledByUser(false);

        logd("Sending EVENT_CARRIER_CONFIG_CHANGED");
        mDct.sendMessage(mDct.obtainMessage(DctConstants.EVENT_CARRIER_CONFIG_CHANGED, 1, 0));
        waitForLastHandlerAction(mDcTrackerTestHandler.getThreadHandler());

        logd("Sending EVENT_DATA_CONNECTION_ATTACHED");
        mDct.sendMessage(mDct.obtainMessage(DctConstants.EVENT_DATA_CONNECTION_ATTACHED, null));
        waitForLastHandlerAction(mDcTrackerTestHandler.getThreadHandler());
        ArgumentCaptor<DataProfile> dpCaptor = ArgumentCaptor.forClass(DataProfile.class);

        waitForMs(200);

        verify(mSimulatedCommandsVerifier, times(1)).setupDataCall(
                eq(AccessNetworkType.EUTRAN), dpCaptor.capture(),
                eq(false), eq(false), eq(DataService.REQUEST_REASON_NORMAL), any(),
                any(Message.class));
        verifyDataProfile(dpCaptor.getValue(), FAKE_APN3, 2, 64, 0, 0);

        assertEquals(DctConstants.State.CONNECTED, mDct.getOverallState());
        assertEquals(DctConstants.State.IDLE, mDct.getState(PhoneConstants.APN_TYPE_DEFAULT));
        assertEquals(DctConstants.State.CONNECTED, mDct.getState(PhoneConstants.APN_TYPE_IMS));

        // reset roaming settings / data enabled settings at end of this test
        mDct.setDataRoamingEnabledByUser(roamingEnabled);
        waitForLastHandlerAction(mDcTrackerTestHandler.getThreadHandler());
    }

    // Test the default data switch scenario.
    @FlakyTest /* flakes 1.57% of the time */
    @Test
    @MediumTest
    public void testDDSResetAutoAttach() throws Exception {
        mContextFixture.putBooleanResource(
                com.android.internal.R.bool.config_auto_attach_data_on_creation, true);
        testDataSetup();
        assertTrue(mDct.shouldAutoAttach());
        mDct.sendMessage(mDct.obtainMessage(DctConstants.EVENT_CARRIER_CONFIG_CHANGED, 2, 0));
        waitForLastHandlerAction(mDcTrackerTestHandler.getThreadHandler());
        // The auto attach flag should be reset after update
        assertFalse(mDct.shouldAutoAttach());
    }

    // Test for API carrierActionSetMeteredApnsEnabled.
    @FlakyTest
    @Ignore
    @Test
    @MediumTest
    public void testCarrierActionSetMeteredApnsEnabled() throws Exception {
        //step 1: setup two DataCalls one for Internet and IMS
        //step 2: set data is enabled
        //step 3: cold sim is detected
        //step 4: all data connection is torn down
        mBundle.putStringArray(CarrierConfigManager.KEY_CARRIER_METERED_APN_TYPES_STRINGS,
                new String[]{PhoneConstants.APN_TYPE_DEFAULT, PhoneConstants.APN_TYPE_MMS});

        mDct.enableApn(ApnSetting.TYPE_IMS, DcTracker.REQUEST_TYPE_NORMAL, null);
        mDct.enableApn(ApnSetting.TYPE_DEFAULT, DcTracker.REQUEST_TYPE_NORMAL, null);

        logd("Sending EVENT_CARRIER_CONFIG_CHANGED");
        mDct.sendMessage(mDct.obtainMessage(DctConstants.EVENT_CARRIER_CONFIG_CHANGED, 1, 0));
        waitForLastHandlerAction(mDcTrackerTestHandler.getThreadHandler());

        logd("Sending EVENT_DATA_CONNECTION_ATTACHED");
        mDct.sendMessage(mDct.obtainMessage(DctConstants.EVENT_DATA_CONNECTION_ATTACHED, null));
        waitForLastHandlerAction(mDcTrackerTestHandler.getThreadHandler());

        waitForMs(200);

        ArgumentCaptor<DataProfile> dpCaptor = ArgumentCaptor.forClass(DataProfile.class);
        verify(mSimulatedCommandsVerifier, times(2)).setupDataCall(
                eq(AccessNetworkType.EUTRAN), dpCaptor.capture(),
                eq(false), eq(false), eq(DataService.REQUEST_REASON_NORMAL), any(),
                any(Message.class));
        verifyDataProfile(dpCaptor.getValue(), FAKE_APN1, 0, 5, 1, NETWORK_TYPE_LTE_BITMASK);
        assertEquals(DctConstants.State.CONNECTED, mDct.getOverallState());

        AsyncResult ar = new AsyncResult(null,
                new Pair<>(false, DataEnabledSettings.REASON_DATA_ENABLED_BY_CARRIER), null);
        mDct.sendMessage(mDct.obtainMessage(DctConstants.EVENT_DATA_ENABLED_CHANGED, ar));
        waitForLastHandlerAction(mDcTrackerTestHandler.getThreadHandler());

        waitForMs(200);

        // Validate all metered data connections have been torn down
        verify(mSimulatedCommandsVerifier, times(1)).deactivateDataCall(
                eq(DataService.REQUEST_REASON_NORMAL), anyInt(),
                any(Message.class));
        assertEquals(DctConstants.State.CONNECTED, mDct.getOverallState());
        assertEquals(DctConstants.State.IDLE, mDct.getState(PhoneConstants.APN_TYPE_DEFAULT));
    }

    private void initApns(String targetApn, String[] canHandleTypes) {
        doReturn(targetApn).when(mApnContext).getApnType();
        doReturn(ApnSetting.getApnTypesBitmaskFromString(mApnContext.getApnType()))
                .when(mApnContext).getApnTypeBitmask();
        doReturn(true).when(mApnContext).isConnectable();
        ApnSetting apnSetting = createApnSetting(ApnSetting.getApnTypesBitmaskFromString(
                TextUtils.join(",", canHandleTypes)));
        doReturn(apnSetting).when(mApnContext).getNextApnSetting();
        doReturn(apnSetting).when(mApnContext).getApnSetting();
        doReturn(mDataConnection).when(mApnContext).getDataConnection();
        doReturn(true).when(mApnContext).isEnabled();
        doReturn(true).when(mApnContext).isDependencyMet();
        doReturn(true).when(mApnContext).isReady();
        doReturn(false).when(mApnContext).hasRestrictedRequests(eq(true));
    }

    // Test the emergency APN setup.
    @Test
    @SmallTest
    public void testTrySetupDataEmergencyApn() throws Exception {
        initApns(PhoneConstants.APN_TYPE_EMERGENCY,
                new String[]{PhoneConstants.APN_TYPE_EMERGENCY});
        mDct.sendMessage(mDct.obtainMessage(DctConstants.EVENT_TRY_SETUP_DATA, mApnContext));
        waitForLastHandlerAction(mDcTrackerTestHandler.getThreadHandler());

        waitForMs(200);

        verify(mSimulatedCommandsVerifier, times(1)).setupDataCall(
                eq(AccessNetworkType.EUTRAN), any(DataProfile.class), eq(false), eq(false),
                eq(DataService.REQUEST_REASON_NORMAL), any(), any(Message.class));
    }

    // Test the XCAP APN setup.
    @Test
    @SmallTest
    public void testTrySetupDataXcapApn() throws Exception {
        initApns(PhoneConstants.APN_TYPE_XCAP, new String[]{PhoneConstants.APN_TYPE_XCAP});

        logd("Sending EVENT_DATA_CONNECTION_ATTACHED");
        mDct.sendMessage(mDct.obtainMessage(DctConstants.EVENT_DATA_CONNECTION_ATTACHED, null));
        waitForLastHandlerAction(mDcTrackerTestHandler.getThreadHandler());

        mDct.sendMessage(mDct.obtainMessage(DctConstants.EVENT_TRY_SETUP_DATA, mApnContext));
        waitForLastHandlerAction(mDcTrackerTestHandler.getThreadHandler());

        waitForMs(200);

        verify(mSimulatedCommandsVerifier, times(1)).setupDataCall(
                eq(AccessNetworkType.EUTRAN), any(DataProfile.class), eq(false), eq(false),
                eq(DataService.REQUEST_REASON_NORMAL), any(), any(Message.class));
    }

    @Test
    @SmallTest
    public void testGetDataConnectionState() throws Exception {
        initApns(PhoneConstants.APN_TYPE_SUPL,
                new String[]{PhoneConstants.APN_TYPE_SUPL, PhoneConstants.APN_TYPE_DEFAULT});
        mBundle.putStringArray(CarrierConfigManager.KEY_CARRIER_METERED_APN_TYPES_STRINGS,
                new String[]{PhoneConstants.APN_TYPE_DEFAULT});

        logd("Sending EVENT_CARRIER_CONFIG_CHANGED");
        mDct.sendMessage(mDct.obtainMessage(DctConstants.EVENT_CARRIER_CONFIG_CHANGED, 1, 0));
        waitForLastHandlerAction(mDcTrackerTestHandler.getThreadHandler());

        logd("Sending EVENT_DATA_CONNECTION_ATTACHED");
        mDct.sendMessage(mDct.obtainMessage(DctConstants.EVENT_DATA_CONNECTION_ATTACHED, null));
        waitForLastHandlerAction(mDcTrackerTestHandler.getThreadHandler());

        mDct.sendMessage(mDct.obtainMessage(DctConstants.EVENT_TRY_SETUP_DATA, mApnContext));
        waitForLastHandlerAction(mDcTrackerTestHandler.getThreadHandler());

        waitForMs(200);

        // Assert that both APN_TYPE_SUPL & APN_TYPE_DEFAULT are connected even we only setup data
        // for APN_TYPE_SUPL
        assertEquals(DctConstants.State.CONNECTED, mDct.getState(PhoneConstants.APN_TYPE_SUPL));
        assertEquals(DctConstants.State.CONNECTED, mDct.getState(PhoneConstants.APN_TYPE_DEFAULT));
    }

    // Test the unmetered APN setup when data is disabled.
    @Test
    @SmallTest
    public void testTrySetupDataUnmeteredDataDisabled() throws Exception {
        initApns(PhoneConstants.APN_TYPE_FOTA, new String[]{PhoneConstants.APN_TYPE_ALL});
        //mDct.setUserDataEnabled(false);
        doReturn(false).when(mDataEnabledSettings).isDataEnabled();
        doReturn(false).when(mDataEnabledSettings).isDataEnabled(anyInt());

        mBundle.putStringArray(CarrierConfigManager.KEY_CARRIER_METERED_APN_TYPES_STRINGS,
                new String[]{PhoneConstants.APN_TYPE_DEFAULT});

        logd("Sending EVENT_CARRIER_CONFIG_CHANGED");
        mDct.sendMessage(mDct.obtainMessage(DctConstants.EVENT_CARRIER_CONFIG_CHANGED, 1, 0));
        waitForLastHandlerAction(mDcTrackerTestHandler.getThreadHandler());

        logd("Sending EVENT_DATA_CONNECTION_ATTACHED");
        mDct.sendMessage(mDct.obtainMessage(DctConstants.EVENT_DATA_CONNECTION_ATTACHED, null));
        waitForLastHandlerAction(mDcTrackerTestHandler.getThreadHandler());

        mDct.sendMessage(mDct.obtainMessage(DctConstants.EVENT_TRY_SETUP_DATA, mApnContext));
        waitForLastHandlerAction(mDcTrackerTestHandler.getThreadHandler());

        waitForMs(200);

        verify(mSimulatedCommandsVerifier, times(1)).setupDataCall(
                eq(AccessNetworkType.EUTRAN), any(DataProfile.class),
                eq(false), eq(false), eq(DataService.REQUEST_REASON_NORMAL), any(),
                any(Message.class));
    }

    // Test the unmetered default APN setup when data is disabled. Default APN should always honor
    // the users's setting.
    @Test
    @SmallTest
    public void testTrySetupDataUnmeteredDefaultDataDisabled() throws Exception {
        initApns(PhoneConstants.APN_TYPE_DEFAULT, new String[]{PhoneConstants.APN_TYPE_ALL});
        //mDct.setUserDataEnabled(false);
        doReturn(false).when(mDataEnabledSettings).isDataEnabled();
        doReturn(false).when(mDataEnabledSettings).isDataEnabled(anyInt());

        mBundle.putStringArray(CarrierConfigManager.KEY_CARRIER_METERED_APN_TYPES_STRINGS,
                new String[]{PhoneConstants.APN_TYPE_MMS});

        logd("Sending EVENT_CARRIER_CONFIG_CHANGED");
        mDct.sendMessage(mDct.obtainMessage(DctConstants.EVENT_CARRIER_CONFIG_CHANGED, 1, 0));
        waitForLastHandlerAction(mDcTrackerTestHandler.getThreadHandler());

        logd("Sending EVENT_DATA_CONNECTION_ATTACHED");
        mDct.sendMessage(mDct.obtainMessage(DctConstants.EVENT_DATA_CONNECTION_ATTACHED, null));
        waitForLastHandlerAction(mDcTrackerTestHandler.getThreadHandler());

        mDct.sendMessage(mDct.obtainMessage(DctConstants.EVENT_TRY_SETUP_DATA, mApnContext));
        waitForLastHandlerAction(mDcTrackerTestHandler.getThreadHandler());

        waitForMs(200);

        verify(mSimulatedCommandsVerifier, never()).setupDataCall(
                eq(AccessNetworkType.EUTRAN), any(DataProfile.class),
                eq(false), eq(false), eq(DataService.REQUEST_REASON_NORMAL), any(),
                any(Message.class));
    }


    // Test the metered APN setup when data is disabled.
    @Test
    @SmallTest
    public void testTrySetupMeteredDataDisabled() throws Exception {
        initApns(PhoneConstants.APN_TYPE_DEFAULT, new String[]{PhoneConstants.APN_TYPE_ALL});
        //mDct.setUserDataEnabled(false);
        doReturn(false).when(mDataEnabledSettings).isDataEnabled();
        doReturn(false).when(mDataEnabledSettings).isDataEnabled(anyInt());

        mBundle.putStringArray(CarrierConfigManager.KEY_CARRIER_METERED_APN_TYPES_STRINGS,
                new String[]{PhoneConstants.APN_TYPE_DEFAULT});

        logd("Sending EVENT_CARRIER_CONFIG_CHANGED");
        mDct.sendMessage(mDct.obtainMessage(DctConstants.EVENT_CARRIER_CONFIG_CHANGED, 1, 0));
        waitForLastHandlerAction(mDcTrackerTestHandler.getThreadHandler());

        logd("Sending EVENT_DATA_CONNECTION_ATTACHED");
        mDct.sendMessage(mDct.obtainMessage(DctConstants.EVENT_DATA_CONNECTION_ATTACHED, null));
        waitForLastHandlerAction(mDcTrackerTestHandler.getThreadHandler());

        mDct.sendMessage(mDct.obtainMessage(DctConstants.EVENT_TRY_SETUP_DATA, mApnContext));
        waitForLastHandlerAction(mDcTrackerTestHandler.getThreadHandler());

        waitForMs(200);

        verify(mSimulatedCommandsVerifier, times(0)).setupDataCall(anyInt(), any(DataProfile.class),
                eq(false), eq(false), eq(DataService.REQUEST_REASON_NORMAL), any(),
                any(Message.class));
    }

    // Test the restricted data request when data is disabled.
    @Test
    @SmallTest
    public void testTrySetupRestrictedDataDisabled() throws Exception {
        initApns(PhoneConstants.APN_TYPE_DEFAULT, new String[]{PhoneConstants.APN_TYPE_ALL});
        doReturn(true).when(mApnContext).hasRestrictedRequests(eq(true));

        //mDct.setUserDataEnabled(false);
        doReturn(false).when(mDataEnabledSettings).isDataEnabled();
        doReturn(false).when(mDataEnabledSettings).isDataEnabled(anyInt());

        mBundle.putStringArray(CarrierConfigManager.KEY_CARRIER_METERED_APN_TYPES_STRINGS,
                new String[]{PhoneConstants.APN_TYPE_DEFAULT});

        logd("Sending EVENT_CARRIER_CONFIG_CHANGED");
        mDct.sendMessage(mDct.obtainMessage(DctConstants.EVENT_CARRIER_CONFIG_CHANGED, 1, 0));
        waitForLastHandlerAction(mDcTrackerTestHandler.getThreadHandler());

        logd("Sending EVENT_DATA_CONNECTION_ATTACHED");
        mDct.sendMessage(mDct.obtainMessage(DctConstants.EVENT_DATA_CONNECTION_ATTACHED, null));
        waitForLastHandlerAction(mDcTrackerTestHandler.getThreadHandler());

        mDct.sendMessage(mDct.obtainMessage(DctConstants.EVENT_TRY_SETUP_DATA, mApnContext));
        waitForLastHandlerAction(mDcTrackerTestHandler.getThreadHandler());

        waitForMs(200);

        verify(mSimulatedCommandsVerifier, times(1)).setupDataCall(anyInt(), any(DataProfile.class),
                eq(false), eq(false), eq(DataService.REQUEST_REASON_NORMAL), any(),
                any(Message.class));
    }

    // Test the restricted data request when roaming is disabled.
    @Test
    @SmallTest
    public void testTrySetupRestrictedRoamingDisabled() throws Exception {
        initApns(PhoneConstants.APN_TYPE_DEFAULT, new String[]{PhoneConstants.APN_TYPE_ALL});
        doReturn(true).when(mApnContext).hasRestrictedRequests(eq(true));

        mDct.setDataRoamingEnabledByUser(false);
        mBundle.putStringArray(CarrierConfigManager.KEY_CARRIER_METERED_APN_TYPES_STRINGS,
                new String[]{PhoneConstants.APN_TYPE_DEFAULT});
        //user is in roaming
        doReturn(true).when(mServiceState).getDataRoaming();

        logd("Sending EVENT_CARRIER_CONFIG_CHANGED");
        mDct.sendMessage(mDct.obtainMessage(DctConstants.EVENT_CARRIER_CONFIG_CHANGED, 1, 0));
        waitForLastHandlerAction(mDcTrackerTestHandler.getThreadHandler());

        logd("Sending EVENT_DATA_CONNECTION_ATTACHED");
        mDct.sendMessage(mDct.obtainMessage(DctConstants.EVENT_DATA_CONNECTION_ATTACHED, null));
        waitForLastHandlerAction(mDcTrackerTestHandler.getThreadHandler());

        mDct.sendMessage(mDct.obtainMessage(DctConstants.EVENT_TRY_SETUP_DATA, mApnContext));
        waitForLastHandlerAction(mDcTrackerTestHandler.getThreadHandler());

        waitForMs(200);

        verify(mSimulatedCommandsVerifier, times(1)).setupDataCall(anyInt(), any(DataProfile.class),
                eq(false), eq(false), eq(DataService.REQUEST_REASON_NORMAL), any(),
                any(Message.class));
    }

    // Test the default data when data is not connectable.
    @Test
    @SmallTest
    public void testTrySetupNotConnectable() throws Exception {
        initApns(PhoneConstants.APN_TYPE_DEFAULT, new String[]{PhoneConstants.APN_TYPE_ALL});
        doReturn(false).when(mApnContext).isConnectable();

        mBundle.putStringArray(CarrierConfigManager.KEY_CARRIER_METERED_APN_TYPES_STRINGS,
                new String[]{PhoneConstants.APN_TYPE_DEFAULT});

        logd("Sending EVENT_CARRIER_CONFIG_CHANGED");
        mDct.sendMessage(mDct.obtainMessage(DctConstants.EVENT_CARRIER_CONFIG_CHANGED, 1, 0));
        waitForLastHandlerAction(mDcTrackerTestHandler.getThreadHandler());

        logd("Sending EVENT_DATA_CONNECTION_ATTACHED");
        mDct.sendMessage(mDct.obtainMessage(DctConstants.EVENT_DATA_CONNECTION_ATTACHED, null));
        waitForLastHandlerAction(mDcTrackerTestHandler.getThreadHandler());

        mDct.sendMessage(mDct.obtainMessage(DctConstants.EVENT_TRY_SETUP_DATA, mApnContext));
        waitForLastHandlerAction(mDcTrackerTestHandler.getThreadHandler());

        waitForMs(200);

        verify(mSimulatedCommandsVerifier, times(0)).setupDataCall(anyInt(), any(DataProfile.class),
                eq(false), eq(false), eq(DataService.REQUEST_REASON_NORMAL), any(),
                any(Message.class));
    }

    // Test the default data on IWLAN.
    @Test
    @SmallTest
    public void testTrySetupDefaultOnIWLAN() throws Exception {
        doReturn(true).when(mTransportManager).isInLegacyMode();
        initApns(PhoneConstants.APN_TYPE_DEFAULT, new String[]{PhoneConstants.APN_TYPE_ALL});
        mNetworkRegistrationInfo = new NetworkRegistrationInfo.Builder()
                .setAccessNetworkTechnology(TelephonyManager.NETWORK_TYPE_IWLAN)
                .setRegistrationState(NetworkRegistrationInfo.REGISTRATION_STATE_HOME)
                .build();
        doReturn(mNetworkRegistrationInfo).when(mServiceState).getNetworkRegistrationInfo(
                anyInt(), anyInt());

        mBundle.putStringArray(CarrierConfigManager.KEY_CARRIER_METERED_APN_TYPES_STRINGS,
                new String[]{PhoneConstants.APN_TYPE_DEFAULT});

        logd("Sending EVENT_CARRIER_CONFIG_CHANGED");
        mDct.sendMessage(mDct.obtainMessage(DctConstants.EVENT_CARRIER_CONFIG_CHANGED, 1, 0));
        waitForLastHandlerAction(mDcTrackerTestHandler.getThreadHandler());

        logd("Sending EVENT_DATA_CONNECTION_ATTACHED");
        mDct.sendMessage(mDct.obtainMessage(DctConstants.EVENT_DATA_CONNECTION_ATTACHED, null));
        waitForLastHandlerAction(mDcTrackerTestHandler.getThreadHandler());

        mDct.sendMessage(mDct.obtainMessage(DctConstants.EVENT_TRY_SETUP_DATA, mApnContext));
        waitForLastHandlerAction(mDcTrackerTestHandler.getThreadHandler());

        waitForMs(200);

        verify(mSimulatedCommandsVerifier, times(0)).setupDataCall(anyInt(), any(DataProfile.class),
                eq(false), eq(false), eq(DataService.REQUEST_REASON_NORMAL), any(),
                any(Message.class));
    }

    // Test the default data when the phone is in ECBM.
    @Test
    @SmallTest
    public void testTrySetupDefaultInECBM() throws Exception {
        initApns(PhoneConstants.APN_TYPE_DEFAULT, new String[]{PhoneConstants.APN_TYPE_ALL});
        doReturn(true).when(mPhone).isInEcm();

        mBundle.putStringArray(CarrierConfigManager.KEY_CARRIER_METERED_APN_TYPES_STRINGS,
                new String[]{PhoneConstants.APN_TYPE_DEFAULT});

        logd("Sending EVENT_CARRIER_CONFIG_CHANGED");
        mDct.sendMessage(mDct.obtainMessage(DctConstants.EVENT_CARRIER_CONFIG_CHANGED, 1, 0));
        waitForLastHandlerAction(mDcTrackerTestHandler.getThreadHandler());

        logd("Sending EVENT_DATA_CONNECTION_ATTACHED");
        mDct.sendMessage(mDct.obtainMessage(DctConstants.EVENT_DATA_CONNECTION_ATTACHED, null));
        waitForLastHandlerAction(mDcTrackerTestHandler.getThreadHandler());

        mDct.sendMessage(mDct.obtainMessage(DctConstants.EVENT_TRY_SETUP_DATA, mApnContext));
        waitForLastHandlerAction(mDcTrackerTestHandler.getThreadHandler());

        waitForMs(200);

        verify(mSimulatedCommandsVerifier, times(0)).setupDataCall(anyInt(), any(DataProfile.class),
                eq(false), eq(false), eq(DataService.REQUEST_REASON_NORMAL), any(),
                any(Message.class));
    }

    // Test update waiting apn list when on data rat change
    @FlakyTest /* flakes 0.86% of the time */
    @Ignore
    @Test
    @SmallTest
    public void testUpdateWaitingApnListOnDataRatChange() throws Exception {
        mNetworkRegistrationInfo = new NetworkRegistrationInfo.Builder()
                .setAccessNetworkTechnology(TelephonyManager.NETWORK_TYPE_EHRPD)
                .setRegistrationState(NetworkRegistrationInfo.REGISTRATION_STATE_HOME)
                .build();
        doReturn(mNetworkRegistrationInfo).when(mServiceState).getNetworkRegistrationInfo(
                anyInt(), anyInt());
        mBundle.putStringArray(CarrierConfigManager.KEY_CARRIER_METERED_APN_TYPES_STRINGS,
                new String[]{PhoneConstants.APN_TYPE_DEFAULT});
        mDct.enableApn(ApnSetting.TYPE_DEFAULT, DcTracker.REQUEST_TYPE_NORMAL, null);
        initApns(PhoneConstants.APN_TYPE_DEFAULT, new String[]{PhoneConstants.APN_TYPE_ALL});

        logd("Sending EVENT_CARRIER_CONFIG_CHANGED");
        mDct.sendMessage(mDct.obtainMessage(DctConstants.EVENT_CARRIER_CONFIG_CHANGED, 1, 0));
        waitForLastHandlerAction(mDcTrackerTestHandler.getThreadHandler());

        logd("Sending EVENT_DATA_CONNECTION_ATTACHED");
        mDct.sendMessage(mDct.obtainMessage(DctConstants.EVENT_DATA_CONNECTION_ATTACHED, null));
        waitForLastHandlerAction(mDcTrackerTestHandler.getThreadHandler());

        waitForMs(200);

        ArgumentCaptor<DataProfile> dpCaptor = ArgumentCaptor.forClass(DataProfile.class);
        // Verify if RIL command was sent properly.
        verify(mSimulatedCommandsVerifier).setupDataCall(
                eq(AccessNetworkType.CDMA2000), dpCaptor.capture(),
                eq(false), eq(false), eq(DataService.REQUEST_REASON_NORMAL), any(),
                any(Message.class));
        verifyDataProfile(dpCaptor.getValue(), FAKE_APN4, 0, 21, 2, NETWORK_TYPE_EHRPD_BITMASK);
        assertEquals(DctConstants.State.CONNECTED, mDct.getOverallState());

        //data rat change from ehrpd to lte
        logd("Sending EVENT_DATA_RAT_CHANGED");
        mNetworkRegistrationInfo = new NetworkRegistrationInfo.Builder()
                .setAccessNetworkTechnology(TelephonyManager.NETWORK_TYPE_LTE)
                .setRegistrationState(NetworkRegistrationInfo.REGISTRATION_STATE_HOME)
                .build();
        doReturn(mNetworkRegistrationInfo).when(mServiceState).getNetworkRegistrationInfo(
                anyInt(), anyInt());
        mDct.sendMessage(mDct.obtainMessage(DctConstants.EVENT_DATA_RAT_CHANGED, null));
        waitForLastHandlerAction(mDcTrackerTestHandler.getThreadHandler());

        waitForMs(200);

        // Verify the disconnected data call due to rat change and retry manger schedule another
        // data call setup
        verify(mSimulatedCommandsVerifier, times(1)).deactivateDataCall(
                eq(DataService.REQUEST_REASON_NORMAL), anyInt(),
                any(Message.class));
        verify(mAlarmManager, times(1)).setExact(eq(AlarmManager.ELAPSED_REALTIME_WAKEUP),
                anyLong(), any(PendingIntent.class));

        //Send event for reconnecting data
        initApns(PhoneConstants.APN_TYPE_DEFAULT, new String[]{PhoneConstants.APN_TYPE_ALL});
        mDct.sendMessage(mDct.obtainMessage(DctConstants.EVENT_DATA_RECONNECT,
                        mPhone.getPhoneId(), AccessNetworkConstants.TRANSPORT_TYPE_WWAN,
                        mApnContext));
        waitForLastHandlerAction(mDcTrackerTestHandler.getThreadHandler());

        waitForMs(200);

        // Verify if RIL command was sent properly.
        verify(mSimulatedCommandsVerifier).setupDataCall(
                eq(AccessNetworkType.EUTRAN), dpCaptor.capture(),
                eq(false), eq(false), eq(DataService.REQUEST_REASON_NORMAL), any(),
                any(Message.class));
        verifyDataProfile(dpCaptor.getValue(), FAKE_APN1, 0, 21, 1, NETWORK_TYPE_LTE_BITMASK);
        assertEquals(DctConstants.State.CONNECTED, mDct.getOverallState());
    }

    // Test for fetchDunApns()
    @Test
    @SmallTest
    public void testFetchDunApn() {
        logd("Sending EVENT_CARRIER_CONFIG_CHANGED");
        mDct.sendMessage(mDct.obtainMessage(DctConstants.EVENT_CARRIER_CONFIG_CHANGED, 1, 0));
        waitForLastHandlerAction(mDcTrackerTestHandler.getThreadHandler());

        String dunApnString = "[ApnSettingV3]HOT mobile PC,pc.hotm,,,,,,,,,440,10,,DUN,,,true,"
                + "0,,,,,,,,";
        ApnSetting dunApnExpected = ApnSetting.fromString(dunApnString);

        Settings.Global.putString(mContext.getContentResolver(),
                Settings.Global.TETHER_DUN_APN, dunApnString);
        // should return APN from Setting
        ApnSetting dunApn = mDct.fetchDunApns().get(0);
        assertTrue(dunApnExpected.equals(dunApn));

        Settings.Global.putString(mContext.getContentResolver(),
                Settings.Global.TETHER_DUN_APN, null);
        // should return APN from db
        dunApn = mDct.fetchDunApns().get(0);
        assertEquals(FAKE_APN5, dunApn.getApnName());
    }

    // Test for fetchDunApns() with apn set id
    @Test
    @SmallTest
    public void testFetchDunApnWithPreferredApnSet() {
        logd("Sending EVENT_CARRIER_CONFIG_CHANGED");
        mDct.sendMessage(mDct.obtainMessage(DctConstants.EVENT_CARRIER_CONFIG_CHANGED, 1, 0));
        waitForLastHandlerAction(mDcTrackerTestHandler.getThreadHandler());

        // apnSetId=1
        String dunApnString1 = "[ApnSettingV5]HOT mobile PC,pc.hotm,,,,,,,,,440,10,,DUN,,,true,"
                + "0,,,,,,,,,,1";
        // apnSetId=0
        String dunApnString2 = "[ApnSettingV5]HOT mobile PC,pc.coldm,,,,,,,,,440,10,,DUN,,,true,"
                + "0,,,,,,,,,,0";

        ApnSetting dunApnExpected = ApnSetting.fromString(dunApnString1);

        ContentResolver cr = mContext.getContentResolver();
        Settings.Global.putString(cr, Settings.Global.TETHER_DUN_APN,
                dunApnString1 + ";" + dunApnString2);

        // set that we prefer apn set 1
        ContentValues values = new ContentValues();
        values.put(Telephony.Carriers.APN_SET_ID, 1);
        cr.update(PREFERAPN_URI, values, null, null);

        // return APN from Setting with apnSetId=1
        ArrayList<ApnSetting> dunApns = mDct.sortApnListByPreferred(mDct.fetchDunApns());
        assertEquals(2, dunApns.size());
        assertTrue(dunApnExpected.equals(dunApns.get(0)));
    }

    // Test oos
    @Test
    @SmallTest
    public void testDataRatChangeOOS() throws Exception {
        mNetworkRegistrationInfo = new NetworkRegistrationInfo.Builder()
                .setAccessNetworkTechnology(TelephonyManager.NETWORK_TYPE_EHRPD)
                .setRegistrationState(NetworkRegistrationInfo.REGISTRATION_STATE_HOME)
                .build();
        doReturn(mNetworkRegistrationInfo).when(mServiceState).getNetworkRegistrationInfo(
                anyInt(), anyInt());

        mBundle.putStringArray(CarrierConfigManager.KEY_CARRIER_METERED_APN_TYPES_STRINGS,
                new String[]{PhoneConstants.APN_TYPE_DEFAULT});
        mDct.enableApn(ApnSetting.TYPE_DEFAULT, DcTracker.REQUEST_TYPE_NORMAL, null);
        initApns(PhoneConstants.APN_TYPE_DEFAULT, new String[]{PhoneConstants.APN_TYPE_ALL});

        logd("Sending EVENT_CARRIER_CONFIG_CHANGED");
        mDct.sendMessage(mDct.obtainMessage(DctConstants.EVENT_CARRIER_CONFIG_CHANGED, 1, 0));
        waitForLastHandlerAction(mDcTrackerTestHandler.getThreadHandler());

        logd("Sending EVENT_DATA_CONNECTION_ATTACHED");
        mDct.sendMessage(mDct.obtainMessage(DctConstants.EVENT_DATA_CONNECTION_ATTACHED, null));
        waitForLastHandlerAction(mDcTrackerTestHandler.getThreadHandler());

        waitForMs(200);

        ArgumentCaptor<DataProfile> dpCaptor = ArgumentCaptor.forClass(DataProfile.class);
        // Verify if RIL command was sent properly.
        verify(mSimulatedCommandsVerifier).setupDataCall(
                eq(AccessNetworkType.CDMA2000), dpCaptor.capture(),
                eq(false), eq(false), eq(DataService.REQUEST_REASON_NORMAL), any(),
                any(Message.class));
        verifyDataProfile(dpCaptor.getValue(), FAKE_APN4, 0, 21, 2, NETWORK_TYPE_EHRPD_BITMASK);
        assertEquals(DctConstants.State.CONNECTED, mDct.getOverallState());

        // Data rat change from ehrpd to unknown due to OOS
        logd("Sending EVENT_DATA_RAT_CHANGED");
        mNetworkRegistrationInfo = new NetworkRegistrationInfo.Builder()
                .setAccessNetworkTechnology(TelephonyManager.NETWORK_TYPE_UNKNOWN)
                .setRegistrationState(NetworkRegistrationInfo.REGISTRATION_STATE_HOME)
                .build();
        doReturn(mNetworkRegistrationInfo).when(mServiceState).getNetworkRegistrationInfo(
                anyInt(), anyInt());
        mDct.sendMessage(mDct.obtainMessage(DctConstants.EVENT_DATA_RAT_CHANGED, null));
        waitForLastHandlerAction(mDcTrackerTestHandler.getThreadHandler());

        waitForMs(200);

        // Verify data connection is on
        verify(mSimulatedCommandsVerifier, times(0)).deactivateDataCall(
                eq(DataService.REQUEST_REASON_NORMAL), anyInt(),
                any(Message.class));

        // Data rat resume from unknown to ehrpd
        mNetworkRegistrationInfo = new NetworkRegistrationInfo.Builder()
                .setAccessNetworkTechnology(TelephonyManager.NETWORK_TYPE_EHRPD)
                .setRegistrationState(NetworkRegistrationInfo.REGISTRATION_STATE_HOME)
                .build();
        doReturn(mNetworkRegistrationInfo).when(mServiceState).getNetworkRegistrationInfo(
                anyInt(), anyInt());
        mDct.sendMessage(mDct.obtainMessage(DctConstants.EVENT_DATA_RAT_CHANGED, null));
        waitForLastHandlerAction(mDcTrackerTestHandler.getThreadHandler());

        // Verify the same data connection
        assertEquals(FAKE_APN4, mDct.getActiveApnString(PhoneConstants.APN_TYPE_DEFAULT));
        assertEquals(DctConstants.State.CONNECTED, mDct.getOverallState());
    }

    // Test provisioning
    /*@Test
    @SmallTest
    public void testDataEnableInProvisioning() throws Exception {
        ContentResolver resolver = mContext.getContentResolver();

        assertEquals(1, Settings.Global.getInt(resolver, Settings.Global.MOBILE_DATA));
        assertTrue(mDct.isDataEnabled());
        assertTrue(mDct.isUserDataEnabled());

        mDct.setUserDataEnabled(false);
        waitForMs(200);

        assertEquals(0, Settings.Global.getInt(resolver, Settings.Global.MOBILE_DATA));
        assertFalse(mDct.isDataEnabled());
        assertFalse(mDct.isUserDataEnabled());

        // Changing provisioned to 0.
        Settings.Global.putInt(resolver, Settings.Global.DEVICE_PROVISIONED, 0);
        mDct.sendMessage(mDct.obtainMessage(DctConstants.EVENT_DEVICE_PROVISIONED_CHANGE, null));
        waitForMs(200);

        assertTrue(mDct.isDataEnabled());
        assertTrue(mDct.isUserDataEnabled());

        // Enable user data during provisioning. It should write to
        // Settings.Global.MOBILE_DATA and keep data enabled when provisioned.
        mDct.setUserDataEnabled(true);
        Settings.Global.putInt(resolver, Settings.Global.DEVICE_PROVISIONED, 1);
        mDct.sendMessage(mDct.obtainMessage(DctConstants.EVENT_DEVICE_PROVISIONED_CHANGE, null));
        waitForMs(200);

        assertTrue(mDct.isDataEnabled());
        assertTrue(mDct.isUserDataEnabled());
        assertEquals(1, Settings.Global.getInt(resolver, Settings.Global.MOBILE_DATA));
    }*/

    /*
    @Test
    @SmallTest
    public void testNotifyDataEnabledChanged() throws Exception {
        doAnswer(invocation -> {
            mMessage = (Message) invocation.getArguments()[0];
            return true;
        }).when(mHandler).sendMessageDelayed(any(), anyLong());

        // Test registration.
        mDct.registerForDataEnabledChanged(mHandler, DATA_ENABLED_CHANGED, null);
        verifyDataEnabledChangedMessage(true, DataEnabledSettings.REASON_REGISTERED);

        // Disable user data. Should receive data enabled change to false.
        mDct.setUserDataEnabled(false);
        waitForMs(200);
        verifyDataEnabledChangedMessage(false, DataEnabledSettings.REASON_USER_DATA_ENABLED);

        // Changing provisioned to 0. Shouldn't receive any message, as data enabled remains false.
        ContentResolver resolver = mContext.getContentResolver();
        Settings.Global.putInt(resolver, Settings.Global.DEVICE_PROVISIONED, 0);
        Settings.Global.putInt(resolver, Settings.Global.DEVICE_PROVISIONING_MOBILE_DATA_ENABLED,
                0);
        mDct.sendMessage(mDct.obtainMessage(DctConstants.EVENT_DEVICE_PROVISIONED_CHANGE, null));
        waitForMs(200);
        assertFalse(mDct.isDataEnabled());
        verify(mHandler, never()).sendMessageDelayed(any(), anyLong());

        // Changing provisioningDataEnabled to 1. It should trigger data enabled change to true.
        Settings.Global.putInt(resolver,
                Settings.Global.DEVICE_PROVISIONING_MOBILE_DATA_ENABLED, 1);
        mDct.sendMessage(mDct.obtainMessage(
                DctConstants.EVENT_DEVICE_PROVISIONING_DATA_SETTING_CHANGE, null));
        waitForMs(200);
        verifyDataEnabledChangedMessage(
                true, DataEnabledSettings.REASON_PROVISIONING_DATA_ENABLED_CHANGED);
    }*/

    @Test
    @SmallTest
    public void testNetworkStatusChangedRecoveryOFF() throws Exception {
        mBundle.putStringArray(CarrierConfigManager.KEY_CARRIER_METERED_APN_TYPES_STRINGS,
                new String[]{PhoneConstants.APN_TYPE_DEFAULT, PhoneConstants.APN_TYPE_MMS});
        mDct.enableApn(ApnSetting.TYPE_IMS, DcTracker.REQUEST_TYPE_NORMAL, null);
        mDct.enableApn(ApnSetting.TYPE_DEFAULT, DcTracker.REQUEST_TYPE_NORMAL, null);

        logd("Sending EVENT_CARRIER_CONFIG_CHANGED");
        mDct.sendMessage(mDct.obtainMessage(DctConstants.EVENT_CARRIER_CONFIG_CHANGED, 1, 0));
        waitForLastHandlerAction(mDcTrackerTestHandler.getThreadHandler());

        logd("Sending EVENT_DATA_CONNECTION_ATTACHED");
        mDct.sendMessage(mDct.obtainMessage(DctConstants.EVENT_DATA_CONNECTION_ATTACHED, null));
        waitForLastHandlerAction(mDcTrackerTestHandler.getThreadHandler());

        waitForMs(200);

        ArgumentCaptor<DataProfile> dpCaptor = ArgumentCaptor.forClass(DataProfile.class);
        verify(mSimulatedCommandsVerifier, times(2)).setupDataCall(
                eq(AccessNetworkType.EUTRAN), dpCaptor.capture(),
                eq(false), eq(false), eq(DataService.REQUEST_REASON_NORMAL), any(),
                any(Message.class));
        verifyDataProfile(dpCaptor.getValue(), FAKE_APN1, 0, 21, 1, NETWORK_TYPE_LTE_BITMASK);

        logd("Sending EVENT_NETWORK_STATUS_CHANGED");
        mDct.sendMessage(mDct.obtainMessage(DctConstants.EVENT_NETWORK_STATUS_CHANGED,
                NetworkAgent.VALID_NETWORK, 1, null));
        waitForLastHandlerAction(mDcTrackerTestHandler.getThreadHandler());

        logd("Sending EVENT_NETWORK_STATUS_CHANGED");
        mDct.sendMessage(mDct.obtainMessage(DctConstants.EVENT_NETWORK_STATUS_CHANGED,
                NetworkAgent.INVALID_NETWORK, 1, null));
        waitForLastHandlerAction(mDcTrackerTestHandler.getThreadHandler());

        waitForMs(200);

        // Verify that its no-op when the new data stall detection feature is disabled
        verify(mSimulatedCommandsVerifier, times(0)).getDataCallList(any(Message.class));
    }

    @FlakyTest
    @Test
    @SmallTest
    public void testNetworkStatusChangedRecoveryON() throws Exception {
        ContentResolver resolver = mContext.getContentResolver();
        Settings.Global.putInt(resolver, Settings.Global.DATA_STALL_RECOVERY_ON_BAD_NETWORK, 1);
        Settings.System.putInt(resolver, "radio.data.stall.recovery.action", 0);
        doReturn(new SignalStrength()).when(mPhone).getSignalStrength();

        mBundle.putStringArray(CarrierConfigManager.KEY_CARRIER_METERED_APN_TYPES_STRINGS,
                new String[]{PhoneConstants.APN_TYPE_DEFAULT, PhoneConstants.APN_TYPE_MMS});
        mDct.enableApn(ApnSetting.TYPE_IMS, DcTracker.REQUEST_TYPE_NORMAL, null);
        mDct.enableApn(ApnSetting.TYPE_DEFAULT, DcTracker.REQUEST_TYPE_NORMAL, null);

        logd("Sending EVENT_CARRIER_CONFIG_CHANGED");
        mDct.sendMessage(mDct.obtainMessage(DctConstants.EVENT_CARRIER_CONFIG_CHANGED, 1, 0));
        waitForLastHandlerAction(mDcTrackerTestHandler.getThreadHandler());

        logd("Sending EVENT_DATA_CONNECTION_ATTACHED");
        mDct.sendMessage(mDct.obtainMessage(DctConstants.EVENT_DATA_CONNECTION_ATTACHED, null));

        ArgumentCaptor<DataProfile> dpCaptor = ArgumentCaptor.forClass(DataProfile.class);
        verify(mSimulatedCommandsVerifier, timeout(TEST_TIMEOUT).times(2)).setupDataCall(
                eq(AccessNetworkType.EUTRAN), dpCaptor.capture(),
                eq(false), eq(false), eq(DataService.REQUEST_REASON_NORMAL), any(),
                any(Message.class));
        waitForLastHandlerAction(mDcTrackerTestHandler.getThreadHandler());
        verifyDataProfile(dpCaptor.getValue(), FAKE_APN1, 0, 21, 1, NETWORK_TYPE_LTE_BITMASK);

        logd("Sending EVENT_NETWORK_STATUS_CHANGED");
        mDct.sendMessage(mDct.obtainMessage(DctConstants.EVENT_NETWORK_STATUS_CHANGED,
                NetworkAgent.VALID_NETWORK, 1, null));
        waitForLastHandlerAction(mDcTrackerTestHandler.getThreadHandler());

        logd("Sending EVENT_NETWORK_STATUS_CHANGED");
        mDct.sendMessage(mDct.obtainMessage(DctConstants.EVENT_NETWORK_STATUS_CHANGED,
                NetworkAgent.INVALID_NETWORK, 1, null));
        waitForLastHandlerAction(mDcTrackerTestHandler.getThreadHandler());

        verify(mSimulatedCommandsVerifier, times(1)).getDataCallList(any(Message.class));
    }

    @FlakyTest
    @Test
    @SmallTest
    public void testRecoveryStepPDPReset() throws Exception {
        ContentResolver resolver = mContext.getContentResolver();
        Settings.Global.putInt(resolver, Settings.Global.DATA_STALL_RECOVERY_ON_BAD_NETWORK, 1);
        Settings.Global.putLong(resolver,
                Settings.Global.MIN_DURATION_BETWEEN_RECOVERY_STEPS_IN_MS, 100);
        Settings.System.putInt(resolver, "radio.data.stall.recovery.action", 1);
        doReturn(new SignalStrength()).when(mPhone).getSignalStrength();

        mBundle.putStringArray(CarrierConfigManager.KEY_CARRIER_METERED_APN_TYPES_STRINGS,
                new String[]{PhoneConstants.APN_TYPE_DEFAULT, PhoneConstants.APN_TYPE_MMS});
        mDct.enableApn(ApnSetting.TYPE_IMS, DcTracker.REQUEST_TYPE_NORMAL, null);
        mDct.enableApn(ApnSetting.TYPE_DEFAULT, DcTracker.REQUEST_TYPE_NORMAL, null);

        logd("Sending EVENT_CARRIER_CONFIG_CHANGED");
        mDct.sendMessage(mDct.obtainMessage(DctConstants.EVENT_CARRIER_CONFIG_CHANGED, 1, 0));
        waitForLastHandlerAction(mDcTrackerTestHandler.getThreadHandler());

        logd("Sending EVENT_DATA_CONNECTION_ATTACHED");
        mDct.sendMessage(mDct.obtainMessage(DctConstants.EVENT_DATA_CONNECTION_ATTACHED, null));
        waitForLastHandlerAction(mDcTrackerTestHandler.getThreadHandler());

        waitForMs(200);

        ArgumentCaptor<DataProfile> dpCaptor = ArgumentCaptor.forClass(DataProfile.class);
        verify(mSimulatedCommandsVerifier, timeout(TEST_TIMEOUT).times(2)).setupDataCall(
                eq(AccessNetworkType.EUTRAN), dpCaptor.capture(),
                eq(false), eq(false), eq(DataService.REQUEST_REASON_NORMAL), any(),
                any(Message.class));
        verifyDataProfile(dpCaptor.getValue(), FAKE_APN1, 0, 21, 1, NETWORK_TYPE_LTE_BITMASK);

        logd("Sending EVENT_NETWORK_STATUS_CHANGED false");
        mDct.sendMessage(mDct.obtainMessage(DctConstants.EVENT_NETWORK_STATUS_CHANGED,
                NetworkAgent.INVALID_NETWORK, 1, null));
        waitForLastHandlerAction(mDcTrackerTestHandler.getThreadHandler());

        waitForMs(200);

        // expected tear down all DataConnections
        verify(mSimulatedCommandsVerifier, times(1)).deactivateDataCall(
                eq(DataService.REQUEST_REASON_NORMAL), anyInt(),
                any(Message.class));
    }


    @Test
    @SmallTest
    public void testRecoveryStepReRegister() throws Exception {
        ContentResolver resolver = mContext.getContentResolver();
        Settings.Global.putInt(resolver, Settings.Global.DATA_STALL_RECOVERY_ON_BAD_NETWORK, 1);
        Settings.Global.putLong(resolver,
                Settings.Global.MIN_DURATION_BETWEEN_RECOVERY_STEPS_IN_MS, 100);
        Settings.System.putInt(resolver, "radio.data.stall.recovery.action", 2);
        doReturn(new SignalStrength()).when(mPhone).getSignalStrength();

        mBundle.putStringArray(CarrierConfigManager.KEY_CARRIER_METERED_APN_TYPES_STRINGS,
                new String[]{PhoneConstants.APN_TYPE_DEFAULT, PhoneConstants.APN_TYPE_MMS});
        mDct.enableApn(ApnSetting.TYPE_DEFAULT, DcTracker.REQUEST_TYPE_NORMAL, null);

        logd("Sending EVENT_CARRIER_CONFIG_CHANGED");
        mDct.sendMessage(mDct.obtainMessage(DctConstants.EVENT_CARRIER_CONFIG_CHANGED, 1, 0));
        waitForLastHandlerAction(mDcTrackerTestHandler.getThreadHandler());

        logd("Sending EVENT_DATA_CONNECTION_ATTACHED");
        mDct.sendMessage(mDct.obtainMessage(DctConstants.EVENT_DATA_CONNECTION_ATTACHED, null));
        waitForLastHandlerAction(mDcTrackerTestHandler.getThreadHandler());

        waitForMs(200);

        ArgumentCaptor<DataProfile> dpCaptor = ArgumentCaptor.forClass(DataProfile.class);
        verify(mSimulatedCommandsVerifier, times(1)).setupDataCall(
                eq(AccessNetworkType.EUTRAN), dpCaptor.capture(),
                eq(false), eq(false), eq(DataService.REQUEST_REASON_NORMAL), any(),
                any(Message.class));
        verifyDataProfile(dpCaptor.getValue(), FAKE_APN1, 0, 21, 1, NETWORK_TYPE_LTE_BITMASK);

        logd("Sending EVENT_NETWORK_STATUS_CHANGED false");
        mDct.sendMessage(mDct.obtainMessage(DctConstants.EVENT_NETWORK_STATUS_CHANGED,
                NetworkAgent.INVALID_NETWORK, 1, null));
        waitForLastHandlerAction(mDcTrackerTestHandler.getThreadHandler());

        // expected to get preferred network type
        verify(mSST, times(1)).reRegisterNetwork(eq(null));
    }

    @Test
    @SmallTest
    public void testRecoveryStepRestartRadio() throws Exception {
        ContentResolver resolver = mContext.getContentResolver();
        Settings.Global.putInt(resolver, Settings.Global.DATA_STALL_RECOVERY_ON_BAD_NETWORK, 1);
        Settings.Global.putLong(resolver,
                Settings.Global.MIN_DURATION_BETWEEN_RECOVERY_STEPS_IN_MS, 100);
        Settings.System.putInt(resolver, "radio.data.stall.recovery.action", 3);
        doReturn(new SignalStrength()).when(mPhone).getSignalStrength();

        mBundle.putStringArray(CarrierConfigManager.KEY_CARRIER_METERED_APN_TYPES_STRINGS,
                new String[]{PhoneConstants.APN_TYPE_DEFAULT, PhoneConstants.APN_TYPE_MMS});
        mDct.enableApn(ApnSetting.TYPE_DEFAULT, DcTracker.REQUEST_TYPE_NORMAL, null);

        logd("Sending EVENT_CARRIER_CONFIG_CHANGED");
        mDct.sendMessage(mDct.obtainMessage(DctConstants.EVENT_CARRIER_CONFIG_CHANGED, 1, 0));
        waitForLastHandlerAction(mDcTrackerTestHandler.getThreadHandler());

        logd("Sending EVENT_DATA_CONNECTION_ATTACHED");
        mDct.sendMessage(mDct.obtainMessage(DctConstants.EVENT_DATA_CONNECTION_ATTACHED, null));
        waitForLastHandlerAction(mDcTrackerTestHandler.getThreadHandler());

        waitForMs(200);

        ArgumentCaptor<DataProfile> dpCaptor = ArgumentCaptor.forClass(DataProfile.class);
        verify(mSimulatedCommandsVerifier, times(1)).setupDataCall(
                eq(AccessNetworkType.EUTRAN), dpCaptor.capture(),
                eq(false), eq(false), eq(DataService.REQUEST_REASON_NORMAL), any(),
                any(Message.class));
        verifyDataProfile(dpCaptor.getValue(), FAKE_APN1, 0, 21, 1, NETWORK_TYPE_LTE_BITMASK);

        logd("Sending EVENT_NETWORK_STATUS_CHANGED false");
        mDct.sendMessage(mDct.obtainMessage(DctConstants.EVENT_NETWORK_STATUS_CHANGED,
                NetworkAgent.INVALID_NETWORK, 1, null));
        waitForLastHandlerAction(mDcTrackerTestHandler.getThreadHandler());

        // expected to get preferred network type
        verify(mSST, times(1)).powerOffRadioSafely();
    }

    private void verifyDataEnabledChangedMessage(boolean enabled, int reason) {
        verify(mHandler, times(1)).sendMessageDelayed(any(), anyLong());
        Pair<Boolean, Integer> result = (Pair) ((AsyncResult) mMessage.obj).result;
        assertEquals(DATA_ENABLED_CHANGED, mMessage.what);
        assertEquals(enabled, result.first);
        assertEquals(reason, (int) result.second);
        clearInvocations(mHandler);
    }

    private void setUpSubscriptionPlans(boolean is5GUnmetered) throws Exception {
        List<SubscriptionPlan> plans = new ArrayList<>();
        if (is5GUnmetered) {
            plans.add(SubscriptionPlan.Builder
                    .createRecurring(ZonedDateTime.parse("2007-03-14T00:00:00.000Z"),
                            Period.ofMonths(1))
                    .setDataLimit(SubscriptionPlan.BYTES_UNLIMITED,
                            SubscriptionPlan.LIMIT_BEHAVIOR_THROTTLED)
                    .setNetworkTypes(new int[] {TelephonyManager.NETWORK_TYPE_NR})
                    .build());
        }
        plans.add(SubscriptionPlan.Builder
                .createRecurring(ZonedDateTime.parse("2007-03-14T00:00:00.000Z"),
                        Period.ofMonths(1))
                .setDataLimit(1_000_000_000, SubscriptionPlan.LIMIT_BEHAVIOR_DISABLED)
                .setDataUsage(500_000_000, System.currentTimeMillis())
                .build());
        replaceInstance(DcTracker.class, "mSubscriptionPlans", mDct, plans);
    }

    private boolean isNetworkTypeUnmetered(int networkType) throws Exception {
        Method method = DcTracker.class.getDeclaredMethod(
                "isNetworkTypeUnmetered", int.class);
        method.setAccessible(true);
        return (boolean) method.invoke(mDct, networkType);
    }

    private int setUpDataConnection() throws Exception {
        Field dc = DcTracker.class.getDeclaredField("mDataConnections");
        dc.setAccessible(true);
        Field uig = DcTracker.class.getDeclaredField("mUniqueIdGenerator");
        uig.setAccessible(true);
        int id = ((AtomicInteger) uig.get(mDct)).getAndIncrement();
        ((HashMap<Integer, DataConnection>) dc.get(mDct)).put(id, mDataConnection);
        return id;
    }

    private void resetDataConnection(int id) throws Exception {
        Field dc = DcTracker.class.getDeclaredField("mDataConnections");
        dc.setAccessible(true);
        ((HashMap<Integer, DataConnection>) dc.get(mDct)).remove(id);
    }

    private void setUpWatchdogTimer() {
        // Watchdog active for 10s
        mBundle.putLong(CarrierConfigManager.KEY_5G_WATCHDOG_TIME_MS_LONG, 10000);
        Intent intent = new Intent(CarrierConfigManager.ACTION_CARRIER_CONFIG_CHANGED);
        intent.putExtra(SubscriptionManager.EXTRA_SUBSCRIPTION_INDEX, mPhone.getSubId());
        mContext.sendBroadcast(intent);
        waitForLastHandlerAction(mDcTrackerTestHandler.getThreadHandler());
    }

    private boolean getHysteresisStatus() throws Exception {
        Field field = DcTracker.class.getDeclaredField(("mHysteresis"));
        field.setAccessible(true);
        return (boolean) field.get(mDct);
    }

    private boolean getWatchdogStatus() throws Exception {
        Field field = DcTracker.class.getDeclaredField(("mWatchdog"));
        field.setAccessible(true);
        return (boolean) field.get(mDct);
    }

    @Test
    public void testIsNetworkTypeUnmetered() throws Exception {
        initApns(PhoneConstants.APN_TYPE_DEFAULT, new String[]{PhoneConstants.APN_TYPE_ALL});

        // only 5G unmetered
        setUpSubscriptionPlans(true);

        assertTrue(isNetworkTypeUnmetered(TelephonyManager.NETWORK_TYPE_NR));
        assertFalse(isNetworkTypeUnmetered(TelephonyManager.NETWORK_TYPE_LTE));
        assertFalse(isNetworkTypeUnmetered(TelephonyManager.NETWORK_TYPE_UNKNOWN));

        // all network types metered
        setUpSubscriptionPlans(false);

        assertFalse(isNetworkTypeUnmetered(TelephonyManager.NETWORK_TYPE_NR));
        assertFalse(isNetworkTypeUnmetered(TelephonyManager.NETWORK_TYPE_LTE));
        assertFalse(isNetworkTypeUnmetered(TelephonyManager.NETWORK_TYPE_UNKNOWN));

        // all network types unmetered
        List<SubscriptionPlan> plans = new ArrayList<>();
        plans.add(SubscriptionPlan.Builder
                .createRecurring(ZonedDateTime.parse("2007-03-14T00:00:00.000Z"),
                        Period.ofMonths(1))
                .setTitle("Some 5GB Plan")
                .setDataLimit(SubscriptionPlan.BYTES_UNLIMITED,
                        SubscriptionPlan.LIMIT_BEHAVIOR_THROTTLED)
                .build());
        replaceInstance(DcTracker.class, "mSubscriptionPlans", mDct, plans);

        assertTrue(isNetworkTypeUnmetered(TelephonyManager.NETWORK_TYPE_NR));
        assertTrue(isNetworkTypeUnmetered(TelephonyManager.NETWORK_TYPE_LTE));
        assertTrue(isNetworkTypeUnmetered(TelephonyManager.NETWORK_TYPE_UNKNOWN));
    }

    @Test
    public void testIsFrequencyRangeUnmetered() throws Exception {
        initApns(PhoneConstants.APN_TYPE_DEFAULT, new String[]{PhoneConstants.APN_TYPE_ALL});
        int id = setUpDataConnection();
        setUpSubscriptionPlans(false);
        setUpWatchdogTimer();
        doReturn(NetworkRegistrationInfo.NR_STATE_CONNECTED).when(mServiceState).getNrState();
        doReturn(1).when(mPhone).getSubId();

        // NetCapability should be metered when connected to 5G with no unmetered plan or frequency
        mDct.sendMessage(mDct.obtainMessage(DctConstants.EVENT_SERVICE_STATE_CHANGED));
        waitForLastHandlerAction(mDcTrackerTestHandler.getThreadHandler());
        verify(mDataConnection, times(1)).onMeterednessChanged(false);

        // Set MMWAVE frequency to unmetered
        mBundle.putBoolean(CarrierConfigManager.KEY_UNMETERED_NR_NSA_MMWAVE_BOOL, true);
        Intent intent = new Intent(CarrierConfigManager.ACTION_CARRIER_CONFIG_CHANGED);
        intent.putExtra(SubscriptionManager.EXTRA_SUBSCRIPTION_INDEX, mPhone.getSubId());
        mContext.sendBroadcast(intent);
        waitForLastHandlerAction(mDcTrackerTestHandler.getThreadHandler());

        // NetCapability should switch to unmetered when fr=MMWAVE and MMWAVE unmetered
        doReturn(ServiceState.FREQUENCY_RANGE_MMWAVE).when(mServiceState).getNrFrequencyRange();
        mDct.sendMessage(mDct.obtainMessage(DctConstants.EVENT_SERVICE_STATE_CHANGED));
        waitForLastHandlerAction(mDcTrackerTestHandler.getThreadHandler());
        verify(mDataConnection, times(1)).onMeterednessChanged(true);

        // NetCapability should switch to metered when fr=SUB6 and MMWAVE unmetered
        doReturn(ServiceState.FREQUENCY_RANGE_HIGH).when(mServiceState).getNrFrequencyRange();
        mDct.sendMessage(mDct.obtainMessage(DctConstants.EVENT_SERVICE_STATE_CHANGED));
        waitForLastHandlerAction(mDcTrackerTestHandler.getThreadHandler());
        verify(mDataConnection, times(2)).onMeterednessChanged(false);

        // Set SUB6 frequency to unmetered
        doReturn(2).when(mPhone).getSubId();
        mBundle.putBoolean(CarrierConfigManager.KEY_UNMETERED_NR_NSA_SUB6_BOOL, true);
        intent = new Intent(CarrierConfigManager.ACTION_CARRIER_CONFIG_CHANGED);
        intent.putExtra(SubscriptionManager.EXTRA_SUBSCRIPTION_INDEX, mPhone.getSubId());
        mContext.sendBroadcast(intent);
        waitForLastHandlerAction(mDcTrackerTestHandler.getThreadHandler());

        // NetCapability should switch to unmetered when fr=SUB6 and SUB6 unmetered
        mDct.sendMessage(mDct.obtainMessage(DctConstants.EVENT_SERVICE_STATE_CHANGED));
        waitForLastHandlerAction(mDcTrackerTestHandler.getThreadHandler());
        verify(mDataConnection, times(2)).onMeterednessChanged(true);

        resetDataConnection(id);
    }

    @Test
    public void testReevaluateUnmeteredConnectionsOnNetworkChange() throws Exception {
        initApns(PhoneConstants.APN_TYPE_DEFAULT, new String[]{PhoneConstants.APN_TYPE_ALL});
        int id = setUpDataConnection();
        setUpSubscriptionPlans(true);
        setUpWatchdogTimer();

        // NetCapability should be unmetered when connected to 5G
        doReturn(NetworkRegistrationInfo.NR_STATE_CONNECTED).when(mServiceState).getNrState();
        mDct.sendMessage(mDct.obtainMessage(DctConstants.EVENT_SERVICE_STATE_CHANGED));
        waitForLastHandlerAction(mDcTrackerTestHandler.getThreadHandler());
        verify(mDataConnection, times(1)).onMeterednessChanged(true);

        // NetCapability should be metered when disconnected from 5G
        doReturn(NetworkRegistrationInfo.NR_STATE_NONE).when(mServiceState).getNrState();
        mDct.sendMessage(mDct.obtainMessage(DctConstants.EVENT_SERVICE_STATE_CHANGED));
        waitForLastHandlerAction(mDcTrackerTestHandler.getThreadHandler());
        verify(mDataConnection, times(1)).onMeterednessChanged(false);

        resetDataConnection(id);
    }

    @Test
    public void testReevaluateUnmeteredConnectionsOnHysteresis() throws Exception {
        initApns(PhoneConstants.APN_TYPE_DEFAULT, new String[]{PhoneConstants.APN_TYPE_ALL});
        int id = setUpDataConnection();
        setUpSubscriptionPlans(true);
        setUpWatchdogTimer();

        // Hysteresis active for 10s
        doReturn(1).when(mPhone).getSubId();
        mBundle.putInt(CarrierConfigManager.KEY_5G_ICON_DISPLAY_GRACE_PERIOD_SEC_INT, 10000);
        Intent intent = new Intent(CarrierConfigManager.ACTION_CARRIER_CONFIG_CHANGED);
        intent.putExtra(SubscriptionManager.EXTRA_SUBSCRIPTION_INDEX, mPhone.getSubId());
        mContext.sendBroadcast(intent);
        waitForLastHandlerAction(mDcTrackerTestHandler.getThreadHandler());

        // Hysteresis inactive when unmetered and never connected to 5G
        doReturn(NetworkRegistrationInfo.NR_STATE_NONE).when(mServiceState).getNrState();
        mDct.sendMessage(mDct.obtainMessage(DctConstants.EVENT_5G_TIMER_HYSTERESIS));
        waitForLastHandlerAction(mDcTrackerTestHandler.getThreadHandler());
        assertFalse(getHysteresisStatus());

        // Hysteresis inactive when unmetered and connected to 5G
        doReturn(NetworkRegistrationInfo.NR_STATE_CONNECTED).when(mServiceState).getNrState();
        mDct.sendMessage(mDct.obtainMessage(DctConstants.EVENT_SERVICE_STATE_CHANGED));
        waitForLastHandlerAction(mDcTrackerTestHandler.getThreadHandler());
        assertFalse(getHysteresisStatus());

        // Hysteresis active when unmetered and disconnected after connected to 5G
        doReturn(NetworkRegistrationInfo.NR_STATE_NONE).when(mServiceState).getNrState();
        mDct.sendMessage(mDct.obtainMessage(DctConstants.EVENT_SERVICE_STATE_CHANGED));
        waitForLastHandlerAction(mDcTrackerTestHandler.getThreadHandler());
        assertTrue(getHysteresisStatus());

        // NetCapability metered when hysteresis timer goes off
        mDct.sendMessage(mDct.obtainMessage(DctConstants.EVENT_5G_TIMER_HYSTERESIS));
        waitForLastHandlerAction(mDcTrackerTestHandler.getThreadHandler());
        assertFalse(getHysteresisStatus());
        verify(mDataConnection, times(1)).onMeterednessChanged(true);

        // Hysteresis inactive when reconnected after timer goes off
        doReturn(NetworkRegistrationInfo.NR_STATE_CONNECTED).when(mServiceState).getNrState();
        mDct.sendMessage(mDct.obtainMessage(DctConstants.EVENT_SERVICE_STATE_CHANGED));
        waitForLastHandlerAction(mDcTrackerTestHandler.getThreadHandler());
        assertFalse(getHysteresisStatus());

        // Hysteresis disabled
        doReturn(2).when(mPhone).getSubId();
        mBundle.putInt(CarrierConfigManager.KEY_5G_ICON_DISPLAY_GRACE_PERIOD_SEC_INT, 0);
        intent = new Intent(CarrierConfigManager.ACTION_CARRIER_CONFIG_CHANGED);
        intent.putExtra(SubscriptionManager.EXTRA_SUBSCRIPTION_INDEX, mPhone.getSubId());
        mContext.sendBroadcast(intent);
        waitForLastHandlerAction(mDcTrackerTestHandler.getThreadHandler());

        // Hysteresis inactive when CarrierConfig is set to 0
        doReturn(NetworkRegistrationInfo.NR_STATE_NONE).when(mServiceState).getNrState();
        mDct.sendMessage(mDct.obtainMessage(DctConstants.EVENT_SERVICE_STATE_CHANGED));
        waitForLastHandlerAction(mDcTrackerTestHandler.getThreadHandler());
        assertFalse(getHysteresisStatus());

        resetDataConnection(id);
    }

    @Test
    public void testReevaluateUnmeteredConnectionsOnWatchdog() throws Exception {
        initApns(PhoneConstants.APN_TYPE_DEFAULT, new String[]{PhoneConstants.APN_TYPE_ALL});
        int id = setUpDataConnection();
        setUpSubscriptionPlans(true);
        setUpWatchdogTimer();

        // Watchdog inactive when unmetered and never connected to 5G
        doReturn(NetworkRegistrationInfo.NR_STATE_NONE).when(mServiceState).getNrState();
        mDct.sendMessage(mDct.obtainMessage(DctConstants.EVENT_5G_TIMER_WATCHDOG));
        waitForLastHandlerAction(mDcTrackerTestHandler.getThreadHandler());
        assertFalse(getWatchdogStatus());

        // Hysteresis active for 10s
        doReturn(1).when(mPhone).getSubId();
        mBundle.putInt(CarrierConfigManager.KEY_5G_ICON_DISPLAY_GRACE_PERIOD_SEC_INT, 10000);
        Intent intent = new Intent(CarrierConfigManager.ACTION_CARRIER_CONFIG_CHANGED);
        intent.putExtra(SubscriptionManager.EXTRA_SUBSCRIPTION_INDEX, mPhone.getSubId());
        mContext.sendBroadcast(intent);
        waitForLastHandlerAction(mDcTrackerTestHandler.getThreadHandler());

        // Watchdog active when unmetered and connected to 5G
        doReturn(NetworkRegistrationInfo.NR_STATE_CONNECTED).when(mServiceState).getNrState();
        mDct.sendMessage(mDct.obtainMessage(DctConstants.EVENT_SERVICE_STATE_CHANGED));
        waitForLastHandlerAction(mDcTrackerTestHandler.getThreadHandler());
        assertTrue(getWatchdogStatus());
        assertFalse(getHysteresisStatus());

        // Watchdog active during hysteresis
        doReturn(NetworkRegistrationInfo.NR_STATE_NONE).when(mServiceState).getNrState();
        mDct.sendMessage(mDct.obtainMessage(DctConstants.EVENT_SERVICE_STATE_CHANGED));
        waitForLastHandlerAction(mDcTrackerTestHandler.getThreadHandler());
        assertTrue(getHysteresisStatus());
        assertTrue(getWatchdogStatus());

        // Watchdog inactive when metered
        setUpSubscriptionPlans(false);
        mDct.sendMessage(mDct.obtainMessage(DctConstants.EVENT_SERVICE_STATE_CHANGED));
        waitForLastHandlerAction(mDcTrackerTestHandler.getThreadHandler());
        assertFalse(getWatchdogStatus());

        resetDataConnection(id);
    }

    @Test
    public void testGetNrDisplayType() {
        ArgumentCaptor<TelephonyDisplayInfo> captor =
                ArgumentCaptor.forClass(TelephonyDisplayInfo.class);
        doReturn(TelephonyManager.NETWORK_TYPE_LTE).when(mServiceState).getDataNetworkType();

        // set up 5G icon configuration
        mBundle.putString(CarrierConfigManager.KEY_5G_ICON_CONFIGURATION_STRING,
                "connected_mmwave:5G_Plus,connected:5G,not_restricted_rrc_idle:5G,"
                        + "not_restricted_rrc_con:5G");
        doReturn(1).when(mPhone).getSubId();
        Intent intent = new Intent(CarrierConfigManager.ACTION_CARRIER_CONFIG_CHANGED);
        intent.putExtra(SubscriptionManager.EXTRA_SUBSCRIPTION_INDEX, mPhone.getSubId());
        mContext.sendBroadcast(intent);
        waitForLastHandlerAction(mDcTrackerTestHandler.getThreadHandler());

        // not NR
        doReturn(NetworkRegistrationInfo.NR_STATE_NONE).when(mServiceState).getNrState();
        mDct.sendMessage(mDct.obtainMessage(DctConstants.EVENT_SERVICE_STATE_CHANGED));
        waitForLastHandlerAction(mDcTrackerTestHandler.getThreadHandler());

        verify(mPhone, times(1)).notifyDisplayInfoChanged(captor.capture());
        assertEquals(TelephonyDisplayInfo.OVERRIDE_NETWORK_TYPE_NONE,
                captor.getValue().getOverrideNetworkType());

        // NR NSA, restricted
        doReturn(NetworkRegistrationInfo.NR_STATE_RESTRICTED).when(mServiceState).getNrState();
        mDct.sendMessage(mDct.obtainMessage(DctConstants.EVENT_SERVICE_STATE_CHANGED));
        waitForLastHandlerAction(mDcTrackerTestHandler.getThreadHandler());

        verify(mPhone, times(2)).notifyDisplayInfoChanged(captor.capture());
        assertEquals(TelephonyDisplayInfo.OVERRIDE_NETWORK_TYPE_NONE,
                captor.getValue().getOverrideNetworkType());

        // NR NSA, not restricted
        doReturn(NetworkRegistrationInfo.NR_STATE_NOT_RESTRICTED).when(mServiceState).getNrState();
        mDct.sendMessage(mDct.obtainMessage(DctConstants.EVENT_SERVICE_STATE_CHANGED));
        waitForLastHandlerAction(mDcTrackerTestHandler.getThreadHandler());

        verify(mPhone, times(3)).notifyDisplayInfoChanged(captor.capture());
        assertEquals(TelephonyDisplayInfo.OVERRIDE_NETWORK_TYPE_NR_NSA,
                captor.getValue().getOverrideNetworkType());

        doReturn(NetworkRegistrationInfo.NR_STATE_CONNECTED).when(mServiceState).getNrState();

        // NR NSA, sub 6 frequency
        doReturn(ServiceState.FREQUENCY_RANGE_UNKNOWN).when(mServiceState).getNrFrequencyRange();
        mDct.sendMessage(mDct.obtainMessage(DctConstants.EVENT_SERVICE_STATE_CHANGED));
        waitForLastHandlerAction(mDcTrackerTestHandler.getThreadHandler());

        verify(mPhone, times(4)).notifyDisplayInfoChanged(captor.capture());
        assertEquals(TelephonyDisplayInfo.OVERRIDE_NETWORK_TYPE_NR_NSA,
                captor.getValue().getOverrideNetworkType());

        // NR NSA, millimeter wave frequency
        doReturn(ServiceState.FREQUENCY_RANGE_MMWAVE).when(mServiceState).getNrFrequencyRange();
        mDct.sendMessage(mDct.obtainMessage(DctConstants.EVENT_SERVICE_STATE_CHANGED));
        waitForLastHandlerAction(mDcTrackerTestHandler.getThreadHandler());

        verify(mPhone, times(5)).notifyDisplayInfoChanged(captor.capture());
        assertEquals(TelephonyDisplayInfo.OVERRIDE_NETWORK_TYPE_NR_NSA_MMWAVE,
                captor.getValue().getOverrideNetworkType());
    }

    @Test
    public void testGetLteDisplayType() {
        ArgumentCaptor<TelephonyDisplayInfo> captor =
                ArgumentCaptor.forClass(TelephonyDisplayInfo.class);

        // normal LTE
        doReturn(TelephonyManager.NETWORK_TYPE_LTE).when(mServiceState).getDataNetworkType();
        mDct.sendMessage(mDct.obtainMessage(DctConstants.EVENT_SERVICE_STATE_CHANGED));
        waitForLastHandlerAction(mDcTrackerTestHandler.getThreadHandler());

        verify(mPhone, times(1)).notifyDisplayInfoChanged(captor.capture());
        assertEquals(TelephonyDisplayInfo.OVERRIDE_NETWORK_TYPE_NONE,
                captor.getValue().getOverrideNetworkType());

        // LTE CA
        doReturn(TelephonyManager.NETWORK_TYPE_LTE_CA).when(mServiceState).getDataNetworkType();
        mDct.sendMessage(mDct.obtainMessage(DctConstants.EVENT_SERVICE_STATE_CHANGED));
        waitForLastHandlerAction(mDcTrackerTestHandler.getThreadHandler());

        verify(mPhone, times(2)).notifyDisplayInfoChanged(captor.capture());
        assertEquals(TelephonyDisplayInfo.OVERRIDE_NETWORK_TYPE_LTE_CA,
                captor.getValue().getOverrideNetworkType());

        // TODO: LTE ADVANCED PRO
    }

    @Test
    public void testUpdateDisplayInfo() {
        ArgumentCaptor<TelephonyDisplayInfo> captor =
                ArgumentCaptor.forClass(TelephonyDisplayInfo.class);
        doReturn(TelephonyManager.NETWORK_TYPE_HSPAP).when(mServiceState).getDataNetworkType();

        mDct.sendMessage(mDct.obtainMessage(DctConstants.EVENT_SERVICE_STATE_CHANGED));
        waitForLastHandlerAction(mDcTrackerTestHandler.getThreadHandler());

        verify(mPhone, times(1)).notifyDisplayInfoChanged(captor.capture());
        TelephonyDisplayInfo telephonyDisplayInfo = captor.getValue();
        assertEquals(TelephonyManager.NETWORK_TYPE_HSPAP, telephonyDisplayInfo.getNetworkType());
        assertEquals(TelephonyDisplayInfo.OVERRIDE_NETWORK_TYPE_NONE,
                telephonyDisplayInfo.getOverrideNetworkType());
    }

    /**
     * Test if this is a path prefix match against the given Uri. Verifies that
     * scheme, authority, and atomic path segments match.
     *
     * Copied from frameworks/base/core/java/android/net/Uri.java
     */
    private boolean isPathPrefixMatch(Uri uriA, Uri uriB) {
        if (!Objects.equals(uriA.getScheme(), uriB.getScheme())) return false;
        if (!Objects.equals(uriA.getAuthority(), uriB.getAuthority())) return false;

        List<String> segA = uriA.getPathSegments();
        List<String> segB = uriB.getPathSegments();

        final int size = segB.size();
        if (segA.size() < size) return false;

        for (int i = 0; i < size; i++) {
            if (!Objects.equals(segA.get(i), segB.get(i))) {
                return false;
            }
        }

        return true;
    }

    @Test
    public void testNoApnContextsWhenDataIsDisabled() throws java.lang.InterruptedException {
        //Check that apn contexts are loaded.
        assertTrue(mDct.getApnContexts().size() > 0);

        //Do work normally done in teardown.
        mDct.removeCallbacksAndMessages(null);
        mDcTrackerTestHandler.quit();
        mDcTrackerTestHandler.join();

        //Set isDataCapable to false for the new DcTracker being created in DcTrackerTestHandler.
        doReturn(false).when(mTelephonyManager).isDataCapable();
        mDcTrackerTestHandler = new DcTrackerTestHandler(getClass().getSimpleName());
        setReady(false);

        mDcTrackerTestHandler.start();
        waitUntilReady();
        assertEquals(0, mDct.getApnContexts().size());

        //No need to clean up handler because that work is done in teardown.
    }

    @Test
    public void testRatChanged() throws Exception {
        mSimulatedCommands.setDataCallResult(true, createSetupDataCallResult());

        DataConnectionReasons dataConnectionReasons = new DataConnectionReasons();
        boolean allowed = isDataAllowed(dataConnectionReasons);
        assertFalse(dataConnectionReasons.toString(), allowed);

        logd("Sending EVENT_CARRIER_CONFIG_CHANGED");
        mDct.sendMessage(mDct.obtainMessage(DctConstants.EVENT_CARRIER_CONFIG_CHANGED, 1, 0));
        waitForLastHandlerAction(mDcTrackerTestHandler.getThreadHandler());

        logd("Sending EVENT_DATA_CONNECTION_ATTACHED");
        mDct.sendMessage(mDct.obtainMessage(DctConstants.EVENT_DATA_CONNECTION_ATTACHED, null));
        waitForLastHandlerAction(mDcTrackerTestHandler.getThreadHandler());

        logd("Sending EVENT_ENABLE_APN");
        // APN id 0 is APN_TYPE_DEFAULT
        mDct.enableApn(ApnSetting.TYPE_DEFAULT, DcTracker.REQUEST_TYPE_NORMAL, null);
        waitForLastHandlerAction(mDcTrackerTestHandler.getThreadHandler());

        waitForMs(200);

        dataConnectionReasons = new DataConnectionReasons();
        allowed = isDataAllowed(dataConnectionReasons);
        assertTrue(dataConnectionReasons.toString(), allowed);

        ArgumentCaptor<DataProfile> dpCaptor = ArgumentCaptor.forClass(DataProfile.class);
        // Verify if RIL command was sent properly.
        verify(mSimulatedCommandsVerifier, times(1)).setupDataCall(
                eq(AccessNetworkType.EUTRAN), dpCaptor.capture(),
                eq(false), eq(false), eq(DataService.REQUEST_REASON_NORMAL), any(),
                any(Message.class));
        verifyDataProfile(dpCaptor.getValue(), FAKE_APN1, 0, 21, 1, NETWORK_TYPE_LTE_BITMASK);

        verifyDataConnected(FAKE_APN1);

        doReturn(ServiceState.RIL_RADIO_TECHNOLOGY_UMTS).when(mServiceState)
                .getRilDataRadioTechnology();

        logd("Sending EVENT_DATA_RAT_CHANGED");
        mNetworkRegistrationInfo = new NetworkRegistrationInfo.Builder()
                .setAccessNetworkTechnology(TelephonyManager.NETWORK_TYPE_UMTS)
                .setRegistrationState(NetworkRegistrationInfo.REGISTRATION_STATE_HOME)
                .build();
        doReturn(mNetworkRegistrationInfo).when(mServiceState).getNetworkRegistrationInfo(
                anyInt(), anyInt());
        mDct.sendMessage(mDct.obtainMessage(DctConstants.EVENT_DATA_RAT_CHANGED, null));
        waitForLastHandlerAction(mDcTrackerTestHandler.getThreadHandler());
        waitForMs(200);

        // expected tear down all metered DataConnections
        verify(mSimulatedCommandsVerifier).deactivateDataCall(
                eq(DataService.REQUEST_REASON_NORMAL), anyInt(),
                any(Message.class));
    }
}<|MERGE_RESOLUTION|>--- conflicted
+++ resolved
@@ -488,11 +488,7 @@
         Settings.Global.putInt(mContext.getContentResolver(),
                 Settings.Global.DATA_STALL_RECOVERY_ON_BAD_NETWORK, 0);
 
-<<<<<<< HEAD
         doReturn(true).when(mSubscriptionManager).isActiveSubId(anyInt());
-        doReturn(true).when(mSimRecords).getRecordsLoaded();
-=======
->>>>>>> 9a6853db
         doReturn(PhoneConstants.State.IDLE).when(mCT).getState();
         doReturn(true).when(mSST).getDesiredPowerState();
         doReturn(true).when(mSST).getPowerStateFromCarrier();
