--- conflicted
+++ resolved
@@ -2211,12 +2211,8 @@
 
         return true;
     }
-<<<<<<< HEAD
-    @Test
-=======
 
     /*@Test
->>>>>>> 51995669
     public void testNoApnContextsWhenDataIsDisabled() {
         doReturn(false).when(mTelephonyManager).isDataCapable();
         mDcTrackerTestHandler = new DcTrackerTestHandler(getClass().getSimpleName());
@@ -2231,9 +2227,5 @@
         mDcTrackerTestHandler.start();
         waitUntilReady();
         assertTrue(mDct.getApnContexts().size() > 0);
-<<<<<<< HEAD
-    }
-=======
     }*/
->>>>>>> 51995669
 }