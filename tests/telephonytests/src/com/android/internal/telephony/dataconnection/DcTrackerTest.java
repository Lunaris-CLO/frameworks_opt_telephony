--- conflicted
+++ resolved
@@ -806,13 +806,8 @@
     @Test
     @MediumTest
     public void testDataSetup() throws Exception {
-<<<<<<< HEAD
         doReturn(true).when(mSubscriptionManager).isActiveSubId(anyInt());
 
-        mSimulatedCommands.setDataCallResult(true, createSetupDataCallResult());
-
-=======
->>>>>>> 505eb9a8
         DataConnectionReasons dataConnectionReasons = new DataConnectionReasons();
         boolean allowed = isDataAllowed(dataConnectionReasons);
         assertFalse(dataConnectionReasons.toString(), allowed);
