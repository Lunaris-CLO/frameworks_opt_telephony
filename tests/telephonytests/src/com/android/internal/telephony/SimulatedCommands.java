--- conflicted
+++ resolved
@@ -2498,9 +2498,6 @@
 
     @Override
     public void updateSimPhonebookRecord(SimPhonebookRecord phonebookRecord, Message result) {
-<<<<<<< HEAD
-        resultSuccess(result, new int[]{phonebookRecord.getRecordId()});
-=======
         int recordId = phonebookRecord.getRecordId();
         // Based on design, the record ID starts from 1.
         // So if the record ID passed from upper layer is 0, it indicates to insert one new record
@@ -2509,7 +2506,6 @@
             recordId = 1; // hack code for unit test
         }
         resultSuccess(result, new int[]{recordId});
->>>>>>> 35b04440
         notifySimPhonebookChanged();
     }
 
