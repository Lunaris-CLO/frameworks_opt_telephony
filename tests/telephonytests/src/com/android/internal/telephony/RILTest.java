/*
 * Copyright (C) 2017 The Android Open Source Project
 *
 * Licensed under the Apache License, Version 2.0 (the "License");
 * you may not use this file except in compliance with the License.
 * You may obtain a copy of the License at
 *
 *      http://www.apache.org/licenses/LICENSE-2.0
 *
 * Unless required by applicable law or agreed to in writing, software
 * distributed under the License is distributed on an "AS IS" BASIS,
 * WITHOUT WARRANTIES OR CONDITIONS OF ANY KIND, either express or implied.
 * See the License for the specific language governing permissions and
 * limitations under the License.
 */

package com.android.internal.telephony;

import static com.android.internal.telephony.RILConstants.RIL_REQUEST_ACKNOWLEDGE_INCOMING_GSM_SMS_WITH_PDU;
import static com.android.internal.telephony.RILConstants.RIL_REQUEST_ALLOW_DATA;
import static com.android.internal.telephony.RILConstants.RIL_REQUEST_CDMA_GET_SUBSCRIPTION_SOURCE;
import static com.android.internal.telephony.RILConstants.RIL_REQUEST_CHANGE_SIM_PIN;
import static com.android.internal.telephony.RILConstants.RIL_REQUEST_CHANGE_SIM_PIN2;
import static com.android.internal.telephony.RILConstants.RIL_REQUEST_CONFERENCE;
import static com.android.internal.telephony.RILConstants.RIL_REQUEST_DATA_REGISTRATION_STATE;
import static com.android.internal.telephony.RILConstants.RIL_REQUEST_DELETE_SMS_ON_SIM;
import static com.android.internal.telephony.RILConstants.RIL_REQUEST_DEVICE_IDENTITY;
import static com.android.internal.telephony.RILConstants.RIL_REQUEST_DTMF;
import static com.android.internal.telephony.RILConstants.RIL_REQUEST_ENTER_NETWORK_DEPERSONALIZATION;
import static com.android.internal.telephony.RILConstants.RIL_REQUEST_ENTER_SIM_PIN;
import static com.android.internal.telephony.RILConstants.RIL_REQUEST_ENTER_SIM_PIN2;
import static com.android.internal.telephony.RILConstants.RIL_REQUEST_ENTER_SIM_PUK;
import static com.android.internal.telephony.RILConstants.RIL_REQUEST_ENTER_SIM_PUK2;
import static com.android.internal.telephony.RILConstants.RIL_REQUEST_EXIT_EMERGENCY_CALLBACK_MODE;
import static com.android.internal.telephony.RILConstants.RIL_REQUEST_GET_ACTIVITY_INFO;
import static com.android.internal.telephony.RILConstants.RIL_REQUEST_GET_CELL_INFO_LIST;
import static com.android.internal.telephony.RILConstants.RIL_REQUEST_GET_CURRENT_CALLS;
import static com.android.internal.telephony.RILConstants.RIL_REQUEST_GET_HARDWARE_CONFIG;
import static com.android.internal.telephony.RILConstants.RIL_REQUEST_GET_IMSI;
import static com.android.internal.telephony.RILConstants.RIL_REQUEST_GET_RADIO_CAPABILITY;
import static com.android.internal.telephony.RILConstants.RIL_REQUEST_GET_SIM_STATUS;
import static com.android.internal.telephony.RILConstants.RIL_REQUEST_GET_SMSC_ADDRESS;
import static com.android.internal.telephony.RILConstants.RIL_REQUEST_HANGUP;
import static com.android.internal.telephony.RILConstants.RIL_REQUEST_HANGUP_FOREGROUND_RESUME_BACKGROUND;
import static com.android.internal.telephony.RILConstants.RIL_REQUEST_HANGUP_WAITING_OR_BACKGROUND;
import static com.android.internal.telephony.RILConstants.RIL_REQUEST_IMS_REGISTRATION_STATE;
import static com.android.internal.telephony.RILConstants.RIL_REQUEST_IMS_SEND_SMS;
import static com.android.internal.telephony.RILConstants.RIL_REQUEST_LAST_CALL_FAIL_CAUSE;
import static com.android.internal.telephony.RILConstants.RIL_REQUEST_NV_READ_ITEM;
import static com.android.internal.telephony.RILConstants.RIL_REQUEST_NV_RESET_CONFIG;
import static com.android.internal.telephony.RILConstants.RIL_REQUEST_NV_WRITE_ITEM;
import static com.android.internal.telephony.RILConstants.RIL_REQUEST_OPERATOR;
import static com.android.internal.telephony.RILConstants.RIL_REQUEST_PULL_LCEDATA;
import static com.android.internal.telephony.RILConstants.RIL_REQUEST_RADIO_POWER;
import static com.android.internal.telephony.RILConstants.RIL_REQUEST_REPORT_SMS_MEMORY_STATUS;
import static com.android.internal.telephony.RILConstants.RIL_REQUEST_REPORT_STK_SERVICE_IS_RUNNING;
import static com.android.internal.telephony.RILConstants.RIL_REQUEST_SEND_DEVICE_STATE;
import static com.android.internal.telephony.RILConstants.RIL_REQUEST_SEND_SMS;
import static com.android.internal.telephony.RILConstants.RIL_REQUEST_SEND_SMS_EXPECT_MORE;
import static com.android.internal.telephony.RILConstants.RIL_REQUEST_SETUP_DATA_CALL;
import static com.android.internal.telephony.RILConstants.RIL_REQUEST_SET_INITIAL_ATTACH_APN;
import static com.android.internal.telephony.RILConstants.RIL_REQUEST_SET_SIM_CARD_POWER;
import static com.android.internal.telephony.RILConstants.RIL_REQUEST_SET_SMSC_ADDRESS;
import static com.android.internal.telephony.RILConstants.RIL_REQUEST_SET_UNSOLICITED_RESPONSE_FILTER;
import static com.android.internal.telephony.RILConstants.RIL_REQUEST_SET_UNSOL_CELL_INFO_LIST_RATE;
import static com.android.internal.telephony.RILConstants.RIL_REQUEST_SHUTDOWN;
import static com.android.internal.telephony.RILConstants.RIL_REQUEST_SIGNAL_STRENGTH;
import static com.android.internal.telephony.RILConstants.RIL_REQUEST_SIM_AUTHENTICATION;
import static com.android.internal.telephony.RILConstants.RIL_REQUEST_SIM_CLOSE_CHANNEL;
import static com.android.internal.telephony.RILConstants.RIL_REQUEST_SIM_OPEN_CHANNEL;
import static com.android.internal.telephony.RILConstants.RIL_REQUEST_START_LCE;
import static com.android.internal.telephony.RILConstants.RIL_REQUEST_STK_HANDLE_CALL_SETUP_REQUESTED_FROM_SIM;
import static com.android.internal.telephony.RILConstants.RIL_REQUEST_STOP_LCE;
import static com.android.internal.telephony.RILConstants.RIL_REQUEST_SWITCH_WAITING_OR_HOLDING_AND_ACTIVE;
import static com.android.internal.telephony.RILConstants.RIL_REQUEST_UDUB;
import static com.android.internal.telephony.RILConstants.RIL_REQUEST_VOICE_RADIO_TECH;
import static com.android.internal.telephony.RILConstants.RIL_REQUEST_VOICE_REGISTRATION_STATE;
import static com.android.internal.telephony.RILConstants.RIL_REQUEST_WRITE_SMS_TO_SIM;

import static junit.framework.Assert.assertEquals;
import static junit.framework.Assert.assertFalse;
import static junit.framework.Assert.assertNotNull;
import static junit.framework.Assert.assertTrue;

import static org.mockito.Matchers.any;
import static org.mockito.Matchers.eq;
import static org.mockito.Mockito.atLeast;
import static org.mockito.Mockito.doReturn;
import static org.mockito.Mockito.mock;
import static org.mockito.Mockito.spy;
import static org.mockito.Mockito.times;
import static org.mockito.Mockito.verify;

import android.content.Context;
import android.content.pm.ApplicationInfo;
import android.hardware.radio.V1_0.Carrier;
import android.hardware.radio.V1_0.CdmaSmsMessage;
import android.hardware.radio.V1_0.DataProfileInfo;
import android.hardware.radio.V1_0.GsmSmsMessage;
import android.hardware.radio.V1_0.IRadio;
import android.hardware.radio.V1_0.ImsSmsMessage;
import android.hardware.radio.V1_0.NvWriteItem;
import android.hardware.radio.V1_0.RadioError;
import android.hardware.radio.V1_0.RadioResponseInfo;
import android.hardware.radio.V1_0.RadioResponseType;
import android.hardware.radio.V1_0.SmsWriteArgs;
import android.hardware.radio.deprecated.V1_0.IOemHook;
import android.net.ConnectivityManager;
import android.net.LinkAddress;
import android.net.NetworkUtils;
import android.os.Handler;
import android.os.HandlerThread;
import android.os.IPowerManager;
import android.os.Message;
import android.os.PowerManager;
import android.os.WorkSource;
import android.service.carrier.CarrierIdentifier;
import android.telephony.AccessNetworkConstants;
import android.telephony.CellIdentityCdma;
import android.telephony.CellIdentityGsm;
import android.telephony.CellIdentityLte;
import android.telephony.CellIdentityTdscdma;
import android.telephony.CellIdentityWcdma;
import android.telephony.CellInfo;
import android.telephony.CellInfoCdma;
import android.telephony.CellInfoGsm;
import android.telephony.CellInfoLte;
import android.telephony.CellInfoTdscdma;
import android.telephony.CellInfoWcdma;
import android.telephony.CellSignalStrengthCdma;
import android.telephony.CellSignalStrengthGsm;
import android.telephony.CellSignalStrengthLte;
<<<<<<< HEAD
=======
import android.telephony.CellSignalStrengthNr;
>>>>>>> 38680c42
import android.telephony.CellSignalStrengthTdscdma;
import android.telephony.CellSignalStrengthWcdma;
import android.telephony.ServiceState;
import android.telephony.SignalStrength;
import android.telephony.SmsManager;
import android.telephony.TelephonyManager;
import android.telephony.data.ApnSetting;
import android.telephony.data.DataCallResponse;
import android.telephony.data.DataProfile;

import androidx.test.filters.FlakyTest;

import com.android.internal.telephony.RIL.RilHandler;
import com.android.internal.telephony.dataconnection.DcTracker;

import org.junit.After;
import org.junit.Before;
import org.junit.Test;
import org.mockito.ArgumentCaptor;
import org.mockito.Mock;

import java.util.ArrayList;
import java.util.Arrays;
import java.util.List;

public class RILTest extends TelephonyTest {

    // refer to RIL#DEFAULT_BLOCKING_MESSAGE_RESPONSE_TIMEOUT_MS
    private static final int DEFAULT_BLOCKING_MESSAGE_RESPONSE_TIMEOUT_MS = 2000;

    // refer to RIL#DEFAULT_WAKE_LOCK_TIMEOUT_MS
    private static final int DEFAULT_WAKE_LOCK_TIMEOUT_MS = 60000;

    // timer for CountDownLatch timeout
    private static final int WAIT_TIMER = 10; //

    @Mock
    private ConnectivityManager mConnectionManager;
    @Mock
    private IRadio mRadioProxy;
    @Mock
    private IOemHook mOemHookProxy;

    private HalVersion mRadioVersion = new HalVersion(1, 0);

    private RilHandler mRilHandler;
    private RIL mRILInstance;
    private RIL mRILUnderTest;
    private RILTestHandler mTestHandler;
    ArgumentCaptor<Integer> mSerialNumberCaptor = ArgumentCaptor.forClass(Integer.class);

    // Constants
    private static final String ALPHA_LONG = "long";
    private static final String ALPHA_SHORT = "short";
    private static final int ARFCN = 690;
    private static final int BASESTATION_ID = 65531;
    private static final int BIT_ERROR_RATE = 99;
    private static final int BSIC = 8;
    private static final int CI = 268435456;
    private static final int CID = 65535;
    private static final int CQI = 2147483647;
    private static final int DBM = -74;
    private static final int EARFCN = 262140;
    private static final int BANDWIDTH = 5000;
    private static final int ECIO = -124;
    private static final String EMPTY_ALPHA_LONG = "";
    private static final String EMPTY_ALPHA_SHORT = "";
    private static final int LAC = 65535;
    private static final int LATITUDE = 1292000;
    private static final int LONGITUDE = 1295000;
    private static final int MCC = 120;
    private static final String MCC_STR = "120";
    private static final int MNC = 260;
    private static final String MNC_STR = "260";
    private static final int NETWORK_ID = 65534;
    private static final int PCI = 503;
    private static final int PSC = 500;
    private static final int RIL_TIMESTAMP_TYPE_OEM_RIL = 3;
    private static final int RSSNR = CellInfo.UNAVAILABLE;
    private static final int RSRP = -96;
    private static final int RSRQ = -10;
    private static final int RSCP = -94;
    private static final int RSCP_ASU = 26;
    private static final int ECNO = -21;
    private static final int ECNO_ASU = 6;
    private static final int SIGNAL_NOISE_RATIO = 6;
    private static final int RSSI = -65;
    private static final int RSSI_ASU = 24;
    private static final int SYSTEM_ID = 65533;
    private static final int TAC = 65535;
    private static final int TIMING_ADVANCE = 4;
    private static final long TIMESTAMP = 215924934;
    private static final int UARFCN = 690;
    private static final int TYPE_CDMA = 2;
    private static final int TYPE_GSM = 1;
    private static final int TYPE_LTE = 3;
    private static final int TYPE_WCDMA = 4;
    private static final int TYPE_TD_SCDMA = 5;

    private static final int PROFILE_ID = 0;
    private static final String APN = "apn";
    private static final int PROTOCOL = ApnSetting.PROTOCOL_IPV6;
    private static final int AUTH_TYPE = 0;
    private static final String USER_NAME = "username";
    private static final String PASSWORD = "password";
    private static final int TYPE = 0;
    private static final int MAX_CONNS_TIME = 1;
    private static final int MAX_CONNS = 3;
    private static final int WAIT_TIME = 10;
    private static final boolean APN_ENABLED = true;
    private static final int SUPPORTED_APNT_YPES_BITMAK = 123456;
    private static final int ROAMING_PROTOCOL = ApnSetting.PROTOCOL_IPV6;
    private static final int BEARER_BITMASK = 123123;
    private static final int MTU = 1234;
    private static final boolean PERSISTENT = true;

    private class RILTestHandler extends HandlerThread {

        RILTestHandler(String name) {
            super(name);
        }

        @Override
        protected void onLooperPrepared() {
            super.onLooperPrepared();
            createTelephonyDevController();
            Context context = new ContextFixture().getTestDouble();
            doReturn(true).when(mConnectionManager)
                    .isNetworkSupported(ConnectivityManager.TYPE_MOBILE);
            doReturn(mConnectionManager).when(context)
                    .getSystemService(Context.CONNECTIVITY_SERVICE);
            PowerManager powerManager = createPowerManager(context);
            doReturn(powerManager).when(context).getSystemService(Context.POWER_SERVICE);
            doReturn(new ApplicationInfo()).when(context).getApplicationInfo();

            mRILInstance = new RIL(context, RILConstants.PREFERRED_NETWORK_MODE,
                    Phone.PREFERRED_CDMA_SUBSCRIPTION, 0);
            mRILUnderTest = spy(mRILInstance);
            doReturn(mRadioProxy).when(mRILUnderTest).getRadioProxy(any());
            doReturn(mOemHookProxy).when(mRILUnderTest).getOemHookProxy(any());

            try {
                replaceInstance(RIL.class, "mRadioVersion", mRILUnderTest, mRadioVersion);
            } catch (Exception e) {
            }

            mRilHandler = mRILUnderTest.getRilHandler();

            setReady(true);
        }

        private PowerManager createPowerManager(Context context) {
            return new PowerManager(context, mock(IPowerManager.class), new Handler(getLooper()));
        }

        private void createTelephonyDevController() {
            try {
                TelephonyDevController.create();
            } catch (RuntimeException e) {
            }
        }
    }

    @Before
    public void setUp() throws Exception {
        super.setUp(RILTest.class.getSimpleName());
        mTestHandler = new RILTestHandler(getClass().getSimpleName());
        mTestHandler.start();
        waitUntilReady();
    }

    @After
    public void tearDown() throws Exception {
        mTestHandler.quit();
        mTestHandler.join();
        super.tearDown();
    }

    @Test
    public void testRadioErrorWithWakelockTimeout() throws Exception {
        RadioBugDetector detector = mRILInstance.getRadioBugDetector();
        int wakelockTimeoutThreshold = detector.getWakelockTimeoutThreshold();
        for (int i = 0; i < wakelockTimeoutThreshold; i++) {
            invokeMethod(
                    mRILInstance,
                    "obtainRequest",
                    new Class<?>[]{Integer.TYPE, Message.class, WorkSource.class},
                    new Object[]{RIL_REQUEST_GET_SIM_STATUS, obtainMessage(), new WorkSource()});
        }

        waitForHandlerActionDelayed(mRilHandler, WAIT_TIMER, DEFAULT_WAKE_LOCK_TIMEOUT_MS);
        assertTrue(1 == detector.getWakelockTimoutCount());
    }

    @FlakyTest
    @Test
    public void testRadioErrorWithContinuousSystemErr() throws Exception {
        RadioBugDetector detector = mRILUnderTest.getRadioBugDetector();
        int systemErrorThreshold = detector.getSystemErrorThreshold();
        for (int i = 0; i < systemErrorThreshold; i++) {
            mRILUnderTest.getIccCardStatus(obtainMessage());
            verify(mRadioProxy, atLeast(1)).getIccCardStatus(mSerialNumberCaptor.capture());
            verifyRILErrorResponse(mRILUnderTest, mSerialNumberCaptor.getValue(),
                    RIL_REQUEST_GET_SIM_STATUS, RadioError.SYSTEM_ERR);
        }

        int status = detector.getRadioBugStatus();
        assertTrue(status == RadioBugDetector.RADIO_BUG_REPETITIVE_SYSTEM_ERROR);
    }

    @FlakyTest
    @Test
    public void testGetIccCardStatus() throws Exception {
        mRILUnderTest.getIccCardStatus(obtainMessage());
        verify(mRadioProxy).getIccCardStatus(mSerialNumberCaptor.capture());
        verifyRILResponse(
                mRILUnderTest, mSerialNumberCaptor.getValue(), RIL_REQUEST_GET_SIM_STATUS);
    }

    @FlakyTest
    @Test
    public void testSupplyIccPinForApp() throws Exception {
        String pin = "1234";
        String aid = "2345";
        mRILUnderTest.supplyIccPinForApp(pin, aid, obtainMessage());
        verify(mRadioProxy).supplyIccPinForApp(mSerialNumberCaptor.capture(), eq(pin), eq(aid));
        verifyRILResponse(mRILUnderTest, mSerialNumberCaptor.getValue(), RIL_REQUEST_ENTER_SIM_PIN);
    }

    @FlakyTest
    @Test
    public void testSupplyIccPukForApp() throws Exception {
        String puk = "pukcode";
        String newPin = "1314";
        String aid = "2345";
        mRILUnderTest.supplyIccPukForApp(puk, newPin, aid, obtainMessage());
        verify(mRadioProxy)
                .supplyIccPukForApp(mSerialNumberCaptor.capture(), eq(puk), eq(newPin), eq(aid));
        verifyRILResponse(mRILUnderTest, mSerialNumberCaptor.getValue(), RIL_REQUEST_ENTER_SIM_PUK);
    }

    @FlakyTest
    @Test
    public void testSupplyIccPin2ForApp() throws Exception {
        String pin = "1234";
        String aid = "2345";
        mRILUnderTest.supplyIccPin2ForApp(pin, aid, obtainMessage());
        verify(mRadioProxy).supplyIccPin2ForApp(
                mSerialNumberCaptor.capture(), eq(pin), eq(aid));
        verifyRILResponse(
                mRILUnderTest, mSerialNumberCaptor.getValue(), RIL_REQUEST_ENTER_SIM_PIN2);
    }

    @FlakyTest
    @Test
    public void testSupplyIccPuk2ForApp() throws Exception {
        String puk = "pukcode";
        String newPin = "1314";
        String aid = "2345";
        mRILUnderTest.supplyIccPuk2ForApp(puk, newPin, aid, obtainMessage());
        verify(mRadioProxy)
                .supplyIccPuk2ForApp(mSerialNumberCaptor.capture(), eq(puk), eq(newPin), eq(aid));
        verifyRILResponse(
                mRILUnderTest, mSerialNumberCaptor.getValue(), RIL_REQUEST_ENTER_SIM_PUK2);
    }

    @FlakyTest
    @Test
    public void testChangeIccPinForApp() throws Exception {
        String oldPin = "1234";
        String newPin = "1314";
        String aid = "2345";
        mRILUnderTest.changeIccPinForApp(oldPin, newPin, aid, obtainMessage());
        verify(mRadioProxy).changeIccPinForApp(
                mSerialNumberCaptor.capture(), eq(oldPin), eq(newPin), eq(aid));
        verifyRILResponse(
                mRILUnderTest, mSerialNumberCaptor.getValue(), RIL_REQUEST_CHANGE_SIM_PIN);
    }

    @FlakyTest
    @Test
    public void testChangeIccPin2ForApp() throws Exception {
        String oldPin2 = "1234";
        String newPin2 = "1314";
        String aid = "2345";
        mRILUnderTest.changeIccPin2ForApp(oldPin2, newPin2, aid, obtainMessage());
        verify(mRadioProxy).changeIccPin2ForApp(
                mSerialNumberCaptor.capture(), eq(oldPin2), eq(newPin2), eq(aid));
        verifyRILResponse(
                mRILUnderTest, mSerialNumberCaptor.getValue(), RIL_REQUEST_CHANGE_SIM_PIN2);
    }

    @FlakyTest
    @Test
    public void testSupplyNetworkDepersonalization() throws Exception {
        String netpin = "1234";
        mRILUnderTest.supplyNetworkDepersonalization(netpin, obtainMessage());
        verify(mRadioProxy).supplyNetworkDepersonalization(
                mSerialNumberCaptor.capture(), eq(netpin));
        verifyRILResponse(
                mRILUnderTest,
                mSerialNumberCaptor.getValue(),
                RIL_REQUEST_ENTER_NETWORK_DEPERSONALIZATION);
    }

    @FlakyTest
    @Test
    public void testGetCurrentCalls() throws Exception {
        mRILUnderTest.getCurrentCalls(obtainMessage());
        verify(mRadioProxy).getCurrentCalls(mSerialNumberCaptor.capture());
        verifyRILResponse(
                mRILUnderTest, mSerialNumberCaptor.getValue(), RIL_REQUEST_GET_CURRENT_CALLS);
    }

    @FlakyTest
    @Test
    public void testGetIMSIForApp() throws Exception {
        String aid = "1234";
        mRILUnderTest.getIMSIForApp(aid, obtainMessage());
        verify(mRadioProxy).getImsiForApp(mSerialNumberCaptor.capture(), eq(aid));
        verifyRILResponse(mRILUnderTest, mSerialNumberCaptor.getValue(), RIL_REQUEST_GET_IMSI);
    }

    @FlakyTest
    @Test
    public void testHangupWaitingOrBackground() throws Exception {
        mRILUnderTest.hangupWaitingOrBackground(obtainMessage());
        verify(mRadioProxy).hangupWaitingOrBackground(mSerialNumberCaptor.capture());
        verifyRILResponse(
                mRILUnderTest,
                mSerialNumberCaptor.getValue(),
                RIL_REQUEST_HANGUP_WAITING_OR_BACKGROUND);
    }

    @FlakyTest
    @Test
    public void testHangupForegroundResumeBackground() throws Exception {
        mRILUnderTest.hangupForegroundResumeBackground(obtainMessage());
        verify(mRadioProxy).hangupForegroundResumeBackground(mSerialNumberCaptor.capture());
        verifyRILResponse(
                mRILUnderTest,
                mSerialNumberCaptor.getValue(),
                RIL_REQUEST_HANGUP_FOREGROUND_RESUME_BACKGROUND);
    }

    @FlakyTest
    @Test
    public void testHangupConnection() throws Exception {
        int gsmIndex = 0;
        mRILUnderTest.hangupConnection(gsmIndex, obtainMessage());
        verify(mRadioProxy).hangup(mSerialNumberCaptor.capture(), eq(gsmIndex));
        verifyRILResponse(mRILUnderTest, mSerialNumberCaptor.getValue(), RIL_REQUEST_HANGUP);
    }

    @FlakyTest
    @Test
    public void testSwitchWaitingOrHoldingAndActive() throws Exception {
        mRILUnderTest.switchWaitingOrHoldingAndActive(obtainMessage());
        verify(mRadioProxy).switchWaitingOrHoldingAndActive(mSerialNumberCaptor.capture());
        verifyRILResponse(
                mRILUnderTest,
                mSerialNumberCaptor.getValue(),
                RIL_REQUEST_SWITCH_WAITING_OR_HOLDING_AND_ACTIVE);
    }

    @FlakyTest
    @Test
    public void testConference() throws Exception {
        mRILUnderTest.conference(obtainMessage());
        verify(mRadioProxy).conference(mSerialNumberCaptor.capture());
        verifyRILResponse(
                mRILUnderTest, mSerialNumberCaptor.getValue(), RIL_REQUEST_CONFERENCE);
    }

    @FlakyTest
    @Test
    public void testRejectCall() throws Exception {
        mRILUnderTest.rejectCall(obtainMessage());
        verify(mRadioProxy).rejectCall(mSerialNumberCaptor.capture());
        verifyRILResponse(
                mRILUnderTest, mSerialNumberCaptor.getValue(), RIL_REQUEST_UDUB);
    }

    @FlakyTest
    @Test
    public void testGetLastCallFailCause() throws Exception {
        mRILUnderTest.getLastCallFailCause(obtainMessage());
        verify(mRadioProxy).getLastCallFailCause(mSerialNumberCaptor.capture());
        verifyRILResponse(
                mRILUnderTest, mSerialNumberCaptor.getValue(), RIL_REQUEST_LAST_CALL_FAIL_CAUSE);
    }

    @FlakyTest
    @Test
    public void testGetSignalStrength() throws Exception {
        mRILUnderTest.getSignalStrength(obtainMessage());
        verify(mRadioProxy).getSignalStrength(mSerialNumberCaptor.capture());
        verifyRILResponse(
                mRILUnderTest, mSerialNumberCaptor.getValue(), RIL_REQUEST_SIGNAL_STRENGTH);
    }

    @FlakyTest
    @Test
    public void testGetVoiceRegistrationState() throws Exception {
        mRILUnderTest.getVoiceRegistrationState(obtainMessage());
        verify(mRadioProxy).getVoiceRegistrationState(mSerialNumberCaptor.capture());
        verifyRILResponse(
                mRILUnderTest,
                mSerialNumberCaptor.getValue(),
                RIL_REQUEST_VOICE_REGISTRATION_STATE);
    }

    @FlakyTest
    @Test
    public void testGetDataRegistrationState() throws Exception {
        mRILUnderTest.getDataRegistrationState(obtainMessage());
        verify(mRadioProxy).getDataRegistrationState(mSerialNumberCaptor.capture());
        verifyRILResponse(
                mRILUnderTest, mSerialNumberCaptor.getValue(), RIL_REQUEST_DATA_REGISTRATION_STATE);
    }

    @FlakyTest
    @Test
    public void testGetOperator() throws Exception {
        mRILUnderTest.getOperator(obtainMessage());
        verify(mRadioProxy).getOperator(mSerialNumberCaptor.capture());
        verifyRILResponse(mRILUnderTest, mSerialNumberCaptor.getValue(), RIL_REQUEST_OPERATOR);
    }

    @FlakyTest
    @Test
    public void testSetRadioPower() throws Exception {
        boolean on = true;
        mRILUnderTest.setRadioPower(on, obtainMessage());
        verify(mRadioProxy).setRadioPower(mSerialNumberCaptor.capture(), eq(on));
        verifyRILResponse(mRILUnderTest, mSerialNumberCaptor.getValue(), RIL_REQUEST_RADIO_POWER);
    }

    @FlakyTest
    @Test
    public void testSendDtmf() throws Exception {
        char c = 'c';
        mRILUnderTest.sendDtmf(c, obtainMessage());
        verify(mRadioProxy).sendDtmf(mSerialNumberCaptor.capture(), eq(c + ""));
        verifyRILResponse(mRILUnderTest, mSerialNumberCaptor.getValue(), RIL_REQUEST_DTMF);
    }

    @FlakyTest
    @Test
    public void testSendSMS() throws Exception {
        String smscPdu = "smscPdu";
        String pdu = "pdu";
        GsmSmsMessage msg = new GsmSmsMessage();
        msg.smscPdu = smscPdu;
        msg.pdu = pdu;
        mRILUnderTest.sendSMS(smscPdu, pdu, obtainMessage());
        verify(mRadioProxy).sendSms(mSerialNumberCaptor.capture(), eq(msg));
        verifyRILResponse(mRILUnderTest, mSerialNumberCaptor.getValue(), RIL_REQUEST_SEND_SMS);
    }

    @FlakyTest
    @Test
    public void testSendSMSExpectMore() throws Exception {
        String smscPdu = "smscPdu";
        String pdu = "pdu";
        GsmSmsMessage msg = new GsmSmsMessage();
        msg.smscPdu = smscPdu;
        msg.pdu = pdu;
        mRILUnderTest.sendSMSExpectMore(smscPdu, pdu, obtainMessage());
        verify(mRadioProxy).sendSMSExpectMore(mSerialNumberCaptor.capture(), eq(msg));
        verifyRILResponse(
                mRILUnderTest, mSerialNumberCaptor.getValue(), RIL_REQUEST_SEND_SMS_EXPECT_MORE);
    }

    @FlakyTest
    @Test
    public void testWriteSmsToSim() throws Exception {
        String smscPdu = "smscPdu";
        String pdu = "pdu";
        int status = SmsManager.STATUS_ON_ICC_READ;
        SmsWriteArgs args = new SmsWriteArgs();
        args.status = 1;
        args.smsc = smscPdu;
        args.pdu = pdu;
        mRILUnderTest.writeSmsToSim(status, smscPdu, pdu, obtainMessage());
        verify(mRadioProxy).writeSmsToSim(mSerialNumberCaptor.capture(), eq(args));
        verifyRILResponse(
                mRILUnderTest, mSerialNumberCaptor.getValue(), RIL_REQUEST_WRITE_SMS_TO_SIM);
    }

    @FlakyTest
    @Test
    public void testDeleteSmsOnSim() throws Exception {
        int index = 0;
        mRILUnderTest.deleteSmsOnSim(index, obtainMessage());
        verify(mRadioProxy).deleteSmsOnSim(mSerialNumberCaptor.capture(), eq(index));
        verifyRILResponse(
                mRILUnderTest, mSerialNumberCaptor.getValue(), RIL_REQUEST_DELETE_SMS_ON_SIM);
    }

    @FlakyTest
    @Test
    public void testGetDeviceIdentity() throws Exception {
        mRILUnderTest.getDeviceIdentity(obtainMessage());
        verify(mRadioProxy).getDeviceIdentity(mSerialNumberCaptor.capture());
        verifyRILResponse(
                mRILUnderTest, mSerialNumberCaptor.getValue(), RIL_REQUEST_DEVICE_IDENTITY);
    }

    @FlakyTest
    @Test
    public void testExitEmergencyCallbackMode() throws Exception {
        mRILUnderTest.exitEmergencyCallbackMode(obtainMessage());
        verify(mRadioProxy).exitEmergencyCallbackMode(mSerialNumberCaptor.capture());
        verifyRILResponse(
                mRILUnderTest,
                mSerialNumberCaptor.getValue(),
                RIL_REQUEST_EXIT_EMERGENCY_CALLBACK_MODE);
    }

    @FlakyTest
    @Test
    public void testGetSmscAddress() throws Exception {
        mRILUnderTest.getSmscAddress(obtainMessage());
        verify(mRadioProxy).getSmscAddress(mSerialNumberCaptor.capture());
        verifyRILResponse(
                mRILUnderTest, mSerialNumberCaptor.getValue(), RIL_REQUEST_GET_SMSC_ADDRESS);
    }

    @FlakyTest
    @Test
    public void testSetSmscAddress() throws Exception {
        String address = "address";
        mRILUnderTest.setSmscAddress(address, obtainMessage());
        verify(mRadioProxy).setSmscAddress(mSerialNumberCaptor.capture(), eq(address));
        verifyRILResponse(
                mRILUnderTest, mSerialNumberCaptor.getValue(), RIL_REQUEST_SET_SMSC_ADDRESS);
    }

    @FlakyTest
    @Test
    public void testReportSmsMemoryStatus() throws Exception {
        boolean available = true;
        mRILUnderTest.reportSmsMemoryStatus(available, obtainMessage());
        verify(mRadioProxy).reportSmsMemoryStatus(mSerialNumberCaptor.capture(), eq(available));
        verifyRILResponse(
                mRILUnderTest,
                mSerialNumberCaptor.getValue(),
                RIL_REQUEST_REPORT_SMS_MEMORY_STATUS);
    }

    @FlakyTest
    @Test
    public void testReportStkServiceIsRunning() throws Exception {
        mRILUnderTest.reportStkServiceIsRunning(obtainMessage());
        verify(mRadioProxy).reportStkServiceIsRunning(mSerialNumberCaptor.capture());
        verifyRILResponse(
                mRILUnderTest,
                mSerialNumberCaptor.getValue(),
                RIL_REQUEST_REPORT_STK_SERVICE_IS_RUNNING);
    }

    @FlakyTest
    @Test
    public void testGetCdmaSubscriptionSource() throws Exception {
        mRILUnderTest.getCdmaSubscriptionSource(obtainMessage());
        verify(mRadioProxy).getCdmaSubscriptionSource(mSerialNumberCaptor.capture());
        verifyRILResponse(
                mRILUnderTest,
                mSerialNumberCaptor.getValue(),
                RIL_REQUEST_CDMA_GET_SUBSCRIPTION_SOURCE);
    }

    @FlakyTest
    @Test
    public void testAcknowledgeIncomingGsmSmsWithPdu() throws Exception {
        boolean success = true;
        String ackPdu = "ackPdu";
        mRILUnderTest.acknowledgeIncomingGsmSmsWithPdu(success, ackPdu, obtainMessage());
        verify(mRadioProxy).acknowledgeIncomingGsmSmsWithPdu(
                mSerialNumberCaptor.capture(), eq(success), eq(ackPdu));
        verifyRILResponse(
                mRILUnderTest,
                mSerialNumberCaptor.getValue(),
                RIL_REQUEST_ACKNOWLEDGE_INCOMING_GSM_SMS_WITH_PDU);
    }

    @FlakyTest
    @Test
    public void testGetVoiceRadioTechnology() throws Exception {
        mRILUnderTest.getVoiceRadioTechnology(obtainMessage());
        verify(mRadioProxy).getVoiceRadioTechnology(mSerialNumberCaptor.capture());
        verifyRILResponse(
                mRILUnderTest, mSerialNumberCaptor.getValue(), RIL_REQUEST_VOICE_RADIO_TECH);
    }

    @FlakyTest
    @Test
    public void testGetCellInfoList() throws Exception {
        mRILUnderTest.getCellInfoList(obtainMessage(), null);
        verify(mRadioProxy).getCellInfoList(mSerialNumberCaptor.capture());
        verifyRILResponse(
                mRILUnderTest, mSerialNumberCaptor.getValue(), RIL_REQUEST_GET_CELL_INFO_LIST);
    }

    @FlakyTest
    @Test
    public void testSetCellInfoListRate() throws Exception {
        int rateInMillis = 1000;
        mRILUnderTest.setCellInfoListRate(rateInMillis, obtainMessage(), null);
        verify(mRadioProxy).setCellInfoListRate(mSerialNumberCaptor.capture(), eq(rateInMillis));
        verifyRILResponse(
                mRILUnderTest,
                mSerialNumberCaptor.getValue(),
                RIL_REQUEST_SET_UNSOL_CELL_INFO_LIST_RATE);
    }

    @FlakyTest
    @Test
    public void testSetInitialAttachApn() throws Exception {
        ApnSetting apnSetting = ApnSetting.makeApnSetting(
                -1, "22210", "Vodafone IT", "web.omnitel.it", null, -1,
                null, null, -1, "", "", 0, ApnSetting.TYPE_DUN, ApnSetting.PROTOCOL_IP,
                ApnSetting.PROTOCOL_IP, true, 0, 0, false, 0, 0, 0, 0, -1, "");
        DataProfile dataProfile = DcTracker.createDataProfile(
                apnSetting, apnSetting.getProfileId(), false);
        boolean isRoaming = false;

        mRILUnderTest.setInitialAttachApn(dataProfile, isRoaming, obtainMessage());
        verify(mRadioProxy).setInitialAttachApn(
                mSerialNumberCaptor.capture(),
                eq((DataProfileInfo) invokeMethod(
                        mRILInstance,
                        "convertToHalDataProfile10",
                        new Class<?>[] {DataProfile.class},
                        new Object[] {dataProfile})),
                eq(dataProfile.isPersistent()),
                eq(isRoaming));
        verifyRILResponse(
                mRILUnderTest, mSerialNumberCaptor.getValue(), RIL_REQUEST_SET_INITIAL_ATTACH_APN);
    }

    @FlakyTest
    @Test
    public void testGetImsRegistrationState() throws Exception {
        mRILUnderTest.getImsRegistrationState(obtainMessage());
        verify(mRadioProxy).getImsRegistrationState(mSerialNumberCaptor.capture());
        verifyRILResponse(
                mRILUnderTest, mSerialNumberCaptor.getValue(), RIL_REQUEST_IMS_REGISTRATION_STATE);
    }

    @FlakyTest
    @Test
    public void testSendRetryImsGsmSms() throws Exception {
        String smscPdu = "smscPdu";
        String pdu = "pdu";
        GsmSmsMessage gsmMsg = new GsmSmsMessage();
        gsmMsg.smscPdu = smscPdu;
        gsmMsg.pdu = pdu;

        ImsSmsMessage firstMsg = new ImsSmsMessage();
        firstMsg.tech = RILConstants.GSM_PHONE;
        firstMsg.retry = false;
        firstMsg.messageRef = 0;
        firstMsg.gsmMessage.add(gsmMsg);

        ImsSmsMessage retryMsg = new ImsSmsMessage();
        retryMsg.tech = RILConstants.GSM_PHONE;
        retryMsg.retry = true;
        retryMsg.messageRef = 0;
        retryMsg.gsmMessage.add(gsmMsg);

        int maxRetryCount = 3;
        int firstTransmission = 0;
        for (int i = 0; i <= maxRetryCount; i++) {
            mRILUnderTest.sendImsGsmSms(smscPdu, pdu, i, 0, obtainMessage());
            if (i == firstTransmission) {
                verify(mRadioProxy, times(1)).sendImsSms(mSerialNumberCaptor.capture(),
                        eq(firstMsg));
                verifyRILResponse(mRILUnderTest, mSerialNumberCaptor.getValue(),
                        RIL_REQUEST_IMS_SEND_SMS);
            } else {
                verify(mRadioProxy, times(i)).sendImsSms(mSerialNumberCaptor.capture(),
                        eq(retryMsg));
                verifyRILResponse(mRILUnderTest, mSerialNumberCaptor.getValue(),
                        RIL_REQUEST_IMS_SEND_SMS);
            }
        }
    }

    @FlakyTest
    @Test
    public void testSendRetryImsCdmaSms() throws Exception {
        CdmaSmsMessage cdmaMsg = new CdmaSmsMessage();

        ImsSmsMessage firstMsg = new ImsSmsMessage();
        firstMsg.tech = RILConstants.CDMA_PHONE;
        firstMsg.retry = false;
        firstMsg.messageRef = 0;
        firstMsg.cdmaMessage.add(cdmaMsg);

        ImsSmsMessage retryMsg = new ImsSmsMessage();
        retryMsg.tech = RILConstants.CDMA_PHONE;
        retryMsg.retry = true;
        retryMsg.messageRef = 0;
        retryMsg.cdmaMessage.add(cdmaMsg);

        int maxRetryCount = 3;
        int firstTransmission = 0;
        byte pdu[] = {0, 0, 0, 0, 0, 0, 0, 0, 0, 0, 0, 0, 0, 0, 0, 0, 0, 0, 0};
        for (int i = 0; i <= maxRetryCount; i++) {
            mRILUnderTest.sendImsCdmaSms(pdu, i, 0, obtainMessage());
            if (i == firstTransmission) {
                verify(mRadioProxy, times(1)).sendImsSms(mSerialNumberCaptor.capture(),
                        eq(firstMsg));
                verifyRILResponse(mRILUnderTest, mSerialNumberCaptor.getValue(),
                        RIL_REQUEST_IMS_SEND_SMS);
            } else {
                verify(mRadioProxy, times(i)).sendImsSms(mSerialNumberCaptor.capture(),
                        eq(retryMsg));
                verifyRILResponse(mRILUnderTest, mSerialNumberCaptor.getValue(),
                        RIL_REQUEST_IMS_SEND_SMS);
            }
        }
    }

    @FlakyTest
    @Test
    public void testIccOpenLogicalChannel() throws Exception {
        String aid = "aid";
        int p2 = 0;
        mRILUnderTest.iccOpenLogicalChannel(aid, p2, obtainMessage());
        verify(mRadioProxy).iccOpenLogicalChannel(mSerialNumberCaptor.capture(), eq(aid), eq(p2));
        verifyRILResponse(
                mRILUnderTest, mSerialNumberCaptor.getValue(), RIL_REQUEST_SIM_OPEN_CHANNEL);
    }

    @FlakyTest
    @Test
    public void testIccCloseLogicalChannel() throws Exception {
        int channel = 1;
        mRILUnderTest.iccCloseLogicalChannel(channel, obtainMessage());
        verify(mRadioProxy).iccCloseLogicalChannel(mSerialNumberCaptor.capture(), eq(channel));
        verifyRILResponse(
                mRILUnderTest, mSerialNumberCaptor.getValue(), RIL_REQUEST_SIM_CLOSE_CHANNEL);
    }

    @FlakyTest
    @Test
    public void testNvWriteItem() throws Exception {
        int itemId = 1;
        String itemValue = "value";
        mRILUnderTest.nvWriteItem(itemId, itemValue, obtainMessage(), new WorkSource());
        NvWriteItem item = new NvWriteItem();
        item.itemId = itemId;
        item.value = itemValue;
        verify(mRadioProxy).nvWriteItem(mSerialNumberCaptor.capture(), eq(item));
        verifyRILResponse(
                mRILUnderTest, mSerialNumberCaptor.getValue(), RIL_REQUEST_NV_WRITE_ITEM);
    }

    @FlakyTest
    @Test
    public void testNvReadItem() throws Exception {
        int itemId = 1;
        mRILUnderTest.nvReadItem(itemId, obtainMessage(), new WorkSource());
        verify(mRadioProxy).nvReadItem(mSerialNumberCaptor.capture(), eq(itemId));
        verifyRILResponse(
                mRILUnderTest, mSerialNumberCaptor.getValue(), RIL_REQUEST_NV_READ_ITEM);
    }

    @FlakyTest
    @Test
    public void testNvResetConfig() throws Exception {
        int resetType = 1;
        mRILUnderTest.nvResetConfig(resetType, obtainMessage());
        verify(mRadioProxy).nvResetConfig(
                mSerialNumberCaptor.capture(),
                eq((Integer) invokeMethod(
                        mRILInstance,
                        "convertToHalResetNvType",
                        new Class<?>[] {Integer.TYPE},
                        new Object[] {resetType})));
        verifyRILResponse(
                mRILUnderTest, mSerialNumberCaptor.getValue(), RIL_REQUEST_NV_RESET_CONFIG);
    }

    @FlakyTest
    @Test
    public void testSetDataAllowed() throws Exception {
        boolean allowed = true;
        mRILUnderTest.setDataAllowed(allowed, obtainMessage());
        verify(mRadioProxy).setDataAllowed(mSerialNumberCaptor.capture(), eq(allowed));
        verifyRILResponse(mRILUnderTest, mSerialNumberCaptor.getValue(), RIL_REQUEST_ALLOW_DATA);
    }

    @FlakyTest
    @Test
    public void testGetHardwareConfig() throws Exception {
        mRILUnderTest.getHardwareConfig(obtainMessage());
        verify(mRadioProxy).getHardwareConfig(mSerialNumberCaptor.capture());
        verifyRILResponse(
                mRILUnderTest, mSerialNumberCaptor.getValue(), RIL_REQUEST_GET_HARDWARE_CONFIG);
    }

    @FlakyTest
    @Test
    public void testRequestIccSimAuthentication() throws Exception {
        int authContext = 1;
        String data = "data";
        String aid = "aid";
        mRILUnderTest.requestIccSimAuthentication(authContext, data, aid, obtainMessage());
        verify(mRadioProxy).requestIccSimAuthentication(
                mSerialNumberCaptor.capture(), eq(authContext), eq(data), eq(aid));
        verifyRILResponse(
                mRILUnderTest, mSerialNumberCaptor.getValue(), RIL_REQUEST_SIM_AUTHENTICATION);
    }

    @FlakyTest
    @Test
    public void testRequestShutdown() throws Exception {
        mRILUnderTest.requestShutdown(obtainMessage());
        verify(mRadioProxy).requestShutdown(mSerialNumberCaptor.capture());
        verifyRILResponse(mRILUnderTest, mSerialNumberCaptor.getValue(), RIL_REQUEST_SHUTDOWN);
    }

    @FlakyTest
    @Test
    public void testGetRadioCapability() throws Exception {
        mRILUnderTest.getRadioCapability(obtainMessage());
        verify(mRadioProxy).getRadioCapability(mSerialNumberCaptor.capture());
        verifyRILResponse(
                mRILUnderTest, mSerialNumberCaptor.getValue(), RIL_REQUEST_GET_RADIO_CAPABILITY);
    }

    @FlakyTest
    @Test
    public void testStartLceService() throws Exception {
        int reportIntervalMs = 1000;
        boolean pullMode = false;
        mRILUnderTest.startLceService(reportIntervalMs, pullMode, obtainMessage());
        verify(mRadioProxy).startLceService(
                mSerialNumberCaptor.capture(), eq(reportIntervalMs), eq(pullMode));
        verifyRILResponse(mRILUnderTest, mSerialNumberCaptor.getValue(), RIL_REQUEST_START_LCE);
    }

    @FlakyTest
    @Test
    public void testStopLceService() throws Exception {
        mRILUnderTest.stopLceService(obtainMessage());
        verify(mRadioProxy).stopLceService(mSerialNumberCaptor.capture());
        verifyRILResponse(mRILUnderTest, mSerialNumberCaptor.getValue(), RIL_REQUEST_STOP_LCE);
    }

    @FlakyTest
    @Test
    public void testPullLceData() throws Exception {
        mRILUnderTest.pullLceData(obtainMessage());
        verify(mRadioProxy).pullLceData(mSerialNumberCaptor.capture());
        verifyRILResponse(mRILUnderTest, mSerialNumberCaptor.getValue(), RIL_REQUEST_PULL_LCEDATA);
    }

    @FlakyTest
    @Test
    public void testGetModemActivityInfo() throws Exception {
        mRILUnderTest.getModemActivityInfo(obtainMessage(), new WorkSource());
        verify(mRadioProxy).getModemActivityInfo(mSerialNumberCaptor.capture());
        verifyRILResponse(
                mRILUnderTest, mSerialNumberCaptor.getValue(), RIL_REQUEST_GET_ACTIVITY_INFO);
    }

    @FlakyTest
    @Test
    public void testGetModemActivityInfoTimeout() {
        mRILUnderTest.getModemActivityInfo(obtainMessage(), new WorkSource());
        assertEquals(1, mRILUnderTest.getRilRequestList().size());
        waitForHandlerActionDelayed(mRilHandler, 10, DEFAULT_BLOCKING_MESSAGE_RESPONSE_TIMEOUT_MS);
        assertEquals(0, mRILUnderTest.getRilRequestList().size());
    }

    @FlakyTest
    @Test
    public void testSendDeviceState() throws Exception {
        int stateType = 1;
        boolean state = false;
        mRILUnderTest.sendDeviceState(stateType, state, obtainMessage());
        verify(mRadioProxy).sendDeviceState(
                mSerialNumberCaptor.capture(), eq(stateType), eq(state));
        verifyRILResponse(
                mRILUnderTest, mSerialNumberCaptor.getValue(), RIL_REQUEST_SEND_DEVICE_STATE);
    }

    @FlakyTest
    @Test
    public void testSetUnsolResponseFilter() throws Exception {
        int filter = 1;
        mRILUnderTest.setUnsolResponseFilter(filter, obtainMessage());
        verify(mRadioProxy).setIndicationFilter(mSerialNumberCaptor.capture(), eq(filter));
        verifyRILResponse(
                mRILUnderTest,
                mSerialNumberCaptor.getValue(),
                RIL_REQUEST_SET_UNSOLICITED_RESPONSE_FILTER);
    }

    @FlakyTest
    @Test
    public void testSetSimCardPowerForPowerDownState() throws Exception {
        mRILUnderTest.setSimCardPower(TelephonyManager.CARD_POWER_DOWN, obtainMessage(),
                new WorkSource());
        verify(mRadioProxy).setSimCardPower(mSerialNumberCaptor.capture(), eq(false));
        verifyRILResponse(
                mRILUnderTest, mSerialNumberCaptor.getValue(), RIL_REQUEST_SET_SIM_CARD_POWER);
    }

    @FlakyTest
    @Test
    public void testSetSimCardPowerForPowerUpState() throws Exception {
        mRILUnderTest.setSimCardPower(TelephonyManager.CARD_POWER_UP, obtainMessage(),
                new WorkSource());
        verify(mRadioProxy).setSimCardPower(mSerialNumberCaptor.capture(), eq(true));
        verifyRILResponse(
                mRILUnderTest, mSerialNumberCaptor.getValue(), RIL_REQUEST_SET_SIM_CARD_POWER);
    }

    @FlakyTest
    @Test
    public void testHandleCallSetupRequestFromSim() throws Exception {
        boolean accept = true;
        mRILUnderTest.handleCallSetupRequestFromSim(accept, obtainMessage());
        verify(mRadioProxy).handleStkCallSetupRequestFromSim(
                mSerialNumberCaptor.capture(), eq(accept));
        verifyRILResponse(
                mRILUnderTest,
                mSerialNumberCaptor.getValue(),
                RIL_REQUEST_STK_HANDLE_CALL_SETUP_REQUESTED_FROM_SIM);
    }

    @FlakyTest
    @Test
    public void testWakeLockTimeout() throws Exception {
        invokeMethod(
                mRILInstance,
                "obtainRequest",
                new Class<?>[] {Integer.TYPE, Message.class, WorkSource.class},
                new Object[] {RIL_REQUEST_GET_SIM_STATUS, obtainMessage(), new WorkSource()});

        // The wake lock should be held when obtain a RIL request.
        assertTrue(mRILInstance.getWakeLock(RIL.FOR_WAKELOCK).isHeld());

        waitForHandlerActionDelayed(mRilHandler, 10, DEFAULT_WAKE_LOCK_TIMEOUT_MS);

        // The wake lock should be released after processed the time out event.
        assertFalse(mRILInstance.getWakeLock(RIL.FOR_WAKELOCK).isHeld());
    }

    @Test
    public void testInvokeOemRilRequestStrings() throws Exception {
        String[] strings = new String[]{"a", "b", "c"};
        mRILUnderTest.invokeOemRilRequestStrings(strings, obtainMessage());
        verify(mOemHookProxy).sendRequestStrings(
                mSerialNumberCaptor.capture(), eq(new ArrayList<>(Arrays.asList(strings))));
    }

    @Test
    public void testInvokeOemRilRequestRaw() throws Exception {
        byte[] data = new byte[]{1, 2, 3};
        mRILUnderTest.invokeOemRilRequestRaw(data, obtainMessage());
        verify(mOemHookProxy).sendRequestRaw(
                mSerialNumberCaptor.capture(), eq(mRILUnderTest.primitiveArrayToArrayList(data)));
    }

    private Message obtainMessage() {
        return mTestHandler.getThreadHandler().obtainMessage();
    }

    private static void verifyRILResponse(RIL ril, int serial, int requestType) {
        RadioResponseInfo responseInfo =
                createFakeRadioResponseInfo(serial, RadioError.NONE, RadioResponseType.SOLICITED);

        RILRequest rr = ril.processResponse(responseInfo);
        assertNotNull(rr);

        assertEquals(serial, rr.getSerial());
        assertEquals(requestType, rr.getRequest());
        assertTrue(ril.getWakeLock(RIL.FOR_WAKELOCK).isHeld());

        ril.processResponseDone(rr, responseInfo, null);
        assertEquals(0, ril.getRilRequestList().size());
        assertFalse(ril.getWakeLock(RIL.FOR_WAKELOCK).isHeld());
    }

    private static void verifyRILErrorResponse(RIL ril, int serial, int requestType, int error) {
        RadioResponseInfo responseInfo =
                createFakeRadioResponseInfo(serial, error, RadioResponseType.SOLICITED);

        RILRequest rr = ril.processResponse(responseInfo);
        assertNotNull(rr);

        assertEquals(serial, rr.getSerial());
        assertEquals(requestType, rr.getRequest());
        assertTrue(ril.getWakeLock(RIL.FOR_WAKELOCK).isHeld());

        ril.processResponseDone(rr, responseInfo, null);
        assertEquals(0, ril.getRilRequestList().size());
        assertFalse(ril.getWakeLock(RIL.FOR_WAKELOCK).isHeld());
    }

    private static RadioResponseInfo createFakeRadioResponseInfo(int serial, int error, int type) {
        RadioResponseInfo respInfo = new RadioResponseInfo();
        respInfo.serial = serial;
        respInfo.error = error;
        respInfo.type = type;
        return respInfo;
    }

    @Test
    public void testConvertHalCellInfoListForLTE() throws Exception {
        android.hardware.radio.V1_0.CellInfoLte lte = new android.hardware.radio.V1_0.CellInfoLte();
        lte.cellIdentityLte.ci = CI;
        lte.cellIdentityLte.pci = PCI;
        lte.cellIdentityLte.tac = TAC;
        lte.cellIdentityLte.earfcn = EARFCN;
        lte.cellIdentityLte.mcc = MCC_STR;
        lte.cellIdentityLte.mnc = MNC_STR;
        lte.signalStrengthLte.signalStrength = RSSI_ASU;
        lte.signalStrengthLte.rsrp = -RSRP;
        lte.signalStrengthLte.rsrq = -RSRQ;
        lte.signalStrengthLte.rssnr = RSSNR;
        lte.signalStrengthLte.cqi = CQI;
        lte.signalStrengthLte.timingAdvance = TIMING_ADVANCE;
        android.hardware.radio.V1_0.CellInfo record = new android.hardware.radio.V1_0.CellInfo();
        record.cellInfoType = TYPE_LTE;
        record.registered = false;
        record.timeStampType = RIL_TIMESTAMP_TYPE_OEM_RIL;
        record.timeStamp = TIMESTAMP;
        record.lte.add(lte);
        ArrayList<android.hardware.radio.V1_0.CellInfo> records =
                new ArrayList<android.hardware.radio.V1_0.CellInfo>();
        records.add(record);

        ArrayList<CellInfo> ret = RIL.convertHalCellInfoList(records);

        assertEquals(1, ret.size());
        CellInfoLte cellInfoLte = (CellInfoLte) ret.get(0);
        CellInfoLte expected = new CellInfoLte();
        expected.setRegistered(false);
        expected.setTimeStamp(TIMESTAMP);
        CellIdentityLte cil = new CellIdentityLte(CI, PCI, TAC, EARFCN, Integer.MAX_VALUE, MCC_STR,
                MNC_STR, EMPTY_ALPHA_LONG, EMPTY_ALPHA_SHORT);
        CellSignalStrengthLte css = new CellSignalStrengthLte(
                RSSI, RSRP, RSRQ, RSSNR, CQI, TIMING_ADVANCE);
        expected.setCellIdentity(cil);
        expected.setCellSignalStrength(css);
        expected.setCellConnectionStatus(CellInfo.CONNECTION_UNKNOWN);
        cellInfoLte.setTimeStamp(TIMESTAMP); // override the timestamp
        assertEquals(expected, cellInfoLte);
    }

    @Test
    public void testConvertHalCellInfoListForGSM() throws Exception {
        android.hardware.radio.V1_0.CellInfoGsm cellinfo =
                new android.hardware.radio.V1_0.CellInfoGsm();
        cellinfo.cellIdentityGsm.lac = LAC;
        cellinfo.cellIdentityGsm.cid = CID;
        cellinfo.cellIdentityGsm.bsic = BSIC;
        cellinfo.cellIdentityGsm.arfcn = ARFCN;
        cellinfo.cellIdentityGsm.mcc = MCC_STR;
        cellinfo.cellIdentityGsm.mnc = MNC_STR;
        cellinfo.signalStrengthGsm.signalStrength = RSSI_ASU;
        cellinfo.signalStrengthGsm.bitErrorRate = BIT_ERROR_RATE;
        cellinfo.signalStrengthGsm.timingAdvance = TIMING_ADVANCE;
        android.hardware.radio.V1_0.CellInfo record = new android.hardware.radio.V1_0.CellInfo();
        record.cellInfoType = TYPE_GSM;
        record.registered = false;
        record.timeStampType = RIL_TIMESTAMP_TYPE_OEM_RIL;
        record.timeStamp = TIMESTAMP;
        record.gsm.add(cellinfo);
        ArrayList<android.hardware.radio.V1_0.CellInfo> records =
                new ArrayList<android.hardware.radio.V1_0.CellInfo>();
        records.add(record);

        ArrayList<CellInfo> ret = RIL.convertHalCellInfoList(records);

        assertEquals(1, ret.size());
        CellInfoGsm cellInfoGsm = (CellInfoGsm) ret.get(0);
        CellInfoGsm expected = new CellInfoGsm();
        expected.setRegistered(false);
        expected.setTimeStamp(TIMESTAMP);
        CellIdentityGsm ci = new CellIdentityGsm(
                LAC, CID, ARFCN, BSIC, MCC_STR, MNC_STR, EMPTY_ALPHA_LONG, EMPTY_ALPHA_SHORT);
        CellSignalStrengthGsm cs = new CellSignalStrengthGsm(
                RSSI, BIT_ERROR_RATE, TIMING_ADVANCE);
        expected.setCellIdentity(ci);
        expected.setCellSignalStrength(cs);
        expected.setCellConnectionStatus(CellInfo.CONNECTION_UNKNOWN);
        cellInfoGsm.setTimeStamp(TIMESTAMP); // override the timestamp
        assertEquals(expected, cellInfoGsm);
    }

    @Test
    public void testConvertHalCellInfoListForWcdma() throws Exception {
        android.hardware.radio.V1_0.CellInfoWcdma cellinfo =
                new android.hardware.radio.V1_0.CellInfoWcdma();
        cellinfo.cellIdentityWcdma.lac = LAC;
        cellinfo.cellIdentityWcdma.cid = CID;
        cellinfo.cellIdentityWcdma.psc = PSC;
        cellinfo.cellIdentityWcdma.uarfcn = UARFCN;
        cellinfo.cellIdentityWcdma.mcc = MCC_STR;
        cellinfo.cellIdentityWcdma.mnc = MNC_STR;
        cellinfo.signalStrengthWcdma.signalStrength = RSSI_ASU;
        cellinfo.signalStrengthWcdma.bitErrorRate = BIT_ERROR_RATE;
        android.hardware.radio.V1_0.CellInfo record = new android.hardware.radio.V1_0.CellInfo();
        record.cellInfoType = TYPE_WCDMA;
        record.registered = false;
        record.timeStampType = RIL_TIMESTAMP_TYPE_OEM_RIL;
        record.timeStamp = TIMESTAMP;
        record.wcdma.add(cellinfo);
        ArrayList<android.hardware.radio.V1_0.CellInfo> records =
                new ArrayList<android.hardware.radio.V1_0.CellInfo>();
        records.add(record);

        ArrayList<CellInfo> ret = RIL.convertHalCellInfoList(records);

        assertEquals(1, ret.size());
        CellInfoWcdma cellInfoWcdma = (CellInfoWcdma) ret.get(0);
        CellInfoWcdma expected = new CellInfoWcdma();
        expected.setRegistered(false);
        expected.setTimeStamp(TIMESTAMP);
        CellIdentityWcdma ci = new CellIdentityWcdma(
                LAC, CID, PSC, UARFCN, MCC_STR, MNC_STR, EMPTY_ALPHA_LONG, EMPTY_ALPHA_SHORT);
        CellSignalStrengthWcdma cs = new CellSignalStrengthWcdma(
                RSSI, BIT_ERROR_RATE, Integer.MAX_VALUE, Integer.MAX_VALUE);
        expected.setCellIdentity(ci);
        expected.setCellSignalStrength(cs);
        expected.setCellConnectionStatus(CellInfo.CONNECTION_UNKNOWN);
        cellInfoWcdma.setTimeStamp(TIMESTAMP); // override the timestamp
        assertEquals(expected, cellInfoWcdma);
    }

    @Test
    public void testConvertHalCellInfoListForTdscdma() throws Exception {
        android.hardware.radio.V1_2.CellInfoTdscdma cellinfo =
                new android.hardware.radio.V1_2.CellInfoTdscdma();
        cellinfo.cellIdentityTdscdma.base.lac = LAC;
        cellinfo.cellIdentityTdscdma.base.cid = CID;
        cellinfo.cellIdentityTdscdma.base.cpid = PSC;
        cellinfo.cellIdentityTdscdma.uarfcn = UARFCN;
        cellinfo.cellIdentityTdscdma.base.mcc = MCC_STR;
        cellinfo.cellIdentityTdscdma.base.mnc = MNC_STR;
        cellinfo.signalStrengthTdscdma.signalStrength = RSSI_ASU;
        cellinfo.signalStrengthTdscdma.bitErrorRate = BIT_ERROR_RATE;
        cellinfo.signalStrengthTdscdma.rscp = RSCP_ASU;
        android.hardware.radio.V1_2.CellInfo record = new android.hardware.radio.V1_2.CellInfo();
        record.cellInfoType = TYPE_TD_SCDMA;
        record.registered = false;
        record.timeStampType = RIL_TIMESTAMP_TYPE_OEM_RIL;
        record.timeStamp = TIMESTAMP;
        record.tdscdma.add(cellinfo);
        ArrayList<android.hardware.radio.V1_2.CellInfo> records =
                new ArrayList<android.hardware.radio.V1_2.CellInfo>();
        records.add(record);

        ArrayList<CellInfo> ret = RIL.convertHalCellInfoList_1_2(records);

        assertEquals(1, ret.size());
        CellInfoTdscdma cellInfoTdscdma = (CellInfoTdscdma) ret.get(0);
        CellInfoTdscdma expected = new CellInfoTdscdma();
        expected.setRegistered(false);
        expected.setTimeStamp(TIMESTAMP);
        expected.setCellConnectionStatus(CellInfo.CONNECTION_NONE);
        CellIdentityTdscdma ci = new CellIdentityTdscdma(
                MCC_STR, MNC_STR, LAC, CID, PSC, UARFCN, EMPTY_ALPHA_LONG, EMPTY_ALPHA_SHORT);
        CellSignalStrengthTdscdma cs = new CellSignalStrengthTdscdma(
                RSSI, BIT_ERROR_RATE, RSCP);
        expected.setCellIdentity(ci);
        expected.setCellSignalStrength(cs);
        cellInfoTdscdma.setTimeStamp(TIMESTAMP); // override the timestamp
        assertEquals(expected, cellInfoTdscdma);
    }

    @Test
    public void testConvertHalCellInfoListForCdma() throws Exception {
        android.hardware.radio.V1_0.CellInfoCdma cellinfo =
                new android.hardware.radio.V1_0.CellInfoCdma();
        cellinfo.cellIdentityCdma.networkId = NETWORK_ID;
        cellinfo.cellIdentityCdma.systemId = SYSTEM_ID;
        cellinfo.cellIdentityCdma.baseStationId = BASESTATION_ID;
        cellinfo.cellIdentityCdma.longitude = LONGITUDE;
        cellinfo.cellIdentityCdma.latitude = LATITUDE;
        cellinfo.signalStrengthCdma.dbm = -DBM;
        cellinfo.signalStrengthCdma.ecio = -ECIO;
        cellinfo.signalStrengthEvdo.dbm = -DBM;
        cellinfo.signalStrengthEvdo.ecio = -ECIO;
        cellinfo.signalStrengthEvdo.signalNoiseRatio = SIGNAL_NOISE_RATIO;
        android.hardware.radio.V1_0.CellInfo record = new android.hardware.radio.V1_0.CellInfo();
        record.cellInfoType = TYPE_CDMA;
        record.registered = false;
        record.timeStampType = RIL_TIMESTAMP_TYPE_OEM_RIL;
        record.timeStamp = TIMESTAMP;
        record.cdma.add(cellinfo);
        ArrayList<android.hardware.radio.V1_0.CellInfo> records =
                new ArrayList<android.hardware.radio.V1_0.CellInfo>();
        records.add(record);

        ArrayList<CellInfo> ret = RIL.convertHalCellInfoList(records);

        assertEquals(1, ret.size());
        CellInfoCdma cellInfoCdma = (CellInfoCdma) ret.get(0);
        CellInfoCdma expected = new CellInfoCdma();
        expected.setRegistered(false);
        expected.setTimeStamp(TIMESTAMP);
        CellIdentityCdma ci = new CellIdentityCdma(
                NETWORK_ID, SYSTEM_ID, BASESTATION_ID, LONGITUDE, LATITUDE,
                EMPTY_ALPHA_LONG, EMPTY_ALPHA_SHORT);
        CellSignalStrengthCdma cs = new CellSignalStrengthCdma(
                DBM, ECIO, DBM, ECIO, SIGNAL_NOISE_RATIO);
        expected.setCellIdentity(ci);
        expected.setCellSignalStrength(cs);
        expected.setCellConnectionStatus(CellInfo.CONNECTION_UNKNOWN);
        cellInfoCdma.setTimeStamp(TIMESTAMP); // override the timestamp
        assertEquals(expected, cellInfoCdma);
    }

    @Test
    public void testConvertHalCellInfoList_1_2ForLTE() throws Exception {
        ArrayList<CellInfo> ret = getCellInfoListForLTE(MCC_STR, MNC_STR, ALPHA_LONG, ALPHA_SHORT);

        assertEquals(1, ret.size());
        CellInfoLte cellInfoLte = (CellInfoLte) ret.get(0);
        CellInfoLte expected = new CellInfoLte();
        expected.setRegistered(false);
        expected.setTimeStamp(TIMESTAMP);
        CellIdentityLte cil = new CellIdentityLte(
                CI, PCI, TAC, EARFCN, BANDWIDTH, MCC_STR, MNC_STR, ALPHA_LONG, ALPHA_SHORT);
        CellSignalStrengthLte css = new CellSignalStrengthLte(
                RSSI, RSRP, RSRQ, RSSNR, CQI, TIMING_ADVANCE);
        expected.setCellIdentity(cil);
        expected.setCellSignalStrength(css);
        expected.setCellConnectionStatus(CellInfo.CONNECTION_NONE);
        cellInfoLte.setTimeStamp(TIMESTAMP); // override the timestamp
        assertEquals(expected, cellInfoLte);
    }

    @Test
    public void testConvertHalCellInfoList_1_2_ForLTEWithEmptyOperatorInfo() throws Exception {
        ArrayList<CellInfo> ret = getCellInfoListForLTE(
                MCC_STR, MNC_STR, EMPTY_ALPHA_LONG, EMPTY_ALPHA_SHORT);

        assertEquals(1, ret.size());
        CellInfoLte cellInfoLte = (CellInfoLte) ret.get(0);
        CellInfoLte expected = new CellInfoLte();
        expected.setRegistered(false);
        expected.setTimeStamp(TIMESTAMP);
        CellIdentityLte cil = new CellIdentityLte(CI, PCI, TAC, EARFCN, BANDWIDTH, MCC_STR, MNC_STR,
                EMPTY_ALPHA_LONG, EMPTY_ALPHA_SHORT);
        CellSignalStrengthLte css = new CellSignalStrengthLte(
                RSSI, RSRP, RSRQ, RSSNR, CQI, TIMING_ADVANCE);
        expected.setCellIdentity(cil);
        expected.setCellSignalStrength(css);
        expected.setCellConnectionStatus(CellInfo.CONNECTION_NONE);
        cellInfoLte.setTimeStamp(TIMESTAMP); // override the timestamp
        assertEquals(expected, cellInfoLte);
    }

    @Test
    public void testConvertHalCellInfoList_1_2ForLTEWithEmptyMccMnc() throws Exception {
        // MCC/MNC will be set as INT_MAX if unknown
        ArrayList<CellInfo> ret = getCellInfoListForLTE(
                String.valueOf(Integer.MAX_VALUE), String.valueOf(Integer.MAX_VALUE),
                ALPHA_LONG, ALPHA_SHORT);

        assertEquals(1, ret.size());
        CellInfoLte cellInfoLte = (CellInfoLte) ret.get(0);
        CellInfoLte expected = new CellInfoLte();
        expected.setRegistered(false);
        expected.setTimeStamp(TIMESTAMP);
        CellIdentityLte cil = new CellIdentityLte(
                CI, PCI, TAC, EARFCN, BANDWIDTH, null, null, ALPHA_LONG, ALPHA_SHORT);
        CellSignalStrengthLte css = new CellSignalStrengthLte(
                RSSI, RSRP, RSRQ, RSSNR, CQI, TIMING_ADVANCE);
        expected.setCellIdentity(cil);
        expected.setCellSignalStrength(css);
        expected.setCellConnectionStatus(CellInfo.CONNECTION_NONE);
        cellInfoLte.setTimeStamp(TIMESTAMP); // override the timestamp
        assertEquals(expected, cellInfoLte);
    }

    @Test
    public void testConvertHalCellInfoList_1_2ForGSM() throws Exception {
        ArrayList<CellInfo> ret = getCellInfoListForGSM(MCC_STR, MNC_STR, ALPHA_LONG, ALPHA_SHORT);

        assertEquals(1, ret.size());
        CellInfoGsm cellInfoGsm = (CellInfoGsm) ret.get(0);
        CellInfoGsm expected = new CellInfoGsm();
        expected.setRegistered(false);
        expected.setTimeStamp(TIMESTAMP);
        CellIdentityGsm ci = new CellIdentityGsm(
                LAC, CID, ARFCN, BSIC, MCC_STR, MNC_STR, ALPHA_LONG, ALPHA_SHORT);
        CellSignalStrengthGsm cs = new CellSignalStrengthGsm(
                RSSI, BIT_ERROR_RATE, TIMING_ADVANCE);
        expected.setCellIdentity(ci);
        expected.setCellSignalStrength(cs);
        expected.setCellConnectionStatus(CellInfo.CONNECTION_NONE);
        cellInfoGsm.setTimeStamp(TIMESTAMP); // override the timestamp
        assertEquals(expected, cellInfoGsm);
    }

    @Test
    public void testConvertHalCellInfoList_1_2ForGSMWithEmptyOperatorInfo() throws Exception {
        ArrayList<CellInfo> ret = getCellInfoListForGSM(
                MCC_STR, MNC_STR, EMPTY_ALPHA_LONG, EMPTY_ALPHA_SHORT);

        assertEquals(1, ret.size());
        CellInfoGsm cellInfoGsm = (CellInfoGsm) ret.get(0);
        CellInfoGsm expected = new CellInfoGsm();
        expected.setRegistered(false);
        expected.setTimeStamp(TIMESTAMP);
        CellIdentityGsm ci = new CellIdentityGsm(
                LAC, CID, ARFCN, BSIC, MCC_STR, MNC_STR, EMPTY_ALPHA_LONG, EMPTY_ALPHA_SHORT);
        CellSignalStrengthGsm cs = new CellSignalStrengthGsm(
                RSSI, BIT_ERROR_RATE, TIMING_ADVANCE);
        expected.setCellIdentity(ci);
        expected.setCellSignalStrength(cs);
        expected.setCellConnectionStatus(CellInfo.CONNECTION_NONE);
        cellInfoGsm.setTimeStamp(TIMESTAMP); // override the timestamp
        assertEquals(expected, cellInfoGsm);
    }

    @Test
    public void testConvertHalCellInfoList_1_2ForGSMWithEmptyMccMnc() throws Exception {
        // MCC/MNC will be set as INT_MAX if unknown
        ArrayList<CellInfo> ret = getCellInfoListForGSM(
                String.valueOf(Integer.MAX_VALUE), String.valueOf(Integer.MAX_VALUE),
                ALPHA_LONG, ALPHA_SHORT);

        assertEquals(1, ret.size());
        CellInfoGsm cellInfoGsm = (CellInfoGsm) ret.get(0);
        CellInfoGsm expected = new CellInfoGsm();
        expected.setRegistered(false);
        expected.setTimeStamp(TIMESTAMP);
        CellIdentityGsm ci = new CellIdentityGsm(
                LAC, CID, ARFCN, BSIC, null, null, ALPHA_LONG, ALPHA_SHORT);
        CellSignalStrengthGsm cs = new CellSignalStrengthGsm(
                RSSI, BIT_ERROR_RATE, TIMING_ADVANCE);
        expected.setCellIdentity(ci);
        expected.setCellConnectionStatus(CellInfo.CONNECTION_NONE);
        expected.setCellSignalStrength(cs);
        cellInfoGsm.setTimeStamp(TIMESTAMP); // override the timestamp
        assertEquals(expected, cellInfoGsm);
    }

    @Test
    public void testConvertHalCellInfoList_1_2ForWcdma() throws Exception {
        ArrayList<CellInfo> ret = getCellInfoListForWcdma(
                MCC_STR, MNC_STR, ALPHA_LONG, ALPHA_SHORT);

        assertEquals(1, ret.size());
        CellInfoWcdma cellInfoWcdma = (CellInfoWcdma) ret.get(0);
        CellInfoWcdma expected = new CellInfoWcdma();
        expected.setRegistered(false);
        expected.setTimeStamp(TIMESTAMP);
        CellIdentityWcdma ci = new CellIdentityWcdma(
                LAC, CID, PSC, UARFCN, MCC_STR, MNC_STR, ALPHA_LONG, ALPHA_SHORT);
        CellSignalStrengthWcdma cs =
                new CellSignalStrengthWcdma(RSSI, BIT_ERROR_RATE, RSCP, ECNO);
        expected.setCellIdentity(ci);
        expected.setCellSignalStrength(cs);
        expected.setCellConnectionStatus(CellInfo.CONNECTION_NONE);
        cellInfoWcdma.setTimeStamp(TIMESTAMP); // override the timestamp
        assertEquals(expected, cellInfoWcdma);
    }

    @Test
    public void testConvertHalCellInfoList_1_2ForWcdmaWithEmptyOperatorInfo() throws Exception {
        ArrayList<CellInfo> ret = getCellInfoListForWcdma(
                MCC_STR, MNC_STR, EMPTY_ALPHA_LONG, EMPTY_ALPHA_SHORT);

        assertEquals(1, ret.size());
        CellInfoWcdma cellInfoWcdma = (CellInfoWcdma) ret.get(0);
        CellInfoWcdma expected = new CellInfoWcdma();
        expected.setRegistered(false);
        expected.setTimeStamp(TIMESTAMP);
        CellIdentityWcdma ci = new CellIdentityWcdma(
                LAC, CID, PSC, UARFCN, MCC_STR, MNC_STR, EMPTY_ALPHA_LONG, EMPTY_ALPHA_SHORT);
        CellSignalStrengthWcdma cs = new CellSignalStrengthWcdma(
                RSSI, BIT_ERROR_RATE, RSCP, ECNO);
        expected.setCellIdentity(ci);
        expected.setCellSignalStrength(cs);
        expected.setCellConnectionStatus(CellInfo.CONNECTION_NONE);
        cellInfoWcdma.setTimeStamp(TIMESTAMP); // override the timestamp
        assertEquals(expected, cellInfoWcdma);
    }

    @Test
    public void testConvertHalCellInfoList_1_2ForWcdmaWithEmptyMccMnc() throws Exception {
        // MCC/MNC will be set as INT_MAX if unknown
        ArrayList<CellInfo> ret = getCellInfoListForWcdma(
                String.valueOf(Integer.MAX_VALUE), String.valueOf(Integer.MAX_VALUE),
                ALPHA_LONG, ALPHA_SHORT);

        assertEquals(1, ret.size());
        CellInfoWcdma cellInfoWcdma = (CellInfoWcdma) ret.get(0);
        CellInfoWcdma expected = new CellInfoWcdma();
        expected.setRegistered(false);
        expected.setTimeStamp(TIMESTAMP);
        CellIdentityWcdma ci = new CellIdentityWcdma(
                LAC, CID, PSC, UARFCN, null, null, ALPHA_LONG, ALPHA_SHORT);
        CellSignalStrengthWcdma cs = new CellSignalStrengthWcdma(
                RSSI, BIT_ERROR_RATE, RSCP, ECNO);
        expected.setCellIdentity(ci);
        expected.setCellSignalStrength(cs);
        expected.setCellConnectionStatus(CellInfo.CONNECTION_NONE);
        cellInfoWcdma.setTimeStamp(TIMESTAMP); // override the timestamp
        assertEquals(expected, cellInfoWcdma);
    }

    @Test
    public void testConvertHalCellInfoList_1_2ForCdma() throws Exception {
        ArrayList<CellInfo> ret = getCellInfoListForCdma(ALPHA_LONG, ALPHA_SHORT);

        assertEquals(1, ret.size());
        CellInfoCdma cellInfoCdma = (CellInfoCdma) ret.get(0);
        CellInfoCdma expected = new CellInfoCdma();
        expected.setRegistered(false);
        expected.setTimeStamp(TIMESTAMP);
        CellIdentityCdma ci = new CellIdentityCdma(
                NETWORK_ID, SYSTEM_ID, BASESTATION_ID, LONGITUDE, LATITUDE,
                ALPHA_LONG, ALPHA_SHORT);
        CellSignalStrengthCdma cs = new CellSignalStrengthCdma(
                DBM, ECIO, DBM, ECIO, SIGNAL_NOISE_RATIO);
        expected.setCellIdentity(ci);
        expected.setCellSignalStrength(cs);
        expected.setCellConnectionStatus(CellInfo.CONNECTION_NONE);
        cellInfoCdma.setTimeStamp(TIMESTAMP); // override the timestamp
        assertEquals(expected, cellInfoCdma);
    }

    @Test
    public void testConvertHalCellInfoList_1_2ForCdmaWithEmptyOperatorInfo() throws Exception {
        ArrayList<CellInfo> ret = getCellInfoListForCdma(EMPTY_ALPHA_LONG, EMPTY_ALPHA_SHORT);

        assertEquals(1, ret.size());
        CellInfoCdma cellInfoCdma = (CellInfoCdma) ret.get(0);
        CellInfoCdma expected = new CellInfoCdma();
        expected.setRegistered(false);
        expected.setTimeStamp(TIMESTAMP);
        CellIdentityCdma ci = new CellIdentityCdma(
                NETWORK_ID, SYSTEM_ID, BASESTATION_ID, LONGITUDE, LATITUDE,
                EMPTY_ALPHA_LONG, EMPTY_ALPHA_SHORT);
        CellSignalStrengthCdma cs = new CellSignalStrengthCdma(
                DBM, ECIO, DBM, ECIO, SIGNAL_NOISE_RATIO);
        expected.setCellIdentity(ci);
        expected.setCellSignalStrength(cs);
        expected.setCellConnectionStatus(CellInfo.CONNECTION_NONE);
        cellInfoCdma.setTimeStamp(TIMESTAMP); // override the timestamp
        assertEquals(expected, cellInfoCdma);
    }

    @Test
    public void testConvertDataCallResult() throws Exception {
        // Test V1.0 SetupDataCallResult
        android.hardware.radio.V1_0.SetupDataCallResult result10 =
                new android.hardware.radio.V1_0.SetupDataCallResult();
        result10.status = android.hardware.radio.V1_0.DataCallFailCause.NONE;
        result10.suggestedRetryTime = -1;
        result10.cid = 0;
        result10.active = 2;
        result10.type = "IPV4V6";
        result10.ifname = "ifname";
        result10.addresses = "10.0.2.15 2607:fb90:a620:651d:eabe:f8da:c107:44be/64";
        result10.dnses = "10.0.2.3 fd00:976a::9";
        result10.gateways = "10.0.2.15 fe80::2";
        result10.pcscf = "fd00:976a:c206:20::6   fd00:976a:c206:20::9    fd00:976a:c202:1d::9";
        result10.mtu = 1500;

        DataCallResponse response = new DataCallResponse(0, -1, 0, 2, ApnSetting.PROTOCOL_IPV4V6,
                "ifname",
                Arrays.asList(new LinkAddress(NetworkUtils.numericToInetAddress("10.0.2.15"), 32),
                        new LinkAddress("2607:fb90:a620:651d:eabe:f8da:c107:44be/64")),
                Arrays.asList(NetworkUtils.numericToInetAddress("10.0.2.3"),
                        NetworkUtils.numericToInetAddress("fd00:976a::9")),
                Arrays.asList(NetworkUtils.numericToInetAddress("10.0.2.15"),
                        NetworkUtils.numericToInetAddress("fe80::2")),
                Arrays.asList(NetworkUtils.numericToInetAddress("fd00:976a:c206:20::6"),
                        NetworkUtils.numericToInetAddress("fd00:976a:c206:20::9"),
                        NetworkUtils.numericToInetAddress("fd00:976a:c202:1d::9")), 1500);

        assertEquals(response, RIL.convertDataCallResult(result10));

        // Test V1.4 SetupDataCallResult
        android.hardware.radio.V1_4.SetupDataCallResult result14 =
                new android.hardware.radio.V1_4.SetupDataCallResult();
        result14.cause = android.hardware.radio.V1_4.DataCallFailCause.NONE;
        result14.suggestedRetryTime = -1;
        result14.cid = 0;
        result14.active = android.hardware.radio.V1_4.DataConnActiveStatus.ACTIVE;
        result14.type = android.hardware.radio.V1_4.PdpProtocolType.IPV4V6;
        result14.ifname = "ifname";
        result14.addresses = new ArrayList<>(
                Arrays.asList("10.0.2.15", "2607:fb90:a620:651d:eabe:f8da:c107:44be/64"));
        result14.dnses = new ArrayList<>(Arrays.asList("10.0.2.3", "fd00:976a::9"));
        result14.gateways = new ArrayList<>(Arrays.asList("10.0.2.15", "fe80::2"));
        result14.pcscf = new ArrayList<>(Arrays.asList(
                "fd00:976a:c206:20::6", "fd00:976a:c206:20::9", "fd00:976a:c202:1d::9"));
        result14.mtu = 1500;

        assertEquals(response, RIL.convertDataCallResult(result14));
    }

    @Test
    public void testGetWorksourceClientId() {
        RILRequest request = RILRequest.obtain(0, null, null);
        assertEquals(null, request.getWorkSourceClientId());

        request = RILRequest.obtain(0, null, new WorkSource());
        assertEquals(null, request.getWorkSourceClientId());

        WorkSource ws = new WorkSource();
        ws.add(100);
        request = RILRequest.obtain(0, null, ws);
        assertEquals("100:null", request.getWorkSourceClientId());

        ws = new WorkSource();
        ws.add(100, "foo");
        request = RILRequest.obtain(0, null, ws);
        assertEquals("100:foo", request.getWorkSourceClientId());

        ws = new WorkSource();
        ws.createWorkChain().addNode(100, "foo").addNode(200, "bar");
        request = RILRequest.obtain(0, null, ws);
        assertEquals("100:foo", request.getWorkSourceClientId());
    }

    @Test
    public void testCellInfoTimestamp_1_4() {
        ArrayList<android.hardware.radio.V1_4.CellInfo> records =
                new ArrayList<android.hardware.radio.V1_4.CellInfo>();

        for (int i = 0; i < 5 /* arbitrary */; i++) {
            android.hardware.radio.V1_4.CellInfo record =
                    new android.hardware.radio.V1_4.CellInfo();
            record.info = new android.hardware.radio.V1_4.CellInfo.Info();
            record.info.lte(new android.hardware.radio.V1_4.CellInfoLte());
            initializeCellInfoLte_1_2(record.info.lte().base);
            record.info.lte().base.cellIdentityLte.base.ci += i; // make them marginally unique

            records.add(record);
        }
        List<CellInfo> cil = RIL.convertHalCellInfoList_1_4(records);

        // Check that all timestamps are set to a valid number and are equal
        final long ts = cil.get(0).getTimeStamp();
        for (CellInfo ci : cil) {
            assertTrue(ci.getTimeStamp() > 0 && ci.getTimeStamp() != Long.MAX_VALUE);
            assertEquals(ci.getTimeStamp(), ts);
        }
    }

    @Test
    public void testCellInfoTimestamp_1_2() {
        ArrayList<android.hardware.radio.V1_2.CellInfo> records =
                new ArrayList<android.hardware.radio.V1_2.CellInfo>();

        for (int i = 0; i < 5 /* arbitrary */; i++) {
            android.hardware.radio.V1_2.CellInfo record =
                    new android.hardware.radio.V1_2.CellInfo();
            record.cellInfoType = TYPE_LTE;
            record.timeStamp = Long.MAX_VALUE;
            record.registered = false;
            record.timeStampType = RIL_TIMESTAMP_TYPE_OEM_RIL;
            record.lte.add(new android.hardware.radio.V1_2.CellInfoLte());
            initializeCellInfoLte_1_2(record.lte.get(0));
            record.lte.get(0).cellIdentityLte.base.ci += i; // make them marginally unique

            records.add(record);
        }
        List<CellInfo> cil = RIL.convertHalCellInfoList_1_2(records);

        // Check that all timestamps are set to a valid number and are equal
        final long ts = cil.get(0).getTimeStamp();
        for (CellInfo ci : cil) {
            assertTrue(ci.getTimeStamp() > 0 && ci.getTimeStamp() != Long.MAX_VALUE);
            assertEquals(ci.getTimeStamp(), ts);
        }
    }

    private static void initializeCellInfoLte_1_2(android.hardware.radio.V1_2.CellInfoLte lte) {
        lte.cellIdentityLte.base.ci = CI;
        lte.cellIdentityLte.base.pci = PCI;
        lte.cellIdentityLte.base.tac = TAC;
        lte.cellIdentityLte.base.earfcn = EARFCN;
        lte.cellIdentityLte.bandwidth = BANDWIDTH;
        lte.signalStrengthLte.signalStrength = RSSI_ASU;
        lte.signalStrengthLte.rsrp = -RSRP;
        lte.signalStrengthLte.rsrq = -RSRQ;
        lte.signalStrengthLte.rssnr = RSSNR;
        lte.signalStrengthLte.cqi = CQI;
        lte.signalStrengthLte.timingAdvance = TIMING_ADVANCE;

        lte.cellIdentityLte.operatorNames.alphaLong = ALPHA_LONG;
        lte.cellIdentityLte.operatorNames.alphaShort = ALPHA_SHORT;
        lte.cellIdentityLte.base.mcc = MCC_STR;
        lte.cellIdentityLte.base.mnc = MNC_STR;
    }

    private ArrayList<CellInfo> getCellInfoListForLTE(
            String mcc, String mnc, String alphaLong, String alphaShort) {
        android.hardware.radio.V1_2.CellInfoLte lte = new android.hardware.radio.V1_2.CellInfoLte();

        initializeCellInfoLte_1_2(lte);
        // Override the defaults for test-specific purposes
        lte.cellIdentityLte.operatorNames.alphaLong = alphaLong;
        lte.cellIdentityLte.operatorNames.alphaShort = alphaShort;
        lte.cellIdentityLte.base.mcc = mcc;
        lte.cellIdentityLte.base.mnc = mnc;

        android.hardware.radio.V1_2.CellInfo record = new android.hardware.radio.V1_2.CellInfo();
        record.cellInfoType = TYPE_LTE;
        record.registered = false;
        record.timeStampType = RIL_TIMESTAMP_TYPE_OEM_RIL;
        record.timeStamp = TIMESTAMP;
        record.lte.add(lte);
        record.connectionStatus = 0;
        ArrayList<android.hardware.radio.V1_2.CellInfo> records =
                new ArrayList<android.hardware.radio.V1_2.CellInfo>();
        records.add(record);
        return RIL.convertHalCellInfoList_1_2(records);
    }

    private ArrayList<CellInfo> getCellInfoListForGSM(
            String mcc, String mnc, String alphaLong, String alphaShort) {
        android.hardware.radio.V1_2.CellInfoGsm cellinfo =
                new android.hardware.radio.V1_2.CellInfoGsm();
        cellinfo.cellIdentityGsm.base.lac = LAC;
        cellinfo.cellIdentityGsm.base.cid = CID;
        cellinfo.cellIdentityGsm.base.bsic = BSIC;
        cellinfo.cellIdentityGsm.base.arfcn = ARFCN;
        cellinfo.cellIdentityGsm.base.mcc = mcc;
        cellinfo.cellIdentityGsm.base.mnc = mnc;
        cellinfo.cellIdentityGsm.operatorNames.alphaLong = alphaLong;
        cellinfo.cellIdentityGsm.operatorNames.alphaShort = alphaShort;
        cellinfo.signalStrengthGsm.signalStrength = RSSI_ASU;
        cellinfo.signalStrengthGsm.bitErrorRate = BIT_ERROR_RATE;
        cellinfo.signalStrengthGsm.timingAdvance = TIMING_ADVANCE;
        android.hardware.radio.V1_2.CellInfo record = new android.hardware.radio.V1_2.CellInfo();
        record.cellInfoType = TYPE_GSM;
        record.registered = false;
        record.timeStampType = RIL_TIMESTAMP_TYPE_OEM_RIL;
        record.timeStamp = TIMESTAMP;
        record.gsm.add(cellinfo);
        record.connectionStatus = 0;
        ArrayList<android.hardware.radio.V1_2.CellInfo> records =
                new ArrayList<android.hardware.radio.V1_2.CellInfo>();
        records.add(record);

        return RIL.convertHalCellInfoList_1_2(records);
    }

    private ArrayList<CellInfo> getCellInfoListForWcdma(
            String mcc, String mnc, String alphaLong, String alphaShort) {
        android.hardware.radio.V1_2.CellInfoWcdma cellinfo =
                new android.hardware.radio.V1_2.CellInfoWcdma();
        cellinfo.cellIdentityWcdma.base.lac = LAC;
        cellinfo.cellIdentityWcdma.base.cid = CID;
        cellinfo.cellIdentityWcdma.base.psc = PSC;
        cellinfo.cellIdentityWcdma.base.uarfcn = UARFCN;
        cellinfo.cellIdentityWcdma.base.mcc = mcc;
        cellinfo.cellIdentityWcdma.base.mnc = mnc;
        cellinfo.cellIdentityWcdma.operatorNames.alphaLong = alphaLong;
        cellinfo.cellIdentityWcdma.operatorNames.alphaShort = alphaShort;
        cellinfo.signalStrengthWcdma.base.signalStrength = RSSI_ASU;
        cellinfo.signalStrengthWcdma.base.bitErrorRate = BIT_ERROR_RATE;
        cellinfo.signalStrengthWcdma.rscp = RSCP_ASU;
        cellinfo.signalStrengthWcdma.ecno = ECNO_ASU;
        android.hardware.radio.V1_2.CellInfo record = new android.hardware.radio.V1_2.CellInfo();
        record.cellInfoType = TYPE_WCDMA;
        record.registered = false;
        record.timeStampType = RIL_TIMESTAMP_TYPE_OEM_RIL;
        record.timeStamp = TIMESTAMP;
        record.wcdma.add(cellinfo);
        record.connectionStatus = 0;
        ArrayList<android.hardware.radio.V1_2.CellInfo> records =
                new ArrayList<android.hardware.radio.V1_2.CellInfo>();
        records.add(record);

        return RIL.convertHalCellInfoList_1_2(records);
    }

    private ArrayList<CellInfo> getCellInfoListForCdma(String alphaLong, String alphaShort) {
        android.hardware.radio.V1_2.CellInfoCdma cellinfo =
                new android.hardware.radio.V1_2.CellInfoCdma();
        cellinfo.cellIdentityCdma.base.networkId = NETWORK_ID;
        cellinfo.cellIdentityCdma.base.systemId = SYSTEM_ID;
        cellinfo.cellIdentityCdma.base.baseStationId = BASESTATION_ID;
        cellinfo.cellIdentityCdma.base.longitude = LONGITUDE;
        cellinfo.cellIdentityCdma.base.latitude = LATITUDE;
        cellinfo.cellIdentityCdma.operatorNames.alphaLong = alphaLong;
        cellinfo.cellIdentityCdma.operatorNames.alphaShort = alphaShort;
        cellinfo.signalStrengthCdma.dbm = -DBM;
        cellinfo.signalStrengthCdma.ecio = -ECIO;
        cellinfo.signalStrengthEvdo.dbm = -DBM;
        cellinfo.signalStrengthEvdo.ecio = -ECIO;
        cellinfo.signalStrengthEvdo.signalNoiseRatio = SIGNAL_NOISE_RATIO;
        android.hardware.radio.V1_2.CellInfo record = new android.hardware.radio.V1_2.CellInfo();
        record.cellInfoType = TYPE_CDMA;
        record.registered = false;
        record.timeStampType = RIL_TIMESTAMP_TYPE_OEM_RIL;
        record.timeStamp = TIMESTAMP;
        record.cdma.add(cellinfo);
        record.connectionStatus = 0;
        ArrayList<android.hardware.radio.V1_2.CellInfo> records =
                new ArrayList<android.hardware.radio.V1_2.CellInfo>();
        records.add(record);

        return RIL.convertHalCellInfoList_1_2(records);
    }

    @Test
    @FlakyTest
    public void testSetupDataCall() throws Exception {
        DataProfile dp = new DataProfile.Builder()
                .setProfileId(PROFILE_ID)
                .setApn(APN)
                .setProtocolType(PROTOCOL)
                .setAuthType(AUTH_TYPE)
                .setUserName(USER_NAME)
                .setPassword(PASSWORD)
                .setType(TYPE)
                .setMaxConnectionsTime(MAX_CONNS_TIME)
                .setMaxConnections(MAX_CONNS)
                .setWaitTime(WAIT_TIME)
                .enable(APN_ENABLED)
                .setSupportedApnTypesBitmask(SUPPORTED_APNT_YPES_BITMAK)
                .setRoamingProtocolType(ROAMING_PROTOCOL)
                .setBearerBitmask(BEARER_BITMASK)
                .setMtu(MTU)
                .setPersistent(PERSISTENT)
                .setPreferred(false)
                .build();

        mRILUnderTest.setupDataCall(AccessNetworkConstants.AccessNetworkType.EUTRAN, dp, false,
                false, 0, null, obtainMessage());
        ArgumentCaptor<DataProfileInfo> dpiCaptor = ArgumentCaptor.forClass(DataProfileInfo.class);
        verify(mRadioProxy).setupDataCall(
                mSerialNumberCaptor.capture(), eq(AccessNetworkConstants.AccessNetworkType.EUTRAN),
                dpiCaptor.capture(), eq(true), eq(false), eq(false));
        verifyRILResponse(
                mRILUnderTest, mSerialNumberCaptor.getValue(), RIL_REQUEST_SETUP_DATA_CALL);
        DataProfileInfo dpi = dpiCaptor.getValue();
        assertEquals(PROFILE_ID, dpi.profileId);
        assertEquals(APN, dpi.apn);
        assertEquals(PROTOCOL, ApnSetting.getProtocolIntFromString(dpi.protocol));
        assertEquals(AUTH_TYPE, dpi.authType);
        assertEquals(USER_NAME, dpi.user);
        assertEquals(PASSWORD, dpi.password);
        assertEquals(TYPE, dpi.type);
        assertEquals(MAX_CONNS_TIME, dpi.maxConnsTime);
        assertEquals(MAX_CONNS, dpi.maxConns);
        assertEquals(WAIT_TIME, dpi.waitTime);
        assertEquals(APN_ENABLED, dpi.enabled);
        assertEquals(SUPPORTED_APNT_YPES_BITMAK, dpi.supportedApnTypesBitmap);
        assertEquals(ROAMING_PROTOCOL, ApnSetting.getProtocolIntFromString(dpi.protocol));
        assertEquals(BEARER_BITMASK, dpi.bearerBitmap);
        assertEquals(MTU, dpi.mtu);
    }

    @Test
<<<<<<< HEAD
=======
    public void testFixupSignalStrength10() {
        final int gsmWcdmaRssiDbm = -65;

        // Test the positive case where rat=UMTS and SignalStrength=GSM
        doReturn(ServiceState.RIL_RADIO_TECHNOLOGY_UMTS)
                .when(mServiceState).getRilVoiceRadioTechnology();

        SignalStrength gsmSignalStrength = new SignalStrength(
                new CellSignalStrengthCdma(),
                new CellSignalStrengthGsm(gsmWcdmaRssiDbm, 1, CellInfo.UNAVAILABLE),
                new CellSignalStrengthWcdma(), new CellSignalStrengthTdscdma(),
                new CellSignalStrengthLte(), new CellSignalStrengthNr());
        SignalStrength result = mRILUnderTest.fixupSignalStrength10(gsmSignalStrength);

        assertTrue(result.getCellSignalStrengths(CellSignalStrengthGsm.class).isEmpty());
        assertFalse(result.getCellSignalStrengths(CellSignalStrengthWcdma.class).isEmpty());

        // Even though the dBm values are equal, the above checks ensure that the value has
        // been migrated to WCDMA (with no change in the top-level getDbm() result).
        assertEquals(result.getDbm(), gsmSignalStrength.getDbm());

        // Test the no-op case where rat=GSM and SignalStrength=GSM
        doReturn(ServiceState.RIL_RADIO_TECHNOLOGY_GSM)
                .when(mServiceState).getRilVoiceRadioTechnology();
        result = mRILUnderTest.fixupSignalStrength10(gsmSignalStrength);
        assertEquals(result, gsmSignalStrength);

        // Check that non-GSM non-WCDMA signal strengths are also passed through.
        SignalStrength lteSignalStrength = new SignalStrength(
                new CellSignalStrengthCdma(), new CellSignalStrengthGsm(),
                new CellSignalStrengthWcdma(), new CellSignalStrengthTdscdma(),
                new CellSignalStrengthLte(CellInfo.UNAVAILABLE,
                        -120, -10, CellInfo.UNAVAILABLE, CellInfo.UNAVAILABLE,
                        CellInfo.UNAVAILABLE), new CellSignalStrengthNr());
        SignalStrength lteResult = mRILUnderTest.fixupSignalStrength10(lteSignalStrength);

        assertEquals(lteResult, lteSignalStrength);
    }

    @Test
>>>>>>> 38680c42
    public void testCreateCarrierRestrictionList() {
        ArrayList<CarrierIdentifier> carriers = new ArrayList<>();
        carriers.add(new CarrierIdentifier("110", "120", null, null, null, null));
        carriers.add(new CarrierIdentifier("210", "220", "SPN", null, null, null));
        carriers.add(new CarrierIdentifier("310", "320", null, "012345", null, null));
        carriers.add(new CarrierIdentifier("410", "420", null, null, "GID1", null));
        carriers.add(new CarrierIdentifier("510", "520", null, null, null, "GID2"));

        Carrier c1 = new Carrier();
        c1.mcc = "110";
        c1.mnc = "120";
        c1.matchType = CarrierIdentifier.MatchType.ALL;
        Carrier c2 = new Carrier();
        c2.mcc = "210";
        c2.mnc = "220";
        c2.matchType = CarrierIdentifier.MatchType.SPN;
        c2.matchData = "SPN";
        Carrier c3 = new Carrier();
        c3.mcc = "310";
        c3.mnc = "320";
        c3.matchType = CarrierIdentifier.MatchType.IMSI_PREFIX;
        c3.matchData = "012345";
        Carrier c4 = new Carrier();
        c4.mcc = "410";
        c4.mnc = "420";
        c4.matchType = CarrierIdentifier.MatchType.GID1;
        c4.matchData = "GID1";
        Carrier c5 = new Carrier();
        c5.mcc = "510";
        c5.mnc = "520";
        c5.matchType = CarrierIdentifier.MatchType.GID2;
        c5.matchData = "GID2";

        ArrayList<Carrier> expected = new ArrayList<>();
        expected.add(c1);
        expected.add(c2);
        expected.add(c3);
        expected.add(c4);
        expected.add(c5);

        ArrayList<Carrier> result = RIL.createCarrierRestrictionList(carriers);

        assertTrue(result.equals(expected));
    }
}<|MERGE_RESOLUTION|>--- conflicted
+++ resolved
@@ -130,10 +130,7 @@
 import android.telephony.CellSignalStrengthCdma;
 import android.telephony.CellSignalStrengthGsm;
 import android.telephony.CellSignalStrengthLte;
-<<<<<<< HEAD
-=======
 import android.telephony.CellSignalStrengthNr;
->>>>>>> 38680c42
 import android.telephony.CellSignalStrengthTdscdma;
 import android.telephony.CellSignalStrengthWcdma;
 import android.telephony.ServiceState;
@@ -1901,8 +1898,6 @@
     }
 
     @Test
-<<<<<<< HEAD
-=======
     public void testFixupSignalStrength10() {
         final int gsmWcdmaRssiDbm = -65;
 
@@ -1943,7 +1938,6 @@
     }
 
     @Test
->>>>>>> 38680c42
     public void testCreateCarrierRestrictionList() {
         ArrayList<CarrierIdentifier> carriers = new ArrayList<>();
         carriers.add(new CarrierIdentifier("110", "120", null, null, null, null));
