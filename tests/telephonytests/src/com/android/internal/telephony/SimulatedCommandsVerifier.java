/*
 * Copyright (C) 2015 The Android Open Source Project
 *
 * Licensed under the Apache License, Version 2.0 (the "License");
 * you may not use this file except in compliance with the License.
 * You may obtain a copy of the License at
 *
 *      http://www.apache.org/licenses/LICENSE-2.0
 *
 * Unless required by applicable law or agreed to in writing, software
 * distributed under the License is distributed on an "AS IS" BASIS,
 * WITHOUT WARRANTIES OR CONDITIONS OF ANY KIND, either express or implied.
 * See the License for the specific language governing permissions and
 * limitations under the License.
 */

package com.android.internal.telephony.test;

import android.compat.annotation.UnsupportedAppUsage;
import android.net.KeepalivePacketData;
import android.net.LinkProperties;
import android.os.Handler;
import android.os.Message;
import android.telephony.ImsiEncryptionInfo;
import android.telephony.NetworkScanRequest;
import android.telephony.SignalThresholdInfo;
import android.telephony.TelephonyManager;
import android.telephony.data.DataProfile;
import android.telephony.data.NetworkSliceInfo;
import android.telephony.data.TrafficDescriptor;
import android.telephony.emergency.EmergencyNumber;

import com.android.internal.telephony.CommandsInterface;
import com.android.internal.telephony.RadioCapability;
import com.android.internal.telephony.UUSInfo;
import com.android.internal.telephony.cdma.CdmaSmsBroadcastConfigInfo;
import com.android.internal.telephony.gsm.SmsBroadcastConfigInfo;
import com.android.internal.telephony.uicc.IccCardApplicationStatus.PersoSubState;
import com.android.internal.telephony.uicc.SimPhonebookRecord;

import java.util.List;

public class SimulatedCommandsVerifier implements CommandsInterface {
    private static SimulatedCommandsVerifier sInstance;

    private SimulatedCommandsVerifier() {

    }

    @UnsupportedAppUsage
    public static SimulatedCommandsVerifier getInstance() {
        if (sInstance == null) {
            sInstance = new SimulatedCommandsVerifier();
        }
        return sInstance;
    }

    @Override
    public int getRadioState() {
        return TelephonyManager.RADIO_POWER_UNAVAILABLE;
    }

    @Override
    public void getImsRegistrationState(Message result) {

    }

    @Override
    public void registerForRadioStateChanged(Handler h, int what, Object obj) {

    }

    @Override
    public void unregisterForRadioStateChanged(Handler h) {

    }

    @Override
    public void registerForVoiceRadioTechChanged(Handler h, int what, Object obj) {

    }

    @Override
    public void unregisterForVoiceRadioTechChanged(Handler h) {

    }

    @Override
    public void registerForImsNetworkStateChanged(Handler h, int what, Object obj) {

    }

    @Override
    public void unregisterForImsNetworkStateChanged(Handler h) {

    }

    @Override
    public void registerForOn(Handler h, int what, Object obj) {

    }

    @Override
    public void unregisterForOn(Handler h) {

    }

    @Override
    public void registerForAvailable(Handler h, int what, Object obj) {

    }

    @Override
    public void unregisterForAvailable(Handler h) {

    }

    @Override
    public void registerForNotAvailable(Handler h, int what, Object obj) {

    }

    @Override
    public void unregisterForNotAvailable(Handler h) {

    }

    @Override
    public void registerForOffOrNotAvailable(Handler h, int what, Object obj) {

    }

    @Override
    public void unregisterForOffOrNotAvailable(Handler h) {

    }

    @Override
    public void registerForIccStatusChanged(Handler h, int what, Object obj) {

    }

    @Override
    public void unregisterForIccStatusChanged(Handler h) {

    }

    @Override
    public void registerForIccSlotStatusChanged(Handler h, int what, Object obj) {

    }

    @Override
    public void unregisterForIccSlotStatusChanged(Handler h) {

    }

    @Override
    public void registerForCallStateChanged(Handler h, int what, Object obj) {

    }

    @Override
    public void unregisterForCallStateChanged(Handler h) {

    }

    @Override
    public void registerForNetworkStateChanged(Handler h, int what, Object obj) {

    }

    @Override
    public void unregisterForNetworkStateChanged(Handler h) {

    }

    @Override
    public void registerForDataCallListChanged(Handler h, int what, Object obj) {

    }

    @Override
    public void unregisterForDataCallListChanged(Handler h) {

    }

    @Override
    public void registerForApnUnthrottled(Handler h, int what, Object obj) {

    }

    @Override
    public void unregisterForApnUnthrottled(Handler h) {

    }

    @Override
    public void registerForInCallVoicePrivacyOn(Handler h, int what, Object obj) {

    }

    @Override
    public void unregisterForInCallVoicePrivacyOn(Handler h) {

    }

    @Override
    public void registerForInCallVoicePrivacyOff(Handler h, int what, Object obj) {

    }

    @Override
    public void unregisterForInCallVoicePrivacyOff(Handler h) {

    }

    @Override
    public void registerForSrvccStateChanged(Handler h, int what, Object obj) {

    }

    @Override
    public void unregisterForSrvccStateChanged(Handler h) {

    }

    @Override
    public void registerForSubscriptionStatusChanged(Handler h, int what, Object obj) {

    }

    @Override
    public void unregisterForSubscriptionStatusChanged(Handler h) {

    }

    @Override
    public void registerForHardwareConfigChanged(Handler h, int what, Object obj) {

    }

    @Override
    public void unregisterForHardwareConfigChanged(Handler h) {

    }

    @Override
    public void setOnNewGsmSms(Handler h, int what, Object obj) {

    }

    @Override
    public void unSetOnNewGsmSms(Handler h) {

    }

    @Override
    public void setOnNewCdmaSms(Handler h, int what, Object obj) {

    }

    @Override
    public void unSetOnNewCdmaSms(Handler h) {

    }

    @Override
    public void setOnNewGsmBroadcastSms(Handler h, int what, Object obj) {

    }

    @Override
    public void unSetOnNewGsmBroadcastSms(Handler h) {

    }

    @Override
    public void setOnSmsOnSim(Handler h, int what, Object obj) {

    }

    @Override
    public void unSetOnSmsOnSim(Handler h) {

    }

    @Override
    public void setOnSmsStatus(Handler h, int what, Object obj) {

    }

    @Override
    public void unSetOnSmsStatus(Handler h) {

    }

    @Override
    public void setOnNITZTime(Handler h, int what, Object obj) {

    }

    @Override
    public void unSetOnNITZTime(Handler h) {

    }

    @Override
    public void setOnUSSD(Handler h, int what, Object obj) {

    }

    @Override
    public void unSetOnUSSD(Handler h) {

    }

    @Override
    public void setOnSignalStrengthUpdate(Handler h, int what, Object obj) {

    }

    @Override
    public void unSetOnSignalStrengthUpdate(Handler h) {

    }

    @Override
    public void setOnIccSmsFull(Handler h, int what, Object obj) {

    }

    @Override
    public void unSetOnIccSmsFull(Handler h) {

    }

    @Override
    public void registerForIccRefresh(Handler h, int what, Object obj) {

    }

    @Override
    public void unregisterForIccRefresh(Handler h) {

    }

    @Override
    public void setOnIccRefresh(Handler h, int what, Object obj) {

    }

    @Override
    public void unsetOnIccRefresh(Handler h) {

    }

    @Override
    public void setOnCallRing(Handler h, int what, Object obj) {

    }

    @Override
    public void unSetOnCallRing(Handler h) {

    }

    @Override
    public void setOnRestrictedStateChanged(Handler h, int what, Object obj) {

    }

    @Override
    public void unSetOnRestrictedStateChanged(Handler h) {

    }

    @Override
    public void setOnSuppServiceNotification(Handler h, int what, Object obj) {

    }

    @Override
    public void unSetOnSuppServiceNotification(Handler h) {

    }

    @Override
    public void setOnCatSessionEnd(Handler h, int what, Object obj) {

    }

    @Override
    public void unSetOnCatSessionEnd(Handler h) {

    }

    @Override
    public void setOnCatProactiveCmd(Handler h, int what, Object obj) {

    }

    @Override
    public void unSetOnCatProactiveCmd(Handler h) {

    }

    @Override
    public void setOnCatEvent(Handler h, int what, Object obj) {

    }

    @Override
    public void unSetOnCatEvent(Handler h) {

    }

    @Override
    public void setOnCatCallSetUp(Handler h, int what, Object obj) {

    }

    @Override
    public void unSetOnCatCallSetUp(Handler h) {

    }

    @Override
    public void setSuppServiceNotifications(boolean enable, Message result) {

    }

    @Override
    public void setOnCatCcAlphaNotify(Handler h, int what, Object obj) {

    }

    @Override
    public void unSetOnCatCcAlphaNotify(Handler h) {

    }

    @Override
    public void setOnSs(Handler h, int what, Object obj) {

    }

    @Override
    public void unSetOnSs(Handler h) {

    }

    @Override
    public void registerForDisplayInfo(Handler h, int what, Object obj) {

    }

    @Override
    public void unregisterForDisplayInfo(Handler h) {

    }

    @Override
    public void registerForCallWaitingInfo(Handler h, int what, Object obj) {

    }

    @Override
    public void unregisterForCallWaitingInfo(Handler h) {

    }

    @Override
    public void registerForSignalInfo(Handler h, int what, Object obj) {

    }

    @Override
    public void unregisterForSignalInfo(Handler h) {

    }

    @Override
    public void registerForNumberInfo(Handler h, int what, Object obj) {

    }

    @Override
    public void unregisterForNumberInfo(Handler h) {

    }

    @Override
    public void registerForRedirectedNumberInfo(Handler h, int what, Object obj) {

    }

    @Override
    public void unregisterForRedirectedNumberInfo(Handler h) {

    }

    @Override
    public void registerForLineControlInfo(Handler h, int what, Object obj) {

    }

    @Override
    public void unregisterForLineControlInfo(Handler h) {

    }

    @Override
    public void registerFoT53ClirlInfo(Handler h, int what, Object obj) {

    }

    @Override
    public void unregisterForT53ClirInfo(Handler h) {

    }

    @Override
    public void registerForT53AudioControlInfo(Handler h, int what, Object obj) {

    }

    @Override
    public void unregisterForT53AudioControlInfo(Handler h) {

    }

    @Override
    public void setEmergencyCallbackMode(Handler h, int what, Object obj) {

    }

    @Override
    public void registerForCdmaOtaProvision(Handler h, int what, Object obj) {

    }

    @Override
    public void unregisterForCdmaOtaProvision(Handler h) {

    }

    @Override
    public void registerForRingbackTone(Handler h, int what, Object obj) {

    }

    @Override
    public void unregisterForRingbackTone(Handler h) {

    }

    @Override
    public void registerForResendIncallMute(Handler h, int what, Object obj) {

    }

    @Override
    public void unregisterForResendIncallMute(Handler h) {

    }

    @Override
    public void registerForCdmaSubscriptionChanged(Handler h, int what, Object obj) {

    }

    @Override
    public void unregisterForCdmaSubscriptionChanged(Handler h) {

    }

    @Override
    public void registerForCdmaPrlChanged(Handler h, int what, Object obj) {

    }

    @Override
    public void unregisterForCdmaPrlChanged(Handler h) {

    }

    @Override
    public void registerForExitEmergencyCallbackMode(Handler h, int what, Object obj) {

    }

    @Override
    public void unregisterForExitEmergencyCallbackMode(Handler h) {

    }

    @Override
    public void registerForRilConnected(Handler h, int what, Object obj) {

    }

    @Override
    public void unregisterForRilConnected(Handler h) {

    }

    @Override
    public void supplyIccPin(String pin, Message result) {

    }

    @Override
    public void supplyIccPinForApp(String pin, String aid, Message result) {

    }

    @Override
    public void supplyIccPuk(String puk, String newPin, Message result) {

    }

    @Override
    public void supplyIccPukForApp(String puk, String newPin, String aid, Message result) {

    }

    @Override
    public void supplyIccPin2(String pin2, Message result) {

    }

    @Override
    public void supplyIccPin2ForApp(String pin2, String aid, Message result) {

    }

    @Override
    public void supplyIccPuk2(String puk2, String newPin2, Message result) {

    }

    @Override
    public void supplyIccPuk2ForApp(String puk2, String newPin2, String aid, Message result) {

    }

    @Override
    public void changeIccPin(String oldPin, String newPin, Message result) {

    }

    @Override
    public void changeIccPinForApp(String oldPin, String newPin, String aidPtr, Message result) {

    }

    @Override
    public void changeIccPin2(String oldPin2, String newPin2, Message result) {

    }

    @Override
    public void changeIccPin2ForApp(String oldPin2, String newPin2, String aidPtr, Message result) {

    }

    @Override
    public void changeBarringPassword(String facility, String oldPwd, String newPwd,
                                      Message result) {

    }

    @Override
    public void supplyNetworkDepersonalization(String netpin, Message result) {

    }

    @Override
    public void supplySimDepersonalization(PersoSubState persoType,
            String controlKey, Message result) {

    }

    @Override
    public void getCurrentCalls(Message result) {

    }

    @Override
    public void getPDPContextList(Message result) {

    }

    @Override
    public void getDataCallList(Message result) {

    }

    @Override
    public void dial(String address, boolean isEmergencyCall, EmergencyNumber emergencyNumberInfo,
                     boolean hasKnownUserIntentEmergency, int clirMode, Message result) {
    }

    @Override
    public void dial(String address, boolean isEmergencyCall, EmergencyNumber emergencyNumberInfo,
                     boolean hasKnownUserIntentEmergency, int clirMode, UUSInfo uusInfo,
                     Message result) {
    }

    @Override
    public void getIMSI(Message result) {

    }

    @Override
    public void getIMSIForApp(String aid, Message result) {

    }

    @Override
    public void getIMEI(Message result) {

    }

    @Override
    public void getIMEISV(Message result) {

    }

    @Override
    public void hangupConnection(int gsmIndex, Message result) {

    }

    @Override
    public void hangupWaitingOrBackground(Message result) {

    }

    @Override
    public void hangupForegroundResumeBackground(Message result) {

    }

    @Override
    public void switchWaitingOrHoldingAndActive(Message result) {

    }

    @Override
    public void conference(Message result) {

    }

    @Override
    public void setPreferredVoicePrivacy(boolean enable, Message result) {

    }

    @Override
    public void getPreferredVoicePrivacy(Message result) {

    }

    @Override
    public void separateConnection(int gsmIndex, Message result) {

    }

    @Override
    public void acceptCall(Message result) {

    }

    @Override
    public void rejectCall(Message result) {

    }

    @Override
    public void explicitCallTransfer(Message result) {

    }

    @Override
    public void getLastCallFailCause(Message result) {

    }

    @Override
    public void getLastPdpFailCause(Message result) {

    }

    @Override
    public void getLastDataCallFailCause(Message result) {

    }

    @Override
    public void setMute(boolean enableMute, Message response) {

    }

    @Override
    public void getMute(Message response) {

    }

    @Override
    public void getSignalStrength(Message response) {

    }

    @Override
    public void getVoiceRegistrationState(Message response) {

    }

    @Override
    public void getDataRegistrationState(Message response) {

    }

    @Override
    public void getOperator(Message response) {

    }

    @Override
    public void sendDtmf(char c, Message result) {

    }

    @Override
    public void startDtmf(char c, Message result) {

    }

    @Override
    public void stopDtmf(Message result) {

    }

    @Override
    public void sendBurstDtmf(String dtmfString, int on, int off, Message result) {

    }

    @Override
    public void sendSMS(String smscPDU, String pdu, Message response) {

    }

    @Override
    public void sendSMSExpectMore(String smscPDU, String pdu, Message response) {

    }

    @Override
    public void sendCdmaSms(byte[] pdu, Message response) {

    }

    @Override
    public void sendCdmaSMSExpectMore(byte[] pdu, Message response) {

    }

    @Override
    public void sendImsGsmSms(String smscPDU, String pdu, int retry, int messageRef,
                              Message response) {

    }

    @Override
    public void sendImsCdmaSms(byte[] pdu, int retry, int messageRef, Message response) {

    }

    @Override
    public void deleteSmsOnSim(int index, Message response) {

    }

    @Override
    public void deleteSmsOnRuim(int index, Message response) {

    }

    @Override
    public void writeSmsToSim(int status, String smsc, String pdu, Message response) {

    }

    @Override
    public void writeSmsToRuim(int status, byte[] pdu, Message response) {

    }

    @Override
    public void setRadioPower(boolean on, Message response) {

    }

    @Override
    public void acknowledgeLastIncomingGsmSms(boolean success, int cause, Message response) {

    }

    @Override
    public void acknowledgeLastIncomingCdmaSms(boolean success, int cause, Message response) {

    }

    @Override
    public void acknowledgeIncomingGsmSmsWithPdu(boolean success, String ackPdu, Message response) {

    }

    @Override
    public void iccIO(int command, int fileid, String path, int p1, int p2, int p3, String data,
                      String pin2, Message response) {

    }

    @Override
    public void iccIOForApp(int command, int fileid, String path, int p1, int p2, int p3,
                            String data, String pin2, String aid, Message response) {

    }

    @Override
    public void queryCLIP(Message response) {

    }

    @Override
    public void getCLIR(Message response) {

    }

    @Override
    public void setCLIR(int clirMode, Message response) {

    }

    @Override
    public void queryCallWaiting(int serviceClass, Message response) {

    }

    @Override
    public void setCallWaiting(boolean enable, int serviceClass, Message response) {

    }

    @UnsupportedAppUsage
    @Override
    public void setCallForward(int action, int cfReason, int serviceClass, String number,
                               int timeSeconds, Message response) {

    }

    @Override
    public void queryCallForwardStatus(int cfReason, int serviceClass, String number,
                                       Message response) {

    }

    @Override
    public void setNetworkSelectionModeAutomatic(Message response) {

    }

    @Override
    public void setNetworkSelectionModeManual(String operatorNumeric, int ran, Message response) {

    }

    @Override
    public void getNetworkSelectionMode(Message response) {

    }

    @Override
    public void getAvailableNetworks(Message response) {

    }

    @Override
    public void startNetworkScan(NetworkScanRequest nsr, Message response) {

    }

    @Override
    public void stopNetworkScan(Message response) {

    }

    @Override
    public void getBasebandVersion(Message response) {

    }

    @Override
    public void queryFacilityLock(String facility, String password, int serviceClass,
                                  Message response) {

    }

    @Override
    public void queryFacilityLockForApp(String facility, String password, int serviceClass,
                                        String appId, Message response) {

    }

    @Override
    public void setFacilityLock(String facility, boolean lockState, String password,
                                int serviceClass, Message response) {

    }

    @Override
    public void setFacilityLockForApp(String facility, boolean lockState, String password,
                                      int serviceClass, String appId, Message response) {

    }

    @Override
    public void sendUSSD(String ussdString, Message response) {

    }

    @Override
    public void cancelPendingUssd(Message response) {

    }

    @Override
    public void resetRadio(Message result) {

    }

    @Override
    public void setBandMode(int bandMode, Message response) {

    }

    @Override
    public void queryAvailableBandMode(Message response) {

    }

    @Override
    public void setPreferredNetworkType(int networkType, Message response) {

    }

    @Override
    public void getPreferredNetworkType(Message response) {

    }

    @Override
    public void setAllowedNetworkTypesBitmap(
            @TelephonyManager.NetworkTypeBitMask int networkTypeBitmask, Message response) {

    }

    @Override
    public void getAllowedNetworkTypesBitmap(Message response) {

    }

    @Override
    public void setLocationUpdates(boolean enable, Message response) {

    }

    @Override
    public void getSmscAddress(Message result) {

    }

    @Override
    public void setSmscAddress(String address, Message result) {

    }

    @Override
    public void reportSmsMemoryStatus(boolean available, Message result) {

    }

    @Override
    public void reportStkServiceIsRunning(Message result) {

    }

    @Override
    public void invokeOemRilRequestRaw(byte[] data, Message response) {

    }

    @Override
    public void invokeOemRilRequestStrings(String[] strings, Message response) {

    }

    @Override
    public void setOnUnsolOemHookRaw(Handler h, int what, Object obj) {

    }

    @Override
    public void unSetOnUnsolOemHookRaw(Handler h) {

    }

    @Override
    public void sendTerminalResponse(String contents, Message response) {

    }

    @Override
    public void sendEnvelope(String contents, Message response) {

    }

    @Override
    public void sendEnvelopeWithStatus(String contents, Message response) {

    }

    @Override
    public void handleCallSetupRequestFromSim(boolean accept, Message response) {

    }

    @Override
    public void setGsmBroadcastActivation(boolean activate, Message result) {

    }

    @Override
    public void setGsmBroadcastConfig(SmsBroadcastConfigInfo[] config, Message response) {

    }

    @Override
    public void getGsmBroadcastConfig(Message response) {

    }

    @Override
    public void getDeviceIdentity(Message response) {

    }

    @Override
    public void getCDMASubscription(Message response) {

    }

    @Override
    public void sendCDMAFeatureCode(String featureCode, Message response) {

    }

    @Override
    public void setPhoneType(int phoneType) {

    }

    @Override
    public void queryCdmaRoamingPreference(Message response) {

    }

    @Override
    public void setCdmaRoamingPreference(int cdmaRoamingType, Message response) {

    }

    @Override
    public void setCdmaSubscriptionSource(int cdmaSubscriptionType, Message response) {

    }

    @Override
    public void getCdmaSubscriptionSource(Message response) {

    }

    @Override
    public void setTTYMode(int ttyMode, Message response) {

    }

    @Override
    public void queryTTYMode(Message response) {

    }

    @Override
    public void setupDataCall(int accessNetworkType, DataProfile dataProfile, boolean isRoaming,
            boolean allowRoaming, int reason, LinkProperties linkProperties, int pduSessionId,
            NetworkSliceInfo sliceInfo, TrafficDescriptor trafficDescriptor,
            boolean matchAllRuleAllowed, Message result) {
    }

    @Override
    public void deactivateDataCall(int cid, int reason, Message result) {

    }

    @Override
    public void setCdmaBroadcastActivation(boolean activate, Message result) {

    }

    @Override
    public void setCdmaBroadcastConfig(CdmaSmsBroadcastConfigInfo[] configs, Message response) {

    }

    @Override
    public void getCdmaBroadcastConfig(Message result) {

    }

    @Override
    public void exitEmergencyCallbackMode(Message response) {

    }

    @Override
    public void getIccCardStatus(Message result) {

    }

    @Override
    public void getIccSlotsStatus(Message result) {
    }

    @Override
    public void setLogicalToPhysicalSlotMapping(int[] physicalSlots, Message result) {
    }

    @Override
    public void requestIccSimAuthentication(int authContext, String data, String aid,
                                            Message response) {

    }

    @Override
    public void getVoiceRadioTechnology(Message result) {

    }

    @Override
    public void registerForCellInfoList(Handler h, int what, Object obj) {

    }

    @Override
    public void unregisterForCellInfoList(Handler h) {

    }

    @Override
    public void registerForPhysicalChannelConfiguration(Handler h, int what, Object obj) {
    }

    @Override
    public void unregisterForPhysicalChannelConfiguration(Handler h) {
    }

    @Override
    public void setInitialAttachApn(DataProfile dataProfile, boolean isRoaming, Message result) {

    }

    @Override
    public void setDataProfile(DataProfile[] dps, boolean isRoaming, Message result) {

    }

    @Override
    public void testingEmergencyCall() {

    }

    @Override
    public void iccOpenLogicalChannel(String aid, int p2, Message response) {

    }

    @Override
    public void iccCloseLogicalChannel(int channel, Message response) {

    }

    @Override
    public void iccTransmitApduLogicalChannel(int channel, int cla, int instruction, int p1,
                                              int p2, int p3, String data, Message response) {

    }

    @Override
    public void iccTransmitApduBasicChannel(int cla, int instruction, int p1, int p2, int p3,
                                            String data, Message response) {

    }

    @Override
    public void nvWriteCdmaPrl(byte[] preferredRoamingList, Message response) {

    }

    @Override
    public void nvResetConfig(int resetType, Message response) {

    }

    @Override
    public void getHardwareConfig(Message result) {

    }

    @Override
    public int getRilVersion() {
        return 0;
    }

    @Override
    public void setUiccSubscription(int slotId, int appIndex, int subId, int subStatus,
                                    Message result) {

    }

    @Override
    public void setDataAllowed(boolean allowed, Message result) {

    }

    @Override
    public void requestShutdown(Message result) {

    }

    @Override
    public void setRadioCapability(RadioCapability rc, Message result) {

    }

    @Override
    public void getRadioCapability(Message result) {

    }

    @Override
    public void registerForRadioCapabilityChanged(Handler h, int what, Object obj) {

    }

    @Override
    public void unregisterForRadioCapabilityChanged(Handler h) {

    }

    @Override
    public void startLceService(int reportIntervalMs, boolean pullMode, Message result) {

    }

    @Override
    public void stopLceService(Message result) {

    }

    @Override
    public void pullLceData(Message result) {

    }

    @Override
    public void registerForLceInfo(Handler h, int what, Object obj) {

    }

    @Override
    public void unregisterForLceInfo(Handler h) {

    }

    @Override
    public void setCarrierInfoForImsiEncryption(ImsiEncryptionInfo imsiEncryptionInfo,
                                                Message result) {

    }

    @Override
    public void registerForPcoData(Handler h, int what, Object obj) {
    }

    @Override
    public void unregisterForPcoData(Handler h) {
    }

    @Override
    public void registerForModemReset(Handler h, int what, Object obj) {
    }

    @Override
    public void unregisterForModemReset(Handler h) {
    }

    @Override
    public void sendDeviceState(int stateType, boolean state, Message result) {
    }

    @Override
    public void setUnsolResponseFilter(int filter, Message result){
    }

    @Override
    public void setSignalStrengthReportingCriteria(List<SignalThresholdInfo> signalThresholdInfos,
            Message result) {
    }

    @Override
    public void setLinkCapacityReportingCriteria(int hysteresisMs, int hysteresisDlKbps,
            int hysteresisUlKbps, int[] thresholdsDlKbps, int[] thresholdsUlKbps, int ran,
            Message result) {
    }

    @Override
    public void registerForCarrierInfoForImsiEncryption(Handler h, int what, Object obj) {
    }

    @Override
    public void registerForNetworkScanResult(Handler h, int what, Object obj) {
    }

    @Override
    public void unregisterForNetworkScanResult(Handler h) {
    }

    @Override
    public void unregisterForCarrierInfoForImsiEncryption(Handler h) {
    }

    @Override
    public void registerForNattKeepaliveStatus(Handler h, int what, Object obj) {
    }

    @Override
    public void unregisterForNattKeepaliveStatus(Handler h) {
    }

    @Override
    public void registerForEmergencyNumberList(Handler h, int what, Object obj) {
    }

    @Override
    public void unregisterForEmergencyNumberList(Handler h) {
    }

    @Override
    public void startNattKeepalive(
            int contextId, KeepalivePacketData packetData, int intervalMillis, Message result) {
    }

    @Override
    public void stopNattKeepalive(int sessionHandle, Message result)  {
    }

    @Override
    public void registerUiccApplicationEnablementChanged(Handler h, int what, Object obj) {}

    @Override
    public void unregisterUiccApplicationEnablementChanged(Handler h) {}

    @Override
    public void getBarringInfo(Message result) {
    }

    @Override
    public void allocatePduSessionId(Message result) {
    }

    @Override
    public void releasePduSessionId(Message result, int pduSessionId) {
    }

    @Override
    public void getSlicingConfig(Message result) {
    }

    @Override
    public void getSimPhonebookRecords(Message result){
    }

    @Override
    public void getSimPhonebookCapacity(Message result){
    }

    @Override
    public void updateSimPhonebookRecord(SimPhonebookRecord phonebookRecord, Message result){
    }

    @Override
    public void registerForSimPhonebookChanged(Handler h, int what, Object obj){
    }

    @Override
    public void unregisterForSimPhonebookChanged(Handler h){
    }

    @Override
    public void registerForSimPhonebookRecordsReceived(Handler h, int what, Object obj){
    }

    @Override
    public void unregisterForSimPhonebookRecordsReceived(Handler h){
    }

    @Override
    public void registerForSlicingConfigChanged(Handler h, int what, Object obj) {
    }

    @Override
    public void unregisterForSlicingConfigChanged(Handler h) {
    }

    @Override
<<<<<<< HEAD
    public void getEnhancedRadioCapability(Message result) {
=======
    public void startHandover(Message result, int callId) {
    }

    @Override
    public void cancelHandover(Message result, int callId) {
>>>>>>> f6be68a2
    }
}<|MERGE_RESOLUTION|>--- conflicted
+++ resolved
@@ -1537,14 +1537,14 @@
     }
 
     @Override
-<<<<<<< HEAD
+    public void startHandover(Message result, int callId) {
+    }
+
+    @Override
+    public void cancelHandover(Message result, int callId) {
+    }
+
+    @Override
     public void getEnhancedRadioCapability(Message result) {
-=======
-    public void startHandover(Message result, int callId) {
-    }
-
-    @Override
-    public void cancelHandover(Message result, int callId) {
->>>>>>> f6be68a2
     }
 }