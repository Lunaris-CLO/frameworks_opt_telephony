/*
 * Copyright (C) 2015 The Android Open Source Project
 *
 * Licensed under the Apache License, Version 2.0 (the "License");
 * you may not use this file except in compliance with the License.
 * You may obtain a copy of the License at
 *
 *      http://www.apache.org/licenses/LICENSE-2.0
 *
 * Unless required by applicable law or agreed to in writing, software
 * distributed under the License is distributed on an "AS IS" BASIS,
 * WITHOUT WARRANTIES OR CONDITIONS OF ANY KIND, either express or implied.
 * See the License for the specific language governing permissions and
 * limitations under the License.
 */

/*
 * Changes from Qualcomm Innovation Center are provided under the following license:
 *
 * Copyright (c) 2022 Qualcomm Innovation Center, Inc. All rights reserved.
 * SPDX-License-Identifier: BSD-3-Clause-Clear
 */

package com.android.internal.telephony.test;

import android.compat.annotation.UnsupportedAppUsage;
import android.net.KeepalivePacketData;
import android.net.LinkProperties;
import android.os.Handler;
import android.os.Message;
import android.telephony.ImsiEncryptionInfo;
import android.telephony.NetworkScanRequest;
import android.telephony.SignalThresholdInfo;
import android.telephony.TelephonyManager;
import android.telephony.data.DataProfile;
import android.telephony.data.NetworkSliceInfo;
import android.telephony.data.TrafficDescriptor;
import android.telephony.emergency.EmergencyNumber;

import com.android.internal.telephony.CommandsInterface;
import com.android.internal.telephony.OperatorInfo;
import com.android.internal.telephony.RadioCapability;
import com.android.internal.telephony.UUSInfo;
import com.android.internal.telephony.cdma.CdmaSmsBroadcastConfigInfo;
import com.android.internal.telephony.gsm.SmsBroadcastConfigInfo;
import com.android.internal.telephony.uicc.IccCardApplicationStatus.PersoSubState;
import com.android.internal.telephony.uicc.SimPhonebookRecord;

import java.util.List;

public class SimulatedCommandsVerifier implements CommandsInterface {
    private static SimulatedCommandsVerifier sInstance;

    private SimulatedCommandsVerifier() {

    }

    @UnsupportedAppUsage
    public static SimulatedCommandsVerifier getInstance() {
        if (sInstance == null) {
            sInstance = new SimulatedCommandsVerifier();
        }
        return sInstance;
    }

    @Override
    public int getRadioState() {
        return TelephonyManager.RADIO_POWER_UNAVAILABLE;
    }

    @Override
    public void getImsRegistrationState(Message result) {

    }

    @Override
    public void registerForRadioStateChanged(Handler h, int what, Object obj) {

    }

    @Override
    public void unregisterForRadioStateChanged(Handler h) {

    }

    @Override
    public void registerForVoiceRadioTechChanged(Handler h, int what, Object obj) {

    }

    @Override
    public void unregisterForVoiceRadioTechChanged(Handler h) {

    }

    @Override
    public void registerForImsNetworkStateChanged(Handler h, int what, Object obj) {

    }

    @Override
    public void unregisterForImsNetworkStateChanged(Handler h) {

    }

    @Override
    public void registerForOn(Handler h, int what, Object obj) {

    }

    @Override
    public void unregisterForOn(Handler h) {

    }

    @Override
    public void registerForAvailable(Handler h, int what, Object obj) {

    }

    @Override
    public void unregisterForAvailable(Handler h) {

    }

    @Override
    public void registerForNotAvailable(Handler h, int what, Object obj) {

    }

    @Override
    public void unregisterForNotAvailable(Handler h) {

    }

    @Override
    public void registerForOffOrNotAvailable(Handler h, int what, Object obj) {

    }

    @Override
    public void unregisterForOffOrNotAvailable(Handler h) {

    }

    @Override
    public void registerForIccStatusChanged(Handler h, int what, Object obj) {

    }

    @Override
    public void unregisterForIccStatusChanged(Handler h) {

    }

    @Override
    public void registerForIccSlotStatusChanged(Handler h, int what, Object obj) {

    }

    @Override
    public void unregisterForIccSlotStatusChanged(Handler h) {

    }

    @Override
    public void registerForCallStateChanged(Handler h, int what, Object obj) {

    }

    @Override
    public void unregisterForCallStateChanged(Handler h) {

    }

    @Override
    public void registerForNetworkStateChanged(Handler h, int what, Object obj) {

    }

    @Override
    public void unregisterForNetworkStateChanged(Handler h) {

    }

    @Override
    public void registerForDataCallListChanged(Handler h, int what, Object obj) {

    }

    @Override
    public void unregisterForDataCallListChanged(Handler h) {

    }

    @Override
    public void registerForApnUnthrottled(Handler h, int what, Object obj) {

    }

    @Override
    public void unregisterForApnUnthrottled(Handler h) {

    }

    @Override
    public void registerForInCallVoicePrivacyOn(Handler h, int what, Object obj) {

    }

    @Override
    public void unregisterForInCallVoicePrivacyOn(Handler h) {

    }

    @Override
    public void registerForInCallVoicePrivacyOff(Handler h, int what, Object obj) {

    }

    @Override
    public void unregisterForInCallVoicePrivacyOff(Handler h) {

    }

    @Override
    public void registerForSrvccStateChanged(Handler h, int what, Object obj) {

    }

    @Override
    public void unregisterForSrvccStateChanged(Handler h) {

    }

    @Override
    public void registerForSubscriptionStatusChanged(Handler h, int what, Object obj) {

    }

    @Override
    public void unregisterForSubscriptionStatusChanged(Handler h) {

    }

    @Override
    public void registerForHardwareConfigChanged(Handler h, int what, Object obj) {

    }

    @Override
    public void unregisterForHardwareConfigChanged(Handler h) {

    }

    @Override
    public void setOnNewGsmSms(Handler h, int what, Object obj) {

    }

    @Override
    public void unSetOnNewGsmSms(Handler h) {

    }

    @Override
    public void setOnNewCdmaSms(Handler h, int what, Object obj) {

    }

    @Override
    public void unSetOnNewCdmaSms(Handler h) {

    }

    @Override
    public void setOnNewGsmBroadcastSms(Handler h, int what, Object obj) {

    }

    @Override
    public void unSetOnNewGsmBroadcastSms(Handler h) {

    }

    @Override
    public void setOnSmsOnSim(Handler h, int what, Object obj) {

    }

    @Override
    public void unSetOnSmsOnSim(Handler h) {

    }

    @Override
    public void setOnSmsStatus(Handler h, int what, Object obj) {

    }

    @Override
    public void unSetOnSmsStatus(Handler h) {

    }

    @Override
    public void setOnNITZTime(Handler h, int what, Object obj) {

    }

    @Override
    public void unSetOnNITZTime(Handler h) {

    }

    @Override
    public void setOnUSSD(Handler h, int what, Object obj) {

    }

    @Override
    public void unSetOnUSSD(Handler h) {

    }

    @Override
    public void setOnSignalStrengthUpdate(Handler h, int what, Object obj) {

    }

    @Override
    public void unSetOnSignalStrengthUpdate(Handler h) {

    }

    @Override
    public void setOnIccSmsFull(Handler h, int what, Object obj) {

    }

    @Override
    public void unSetOnIccSmsFull(Handler h) {

    }

    @Override
    public void registerForIccRefresh(Handler h, int what, Object obj) {

    }

    @Override
    public void unregisterForIccRefresh(Handler h) {

    }

    @Override
    public void setOnIccRefresh(Handler h, int what, Object obj) {

    }

    @Override
    public void unsetOnIccRefresh(Handler h) {

    }

    @Override
    public void setOnCallRing(Handler h, int what, Object obj) {

    }

    @Override
    public void unSetOnCallRing(Handler h) {

    }

    @Override
    public void setOnRestrictedStateChanged(Handler h, int what, Object obj) {

    }

    @Override
    public void unSetOnRestrictedStateChanged(Handler h) {

    }

    @Override
    public void setOnSuppServiceNotification(Handler h, int what, Object obj) {

    }

    @Override
    public void unSetOnSuppServiceNotification(Handler h) {

    }

    @Override
    public void setOnCatSessionEnd(Handler h, int what, Object obj) {

    }

    @Override
    public void unSetOnCatSessionEnd(Handler h) {

    }

    @Override
    public void setOnCatProactiveCmd(Handler h, int what, Object obj) {

    }

    @Override
    public void unSetOnCatProactiveCmd(Handler h) {

    }

    @Override
    public void setOnCatEvent(Handler h, int what, Object obj) {

    }

    @Override
    public void unSetOnCatEvent(Handler h) {

    }

    @Override
    public void setOnCatCallSetUp(Handler h, int what, Object obj) {

    }

    @Override
    public void unSetOnCatCallSetUp(Handler h) {

    }

    @Override
    public void setSuppServiceNotifications(boolean enable, Message result) {

    }

    @Override
    public void setOnCatCcAlphaNotify(Handler h, int what, Object obj) {

    }

    @Override
    public void unSetOnCatCcAlphaNotify(Handler h) {

    }

    @Override
    public void setOnSs(Handler h, int what, Object obj) {

    }

    @Override
    public void unSetOnSs(Handler h) {

    }

    @Override
    public void registerForDisplayInfo(Handler h, int what, Object obj) {

    }

    @Override
    public void unregisterForDisplayInfo(Handler h) {

    }

    @Override
    public void registerForCallWaitingInfo(Handler h, int what, Object obj) {

    }

    @Override
    public void unregisterForCallWaitingInfo(Handler h) {

    }

    @Override
    public void registerForSignalInfo(Handler h, int what, Object obj) {

    }

    @Override
    public void unregisterForSignalInfo(Handler h) {

    }

    @Override
    public void registerForNumberInfo(Handler h, int what, Object obj) {

    }

    @Override
    public void unregisterForNumberInfo(Handler h) {

    }

    @Override
    public void registerForRedirectedNumberInfo(Handler h, int what, Object obj) {

    }

    @Override
    public void unregisterForRedirectedNumberInfo(Handler h) {

    }

    @Override
    public void registerForLineControlInfo(Handler h, int what, Object obj) {

    }

    @Override
    public void unregisterForLineControlInfo(Handler h) {

    }

    @Override
    public void registerFoT53ClirlInfo(Handler h, int what, Object obj) {

    }

    @Override
    public void unregisterForT53ClirInfo(Handler h) {

    }

    @Override
    public void registerForT53AudioControlInfo(Handler h, int what, Object obj) {

    }

    @Override
    public void unregisterForT53AudioControlInfo(Handler h) {

    }

    @Override
    public void setEmergencyCallbackMode(Handler h, int what, Object obj) {

    }

    @Override
    public void registerForCdmaOtaProvision(Handler h, int what, Object obj) {

    }

    @Override
    public void unregisterForCdmaOtaProvision(Handler h) {

    }

    @Override
    public void registerForRingbackTone(Handler h, int what, Object obj) {

    }

    @Override
    public void unregisterForRingbackTone(Handler h) {

    }

    @Override
    public void registerForResendIncallMute(Handler h, int what, Object obj) {

    }

    @Override
    public void unregisterForResendIncallMute(Handler h) {

    }

    @Override
    public void registerForCdmaSubscriptionChanged(Handler h, int what, Object obj) {

    }

    @Override
    public void unregisterForCdmaSubscriptionChanged(Handler h) {

    }

    @Override
    public void registerForCdmaPrlChanged(Handler h, int what, Object obj) {

    }

    @Override
    public void unregisterForCdmaPrlChanged(Handler h) {

    }

    @Override
    public void registerForExitEmergencyCallbackMode(Handler h, int what, Object obj) {

    }

    @Override
    public void unregisterForExitEmergencyCallbackMode(Handler h) {

    }

    @Override
    public void registerForRilConnected(Handler h, int what, Object obj) {

    }

    @Override
    public void unregisterForRilConnected(Handler h) {

    }

    @Override
    public void supplyIccPin(String pin, Message result) {

    }

    @Override
    public void supplyIccPinForApp(String pin, String aid, Message result) {

    }

    @Override
    public void supplyIccPuk(String puk, String newPin, Message result) {

    }

    @Override
    public void supplyIccPukForApp(String puk, String newPin, String aid, Message result) {

    }

    @Override
    public void supplyIccPin2(String pin2, Message result) {

    }

    @Override
    public void supplyIccPin2ForApp(String pin2, String aid, Message result) {

    }

    @Override
    public void supplyIccPuk2(String puk2, String newPin2, Message result) {

    }

    @Override
    public void supplyIccPuk2ForApp(String puk2, String newPin2, String aid, Message result) {

    }

    @Override
    public void changeIccPin(String oldPin, String newPin, Message result) {

    }

    @Override
    public void changeIccPinForApp(String oldPin, String newPin, String aidPtr, Message result) {

    }

    @Override
    public void changeIccPin2(String oldPin2, String newPin2, Message result) {

    }

    @Override
    public void changeIccPin2ForApp(String oldPin2, String newPin2, String aidPtr, Message result) {

    }

    @Override
    public void changeBarringPassword(String facility, String oldPwd, String newPwd,
                                      Message result) {

    }

    @Override
    public void supplyNetworkDepersonalization(String netpin, Message result) {

    }

    @Override
    public void supplySimDepersonalization(PersoSubState persoType,
            String controlKey, Message result) {

    }

    @Override
    public void getCurrentCalls(Message result) {

    }

    @Override
    public void getDataCallList(Message result) {

    }

    @Override
    public void dial(String address, boolean isEmergencyCall, EmergencyNumber emergencyNumberInfo,
                     boolean hasKnownUserIntentEmergency, int clirMode, Message result) {
    }

    @Override
    public void dial(String address, boolean isEmergencyCall, EmergencyNumber emergencyNumberInfo,
                     boolean hasKnownUserIntentEmergency, int clirMode, UUSInfo uusInfo,
                     Message result) {
    }

    @Override
    public void getIMSI(Message result) {

    }

    @Override
    public void getIMSIForApp(String aid, Message result) {

    }

    @Override
    public void hangupConnection(int gsmIndex, Message result) {

    }

    @Override
    public void hangupWaitingOrBackground(Message result) {

    }

    @Override
    public void hangupForegroundResumeBackground(Message result) {

    }

    @Override
    public void switchWaitingOrHoldingAndActive(Message result) {

    }

    @Override
    public void conference(Message result) {

    }

    @Override
    public void setPreferredVoicePrivacy(boolean enable, Message result) {

    }

    @Override
    public void getPreferredVoicePrivacy(Message result) {

    }

    @Override
    public void separateConnection(int gsmIndex, Message result) {

    }

    @Override
    public void acceptCall(Message result) {

    }

    @Override
    public void rejectCall(Message result) {

    }

    @Override
    public void explicitCallTransfer(Message result) {

    }

    @Override
    public void getLastCallFailCause(Message result) {

    }

    @Override
    public void setMute(boolean enableMute, Message response) {

    }

    @Override
    public void getMute(Message response) {

    }

    @Override
    public void getSignalStrength(Message response) {

    }

    @Override
    public void getVoiceRegistrationState(Message response) {

    }

    @Override
    public void getDataRegistrationState(Message response) {

    }

    @Override
    public void getOperator(Message response) {

    }

    @Override
    public void sendDtmf(char c, Message result) {

    }

    @Override
    public void startDtmf(char c, Message result) {

    }

    @Override
    public void stopDtmf(Message result) {

    }

    @Override
    public void sendBurstDtmf(String dtmfString, int on, int off, Message result) {

    }

    @Override
    public void sendSMS(String smscPDU, String pdu, Message response) {

    }

    @Override
    public void sendSMSExpectMore(String smscPDU, String pdu, Message response) {

    }

    @Override
    public void sendCdmaSms(byte[] pdu, Message response) {

    }

    @Override
    public void sendCdmaSMSExpectMore(byte[] pdu, Message response) {

    }

    @Override
    public void sendImsGsmSms(String smscPDU, String pdu, int retry, int messageRef,
                              Message response) {

    }

    @Override
    public void sendImsCdmaSms(byte[] pdu, int retry, int messageRef, Message response) {

    }

    @Override
    public void deleteSmsOnSim(int index, Message response) {

    }

    @Override
    public void deleteSmsOnRuim(int index, Message response) {

    }

    @Override
    public void writeSmsToSim(int status, String smsc, String pdu, Message response) {

    }

    @Override
    public void writeSmsToRuim(int status, byte[] pdu, Message response) {

    }

    @Override
    public void setRadioPower(boolean on, Message response) {

    }

    @Override
    public void acknowledgeLastIncomingGsmSms(boolean success, int cause, Message response) {

    }

    @Override
    public void acknowledgeLastIncomingCdmaSms(boolean success, int cause, Message response) {

    }

    @Override
    public void acknowledgeIncomingGsmSmsWithPdu(boolean success, String ackPdu, Message response) {

    }

    @Override
    public void iccIO(int command, int fileid, String path, int p1, int p2, int p3, String data,
                      String pin2, Message response) {

    }

    @Override
    public void iccIOForApp(int command, int fileid, String path, int p1, int p2, int p3,
                            String data, String pin2, String aid, Message response) {

    }

    @Override
    public void queryCLIP(Message response) {

    }

    @Override
    public void getCLIR(Message response) {

    }

    @Override
    public void setCLIR(int clirMode, Message response) {

    }

    @Override
    public void queryCallWaiting(int serviceClass, Message response) {

    }

    @Override
    public void setCallWaiting(boolean enable, int serviceClass, Message response) {

    }

    @UnsupportedAppUsage
    @Override
    public void setCallForward(int action, int cfReason, int serviceClass, String number,
                               int timeSeconds, Message response) {

    }

    @Override
    public void queryCallForwardStatus(int cfReason, int serviceClass, String number,
                                       Message response) {

    }

    @Override
    public void setNetworkSelectionModeAutomatic(Message response) {

    }

    @Override
    public void setNetworkSelectionModeManual(String operatorNumeric, int ran, Message response) {

    }

    @Override
    public void setNetworkSelectionModeManual(OperatorInfo network, Message response) {

    }

    @Override
    public void getNetworkSelectionMode(Message response) {

    }

    @Override
    public void getAvailableNetworks(Message response) {

    }

    @Override
    public void startNetworkScan(NetworkScanRequest nsr, Message response) {

    }

    @Override
    public void stopNetworkScan(Message response) {

    }

    @Override
    public void getBasebandVersion(Message response) {

    }

    @Override
    public void queryFacilityLock(String facility, String password, int serviceClass,
                                  Message response) {

    }

    @Override
    public void queryFacilityLockForApp(String facility, String password, int serviceClass,
                                        String appId, Message response) {

    }

    @Override
    public void setFacilityLock(String facility, boolean lockState, String password,
                                int serviceClass, Message response) {

    }

    @Override
    public void setFacilityLockForApp(String facility, boolean lockState, String password,
                                      int serviceClass, String appId, Message response) {

    }

    @Override
    public void sendUSSD(String ussdString, Message response) {

    }

    @Override
    public void cancelPendingUssd(Message response) {

    }

    @Override
    public void setBandMode(int bandMode, Message response) {

    }

    @Override
    public void queryAvailableBandMode(Message response) {

    }

    @Override
    public void setPreferredNetworkType(int networkType, Message response) {

    }

    @Override
    public void getPreferredNetworkType(Message response) {

    }

    @Override
    public void setAllowedNetworkTypesBitmap(
            @TelephonyManager.NetworkTypeBitMask int networkTypeBitmask, Message response) {

    }

    @Override
    public void getAllowedNetworkTypesBitmap(Message response) {

    }

    @Override
    public void setLocationUpdates(boolean enable, Message response) {

    }

    @Override
    public void getSmscAddress(Message result) {

    }

    @Override
    public void setSmscAddress(String address, Message result) {

    }

    @Override
    public void reportSmsMemoryStatus(boolean available, Message result) {

    }

    @Override
    public void reportStkServiceIsRunning(Message result) {

    }

    @Override
    public void sendTerminalResponse(String contents, Message response) {

    }

    @Override
    public void sendEnvelope(String contents, Message response) {

    }

    @Override
    public void sendEnvelopeWithStatus(String contents, Message response) {

    }

    @Override
    public void handleCallSetupRequestFromSim(boolean accept, Message response) {

    }

    @Override
    public void setGsmBroadcastActivation(boolean activate, Message result) {

    }

    @Override
    public void setGsmBroadcastConfig(SmsBroadcastConfigInfo[] config, Message response) {

    }

    @Override
    public void getGsmBroadcastConfig(Message response) {

    }

    @Override
    public void getDeviceIdentity(Message response) {

    }

    @Override
    public void getImei(Message response) {

    }

    @Override
    public void getCDMASubscription(Message response) {

    }

    @Override
    public void sendCDMAFeatureCode(String featureCode, Message response) {

    }

    @Override
    public void setPhoneType(int phoneType) {

    }

    @Override
    public void queryCdmaRoamingPreference(Message response) {

    }

    @Override
    public void setCdmaRoamingPreference(int cdmaRoamingType, Message response) {

    }

    @Override
    public void setCdmaSubscriptionSource(int cdmaSubscriptionType, Message response) {

    }

    @Override
    public void getCdmaSubscriptionSource(Message response) {

    }

    @Override
    public void setTTYMode(int ttyMode, Message response) {

    }

    @Override
    public void queryTTYMode(Message response) {

    }

    @Override
    public void setupDataCall(int accessNetworkType, DataProfile dataProfile, boolean allowRoaming,
            int reason, LinkProperties linkProperties, int pduSessionId, NetworkSliceInfo sliceInfo,
            TrafficDescriptor trafficDescriptor, boolean matchAllRuleAllowed, Message result) {
    }

    @Override
    public void deactivateDataCall(int cid, int reason, Message result) {

    }

    @Override
    public void setCdmaBroadcastActivation(boolean activate, Message result) {

    }

    @Override
    public void setCdmaBroadcastConfig(CdmaSmsBroadcastConfigInfo[] configs, Message response) {

    }

    @Override
    public void getCdmaBroadcastConfig(Message result) {

    }

    @Override
    public void exitEmergencyCallbackMode(Message response) {

    }

    @Override
    public void getIccCardStatus(Message result) {

    }

    @Override
    public void requestIccSimAuthentication(int authContext, String data, String aid,
                                            Message response) {

    }

    @Override
    public void getVoiceRadioTechnology(Message result) {

    }

    @Override
    public void registerForCellInfoList(Handler h, int what, Object obj) {

    }

    @Override
    public void unregisterForCellInfoList(Handler h) {

    }

    @Override
    public void registerForPhysicalChannelConfiguration(Handler h, int what, Object obj) {
    }

    @Override
    public void unregisterForPhysicalChannelConfiguration(Handler h) {
    }

    @Override
    public void setInitialAttachApn(DataProfile dataProfile, Message result) {

    }

    @Override
    public void setDataProfile(DataProfile[] dps, Message result) {

    }

    @Override
    public void testingEmergencyCall() {

    }

    @Override
    public void iccOpenLogicalChannel(String aid, int p2, Message response) {

    }

    @Override
    public void iccCloseLogicalChannel(int channel, boolean isEs10, Message response) {

    }

    @Override
    public void iccTransmitApduLogicalChannel(int channel, int cla, int instruction, int p1,
                                              int p2, int p3, String data,
                                              boolean isEs10Command, Message response) {

    }

    @Override
    public void iccTransmitApduBasicChannel(int cla, int instruction, int p1, int p2, int p3,
                                            String data, Message response) {

    }

    @Override
    public void nvWriteCdmaPrl(byte[] preferredRoamingList, Message response) {

    }

    @Override
    public void nvResetConfig(int resetType, Message response) {

    }

    @Override
    public void getHardwareConfig(Message result) {

    }

    @Override
    public int getRilVersion() {
        return 0;
    }

    @Override
    public void setUiccSubscription(int slotId, int appIndex, int subId, int subStatus,
                                    Message result) {

    }

    @Override
    public void setDataAllowed(boolean allowed, Message result) {

    }

    @Override
    public void requestShutdown(Message result) {

    }

    @Override
    public void setRadioCapability(RadioCapability rc, Message result) {

    }

    @Override
    public void getRadioCapability(Message result) {

    }

    @Override
    public void registerForRadioCapabilityChanged(Handler h, int what, Object obj) {

    }

    @Override
    public void unregisterForRadioCapabilityChanged(Handler h) {

    }

    @Override
    public void registerForLceInfo(Handler h, int what, Object obj) {

    }

    @Override
    public void unregisterForLceInfo(Handler h) {

    }

    @Override
    public void setCarrierInfoForImsiEncryption(ImsiEncryptionInfo imsiEncryptionInfo,
                                                Message result) {

    }

    @Override
    public void registerForPcoData(Handler h, int what, Object obj) {
    }

    @Override
    public void unregisterForPcoData(Handler h) {
    }

    @Override
    public void registerForModemReset(Handler h, int what, Object obj) {
    }

    @Override
    public void unregisterForModemReset(Handler h) {
    }

    @Override
    public void sendDeviceState(int stateType, boolean state, Message result) {
    }

    @Override
    public void setUnsolResponseFilter(int filter, Message result){
    }

    @Override
    public void setSignalStrengthReportingCriteria(List<SignalThresholdInfo> signalThresholdInfos,
            Message result) {
    }

    @Override
    public void setLinkCapacityReportingCriteria(int hysteresisMs, int hysteresisDlKbps,
            int hysteresisUlKbps, int[] thresholdsDlKbps, int[] thresholdsUlKbps, int ran,
            Message result) {
    }

    @Override
    public void registerForCarrierInfoForImsiEncryption(Handler h, int what, Object obj) {
    }

    @Override
    public void registerForNetworkScanResult(Handler h, int what, Object obj) {
    }

    @Override
    public void unregisterForNetworkScanResult(Handler h) {
    }

    @Override
    public void unregisterForCarrierInfoForImsiEncryption(Handler h) {
    }

    @Override
    public void registerForNattKeepaliveStatus(Handler h, int what, Object obj) {
    }

    @Override
    public void unregisterForNattKeepaliveStatus(Handler h) {
    }

    @Override
    public void registerForEmergencyNumberList(Handler h, int what, Object obj) {
    }

    @Override
    public void unregisterForEmergencyNumberList(Handler h) {
    }

    @Override
    public void startNattKeepalive(
            int contextId, KeepalivePacketData packetData, int intervalMillis, Message result) {
    }

    @Override
    public void stopNattKeepalive(int sessionHandle, Message result)  {
    }

    @Override
    public void registerUiccApplicationEnablementChanged(Handler h, int what, Object obj) {}

    @Override
    public void unregisterUiccApplicationEnablementChanged(Handler h) {}

    @Override
    public void getBarringInfo(Message result) {
    }

    @Override
    public void allocatePduSessionId(Message result) {
    }

    @Override
    public void releasePduSessionId(Message result, int pduSessionId) {
    }

    @Override
    public void getSlicingConfig(Message result) {
    }

    @Override
    public void getSimPhonebookRecords(Message result){
    }

    @Override
    public void getSimPhonebookCapacity(Message result){
    }

    @Override
    public void updateSimPhonebookRecord(SimPhonebookRecord phonebookRecord, Message result){
    }

    @Override
    public void registerForSimPhonebookChanged(Handler h, int what, Object obj){
    }

    @Override
    public void unregisterForSimPhonebookChanged(Handler h){
    }

    @Override
    public void registerForSimPhonebookRecordsReceived(Handler h, int what, Object obj){
    }

    @Override
    public void unregisterForSimPhonebookRecordsReceived(Handler h){
    }

    @Override
    public void registerForSlicingConfigChanged(Handler h, int what, Object obj) {
    }

    @Override
    public void unregisterForSlicingConfigChanged(Handler h) {
    }

    @Override
    public void startHandover(Message result, int callId) {
    }

    @Override
    public void cancelHandover(Message result, int callId) {
    }

<<<<<<< HEAD
    @Override
    public void getEnhancedRadioCapability(Message result) {
=======
    /**
     * Register to listen for the changes in the primary IMEI with respect to the sim slot.
     */
    @Override
    public void registerForImeiMappingChanged(Handler h, int what, Object obj) {

>>>>>>> baa0df73
    }
}<|MERGE_RESOLUTION|>--- conflicted
+++ resolved
@@ -1489,16 +1489,15 @@
     public void cancelHandover(Message result, int callId) {
     }
 
-<<<<<<< HEAD
     @Override
     public void getEnhancedRadioCapability(Message result) {
-=======
+    }
+
     /**
      * Register to listen for the changes in the primary IMEI with respect to the sim slot.
      */
     @Override
     public void registerForImeiMappingChanged(Handler h, int what, Object obj) {
 
->>>>>>> baa0df73
     }
 }