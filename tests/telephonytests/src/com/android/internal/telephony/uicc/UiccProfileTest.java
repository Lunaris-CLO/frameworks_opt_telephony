--- conflicted
+++ resolved
@@ -428,8 +428,6 @@
 
     @Test
     @SmallTest
-<<<<<<< HEAD
-=======
     public void testUpdateUiccProfileApplicationWithDuplicateAppsInDifferentOrder() {
         /* update app status and index */
         IccCardApplicationStatus umtsApp = composeUiccApplicationStatus(
@@ -469,7 +467,6 @@
 
     @Test
     @SmallTest
->>>>>>> d7206c9c
     public void testUpdateUiccProfileApplicationNoApplication() {
         mIccCardStatus.mApplications = new IccCardApplicationStatus[]{};
         mIccCardStatus.mCdmaSubscriptionAppIndex = -1;
