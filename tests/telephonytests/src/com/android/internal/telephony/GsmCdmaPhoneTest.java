--- conflicted
+++ resolved
@@ -1023,56 +1023,6 @@
         assertNull(phone.getMeid());
     }
 
-<<<<<<< HEAD
-    @Test
-    @SmallTest
-    @Ignore
-    // TODO: Move this to a separate test class for EcbmHandler
-    public void testEmergencyCallbackMessages() throws Exception {
-        verify(mSimulatedCommandsVerifier).setEmergencyCallbackMode(eq(mPhoneUT), anyInt(),
-                nullable(Object.class));
-        verify(mSimulatedCommandsVerifier).registerForExitEmergencyCallbackMode(eq(mPhoneUT),
-                anyInt(), nullable(Object.class));
-
-        // verify handling of emergency callback mode
-        mSimulatedCommands.notifyEmergencyCallbackMode();
-        processAllMessages();
-
-        verifyEcbmIntentSent(1 /*times*/, true /*isInEcm*/);
-        assertTrue(mPhoneUT.isInEcm());
-
-        // verify that wakeLock is acquired in ECM
-        assertTrue(mPhoneUT.getWakeLock().isHeld());
-
-        EcbmHandler.getInstance().setOnEcbModeExitResponse(mTestHandler,
-                EVENT_EMERGENCY_CALLBACK_MODE_EXIT, null);
-         mPhoneUT.registerForEmergencyCallToggle(mTestHandler, EVENT_EMERGENCY_CALL_TOGGLE, null);
-
-        // verify handling of emergency callback mode exit
-        mSimulatedCommands.notifyExitEmergencyCallbackMode();
-        processAllMessages();
-
-        verifyEcbmIntentSent(2 /*times*/, false /*isInEcm*/);
-        assertFalse(mPhoneUT.isInEcm());
-
-        ArgumentCaptor<Message> messageArgumentCaptor = ArgumentCaptor.forClass(Message.class);
-
-        // verify EcmExitRespRegistrant and mEmergencyCallToggledRegistrants are notified
-        verify(mTestHandler, times(2)).sendMessageAtTime(messageArgumentCaptor.capture(),
-                anyLong());
-        List<Message> msgList = messageArgumentCaptor.getAllValues();
-        assertEquals(EVENT_EMERGENCY_CALLBACK_MODE_EXIT, msgList.get(0).what);
-        assertEquals(EVENT_EMERGENCY_CALL_TOGGLE, msgList.get(1).what);
-
-        // verify setInternalDataEnabled
-        verify(mDataEnabledSettings).setInternalDataEnabled(true);
-
-        // verify wakeLock released
-        assertFalse(mPhoneUT.getWakeLock().isHeld());
-    }
-
-=======
->>>>>>> d4b1056d
     private void verifyEcbmIntentSent(int times, boolean isInEcm) throws Exception {
         ArgumentCaptor<Intent> intentArgumentCaptor = ArgumentCaptor.forClass(Intent.class);
         verify(mContext, atLeast(times)).sendStickyBroadcastAsUser(intentArgumentCaptor.capture(),
@@ -1107,80 +1057,6 @@
 
     @Test
     @SmallTest
-<<<<<<< HEAD
-    @Ignore
-    // TODO: Move this to a separate test class for EcbmHandler
-    public void testModemResetInEmergencyCallbackMessages() {
-        verify(mSimulatedCommandsVerifier).setEmergencyCallbackMode(eq(mPhoneUT), anyInt(),
-                nullable(Object.class));
-        verify(mSimulatedCommandsVerifier).registerForModemReset(eq(mPhoneUT),
-                anyInt(), nullable(Object.class));
-
-        switchToCdma();
-        // verify handling of emergency callback mode
-        mSimulatedCommands.notifyEmergencyCallbackMode();
-        processAllMessages();
-
-        // verify ACTION_EMERGENCY_CALLBACK_MODE_CHANGED
-        ArgumentCaptor<Intent> intentArgumentCaptor = ArgumentCaptor.forClass(Intent.class);
-        try {
-            verify(mContext, atLeast(1)).sendStickyBroadcastAsUser(intentArgumentCaptor.capture(),
-                    any());
-        } catch (Exception e) {
-            fail("Unexpected exception: " + e.getStackTrace());
-        }
-
-        Intent intent = intentArgumentCaptor.getValue();
-        assertEquals(TelephonyIntents.ACTION_EMERGENCY_CALLBACK_MODE_CHANGED, intent.getAction());
-        assertEquals(true, intent.getBooleanExtra(
-                TelephonyManager.EXTRA_PHONE_IN_ECM_STATE, false));
-        assertEquals(true, mPhoneUT.isInEcm());
-
-        // verify that wakeLock is acquired in ECM
-        assertEquals(true, mPhoneUT.getWakeLock().isHeld());
-
-        EcbmHandler.getInstance().setOnEcbModeExitResponse(mTestHandler,
-                EVENT_EMERGENCY_CALLBACK_MODE_EXIT, null);
-        mPhoneUT.registerForEmergencyCallToggle(mTestHandler, EVENT_EMERGENCY_CALL_TOGGLE, null);
-
-        // verify handling of emergency callback mode exit when modem resets
-        mSimulatedCommands.notifyModemReset();
-        processAllMessages();
-
-        // verify ACTION_EMERGENCY_CALLBACK_MODE_CHANGED
-        try {
-            verify(mContext, atLeast(2)).sendStickyBroadcastAsUser(intentArgumentCaptor.capture(),
-                    any());
-        } catch (Exception e) {
-            fail("Unexpected exception: " + e.getStackTrace());
-        }
-
-        intent = intentArgumentCaptor.getValue();
-        assertEquals(TelephonyIntents.ACTION_EMERGENCY_CALLBACK_MODE_CHANGED, intent.getAction());
-        assertEquals(false, intent.getBooleanExtra(
-                TelephonyManager.EXTRA_PHONE_IN_ECM_STATE, true));
-        assertEquals(false, mPhoneUT.isInEcm());
-
-        ArgumentCaptor<Message> messageArgumentCaptor = ArgumentCaptor.forClass(Message.class);
-
-        // verify EcmExitRespRegistrant and mEmergencyCallToggledRegistrants are notified
-        verify(mTestHandler, times(2)).sendMessageAtTime(messageArgumentCaptor.capture(),
-                anyLong());
-        List<Message> msgList = messageArgumentCaptor.getAllValues();
-        assertEquals(EVENT_EMERGENCY_CALLBACK_MODE_EXIT, msgList.get(0).what);
-        assertEquals(EVENT_EMERGENCY_CALL_TOGGLE, msgList.get(1).what);
-
-        // verify setInternalDataEnabled
-        verify(mDataEnabledSettings).setInternalDataEnabled(true);
-
-        // verify wakeLock released
-        assertEquals(false, mPhoneUT.getWakeLock().isHeld());
-    }
-
-    @Test
-    @SmallTest
-=======
->>>>>>> d4b1056d
     public void testCallForwardingIndicator() {
         doReturn(IccRecords.CALL_FORWARDING_STATUS_UNKNOWN).when(mSimRecords).
                 getVoiceCallForwardingFlag();
