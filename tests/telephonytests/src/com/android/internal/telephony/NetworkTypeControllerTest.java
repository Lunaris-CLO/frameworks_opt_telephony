--- conflicted
+++ resolved
@@ -543,31 +543,6 @@
     }
 
     @Test
-    public void testTransitionToCurrentStateNrConnectedWithPcoLength4AndNoNrAdvancedCapable()
-            throws Exception {
-        assertEquals("DefaultState", getCurrentState().getName());
-        doReturn(TelephonyManager.NETWORK_TYPE_LTE).when(mServiceState).getDataNetworkType();
-        doReturn(NetworkRegistrationInfo.NR_STATE_CONNECTED).when(mServiceState).getNrState();
-        doReturn(ServiceState.FREQUENCY_RANGE_MMWAVE).when(mServiceState).getNrFrequencyRange();
-        mBundle.putInt(CarrierConfigManager.KEY_NR_ADVANCED_CAPABLE_PCO_ID_INT, 0xFF03);
-        broadcastCarrierConfigs();
-        int cid = 1;
-        byte[] contents = new byte[]{31, 1, 84, 0};
-        doReturn(mDataConnection).when(mDcTracker).getDataConnectionByContextId(cid);
-        doReturn(mApnSetting).when(mDataConnection).getApnSetting();
-        doReturn(true).when(mApnSetting).canHandleType(ApnSetting.TYPE_DEFAULT);
-        mBundle.putInt(CarrierConfigManager.KEY_NR_ADVANCED_CAPABLE_PCO_ID_INT, 0xFF03);
-        broadcastCarrierConfigs();
-
-
-        mNetworkTypeController.sendMessage(EVENT_PCO_DATA_CHANGED,
-                new AsyncResult(null, new PcoData(cid, "", 0xff03, contents), null));
-        mNetworkTypeController.sendMessage(NetworkTypeController.EVENT_UPDATE);
-        processAllMessages();
-        assertEquals("connected", getCurrentState().getName());
-    }
-
-    @Test
     public void testTransitionToCurrentStateNrConnectedWithWrongPcoAndNoNrAdvancedCapable()
             throws Exception {
         assertEquals("DefaultState", getCurrentState().getName());
@@ -638,11 +613,7 @@
     }
 
     @Test
-<<<<<<< HEAD
-    public void testTransitionToCurrentStateNrConnectedWithNrAdvancedCapableAndPcoLength4()
-=======
     public void testTransitionToCurrentStateNrConnectedWithNrAdvancedCapableButCidNotMatched()
->>>>>>> a95af1db
             throws Exception {
         assertEquals("DefaultState", getCurrentState().getName());
         doReturn(TelephonyManager.NETWORK_TYPE_LTE).when(mServiceState).getDataNetworkType();
@@ -650,14 +621,8 @@
         doReturn(ServiceState.FREQUENCY_RANGE_MMWAVE).when(mServiceState).getNrFrequencyRange();
         int cid = 1;
         byte[] contents = new byte[]{31, 1, 84, 1};
-<<<<<<< HEAD
-        doReturn(mDataConnection).when(mDcTracker).getDataConnectionByContextId(cid);
-        doReturn(mApnSetting).when(mDataConnection).getApnSetting();
-        doReturn(true).when(mApnSetting).canHandleType(ApnSetting.TYPE_DEFAULT);
-=======
         mNetworkTypeController.sendMessage(EVENT_DATA_CALL_LIST_CHANGED,
                 new AsyncResult(null, List.of(getDataCallResponse(2)), null));
->>>>>>> a95af1db
         mBundle.putInt(CarrierConfigManager.KEY_NR_ADVANCED_CAPABLE_PCO_ID_INT, 0xFF03);
         broadcastCarrierConfigs();
 
@@ -665,11 +630,7 @@
                 new AsyncResult(null, new PcoData(cid, "", 0xff03, contents), null));
         mNetworkTypeController.sendMessage(NetworkTypeController.EVENT_UPDATE);
         processAllMessages();
-<<<<<<< HEAD
-        assertEquals("connected_mmwave", getCurrentState().getName());
-=======
-        assertEquals("connected", getCurrentState().getName());
->>>>>>> a95af1db
+        assertEquals("connected", getCurrentState().getName());
     }
 
     @Test
