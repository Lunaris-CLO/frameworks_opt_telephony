/*
 * Copyright (C) 2016 The Android Open Source Project
 *
 * Licensed under the Apache License, Version 2.0 (the "License");
 * you may not use this file except in compliance with the License.
 * You may obtain a copy of the License at
 *
 *      http://www.apache.org/licenses/LICENSE-2.0
 *
 * Unless required by applicable law or agreed to in writing, software
 * distributed under the License is distributed on an "AS IS" BASIS,
 * WITHOUT WARRANTIES OR CONDITIONS OF ANY KIND, either express or implied.
 * See the License for the specific language governing permissions and
 * limitations under the License.
 */
package com.android.internal.telephony;

import static android.telephony.SubscriptionManager.UICC_APPLICATIONS_ENABLED;

import static org.junit.Assert.assertEquals;
import static org.junit.Assert.assertFalse;
import static org.junit.Assert.assertNull;
import static org.junit.Assert.assertTrue;
import static org.mockito.ArgumentMatchers.isNull;
import static org.mockito.Mockito.any;
import static org.mockito.Mockito.anyInt;
import static org.mockito.Mockito.anyString;
import static org.mockito.Mockito.doReturn;
import static org.mockito.Mockito.eq;
import static org.mockito.Mockito.mock;
import static org.mockito.Mockito.never;
import static org.mockito.Mockito.times;
import static org.mockito.Mockito.verify;
import static org.mockito.Mockito.when;

import android.content.ContentProvider;
import android.content.ContentValues;
import android.content.Context;
import android.content.Intent;
import android.content.pm.IPackageManager;
import android.content.pm.UserInfo;
import android.net.Uri;
import android.os.Looper;
import android.os.ParcelUuid;
import android.os.PersistableBundle;
import android.service.euicc.EuiccProfileInfo;
import android.service.euicc.EuiccService;
import android.service.euicc.GetEuiccProfileInfoListResult;
import android.telephony.CarrierConfigManager;
import android.telephony.SubscriptionInfo;
import android.telephony.SubscriptionManager;
import android.telephony.UiccAccessRule;
import android.test.mock.MockContentProvider;
import android.test.mock.MockContentResolver;
import android.test.suitebuilder.annotation.SmallTest;
import android.testing.AndroidTestingRunner;
import android.testing.TestableLooper;

import com.android.internal.telephony.euicc.EuiccController;
import com.android.internal.telephony.uicc.IccFileHandler;
import com.android.internal.telephony.uicc.IccRecords;
import com.android.internal.telephony.uicc.IccUtils;
import com.android.internal.telephony.uicc.UiccSlot;

import org.junit.After;
import org.junit.Before;
import org.junit.Test;
import org.junit.runner.RunWith;
import org.mockito.ArgumentCaptor;
import org.mockito.invocation.InvocationOnMock;
import org.mockito.stubbing.Answer;

import java.util.ArrayList;
import java.util.Arrays;
import java.util.Collections;
import java.util.HashMap;
import java.util.List;

@RunWith(AndroidTestingRunner.class)
@TestableLooper.RunWithLooper
public class SubscriptionInfoUpdaterTest extends TelephonyTest {
    private static final int FAKE_SUB_ID_1 = 0;
    private static final int FAKE_SUB_ID_2 = 1;
    private static final int FAKE_CARD_ID = 0;
    private static final String FAKE_EID = "89049032000001000000031328322874";
    private static final String FAKE_ICCID_1 = "89012604200000000000";
    private static final String FAKE_MCC_MNC_1 = "123456";
    private static final String FAKE_MCC_MNC_2 = "456789";
    private static final int FAKE_PHONE_ID_1 = 0;

    private SubscriptionInfoUpdater mUpdater;
    private IccRecords mIccRecord;

    // Mocked classes
    private UserInfo mUserInfo;
    private SubscriptionInfo mSubInfo;
    private ContentProvider mContentProvider;
    private HashMap<String, Object> mSubscriptionContent;
    private IccFileHandler mIccFileHandler;
    private EuiccController mEuiccController;
    private IntentBroadcaster mIntentBroadcaster;
    private IPackageManager mPackageManager;
<<<<<<< HEAD

    @Mock
    GsmCdmaPhone mSecondPhone;

    @Mock
=======
>>>>>>> 74c30583
    private UiccSlot mUiccSlot;

    /*Custom ContentProvider */
    private class FakeSubscriptionContentProvider extends MockContentProvider {
        @Override
        public int update(Uri uri, ContentValues values, String selection, String[] selectionArgs) {
            return mContentProvider.update(uri, values, selection, selectionArgs);
        }
    }

    @Before
    public void setUp() throws Exception {
        super.setUp(getClass().getSimpleName());
        mUserInfo = mock(UserInfo.class);
        mSubInfo = mock(SubscriptionInfo.class);
        mContentProvider = mock(ContentProvider.class);
        mSubscriptionContent = mock(HashMap.class);
        mIccFileHandler = mock(IccFileHandler.class);
        mEuiccController = mock(EuiccController.class);
        mIntentBroadcaster = mock(IntentBroadcaster.class);
        mPackageManager = mock(IPackageManager.class);
        mUiccSlot = mock(UiccSlot.class);

        replaceInstance(SubscriptionInfoUpdater.class, "sIccId", null, new String[1]);
        replaceInstance(SubscriptionInfoUpdater.class, "sContext", null, null);
        replaceInstance(SubscriptionInfoUpdater.class, "SUPPORTED_MODEM_COUNT", null, 1);
        replaceInstance(SubscriptionInfoUpdater.class, "sSimCardState", null, new int[1]);
        replaceInstance(SubscriptionInfoUpdater.class, "sSimApplicationState", null, new int[1]);
        replaceInstance(SubscriptionInfoUpdater.class, "sIsSubInfoInitialized", null, false);

        replaceInstance(EuiccController.class, "sInstance", null, mEuiccController);
        replaceInstance(IntentBroadcaster.class, "sIntentBroadcaster", null, mIntentBroadcaster);

        doReturn(true).when(mUiccSlot).isActive();
        doReturn(mUiccSlot).when(mUiccController).getUiccSlotForPhone(anyInt());
        doReturn(1).when(mTelephonyManager).getSimCount();
        doReturn(1).when(mTelephonyManager).getPhoneCount();
        doReturn(1).when(mTelephonyManager).getActiveModemCount();

        when(mContentProvider.update(any(), any(), any(), isNull())).thenAnswer(
                new Answer<Integer>() {
                    @Override
                    public Integer answer(InvocationOnMock invocation) throws Throwable {
                        ContentValues values = invocation.getArgument(1);
                        for (String key : values.keySet()) {
                            mSubscriptionContent.put(key, values.get(key));
                        }
                        return 1;
                    }
                });

        doReturn(mUserInfo).when(mIActivityManager).getCurrentUser();
        doReturn(new int[]{FAKE_SUB_ID_1}).when(mSubscriptionController).getSubId(0);
        doReturn(new int[]{FAKE_SUB_ID_1}).when(mSubscriptionManager).getActiveSubscriptionIdList();
        ((MockContentResolver) mContext.getContentResolver()).addProvider(
                SubscriptionManager.CONTENT_URI.getAuthority(),
                new FakeSubscriptionContentProvider());
        doReturn(new int[]{}).when(mSubscriptionController)
                .getActiveSubIdList(/*visibleOnly*/false);
        mIccRecord = mUiccProfile.getIccRecords();

        mUpdater =
                new SubscriptionInfoUpdater(Looper.myLooper(), mContext, mSubscriptionController);
        processAllMessages();

        assertFalse(mUpdater.isSubInfoInitialized());
    }

    @After
    public void tearDown() throws Exception {
        mIccRecord = null;
        mUpdater = null;
        super.tearDown();
    }

    @Test
    @SmallTest
    public void testSimAbsent() throws Exception {
        doReturn(Arrays.asList(mSubInfo)).when(mSubscriptionController)
                .getSubInfoUsingSlotIndexPrivileged(eq(FAKE_SUB_ID_1));
        doReturn(new int[]{FAKE_SUB_ID_1}).when(mSubscriptionController)
                .getActiveSubIdList(/*visibleOnly*/false);
        mUpdater.updateInternalIccState(
                IccCardConstants.INTENT_VALUE_ICC_ABSENT, null, FAKE_SUB_ID_1);

        processAllMessages();
        assertTrue(mUpdater.isSubInfoInitialized());
        verify(mSubscriptionController, times(1)).clearSubInfoRecord(eq(FAKE_SUB_ID_1));

        CarrierConfigManager mConfigManager = (CarrierConfigManager)
                mContext.getSystemService(Context.CARRIER_CONFIG_SERVICE);
        verify(mConfigManager).updateConfigForPhoneId(eq(FAKE_SUB_ID_1),
                eq(IccCardConstants.INTENT_VALUE_ICC_ABSENT));
        verify(mSubscriptionController, times(1)).notifySubscriptionInfoChanged();
    }

    @Test
    @SmallTest
    public void testSimAbsentAndInactive() throws Exception {
        doReturn(Arrays.asList(mSubInfo)).when(mSubscriptionController)
                .getSubInfoUsingSlotIndexPrivileged(eq(FAKE_SUB_ID_1));
        doReturn(new int[]{FAKE_SUB_ID_1}).when(mSubscriptionController)
                .getActiveSubIdList(/*visibleOnly*/false);
        mUpdater.updateInternalIccStateForInactivePort(FAKE_SUB_ID_1, null);

        processAllMessages();
        assertTrue(mUpdater.isSubInfoInitialized());
        verify(mSubscriptionController, times(1)).clearSubInfoRecord(eq(FAKE_SUB_ID_1));

        // Verify that in the special absent and inactive case, we update subscriptions without
        // broadcasting SIM state change
        CarrierConfigManager mConfigManager = (CarrierConfigManager)
                mContext.getSystemService(Context.CARRIER_CONFIG_SERVICE);
        verify(mConfigManager, times(0)).updateConfigForPhoneId(eq(FAKE_SUB_ID_1),
                eq(IccCardConstants.INTENT_VALUE_ICC_ABSENT));
        verify(mContext, times(0)).sendBroadcast(any(), anyString());
        verify(mSubscriptionController, times(1)).notifySubscriptionInfoChanged();
    }

    @Test
    @SmallTest
    public void testSimUnknown() throws Exception {
        mUpdater.updateInternalIccState(
                IccCardConstants.INTENT_VALUE_ICC_UNKNOWN, null, FAKE_SUB_ID_1);

        processAllMessages();
        assertFalse(mUpdater.isSubInfoInitialized());
        verify(mSubscriptionContent, times(0)).put(anyString(), any());
        CarrierConfigManager mConfigManager = (CarrierConfigManager)
                mContext.getSystemService(Context.CARRIER_CONFIG_SERVICE);
        verify(mConfigManager).updateConfigForPhoneId(eq(FAKE_SUB_ID_1),
                eq(IccCardConstants.INTENT_VALUE_ICC_UNKNOWN));
        verify(mSubscriptionController, times(0)).clearSubInfo();
        verify(mSubscriptionController, times(0)).notifySubscriptionInfoChanged();
    }

    @Test
    @SmallTest
    public void testSimNotReady() throws Exception {
        mUpdater.updateInternalIccState(
                IccCardConstants.INTENT_VALUE_ICC_NOT_READY, null, FAKE_PHONE_ID_1);

        processAllMessages();
        assertFalse(mUpdater.isSubInfoInitialized());
        verify(mSubscriptionContent, never()).put(anyString(), any());
        CarrierConfigManager mConfigManager = (CarrierConfigManager)
                mContext.getSystemService(Context.CARRIER_CONFIG_SERVICE);
        verify(mConfigManager, never()).updateConfigForPhoneId(eq(FAKE_PHONE_ID_1),
                eq(IccCardConstants.INTENT_VALUE_ICC_NOT_READY));
        verify(mSubscriptionController, never()).clearSubInfoRecord(FAKE_PHONE_ID_1);
        verify(mSubscriptionController, never()).notifySubscriptionInfoChanged();
    }

    @Test
    @SmallTest
    public void testSimNotReadyEmptyProfile() throws Exception {
        doReturn(mIccCard).when(mPhone).getIccCard();
        doReturn(true).when(mIccCard).isEmptyProfile();

        mUpdater.updateInternalIccState(
                IccCardConstants.INTENT_VALUE_ICC_NOT_READY, null, FAKE_PHONE_ID_1);

        processAllMessages();
        assertTrue(mUpdater.isSubInfoInitialized());
        // Sub info should be cleared and change should be notified.
        verify(mSubscriptionController).clearSubInfoRecord(eq(FAKE_PHONE_ID_1));
        verify(mSubscriptionController).notifySubscriptionInfoChanged();
        // No new sub should be added.
        verify(mSubscriptionManager, never()).addSubscriptionInfoRecord(any(), anyInt());
        verify(mSubscriptionContent, never()).put(anyString(), any());
        CarrierConfigManager mConfigManager = (CarrierConfigManager)
                mContext.getSystemService(Context.CARRIER_CONFIG_SERVICE);
        verify(mConfigManager).updateConfigForPhoneId(eq(FAKE_PHONE_ID_1),
                eq(IccCardConstants.INTENT_VALUE_ICC_NOT_READY));
    }

    @Test
    @SmallTest
    public void testSimNotReadyDisabledUiccApps() throws Exception {
        String iccId = "123456";
        doReturn(mIccCard).when(mPhone).getIccCard();
        doReturn(false).when(mIccCard).isEmptyProfile();
        doReturn(mUiccPort).when(mUiccController).getUiccPort(anyInt());
        doReturn(iccId).when(mUiccPort).getIccId();
        doReturn(mSubInfo).when(mSubscriptionController).getSubInfoForIccId(iccId);
        doReturn(false).when(mSubInfo).areUiccApplicationsEnabled();

        mUpdater.updateInternalIccState(
                IccCardConstants.INTENT_VALUE_ICC_NOT_READY, null, FAKE_PHONE_ID_1);

        processAllMessages();
        assertTrue(mUpdater.isSubInfoInitialized());
        // Sub info should be cleared and change should be notified.
        verify(mSubscriptionController).clearSubInfoRecord(eq(FAKE_PHONE_ID_1));
        verify(mSubscriptionController).notifySubscriptionInfoChanged();
        // No new sub should be added.
        verify(mSubscriptionManager, never()).addSubscriptionInfoRecord(any(), anyInt());
        verify(mSubscriptionContent, never()).put(anyString(), any());
        CarrierConfigManager mConfigManager = (CarrierConfigManager)
                mContext.getSystemService(Context.CARRIER_CONFIG_SERVICE);
        verify(mConfigManager).updateConfigForPhoneId(eq(FAKE_PHONE_ID_1),
                eq(IccCardConstants.INTENT_VALUE_ICC_NOT_READY));

        // When becomes ABSENT, UICC_APPLICATIONS_ENABLED should be reset to true.
        mUpdater.updateInternalIccState(
                IccCardConstants.INTENT_VALUE_ICC_ABSENT, null, FAKE_PHONE_ID_1);
        processAllMessages();
        ArgumentCaptor<ContentValues> valueCapture = ArgumentCaptor.forClass(ContentValues.class);
        verify(mContentProvider).update(eq(SubscriptionManager.CONTENT_URI), valueCapture.capture(),
                eq(SubscriptionManager.ICC_ID + "=\'" + iccId + "\'"), eq(null));
        ContentValues contentValues = valueCapture.getValue();
        assertTrue(contentValues != null && contentValues.getAsBoolean(
                UICC_APPLICATIONS_ENABLED));
    }

    @Test
    @SmallTest
    public void testSimRemovedWhileDisablingUiccApps() throws Exception {
        loadSim();

        mUpdater.updateInternalIccState(
                IccCardConstants.INTENT_VALUE_ICC_ABSENT, null, FAKE_SUB_ID_1);
        processAllMessages();

        // UICC_APPLICATIONS_ENABLED should be reset to true.
        ArgumentCaptor<ContentValues> valueCapture = ArgumentCaptor.forClass(ContentValues.class);
        verify(mContentProvider).update(eq(SubscriptionManager.CONTENT_URI), valueCapture.capture(),
                eq(SubscriptionManager.ICC_ID + "=\'" + FAKE_ICCID_1 + "\'"), eq(null));
        ContentValues contentValues = valueCapture.getValue();
        assertTrue(contentValues != null && contentValues.getAsBoolean(
                UICC_APPLICATIONS_ENABLED));
    }

    @Test
    @SmallTest
    public void testSimError() throws Exception {
        mUpdater.updateInternalIccState(
                IccCardConstants.INTENT_VALUE_ICC_CARD_IO_ERROR, null, FAKE_SUB_ID_1);

        processAllMessages();
        assertTrue(mUpdater.isSubInfoInitialized());
        verify(mSubscriptionContent, times(0)).put(anyString(), any());
        CarrierConfigManager mConfigManager = (CarrierConfigManager)
                mContext.getSystemService(Context.CARRIER_CONFIG_SERVICE);
        verify(mConfigManager).updateConfigForPhoneId(eq(FAKE_SUB_ID_1),
                eq(IccCardConstants.INTENT_VALUE_ICC_CARD_IO_ERROR));
        verify(mSubscriptionController, times(0)).clearSubInfo();
        verify(mSubscriptionController, times(1)).notifySubscriptionInfoChanged();
    }

    @Test
    @SmallTest
    public void testWrongSimState() throws Exception {
        mUpdater.updateInternalIccState(
                IccCardConstants.INTENT_VALUE_ICC_IMSI, null, 2);

        processAllMessages();
        assertFalse(mUpdater.isSubInfoInitialized());
        verify(mSubscriptionContent, times(0)).put(anyString(), any());
        CarrierConfigManager mConfigManager = (CarrierConfigManager)
                mContext.getSystemService(Context.CARRIER_CONFIG_SERVICE);
        verify(mConfigManager, times(0)).updateConfigForPhoneId(eq(2),
                eq(IccCardConstants.INTENT_VALUE_ICC_IMSI));
        verify(mSubscriptionController, times(0)).clearSubInfo();
        verify(mSubscriptionController, times(0)).notifySubscriptionInfoChanged();
    }

    private void loadSim() {
        doReturn(FAKE_SUB_ID_1).when(mSubInfo).getSubscriptionId();
        doReturn(Arrays.asList(mSubInfo)).when(mSubscriptionController)
                .getSubInfoUsingSlotIndexPrivileged(eq(FAKE_SUB_ID_1));
        doReturn(FAKE_ICCID_1).when(mIccRecord).getFullIccId();
        doReturn(FAKE_MCC_MNC_1).when(mPhone).getOperatorNumeric();
        doReturn(FAKE_MCC_MNC_1).when(mTelephonyManager).getSimOperatorNumeric(FAKE_SUB_ID_1);
        when(mActivityManager.updateMccMncConfiguration(anyString(), anyString())).thenReturn(
                true);

        mUpdater.updateInternalIccState(
                IccCardConstants.INTENT_VALUE_ICC_LOADED, null, FAKE_SUB_ID_1);

        processAllMessages();
        assertTrue(mUpdater.isSubInfoInitialized());

        CarrierConfigManager mConfigManager = (CarrierConfigManager)
                mContext.getSystemService(Context.CARRIER_CONFIG_SERVICE);
        verify(mConfigManager).updateConfigForPhoneId(eq(FAKE_SUB_ID_1),
                eq(IccCardConstants.INTENT_VALUE_ICC_LOADED));
    }

    @Test
    @SmallTest
    public void testSimLoaded() throws Exception {
        loadSim();

        // verify SIM_STATE_CHANGED broadcast. It should be broadcast twice, once for
        // READ_PHONE_STATE and once for READ_PRIVILEGED_PHONE_STATE
        /* todo: cannot verify as intent is sent using ActivityManagerNative.broadcastStickyIntent()
         * uncomment code below when that is fixed
         */
        /* ArgumentCaptor<Intent> intentArgumentCaptor = ArgumentCaptor.forClass(Intent.class);
        ArgumentCaptor<String> stringArgumentCaptor = ArgumentCaptor.forClass(String.class);
        verify(mContext, times(2)).sendBroadcast(intentArgumentCaptor.capture(),
                stringArgumentCaptor.capture());
        assertEquals(TelephonyIntents.ACTION_SIM_STATE_CHANGED,
                intentArgumentCaptor.getAllValues().get(0).getAction());
        assertEquals(Manifest.permission.READ_PHONE_STATE,
                stringArgumentCaptor.getAllValues().get(0));
        assertEquals(TelephonyIntents.ACTION_SIM_STATE_CHANGED,
                intentArgumentCaptor.getAllValues().get(1).getAction());
        assertEquals(Manifest.permission.READ_PRIVILEGED_PHONE_STATE,
                stringArgumentCaptor.getAllValues().get(1)); */

        SubscriptionManager mSubscriptionManager = SubscriptionManager.from(mContext);
        verify(mTelephonyManager).getSimOperatorNumeric(FAKE_SUB_ID_1);
        verify(mSubscriptionManager, times(1)).addSubscriptionInfoRecord(
                eq(FAKE_ICCID_1), eq(FAKE_SUB_ID_1));
        verify(mSubscriptionController, times(1)).notifySubscriptionInfoChanged();
        verify(mSubscriptionController, times(1)).setMccMnc(FAKE_MCC_MNC_1, FAKE_SUB_ID_1);
        verify(mSubscriptionController, times(0)).clearSubInfo();
        CarrierConfigManager mConfigManager = (CarrierConfigManager)
                mContext.getSystemService(Context.CARRIER_CONFIG_SERVICE);
        verify(mConfigManager, times(1)).updateConfigForPhoneId(eq(FAKE_SUB_ID_1),
                eq(IccCardConstants.INTENT_VALUE_ICC_LOADED));

        // ACTION_USER_UNLOCKED should trigger another SIM_STATE_CHANGED
        Intent intentSimStateChanged = new Intent(Intent.ACTION_USER_UNLOCKED);
        mContext.sendBroadcast(intentSimStateChanged);
        processAllMessages();

        // verify SIM_STATE_CHANGED broadcast
        /* todo: cannot verify as intent is sent using ActivityManagerNative.broadcastStickyIntent()
         * uncomment code below when that is fixed
         */
        /* verify(mContext, times(4)).sendBroadcast(intentArgumentCaptor.capture(),
                stringArgumentCaptor.capture());
        assertEquals(TelephonyIntents.ACTION_SIM_STATE_CHANGED,
                intentArgumentCaptor.getAllValues().get(2).getAction());
        assertEquals(Manifest.permission.READ_PHONE_STATE,
                stringArgumentCaptor.getAllValues().get(2));
        assertEquals(TelephonyIntents.ACTION_SIM_STATE_CHANGED,
                intentArgumentCaptor.getAllValues().get(3).getAction());
        assertEquals(Manifest.permission.READ_PRIVILEGED_PHONE_STATE,
                stringArgumentCaptor.getAllValues().get(3)); */
    }

    @Test
    @SmallTest
    public void testSimLoadedEmptyOperatorNumeric() throws Exception {
        doReturn(FAKE_ICCID_1).when(mIccRecord).getFullIccId();
        // operator numeric is empty
        doReturn("").when(mPhone).getOperatorNumeric();
        doReturn("").when(mTelephonyManager).getSimOperatorNumeric(FAKE_SUB_ID_1);
        doReturn(FAKE_SUB_ID_1).when(mSubInfo).getSubscriptionId();
        doReturn(Arrays.asList(mSubInfo)).when(mSubscriptionController)
                .getSubInfoUsingSlotIndexPrivileged(eq(FAKE_SUB_ID_1));
        mUpdater.updateInternalIccState(
                IccCardConstants.INTENT_VALUE_ICC_LOADED, null, FAKE_SUB_ID_1);

        processAllMessages();
        assertTrue(mUpdater.isSubInfoInitialized());
        SubscriptionManager mSubscriptionManager = SubscriptionManager.from(mContext);
        verify(mTelephonyManager).getSimOperatorNumeric(FAKE_SUB_ID_1);
        verify(mSubscriptionManager, times(1)).addSubscriptionInfoRecord(
                eq(FAKE_ICCID_1), eq(FAKE_SUB_ID_1));
        verify(mSubscriptionController, times(1)).notifySubscriptionInfoChanged();
        verify(mSubscriptionController, times(0)).setMccMnc(anyString(), anyInt());
        verify(mSubscriptionController, times(0)).clearSubInfo();
        CarrierConfigManager mConfigManager = (CarrierConfigManager)
                mContext.getSystemService(Context.CARRIER_CONFIG_SERVICE);
        verify(mConfigManager, times(1)).updateConfigForPhoneId(eq(FAKE_SUB_ID_1),
                eq(IccCardConstants.INTENT_VALUE_ICC_LOADED));
    }

    @Test
    @SmallTest
    public void testSimLockedWithOutIccId() throws Exception {
        /* mock no IccId Info present and try to query IccId
         after IccId query, update subscriptionDB */
        doReturn("98106240020000000000").when(mIccRecord).getFullIccId();

        doReturn(Arrays.asList(mSubInfo)).when(mSubscriptionController)
                .getSubInfoUsingSlotIndexPrivileged(eq(FAKE_SUB_ID_1));
        mUpdater.updateInternalIccState(
                IccCardConstants.INTENT_VALUE_ICC_LOCKED, "TESTING", FAKE_SUB_ID_1);

        processAllMessages();
        assertTrue(mUpdater.isSubInfoInitialized());
        SubscriptionManager mSubscriptionManager = SubscriptionManager.from(mContext);
        verify(mSubscriptionManager, times(1)).addSubscriptionInfoRecord(
                eq("98106240020000000000"), eq(FAKE_SUB_ID_1));

        verify(mSubscriptionController, times(1)).notifySubscriptionInfoChanged();
        verify(mSubscriptionController, times(0)).clearSubInfo();
        CarrierConfigManager mConfigManager = (CarrierConfigManager)
                mContext.getSystemService(Context.CARRIER_CONFIG_SERVICE);
        verify(mConfigManager, times(1)).updateConfigForPhoneId(eq(FAKE_SUB_ID_1),
                eq(IccCardConstants.INTENT_VALUE_ICC_LOCKED));
    }

    @Test
    @SmallTest
    public void testDualSimLoaded() throws Exception {
        // Mock there is two sim cards
        doReturn(mUiccProfile).when(mSecondPhone).getIccCard();
        doReturn(mContext).when(mSecondPhone).getContext();

        replaceInstance(PhoneFactory.class, "sPhones", null, new Phone[]{mPhone, mSecondPhone});
        replaceInstance(SubscriptionInfoUpdater.class, "sIccId", null,
                new String[]{null, null});
        replaceInstance(SubscriptionInfoUpdater.class, "SUPPORTED_MODEM_COUNT", null, 2);
        replaceInstance(SubscriptionInfoUpdater.class, "sSimCardState", null,
                new int[]{0, 0});
        replaceInstance(SubscriptionInfoUpdater.class, "sSimApplicationState", null,
                new int[]{0, 0});

        doReturn(new int[]{FAKE_SUB_ID_1, FAKE_SUB_ID_2}).when(mSubscriptionManager)
                .getActiveSubscriptionIdList();
        doReturn(FAKE_SUB_ID_1).when(mSubscriptionController).getPhoneId(eq(FAKE_SUB_ID_1));
        doReturn(FAKE_SUB_ID_2).when(mSubscriptionController).getPhoneId(eq(FAKE_SUB_ID_2));
        doReturn(2).when(mTelephonyManager).getPhoneCount();
        doReturn(2).when(mTelephonyManager).getActiveModemCount();
        doReturn(FAKE_MCC_MNC_1).when(mPhone).getOperatorNumeric();
        doReturn(FAKE_MCC_MNC_2).when(mSecondPhone).getOperatorNumeric();
        // Mock there is no sim inserted before
        doReturn(null).when(mSubscriptionController)
                .getSubInfoUsingSlotIndexPrivileged(anyInt());
        when(mActivityManager.updateMccMncConfiguration(anyString(), anyString())).thenReturn(
                true);
        doReturn(FAKE_MCC_MNC_1).when(mTelephonyManager).getSimOperatorNumeric(eq(FAKE_SUB_ID_1));
        doReturn(FAKE_MCC_MNC_2).when(mTelephonyManager).getSimOperatorNumeric(eq(FAKE_SUB_ID_2));
        verify(mSubscriptionController, times(0)).clearSubInfo();
        doReturn(FAKE_ICCID_1).when(mIccRecord).getFullIccId();
        SubscriptionManager mSubscriptionManager = SubscriptionManager.from(mContext);
        verify(mSubscriptionManager, times(0)).addSubscriptionInfoRecord(anyString(), anyInt());
        verify(mSubscriptionController, times(0)).notifySubscriptionInfoChanged();
        verify(mSubscriptionController, times(0)).setMccMnc(anyString(), anyInt());

        // Mock sending a sim loaded for SIM 1
        doReturn(Arrays.asList(mSubInfo)).when(mSubscriptionController)
                .getSubInfoUsingSlotIndexPrivileged(eq(FAKE_SUB_ID_1));
        mUpdater.updateInternalIccState(
                IccCardConstants.INTENT_VALUE_ICC_LOADED, null, FAKE_SUB_ID_1);

        processAllMessages();
        verify(mSubscriptionManager, times(1)).addSubscriptionInfoRecord(anyString(), anyInt());
        verify(mSubscriptionController, times(1)).notifySubscriptionInfoChanged();
        verify(mSubscriptionController, times(1)).setMccMnc(anyString(), anyInt());
        assertFalse(mUpdater.isSubInfoInitialized());

        // Mock sending a sim loaded for SIM 2
        doReturn(Arrays.asList(mSubInfo)).when(mSubscriptionController)
                .getSubInfoUsingSlotIndexPrivileged(eq(FAKE_SUB_ID_2));
        doReturn(FAKE_SUB_ID_2).when(mSubInfo).getSubscriptionId();
        doReturn("89012604200000000001").when(mIccRecord).getFullIccId();

        mUpdater.updateInternalIccState(
                IccCardConstants.INTENT_VALUE_ICC_LOADED, null, FAKE_SUB_ID_2);

        processAllMessages();
        verify(mSubscriptionManager, times(1)).addSubscriptionInfoRecord(eq(FAKE_ICCID_1),
                eq(FAKE_SUB_ID_1));
        verify(mSubscriptionManager, times(1)).addSubscriptionInfoRecord(eq("89012604200000000001"),
                eq(FAKE_SUB_ID_2));
        verify(mSubscriptionController, times(1)).setMccMnc(eq(FAKE_MCC_MNC_1), eq(FAKE_SUB_ID_1));
        verify(mSubscriptionController, times(1)).setMccMnc(eq(FAKE_MCC_MNC_2), eq(FAKE_SUB_ID_2));
        verify(mSubscriptionController, times(2)).notifySubscriptionInfoChanged();
        assertTrue(mUpdater.isSubInfoInitialized());
    }

    @Test
    @SmallTest
    public void testSimLockWithIccId() throws Exception {
        // ICCID will be queried even if it is already available
        doReturn("98106240020000000000").when(mIccRecord).getFullIccId();

        replaceInstance(SubscriptionInfoUpdater.class, "sIccId", null,
                new String[]{FAKE_ICCID_1});

        mUpdater.updateInternalIccState(
                IccCardConstants.INTENT_VALUE_ICC_LOCKED, "TESTING", FAKE_SUB_ID_1);

        processAllMessages();
        assertTrue(mUpdater.isSubInfoInitialized());
        SubscriptionManager mSubscriptionManager = SubscriptionManager.from(mContext);
        verify(mSubscriptionManager, times(1)).addSubscriptionInfoRecord(
                anyString(), eq(FAKE_SUB_ID_1));
        verify(mSubscriptionController, times(1)).notifySubscriptionInfoChanged();
        verify(mSubscriptionController, times(0)).clearSubInfo();
        CarrierConfigManager mConfigManager = (CarrierConfigManager)
                mContext.getSystemService(Context.CARRIER_CONFIG_SERVICE);
        /* broadcast is done */
        verify(mConfigManager, times(1)).updateConfigForPhoneId(eq(FAKE_SUB_ID_1),
                eq(IccCardConstants.INTENT_VALUE_ICC_LOCKED));
    }

    @Test
    @SmallTest
    public void testUpdateEmbeddedSubscriptions_listSuccess() throws Exception {
        when(mEuiccManager.isEnabled()).thenReturn(true);
        when(mEuiccManager.createForCardId(anyInt())).thenReturn(mEuiccManager);
        when(mEuiccManager.getEid()).thenReturn(FAKE_EID);

        EuiccProfileInfo[] euiccProfiles = new EuiccProfileInfo[] {
                new EuiccProfileInfo("1", null /* accessRules */, null /* nickname */),
                new EuiccProfileInfo("3", null /* accessRules */, null /* nickname */),
        };
        when(mEuiccController.blockingGetEuiccProfileInfoList(FAKE_CARD_ID)).thenReturn(
                new GetEuiccProfileInfoListResult(
                        EuiccService.RESULT_OK, euiccProfiles, false /* removable */));

        List<SubscriptionInfo> subInfoList = new ArrayList<>();
        // 1: not embedded, but has matching iccid with an embedded subscription.
        subInfoList.add(new SubscriptionInfo(
                        0, "1", 0, "", "", 0, 0, "", 0, null, "0", "0", "", false /* isEmbedded */,
                        null /* accessRules */, null));
        // 2: embedded but no longer present.
        subInfoList.add(new SubscriptionInfo(
                0, "2", 0, "", "", 0, 0, "", 0, null, "0", "0", "", true /* isEmbedded */,
                null /* accessRules */, null));

        when(mSubscriptionController.getSubscriptionInfoListForEmbeddedSubscriptionUpdate(
                new String[] { "1", "3"}, false /* removable */)).thenReturn(subInfoList);

        List<Integer> cardIds = new ArrayList<>();
        cardIds.add(FAKE_CARD_ID);
        mUpdater.updateEmbeddedSubscriptions(cardIds, null /* callback */);
        processAllMessages();

        // 3 is new and so a new entry should have been created.
        verify(mSubscriptionController).insertEmptySubInfoRecord(
                "3", SubscriptionManager.SIM_NOT_INSERTED);
        // 1 already existed, so no new entries should be created for it.
        verify(mSubscriptionController, times(0)).clearSubInfo();
        verify(mSubscriptionController, never()).insertEmptySubInfoRecord(eq("1"), anyInt());

        // Info for 1 and 3 should be updated as active embedded subscriptions.
        ArgumentCaptor<ContentValues> iccid1Values = ArgumentCaptor.forClass(ContentValues.class);
        verify(mContentProvider).update(eq(SubscriptionManager.CONTENT_URI), iccid1Values.capture(),
                eq(SubscriptionManager.ICC_ID + "='1'"), isNull());
        assertEquals(1,
                iccid1Values.getValue().getAsInteger(SubscriptionManager.IS_EMBEDDED).intValue());
        ArgumentCaptor<ContentValues> iccid3Values = ArgumentCaptor.forClass(ContentValues.class);
        verify(mContentProvider).update(eq(SubscriptionManager.CONTENT_URI), iccid3Values.capture(),
                eq(SubscriptionManager.ICC_ID + "='3'"), isNull());
        assertEquals(1,
                iccid3Values.getValue().getAsInteger(SubscriptionManager.IS_EMBEDDED).intValue());

        // 2 should have been removed since it was returned from the cache but was not present
        // in the list provided by the LPA.
        ArgumentCaptor<ContentValues> iccid2Values = ArgumentCaptor.forClass(ContentValues.class);
        verify(mContentProvider).update(eq(SubscriptionManager.CONTENT_URI), iccid2Values.capture(),
                eq(SubscriptionManager.ICC_ID + " IN ('2')"), isNull());
        assertEquals(0,
                iccid2Values.getValue().getAsInteger(SubscriptionManager.IS_EMBEDDED).intValue());
    }

    @Test
    @SmallTest
    public void testUpdateEmbeddedSubscriptions_listFailure() throws Exception {
        when(mEuiccManager.isEnabled()).thenReturn(true);
        when(mEuiccController.blockingGetEuiccProfileInfoList(FAKE_CARD_ID))
                .thenReturn(new GetEuiccProfileInfoListResult(
                        42, null /* subscriptions */, false /* removable */));

        List<SubscriptionInfo> subInfoList = new ArrayList<>();
        // 1: not embedded, but has matching iccid with an embedded subscription.
        subInfoList.add(new SubscriptionInfo(
                0, "1", 0, "", "", 0, 0, "", 0, null, "0", "0", "", false /* isEmbedded */,
                null /* accessRules */, null));
        // 2: embedded.
        subInfoList.add(new SubscriptionInfo(
                0, "2", 0, "", "", 0, 0, "", 0, null, "0", "0", "", true /* isEmbedded */,
                null /* accessRules */, null));

        when(mSubscriptionController.getSubscriptionInfoListForEmbeddedSubscriptionUpdate(
                new String[0], false /* removable */)).thenReturn(subInfoList);

        ArrayList<Integer> cardIds = new ArrayList<>(1);
        cardIds.add(FAKE_CARD_ID);
        mUpdater.updateEmbeddedSubscriptions(cardIds, null /* callback */);

        // No new entries should be created.
        verify(mSubscriptionController, times(0)).clearSubInfo();
        verify(mSubscriptionController, never()).insertEmptySubInfoRecord(anyString(), anyInt());

        // No existing entries should have been updated.
        verify(mContentProvider, never()).update(eq(SubscriptionManager.CONTENT_URI), any(),
                any(), isNull());
    }

    @Test
    @SmallTest
    public void testUpdateEmbeddedSubscriptions_emptyToEmpty() throws Exception {
        when(mEuiccManager.isEnabled()).thenReturn(true);
        when(mEuiccController.blockingGetEuiccProfileInfoList(FAKE_CARD_ID))
                .thenReturn(new GetEuiccProfileInfoListResult(
                        42, null /* subscriptions */, true /* removable */));

        List<SubscriptionInfo> subInfoList = new ArrayList<>();
        // 1: not embedded.
        subInfoList.add(new SubscriptionInfo(
                0, "1", 0, "", "", 0, 0, "", 0, null, "0", "0", "", false /* isEmbedded */,
                null /* accessRules */, null));

        when(mSubscriptionController.getSubscriptionInfoListForEmbeddedSubscriptionUpdate(
                new String[0], false /* removable */)).thenReturn(subInfoList);

        ArrayList<Integer> cardIds = new ArrayList<>(1);
        cardIds.add(FAKE_CARD_ID);
        mUpdater.updateEmbeddedSubscriptions(cardIds, null /* callback */);

        // No new entries should be created.
        verify(mSubscriptionController, never()).insertEmptySubInfoRecord(anyString(), anyInt());

        // No existing entries should have been updated.
        verify(mContentProvider, never()).update(eq(SubscriptionManager.CONTENT_URI), any(),
                any(), isNull());
    }

    @Test
    @SmallTest
    public void testHexIccIdSuffix() throws Exception {
        doReturn(null).when(mSubscriptionController)
                .getSubInfoUsingSlotIndexPrivileged(anyInt());
        verify(mSubscriptionController, times(0)).clearSubInfo();
        doReturn("890126042000000000Ff").when(mIccRecord).getFullIccId();

        // Mock sending a sim loaded for SIM 1
        mUpdater.updateInternalIccState(
                IccCardConstants.INTENT_VALUE_ICC_LOADED, "TESTING", FAKE_SUB_ID_1);

        processAllMessages();

        SubscriptionManager mSubscriptionManager = SubscriptionManager.from(mContext);
        verify(mSubscriptionController, times(1)).notifySubscriptionInfoChanged();
        verify(mSubscriptionManager, times(1)).addSubscriptionInfoRecord(eq("890126042000000000"),
                eq(FAKE_SUB_ID_1));
        verify(mSubscriptionController, times(0)).clearSubInfo();
    }

    PersistableBundle getCarrierConfigForSubInfoUpdate(
            boolean isOpportunistic, String groupUuid) {
        PersistableBundle p = new PersistableBundle();
        p.putBoolean(CarrierConfigManager.KEY_IS_OPPORTUNISTIC_SUBSCRIPTION_BOOL, isOpportunistic);
        p.putString(CarrierConfigManager.KEY_SUBSCRIPTION_GROUP_UUID_STRING, groupUuid);
        return p;
    }

    @Test
    @SmallTest
    public void testUpdateFromCarrierConfigOpportunisticUnchanged() throws Exception {
        final int phoneId = mPhone.getPhoneId();
        String carrierPackageName = "FakeCarrierPackageName";

        doReturn(FAKE_SUB_ID_1).when(mSubscriptionController).getSubIdUsingPhoneId(phoneId);
        doReturn(mSubInfo).when(mSubscriptionController).getSubscriptionInfo(eq(FAKE_SUB_ID_1));
        doReturn(Collections.singletonList(carrierPackageName)).when(mTelephonyManager)
                .getCarrierPackageNamesForIntentAndPhone(any(), eq(phoneId));
        ((MockContentResolver) mContext.getContentResolver()).addProvider(
                SubscriptionManager.CONTENT_URI.getAuthority(),
                new FakeSubscriptionContentProvider());

        mUpdater.updateSubscriptionByCarrierConfig(mPhone.getPhoneId(),
                carrierPackageName, new PersistableBundle());

        //at each call to updateSubscriptionByCarrierConfig, only carrier certs are updated
        verify(mContentProvider, times(1)).update(any(), any(), any(), any());
        verify(mSubscriptionController, times(1)).notifySubscriptionInfoChanged();
        verify(mSubscriptionController, times(1)).refreshCachedActiveSubscriptionInfoList();
    }

    @Test
    @SmallTest
    public void testUpdateFromCarrierConfigOpportunisticSetOpportunistic() throws Exception {
        final int phoneId = mPhone.getPhoneId();
        PersistableBundle carrierConfig = getCarrierConfigForSubInfoUpdate(
                true, "");
        String carrierPackageName = "FakeCarrierPackageName";

        doReturn(FAKE_SUB_ID_1).when(mSubscriptionController).getSubIdUsingPhoneId(phoneId);
        doReturn(mSubInfo).when(mSubscriptionController).getSubscriptionInfo(eq(FAKE_SUB_ID_1));
        doReturn(false).when(mSubInfo).isOpportunistic();
        doReturn(Collections.singletonList(carrierPackageName)).when(mTelephonyManager)
                .getCarrierPackageNamesForIntentAndPhone(any(), eq(phoneId));
        ((MockContentResolver) mContext.getContentResolver()).addProvider(
                SubscriptionManager.CONTENT_URI.getAuthority(),
                new FakeSubscriptionContentProvider());

        mUpdater.updateSubscriptionByCarrierConfig(mPhone.getPhoneId(),
                carrierPackageName, carrierConfig);

        ArgumentCaptor<ContentValues> cvCaptor = ArgumentCaptor.forClass(ContentValues.class);
        verify(mContentProvider, times(1)).update(
                eq(SubscriptionManager.getUriForSubscriptionId(FAKE_SUB_ID_1)),
                cvCaptor.capture(), eq(null), eq(null));
        assertEquals(1, cvCaptor.getValue().getAsInteger(
                SubscriptionManager.IS_OPPORTUNISTIC).intValue());
        // 2 updates: isOpportunistic, and carrier certs:
        assertEquals(2, cvCaptor.getValue().size());
        verify(mSubscriptionController, times(1)).refreshCachedActiveSubscriptionInfoList();
        verify(mSubscriptionController, times(1)).notifySubscriptionInfoChanged();
    }

    @Test
    @SmallTest
    public void testUpdateFromCarrierConfigOpportunisticAddToGroup() throws Exception {
        final int phoneId = mPhone.getPhoneId();
        PersistableBundle carrierConfig = getCarrierConfigForSubInfoUpdate(
                true, "11111111-2222-3333-4444-555555555555");
        String carrierPackageName = "FakeCarrierPackageName";

        doReturn(true).when(mSubscriptionController).canPackageManageGroup(
                ParcelUuid.fromString("11111111-2222-3333-4444-555555555555"), carrierPackageName);
        doReturn(FAKE_SUB_ID_1).when(mSubscriptionController).getSubIdUsingPhoneId(phoneId);
        doReturn(mSubInfo).when(mSubscriptionController).getSubscriptionInfo(eq(FAKE_SUB_ID_1));
        doReturn(Collections.singletonList(carrierPackageName)).when(mTelephonyManager)
                .getCarrierPackageNamesForIntentAndPhone(any(), eq(phoneId));
        ((MockContentResolver) mContext.getContentResolver()).addProvider(
                SubscriptionManager.CONTENT_URI.getAuthority(),
                new FakeSubscriptionContentProvider());

        mUpdater.updateSubscriptionByCarrierConfig(mPhone.getPhoneId(),
                carrierPackageName, carrierConfig);

        ArgumentCaptor<ContentValues> cvCaptor = ArgumentCaptor.forClass(ContentValues.class);
        verify(mContentProvider, times(1)).update(
                eq(SubscriptionManager.getUriForSubscriptionId(FAKE_SUB_ID_1)),
                cvCaptor.capture(), eq(null), eq(null));
        assertEquals(1, cvCaptor.getValue().getAsInteger(
                SubscriptionManager.IS_OPPORTUNISTIC).intValue());
        assertEquals("11111111-2222-3333-4444-555555555555",
                cvCaptor.getValue().getAsString(SubscriptionManager.GROUP_UUID));
        assertEquals(carrierPackageName,
                cvCaptor.getValue().getAsString(SubscriptionManager.GROUP_OWNER));
        // 4 updates: isOpportunistic, groupUuid, groupOwner, and carrier certs:
        assertEquals(4, cvCaptor.getValue().size());
    }

    @Test
    @SmallTest
    public void testUpdateFromCarrierConfigOpportunisticRemoveFromGroup() throws Exception {
        final int phoneId = mPhone.getPhoneId();
        PersistableBundle carrierConfig = getCarrierConfigForSubInfoUpdate(
                true, "00000000-0000-0000-0000-000000000000");
        String carrierPackageName = "FakeCarrierPackageName";

        doReturn(true).when(mSubscriptionController).canPackageManageGroup(
                ParcelUuid.fromString("11111111-2222-3333-4444-555555555555"), carrierPackageName);
        doReturn(FAKE_SUB_ID_1).when(mSubscriptionController).getSubIdUsingPhoneId(phoneId);
        doReturn(mSubInfo).when(mSubscriptionController).getSubscriptionInfo(eq(FAKE_SUB_ID_1));
        doReturn(ParcelUuid.fromString("11111111-2222-3333-4444-555555555555"))
            .when(mSubInfo).getGroupUuid();
        doReturn(Collections.singletonList(carrierPackageName)).when(mTelephonyManager)
                .getCarrierPackageNamesForIntentAndPhone(any(), eq(phoneId));
        ((MockContentResolver) mContext.getContentResolver()).addProvider(
                SubscriptionManager.CONTENT_URI.getAuthority(),
                new FakeSubscriptionContentProvider());

        mUpdater.updateSubscriptionByCarrierConfig(mPhone.getPhoneId(),
                carrierPackageName, carrierConfig);

        ArgumentCaptor<ContentValues> cvCaptor = ArgumentCaptor.forClass(ContentValues.class);
        verify(mContentProvider, times(1)).update(
                eq(SubscriptionManager.getUriForSubscriptionId(FAKE_SUB_ID_1)),
                cvCaptor.capture(), eq(null), eq(null));
        assertEquals(1, cvCaptor.getValue().getAsInteger(
                SubscriptionManager.IS_OPPORTUNISTIC).intValue());
        assertNull(cvCaptor.getValue().getAsString(SubscriptionManager.GROUP_UUID));
        // 3 updates: isOpportunistic, groupUuid, and carrier certs:
        assertEquals(3, cvCaptor.getValue().size());
    }

    @Test
    @SmallTest
    public void testUpdateFromCarrierConfigPreferredUsageSettingDataCentric() throws Exception {
        testUpdateFromCarrierConfigPreferredUsageSetting(
                SubscriptionManager.USAGE_SETTING_UNKNOWN,
                SubscriptionManager.USAGE_SETTING_DATA_CENTRIC,
                SubscriptionManager.USAGE_SETTING_DATA_CENTRIC);
    }

    @Test
    @SmallTest
    public void testUpdateFromCarrierConfigPreferredUsageSettingDataCentric2() throws Exception {
        testUpdateFromCarrierConfigPreferredUsageSetting(
                SubscriptionManager.USAGE_SETTING_DEFAULT,
                SubscriptionManager.USAGE_SETTING_DATA_CENTRIC,
                SubscriptionManager.USAGE_SETTING_DATA_CENTRIC);
    }

    @Test
    @SmallTest
    public void testUpdateFromCarrierConfigPreferredUsageSettingDefault() throws Exception {
        testUpdateFromCarrierConfigPreferredUsageSetting(
                SubscriptionManager.USAGE_SETTING_DATA_CENTRIC,
                SubscriptionManager.USAGE_SETTING_DEFAULT,
                SubscriptionManager.USAGE_SETTING_DEFAULT);
    }

    @Test
    @SmallTest
    public void testUpdateFromCarrierConfigPreferredUsageSettingNoChange() throws Exception {
        testUpdateFromCarrierConfigPreferredUsageSetting(
                SubscriptionManager.USAGE_SETTING_DATA_CENTRIC,
                SubscriptionManager.USAGE_SETTING_DATA_CENTRIC,
                SubscriptionManager.USAGE_SETTING_DATA_CENTRIC);
    }

    @Test
    @SmallTest
    public void testUpdateFromCarrierConfigPreferredUsageSettingInvalid() throws Exception {
        testUpdateFromCarrierConfigPreferredUsageSetting(
                SubscriptionManager.USAGE_SETTING_DATA_CENTRIC,
                SubscriptionManager.USAGE_SETTING_UNKNOWN,
                SubscriptionManager.USAGE_SETTING_DATA_CENTRIC);
    }

    private PersistableBundle getCarrierConfigForSubInfoUpdateUsageSetting(
            @SubscriptionManager.UsageSetting int usageSetting) {
        PersistableBundle p = new PersistableBundle();
        p.putString(CarrierConfigManager.KEY_SUBSCRIPTION_GROUP_UUID_STRING, "");
        p.putBoolean(CarrierConfigManager.KEY_IS_OPPORTUNISTIC_SUBSCRIPTION_BOOL, false);
        p.putInt(CarrierConfigManager.KEY_CELLULAR_USAGE_SETTING_INT, usageSetting);
        return p;
    }

    private void testUpdateFromCarrierConfigPreferredUsageSetting(
            int initialSetting, int requestedSetting, int expectedSetting) throws Exception {
        final String carrierPackageName = "FakeCarrierPackageName";
        final int phoneId = mPhone.getPhoneId();

        // Install fixtures, ensure the test will hit the right code path
        doReturn(Collections.singletonList(carrierPackageName)).when(mTelephonyManager)
                .getCarrierPackageNamesForIntentAndPhone(any(), eq(phoneId));
        ((MockContentResolver) mContext.getContentResolver()).addProvider(
                SubscriptionManager.CONTENT_URI.getAuthority(),
                new FakeSubscriptionContentProvider());

        // Setup overlay
        setupUsageSettingResources();

        // Setup subscription
        doReturn(FAKE_SUB_ID_1).when(mSubscriptionController).getSubIdUsingPhoneId(phoneId);
        doReturn(mSubInfo).when(mSubscriptionController).getSubscriptionInfo(eq(FAKE_SUB_ID_1));
        doReturn(null).when(mSubInfo).getGroupUuid();
        doReturn(false).when(mSubInfo).isOpportunistic();
        doReturn(initialSetting).when(mSubInfo).getUsageSetting();

        // Get a config bundle for that prefers data centric
        PersistableBundle carrierConfig = getCarrierConfigForSubInfoUpdateUsageSetting(
                requestedSetting);

        mUpdater.updateSubscriptionByCarrierConfig(mPhone.getPhoneId(),
                carrierPackageName, carrierConfig);

        ArgumentCaptor<ContentValues> cvCaptor = ArgumentCaptor.forClass(ContentValues.class);
        verify(mContentProvider, times(1)).update(
                eq(SubscriptionManager.getUriForSubscriptionId(FAKE_SUB_ID_1)),
                cvCaptor.capture(), eq(null), eq(null));

        if (initialSetting != expectedSetting) {
            assertEquals(expectedSetting,
                    (int) cvCaptor.getValue().getAsInteger(SubscriptionManager.USAGE_SETTING));
        } else {
            // If the content value was not set, the captor value will be null
            assertNull(cvCaptor.getValue().getAsInteger(SubscriptionManager.USAGE_SETTING));
        }
    }

    @Test
    @SmallTest
    public void testUpdateFromCarrierConfigCarrierCertificates() {
        String[] certs = new String[2];
        certs[0] = "d1f1";
        certs[1] = "b5d6";

        UiccAccessRule[] carrierConfigAccessRules = new UiccAccessRule[certs.length];
        for (int i = 0; i < certs.length; i++) {
            carrierConfigAccessRules[i] = new UiccAccessRule(
                IccUtils.hexStringToBytes(certs[i]), null, 0);
        }

        final int phoneId = mPhone.getPhoneId();
        PersistableBundle carrierConfig = new PersistableBundle();
        carrierConfig.putStringArray(
                CarrierConfigManager.KEY_CARRIER_CERTIFICATE_STRING_ARRAY, certs);

        String carrierPackageName = "FakeCarrierPackageName";

        doReturn(FAKE_SUB_ID_1).when(mSubscriptionController).getSubIdUsingPhoneId(phoneId);
        doReturn(mSubInfo).when(mSubscriptionController).getSubscriptionInfo(eq(FAKE_SUB_ID_1));
        doReturn(false).when(mSubInfo).isOpportunistic();
        doReturn(Collections.singletonList(carrierPackageName)).when(mTelephonyManager)
                .getCarrierPackageNamesForIntentAndPhone(any(), eq(phoneId));
        ((MockContentResolver) mContext.getContentResolver()).addProvider(
                SubscriptionManager.CONTENT_URI.getAuthority(),
                new FakeSubscriptionContentProvider());

        mUpdater.updateSubscriptionByCarrierConfig(mPhone.getPhoneId(),
                carrierPackageName, carrierConfig);

        ArgumentCaptor<ContentValues> cvCaptor = ArgumentCaptor.forClass(ContentValues.class);
        verify(mContentProvider, times(1)).update(
                eq(SubscriptionManager.getUriForSubscriptionId(FAKE_SUB_ID_1)),
                cvCaptor.capture(), eq(null), eq(null));
        assertEquals(carrierConfigAccessRules, UiccAccessRule.decodeRules(cvCaptor.getValue()
                .getAsByteArray(SubscriptionManager.ACCESS_RULES_FROM_CARRIER_CONFIGS)));
        assertEquals(1, cvCaptor.getValue().size());
        verify(mSubscriptionController, times(1)).refreshCachedActiveSubscriptionInfoList();
        verify(mSubscriptionController, times(1)).notifySubscriptionInfoChanged();
    }

    @Test
    @SmallTest
    public void testSimReady() throws Exception {
        replaceInstance(SubscriptionInfoUpdater.class, "sIccId", null,new String[]{""});
        doReturn(mUiccPort).when(mUiccController).getUiccPort(anyInt());
        doReturn(FAKE_ICCID_1).when(mUiccPort).getIccId();

        mUpdater.updateInternalIccState(
            IccCardConstants.INTENT_VALUE_ICC_READY, "TESTING", FAKE_SUB_ID_1);
        processAllMessages();

        verify(mSubscriptionController).clearSubInfoRecord(eq(FAKE_SUB_ID_1));
        verify(mSubscriptionManager, times(1)).addSubscriptionInfoRecord(
                eq(FAKE_ICCID_1), eq(FAKE_SUB_ID_1));
        assertTrue(mUpdater.isSubInfoInitialized());
        verify(mSubscriptionController, times(1)).notifySubscriptionInfoChanged();
    }

    @Test
    @SmallTest
    public void testSimReadyAndLoaded() throws Exception {
        replaceInstance(SubscriptionInfoUpdater.class, "sIccId", null,new String[]{""});

        doReturn(mUiccPort).when(mUiccController).getUiccPort(anyInt());
        doReturn(null).when(mUiccPort).getIccId();

        mUpdater.updateInternalIccState(
            IccCardConstants.INTENT_VALUE_ICC_READY, "TESTING", FAKE_SUB_ID_1);
        processAllMessages();

        verify(mSubscriptionManager, times(0)).addSubscriptionInfoRecord(
                eq(FAKE_ICCID_1), eq(FAKE_SUB_ID_1));

        loadSim();

        SubscriptionManager mSubscriptionManager = SubscriptionManager.from(mContext);
        verify(mSubscriptionManager, times(1)).addSubscriptionInfoRecord(
                eq(FAKE_ICCID_1), eq(FAKE_SUB_ID_1));
        verify(mSubscriptionController, times(1)).notifySubscriptionInfoChanged();
    }

    private void setupUsageSettingResources() {
        // The most common case, request a voice-centric->data-centric change
        mContextFixture.putIntResource(
                com.android.internal.R.integer.config_default_cellular_usage_setting,
                SubscriptionManager.USAGE_SETTING_VOICE_CENTRIC);
        mContextFixture.putIntArrayResource(
                com.android.internal.R.array.config_supported_cellular_usage_settings,
                new int[]{
                        SubscriptionManager.USAGE_SETTING_VOICE_CENTRIC,
                        SubscriptionManager.USAGE_SETTING_DATA_CENTRIC});
    }

    @Test
    @SmallTest
    public void testCalculateUsageSetting() throws Exception {
        setupUsageSettingResources();
        assertEquals(SubscriptionManager.USAGE_SETTING_DATA_CENTRIC,
                mUpdater.calculateUsageSetting(
                    SubscriptionManager.USAGE_SETTING_VOICE_CENTRIC,
                    SubscriptionManager.USAGE_SETTING_DATA_CENTRIC));

        // Test that a voice-centric-only device only allows voice-centric configuration
        mContextFixture.putIntArrayResource(
                com.android.internal.R.array.config_supported_cellular_usage_settings,
                new int[]{SubscriptionManager.USAGE_SETTING_VOICE_CENTRIC});

        assertEquals(SubscriptionManager.USAGE_SETTING_VOICE_CENTRIC,
                mUpdater.calculateUsageSetting(
                    SubscriptionManager.USAGE_SETTING_VOICE_CENTRIC,
                    SubscriptionManager.USAGE_SETTING_DATA_CENTRIC));
    }
}<|MERGE_RESOLUTION|>--- conflicted
+++ resolved
@@ -100,14 +100,8 @@
     private EuiccController mEuiccController;
     private IntentBroadcaster mIntentBroadcaster;
     private IPackageManager mPackageManager;
-<<<<<<< HEAD
-
-    @Mock
     GsmCdmaPhone mSecondPhone;
 
-    @Mock
-=======
->>>>>>> 74c30583
     private UiccSlot mUiccSlot;
 
     /*Custom ContentProvider */
@@ -130,6 +124,7 @@
         mIntentBroadcaster = mock(IntentBroadcaster.class);
         mPackageManager = mock(IPackageManager.class);
         mUiccSlot = mock(UiccSlot.class);
+        mSecondPhone = mock(GsmCdmaPhone.class);
 
         replaceInstance(SubscriptionInfoUpdater.class, "sIccId", null, new String[1]);
         replaceInstance(SubscriptionInfoUpdater.class, "sContext", null, null);
