--- conflicted
+++ resolved
@@ -395,22 +395,14 @@
     @SmallTest
     public void testDualSimLoaded() throws Exception {
         // Mock there is two sim cards
-<<<<<<< HEAD
         doReturn(mUiccProfile).when(mSecondPhone).getIccCard();
         doReturn(mContext).when(mSecondPhone).getContext();
 
-        replaceInstance(SubscriptionInfoUpdater.class, "mIccId", null,
-                new String[]{null, null});
-        replaceInstance(SubscriptionInfoUpdater.class, "PROJECT_SIM_NUM", null, 2);
-        replaceInstance(SubscriptionInfoUpdater.class, "mPhone", null,
-                new Phone[]{mPhone, mSecondPhone});
-=======
         replaceInstance(SubscriptionInfoUpdater.class, "sIccId", null,
                 new String[]{null, null});
         replaceInstance(SubscriptionInfoUpdater.class, "PROJECT_SIM_NUM", null, 2);
         replaceInstance(SubscriptionInfoUpdater.class, "sPhones", null,
-                new Phone[]{mPhone, mPhone});
->>>>>>> a6ea0e13
+                new Phone[]{mPhone, mSecondPhone});
         replaceInstance(SubscriptionInfoUpdater.class, "sSimCardState", null,
                 new int[]{0, 0});
         replaceInstance(SubscriptionInfoUpdater.class, "sSimApplicationState", null,
@@ -422,16 +414,12 @@
                 .getActiveSubscriptionIdList();
         doReturn(FAKE_SUB_ID_1).when(mSubscriptionController).getPhoneId(eq(FAKE_SUB_ID_1));
         doReturn(FAKE_SUB_ID_2).when(mSubscriptionController).getPhoneId(eq(FAKE_SUB_ID_2));
-<<<<<<< HEAD
-        doReturn(2).when(mTelephonyManager).getSimCount();
+        doReturn(2).when(mTelephonyManager).getPhoneCount();
         doReturn(FAKE_MCC_MNC_1).when(mPhone).getOperatorNumeric();
         doReturn(FAKE_MCC_MNC_2).when(mSecondPhone).getOperatorNumeric();
         // Mock there is no sim inserted before
         doReturn(null).when(mSubscriptionController)
                 .getSubInfoUsingSlotIndexPrivileged(anyInt());
-=======
-        doReturn(2).when(mTelephonyManager).getPhoneCount();
->>>>>>> a6ea0e13
         doReturn(FAKE_MCC_MNC_1).when(mTelephonyManager).getSimOperatorNumeric(eq(FAKE_SUB_ID_1));
         doReturn(FAKE_MCC_MNC_2).when(mTelephonyManager).getSimOperatorNumeric(eq(FAKE_SUB_ID_2));
         verify(mSubscriptionController, times(0)).clearSubInfo();
