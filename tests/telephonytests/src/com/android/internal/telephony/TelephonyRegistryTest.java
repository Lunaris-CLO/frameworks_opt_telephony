--- conflicted
+++ resolved
@@ -311,14 +311,6 @@
         doReturn(0/*slotIndex*/).when(mMockSubInfo).getSimSlotIndex();
         // Initialize the PSL with a PreciseDataConnection
         mTelephonyRegistry.notifyDataConnectionForSubscriber(
-<<<<<<< HEAD
-                /*phoneId*/ 0, subId, ApnSetting.TYPE_DEFAULT,
-                new PreciseDataConnectionState.Builder()
-                        .setState(0)
-                        .setNetworkType(0)
-                        .setApnTypes(0)
-                        .setApn("default")
-=======
                 /*phoneId*/ 0, subId,
                 new PreciseDataConnectionState.Builder()
                         .setTransportType(AccessNetworkConstants.TRANSPORT_TYPE_WWAN)
@@ -330,7 +322,6 @@
                                 .setApnName("default")
                                 .setEntryName("default")
                                 .build())
->>>>>>> a8e596d9
                         .setLinkProperties(new LinkProperties())
                         .setFailCause(0)
                         .build());
@@ -343,14 +334,6 @@
 
         // Add IMS APN and verify that the listener is invoked for the IMS APN
         mTelephonyRegistry.notifyDataConnectionForSubscriber(
-<<<<<<< HEAD
-                /*phoneId*/ 0, subId, ApnSetting.TYPE_IMS,
-                new PreciseDataConnectionState.Builder()
-                        .setState(0)
-                        .setNetworkType(0)
-                        .setApnTypes(0)
-                        .setApn("ims")
-=======
                 /*phoneId*/ 0, subId,
                 new PreciseDataConnectionState.Builder()
                         .setTransportType(AccessNetworkConstants.TRANSPORT_TYPE_WWAN)
@@ -362,7 +345,6 @@
                                 .setApnName("ims")
                                 .setEntryName("ims")
                                 .build())
->>>>>>> a8e596d9
                         .setLinkProperties(new LinkProperties())
                         .setFailCause(0)
                         .build());
@@ -386,14 +368,6 @@
         // Send a duplicate event to the TelephonyRegistry and verify that the listener isn't
         // invoked.
         mTelephonyRegistry.notifyDataConnectionForSubscriber(
-<<<<<<< HEAD
-                /*phoneId*/ 0, subId, ApnSetting.TYPE_IMS,
-                new PreciseDataConnectionState.Builder()
-                        .setState(0)
-                        .setNetworkType(0)
-                        .setApnTypes(0)
-                        .setApn("ims")
-=======
                 /*phoneId*/ 0, subId,
                 new PreciseDataConnectionState.Builder()
                         .setTransportType(AccessNetworkConstants.TRANSPORT_TYPE_WWAN)
@@ -405,7 +379,6 @@
                                 .setApnName("ims")
                                 .setEntryName("ims")
                                 .build())
->>>>>>> a8e596d9
                         .setLinkProperties(new LinkProperties())
                         .setFailCause(0)
                         .build());
