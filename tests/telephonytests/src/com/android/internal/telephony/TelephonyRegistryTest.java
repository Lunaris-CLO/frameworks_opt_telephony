/*
 * Copyright (C) 2018 The Android Open Source Project
 *
 * Licensed under the Apache License, Version 2.0 (the "License");
 * you may not use this file except in compliance with the License.
 * You may obtain a copy of the License at
 *
 *      http://www.apache.org/licenses/LICENSE-2.0
 *
 * Unless required by applicable law or agreed to in writing, software
 * distributed under the License is distributed on an "AS IS" BASIS,
 * WITHOUT WARRANTIES OR CONDITIONS OF ANY KIND, either express or implied.
 * See the License for the specific language governing permissions and
 * limitations under the License.
 */
package com.android.internal.telephony;

import static android.telephony.PhysicalChannelConfig.PHYSICAL_CELL_ID_UNKNOWN;
import static android.telephony.ServiceState.FREQUENCY_RANGE_LOW;
import static android.telephony.SubscriptionManager.ACTION_DEFAULT_SUBSCRIPTION_CHANGED;
import static android.telephony.SubscriptionManager.INVALID_SUBSCRIPTION_ID;
import static android.telephony.TelephonyManager.ACTION_MULTI_SIM_CONFIG_CHANGED;
import static android.telephony.TelephonyManager.RADIO_POWER_OFF;
import static android.telephony.TelephonyManager.RADIO_POWER_ON;
import static android.telephony.TelephonyManager.RADIO_POWER_UNAVAILABLE;

import static org.junit.Assert.assertEquals;
import static org.junit.Assert.assertNotNull;
import static org.junit.Assert.fail;
import static org.mockito.ArgumentMatchers.any;
import static org.mockito.ArgumentMatchers.anyInt;
import static org.mockito.Mockito.anyString;
import static org.mockito.Mockito.doReturn;
import static org.mockito.Mockito.mock;
import static org.mockito.Mockito.when;

import android.content.Intent;
import android.content.pm.UserInfo;
import android.net.LinkProperties;
import android.os.RemoteException;
import android.os.ServiceManager;
import android.os.UserHandle;
import android.telephony.AccessNetworkConstants;
import android.telephony.Annotation;
import android.telephony.CellIdentity;
import android.telephony.CellIdentityGsm;
import android.telephony.CellLocation;
import android.telephony.LinkCapacityEstimate;
import android.telephony.PhoneCapability;
import android.telephony.PhysicalChannelConfig;
import android.telephony.PreciseDataConnectionState;
import android.telephony.SubscriptionInfo;
import android.telephony.SubscriptionManager;
import android.telephony.TelephonyCallback;
import android.telephony.TelephonyDisplayInfo;
import android.telephony.TelephonyManager;
import android.telephony.data.ApnSetting;
import android.test.suitebuilder.annotation.SmallTest;
import android.testing.AndroidTestingRunner;
import android.testing.TestableLooper;

import androidx.annotation.NonNull;

import com.android.server.TelephonyRegistry;

import org.junit.After;
import org.junit.Before;
import org.junit.Ignore;
import org.junit.Test;
import org.junit.runner.RunWith;
import org.mockito.Mock;

import java.util.ArrayList;
import java.util.Collections;
import java.util.HashSet;
import java.util.List;
import java.util.Set;
import java.util.concurrent.Executor;
import java.util.concurrent.atomic.AtomicInteger;

@RunWith(AndroidTestingRunner.class)
@TestableLooper.RunWithLooper
public class TelephonyRegistryTest extends TelephonyTest {
    @Mock
    private SubscriptionInfo mMockSubInfo;
    private TelephonyCallbackWrapper mTelephonyCallback;
    private List<LinkCapacityEstimate> mLinkCapacityEstimateList;
    private TelephonyRegistry mTelephonyRegistry;
    private PhoneCapability mPhoneCapability;
    private int mActiveSubId;
    private TelephonyDisplayInfo mTelephonyDisplayInfo;
    private int mSrvccState = -1;
    private int mRadioPowerState = RADIO_POWER_UNAVAILABLE;
    private List<PhysicalChannelConfig> mPhysicalChannelConfigs;
    private CellLocation mCellLocation;

    // All events contribute to TelephonyRegistry#isPhoneStatePermissionRequired
    private static final Set<Integer> READ_PHONE_STATE_EVENTS;
    static {
        READ_PHONE_STATE_EVENTS = new HashSet<>();
        READ_PHONE_STATE_EVENTS.add(
                TelephonyCallback.EVENT_CALL_FORWARDING_INDICATOR_CHANGED);
        READ_PHONE_STATE_EVENTS.add(
                TelephonyCallback.EVENT_MESSAGE_WAITING_INDICATOR_CHANGED);
        READ_PHONE_STATE_EVENTS.add(
                TelephonyCallback.EVENT_EMERGENCY_NUMBER_LIST_CHANGED);
        READ_PHONE_STATE_EVENTS.add(
                TelephonyCallback.EVENT_ACTIVE_DATA_SUBSCRIPTION_ID_CHANGED);
    }

    // All events contribute to TelephonyRegistry#isPrecisePhoneStatePermissionRequired
    private static final Set<Integer> READ_PRECISE_PHONE_STATE_EVENTS;
    static {
        READ_PRECISE_PHONE_STATE_EVENTS = new HashSet<>();
        READ_PRECISE_PHONE_STATE_EVENTS.add(
                TelephonyCallback.EVENT_PRECISE_CALL_STATE_CHANGED);
        READ_PRECISE_PHONE_STATE_EVENTS.add(
                TelephonyCallback.EVENT_PRECISE_DATA_CONNECTION_STATE_CHANGED);
        READ_PRECISE_PHONE_STATE_EVENTS.add(
                TelephonyCallback.EVENT_CALL_DISCONNECT_CAUSE_CHANGED);
        READ_PRECISE_PHONE_STATE_EVENTS.add(
                TelephonyCallback.EVENT_CALL_ATTRIBUTES_CHANGED);
        READ_PRECISE_PHONE_STATE_EVENTS.add(
                TelephonyCallback.EVENT_IMS_CALL_DISCONNECT_CAUSE_CHANGED);
        READ_PRECISE_PHONE_STATE_EVENTS.add(TelephonyCallback.EVENT_REGISTRATION_FAILURE);
        READ_PRECISE_PHONE_STATE_EVENTS.add(TelephonyCallback.EVENT_BARRING_INFO_CHANGED);
        READ_PRECISE_PHONE_STATE_EVENTS.add(
                TelephonyCallback.EVENT_PHYSICAL_CHANNEL_CONFIG_CHANGED);
        READ_PRECISE_PHONE_STATE_EVENTS.add(TelephonyCallback.EVENT_DATA_ENABLED_CHANGED);
    }

    // All events contribute to TelephonyRegistry#isPrivilegedPhoneStatePermissionRequired
    // TODO: b/148021947 will create the permission group with PREVILIGED_STATE_PERMISSION_MASK
    private static final Set<Integer> READ_PRIVILEGED_PHONE_STATE_EVENTS;
    static {
        READ_PRIVILEGED_PHONE_STATE_EVENTS = new HashSet<>();
        READ_PRIVILEGED_PHONE_STATE_EVENTS.add( TelephonyCallback.EVENT_SRVCC_STATE_CHANGED);
        READ_PRIVILEGED_PHONE_STATE_EVENTS.add( TelephonyCallback.EVENT_OEM_HOOK_RAW);
        READ_PRIVILEGED_PHONE_STATE_EVENTS.add( TelephonyCallback.EVENT_RADIO_POWER_STATE_CHANGED);
        READ_PRIVILEGED_PHONE_STATE_EVENTS.add(
                TelephonyCallback.EVENT_VOICE_ACTIVATION_STATE_CHANGED);
    }

    // All events contribute to TelephonyRegistry#isActiveEmergencySessionPermissionRequired
    private static final Set<Integer> READ_ACTIVE_EMERGENCY_SESSION_EVENTS;
    static {
        READ_ACTIVE_EMERGENCY_SESSION_EVENTS = new HashSet<>();
        READ_ACTIVE_EMERGENCY_SESSION_EVENTS.add(
                TelephonyCallback.EVENT_OUTGOING_EMERGENCY_CALL);
        READ_ACTIVE_EMERGENCY_SESSION_EVENTS.add(
                TelephonyCallback.EVENT_OUTGOING_EMERGENCY_SMS);
    }

    public class TelephonyCallbackWrapper extends TelephonyCallback implements
            TelephonyCallback.SrvccStateListener,
            TelephonyCallback.PhoneCapabilityListener,
            TelephonyCallback.ActiveDataSubscriptionIdListener,
            TelephonyCallback.RadioPowerStateListener,
            TelephonyCallback.PreciseDataConnectionStateListener,
            TelephonyCallback.DisplayInfoListener,
            TelephonyCallback.LinkCapacityEstimateChangedListener,
            TelephonyCallback.PhysicalChannelConfigListener,
            TelephonyCallback.CellLocationListener {
        // This class isn't mockable to get invocation counts because the IBinder is null and
        // crashes the TelephonyRegistry. Make a cheesy verify(times()) alternative.
        public AtomicInteger invocationCount = new AtomicInteger(0);

        @Override
        public void onSrvccStateChanged(int srvccState) {
            invocationCount.incrementAndGet();
            mSrvccState = srvccState;
        }

        @Override
        public void onPhoneCapabilityChanged(PhoneCapability capability) {
            invocationCount.incrementAndGet();
            mPhoneCapability = capability;
        }
        @Override
        public void onActiveDataSubscriptionIdChanged(int activeSubId) {
            invocationCount.incrementAndGet();
            mActiveSubId = activeSubId;
        }
        @Override
        public void onRadioPowerStateChanged(@Annotation.RadioPowerState int state) {
            invocationCount.incrementAndGet();
            mRadioPowerState = state;
        }
        @Override
        public void onPreciseDataConnectionStateChanged(PreciseDataConnectionState preciseState) {
            invocationCount.incrementAndGet();
        }
        @Override
        public void onDisplayInfoChanged(TelephonyDisplayInfo displayInfo) {
            mTelephonyDisplayInfo = displayInfo;
        }

        @Override
        public void onLinkCapacityEstimateChanged(
                List<LinkCapacityEstimate> linkCapacityEstimateList) {
            mLinkCapacityEstimateList =  linkCapacityEstimateList;
        }

        @Override
        public void onPhysicalChannelConfigChanged(@NonNull List<PhysicalChannelConfig> configs) {
            mPhysicalChannelConfigs = configs;
        }

        @Override
        public void onCellLocationChanged(CellLocation location) {
            mCellLocation = location;
        }
    }

    private void addTelephonyRegistryService() {
        mServiceManagerMockedServices.put("telephony.registry", mTelephonyRegistry.asBinder());
        mTelephonyRegistry.systemRunning();
    }

    private Executor mSimpleExecutor = new Executor() {
        @Override
        public void execute(Runnable r) {
            r.run();
        }
    };

    @Before
    public void setUp() throws Exception {
        super.setUp("TelephonyRegistryTest");
        TelephonyRegistry.ConfigurationProvider mockConfigurationProvider =
                mock(TelephonyRegistry.ConfigurationProvider.class);
        when(mockConfigurationProvider.getRegistrationLimit()).thenReturn(-1);
        when(mockConfigurationProvider.isRegistrationLimitEnabledInPlatformCompat(anyInt()))
                .thenReturn(false);
        mTelephonyRegistry = new TelephonyRegistry(mContext, mockConfigurationProvider);
        addTelephonyRegistryService();
        mTelephonyCallback = new TelephonyCallbackWrapper();
        mTelephonyCallback.init(mSimpleExecutor);
        processAllMessages();
        assertEquals(mTelephonyRegistry.asBinder(),
                ServiceManager.getService("telephony.registry"));
    }

    @After
    public void tearDown() throws Exception {
        mTelephonyRegistry = null;
        super.tearDown();
    }

    @Test @SmallTest
    public void testPhoneCapabilityChanged() {
        doReturn(mMockSubInfo).when(mSubscriptionManager).getActiveSubscriptionInfo(anyInt());
        doReturn(0/*slotIndex*/).when(mMockSubInfo).getSimSlotIndex();
        // mTelephonyRegistry.listen with notifyNow = true should trigger callback immediately.
<<<<<<< HEAD
        PhoneCapability phoneCapability = new PhoneCapability(1, 2, null, false,
                PhoneCapability.DEVICE_NR_CAPABILITY_NONE);
=======
        PhoneCapability phoneCapability = new PhoneCapability(1, 2, null, false, new int[0]);
>>>>>>> 81f6c947
        int[] events = {TelephonyCallback.EVENT_PHONE_CAPABILITY_CHANGED};
        mTelephonyRegistry.notifyPhoneCapabilityChanged(phoneCapability);
        mTelephonyRegistry.listenWithEventList(0, mContext.getOpPackageName(),
                mContext.getAttributionTag(), mTelephonyCallback.callback, events, true);
        processAllMessages();
        assertEquals(phoneCapability, mPhoneCapability);

        // notifyPhoneCapabilityChanged with a new capability. Callback should be triggered.
<<<<<<< HEAD
        phoneCapability = new PhoneCapability(3, 2, null, false,
                PhoneCapability.DEVICE_NR_CAPABILITY_NONE);
=======
        phoneCapability = new PhoneCapability(3, 2, null, false, new int[0]);
>>>>>>> 81f6c947
        mTelephonyRegistry.notifyPhoneCapabilityChanged(phoneCapability);
        processAllMessages();
        assertEquals(phoneCapability, mPhoneCapability);
    }


    @Test @SmallTest
    public void testActiveDataSubChanged() {
        // mTelephonyRegistry.listen with notifyNow = true should trigger callback immediately.
        int[] activeSubs = {0, 1, 2};
        int[] events = {TelephonyCallback.EVENT_ACTIVE_DATA_SUBSCRIPTION_ID_CHANGED};
        when(mSubscriptionManager.getActiveSubscriptionIdList()).thenReturn(activeSubs);
        int activeSubId = 0;
        mTelephonyRegistry.notifyActiveDataSubIdChanged(activeSubId);
        mTelephonyRegistry.listenWithEventList(activeSubId, mContext.getOpPackageName(),
                mContext.getAttributionTag(), mTelephonyCallback.callback, events, true);
        processAllMessages();
        assertEquals(activeSubId, mActiveSubId);

        // notifyPhoneCapabilityChanged with a new capability. Callback should be triggered.
        mActiveSubId = 1;
        mTelephonyRegistry.notifyActiveDataSubIdChanged(activeSubId);
        processAllMessages();
        assertEquals(activeSubId, mActiveSubId);
    }

    /**
     * Test that we first receive a callback when listen(...) is called that contains the latest
     * notify(...) response and then that the callback is called correctly when notify(...) is
     * called.
     */
    @Test
    @SmallTest
    public void testSrvccStateChanged() throws Exception {
        // Return a slotIndex / phoneId of 0 for all sub ids given.
        doReturn(mMockSubInfo).when(mSubscriptionManager).getActiveSubscriptionInfo(anyInt());
        doReturn(0/*slotIndex*/).when(mMockSubInfo).getSimSlotIndex();
        int srvccState = TelephonyManager.SRVCC_STATE_HANDOVER_STARTED;
        int[] events = {TelephonyCallback.EVENT_SRVCC_STATE_CHANGED};
        mTelephonyRegistry.notifySrvccStateChanged(1 /*subId*/, srvccState);
        // Should receive callback when listen is called that contains the latest notify result.
        mTelephonyRegistry.listenWithEventList(1 /*subId*/, mContext.getOpPackageName(),
                mContext.getAttributionTag(), mTelephonyCallback.callback, events, true);
        processAllMessages();
        assertEquals(srvccState, mSrvccState);

        // trigger callback
        srvccState = TelephonyManager.SRVCC_STATE_HANDOVER_COMPLETED;
        mTelephonyRegistry.notifySrvccStateChanged(1 /*subId*/, srvccState);
        processAllMessages();
        assertEquals(srvccState, mSrvccState);
    }

    /**
     * Test that a SecurityException is thrown when we try to listen to a SRVCC state change without
     * READ_PRIVILEGED_PHONE_STATE.
     */
    @Test
    @SmallTest
    public void testSrvccStateChangedNoPermission() {
        // Clear all permission grants for test.
        mContextFixture.addCallingOrSelfPermission("");
        int srvccState = TelephonyManager.SRVCC_STATE_HANDOVER_STARTED;
        int[] events = {TelephonyCallback.EVENT_SRVCC_STATE_CHANGED};
        mTelephonyRegistry.notifySrvccStateChanged(0 /*subId*/, srvccState);
        try {
            mTelephonyRegistry.listenWithEventList(0 /*subId*/, mContext.getOpPackageName(),
                    mContext.getAttributionTag(), mTelephonyCallback.callback, events, true);
            fail();
        } catch (SecurityException e) {
            // pass test!
        }
    }

    /**
     * Test multi sim config change.
     */
    @Test
    public void testMultiSimConfigChange() {
        int[] events = {TelephonyCallback.EVENT_RADIO_POWER_STATE_CHANGED};
        mTelephonyRegistry.listenWithEventList(1, mContext.getOpPackageName(),
                mContext.getAttributionTag(), mTelephonyCallback.callback, events, true);
        processAllMessages();
        assertEquals(RADIO_POWER_UNAVAILABLE, mRadioPowerState);

        // Notify RADIO_POWER_ON on invalid phoneId. Shouldn't go through.
        mTelephonyRegistry.notifyRadioPowerStateChanged(1, 1, RADIO_POWER_ON);
        processAllMessages();
        assertEquals(RADIO_POWER_UNAVAILABLE, mRadioPowerState);

        // Switch to DSDS and re-send RADIO_POWER_ON on phone 1. This time it should be notified.
        doReturn(2).when(mTelephonyManager).getActiveModemCount();
        mContext.sendBroadcast(new Intent(ACTION_MULTI_SIM_CONFIG_CHANGED));
        mTelephonyRegistry.notifyRadioPowerStateChanged(1, 1, RADIO_POWER_ON);
        processAllMessages();
        assertEquals(RADIO_POWER_ON, mRadioPowerState);

        // Switch back to single SIM mode and re-send on phone 0. This time it should be notified.
        doReturn(2).when(mTelephonyManager).getActiveModemCount();
        mContext.sendBroadcast(new Intent(ACTION_MULTI_SIM_CONFIG_CHANGED));
        mTelephonyRegistry.notifyRadioPowerStateChanged(0, 1, RADIO_POWER_OFF);
        processAllMessages();
        assertEquals(RADIO_POWER_OFF, mRadioPowerState);
    }

    /**
     * Test multi sim config change.
     */
    @Test
    public void testPreciseDataConnectionStateChanged() {
        final int subId = 1;
        int[] events = {TelephonyCallback.EVENT_PRECISE_DATA_CONNECTION_STATE_CHANGED};
        doReturn(mMockSubInfo).when(mSubscriptionManager).getActiveSubscriptionInfo(anyInt());
        doReturn(0/*slotIndex*/).when(mMockSubInfo).getSimSlotIndex();
        // Initialize the PSL with a PreciseDataConnection
        mTelephonyRegistry.notifyDataConnectionForSubscriber(
                /*phoneId*/ 0, subId,
                new PreciseDataConnectionState.Builder()
                        .setTransportType(AccessNetworkConstants.TRANSPORT_TYPE_WWAN)
                        .setId(1)
                        .setState(TelephonyManager.DATA_CONNECTED)
                        .setNetworkType(TelephonyManager.NETWORK_TYPE_LTE)
                        .setApnSetting(new ApnSetting.Builder()
                                .setApnTypeBitmask(ApnSetting.TYPE_DEFAULT)
                                .setApnName("default")
                                .setEntryName("default")
                                .build())
                        .setLinkProperties(new LinkProperties())
                        .setFailCause(0)
                        .build());
        mTelephonyRegistry.listenWithEventList(subId, mContext.getOpPackageName(),
                mContext.getAttributionTag(), mTelephonyCallback.callback, events, true);
        processAllMessages();
        // Verify that the PDCS is reported for the only APN
        assertEquals(1, mTelephonyCallback.invocationCount.get());

        // Add IMS APN and verify that the listener is invoked for the IMS APN
        mTelephonyRegistry.notifyDataConnectionForSubscriber(
                /*phoneId*/ 0, subId,
                new PreciseDataConnectionState.Builder()
                        .setTransportType(AccessNetworkConstants.TRANSPORT_TYPE_WWAN)
                        .setId(2)
                        .setState(TelephonyManager.DATA_CONNECTED)
                        .setNetworkType(TelephonyManager.NETWORK_TYPE_LTE)
                        .setApnSetting(new ApnSetting.Builder()
                                .setApnTypeBitmask(ApnSetting.TYPE_IMS)
                                .setApnName("ims")
                                .setEntryName("ims")
                                .build())
                        .setLinkProperties(new LinkProperties())
                        .setFailCause(0)
                        .build());
        processAllMessages();

        assertEquals(mTelephonyCallback.invocationCount.get(), 2);

        // Unregister the listener
        mTelephonyRegistry.listenWithEventList(subId, mContext.getOpPackageName(),
                mContext.getAttributionTag(), mTelephonyCallback.callback, new int[0], true);
        processAllMessages();

        // Re-register the listener and ensure that both APN types are reported
        mTelephonyRegistry.listenWithEventList(subId, mContext.getOpPackageName(),
                mContext.getAttributionTag(), mTelephonyCallback.callback, events, true);
        processAllMessages();
        assertEquals(4, mTelephonyCallback.invocationCount.get());

        // Send a duplicate event to the TelephonyRegistry and verify that the listener isn't
        // invoked.
        mTelephonyRegistry.notifyDataConnectionForSubscriber(
                /*phoneId*/ 0, subId,
                new PreciseDataConnectionState.Builder()
                        .setTransportType(AccessNetworkConstants.TRANSPORT_TYPE_WWAN)
                        .setId(2)
                        .setState(TelephonyManager.DATA_CONNECTED)
                        .setNetworkType(TelephonyManager.NETWORK_TYPE_LTE)
                        .setApnSetting(new ApnSetting.Builder()
                                .setApnTypeBitmask(ApnSetting.TYPE_IMS)
                                .setApnName("ims")
                                .setEntryName("ims")
                                .build())
                        .setLinkProperties(new LinkProperties())
                        .setFailCause(0)
                        .build());
        processAllMessages();
        assertEquals(4, mTelephonyCallback.invocationCount.get());
    }

    @Test
    public void testPhysicalChannelConfigChanged() {
        // Return a slotIndex / phoneId of 0 for all sub ids given.
        doReturn(mMockSubInfo).when(mSubscriptionManager).getActiveSubscriptionInfo(anyInt());
        doReturn(0/*slotIndex*/).when(mMockSubInfo).getSimSlotIndex();

        final int subId = 1;
        int[] events = {TelephonyCallback.EVENT_PHYSICAL_CHANNEL_CONFIG_CHANGED};
        // Construct PhysicalChannelConfig with minimum fields set (The default value for
        // frequencyRange and band fields throw IAE)
        PhysicalChannelConfig config = new PhysicalChannelConfig.Builder()
                .setFrequencyRange(FREQUENCY_RANGE_LOW)
                .setBand(1)
                .setPhysicalCellId(2)
                .build();
        List<PhysicalChannelConfig> configs = new ArrayList<>(1);
        configs.add(config);

        mTelephonyRegistry.notifyPhysicalChannelConfigForSubscriber(0, subId, configs);
        mTelephonyRegistry.listenWithEventList(subId, mContext.getOpPackageName(),
                mContext.getAttributionTag(), mTelephonyCallback.callback, events, true);
        processAllMessages();

        assertNotNull(mPhysicalChannelConfigs);
        assertEquals(PHYSICAL_CELL_ID_UNKNOWN, mPhysicalChannelConfigs.get(0).getPhysicalCellId());
    }

    /**
     * Test listen to events that require READ_PHONE_STATE permission.
     */
    @Test
    public void testReadPhoneStatePermission() {
        // Clear all permission grants for test.
        mContextFixture.addCallingOrSelfPermission("");
        assertSecurityExceptionThrown(
                READ_PHONE_STATE_EVENTS.stream().mapToInt(i -> i).toArray());

        // Grant permssion
        mContextFixture.addCallingOrSelfPermission(android.Manifest.permission.READ_PHONE_STATE);
        assertSecurityExceptionNotThrown(
                READ_PHONE_STATE_EVENTS.stream().mapToInt(i -> i).toArray());
    }

    /**
     * Test listen to events that require READ_PRECISE_PHONE_STATE permission.
     */
    // FIXME(b/159082270) - Simply not granting location permission doesn't fix the test because
    // Location is soft-denied to apps that aren't in the foreground, and soft-denial currently
    // short-circuits the test.
    @Ignore("Skip due to b/159082270")
    @Test
    public void testReadPrecisePhoneStatePermission() {
        // Clear all permission grants for test.
        mContextFixture.addCallingOrSelfPermission("");
        // Many of the events require LOCATION permission, but without READ_PHONE_STATE, they will
        // still throw exceptions. Since this test is testing READ_PRECISE_PHONE_STATE, all other
        // permissions should be granted up-front.
        mContextFixture.addCallingOrSelfPermission(
                android.Manifest.permission.READ_PHONE_STATE);
        mContextFixture.addCallingOrSelfPermission(
                android.Manifest.permission.ACCESS_FINE_LOCATION);
        assertSecurityExceptionThrown(
                READ_PRECISE_PHONE_STATE_EVENTS.stream().mapToInt(i -> i).toArray());

        // Grant permssion
        mContextFixture.addCallingOrSelfPermission(
                android.Manifest.permission.READ_PRECISE_PHONE_STATE);
        assertSecurityExceptionNotThrown(
                READ_PRECISE_PHONE_STATE_EVENTS.stream().mapToInt(i -> i).toArray());

    }

    /**
     * Test a bit-fiddling method in TelephonyRegistry
     */
    @Test
    public void testGetApnTypesStringFromBitmask() {
        {
            int mask = 0;
            assertEquals("", TelephonyRegistry.getApnTypesStringFromBitmask(mask));
        }

        {
            int mask = ApnSetting.TYPE_DEFAULT | ApnSetting.TYPE_MMS;
            assertEquals(String.join(
                    ",", ApnSetting.TYPE_DEFAULT_STRING, ApnSetting.TYPE_MMS_STRING),
                    TelephonyRegistry.getApnTypesStringFromBitmask(mask));
        }

        {
            int mask = 1 << 31;
            assertEquals("", TelephonyRegistry.getApnTypesStringFromBitmask(mask));
        }
    }

    /**
     * Test listen to events that require READ_PRIVILEGED_PHONE_STATE permission.
     */
    @Test
    public void testReadPrivilegedPhoneStatePermission() {
        // Clear all permission grants for test.
        mContextFixture.addCallingOrSelfPermission("");
        assertSecurityExceptionThrown(
                READ_PRIVILEGED_PHONE_STATE_EVENTS.stream().mapToInt(i -> i).toArray());

        // Grant permssion
        mContextFixture.addCallingOrSelfPermission(
                android.Manifest.permission.READ_PRIVILEGED_PHONE_STATE);
        assertSecurityExceptionNotThrown(
                READ_PRIVILEGED_PHONE_STATE_EVENTS.stream().mapToInt(i -> i).toArray());
    }

    /**
     * Test listen to events that require READ_ACTIVE_EMERGENCY_SESSION permission.
     */
    @Test
    public void testReadActiveEmergencySessionPermission() {
        // Clear all permission grants for test.
        mContextFixture.addCallingOrSelfPermission("");
        assertSecurityExceptionThrown(
                READ_ACTIVE_EMERGENCY_SESSION_EVENTS.stream().mapToInt(i -> i).toArray());

        // Grant permssion
        mContextFixture.addCallingOrSelfPermission(
                android.Manifest.permission.READ_ACTIVE_EMERGENCY_SESSION);
        assertSecurityExceptionNotThrown(
                READ_ACTIVE_EMERGENCY_SESSION_EVENTS.stream().mapToInt(i -> i).toArray());
    }

    @Test
    public void testNotifyDisplayInfoChanged() {
        mContext.sendBroadcast(new Intent(ACTION_DEFAULT_SUBSCRIPTION_CHANGED)
                .putExtra(SubscriptionManager.EXTRA_SUBSCRIPTION_INDEX, 12)
                .putExtra(SubscriptionManager.EXTRA_SLOT_INDEX, 0));
        processAllMessages();
        int[] events = {TelephonyCallback.EVENT_DISPLAY_INFO_CHANGED};
        mTelephonyRegistry.listenWithEventList(2, mContext.getOpPackageName(),
                mContext.getAttributionTag(), mTelephonyCallback.callback, events, false);

        // Notify with invalid subId on default phone. Should NOT trigger callback.
        TelephonyDisplayInfo displayInfo = new TelephonyDisplayInfo(0, 0);
        mTelephonyRegistry.notifyDisplayInfoChanged(0, INVALID_SUBSCRIPTION_ID, displayInfo);
        processAllMessages();
        assertEquals(null, mTelephonyDisplayInfo);

        // Notify with the matching subId on default phone. Should trigger callback.
        mTelephonyRegistry.notifyDisplayInfoChanged(0, 2, displayInfo);
        processAllMessages();
        assertEquals(displayInfo, mTelephonyDisplayInfo);
    }

    @Test
    public void testNotifyCellLocationForSubscriberByUserSwitched() throws RemoteException {
        final int phoneId = 0;
        final int subId = 1;

        // Return a slotIndex / phoneId of 0 for subId 1.
        doReturn(new int[] {subId}).when(mSubscriptionController).getSubId(phoneId);
        doReturn(mMockSubInfo).when(mSubscriptionManager).getActiveSubscriptionInfo(subId);
        doReturn(phoneId).when(mMockSubInfo).getSimSlotIndex();
        mServiceManagerMockedServices.put("isub", mSubscriptionController);
        doReturn(mSubscriptionController).when(mSubscriptionController)
                .queryLocalInterface(anyString());

        UserInfo userInfo = new UserInfo(UserHandle.myUserId(), "" /* name */, 0 /* flags */);
        doReturn(userInfo).when(mIActivityManager).getCurrentUser();

        doReturn(true).when(mLocationManager).isLocationEnabledForUser(any(UserHandle.class));

        CellIdentity cellIdentity = new CellIdentityGsm(-1, -1, -1, -1, null, null, null, null,
                Collections.emptyList());
        mTelephonyRegistry.notifyCellLocationForSubscriber(subId, cellIdentity);
        processAllMessages();

        // Listen to EVENT_CELL_LOCATION_CHANGED for the current user Id.
        int[] events = {TelephonyCallback.EVENT_CELL_LOCATION_CHANGED};
        mTelephonyRegistry.listenWithEventList(subId, mContext.getOpPackageName(),
                mContext.getAttributionTag(), mTelephonyCallback.callback, events, false);

        // Broadcast ACTION_USER_SWITCHED for USER_SYSTEM. Callback should be triggered.
        mCellLocation = null;
        mContext.sendBroadcast(new Intent(Intent.ACTION_USER_SWITCHED));

        processAllMessages();
        assertEquals(cellIdentity.asCellLocation(), mCellLocation);

        // Broadcast ACTION_USER_SWITCHED for the current user Id + 1. Callback shouldn't be
        // triggered.
        userInfo.id++;
        mCellLocation = null;
        mContext.sendBroadcast(new Intent(Intent.ACTION_USER_SWITCHED));

        processAllMessages();
        assertEquals(null, mCellLocation);
    }

    private void assertSecurityExceptionThrown(int[] event) {
        try {
            mTelephonyRegistry.listenWithEventList(
                    SubscriptionManager.DEFAULT_SUBSCRIPTION_ID, mContext.getOpPackageName(),
                    mContext.getAttributionTag(), mTelephonyCallback.callback, event, true);
            fail("SecurityException should throw without permission");
        } catch (SecurityException expected) {
        }
    }

    private void assertSecurityExceptionNotThrown(int[] event) {
        try {
            mTelephonyRegistry.listenWithEventList(
                    SubscriptionManager.DEFAULT_SUBSCRIPTION_ID, mContext.getOpPackageName(),
                    mContext.getAttributionTag(), mTelephonyCallback.callback, event, true);
        } catch (SecurityException unexpected) {
            fail("SecurityException thrown with permission");
        }
    }

    @Test
    public void testNotifyLinkCapacityEstimateChanged() {
        mContext.sendBroadcast(new Intent(ACTION_DEFAULT_SUBSCRIPTION_CHANGED)
                .putExtra(SubscriptionManager.EXTRA_SUBSCRIPTION_INDEX, 2)
                .putExtra(SubscriptionManager.EXTRA_SLOT_INDEX, 0));
        processAllMessages();
        int[] events = {TelephonyCallback.EVENT_LINK_CAPACITY_ESTIMATE_CHANGED};
        mTelephonyRegistry.listenWithEventList(2, mContext.getOpPackageName(),
                mContext.getAttributionTag(), mTelephonyCallback.callback,
                events, false);

        // Notify with invalid subId / phoneId on default phone. Should NOT trigger callback.
        List<LinkCapacityEstimate> lceList = new ArrayList<>();
        lceList.add(new LinkCapacityEstimate(LinkCapacityEstimate.LCE_TYPE_COMBINED, 4000,
                LinkCapacityEstimate.INVALID));
        mTelephonyRegistry.notifyLinkCapacityEstimateChanged(1, INVALID_SUBSCRIPTION_ID, lceList);
        processAllMessages();
        assertEquals(null, mLinkCapacityEstimateList);

        // Notify with invalid phoneId. Should NOT trigger callback.
        mTelephonyRegistry.notifyLinkCapacityEstimateChanged(2, 2, lceList);
        processAllMessages();
        assertEquals(null, mLinkCapacityEstimateList);

        // Notify with the matching subId on default phone. Should trigger callback.
        mTelephonyRegistry.notifyLinkCapacityEstimateChanged(0, 2, lceList);
        processAllMessages();
        assertEquals(lceList, mLinkCapacityEstimateList);
    }
}<|MERGE_RESOLUTION|>--- conflicted
+++ resolved
@@ -252,12 +252,7 @@
         doReturn(mMockSubInfo).when(mSubscriptionManager).getActiveSubscriptionInfo(anyInt());
         doReturn(0/*slotIndex*/).when(mMockSubInfo).getSimSlotIndex();
         // mTelephonyRegistry.listen with notifyNow = true should trigger callback immediately.
-<<<<<<< HEAD
-        PhoneCapability phoneCapability = new PhoneCapability(1, 2, null, false,
-                PhoneCapability.DEVICE_NR_CAPABILITY_NONE);
-=======
         PhoneCapability phoneCapability = new PhoneCapability(1, 2, null, false, new int[0]);
->>>>>>> 81f6c947
         int[] events = {TelephonyCallback.EVENT_PHONE_CAPABILITY_CHANGED};
         mTelephonyRegistry.notifyPhoneCapabilityChanged(phoneCapability);
         mTelephonyRegistry.listenWithEventList(0, mContext.getOpPackageName(),
@@ -266,12 +261,7 @@
         assertEquals(phoneCapability, mPhoneCapability);
 
         // notifyPhoneCapabilityChanged with a new capability. Callback should be triggered.
-<<<<<<< HEAD
-        phoneCapability = new PhoneCapability(3, 2, null, false,
-                PhoneCapability.DEVICE_NR_CAPABILITY_NONE);
-=======
         phoneCapability = new PhoneCapability(3, 2, null, false, new int[0]);
->>>>>>> 81f6c947
         mTelephonyRegistry.notifyPhoneCapabilityChanged(phoneCapability);
         processAllMessages();
         assertEquals(phoneCapability, mPhoneCapability);
