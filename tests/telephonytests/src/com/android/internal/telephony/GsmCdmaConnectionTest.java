--- conflicted
+++ resolved
@@ -115,10 +115,6 @@
         assertEquals(PhoneConstants.PRESENTATION_ALLOWED, connection.getNumberPresentation());
         assertFalse(connection.isMultiparty());
         assertNotNull(connection.getRemainingPostDialString());
-<<<<<<< HEAD
-        /* CDMA phone type dont have origDialString */
-=======
->>>>>>> 3be1062b
         assertEquals("+1 (700).555-41NN,1234", connection.getOrigDialString());
     }
 
