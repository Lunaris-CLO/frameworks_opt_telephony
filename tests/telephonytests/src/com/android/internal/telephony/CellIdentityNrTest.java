/*
 * Copyright (C) 2018 The Android Open Source Project
 *
 * Licensed under the Apache License, Version 2.0 (the "License");
 * you may not use this file except in compliance with the License.
 * You may obtain a copy of the License at
 *
 *      http://www.apache.org/licenses/LICENSE-2.0
 *
 * Unless required by applicable law or agreed to in writing, software
 * distributed under the License is distributed on an "AS IS" BASIS,
 * WITHOUT WARRANTIES OR CONDITIONS OF ANY KIND, either express or implied.
 * See the License for the specific language governing permissions and
 * limitations under the License.
 */

package com.android.internal.telephony;

import static com.google.common.truth.Truth.assertThat;

import android.os.Parcel;
import android.telephony.AccessNetworkConstants;
import android.telephony.CellIdentityNr;
import android.telephony.CellInfo;
import android.test.AndroidTestCase;

import org.junit.Test;

import java.util.Collections;

public class CellIdentityNrTest extends AndroidTestCase {
    private static final String MCC = "310";
    private static final String MNC = "260";
    private static final String ANOTHER_MCC = "134";
    private static final String ANOTHER_MNC = "256";
    private static final String ALPHAL = "long operator name";
    private static final String ALPHAS = "lon";
    private static final int NRARFCN = 13456;
    private static final int PCI = 123;
    private static final int TAC = 32767;
    private static final int NCI = 8675309;
    private static final int BAND = AccessNetworkConstants.NgranBands.BAND_1;

    @Test
    public void testGetMethod() {
        // GIVEN an instance of CellIdentityNr
        CellIdentityNr cellIdentityNr =
<<<<<<< HEAD
                new CellIdentityNr(PCI, TAC, NRARFCN, MCC, MNC, NCI, ALPHAL, ALPHAS,
=======
                new CellIdentityNr(PCI, TAC, NRARFCN, BAND, MCC, MNC, NCI, ALPHAL, ALPHAS,
>>>>>>> 3b5dca82
                        Collections.emptyList());

        // THEN the get method should return correct value
        assertThat(cellIdentityNr.getType()).isEqualTo(CellInfo.TYPE_NR);
        assertThat(cellIdentityNr.getNrarfcn()).isEqualTo(NRARFCN);
        assertThat(cellIdentityNr.getPci()).isEqualTo(PCI);
        assertThat(cellIdentityNr.getTac()).isEqualTo(TAC);
        assertThat(cellIdentityNr.getOperatorAlphaLong()).isEqualTo(ALPHAL);
        assertThat(cellIdentityNr.getOperatorAlphaShort()).isEqualTo(ALPHAS);
        assertThat(cellIdentityNr.getMccString()).isEqualTo(MCC);
        assertThat(cellIdentityNr.getMncString()).isEqualTo(MNC);
        assertThat(cellIdentityNr.getMncString()).isEqualTo(MNC);
        assertThat(cellIdentityNr.getNci()).isEqualTo(NCI);
    }

    @Test
    public void testEquals_sameParameters() {
        // GIVEN an instance of CellIdentityNr, and create another object with the same parameters
        CellIdentityNr cellIdentityNr =
<<<<<<< HEAD
                new CellIdentityNr(PCI, TAC, NRARFCN, MCC, MNC, NCI, ALPHAL, ALPHAS,
                        Collections.emptyList());
        CellIdentityNr anotherCellIdentityNr =
                new CellIdentityNr(PCI, TAC, NRARFCN, MCC, MNC, NCI, ALPHAL, ALPHAS,
=======
                new CellIdentityNr(PCI, TAC, NRARFCN, BAND, MCC, MNC, NCI, ALPHAL, ALPHAS,
                        Collections.emptyList());
        CellIdentityNr anotherCellIdentityNr =
                new CellIdentityNr(PCI, TAC, NRARFCN, BAND, MCC, MNC, NCI, ALPHAL, ALPHAS,
>>>>>>> 3b5dca82
                        Collections.emptyList());

        // THEN this two objects are equivalent
        assertThat(cellIdentityNr).isEqualTo(anotherCellIdentityNr);
    }

    @Test
    public void testEquals_differentParameters() {
        // GIVEN an instance of CellIdentityNr, and create another object with different parameters
        CellIdentityNr cellIdentityNr =
<<<<<<< HEAD
                new CellIdentityNr(PCI, TAC, NRARFCN, MCC, MNC, NCI, ALPHAL, ALPHAS,
                        Collections.emptyList());
        CellIdentityNr anotherCellIdentityNr =
                new CellIdentityNr(PCI, TAC, NRARFCN, MCC, MNC, NCI + 1, ALPHAL, ALPHAS,
=======
                new CellIdentityNr(PCI, TAC, NRARFCN, BAND, MCC, MNC, NCI, ALPHAL, ALPHAS,
                        Collections.emptyList());
        CellIdentityNr anotherCellIdentityNr =
                new CellIdentityNr(PCI, TAC, NRARFCN, BAND, MCC, MNC, NCI + 1, ALPHAL, ALPHAS,
>>>>>>> 3b5dca82
                        Collections.emptyList());

        // THEN this two objects are different
        assertThat(cellIdentityNr).isNotEqualTo(anotherCellIdentityNr);
    }

    @Test
    public void testParcel() {
        // GIVEN an instance of CellIdentityNr
        CellIdentityNr cellIdentityNr =
<<<<<<< HEAD
                new CellIdentityNr(PCI, TAC, NRARFCN, MCC, MNC, NCI, ALPHAL, ALPHAS,
=======
                new CellIdentityNr(PCI, TAC, NRARFCN, BAND, MCC, MNC, NCI, ALPHAL, ALPHAS,
>>>>>>> 3b5dca82
                        Collections.emptyList());

        // WHEN write the object to parcel and create another object with that parcel
        Parcel parcel = Parcel.obtain();
        cellIdentityNr.writeToParcel(parcel, 0 /* type */);
        parcel.setDataPosition(0);
        CellIdentityNr anotherCellIdentityNr = CellIdentityNr.CREATOR.createFromParcel(parcel);

        // THEN the new object is equal to the old one
        assertThat(anotherCellIdentityNr).isEqualTo(cellIdentityNr);
        assertThat(anotherCellIdentityNr.getType()).isEqualTo(CellInfo.TYPE_NR);
        assertThat(anotherCellIdentityNr.getNrarfcn()).isEqualTo(NRARFCN);
        assertThat(anotherCellIdentityNr.getPci()).isEqualTo(PCI);
        assertThat(anotherCellIdentityNr.getTac()).isEqualTo(TAC);
        assertThat(anotherCellIdentityNr.getBand()).isEqualTo(BAND);
        assertThat(anotherCellIdentityNr.getOperatorAlphaLong()).isEqualTo(ALPHAL);
        assertThat(anotherCellIdentityNr.getOperatorAlphaShort()).isEqualTo(ALPHAS);
        assertThat(anotherCellIdentityNr.getMccString()).isEqualTo(MCC);
        assertThat(anotherCellIdentityNr.getMncString()).isEqualTo(MNC);
        assertThat(anotherCellIdentityNr.getNci()).isEqualTo(NCI);
    }
}<|MERGE_RESOLUTION|>--- conflicted
+++ resolved
@@ -45,11 +45,7 @@
     public void testGetMethod() {
         // GIVEN an instance of CellIdentityNr
         CellIdentityNr cellIdentityNr =
-<<<<<<< HEAD
-                new CellIdentityNr(PCI, TAC, NRARFCN, MCC, MNC, NCI, ALPHAL, ALPHAS,
-=======
                 new CellIdentityNr(PCI, TAC, NRARFCN, BAND, MCC, MNC, NCI, ALPHAL, ALPHAS,
->>>>>>> 3b5dca82
                         Collections.emptyList());
 
         // THEN the get method should return correct value
@@ -69,17 +65,10 @@
     public void testEquals_sameParameters() {
         // GIVEN an instance of CellIdentityNr, and create another object with the same parameters
         CellIdentityNr cellIdentityNr =
-<<<<<<< HEAD
-                new CellIdentityNr(PCI, TAC, NRARFCN, MCC, MNC, NCI, ALPHAL, ALPHAS,
-                        Collections.emptyList());
-        CellIdentityNr anotherCellIdentityNr =
-                new CellIdentityNr(PCI, TAC, NRARFCN, MCC, MNC, NCI, ALPHAL, ALPHAS,
-=======
                 new CellIdentityNr(PCI, TAC, NRARFCN, BAND, MCC, MNC, NCI, ALPHAL, ALPHAS,
                         Collections.emptyList());
         CellIdentityNr anotherCellIdentityNr =
                 new CellIdentityNr(PCI, TAC, NRARFCN, BAND, MCC, MNC, NCI, ALPHAL, ALPHAS,
->>>>>>> 3b5dca82
                         Collections.emptyList());
 
         // THEN this two objects are equivalent
@@ -90,17 +79,10 @@
     public void testEquals_differentParameters() {
         // GIVEN an instance of CellIdentityNr, and create another object with different parameters
         CellIdentityNr cellIdentityNr =
-<<<<<<< HEAD
-                new CellIdentityNr(PCI, TAC, NRARFCN, MCC, MNC, NCI, ALPHAL, ALPHAS,
-                        Collections.emptyList());
-        CellIdentityNr anotherCellIdentityNr =
-                new CellIdentityNr(PCI, TAC, NRARFCN, MCC, MNC, NCI + 1, ALPHAL, ALPHAS,
-=======
                 new CellIdentityNr(PCI, TAC, NRARFCN, BAND, MCC, MNC, NCI, ALPHAL, ALPHAS,
                         Collections.emptyList());
         CellIdentityNr anotherCellIdentityNr =
                 new CellIdentityNr(PCI, TAC, NRARFCN, BAND, MCC, MNC, NCI + 1, ALPHAL, ALPHAS,
->>>>>>> 3b5dca82
                         Collections.emptyList());
 
         // THEN this two objects are different
@@ -111,11 +93,7 @@
     public void testParcel() {
         // GIVEN an instance of CellIdentityNr
         CellIdentityNr cellIdentityNr =
-<<<<<<< HEAD
-                new CellIdentityNr(PCI, TAC, NRARFCN, MCC, MNC, NCI, ALPHAL, ALPHAS,
-=======
                 new CellIdentityNr(PCI, TAC, NRARFCN, BAND, MCC, MNC, NCI, ALPHAL, ALPHAS,
->>>>>>> 3b5dca82
                         Collections.emptyList());
 
         // WHEN write the object to parcel and create another object with that parcel
