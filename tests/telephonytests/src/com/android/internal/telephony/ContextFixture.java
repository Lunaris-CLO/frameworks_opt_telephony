--- conflicted
+++ resolved
@@ -306,11 +306,8 @@
                 return Context.ACTIVITY_SERVICE;
             } else if (serviceClass == LocationManager.class) {
                 return Context.LOCATION_SERVICE;
-<<<<<<< HEAD
-=======
             } else if (serviceClass == CarrierConfigManager.class){
                 return Context.CARRIER_CONFIG_SERVICE;
->>>>>>> a8e596d9
             }
             return super.getSystemServiceName(serviceClass);
         }
