/*
 * Copyright (C) 2015 The Android Open Source Project
 *
 * Licensed under the Apache License, Version 2.0 (the "License");
 * you may not use this file except in compliance with the License.
 * You may obtain a copy of the License at
 *
 *      http://www.apache.org/licenses/LICENSE-2.0
 *
 * Unless required by applicable law or agreed to in writing, software
 * distributed under the License is distributed on an "AS IS" BASIS,
 * WITHOUT WARRANTIES OR CONDITIONS OF ANY KIND, either express or implied.
 * See the License for the specific language governing permissions and
 * limitations under the License.
 */

package com.android.internal.telephony;

import com.google.common.collect.ArrayListMultimap;
import com.google.common.collect.Multimap;

import org.mockito.MockitoAnnotations;
import org.mockito.invocation.InvocationOnMock;
import org.mockito.stubbing.Answer;

import android.app.AlarmManager;
import android.app.AppOpsManager;
import android.app.NotificationManager;
import android.content.BroadcastReceiver;
import android.content.ComponentName;
import android.content.ContentProvider;
import android.content.ContentResolver;
import android.content.ContentValues;
import android.content.Context;
import android.content.Intent;
import android.content.IntentFilter;
import android.content.ServiceConnection;
import android.content.SharedPreferences;
import android.content.pm.PackageManager;
import android.content.pm.ResolveInfo;
import android.content.pm.ServiceInfo;
import android.content.res.Configuration;
import android.content.res.Resources;
import android.database.Cursor;
import android.net.Uri;
import android.net.wifi.WifiManager;
import android.os.Bundle;
import android.os.Handler;
import android.os.IInterface;
import android.os.PersistableBundle;
import android.os.UserHandle;
import android.os.UserManager;
import android.provider.Settings;
import android.provider.Telephony;
import android.telephony.CarrierConfigManager;
import android.telephony.SubscriptionManager;
import android.telephony.TelephonyManager;
import android.test.mock.MockContentProvider;
import android.test.mock.MockContentResolver;
import android.test.mock.MockContext;
import android.util.Log;

import java.util.ArrayList;
import java.util.Arrays;
import java.util.HashMap;
import java.util.List;
import java.util.Locale;
import java.util.Map;

import static org.mockito.Matchers.anyBoolean;
import static org.mockito.Matchers.anyString;
import static org.mockito.Mockito.any;
import static org.mockito.Mockito.anyInt;
import static org.mockito.Mockito.doAnswer;
import static org.mockito.Mockito.doReturn;
import static org.mockito.Mockito.eq;
import static org.mockito.Mockito.mock;
import static org.mockito.Mockito.spy;
import static org.mockito.Mockito.when;

/**
 * Controls a test {@link Context} as would be provided by the Android framework to an
 * {@code Activity}, {@code Service} or other system-instantiated component.
 *
 * Contains Fake<Component> classes like FakeContext for components that require complex and
 * reusable stubbing. Others can be mocked using Mockito functions in tests or constructor/public
 * methods of this class.
 */
public class ContextFixture implements TestFixture<Context> {
    private static final String TAG = "ContextFixture";

    public class FakeContentProvider extends MockContentProvider {
        @Override
        public int delete(Uri uri, String selection, String[] selectionArgs) {
            return 0;
        }

        @Override
        public Uri insert(Uri uri, ContentValues values) {
            if (uri.compareTo(Uri.withAppendedPath(Telephony.Sms.CONTENT_URI, "raw")) == 0) {
                return Uri.withAppendedPath(uri, "1");
            }
            return null;
        }

        @Override
        public Cursor query(Uri uri, String[] projection, String selection, String[] selectionArgs,
                            String sortOrder) {
            return null;
        }

        @Override
        public Bundle call(String method, String request, Bundle args) {
            return null;
        }
    }

    public class FakeContext extends MockContext {
        @Override
        public PackageManager getPackageManager() {
            return mPackageManager;
        }

        @Override
        public boolean bindService(
                Intent serviceIntent,
                ServiceConnection connection,
                int flags) {
            if (mServiceByServiceConnection.containsKey(connection)) {
                throw new RuntimeException("ServiceConnection already bound: " + connection);
            }
            IInterface service = mServiceByComponentName.get(serviceIntent.getComponent());
            if (service == null) {
                throw new RuntimeException("ServiceConnection not found: "
                        + serviceIntent.getComponent());
            }
            mServiceByServiceConnection.put(connection, service);
            connection.onServiceConnected(serviceIntent.getComponent(), service.asBinder());
            return true;
        }

        @Override
        public void unbindService(
                ServiceConnection connection) {
            IInterface service = mServiceByServiceConnection.remove(connection);
            if (service == null) {
                throw new RuntimeException("ServiceConnection not found: " + connection);
            }
            connection.onServiceDisconnected(mComponentNameByService.get(service));
        }

        @Override
        public Object getSystemService(String name) {
            switch (name) {
                case Context.TELEPHONY_SERVICE:
                    return mTelephonyManager;
                case Context.APP_OPS_SERVICE:
                    return mAppOpsManager;
                case Context.NOTIFICATION_SERVICE:
                    return mNotificationManager;
                case Context.USER_SERVICE:
                    return mUserManager;
                case Context.CARRIER_CONFIG_SERVICE:
                    return mCarrierConfigManager;
                case Context.POWER_SERVICE:
                    // PowerManager is a final class so cannot be mocked, return real service
                    return TestApplication.getAppContext().getSystemService(name);
                case Context.TELEPHONY_SUBSCRIPTION_SERVICE:
                    return mSubscriptionManager;
                case Context.WIFI_SERVICE:
                    return mWifiManager;
                case Context.ALARM_SERVICE:
                    return mAlarmManager;
                default:
                    return null;
            }
        }

        @Override
        public int getUserId() {
            return 0;
        }

        @Override
        public Resources getResources() {
            return mResources;
        }

        @Override
        public String getOpPackageName() {
            return "com.android.internal.telephony";
        }

        @Override
        public ContentResolver getContentResolver() {
            return mContentResolver;
        }

        @Override
        public void unregisterReceiver(BroadcastReceiver receiver) {
        }

        @Override
        public Intent registerReceiver(BroadcastReceiver receiver, IntentFilter filter) {
            Intent result = null;
            synchronized (mBroadcastReceiversByAction) {
                for (int i = 0 ; i < filter.countActions(); i++) {
                    mBroadcastReceiversByAction.put(filter.getAction(i), receiver);
                    if (result == null) {
                        result = mStickyBroadcastByAction.get(filter.getAction(i));
                    }
                }
            }

            return result;
        }

        @Override
        public Intent registerReceiver(BroadcastReceiver receiver, IntentFilter filter,
                String broadcastPermission, Handler scheduler) {
            return registerReceiver(receiver, filter);
        }

        @Override
        public Intent registerReceiverAsUser(BroadcastReceiver receiver, UserHandle user,
                IntentFilter filter, String broadcastPermission, Handler scheduler) {
            return registerReceiver(receiver, filter);
        }

        @Override
        public void sendBroadcast(Intent intent) {
            logd("sendBroadcast called for " + intent.getAction());
            synchronized (mBroadcastReceiversByAction) {
                for (BroadcastReceiver broadcastReceiver :
                        mBroadcastReceiversByAction.get(intent.getAction())) {
                    broadcastReceiver.onReceive(mContext, intent);
                }
            }
        }

        @Override
        public void sendBroadcast(Intent intent, String receiverPermission) {
            logd("sendBroadcast called for " + intent.getAction());
            sendBroadcast(intent);
        }

        @Override
        public void sendOrderedBroadcastAsUser(Intent intent, UserHandle user,
                String receiverPermission, BroadcastReceiver resultReceiver, Handler scheduler,
                int initialCode, String initialData, Bundle initialExtras) {
            logd("sendOrderedBroadcastAsUser called for " + intent.getAction());
            sendBroadcast(intent);
            if (resultReceiver != null) {
                resultReceiver.onReceive(this, intent);
            }
        }

        @Override
        public void sendOrderedBroadcastAsUser(Intent intent, UserHandle user,
                String receiverPermission, int appOp, BroadcastReceiver resultReceiver,
                Handler scheduler, int initialCode, String initialData, Bundle initialExtras) {
            logd("sendOrderedBroadcastAsUser called for " + intent.getAction());
            sendBroadcast(intent);
            if (resultReceiver != null) {
                resultReceiver.onReceive(this, intent);
            }
        }

        @Override
        public void sendOrderedBroadcastAsUser(Intent intent, UserHandle user,
                String receiverPermission, int appOp, Bundle options,
                BroadcastReceiver resultReceiver, Handler scheduler, int initialCode,
                String initialData, Bundle initialExtras) {
            logd("sendOrderedBroadcastAsUser called for " + intent.getAction());
            sendBroadcast(intent);
            if (resultReceiver != null) {
                resultReceiver.onReceive(this, intent);
            }
        }

        @Override
        public void sendStickyBroadcast(Intent intent) {
            synchronized (mBroadcastReceiversByAction) {
                sendBroadcast(intent);
                mStickyBroadcastByAction.put(intent.getAction(), intent);
            }
        }

        @Override
        public void sendStickyBroadcastAsUser(Intent intent, UserHandle ignored) {
            sendStickyBroadcast(intent);
        }

        @Override
        public Context createPackageContextAsUser(String packageName, int flags, UserHandle user)
                throws PackageManager.NameNotFoundException {
            return this;
        }

        @Override
        public void enforceCallingOrSelfPermission(String permission, String message) {
            // Don't bother enforcing anything in mock.
        }

        @Override
        public SharedPreferences getSharedPreferences(String name, int mode) {
            return mSharedPreferences;
        }

        @Override
        public String getPackageName() {
            return "com.android.internal.telephony";
        }

        public int testMethod() {
            return 0;
        }

        public int testMethod1() {
            return 0;
        }
    }

    private final Multimap<String, ComponentName> mComponentNamesByAction =
            ArrayListMultimap.create();
    private final Map<ComponentName, IInterface> mServiceByComponentName =
            new HashMap<ComponentName, IInterface>();
    private final Map<ComponentName, ServiceInfo> mServiceInfoByComponentName =
            new HashMap<ComponentName, ServiceInfo>();
    private final Map<IInterface, ComponentName> mComponentNameByService =
            new HashMap<IInterface, ComponentName>();
    private final Map<ServiceConnection, IInterface> mServiceByServiceConnection =
            new HashMap<ServiceConnection, IInterface>();
    private final Multimap<String, BroadcastReceiver> mBroadcastReceiversByAction =
            ArrayListMultimap.create();
    private final HashMap<String, Intent> mStickyBroadcastByAction =
            new HashMap<String, Intent>();

    // The application context is the most important object this class provides to the system
    // under test.
    private final Context mContext = spy(new FakeContext());

    // We then create a spy on the application context allowing standard Mockito-style
    // when(...) logic to be used to add specific little responses where needed.

    private final Resources mResources = mock(Resources.class);
    private final Configuration mConfiguration = new Configuration();
    private final PackageManager mPackageManager = mock(PackageManager.class);
    private final TelephonyManager mTelephonyManager = mock(TelephonyManager.class);
    private final AppOpsManager mAppOpsManager = mock(AppOpsManager.class);
    private final NotificationManager mNotificationManager = mock(NotificationManager.class);
    private final UserManager mUserManager = mock(UserManager.class);
    private final CarrierConfigManager mCarrierConfigManager = mock(CarrierConfigManager.class);
    private final SubscriptionManager mSubscriptionManager = mock(SubscriptionManager.class);
    private final AlarmManager mAlarmManager = mock(AlarmManager.class);
    private final WifiManager mWifiManager = mock(WifiManager.class);
    private final ContentProvider mContentProvider = spy(new FakeContentProvider());
    private final SharedPreferences mSharedPreferences = mock(SharedPreferences.class);
    private final MockContentResolver mContentResolver = new MockContentResolver();
    private final PersistableBundle mBundle = new PersistableBundle();

    public ContextFixture() {
        MockitoAnnotations.initMocks(this);

        doAnswer(new Answer<List<ResolveInfo>>() {
            @Override
            public List<ResolveInfo> answer(InvocationOnMock invocation) throws Throwable {
                return doQueryIntentServices(
                        (Intent) invocation.getArguments()[0],
                        (Integer) invocation.getArguments()[1]);
            }
        }).when(mPackageManager).queryIntentServices((Intent) any(), anyInt());

        doAnswer(new Answer<List<ResolveInfo>>() {
            @Override
            public List<ResolveInfo> answer(InvocationOnMock invocation) throws Throwable {
                return doQueryIntentServices(
                        (Intent) invocation.getArguments()[0],
                        (Integer) invocation.getArguments()[1]);
            }
        }).when(mPackageManager).queryIntentServicesAsUser((Intent) any(), anyInt(), anyInt());

        // return default value unless overridden by test
        doAnswer(new Answer() {
            @Override
            public Object answer(InvocationOnMock invocation) throws Throwable {
                Object[] args = invocation.getArguments();
                return args[1];
            }
        }).when(mSharedPreferences).getBoolean(anyString(), anyBoolean());

        doReturn(mBundle).when(mCarrierConfigManager).getConfigForSubId(anyInt());

<<<<<<< HEAD
        mConfiguration.locale = Locale.getDefault();
=======
        mConfiguration.locale = Locale.US;
>>>>>>> defb36a0
        doReturn(mConfiguration).when(mResources).getConfiguration();

        mContentResolver.addProvider(Telephony.Sms.CONTENT_URI.getAuthority(), mContentProvider);
        mContentResolver.addProvider(Settings.System.CONTENT_URI.getAuthority(), mContentProvider);
    }

    @Override
    public Context getTestDouble() {
        return mContext;
    }

    public void putResource(int id, final String value) {
        when(mResources.getText(eq(id))).thenReturn(value);
        when(mResources.getString(eq(id))).thenReturn(value);
        when(mResources.getString(eq(id), any())).thenAnswer(new Answer<String>() {
            @Override
            public String answer(InvocationOnMock invocation) {
                Object[] args = invocation.getArguments();
                return String.format(value, Arrays.copyOfRange(args, 1, args.length));
            }
        });
    }

    public void putBooleanResource(int id, boolean value) {
        when(mResources.getBoolean(eq(id))).thenReturn(value);
    }

    public void putStringArrayResource(int id, String[] values) {
        doReturn(values).when(mResources).getStringArray(eq(id));
    }

    public PersistableBundle getCarrierConfigBundle() {
        return mBundle;
    }

    private void addService(String action, ComponentName name, IInterface service) {
        mComponentNamesByAction.put(action, name);
        mServiceByComponentName.put(name, service);
        mComponentNameByService.put(service, name);
    }

    private List<ResolveInfo> doQueryIntentServices(Intent intent, int flags) {
        List<ResolveInfo> result = new ArrayList<ResolveInfo>();
        for (ComponentName componentName : mComponentNamesByAction.get(intent.getAction())) {
            ResolveInfo resolveInfo = new ResolveInfo();
            resolveInfo.serviceInfo = mServiceInfoByComponentName.get(componentName);
            result.add(resolveInfo);
        }
        return result;
    }

    private static void logd(String s) {
        Log.d(TAG, s);
    }
}<|MERGE_RESOLUTION|>--- conflicted
+++ resolved
@@ -391,11 +391,7 @@
 
         doReturn(mBundle).when(mCarrierConfigManager).getConfigForSubId(anyInt());
 
-<<<<<<< HEAD
-        mConfiguration.locale = Locale.getDefault();
-=======
         mConfiguration.locale = Locale.US;
->>>>>>> defb36a0
         doReturn(mConfiguration).when(mResources).getConfiguration();
 
         mContentResolver.addProvider(Telephony.Sms.CONTENT_URI.getAuthority(), mContentProvider);
