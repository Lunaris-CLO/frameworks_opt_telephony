--- conflicted
+++ resolved
@@ -814,7 +814,6 @@
 
     @Test
     @SmallTest
-<<<<<<< HEAD
     public void testRoamingChangeForLteInLegacyMode() throws Exception {
         doReturn(true).when(mAccessNetworksManager).isInLegacyMode();
         doReturn(PhoneConstants.State.IDLE).when(mImsCT).getState();
@@ -846,24 +845,12 @@
         doReturn(true).when(mPhone).isRadioOn();
 
         //roaming - data registration only on LTE
-=======
-    public void testSetWfcModeInRoaming() throws Exception {
-        doReturn(true).when(mFeatureFlags).updateRoamingStateToSetWfcMode();
-        doReturn(PhoneConstants.State.IDLE).when(mImsCT).getState();
-        doReturn(true).when(mPhone).isRadioOn();
-
-        // Set CarrierConfigManager to be invalid
-        doReturn(null).when(mContext).getSystemService(Context.CARRIER_CONFIG_SERVICE);
-
-        //Roaming - data registration only on LTE
->>>>>>> 3b2f8566
         Message m = getServiceStateChangedMessage(getServiceStateDataOnly(
                 ServiceState.RIL_RADIO_TECHNOLOGY_LTE, ServiceState.STATE_IN_SERVICE, true));
         // Inject the message synchronously instead of waiting for the thread to do it.
         mImsPhoneUT.handleMessage(m);
         m.recycle();
 
-<<<<<<< HEAD
         verify(mImsManager, times(1)).setWfcMode(anyInt(), eq(true));
 
         // not roaming - data registration onto IWLAN
@@ -900,7 +887,25 @@
 
         // Verify that it hasn't been called again.
         verify(mImsManager, times(1)).setWfcMode(anyInt(), anyBoolean());
-=======
+    }
+
+    @Test
+    @SmallTest
+    public void testSetWfcModeInRoaming() throws Exception {
+        doReturn(true).when(mFeatureFlags).updateRoamingStateToSetWfcMode();
+        doReturn(PhoneConstants.State.IDLE).when(mImsCT).getState();
+        doReturn(true).when(mPhone).isRadioOn();
+
+        // Set CarrierConfigManager to be invalid
+        doReturn(null).when(mContext).getSystemService(Context.CARRIER_CONFIG_SERVICE);
+
+        //Roaming - data registration only on LTE
+        Message m = getServiceStateChangedMessage(getServiceStateDataOnly(
+                ServiceState.RIL_RADIO_TECHNOLOGY_LTE, ServiceState.STATE_IN_SERVICE, true));
+        // Inject the message synchronously instead of waiting for the thread to do it.
+        mImsPhoneUT.handleMessage(m);
+        m.recycle();
+
         verify(mImsManager, never()).setWfcMode(anyInt(), eq(true));
 
         // Set CarrierConfigManager to be valid
@@ -913,7 +918,6 @@
         m.recycle();
 
         verify(mImsManager, times(1)).setWfcMode(anyInt(), eq(true));
->>>>>>> 3b2f8566
     }
 
     @Test
