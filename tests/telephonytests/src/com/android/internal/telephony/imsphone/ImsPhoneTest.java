/*
 * Copyright (C) 2016 The Android Open Source Project
 *
 * Licensed under the Apache License, Version 2.0 (the "License");
 * you may not use this file except in compliance with the License.
 * You may obtain a copy of the License at
 *
 *      http://www.apache.org/licenses/LICENSE-2.0
 *
 * Unless required by applicable law or agreed to in writing, software
 * distributed under the License is distributed on an "AS IS" BASIS,
 * WITHOUT WARRANTIES OR CONDITIONS OF ANY KIND, either express or implied.
 * See the License for the specific language governing permissions and
 * limitations under the License.
 */

package com.android.internal.telephony.imsphone;

import static android.Manifest.permission.MODIFY_PHONE_STATE;
import static android.telephony.CarrierConfigManager.USSD_OVER_CS_ONLY;
import static android.telephony.CarrierConfigManager.USSD_OVER_CS_PREFERRED;
import static android.telephony.CarrierConfigManager.USSD_OVER_IMS_ONLY;
import static android.telephony.CarrierConfigManager.USSD_OVER_IMS_PREFERRED;
import static android.telephony.ims.RegistrationManager.SUGGESTED_ACTION_NONE;
import static android.telephony.ims.RegistrationManager.SUGGESTED_ACTION_TRIGGER_PLMN_BLOCK;
import static android.telephony.ims.RegistrationManager.SUGGESTED_ACTION_TRIGGER_PLMN_BLOCK_WITH_TIMEOUT;
import static android.telephony.ims.RegistrationManager.SUGGESTED_ACTION_TRIGGER_RAT_BLOCK;
import static android.telephony.ims.RegistrationManager.SUGGESTED_ACTION_TRIGGER_CLEAR_RAT_BLOCK;
import static android.telephony.ims.stub.ImsRegistrationImplBase.REGISTRATION_TECH_3G;
import static android.telephony.ims.stub.ImsRegistrationImplBase.REGISTRATION_TECH_IWLAN;
import static android.telephony.ims.stub.ImsRegistrationImplBase.REGISTRATION_TECH_LTE;
import static android.telephony.ims.stub.ImsRegistrationImplBase.REGISTRATION_TECH_NR;

import static com.android.internal.telephony.CommandsInterface.CF_ACTION_ENABLE;
import static com.android.internal.telephony.CommandsInterface.CF_REASON_UNCONDITIONAL;
import static com.android.internal.telephony.CommandsInterface.IMS_MMTEL_CAPABILITY_SMS;
import static com.android.internal.telephony.CommandsInterface.IMS_MMTEL_CAPABILITY_VIDEO;
import static com.android.internal.telephony.CommandsInterface.IMS_MMTEL_CAPABILITY_VOICE;

import static org.junit.Assert.assertEquals;
import static org.junit.Assert.assertFalse;
import static org.junit.Assert.assertNotNull;
import static org.junit.Assert.assertTrue;
import static org.mockito.ArgumentMatchers.anyBoolean;
import static org.mockito.ArgumentMatchers.anyString;
import static org.mockito.Matchers.any;
import static org.mockito.Matchers.anyChar;
import static org.mockito.Matchers.anyInt;
import static org.mockito.Matchers.anyLong;
import static org.mockito.Matchers.nullable;
import static org.mockito.Mockito.atLeast;
import static org.mockito.Mockito.clearInvocations;
import static org.mockito.Mockito.doAnswer;
import static org.mockito.Mockito.doNothing;
import static org.mockito.Mockito.doReturn;
import static org.mockito.Mockito.doThrow;
import static org.mockito.Mockito.eq;
import static org.mockito.Mockito.mock;
import static org.mockito.Mockito.never;
import static org.mockito.Mockito.reset;
import static org.mockito.Mockito.times;
import static org.mockito.Mockito.verify;

import android.app.Activity;
import android.content.BroadcastReceiver;
import android.content.Intent;
import android.content.res.Resources;
import android.net.Uri;
import android.os.AsyncResult;
import android.os.Bundle;
import android.os.Handler;
import android.os.Message;
import android.os.PersistableBundle;
import android.sysprop.TelephonyProperties;
import android.telephony.CarrierConfigManager;
import android.telephony.ServiceState;
import android.telephony.SubscriptionInfo;
import android.telephony.TelephonyManager;
import android.telephony.ims.ImsCallProfile;
import android.telephony.ims.ImsReasonInfo;
import android.telephony.ims.ImsRegistrationAttributes;
import android.telephony.ims.RegistrationManager;
import android.telephony.ims.stub.ImsRegistrationImplBase;
import android.telephony.ims.stub.ImsUtImplBase;
import android.test.suitebuilder.annotation.SmallTest;
import android.testing.AndroidTestingRunner;
import android.testing.TestableLooper;

import androidx.test.filters.FlakyTest;

import com.android.ims.ImsEcbmStateListener;
import com.android.ims.ImsUtInterface;
import com.android.internal.telephony.Call;
import com.android.internal.telephony.CallStateException;
import com.android.internal.telephony.CommandsInterface;
import com.android.internal.telephony.Connection;
import com.android.internal.telephony.EcbmHandler;
import com.android.internal.telephony.Phone;
import com.android.internal.telephony.PhoneConstants;
import com.android.internal.telephony.TelephonyIntents;
import com.android.internal.telephony.TelephonyTest;
import com.android.internal.telephony.domainselection.DomainSelectionResolver;
import com.android.internal.telephony.flags.FeatureFlags;
import com.android.internal.telephony.gsm.SuppServiceNotification;
import com.android.internal.telephony.imsphone.ImsPhone.SS;
import com.android.internal.telephony.subscription.SubscriptionInfoInternal;

import org.junit.After;
import org.junit.Before;
import org.junit.Ignore;
import org.junit.Test;
import org.junit.runner.RunWith;
import org.mockito.ArgumentCaptor;

import java.util.List;
import java.util.concurrent.Executor;
import java.util.concurrent.LinkedBlockingQueue;
import java.util.concurrent.TimeUnit;
import java.util.function.Consumer;

@RunWith(AndroidTestingRunner.class)
@TestableLooper.RunWithLooper
public class ImsPhoneTest extends TelephonyTest {
    // Mocked classes
    private ImsPhoneCall mForegroundCall;
    private ImsPhoneCall mBackgroundCall;
    private ImsPhoneCall mRingingCall;
    private Handler mTestHandler;
    Connection mConnection;
    ImsUtInterface mImsUtInterface;
    private FeatureFlags mFeatureFlags;
    EcbmHandler mEcbmHandler;

    private final Executor mExecutor = Runnable::run;

    private ImsPhone mImsPhoneUT;
    private PersistableBundle mBundle;
    private boolean mDoesRilSendMultipleCallRing;
    private static final int EVENT_SUPP_SERVICE_NOTIFICATION = 1;
    private static final int EVENT_SUPP_SERVICE_FAILED = 2;
    private static final int EVENT_INCOMING_RING = 3;
    private static final int EVENT_EMERGENCY_CALLBACK_MODE_EXIT = 4;
    private static final int EVENT_CALL_RING_CONTINUE = 15;

    private boolean mIsPhoneUtInEcm = false;

    @Before
    public void setUp() throws Exception {
        super.setUp(getClass().getSimpleName());
        mForegroundCall = mock(ImsPhoneCall.class);
        mBackgroundCall = mock(ImsPhoneCall.class);
        mRingingCall = mock(ImsPhoneCall.class);
        mTestHandler = mock(Handler.class);
        mConnection = mock(Connection.class);
        mImsUtInterface = mock(ImsUtInterface.class);
        mFeatureFlags = mock(FeatureFlags.class);
<<<<<<< HEAD
        doReturn(false).when(mDomainSelectionResolver).isDomainSelectionSupported();
        DomainSelectionResolver.setDomainSelectionResolver(mDomainSelectionResolver);
        mEcbmHandler = mock(EcbmHandler.class);
=======
>>>>>>> 826575f3

        mImsCT.mForegroundCall = mForegroundCall;
        mImsCT.mBackgroundCall = mBackgroundCall;
        mImsCT.mRingingCall = mRingingCall;
        doReturn(Call.State.IDLE).when(mForegroundCall).getState();
        doReturn(Call.State.IDLE).when(mBackgroundCall).getState();
        doReturn(Call.State.IDLE).when(mRingingCall).getState();
        doReturn(mExecutor).when(mContext).getMainExecutor();

        doReturn(true).when(mTelephonyManager).isVoiceCapable();

        mImsPhoneUT = new ImsPhone(mContext, mNotifier, mPhone, (c, p) -> mImsManager, true,
                mFeatureFlags);

        mDoesRilSendMultipleCallRing = TelephonyProperties.ril_sends_multiple_call_ring()
                .orElse(true);
        replaceInstance(Handler.class, "mLooper", mTestHandler, mImsPhoneUT.getLooper());
        replaceInstance(Phone.class, "mLooper", mPhone, mImsPhoneUT.getLooper());
        mImsPhoneUT.registerForSuppServiceNotification(mTestHandler,
                EVENT_SUPP_SERVICE_NOTIFICATION, null);
        mImsPhoneUT.registerForSuppServiceFailed(mTestHandler,
                EVENT_SUPP_SERVICE_FAILED, null);
        mImsPhoneUT.registerForIncomingRing(mTestHandler,
                EVENT_INCOMING_RING, null);
        mImsPhoneUT.setVoiceCallSessionStats(mVoiceCallSessionStats);
        mImsPhoneUT.setImsStats(mImsStats);
        doReturn(mImsUtInterface).when(mImsCT).getUtInterface();
        // When the mock GsmCdmaPhone gets setIsInEcbm called, ensure isInEcm matches.
        // TODO: Move this to a separate test class for EcbmHandler
        doAnswer(invocation -> {
            mIsPhoneUtInEcm = (Boolean) invocation.getArguments()[0];
            return null;
        }).when(mEcbmHandler).setIsInEcm(anyBoolean());
        doAnswer(invocation -> mIsPhoneUtInEcm).when(mPhone).isInEcm();

        mBundle = mContextFixture.getCarrierConfigBundle();
        mBundle.putBoolean(CarrierConfigManager.KEY_CARRIER_CONFIG_APPLIED_BOOL, true);
        processAllMessages();
    }


    @After
    public void tearDown() throws Exception {
        mImsPhoneUT = null;
        mBundle = null;
        super.tearDown();
    }

    @Test
    @SmallTest
    public void testHandleInCallMmiCommandCallDeflection() throws Exception {
        doReturn(Call.State.INCOMING).when(mRingingCall).getState();

        // dial string length > 1
        assertEquals(false, mImsPhoneUT.handleInCallMmiCommands("00"));

        // ringing call is not idle
        assertEquals(true, mImsPhoneUT.handleInCallMmiCommands("0"));
        verify(mImsCT).rejectCall();

        // ringing is idle, background call is not idle
        doReturn(Call.State.IDLE).when(mRingingCall).getState();
        doReturn(Call.State.ACTIVE).when(mBackgroundCall).getState();
        assertEquals(true, mImsPhoneUT.handleInCallMmiCommands("0"));
        verify(mImsCT).hangup(mBackgroundCall);
    }

    @Test
    @SmallTest
    public void testHandleInCallMmiCommandCallWaiting() throws Exception {
        doReturn(Call.State.ACTIVE).when(mForegroundCall).getState();

        // dial string length > 2
        assertEquals(false, mImsPhoneUT.handleInCallMmiCommands("100"));

        // dial string length > 1
        assertEquals(true, mImsPhoneUT.handleInCallMmiCommands("10"));
        ArgumentCaptor<Message> messageArgumentCaptor = ArgumentCaptor.forClass(Message.class);
        verify(mTestHandler).sendMessageAtTime(messageArgumentCaptor.capture(), anyLong());
        assertEquals(EVENT_SUPP_SERVICE_FAILED, messageArgumentCaptor.getValue().what);
        assertEquals(Phone.SuppService.HANGUP,
                ((AsyncResult)messageArgumentCaptor.getValue().obj).result);

        // foreground call is not idle
        assertEquals(true, mImsPhoneUT.handleInCallMmiCommands("1"));
        verify(mImsCT).hangup(any(ImsPhoneCall.class));

        // foreground call is idle
        doReturn(Call.State.IDLE).when(mForegroundCall).getState();
        doReturn(Call.State.INCOMING).when(mRingingCall).getState();
        assertEquals(true, mImsPhoneUT.handleInCallMmiCommands("1"));
        verify(mImsCT).holdActiveCallForWaitingCall();
    }

    @Test
    @SmallTest
    public void testHandleInCallMmiCommandCallHold() throws Exception {
        doReturn(Call.State.ACTIVE).when(mForegroundCall).getState();

        // dial string length > 2
        assertEquals(false, mImsPhoneUT.handleInCallMmiCommands("200"));

        // dial string length > 1
        assertEquals(true, mImsPhoneUT.handleInCallMmiCommands("20"));
        ArgumentCaptor<Message> messageArgumentCaptor = ArgumentCaptor.forClass(Message.class);
        verify(mTestHandler).sendMessageAtTime(messageArgumentCaptor.capture(), anyLong());
        assertEquals(EVENT_SUPP_SERVICE_FAILED, messageArgumentCaptor.getValue().what);
        assertEquals(Phone.SuppService.SEPARATE,
                ((AsyncResult) messageArgumentCaptor.getValue().obj).result);

        // ringing call is idle, only an active call present
        doReturn(Call.State.ACTIVE).when(mForegroundCall).getState();
        assertEquals(true, mImsPhoneUT.handleInCallMmiCommands("2"));
        verify(mImsCT).holdActiveCall();

        // background call is holding
        doReturn(Call.State.HOLDING).when(mBackgroundCall).getState();
        doReturn(Call.State.IDLE).when(mForegroundCall).getState();
        assertEquals(true, mImsPhoneUT.handleInCallMmiCommands("2"));
        verify(mImsCT).unholdHeldCall();

        // background call is holding and there's an active foreground call
        doReturn(Call.State.ACTIVE).when(mForegroundCall).getState();
        assertEquals(true, mImsPhoneUT.handleInCallMmiCommands("2"));
        verify(mImsCT, times(2)).holdActiveCall();

        // ringing call is not idle
        doReturn(Call.State.IDLE).when(mForegroundCall).getState();
        doReturn(Call.State.IDLE).when(mBackgroundCall).getState();
        doReturn(Call.State.INCOMING).when(mRingingCall).getState();
        assertEquals(true, mImsPhoneUT.handleInCallMmiCommands("2"));
        verify(mImsCT).acceptCall(ImsCallProfile.CALL_TYPE_VOICE);
    }

    @Test
    @SmallTest
    public void testHandleInCallMmiCommandMultiparty() {
        doReturn(Call.State.ACTIVE).when(mForegroundCall).getState();

        // dial string length > 1
        assertEquals(false, mImsPhoneUT.handleInCallMmiCommands("30"));

        // dial string length == 1
        assertEquals(true, mImsPhoneUT.handleInCallMmiCommands("3"));
        verify(mImsCT).conference();
    }

    @Test
    @SmallTest
    public void testHandleInCallMmiCommandCallEct() throws Exception {
        doReturn(Call.State.ACTIVE).when(mForegroundCall).getState();

        // dial string length > 1
        assertEquals(false, mImsPhoneUT.handleInCallMmiCommands("40"));

        // dial string length == 1
        assertEquals(true, mImsPhoneUT.handleInCallMmiCommands("4"));
        verify(mImsCT).explicitCallTransfer();
    }

    @Test
    @SmallTest
    public void testHandleInCallMmiCommandCallCcbs() {
        doReturn(Call.State.ACTIVE).when(mForegroundCall).getState();

        // dial string length > 1
        assertEquals(false, mImsPhoneUT.handleInCallMmiCommands("50"));

        // dial string length == 1
        assertEquals(true, mImsPhoneUT.handleInCallMmiCommands("5"));
        ArgumentCaptor<Message> messageArgumentCaptor = ArgumentCaptor.forClass(Message.class);
        verify(mTestHandler).sendMessageAtTime(messageArgumentCaptor.capture(), anyLong());
        assertEquals(EVENT_SUPP_SERVICE_FAILED, messageArgumentCaptor.getValue().what);
        assertEquals(Phone.SuppService.UNKNOWN,
                ((AsyncResult)messageArgumentCaptor.getValue().obj).result);
    }

    @Test
    @SmallTest
    public void testDispose() {
        // add MMI to verify that dispose removes it
        mImsPhoneUT.sendUssdResponse("1234");
        verify(mImsCT).sendUSSD(eq("1234"), any(Message.class));
        List<?> list = mImsPhoneUT.getPendingMmiCodes();
        assertNotNull(list);
        assertEquals(1, list.size());

        mImsPhoneUT.dispose();
        assertEquals(0, list.size());
        verify(mImsCT).dispose();
        verify(mSST, times(2)).unregisterForDataRegStateOrRatChanged(anyInt(), eq(mImsPhoneUT));
    }

    @Test
    @SmallTest
    public void testGettersAndPassThroughs() throws Exception {
        Message msg = mTestHandler.obtainMessage();

        assertNotNull(mImsPhoneUT.getServiceState());
        assertEquals(mImsCT, mImsPhoneUT.getCallTracker());

        mImsPhoneUT.acceptCall(0);
        verify(mImsCT).acceptCall(0);

        mImsPhoneUT.rejectCall();
        verify(mImsCT).rejectCall();

        assertEquals(false, mImsPhoneUT.canConference());
        doReturn(true).when(mImsCT).canConference();
        assertEquals(true, mImsPhoneUT.canConference());
        verify(mImsCT, times(2)).canConference();

        doNothing().when(mImsCT).checkForDialIssues();
        assertEquals(true, mImsPhoneUT.canDial());
        doThrow(CallStateException.class).when(mImsCT).checkForDialIssues();
        assertEquals(false, mImsPhoneUT.canDial());
        verify(mImsCT, times(2)).checkForDialIssues();

        mImsPhoneUT.conference();
        verify(mImsCT).conference();

        mImsPhoneUT.clearDisconnected();
        verify(mImsCT).clearDisconnected();

        assertEquals(false, mImsPhoneUT.canTransfer());
        doReturn(true).when(mImsCT).canTransfer();
        assertEquals(true, mImsPhoneUT.canTransfer());
        verify(mImsCT, times(2)).canTransfer();

        mImsPhoneUT.explicitCallTransfer();
        verify(mImsCT).explicitCallTransfer();

        assertEquals(mForegroundCall, mImsPhoneUT.getForegroundCall());
        assertEquals(mBackgroundCall, mImsPhoneUT.getBackgroundCall());
        assertEquals(mRingingCall, mImsPhoneUT.getRingingCall());

        mImsPhoneUT.notifyNewRingingConnection(mConnection);
        verify(mPhone).notifyNewRingingConnectionP(mConnection);

        mImsPhoneUT.notifyForVideoCapabilityChanged(true);
        verify(mPhone).notifyForVideoCapabilityChanged(true);

        mImsPhoneUT.setMute(true);
        verify(mImsCT).setMute(true);

        mImsPhoneUT.setUiTTYMode(1234, null);
        verify(mImsCT).setUiTTYMode(1234, null);

        doReturn(false).when(mImsCT).getMute();
        assertEquals(false, mImsPhoneUT.getMute());
        doReturn(true).when(mImsCT).getMute();
        assertEquals(true, mImsPhoneUT.getMute());
        verify(mImsCT, times(2)).getMute();

        doReturn(PhoneConstants.State.IDLE).when(mImsCT).getState();
        assertEquals(PhoneConstants.State.IDLE, mImsPhoneUT.getState());
        doReturn(PhoneConstants.State.RINGING).when(mImsCT).getState();
        assertEquals(PhoneConstants.State.RINGING, mImsPhoneUT.getState());

        mImsPhoneUT.sendUSSD("1234", msg);
        verify(mImsCT).sendUSSD("1234", msg);

        mImsPhoneUT.cancelUSSD(msg);
        verify(mImsCT).cancelUSSD(msg);

    }

    @Test
    @SmallTest
    public void testSuppServiceNotification() {
        SuppServiceNotification ssn = new SuppServiceNotification();
        mImsPhoneUT.notifySuppSvcNotification(ssn);

        // verify registrants are notified
        ArgumentCaptor<Message> messageArgumentCaptor = ArgumentCaptor.forClass(Message.class);
        verify(mTestHandler, times(1)).sendMessageAtTime(messageArgumentCaptor.capture(),
                anyLong());
        Message message = messageArgumentCaptor.getValue();
        assertEquals(EVENT_SUPP_SERVICE_NOTIFICATION, message.what);
        assertEquals(ssn, ((AsyncResult) message.obj).result);
        assertEquals(null, ((AsyncResult) message.obj).userObj);
        assertEquals(null, ((AsyncResult) message.obj).exception);

        // verify no notification is received after unregister (verify() still sees only 1
        // notification)
        mImsPhoneUT.unregisterForSuppServiceNotification(mTestHandler);
        mImsPhoneUT.notifySuppSvcNotification(ssn);
        verify(mTestHandler, times(1)).sendMessageAtTime(any(Message.class), anyLong());
    }

    @Test
    @SmallTest
    public void testDial() throws Exception {
        String dialString = "1234567890";
        int videoState = 0;

        mImsPhoneUT.dial(dialString,
                new ImsPhone.ImsDialArgs.Builder().setVideoState(videoState).build());
        verify(mImsCT).dial(eq(dialString), any(ImsPhone.ImsDialArgs.class));
    }

    @Test
    @SmallTest
    public void testDtmf() {
        // case 1
        doReturn(PhoneConstants.State.IDLE).when(mImsCT).getState();
        mImsPhoneUT.sendDtmf('-');
        verify(mImsCT, times(0)).sendDtmf(anyChar(), nullable(Message.class));

        // case 2
        mImsPhoneUT.sendDtmf('0');
        verify(mImsCT, times(0)).sendDtmf(eq('0'), nullable(Message.class));

        // case 3
        doReturn(PhoneConstants.State.OFFHOOK).when(mImsCT).getState();
        mImsPhoneUT.sendDtmf('-');
        verify(mImsCT, times(0)).sendDtmf(eq('0'), nullable(Message.class));

        // case 4
        mImsPhoneUT.sendDtmf('0');
        verify(mImsCT, times(1)).sendDtmf(anyChar(), nullable(Message.class));

        mImsPhoneUT.startDtmf('-');
        verify(mImsCT, times(0)).startDtmf(anyChar());

        mImsPhoneUT.startDtmf('0');
        verify(mImsCT, times(1)).startDtmf('0');

        mImsPhoneUT.stopDtmf();
        verify(mImsCT).stopDtmf();
    }

    @Test
    @SmallTest
    public void testIncomingRing() {
        doReturn(PhoneConstants.State.IDLE).when(mImsCT).getState();
        mImsPhoneUT.notifyIncomingRing();
        processAllMessages();
        ArgumentCaptor<Message> messageArgumentCaptor = ArgumentCaptor.forClass(Message.class);
        verify(mTestHandler, times(1)).sendMessageAtTime(messageArgumentCaptor.capture(),
                anyLong());
        Message message = messageArgumentCaptor.getValue();
        assertEquals(EVENT_INCOMING_RING, message.what);
    }

    @Test
    @SmallTest
    public void testOutgoingCallerIdDisplay() throws Exception {
        Message msg = mTestHandler.obtainMessage();
        mImsPhoneUT.getOutgoingCallerIdDisplay(msg);

        ArgumentCaptor<Message> messageArgumentCaptor = ArgumentCaptor.forClass(Message.class);
        verify(mImsUtInterface).queryCLIR(messageArgumentCaptor.capture());
        assertNotNull(messageArgumentCaptor.getValue().obj);
        SS ss = (SS) messageArgumentCaptor.getValue().obj;
        assertEquals(msg, ss.mOnComplete);

        mImsPhoneUT.setOutgoingCallerIdDisplay(1234, msg);
        verify(mImsUtInterface).updateCLIR(eq(1234), messageArgumentCaptor.capture());
        assertNotNull(messageArgumentCaptor.getValue().obj);
        ss = (SS) messageArgumentCaptor.getValue().obj;
        assertEquals(msg, ss.mOnComplete);
    }

    @FlakyTest
    @Test
    @Ignore
    public void testCallForwardingOption() throws Exception {
        Message msg = mTestHandler.obtainMessage();
        mImsPhoneUT.getCallForwardingOption(CF_REASON_UNCONDITIONAL, msg);

        ArgumentCaptor<Message> messageArgumentCaptor = ArgumentCaptor.forClass(Message.class);
        verify(mImsUtInterface).queryCallForward(eq(ImsUtInterface.CDIV_CF_UNCONDITIONAL),
                (String) eq(null), messageArgumentCaptor.capture());
        assertEquals(msg, messageArgumentCaptor.getValue().obj);

        mImsPhoneUT.setCallForwardingOption(CF_ACTION_ENABLE, CF_REASON_UNCONDITIONAL, "1234", 0,
                msg);
        verify(mImsUtInterface).updateCallForward(eq(ImsUtInterface.ACTION_ACTIVATION),
                eq(ImsUtInterface.CDIV_CF_UNCONDITIONAL), eq("1234"),
                eq(CommandsInterface.SERVICE_CLASS_VOICE), eq(0), eq(msg));
    }

    @Test
    @SmallTest
    public void testCallWaiting() throws Exception {
        Message msg = mTestHandler.obtainMessage();
        mImsPhoneUT.getCallWaiting(msg);

        ArgumentCaptor<Message> messageArgumentCaptor = ArgumentCaptor.forClass(Message.class);
        verify(mImsUtInterface).queryCallWaiting(messageArgumentCaptor.capture());
        assertNotNull(messageArgumentCaptor.getValue().obj);
        SS ss = (SS) messageArgumentCaptor.getValue().obj;
        assertEquals(msg, ss.mOnComplete);

        mImsPhoneUT.setCallWaiting(true, msg);
        verify(mImsUtInterface).updateCallWaiting(eq(true),
                eq(CommandsInterface.SERVICE_CLASS_VOICE), messageArgumentCaptor.capture());
        assertNotNull(messageArgumentCaptor.getValue().obj);
        ss = (SS) messageArgumentCaptor.getValue().obj;
        assertEquals(msg, ss.mOnComplete);
    }

    @Test
    public void testShouldSendNotificationWhenServiceStateIsChanged() {
        mImsPhoneUT.setServiceState(ServiceState.STATE_IN_SERVICE);
        reset(mSST);

        mImsPhoneUT.setServiceState(ServiceState.STATE_OUT_OF_SERVICE);
        verify(mSST).onImsServiceStateChanged();
    }

    @Test
    public void testShouldNotSendNotificationWhenServiceStateIsNotChanged() {
        mImsPhoneUT.setServiceState(ServiceState.STATE_IN_SERVICE);
        reset(mSST);

        mImsPhoneUT.setServiceState(ServiceState.STATE_IN_SERVICE);
        verify(mSST, never()).onImsServiceStateChanged();
    }

    @Test
    @SmallTest
    public void testCellBarring() throws Exception {
        Message msg = mTestHandler.obtainMessage();
        mImsPhoneUT.getCallBarring(CommandsInterface.CB_FACILITY_BAOC, msg,
                CommandsInterface.SERVICE_CLASS_NONE);

        ArgumentCaptor<Message> messageArgumentCaptor = ArgumentCaptor.forClass(Message.class);
        verify(mImsUtInterface).queryCallBarring(eq(ImsUtImplBase.CALL_BARRING_ALL_OUTGOING),
                messageArgumentCaptor.capture(), eq(CommandsInterface.SERVICE_CLASS_NONE));
        assertNotNull(messageArgumentCaptor.getValue().obj);
        SS ss = (SS) messageArgumentCaptor.getValue().obj;
        assertEquals(msg, ss.mOnComplete);

        mImsPhoneUT.setCallBarring(CommandsInterface.CB_FACILITY_BAOIC, true, "abc", msg,
                CommandsInterface.SERVICE_CLASS_NONE);
        verify(mImsUtInterface).updateCallBarring(eq(ImsUtImplBase.CALL_BARRING_OUTGOING_INTL),
                eq(CommandsInterface.CF_ACTION_ENABLE), messageArgumentCaptor.capture(),
                (String[]) eq(null), eq(CommandsInterface.SERVICE_CLASS_NONE), eq("abc"));
        assertNotNull(messageArgumentCaptor.getValue().obj);
        ss = (SS) messageArgumentCaptor.getValue().obj;
        assertEquals(msg, ss.mOnComplete);

        mImsPhoneUT.setCallBarring(CommandsInterface.CB_FACILITY_BAOICxH, false, "abc", msg,
                CommandsInterface.SERVICE_CLASS_NONE);
        verify(mImsUtInterface).updateCallBarring(
                eq(ImsUtImplBase.CALL_BARRING_OUTGOING_INTL_EXCL_HOME),
                eq(CommandsInterface.CF_ACTION_DISABLE), messageArgumentCaptor.capture(),
                (String[]) eq(null), eq(CommandsInterface.SERVICE_CLASS_NONE), eq("abc"));
        assertNotNull(messageArgumentCaptor.getValue().obj);
        ss = (SS) messageArgumentCaptor.getValue().obj;
        assertEquals(msg, ss.mOnComplete);
    }

    @Test
    @Ignore
    // TODO: Move this to a separate test class for EcbmHandler
    public void testEcbm() throws Exception {
        EcbmHandler.getInstance().setOnEcbModeExitResponse(mTestHandler,
                EVENT_EMERGENCY_CALLBACK_MODE_EXIT, null);

        ImsEcbmStateListener imsEcbmStateListener =
                EcbmHandler.getInstance().getImsEcbmStateListener(mPhone.getPhoneId());
        imsEcbmStateListener.onECBMEntered();
        verify(EcbmHandler.getInstance()).setIsInEcm(true);

        verifyEcbmIntentWasSent(1 /*times*/, true /*inEcm*/);
        // verify that wakeLock is acquired in ECM
        assertTrue(mImsPhoneUT.getWakeLock().isHeld());

        imsEcbmStateListener.onECBMExited();
        verify(EcbmHandler.getInstance()).setIsInEcm(false);

        verifyEcbmIntentWasSent(2/*times*/, false /*inEcm*/);

        ArgumentCaptor<Message> messageArgumentCaptor = ArgumentCaptor.forClass(Message.class);
        // verify EcmExitRespRegistrant is notified
        verify(mTestHandler).sendMessageAtTime(messageArgumentCaptor.capture(),
                anyLong());
        assertEquals(EVENT_EMERGENCY_CALLBACK_MODE_EXIT, messageArgumentCaptor.getValue().what);

        // verify wakeLock released
        assertFalse(mImsPhoneUT.getWakeLock().isHeld());
    }

    private void verifyEcbmIntentWasSent(int times, boolean isInEcm) throws Exception {
        // verify ACTION_EMERGENCY_CALLBACK_MODE_CHANGED
        ArgumentCaptor<Intent> intentArgumentCaptor = ArgumentCaptor.forClass(Intent.class);
        verify(mContext, atLeast(times)).sendStickyBroadcastAsUser(intentArgumentCaptor.capture(),
                any());

        Intent intent = intentArgumentCaptor.getValue();
        assertNotNull(intent);
        assertEquals(TelephonyIntents.ACTION_EMERGENCY_CALLBACK_MODE_CHANGED, intent.getAction());
        assertEquals(isInEcm, intent.getBooleanExtra(
                TelephonyManager.EXTRA_PHONE_IN_ECM_STATE, false));
    }

    @Test
    @SmallTest
    public void testProcessDisconnectReason() throws Exception {
        // set up CarrierConfig
        mBundle.putStringArray(CarrierConfigManager.KEY_WFC_OPERATOR_ERROR_CODES_STRING_ARRAY,
                new String[]{"REG09|0"});
        doReturn(true).when(mImsManager).isWfcEnabledByUser();

        // set up overlays
        String title = "title";
        String messageAlert = "Alert!";
        String messageNotification = "Notification!";
        mContextFixture.putStringArrayResource(
                com.android.internal.R.array.wfcOperatorErrorAlertMessages,
                new String[]{messageAlert});
        mContextFixture.putStringArrayResource(
                com.android.internal.R.array.wfcOperatorErrorNotificationMessages,
                new String[]{messageNotification});
        mContextFixture.putResource(com.android.internal.R.string.wfcRegErrorTitle, title);

        mImsPhoneUT.processDisconnectReason(
                new ImsReasonInfo(ImsReasonInfo.CODE_REGISTRATION_ERROR, 0, "REG09"));

        ArgumentCaptor<Intent> intent = ArgumentCaptor.forClass(Intent.class);
        verify(mContext).sendOrderedBroadcast(
                intent.capture(), nullable(String.class), any(BroadcastReceiver.class),
                nullable(Handler.class), eq(Activity.RESULT_OK), nullable(String.class),
                nullable(Bundle.class));
        assertEquals(android.telephony.ims.ImsManager.ACTION_WFC_IMS_REGISTRATION_ERROR,
                intent.getValue().getAction());
        assertEquals(title, intent.getValue().getStringExtra(
                android.telephony.ims.ImsManager.EXTRA_WFC_REGISTRATION_FAILURE_TITLE));
        assertEquals(messageAlert, intent.getValue().getStringExtra(
                android.telephony.ims.ImsManager.EXTRA_WFC_REGISTRATION_FAILURE_MESSAGE));
        assertEquals(messageNotification,
                intent.getValue().getStringExtra(Phone.EXTRA_KEY_NOTIFICATION_MESSAGE));
    }

    @Test
    @SmallTest
    public void testImsRegistered() throws Exception {
        mImsPhoneUT.setServiceState(ServiceState.STATE_IN_SERVICE);
        mImsPhoneUT.setImsRegistered(true);
        assertTrue(mImsPhoneUT.isImsRegistered());

        LinkedBlockingQueue<Integer> result = new LinkedBlockingQueue<>(1);
        mImsPhoneUT.getImsRegistrationState(result::offer);
        Integer regResult = result.poll(1000, TimeUnit.MILLISECONDS);
        assertNotNull(regResult);
        assertEquals(RegistrationManager.REGISTRATION_STATE_REGISTERED, regResult.intValue());
    }

    @Test
    @SmallTest
    public void testImsDeregistered() throws Exception {
        mImsPhoneUT.setServiceState(ServiceState.STATE_OUT_OF_SERVICE);
        mImsPhoneUT.setImsRegistered(false);
        assertFalse(mImsPhoneUT.isImsRegistered());

        LinkedBlockingQueue<Integer> result = new LinkedBlockingQueue<>(1);
        mImsPhoneUT.getImsRegistrationState(result::offer);
        Integer regResult = result.poll(1000, TimeUnit.MILLISECONDS);
        assertNotNull(regResult);
        assertEquals(RegistrationManager.REGISTRATION_STATE_NOT_REGISTERED, regResult.intValue());
    }

    @Test
    @SmallTest
    public void testGetImsRegistrationTech() throws Exception {
        LinkedBlockingQueue<Integer> queue = new LinkedBlockingQueue<>(1);
        Consumer<Integer> regTechCallback = queue::offer;
        doAnswer(invocation -> {
            Consumer<Integer> c = (Consumer<Integer>) invocation.getArguments()[0];
            c.accept(ImsRegistrationImplBase.REGISTRATION_TECH_IWLAN);
            return null;
        }).when(mImsCT).getImsRegistrationTech(eq(regTechCallback));
        mImsPhoneUT.getImsRegistrationTech(regTechCallback);
        Integer regTechResult = queue.poll(1000, TimeUnit.MILLISECONDS);
        assertNotNull(regTechResult);
        assertEquals(ImsRegistrationImplBase.REGISTRATION_TECH_IWLAN, regTechResult.intValue());
    }

    @Test
    @SmallTest
    public void testRoamingDuplicateMessages() throws Exception {
        doReturn(PhoneConstants.State.IDLE).when(mImsCT).getState();
        doReturn(true).when(mPhone).isRadioOn();

        //roaming - data registration only on LTE
        Message m = getServiceStateChangedMessage(getServiceStateDataOnly(
                ServiceState.RIL_RADIO_TECHNOLOGY_LTE, ServiceState.STATE_IN_SERVICE, true));
        // Inject the message synchronously instead of waiting for the thread to do it.
        mImsPhoneUT.handleMessage(m);

        verify(mImsManager, times(1)).setWfcMode(anyInt(), eq(true));

        // Send a duplicate message
        mImsPhoneUT.handleMessage(m);
        m.recycle();

        // setWfcMode should not be called again.
        verify(mImsManager, times(1)).setWfcMode(anyInt(), anyBoolean());
    }

    @Test
    @SmallTest
    public void testRoamingToAirplanModeIwlanInService() throws Exception {
        doReturn(true).when(mAccessNetworksManager).isInLegacyMode();
        doReturn(PhoneConstants.State.IDLE).when(mImsCT).getState();
        doReturn(true).when(mPhone).isRadioOn();

        //roaming - data registration only on LTE
        Message m = getServiceStateChangedMessage(getServiceStateDataOnly(
                ServiceState.RIL_RADIO_TECHNOLOGY_LTE, ServiceState.STATE_IN_SERVICE, true));
        // Inject the message synchronously instead of waiting for the thread to do it.
        mImsPhoneUT.handleMessage(m);
        m.recycle();

        verify(mImsManager, times(1)).setWfcMode(anyInt(), eq(true));

        // move to airplane mode + IWLAN in service
        doReturn(false).when(mPhone).isRadioOn();
        m = getServiceStateChangedMessage(getServiceStateDataOnly(
            ServiceState.RIL_RADIO_TECHNOLOGY_IWLAN, ServiceState.STATE_IN_SERVICE, false));
        mImsPhoneUT.handleMessage(m);
        m.recycle();

        // setWfcMode should not be called again, airplane mode should not trigger move out of
        // roaming.
        verify(mImsManager, times(1)).setWfcMode(anyInt(), anyBoolean());
    }

    @Test
    @SmallTest
    public void testRoamingToOutOfService() throws Exception {
        doReturn(true).when(mAccessNetworksManager).isInLegacyMode();
        doReturn(PhoneConstants.State.IDLE).when(mImsCT).getState();
        doReturn(true).when(mPhone).isRadioOn();

        //roaming - data registration only on LTE
        Message m = getServiceStateChangedMessage(getServiceStateDataOnly(
                ServiceState.RIL_RADIO_TECHNOLOGY_LTE, ServiceState.STATE_IN_SERVICE, true));
        // Inject the message synchronously instead of waiting for the thread to do it.
        mImsPhoneUT.handleMessage(m);
        m.recycle();

        verify(mImsManager, times(1)).setWfcMode(anyInt(), eq(true));

        // move to out of service
        m = getServiceStateChangedMessage(getServiceStateOutOfService());
        mImsPhoneUT.handleMessage(m);
        m.recycle();

        // setWfcMode should not be called again, out_of_service should not trigger move out of
        // roaming.
        verify(mImsManager, times(1)).setWfcMode(anyInt(), anyBoolean());
    }

    @Test
    @SmallTest
    public void testRoamingChangeForLteInLegacyMode() throws Exception {
        doReturn(true).when(mAccessNetworksManager).isInLegacyMode();
        doReturn(PhoneConstants.State.IDLE).when(mImsCT).getState();
        doReturn(true).when(mPhone).isRadioOn();

        //roaming - data registration only on LTE
        Message m = getServiceStateChangedMessage(getServiceStateDataOnly(
                ServiceState.RIL_RADIO_TECHNOLOGY_LTE, ServiceState.STATE_IN_SERVICE, true));
        // Inject the message synchronously instead of waiting for the thread to do it.
        mImsPhoneUT.handleMessage(m);
        m.recycle();

        verify(mImsManager, times(1)).setWfcMode(anyInt(), eq(true));

        // not roaming - data registration on LTE
        m = getServiceStateChangedMessage(getServiceStateDataOnly(
                ServiceState.RIL_RADIO_TECHNOLOGY_LTE, ServiceState.STATE_IN_SERVICE, false));
        mImsPhoneUT.handleMessage(m);
        m.recycle();

        verify(mImsManager, times(1)).setWfcMode(anyInt(), eq(false));
    }

    @Test
    @SmallTest
    public void testDataOnlyRoamingCellToIWlanInLegacyMode() throws Exception {
        doReturn(true).when(mAccessNetworksManager).isInLegacyMode();
        doReturn(PhoneConstants.State.IDLE).when(mImsCT).getState();
        doReturn(true).when(mPhone).isRadioOn();

        //roaming - data registration only on LTE
        Message m = getServiceStateChangedMessage(getServiceStateDataOnly(
                ServiceState.RIL_RADIO_TECHNOLOGY_LTE, ServiceState.STATE_IN_SERVICE, true));
        // Inject the message synchronously instead of waiting for the thread to do it.
        mImsPhoneUT.handleMessage(m);
        m.recycle();

        verify(mImsManager, times(1)).setWfcMode(anyInt(), eq(true));

        // not roaming - data registration onto IWLAN
        m = getServiceStateChangedMessage(getServiceStateDataOnly(
                ServiceState.RIL_RADIO_TECHNOLOGY_IWLAN, ServiceState.STATE_IN_SERVICE, false));
        mImsPhoneUT.handleMessage(m);
        m.recycle();

        // Verify that it hasn't been called again.
        verify(mImsManager, times(1)).setWfcMode(anyInt(), anyBoolean());
    }

    @Test
    @SmallTest
    public void testCellVoiceDataChangeToWlanInLegacyMode() throws Exception {
        doReturn(true).when(mAccessNetworksManager).isInLegacyMode();
        doReturn(PhoneConstants.State.IDLE).when(mImsCT).getState();
        doReturn(true).when(mPhone).isRadioOn();

        //roaming - voice/data registration on LTE
        ServiceState ss = getServiceStateDataAndVoice(
                ServiceState.RIL_RADIO_TECHNOLOGY_LTE, ServiceState.STATE_IN_SERVICE, true);
        Message m = getServiceStateChangedMessage(ss);
        // Inject the message synchronously instead of waiting for the thread to do it.
        mImsPhoneUT.handleMessage(m);

        verify(mImsManager, times(1)).setWfcMode(anyInt(), eq(true));

        // roaming - voice LTE, data registration onto IWLAN
        modifyServiceStateData(ss, ServiceState.RIL_RADIO_TECHNOLOGY_IWLAN,
                ServiceState.STATE_IN_SERVICE, false);
        mImsPhoneUT.handleMessage(m);
        m.recycle();

        // Verify that it hasn't been called again.
        verify(mImsManager, times(1)).setWfcMode(anyInt(), anyBoolean());
    }

    @Test
    public void testNonNullTrackersInImsPhone() throws Exception {
        assertNotNull(mImsPhoneUT.getEmergencyNumberTracker());
        assertNotNull(mImsPhoneUT.getServiceStateTracker());
    }

    @Test
    @SmallTest
    public void testSendUssdAllowUssdOverImsInOutOfService() throws Exception {
        Resources resources = mContext.getResources();

        mBundle.putInt(CarrierConfigManager.KEY_CARRIER_USSD_METHOD_INT,
                        USSD_OVER_CS_PREFERRED);
        doReturn(true).when(resources).getBoolean(
                com.android.internal.R.bool.config_allow_ussd_over_ims);
        doReturn(ServiceState.STATE_OUT_OF_SERVICE).when(mSST.mSS).getState();

        mImsPhoneUT.dial("*135#", new ImsPhone.ImsDialArgs.Builder().build());
        verify(mImsCT).sendUSSD(eq("*135#"), any());

        mImsPhoneUT.dial("91", new ImsPhone.ImsDialArgs.Builder().build());
        verify(mImsCT).sendUSSD(eq("91"), any());
    }

    @Test
    @SmallTest
    public void testSendUssdAllowUssdOverImsInService() throws Exception {
        String errorCode = "";
        Resources resources = mContext.getResources();

        mBundle.putInt(CarrierConfigManager.KEY_CARRIER_USSD_METHOD_INT,
                        USSD_OVER_CS_PREFERRED);
        doReturn(true).when(resources).getBoolean(
                com.android.internal.R.bool.config_allow_ussd_over_ims);
        doReturn(ServiceState.STATE_IN_SERVICE).when(mSST.mSS).getState();

        try {
            mImsPhoneUT.dial("*135#", new ImsPhone.ImsDialArgs.Builder().build());
        } catch (CallStateException e) {
            errorCode = e.getMessage();
        }
        assertEquals(Phone.CS_FALLBACK, errorCode);

        try {
            mImsPhoneUT.dial("91", new ImsPhone.ImsDialArgs.Builder().build());
        } catch (CallStateException e) {
            errorCode = e.getMessage();
        }
        assertEquals(Phone.CS_FALLBACK, errorCode);
    }

    @Test
    @SmallTest
    public void testSendUssdNotAllowUssdOverIms() throws Exception {
        String errorCode = "";
        Resources resources = mContext.getResources();

        doReturn(false).when(resources).getBoolean(
                com.android.internal.R.bool.config_allow_ussd_over_ims);

        try {
            mImsPhoneUT.dial("*135#", new ImsPhone.ImsDialArgs.Builder().build());
        } catch (CallStateException e) {
            errorCode = e.getMessage();
        }
        assertEquals(Phone.CS_FALLBACK, errorCode);

        try {
            mImsPhoneUT.dial("91", new ImsPhone.ImsDialArgs.Builder().build());
        } catch (CallStateException e) {
            errorCode = e.getMessage();
        }
        assertEquals(Phone.CS_FALLBACK, errorCode);
    }

    @Test
    @SmallTest
    public void testSendUssdAllowUssdOverImsWithImsPreferred() throws Exception {
        Resources resources = mContext.getResources();

        mBundle.putInt(CarrierConfigManager.KEY_CARRIER_USSD_METHOD_INT,
                        USSD_OVER_IMS_PREFERRED);
        doReturn(true).when(resources).getBoolean(
                com.android.internal.R.bool.config_allow_ussd_over_ims);
        doReturn(ServiceState.STATE_IN_SERVICE).when(mSST.mSS).getState();

        mImsPhoneUT.dial("*135#", new ImsPhone.ImsDialArgs.Builder().build());
        verify(mImsCT).sendUSSD(eq("*135#"), any());

        mImsPhoneUT.dial("91", new ImsPhone.ImsDialArgs.Builder().build());
        verify(mImsCT).sendUSSD(eq("91"), any());
    }

    @Test
    @SmallTest
    public void testSendUssdAllowUssdOverImsWithCsOnly() throws Exception {
        String errorCode = "";
        Resources resources = mContext.getResources();

        mBundle.putInt(CarrierConfigManager.KEY_CARRIER_USSD_METHOD_INT,
                        USSD_OVER_CS_ONLY);
        doReturn(true).when(resources).getBoolean(
                com.android.internal.R.bool.config_allow_ussd_over_ims);
        doReturn(ServiceState.STATE_IN_SERVICE).when(mSST.mSS).getState();

        try {
            mImsPhoneUT.dial("*135#", new ImsPhone.ImsDialArgs.Builder().build());
        } catch (CallStateException e) {
            errorCode = e.getMessage();
        }
        assertEquals(Phone.CS_FALLBACK, errorCode);

        try {
            mImsPhoneUT.dial("91", new ImsPhone.ImsDialArgs.Builder().build());
        } catch (CallStateException e) {
            errorCode = e.getMessage();
        }
        assertEquals(Phone.CS_FALLBACK, errorCode);
    }

    @Test
    @SmallTest
    public void testSendUssdAllowUssdOverImsWithImsOnly() throws Exception {
        Resources resources = mContext.getResources();

        mBundle.putInt(CarrierConfigManager.KEY_CARRIER_USSD_METHOD_INT,
                        USSD_OVER_IMS_ONLY);
        doReturn(true).when(resources).getBoolean(
                com.android.internal.R.bool.config_allow_ussd_over_ims);
        doReturn(ServiceState.STATE_IN_SERVICE).when(mSST.mSS).getState();

        mImsPhoneUT.dial("*135#", new ImsPhone.ImsDialArgs.Builder().build());
        verify(mImsCT).sendUSSD(eq("*135#"), any());

        mImsPhoneUT.dial("91", new ImsPhone.ImsDialArgs.Builder().build());
        verify(mImsCT).sendUSSD(eq("91"), any());
    }

    @Test
    @SmallTest
    public void testHandleMessageCallRingContinue() throws Exception {
        Message m = Message.obtain(mImsPhoneUT.getHandler(), EVENT_CALL_RING_CONTINUE);
        mImsPhoneUT.handleMessage(m);
    }

    @Test
    @SmallTest
    public void testSetPhoneNumberForSourceIms() {
        // In reality the method under test runs in phone process so has MODIFY_PHONE_STATE
        mContextFixture.addCallingOrSelfPermission(MODIFY_PHONE_STATE);
        int subId = 1;
        doReturn(subId).when(mPhone).getSubId();
        SubscriptionInfo subInfo = mock(SubscriptionInfo.class);
        doReturn("gb").when(subInfo).getCountryIso();
        doReturn(new SubscriptionInfoInternal.Builder().setId(subId).setSimSlotIndex(0)
                .setCountryIso("gb").build()).when(mSubscriptionManagerService)
                .getSubscriptionInfoInternal(subId);

        // 1. Two valid phone number; 1st is set.
        Uri[] associatedUris = new Uri[] {
            Uri.parse("sip:+447539447777@ims.x.com"),
            Uri.parse("tel:+447539446666")
        };
        mImsPhoneUT.setPhoneNumberForSourceIms(associatedUris);

        verify(mSubscriptionManagerService).setNumberFromIms(subId, "+447539447777");

        // 2. 1st invalid and 2nd valid: 2nd is set.
        associatedUris = new Uri[] {
            Uri.parse("sip:447539447777@ims.x.com"),
            Uri.parse("tel:+447539446666")
        };
        mImsPhoneUT.setPhoneNumberForSourceIms(associatedUris);

        verify(mSubscriptionManagerService).setNumberFromIms(subId, "+447539446666");

        // 3. 1st sip-uri is not phone number and 2nd valid: 2nd is set.
        associatedUris = new Uri[] {
            Uri.parse("sip:john.doe@ims.x.com"),
            Uri.parse("tel:+447539446677"),
            Uri.parse("sip:+447539447766@ims.x.com")
        };
        mImsPhoneUT.setPhoneNumberForSourceIms(associatedUris);

        verify(mSubscriptionManagerService).setNumberFromIms(subId, "+447539446677");

        // Clean up
        mContextFixture.addCallingOrSelfPermission("");
    }

    @Test
    @SmallTest
    public void testSetPhoneNumberForSourceImsNegativeCases() {
        // In reality the method under test runs in phone process so has MODIFY_PHONE_STATE
        mContextFixture.addCallingOrSelfPermission(MODIFY_PHONE_STATE);
        int subId = 1;
        doReturn(subId).when(mPhone).getSubId();
        SubscriptionInfo subInfo = mock(SubscriptionInfo.class);
        doReturn("gb").when(subInfo).getCountryIso();
        doReturn(new SubscriptionInfoInternal.Builder().setId(subId).setSimSlotIndex(0)
                .setCountryIso("gb").build()).when(mSubscriptionManagerService)
                .getSubscriptionInfoInternal(0);

        // 1. No valid phone number; do not set
        Uri[] associatedUris = new Uri[] {
            Uri.parse("sip:447539447777@ims.x.com"),
            Uri.parse("tel:447539446666")
        };
        mImsPhoneUT.setPhoneNumberForSourceIms(associatedUris);

        verify(mSubscriptionManagerService, never()).setNumberFromIms(anyInt(), anyString());

        // 2. no URI; do not set
        associatedUris = new Uri[] {};
        mImsPhoneUT.setPhoneNumberForSourceIms(associatedUris);

        verify(mSubscriptionManagerService, never()).setNumberFromIms(anyInt(), anyString());

        // 3. null URI; do not set
        associatedUris = new Uri[] { null };
        mImsPhoneUT.setPhoneNumberForSourceIms(associatedUris);

        verify(mSubscriptionManagerService, never()).setNumberFromIms(anyInt(), anyString());

        // 4. null pointer; do not set
        mImsPhoneUT.setPhoneNumberForSourceIms(null);

        verify(mSubscriptionManagerService, never()).setNumberFromIms(anyInt(), anyString());

        // Clean up
        mContextFixture.addCallingOrSelfPermission("");
    }

    @Test
    @SmallTest
    public void testSetPhoneNumberForSourceIgnoreGlobalPhoneNumberFormat() {
        // In reality the method under test runs in phone process so has MODIFY_PHONE_STATE
        mContextFixture.addCallingOrSelfPermission(MODIFY_PHONE_STATE);
        int subId = 1;
        doReturn(subId).when(mPhone).getSubId();
        doReturn(new SubscriptionInfoInternal.Builder().setId(subId).setSimSlotIndex(0)
                .setCountryIso("gb").build()).when(mSubscriptionManagerService)
                .getSubscriptionInfoInternal(subId);
        // Set carrier config to ignore global phone number format
        PersistableBundle bundle = new PersistableBundle();
        bundle.putBoolean(
                CarrierConfigManager.Ims.KEY_ALLOW_NON_GLOBAL_PHONE_NUMBER_FORMAT_BOOL, true);
        doReturn(bundle).when(mCarrierConfigManager).getConfigForSubId(eq(subId),
                eq(CarrierConfigManager.Ims.KEY_ALLOW_NON_GLOBAL_PHONE_NUMBER_FORMAT_BOOL));

        // 1. Two non-global phone number; 1st is set.
        Uri[] associatedUris = new Uri[] {
                Uri.parse("sip:01012345678@lte-uplus.co.kr"),
                Uri.parse("tel:01012345678")
        };
        mImsPhoneUT.setPhoneNumberForSourceIms(associatedUris);

        verify(mSubscriptionManagerService).setNumberFromIms(subId, "01012345678");

        // 2. 1st non-global phone number and 2nd global number; 2nd is set.
        associatedUris = new Uri[] {
                Uri.parse("sip:01012345678@lte-uplus.co.kr"),
                Uri.parse("tel:+821012345678")
        };
        mImsPhoneUT.setPhoneNumberForSourceIms(associatedUris);

        verify(mSubscriptionManagerService).setNumberFromIms(subId, "+821012345678");

        // 3. 1st sip-uri is not phone number and 2nd valid: 2nd is set.
        associatedUris = new Uri[] {
                Uri.parse("sip:john.doe@ims.x.com"),
                Uri.parse("sip:01022223333@lte-uplus.co.kr"),
                Uri.parse("tel:01022223333")
        };
        mImsPhoneUT.setPhoneNumberForSourceIms(associatedUris);

        verify(mSubscriptionManagerService).setNumberFromIms(subId, "01022223333");

        clearInvocations(mSubscriptionManagerService);

        // 4. Invalid phone number : not set.
        associatedUris = new Uri[] {
                Uri.parse("sip:john.doe@ims.x.com"),
                Uri.parse("sip:hone3333@lte-uplus.co.kr"),
                Uri.parse("tel:abcd1234555")
        };
        mImsPhoneUT.setPhoneNumberForSourceIms(associatedUris);

        verify(mSubscriptionManagerService, never()).setNumberFromIms(anyInt(), anyString());

        // Clean up
        mContextFixture.addCallingOrSelfPermission("");
    }

    @Test
    @SmallTest
    public void testClearPhoneNumberForSourceIms() {
        doReturn(true).when(mFeatureFlags)
                .clearCachedImsPhoneNumberWhenDeviceLostImsRegistration();

        // In reality the method under test runs in phone process so has MODIFY_PHONE_STATE
        mContextFixture.addCallingOrSelfPermission(MODIFY_PHONE_STATE);
        int subId = 1;
        doReturn(subId).when(mPhone).getSubId();
        doReturn(new SubscriptionInfoInternal.Builder().setId(subId).setSimSlotIndex(0)
                .setCountryIso("gb").build()).when(mSubscriptionManagerService)
                .getSubscriptionInfoInternal(subId);

        // 1. Two valid phone number; 1st is set.
        Uri[] associatedUris = new Uri[] {
                Uri.parse("sip:+447539447777@ims.x.com"),
                Uri.parse("tel:+447539446666")
        };
        mImsPhoneUT.setPhoneNumberForSourceIms(associatedUris);

        verify(mSubscriptionManagerService).setNumberFromIms(subId, "+447539447777");

        mImsPhoneUT.clearPhoneNumberForSourceIms();

        verify(mSubscriptionManagerService).setNumberFromIms(subId, "");

        // Clean up
        mContextFixture.addCallingOrSelfPermission("");
    }

    /**
     * Verifies that valid radio technology is passed to RIL
     * when IMS registration state changes to registered.
     */
    @Test
    @SmallTest
    public void testUpdateImsRegistrationInfoRadioTech() {
        mSimulatedCommands.updateImsRegistrationInfo(0, 0, 0, 0, null);

        int[] regInfo = mSimulatedCommands.getImsRegistrationInfo();
        assertNotNull(regInfo);
        assertTrue(regInfo[0] == 0 && regInfo[1] == 0 && regInfo[3] == 0);

        RegistrationManager.RegistrationCallback registrationCallback =
                mImsPhoneUT.getImsMmTelRegistrationCallback();

        ImsRegistrationAttributes attr = new ImsRegistrationAttributes.Builder(
                REGISTRATION_TECH_LTE).build();
        registrationCallback.onRegistered(attr);
        mImsPhoneUT.updateImsRegistrationInfo(IMS_MMTEL_CAPABILITY_VOICE);
        regInfo = mSimulatedCommands.getImsRegistrationInfo();

        assertTrue(regInfo[0] == RegistrationManager.REGISTRATION_STATE_REGISTERED
                && regInfo[1] == REGISTRATION_TECH_LTE
                && regInfo[3] == IMS_MMTEL_CAPABILITY_VOICE);

        // reset the registration info saved in the SimulatedCommands
        mSimulatedCommands.updateImsRegistrationInfo(0, 0, 0, 0, null);
        regInfo = mSimulatedCommands.getImsRegistrationInfo();

        assertTrue(regInfo[0] == 0 && regInfo[1] == 0 && regInfo[3] == 0);

        // duplicated notification with the same radio technology
        attr = new ImsRegistrationAttributes.Builder(REGISTRATION_TECH_LTE).build();
        registrationCallback.onRegistered(attr);

        // verify that there is no change in SimulatedCommands
        regInfo = mSimulatedCommands.getImsRegistrationInfo();

        assertTrue(regInfo[0] == 0 && regInfo[1] == 0 && regInfo[3] == 0);

        // radio technology changed
        attr = new ImsRegistrationAttributes.Builder(REGISTRATION_TECH_NR).build();
        registrationCallback.onRegistered(attr);

        regInfo = mSimulatedCommands.getImsRegistrationInfo();
        assertTrue(regInfo[0] == RegistrationManager.REGISTRATION_STATE_REGISTERED
                && regInfo[1] == REGISTRATION_TECH_NR
                && regInfo[3] == IMS_MMTEL_CAPABILITY_VOICE);

        // reset the registration info saved in the SimulatedCommands
        mSimulatedCommands.updateImsRegistrationInfo(0, 0, 0, 0, null);
        regInfo = mSimulatedCommands.getImsRegistrationInfo();

        assertTrue(regInfo[0] == 0 && regInfo[1] == 0 && regInfo[3] == 0);

        // duplicated notification with the same radio technology
        attr = new ImsRegistrationAttributes.Builder(REGISTRATION_TECH_NR).build();
        registrationCallback.onRegistered(attr);

        // verify that there is no change in SimulatedCommands
        regInfo = mSimulatedCommands.getImsRegistrationInfo();

        assertTrue(regInfo[0] == 0 && regInfo[1] == 0 && regInfo[3] == 0);

        // radio technology changed
        attr = new ImsRegistrationAttributes.Builder(REGISTRATION_TECH_IWLAN).build();
        registrationCallback.onRegistered(attr);
        regInfo = mSimulatedCommands.getImsRegistrationInfo();

        assertTrue(regInfo[0] == RegistrationManager.REGISTRATION_STATE_REGISTERED
                && regInfo[1] == REGISTRATION_TECH_IWLAN
                && regInfo[3] == IMS_MMTEL_CAPABILITY_VOICE);

        // reset the registration info saved in the SimulatedCommands
        mSimulatedCommands.updateImsRegistrationInfo(0, 0, 0, 0, null);
        regInfo = mSimulatedCommands.getImsRegistrationInfo();

        assertTrue(regInfo[0] == 0 && regInfo[1] == 0 && regInfo[3] == 0);

        // duplicated notification with the same radio technology
        attr = new ImsRegistrationAttributes.Builder(REGISTRATION_TECH_IWLAN).build();
        registrationCallback.onRegistered(attr);

        // verify that there is no change in SimulatedCommands
        regInfo = mSimulatedCommands.getImsRegistrationInfo();

        assertTrue(regInfo[0] == 0 && regInfo[1] == 0 && regInfo[3] == 0);

        // radio technology changed
        attr = new ImsRegistrationAttributes.Builder(REGISTRATION_TECH_3G).build();
        registrationCallback.onRegistered(attr);
        regInfo = mSimulatedCommands.getImsRegistrationInfo();

        assertTrue(regInfo[0] == RegistrationManager.REGISTRATION_STATE_REGISTERED
                && regInfo[1] == REGISTRATION_TECH_3G
                && regInfo[3] == IMS_MMTEL_CAPABILITY_VOICE);

        // reset the registration info saved in the SimulatedCommands
        mSimulatedCommands.updateImsRegistrationInfo(0, 0, 0, 0, null);
        regInfo = mSimulatedCommands.getImsRegistrationInfo();

        assertTrue(regInfo[0] == 0 && regInfo[1] == 0 && regInfo[3] == 0);

        // duplicated notification with the same radio technology
        attr = new ImsRegistrationAttributes.Builder(REGISTRATION_TECH_3G).build();
        registrationCallback.onRegistered(attr);

        // verify that there is no change in SimulatedCommands
        regInfo = mSimulatedCommands.getImsRegistrationInfo();

        assertTrue(regInfo[0] == 0 && regInfo[1] == 0 && regInfo[3] == 0);
    }

    /**
     * Verifies that valid capabilities is passed to RIL
     * when IMS registration state changes to registered.
     */
    @Test
    @SmallTest
    public void testUpdateImsRegistrationInfoCapabilities() {
        mSimulatedCommands.updateImsRegistrationInfo(0, 0, 0, 0, null);

        int[] regInfo = mSimulatedCommands.getImsRegistrationInfo();
        assertNotNull(regInfo);
        assertTrue(regInfo[0] == 0 && regInfo[1] == 0 && regInfo[3] == 0);

        RegistrationManager.RegistrationCallback registrationCallback =
                mImsPhoneUT.getImsMmTelRegistrationCallback();

        ImsRegistrationAttributes attr = new ImsRegistrationAttributes.Builder(
                REGISTRATION_TECH_LTE).build();
        registrationCallback.onRegistered(attr);
        mImsPhoneUT.updateImsRegistrationInfo(IMS_MMTEL_CAPABILITY_VOICE);
        regInfo = mSimulatedCommands.getImsRegistrationInfo();

        assertTrue(regInfo[0] == RegistrationManager.REGISTRATION_STATE_REGISTERED
                && regInfo[1] == REGISTRATION_TECH_LTE
                && regInfo[3] == IMS_MMTEL_CAPABILITY_VOICE);

        // reset the registration info saved in the SimulatedCommands
        mSimulatedCommands.updateImsRegistrationInfo(0, 0, 0, 0, null);
        regInfo = mSimulatedCommands.getImsRegistrationInfo();

        assertTrue(regInfo[0] == 0 && regInfo[1] == 0 && regInfo[3] == 0);

        // duplicated notification with the same capability
        mImsPhoneUT.updateImsRegistrationInfo(IMS_MMTEL_CAPABILITY_VOICE);

        // verify that there is no change in SimulatedCommands
        regInfo = mSimulatedCommands.getImsRegistrationInfo();

        assertTrue(regInfo[0] == 0 && regInfo[1] == 0 && regInfo[3] == 0);

        // capability changed
        mImsPhoneUT.updateImsRegistrationInfo(IMS_MMTEL_CAPABILITY_VIDEO);
        regInfo = mSimulatedCommands.getImsRegistrationInfo();

        assertTrue(regInfo[0] == RegistrationManager.REGISTRATION_STATE_REGISTERED
                && regInfo[1] == REGISTRATION_TECH_LTE
                && regInfo[3] == IMS_MMTEL_CAPABILITY_VIDEO);

        // reset the registration info saved in the SimulatedCommands
        mSimulatedCommands.updateImsRegistrationInfo(0, 0, 0, 0, null);
        regInfo = mSimulatedCommands.getImsRegistrationInfo();

        assertTrue(regInfo[0] == 0 && regInfo[1] == 0 && regInfo[3] == 0);

        // duplicated notification with the same capability
        mImsPhoneUT.updateImsRegistrationInfo(IMS_MMTEL_CAPABILITY_VIDEO);

        // verify that there is no change in SimulatedCommands
        regInfo = mSimulatedCommands.getImsRegistrationInfo();

        assertTrue(regInfo[0] == 0 && regInfo[1] == 0 && regInfo[3] == 0);

        // capability changed
        mImsPhoneUT.updateImsRegistrationInfo(IMS_MMTEL_CAPABILITY_SMS);
        regInfo = mSimulatedCommands.getImsRegistrationInfo();

        assertTrue(regInfo[0] == RegistrationManager.REGISTRATION_STATE_REGISTERED
                && regInfo[1] == REGISTRATION_TECH_LTE
                && regInfo[3] == IMS_MMTEL_CAPABILITY_SMS);

        // reset the registration info saved in the SimulatedCommands
        mSimulatedCommands.updateImsRegistrationInfo(0, 0, 0, 0, null);
        regInfo = mSimulatedCommands.getImsRegistrationInfo();

        assertTrue(regInfo[0] == 0 && regInfo[1] == 0 && regInfo[3] == 0);

        // duplicated notification with the same capability
        mImsPhoneUT.updateImsRegistrationInfo(IMS_MMTEL_CAPABILITY_SMS);

        // verify that there is no change in SimulatedCommands
        regInfo = mSimulatedCommands.getImsRegistrationInfo();

        assertTrue(regInfo[0] == 0 && regInfo[1] == 0 && regInfo[3] == 0);

        // capability changed, but no capability
        mImsPhoneUT.updateImsRegistrationInfo(IMS_MMTEL_CAPABILITY_SMS);
        regInfo = mSimulatedCommands.getImsRegistrationInfo();

        // verify that there is no change in SimulatedCommands.
        assertTrue(regInfo[0] == 0 && regInfo[1] == 0 && regInfo[3] == 0);
    }

    /**
     * Verifies that valid state and reason is passed to RIL
     * when IMS registration state changes to unregistered.
     */
    @Test
    @SmallTest
    public void testUpdateImsRegistrationInfo() {
        mSimulatedCommands.updateImsRegistrationInfo(0, 0, 0, 0, null);

        int[] regInfo = mSimulatedCommands.getImsRegistrationInfo();
        assertNotNull(regInfo);
        assertTrue(regInfo[0] == 0 && regInfo[1] == 0 && regInfo[2] == 0);

        RegistrationManager.RegistrationCallback registrationCallback =
                mImsPhoneUT.getImsMmTelRegistrationCallback();

        ImsReasonInfo reasonInfo = new ImsReasonInfo(ImsReasonInfo.CODE_REGISTRATION_ERROR,
                ImsReasonInfo.CODE_UNSPECIFIED, "");

        // unregistered with fatal error
        registrationCallback.onUnregistered(reasonInfo,
                SUGGESTED_ACTION_TRIGGER_PLMN_BLOCK, REGISTRATION_TECH_NR);
        regInfo = mSimulatedCommands.getImsRegistrationInfo();

        assertTrue(regInfo[0] == RegistrationManager.REGISTRATION_STATE_NOT_REGISTERED
                && regInfo[1] == REGISTRATION_TECH_NR
                && regInfo[2] == SUGGESTED_ACTION_TRIGGER_PLMN_BLOCK);

        // reset the registration info saved in the SimulatedCommands
        mSimulatedCommands.updateImsRegistrationInfo(0, 0, 0, 0, null);
        regInfo = mSimulatedCommands.getImsRegistrationInfo();

        assertTrue(regInfo[0] == 0 && regInfo[1] == 0 && regInfo[2] == 0);

        // unregistered with fatal error but rat changed
        registrationCallback.onUnregistered(reasonInfo,
                SUGGESTED_ACTION_TRIGGER_PLMN_BLOCK, REGISTRATION_TECH_LTE);
        regInfo = mSimulatedCommands.getImsRegistrationInfo();

        assertTrue(regInfo[0] == RegistrationManager.REGISTRATION_STATE_NOT_REGISTERED
                && regInfo[1] == REGISTRATION_TECH_LTE
                && regInfo[2] == SUGGESTED_ACTION_TRIGGER_PLMN_BLOCK);

        // reset the registration info saved in the SimulatedCommands
        mSimulatedCommands.updateImsRegistrationInfo(0, 0, 0, 0, null);
        regInfo = mSimulatedCommands.getImsRegistrationInfo();

        assertTrue(regInfo[0] == 0 && regInfo[1] == 0 && regInfo[2] == 0);

        // verifies that duplicated notification with the same suggested action is invoked
        registrationCallback.onUnregistered(reasonInfo,
                SUGGESTED_ACTION_TRIGGER_PLMN_BLOCK, REGISTRATION_TECH_LTE);
        regInfo = mSimulatedCommands.getImsRegistrationInfo();

        assertTrue(regInfo[0] == RegistrationManager.REGISTRATION_STATE_NOT_REGISTERED
                && regInfo[1] == REGISTRATION_TECH_LTE
                && regInfo[2] == SUGGESTED_ACTION_TRIGGER_PLMN_BLOCK);

        // unregistered with repeated error
        registrationCallback.onUnregistered(reasonInfo,
                SUGGESTED_ACTION_TRIGGER_PLMN_BLOCK_WITH_TIMEOUT,
                REGISTRATION_TECH_LTE);
        regInfo = mSimulatedCommands.getImsRegistrationInfo();

        assertTrue(regInfo[0] == RegistrationManager.REGISTRATION_STATE_NOT_REGISTERED
                && regInfo[1] == REGISTRATION_TECH_LTE
                && regInfo[2] == SUGGESTED_ACTION_TRIGGER_PLMN_BLOCK_WITH_TIMEOUT);

        // reset the registration info saved in the SimulatedCommands
        mSimulatedCommands.updateImsRegistrationInfo(0, 0, 0, 0, null);
        regInfo = mSimulatedCommands.getImsRegistrationInfo();

        assertTrue(regInfo[0] == 0 && regInfo[1] == 0 && regInfo[2] == 0);

        // verfies that duplicated notification with the same suggested action is invoked
        registrationCallback.onUnregistered(reasonInfo,
                SUGGESTED_ACTION_TRIGGER_PLMN_BLOCK_WITH_TIMEOUT,
                REGISTRATION_TECH_LTE);
        regInfo = mSimulatedCommands.getImsRegistrationInfo();

        assertTrue(regInfo[0] == RegistrationManager.REGISTRATION_STATE_NOT_REGISTERED
                && regInfo[1] == REGISTRATION_TECH_LTE
                && regInfo[2] == SUGGESTED_ACTION_TRIGGER_PLMN_BLOCK_WITH_TIMEOUT);

        // unregistered with temporary error
        registrationCallback.onUnregistered(reasonInfo,
                SUGGESTED_ACTION_NONE, REGISTRATION_TECH_LTE);
        regInfo = mSimulatedCommands.getImsRegistrationInfo();

        assertTrue(regInfo[0] == RegistrationManager.REGISTRATION_STATE_NOT_REGISTERED
                && regInfo[1] == REGISTRATION_TECH_LTE
                && regInfo[2] == SUGGESTED_ACTION_NONE);

        // reset the registration info saved in the SimulatedCommands
        mSimulatedCommands.updateImsRegistrationInfo(0, 0, 0, 0, null);
        regInfo = mSimulatedCommands.getImsRegistrationInfo();

        assertTrue(regInfo[0] == 0 && regInfo[1] == 0 && regInfo[2] == 0);

        // verfies that duplicated notification with temporary error is discarded
        registrationCallback.onUnregistered(reasonInfo,
                SUGGESTED_ACTION_NONE, REGISTRATION_TECH_LTE);
        regInfo = mSimulatedCommands.getImsRegistrationInfo();

        assertTrue(regInfo[0] == 0 && regInfo[1] == 0 && regInfo[2] == 0);

        // verifies that reason codes except ImsReasonInfo.CODE_REGISTRATION_ERROR are discarded.
        reasonInfo = new ImsReasonInfo(ImsReasonInfo.CODE_LOCAL_NETWORK_NO_SERVICE,
                ImsReasonInfo.CODE_UNSPECIFIED, "");
        registrationCallback.onUnregistered(reasonInfo,
                SUGGESTED_ACTION_TRIGGER_PLMN_BLOCK, REGISTRATION_TECH_NR);
        regInfo = mSimulatedCommands.getImsRegistrationInfo();

        assertTrue(regInfo[0] == RegistrationManager.REGISTRATION_STATE_NOT_REGISTERED
                && regInfo[1] == REGISTRATION_TECH_NR
                && regInfo[2] == SUGGESTED_ACTION_NONE);

        // change the registration info saved in the SimulatedCommands
        mSimulatedCommands.updateImsRegistrationInfo(1, 1, 1, 1, null);
        regInfo = mSimulatedCommands.getImsRegistrationInfo();

        assertTrue(regInfo[0] == 1 && regInfo[1] == 1 && regInfo[2] == 1);

        // verifies that duplicated notification with temporary error is discarded
        registrationCallback.onUnregistered(reasonInfo,
                SUGGESTED_ACTION_NONE, REGISTRATION_TECH_NR);
        regInfo = mSimulatedCommands.getImsRegistrationInfo();

        // verify that there is no update in the SimulatedCommands
        assertTrue(regInfo[0] == 1 && regInfo[1] == 1 && regInfo[2] == 1);
    }

    /**
     * Verifies that valid state and reason is passed to RIL with RAT suggested actions
     * when IMS registration state changes to unregistered.
     */
    @Test
    @SmallTest
    public void testUpdateImsRegistrationInfoWithRatSuggestedAction() {
        doReturn(true).when(mFeatureFlags)
                .addRatRelatedSuggestedActionToImsRegistration();

        mSimulatedCommands.updateImsRegistrationInfo(0, 0, 0, 0, null);

        int[] regInfo = mSimulatedCommands.getImsRegistrationInfo();
        assertNotNull(regInfo);
        assertTrue(regInfo[0] == 0 && regInfo[1] == 0 && regInfo[2] == 0);

        RegistrationManager.RegistrationCallback registrationCallback =
                mImsPhoneUT.getImsMmTelRegistrationCallback();

        ImsReasonInfo reasonInfo = new ImsReasonInfo(ImsReasonInfo.CODE_REGISTRATION_ERROR,
                ImsReasonInfo.CODE_UNSPECIFIED, "");

        // unregistered with rat block
        registrationCallback.onUnregistered(reasonInfo,
                SUGGESTED_ACTION_TRIGGER_RAT_BLOCK,
                REGISTRATION_TECH_LTE);
        regInfo = mSimulatedCommands.getImsRegistrationInfo();

        assertTrue(regInfo[0] == RegistrationManager.REGISTRATION_STATE_NOT_REGISTERED
                && regInfo[1] == REGISTRATION_TECH_LTE
                && regInfo[2] == SUGGESTED_ACTION_TRIGGER_RAT_BLOCK);

        // reset the registration info saved in the SimulatedCommands
        mSimulatedCommands.updateImsRegistrationInfo(0, 0, 0, 0, null);
        regInfo = mSimulatedCommands.getImsRegistrationInfo();

        assertTrue(regInfo[0] == 0 && regInfo[1] == 0 && regInfo[2] == 0);

        // verfies that duplicated notification with the same suggested action is invoked
        registrationCallback.onUnregistered(reasonInfo,
                SUGGESTED_ACTION_TRIGGER_RAT_BLOCK,
                REGISTRATION_TECH_LTE);
        regInfo = mSimulatedCommands.getImsRegistrationInfo();

        assertTrue(regInfo[0] == RegistrationManager.REGISTRATION_STATE_NOT_REGISTERED
                && regInfo[1] == REGISTRATION_TECH_LTE
                && regInfo[2] == SUGGESTED_ACTION_TRIGGER_RAT_BLOCK);

        // unregistered with rat block clear
        registrationCallback.onUnregistered(reasonInfo,
                SUGGESTED_ACTION_TRIGGER_CLEAR_RAT_BLOCK,
                REGISTRATION_TECH_LTE);
        regInfo = mSimulatedCommands.getImsRegistrationInfo();

        assertTrue(regInfo[0] == RegistrationManager.REGISTRATION_STATE_NOT_REGISTERED
                && regInfo[1] == REGISTRATION_TECH_LTE
                && regInfo[2] == SUGGESTED_ACTION_TRIGGER_CLEAR_RAT_BLOCK);

        // reset the registration info saved in the SimulatedCommands
        mSimulatedCommands.updateImsRegistrationInfo(0, 0, 0, 0, null);
        regInfo = mSimulatedCommands.getImsRegistrationInfo();

        assertTrue(regInfo[0] == 0 && regInfo[1] == 0 && regInfo[2] == 0);

        // verfies that duplicated notification with the same suggested action is invoked
        registrationCallback.onUnregistered(reasonInfo,
                SUGGESTED_ACTION_TRIGGER_CLEAR_RAT_BLOCK,
                REGISTRATION_TECH_LTE);
        regInfo = mSimulatedCommands.getImsRegistrationInfo();

        assertTrue(regInfo[0] == RegistrationManager.REGISTRATION_STATE_NOT_REGISTERED
                && regInfo[1] == REGISTRATION_TECH_LTE
                && regInfo[2] == SUGGESTED_ACTION_TRIGGER_CLEAR_RAT_BLOCK);
    }

    @Test
    @SmallTest
    public void testImsDialArgsBuilderFromForAlternateService() {
        ImsPhone.ImsDialArgs dialArgs = new ImsPhone.ImsDialArgs.Builder()
                .setIsEmergency(true)
                .setEccCategory(2)
                .build();

        ImsPhone.ImsDialArgs copiedDialArgs =
                ImsPhone.ImsDialArgs.Builder.from(dialArgs).build();

        assertTrue(copiedDialArgs.isEmergency);
        assertEquals(2, copiedDialArgs.eccCategory);
    }

    private ServiceState getServiceStateDataAndVoice(int rat, int regState, boolean isRoaming) {
        ServiceState ss = new ServiceState();
        ss.setStateOutOfService();
        ss.setDataRegState(regState);
        ss.setDataRoaming(isRoaming);
        ss.setRilDataRadioTechnology(rat);
        ss.setVoiceRegState(regState);
        ss.setVoiceRoaming(isRoaming);
        ss.setRilVoiceRadioTechnology(rat);
        return ss;
    }

    private ServiceState getServiceStateDataOnly(int rat, int regState, boolean isRoaming) {
        ServiceState ss = new ServiceState();
        ss.setStateOutOfService();
        ss.setDataRegState(regState);
        ss.setDataRoaming(isRoaming);
        ss.setRilDataRadioTechnology(rat);
        return ss;
    }

    private ServiceState modifyServiceStateData(ServiceState ss, int rat, int regState,
            boolean isRoaming) {
        ss.setStateOutOfService();
        ss.setDataRegState(regState);
        ss.setDataRoaming(isRoaming);
        ss.setRilDataRadioTechnology(rat);
        return ss;
    }

    private ServiceState getServiceStateOutOfService() {
        ServiceState ss = new ServiceState();
        ss.setStateOutOfService();
        return ss;
    }

    private Message getServiceStateChangedMessage(ServiceState ss) {
        Message m = Message.obtain(mImsPhoneUT.getHandler(), ImsPhone.EVENT_SERVICE_STATE_CHANGED);
        m.obj = AsyncResult.forMessage(m, ss, null);
        return m;
    }
}<|MERGE_RESOLUTION|>--- conflicted
+++ resolved
@@ -154,12 +154,6 @@
         mConnection = mock(Connection.class);
         mImsUtInterface = mock(ImsUtInterface.class);
         mFeatureFlags = mock(FeatureFlags.class);
-<<<<<<< HEAD
-        doReturn(false).when(mDomainSelectionResolver).isDomainSelectionSupported();
-        DomainSelectionResolver.setDomainSelectionResolver(mDomainSelectionResolver);
-        mEcbmHandler = mock(EcbmHandler.class);
-=======
->>>>>>> 826575f3
 
         mImsCT.mForegroundCall = mForegroundCall;
         mImsCT.mBackgroundCall = mBackgroundCall;
