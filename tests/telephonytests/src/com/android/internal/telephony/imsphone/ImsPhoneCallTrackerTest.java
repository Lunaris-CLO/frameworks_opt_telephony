/*
 * Copyright (C) 2016 The Android Open Source Project
 *
 * Licensed under the Apache License, Version 2.0 (the "License");
 * you may not use this file except in compliance with the License.
 * You may obtain a copy of the License at
 *
 *      http://www.apache.org/licenses/LICENSE-2.0
 *
 * Unless required by applicable law or agreed to in writing, software
 * distributed under the License is distributed on an "AS IS" BASIS,
 * WITHOUT WARRANTIES OR CONDITIONS OF ANY KIND, either express or implied.
 * See the License for the specific language governing permissions and
 * limitations under the License.
 */
package com.android.internal.telephony.imsphone;

import static com.android.internal.telephony.TelephonyTestUtils.waitForMs;

import static org.junit.Assert.assertEquals;
import static org.junit.Assert.assertFalse;
import static org.junit.Assert.assertTrue;
import static org.mockito.ArgumentMatchers.nullable;
import static org.mockito.Mockito.any;
import static org.mockito.Mockito.anyBoolean;
import static org.mockito.Mockito.anyInt;
import static org.mockito.Mockito.doAnswer;
import static org.mockito.Mockito.doNothing;
import static org.mockito.Mockito.doReturn;
import static org.mockito.Mockito.doThrow;
import static org.mockito.Mockito.eq;
import static org.mockito.Mockito.isNull;
import static org.mockito.Mockito.mock;
import static org.mockito.Mockito.never;
import static org.mockito.Mockito.spy;
import static org.mockito.Mockito.times;
import static org.mockito.Mockito.verify;

import android.content.Context;
import android.content.SharedPreferences;
import android.os.Bundle;
import android.os.Handler;
import android.os.HandlerThread;
import android.os.Message;
import android.os.PersistableBundle;
import android.support.test.filters.FlakyTest;
import android.telecom.VideoProfile;
import android.telephony.CarrierConfigManager;
import android.telephony.DisconnectCause;
import android.telephony.PhoneNumberUtils;
import android.telephony.ServiceState;
import android.telephony.TelephonyManager;
import android.telephony.ims.ImsCallProfile;
import android.telephony.ims.ImsCallSession;
import android.telephony.ims.ImsReasonInfo;
import android.telephony.ims.ImsStreamMediaProfile;
import android.telephony.ims.feature.ImsFeature;
import android.telephony.ims.feature.MmTelFeature;
import android.telephony.ims.stub.ImsRegistrationImplBase;
import android.test.suitebuilder.annotation.SmallTest;

import com.android.ims.ImsCall;
import com.android.ims.ImsConfig;
import com.android.ims.ImsException;
import com.android.ims.internal.IImsCallSession;
import com.android.internal.telephony.Call;
import com.android.internal.telephony.CallStateException;
import com.android.internal.telephony.CommandsInterface;
import com.android.internal.telephony.Connection;
import com.android.internal.telephony.PhoneConstants;
import com.android.internal.telephony.TelephonyTest;

import org.junit.After;
import org.junit.Assert;
import org.junit.Before;
import org.junit.Ignore;
import org.junit.Test;
import org.mockito.ArgumentCaptor;
import org.mockito.Mock;
import org.mockito.invocation.InvocationOnMock;
import org.mockito.stubbing.Answer;

public class ImsPhoneCallTrackerTest extends TelephonyTest {
    private ImsPhoneCallTracker mCTUT;
    private ImsCTHandlerThread mImsCTHandlerThread;
    private MmTelFeature.Listener mMmTelListener;
    private ImsRegistrationImplBase.Callback mRegistrationCallback;
    private ImsFeature.CapabilityCallback mCapabilityCallback;
    private ImsCall.Listener mImsCallListener;
    private ImsCall mImsCall;
    private ImsCall mSecondImsCall;
    private Bundle mBundle = new Bundle();
    private int mServiceId;
    @Mock
    private ImsCallSession mImsCallSession;
    @Mock
    private SharedPreferences mSharedPreferences;
    @Mock
    private ImsPhoneConnection.Listener mImsPhoneConnectionListener;
    @Mock
    private ImsConfig mImsConfig;
    private Handler mCTHander;

    private class ImsCTHandlerThread extends HandlerThread {

        private ImsCTHandlerThread(String name) {
            super(name);
        }
        @Override
        public void onLooperPrepared() {
            mCTUT = new ImsPhoneCallTracker(mImsPhone);
            mCTUT.addReasonCodeRemapping(null, "Wifi signal lost.", ImsReasonInfo.CODE_WIFI_LOST);
            mCTUT.addReasonCodeRemapping(501, "Call answered elsewhere.",
                    ImsReasonInfo.CODE_ANSWERED_ELSEWHERE);
            mCTUT.addReasonCodeRemapping(510, "Call answered elsewhere.",
                    ImsReasonInfo.CODE_ANSWERED_ELSEWHERE);
            mCTUT.setDataEnabled(true);
            mCTHander = new Handler(mCTUT.getLooper());
            setReady(true);
        }
    }

    private void imsCallMocking(final ImsCall mImsCall) throws Exception {

        doAnswer(new Answer<Void>() {
            @Override
            public Void answer(InvocationOnMock invocation) throws Throwable {
                // trigger the listener on accept call
                if (mImsCallListener != null) {
                    mImsCallListener.onCallStarted(mImsCall);
                }
                return null;
            }
        }).when(mImsCall).accept(anyInt());

        doAnswer(new Answer<Void>() {
            @Override
            public Void answer(InvocationOnMock invocation) throws Throwable {
                // trigger the listener on accept call
                if (mImsCallListener != null) {
                    mImsCallListener.onCallStarted(mImsCall);
                }
                return null;
            }
        }).when(mImsCall).accept(anyInt(), (ImsStreamMediaProfile) any());

        doAnswer(new Answer<Void>() {
            @Override
            public Void answer(InvocationOnMock invocation) throws Throwable {
                // trigger the listener on reject call
                int reasonCode = (int) invocation.getArguments()[0];
                if (mImsCallListener != null) {
                    mImsCallListener.onCallStartFailed(mImsCall, new ImsReasonInfo(reasonCode, -1));
                    mImsCallListener.onCallTerminated(mImsCall, new ImsReasonInfo(reasonCode, -1));
                }
                return null;
            }
        }).when(mImsCall).reject(anyInt());

        doAnswer(new Answer<Void>() {
            @Override
            public Void answer(InvocationOnMock invocation) throws Throwable {
                // trigger the listener on reject call
                int reasonCode = (int) invocation.getArguments()[0];
                if (mImsCallListener != null) {
                    mImsCallListener.onCallTerminated(mImsCall, new ImsReasonInfo(reasonCode, -1));
                }
                return null;
            }
        }).when(mImsCall).terminate(anyInt());

        doAnswer(new Answer<Void>() {
            @Override
            public Void answer(InvocationOnMock invocation) throws Throwable {
                if (mImsCallListener != null) {
                    mImsCallListener.onCallHeld(mImsCall);
                }
                return null;
            }
        }).when(mImsCall).hold();

        mImsCall.attachSession(mImsCallSession);
    }

    @Before
    public void setUp() throws Exception {
        super.setUp(this.getClass().getSimpleName());
        mServiceId = 0;
        mImsCallProfile.mCallExtras = mBundle;
        mImsManagerInstances.put(mImsPhone.getPhoneId(), mImsManager);
        mImsCall = spy(new ImsCall(mContext, mImsCallProfile));
        mSecondImsCall = spy(new ImsCall(mContext, mImsCallProfile));
        mImsPhoneConnectionListener = mock(ImsPhoneConnection.Listener.class);
        imsCallMocking(mImsCall);
        imsCallMocking(mSecondImsCall);
        doReturn(ImsFeature.STATE_READY).when(mImsManager).getImsServiceState();
        doReturn(mImsCallProfile).when(mImsManager).createCallProfile(anyInt(), anyInt());

        doAnswer(invocation -> {
            mMmTelListener = (MmTelFeature.Listener) invocation.getArguments()[0];
            return null;
        }).when(mImsManager).open(any(MmTelFeature.Listener.class));


        doAnswer(new Answer<ImsCall>() {
            @Override
            public ImsCall answer(InvocationOnMock invocation) throws Throwable {
                mImsCallListener =
                        (ImsCall.Listener) invocation.getArguments()[2];
                mImsCall.setListener(mImsCallListener);
                return mImsCall;
            }
        }).when(mImsManager).takeCall(any(), any(), any());

        doAnswer(new Answer<ImsCall>() {
            @Override
            public ImsCall answer(InvocationOnMock invocation) throws Throwable {
                mImsCallListener =
                        (ImsCall.Listener) invocation.getArguments()[2];
                mSecondImsCall.setListener(mImsCallListener);
                return mSecondImsCall;
            }
        }).when(mImsManager).makeCall(eq(mImsCallProfile), (String []) any(),
                (ImsCall.Listener) any());

        doAnswer(invocation -> {
            mRegistrationCallback = invocation.getArgument(0);
            return mRegistrationCallback;
        }).when(mImsManager).addRegistrationCallback(any(ImsRegistrationImplBase.Callback.class));

        doAnswer(invocation -> {
            mCapabilityCallback = (ImsFeature.CapabilityCallback) invocation.getArguments()[0];
            return mCapabilityCallback;

        }).when(mImsManager).addCapabilitiesCallback(any(ImsFeature.CapabilityCallback.class));

        doReturn(mImsConfig).when(mImsManager).getConfigInterface();

        doNothing().when(mImsManager).addNotifyStatusChangedCallbackIfAvailable(any());

        mImsCTHandlerThread = new ImsCTHandlerThread(this.getClass().getSimpleName());
        mImsCTHandlerThread.start();

        waitUntilReady();
        logd("ImsPhoneCallTracker initiated");
        /* Make sure getImsService is triggered on handler */
        waitForHandlerAction(mCTHander, 100);
    }

    @After
    public void tearDown() throws Exception {
        mCTUT = null;
        mImsCTHandlerThread.quit();
        super.tearDown();
    }

    @Test
    @SmallTest
    public void testImsRegistered() {
        // when IMS is registered
        mRegistrationCallback.onRegistered(ImsRegistrationImplBase.REGISTRATION_TECH_LTE);
        // then service state should be IN_SERVICE and ImsPhone state set to registered
        verify(mImsPhone).setServiceState(eq(ServiceState.STATE_IN_SERVICE));
        verify(mImsPhone).setImsRegistered(eq(true));
    }

    @Test
    @SmallTest
    public void testImsRegistering() {
        // when IMS is registering
        mRegistrationCallback.onRegistering(ImsRegistrationImplBase.REGISTRATION_TECH_LTE);
        // then service state should be OUT_OF_SERVICE and ImsPhone state set to not registered
        verify(mImsPhone).setServiceState(eq(ServiceState.STATE_OUT_OF_SERVICE));
        verify(mImsPhone).setImsRegistered(eq(false));
    }

    @Test
    @SmallTest
    public void testImsDeregistered() {
        // when IMS is deregistered
        mRegistrationCallback.onDeregistered(new ImsReasonInfo());
        // then service state should be OUT_OF_SERVICE and ImsPhone state set to not registered
        verify(mImsPhone).setServiceState(eq(ServiceState.STATE_OUT_OF_SERVICE));
        verify(mImsPhone).setImsRegistered(eq(false));
    }

    @Test
    @SmallTest
    public void testVowifiDisabledOnLte() {
        // LTE is registered.
        doReturn(ImsRegistrationImplBase.REGISTRATION_TECH_LTE).when(
                mImsManager).getRegistrationTech();
        assertFalse(mCTUT.isVowifiEnabled());

        // enable Voice over LTE
        ImsFeature.Capabilities caps = new ImsFeature.Capabilities();
        caps.addCapabilities(MmTelFeature.MmTelCapabilities.CAPABILITY_TYPE_VOICE);
        mCapabilityCallback.onCapabilitiesStatusChanged(caps);
        waitForHandlerAction(mCTHander, 1000);

        // Voice over IWLAN is still disabled
        assertFalse(mCTUT.isVowifiEnabled());
    }

    @Test
    @SmallTest
    public void testVowifiDisabledOnIwlan() {
        // LTE is registered.
        doReturn(ImsRegistrationImplBase.REGISTRATION_TECH_IWLAN).when(
                mImsManager).getRegistrationTech();
        assertFalse(mCTUT.isVowifiEnabled());

        // enable Voice over IWLAN
        ImsFeature.Capabilities caps = new ImsFeature.Capabilities();
        caps.addCapabilities(MmTelFeature.MmTelCapabilities.CAPABILITY_TYPE_VOICE);
        mCapabilityCallback.onCapabilitiesStatusChanged(caps);
        waitForHandlerAction(mCTHander, 1000);

        // Voice over IWLAN is enabled
        assertTrue(mCTUT.isVowifiEnabled());
    }

    @Test
    @SmallTest
    public void testImsFeatureCapabilityChange() {
        doReturn(ImsRegistrationImplBase.REGISTRATION_TECH_LTE).when(
                mImsManager).getRegistrationTech();
        assertFalse(mCTUT.isVolteEnabled());
        assertFalse(mCTUT.isVideoCallEnabled());

        // enable only Voice
        ImsFeature.Capabilities caps = new ImsFeature.Capabilities();
        caps.addCapabilities(MmTelFeature.MmTelCapabilities.CAPABILITY_TYPE_VOICE);
        mCapabilityCallback.onCapabilitiesStatusChanged(caps);
        waitForHandlerAction(mCTHander, 1000);

        assertTrue(mCTUT.isVolteEnabled());
        assertFalse(mCTUT.isVideoCallEnabled());
        // video call not enabled
        verify(mImsPhone, times(0)).notifyForVideoCapabilityChanged(anyBoolean());
        verify(mImsPhone, times(1)).onFeatureCapabilityChanged();

        // enable video call
        ImsFeature.Capabilities capsVideo = new ImsFeature.Capabilities();
        capsVideo.addCapabilities(MmTelFeature.MmTelCapabilities.CAPABILITY_TYPE_VOICE);
        capsVideo.addCapabilities(MmTelFeature.MmTelCapabilities.CAPABILITY_TYPE_VIDEO);
        mCapabilityCallback.onCapabilitiesStatusChanged(capsVideo);
        waitForHandlerAction(mCTHander, 1000);
        assertTrue(mCTUT.isVideoCallEnabled());
        verify(mImsPhone, times(1)).notifyForVideoCapabilityChanged(eq(true));
    }

    @Test
    @SmallTest
    public void testImsMTCall() {
        assertEquals(PhoneConstants.State.IDLE, mCTUT.getState());
        assertFalse(mCTUT.mRingingCall.isRinging());
        // mock a MT call
        mMmTelListener.onIncomingCall(mock(IImsCallSession.class), Bundle.EMPTY);
        verify(mImsPhone, times(1)).notifyNewRingingConnection((Connection) any());
        verify(mImsPhone, times(1)).notifyIncomingRing();
        assertEquals(PhoneConstants.State.RINGING, mCTUT.getState());
        assertTrue(mCTUT.mRingingCall.isRinging());
        assertEquals(1, mCTUT.mRingingCall.getConnections().size());
        ImsPhoneConnection connection =
                (ImsPhoneConnection) mCTUT.mRingingCall.getConnections().get(0);
        connection.addListener(mImsPhoneConnectionListener);
    }

    @Test
    @SmallTest
    public void testImsMTCallAccept() {
        testImsMTCall();
        assertTrue(mCTUT.mRingingCall.isRinging());
        try {
            mCTUT.acceptCall(ImsCallProfile.CALL_TYPE_VOICE);
            verify(mImsCall, times(1)).accept(eq(ImsCallProfile
                    .getCallTypeFromVideoState(ImsCallProfile.CALL_TYPE_VOICE)),
                    (ImsStreamMediaProfile) any());
        } catch (Exception ex) {
            ex.printStackTrace();
            Assert.fail("unexpected exception thrown" + ex.getMessage());
        }
        assertFalse(mCTUT.mRingingCall.isRinging());
        assertEquals(PhoneConstants.State.OFFHOOK, mCTUT.getState());
        assertEquals(Call.State.ACTIVE, mCTUT.mForegroundCall.getState());
        assertEquals(1, mCTUT.mForegroundCall.getConnections().size());
    }

    @Test
    @SmallTest
    public void testImsMTCallReject() {
        testImsMTCall();
        assertTrue(mCTUT.mRingingCall.isRinging());
        try {
            mCTUT.rejectCall();
            verify(mImsCall, times(1)).reject(eq(ImsReasonInfo.CODE_USER_DECLINE));
        } catch (Exception ex) {
            ex.printStackTrace();
            Assert.fail("unexpected exception thrown" + ex.getMessage());
        }
        assertFalse(mCTUT.mRingingCall.isRinging());
        assertEquals(0, mCTUT.mRingingCall.getConnections().size());
        assertEquals(PhoneConstants.State.IDLE, mCTUT.getState());
    }

    @Test
    @SmallTest
    public void testImsMTCallAcceptHangUp() {
        testImsMTCallAccept();
        assertEquals(Call.State.ACTIVE, mCTUT.mForegroundCall.getState());
        assertEquals(PhoneConstants.State.OFFHOOK, mCTUT.getState());
        try {
            mCTUT.hangup(mCTUT.mForegroundCall);
        } catch (Exception ex) {
            ex.printStackTrace();
            Assert.fail("unexpected exception thrown" + ex.getMessage());
        }
        assertEquals(PhoneConstants.State.IDLE, mCTUT.getState());
        assertEquals(Call.State.IDLE, mCTUT.mForegroundCall.getState());
    }

    @Test
    @SmallTest
    public void testImsMTCallAcceptHold() {
        testImsMTCallAccept();

        assertEquals(Call.State.ACTIVE, mCTUT.mForegroundCall.getState());
        assertEquals(PhoneConstants.State.OFFHOOK, mCTUT.getState());
        // mock a new MT
        try {
            doReturn(mSecondImsCall).when(mImsManager).takeCall(any(IImsCallSession.class),
                    any(Bundle.class), any(ImsCall.Listener.class));
        } catch (Exception ex) {
            ex.printStackTrace();
            Assert.fail("unexpected exception thrown" + ex.getMessage());
        }
        mMmTelListener.onIncomingCall(mock(IImsCallSession.class), Bundle.EMPTY);

        verify(mImsPhone, times(2)).notifyNewRingingConnection((Connection) any());
        verify(mImsPhone, times(2)).notifyIncomingRing();
        assertEquals(Call.State.ACTIVE, mCTUT.mForegroundCall.getState());
        assertEquals(ImsPhoneCall.State.WAITING, mCTUT.mRingingCall.getState());
        assertEquals(PhoneConstants.State.RINGING, mCTUT.getState());

        //hold the foreground active call, accept the new ringing call
        try {
            mCTUT.acceptCall(ImsCallProfile.CALL_TYPE_VOICE);
            verify(mImsCall, times(1)).hold();
        } catch (Exception ex) {
            ex.printStackTrace();
            Assert.fail("unexpected exception thrown" + ex.getMessage());
        }

        waitForMs(100);
        assertEquals(Call.State.ACTIVE, mCTUT.mForegroundCall.getState());
        assertFalse(mCTUT.mRingingCall.isRinging());
        assertEquals(Call.State.HOLDING, mCTUT.mBackgroundCall.getState());
    }

    /**
     * Ensures that the dial method will perform a shared preferences lookup using the correct
     * shared preference key to determine the CLIR mode.
     */
    @Test
    @SmallTest
    public void testDialClirMode() {
        mCTUT.setSharedPreferenceProxy((Context context) -> {
            return mSharedPreferences;
        });
        ArgumentCaptor<String> mStringCaptor = ArgumentCaptor.forClass(String.class);
        doReturn(CommandsInterface.CLIR_INVOCATION).when(mSharedPreferences).getInt(
                mStringCaptor.capture(), anyInt());

        try {
            mCTUT.dial("+17005554141", VideoProfile.STATE_AUDIO_ONLY, null);
        } catch (CallStateException cse) {
            cse.printStackTrace();
            Assert.fail("unexpected exception thrown" + cse.getMessage());
        }

        // Ensure that the correct key was queried from the shared prefs.
        assertEquals("clir_key0", mStringCaptor.getValue());
    }

    /**
     * Ensures for an emergency call that the dial method will default the CLIR to
     * {@link CommandsInterface#CLIR_SUPPRESSION}, ensuring the caller's ID is shown.
     */
    @Test
    @SmallTest
    public void testEmergencyDialSuppressClir() {
        mCTUT.setSharedPreferenceProxy((Context context) -> {
            return mSharedPreferences;
        });
        // Mock implementation of phone number utils treats everything as an emergency.
        mCTUT.setPhoneNumberUtilsProxy((String string) -> {
            return true;
        });
        // Set preference to hide caller ID.
        ArgumentCaptor<String> stringCaptor = ArgumentCaptor.forClass(String.class);
        doReturn(CommandsInterface.CLIR_INVOCATION).when(mSharedPreferences).getInt(
                stringCaptor.capture(), anyInt());

        try {
            mCTUT.dial("+17005554141", VideoProfile.STATE_AUDIO_ONLY, null);

            ArgumentCaptor<ImsCallProfile> profileCaptor = ArgumentCaptor.forClass(
                    ImsCallProfile.class);
            verify(mImsManager, times(1)).makeCall(eq(mImsCallProfile),
                    eq(new String[]{"+17005554141"}), any());

            // Because this is an emergency call, we expect caller id to be visible now.
            assertEquals(mImsCallProfile.getCallExtraInt(ImsCallProfile.EXTRA_OIR),
                    CommandsInterface.CLIR_SUPPRESSION);
        } catch (CallStateException cse) {
            cse.printStackTrace();
            Assert.fail("unexpected exception thrown" + cse.getMessage());
        } catch (ImsException ie) {
            ie.printStackTrace();
            Assert.fail("unexpected exception thrown" + ie.getMessage());
        }
    }

    @FlakyTest
    @Ignore
    @Test
    @SmallTest
    public void testImsMOCallDial() {
        assertEquals(Call.State.IDLE, mCTUT.mForegroundCall.getState());
        assertEquals(PhoneConstants.State.IDLE, mCTUT.getState());
        try {
            mCTUT.dial("+17005554141", ImsCallProfile.CALL_TYPE_VOICE, null);
            verify(mImsManager, times(1)).makeCall(eq(mImsCallProfile),
                    eq(new String[]{"+17005554141"}), (ImsCall.Listener) any());
        } catch (Exception ex) {
            ex.printStackTrace();
            Assert.fail("unexpected exception thrown" + ex.getMessage());
        }
        assertEquals(PhoneConstants.State.OFFHOOK, mCTUT.getState());
        assertEquals(Call.State.DIALING, mCTUT.mForegroundCall.getState());
        //call established
        mImsCallListener.onCallProgressing(mSecondImsCall);
        assertEquals(Call.State.ALERTING, mCTUT.mForegroundCall.getState());
    }

    @FlakyTest
    @Ignore
    @Test
    @SmallTest
    public void testImsMTActiveMODial() {
        assertEquals(Call.State.IDLE, mCTUT.mForegroundCall.getState());
        assertEquals(Call.State.IDLE, mCTUT.mBackgroundCall.getState());

        testImsMTCallAccept();

        assertEquals(Call.State.ACTIVE, mCTUT.mForegroundCall.getState());
        assertEquals(Call.State.IDLE, mCTUT.mBackgroundCall.getState());
        try {
            mCTUT.dial("+17005554141", ImsCallProfile.CALL_TYPE_VOICE, null);
            verify(mImsManager, times(1)).makeCall(eq(mImsCallProfile),
                    eq(new String[]{"+17005554141"}), (ImsCall.Listener) any());
        } catch (Exception ex) {
            ex.printStackTrace();
            Assert.fail("unexpected exception thrown" + ex.getMessage());
        }
        waitForMs(100);
        assertEquals(Call.State.DIALING, mCTUT.mForegroundCall.getState());
        assertEquals(Call.State.HOLDING, mCTUT.mBackgroundCall.getState());
    }

    @Test
    @SmallTest
    public void testImsMOCallHangup() {
        testImsMOCallDial();
        //hangup before call go to active
        try {
            mCTUT.hangup(mCTUT.mForegroundCall);
        } catch (Exception ex) {
            ex.printStackTrace();
            Assert.fail("unexpected exception thrown" + ex.getMessage());
        }
        assertEquals(PhoneConstants.State.IDLE, mCTUT.getState());
        assertEquals(Call.State.IDLE, mCTUT.mForegroundCall.getState());
    }

    @Test
    @SmallTest
    public void testImsSendDtmf() {
        //establish a MT call
        testImsMTCallAccept();
        mCTUT.sendDtmf(PhoneNumberUtils.PAUSE, null);
        //verify trigger sendDtmf to mImsCall
        verify(mImsCall, times(1)).sendDtmf(eq(PhoneNumberUtils.PAUSE), (Message) isNull());
        // mock a new MT
        try {
            doReturn(mSecondImsCall).when(mImsManager).takeCall(any(IImsCallSession.class),
                    any(Bundle.class), any(ImsCall.Listener.class));
            mMmTelListener.onIncomingCall(mock(IImsCallSession.class), Bundle.EMPTY);
            mCTUT.acceptCall(ImsCallProfile.CALL_TYPE_VOICE);
        } catch (Exception ex) {
            ex.printStackTrace();
            Assert.fail("unexpected exception thrown" + ex.getMessage());
        }

        waitForMs(100);

        mCTUT.sendDtmf(PhoneNumberUtils.WAIT, null);
        //verify trigger sendDtmf to mImsSecondCall
        verify(mSecondImsCall, times(1)).sendDtmf(eq(PhoneNumberUtils.WAIT), (Message) isNull());
    }

    @Test
    @SmallTest
    public void testReasonCodeRemap() {
        assertEquals(ImsReasonInfo.CODE_WIFI_LOST, mCTUT.maybeRemapReasonCode(
                new ImsReasonInfo(1, 1, "Wifi signal lost.")));
        assertEquals(ImsReasonInfo.CODE_WIFI_LOST, mCTUT.maybeRemapReasonCode(
                new ImsReasonInfo(200, 1, "Wifi signal lost.")));
        assertEquals(ImsReasonInfo.CODE_ANSWERED_ELSEWHERE,
                mCTUT.maybeRemapReasonCode(new ImsReasonInfo(501, 1, "Call answered elsewhere.")));
        assertEquals(ImsReasonInfo.CODE_ANSWERED_ELSEWHERE,
                mCTUT.maybeRemapReasonCode(new ImsReasonInfo(510, 1, "Call answered elsewhere.")));
        assertEquals(90210, mCTUT.maybeRemapReasonCode(new ImsReasonInfo(90210, 1,
                "Call answered elsewhere.")));
    }


    @Test
    @SmallTest
    public void testDialImsServiceUnavailable() throws ImsException {
        doThrow(new ImsException("Test Exception", ImsReasonInfo.CODE_LOCAL_IMS_SERVICE_DOWN)).when(
                mImsManager).createCallProfile(anyInt(), anyInt());
        mCTUT.setRetryTimeout(() -> 0);
        assertEquals(Call.State.IDLE, mCTUT.mForegroundCall.getState());
        assertEquals(PhoneConstants.State.IDLE, mCTUT.getState());

        try {
            mCTUT.dial("+17005554141", ImsCallProfile.CALL_TYPE_VOICE, null);
        } catch (Exception e) {
            Assert.fail();
        }

        // wait for handler to process ImsService connection retry
        waitForHandlerAction(mCTHander, 1000); // 1 second timeout
        verify(mImsManager, never()).makeCall(nullable(ImsCallProfile.class),
                eq(new String[]{"+17005554141"}), nullable(ImsCall.Listener.class));
        // Make sure that open is called in ImsPhoneCallTracker when it was first connected and
        // again after retry.
        verify(mImsManager, times(2)).open(
                nullable(MmTelFeature.Listener.class));
    }

    @FlakyTest
    @Ignore
    @Test
    @SmallTest
    public void testTTYImsServiceUnavailable() throws ImsException {
        doThrow(new ImsException("Test Exception", ImsReasonInfo.CODE_LOCAL_IMS_SERVICE_DOWN)).when(
                mImsManager).setUiTTYMode(nullable(Context.class), anyInt(),
                nullable(Message.class));
        // Remove retry timeout delay
        mCTUT.setRetryTimeout(() -> 0); //ms

        mCTUT.setUiTTYMode(0, new Message());

        // wait for handler to process ImsService connection retry
        waitForHandlerAction(mCTHander, 100);
        // Make sure that open is called in ImsPhoneCallTracker to re-establish connection to
        // ImsService
        verify(mImsManager, times(2)).open(
                nullable(MmTelFeature.Listener.class));
    }

    /**
     * Test notification of handover from LTE to WIFI and WIFI to LTE and ensure that the expected
     * connection events are sent.
     */
    @Test
    @SmallTest
    public void testNotifyHandovers() {
        setupCarrierConfig();

        //establish a MT call
        testImsMTCallAccept();
        ImsPhoneConnection connection =
                (ImsPhoneConnection) mCTUT.mForegroundCall.getConnections().get(0);
        ImsCall call = connection.getImsCall();
        // Needs to be a video call to see this signalling.
        mImsCallProfile.mCallType = ImsCallProfile.CALL_TYPE_VT;

        // First handover from LTE to WIFI; this takes us into a mid-call state.
        call.getImsCallSessionListenerProxy().callSessionHandover(call.getCallSession(),
                ServiceState.RIL_RADIO_TECHNOLOGY_LTE, ServiceState.RIL_RADIO_TECHNOLOGY_IWLAN,
                new ImsReasonInfo());
        // Handover back to LTE.
        call.getImsCallSessionListenerProxy().callSessionHandover(call.getCallSession(),
                ServiceState.RIL_RADIO_TECHNOLOGY_IWLAN, ServiceState.RIL_RADIO_TECHNOLOGY_LTE,
                new ImsReasonInfo());
        verify(mImsPhoneConnectionListener).onConnectionEvent(eq(
                TelephonyManager.EVENT_HANDOVER_VIDEO_FROM_WIFI_TO_LTE), isNull());

        // Finally hand back to WIFI
        call.getImsCallSessionListenerProxy().callSessionHandover(call.getCallSession(),
                ServiceState.RIL_RADIO_TECHNOLOGY_LTE, ServiceState.RIL_RADIO_TECHNOLOGY_IWLAN,
                new ImsReasonInfo());
        verify(mImsPhoneConnectionListener).onConnectionEvent(eq(
                TelephonyManager.EVENT_HANDOVER_VIDEO_FROM_LTE_TO_WIFI), isNull());
    }

    /**
     * Configure carrier config options relevant to the unit test.
     */
    public void setupCarrierConfig() {
        PersistableBundle bundle = new PersistableBundle();
        bundle.putBoolean(CarrierConfigManager.KEY_NOTIFY_HANDOVER_VIDEO_FROM_LTE_TO_WIFI_BOOL,
                true);
        bundle.putBoolean(CarrierConfigManager.KEY_NOTIFY_HANDOVER_VIDEO_FROM_WIFI_TO_LTE_BOOL,
                true);
        bundle.putBoolean(CarrierConfigManager.KEY_NOTIFY_VT_HANDOVER_TO_WIFI_FAILURE_BOOL, true);
        mCTUT.updateCarrierConfigCache(bundle);
    }

    @Test
    @SmallTest
    public void testLowBatteryDisconnectMidCall() {
        assertEquals(DisconnectCause.LOW_BATTERY, mCTUT.getDisconnectCauseFromReasonInfo(
                new ImsReasonInfo(ImsReasonInfo.CODE_LOCAL_LOW_BATTERY, 0), Call.State.ACTIVE));
        assertEquals(DisconnectCause.LOW_BATTERY, mCTUT.getDisconnectCauseFromReasonInfo(
                new ImsReasonInfo(ImsReasonInfo.CODE_LOW_BATTERY, 0), Call.State.ACTIVE));
    }

    @Test
    @SmallTest
    public void testImsAlternateEmergencyDisconnect() {
        assertEquals(DisconnectCause.IMS_SIP_ALTERNATE_EMERGENCY_CALL,
                mCTUT.getDisconnectCauseFromReasonInfo(
                        new ImsReasonInfo(ImsReasonInfo.CODE_SIP_ALTERNATE_EMERGENCY_CALL, 0),
                        Call.State.ACTIVE));
    }

    @Test
    @SmallTest
    public void testLowBatteryDisconnectDialing() {
        assertEquals(DisconnectCause.DIAL_LOW_BATTERY, mCTUT.getDisconnectCauseFromReasonInfo(
                new ImsReasonInfo(ImsReasonInfo.CODE_LOCAL_LOW_BATTERY, 0), Call.State.DIALING));
        assertEquals(DisconnectCause.DIAL_LOW_BATTERY, mCTUT.getDisconnectCauseFromReasonInfo(
                new ImsReasonInfo(ImsReasonInfo.CODE_LOW_BATTERY, 0), Call.State.DIALING));
    }

    /**
     * Tests that no hold tone is played if the call is remotely held and the media direction is
     * send/receive (i.e. there is an audio stream present).
     */
    @Test
    @SmallTest
    public void testNoRemoteHoldtone() {
        //establish a MT call
        testImsMTCallAccept();
        ImsPhoneConnection connection = mCTUT.mForegroundCall.getFirstConnection();
        ImsCall call = connection.getImsCall();

        // Set the media direction to send/receive.
        ImsCallProfile callProfile = new ImsCallProfile();
        callProfile.mMediaProfile.mAudioDirection = ImsStreamMediaProfile.DIRECTION_SEND_RECEIVE;
        call.setCallProfile(callProfile);

        try {
            mCTUT.onCallHoldReceived(call);
        } catch (Exception ex) {
            ex.printStackTrace();
            Assert.fail("unexpected exception thrown" + ex.getMessage());
        }
        verify(mImsPhone, never()).startOnHoldTone(nullable(Connection.class));
    }

    /**
     * Verifies that a remote hold tone is played when the call is remotely held and the media
     * direction is inactive (i.e. the audio stream is not playing, so we should play the tone).
     */
    @Test
    @SmallTest
    public void testRemoteToneInactive() {
        //establish a MT call
        testImsMTCallAccept();
        ImsPhoneConnection connection = mCTUT.mForegroundCall.getFirstConnection();
        ImsCall call = connection.getImsCall();

        // Set the media direction to inactive to trigger a hold tone.
        ImsCallProfile callProfile = new ImsCallProfile();
        callProfile.mMediaProfile.mAudioDirection = ImsStreamMediaProfile.DIRECTION_INACTIVE;
        call.setCallProfile(callProfile);

        try {
            mCTUT.onCallHoldReceived(call);
        } catch (Exception ex) {
            ex.printStackTrace();
            Assert.fail("unexpected exception thrown" + ex.getMessage());
        }
        verify(mImsPhone, times(1)).startOnHoldTone(nullable(Connection.class));
    }

    @Test
    @SmallTest
    public void testRemoteHoldtone() {
        // Set carrier config to always play remote hold tone.
        mCTUT.setAlwaysPlayRemoteHoldTone(true);
        //establish a MT call
        testImsMTCallAccept();
        ImsPhoneConnection connection = mCTUT.mForegroundCall.getFirstConnection();
        ImsCall call = connection.getImsCall();

        // Set the media direction to send/receive; normally we don't play a hold tone but the
        // carrier config option is set to ensure we will do it in this case.
        ImsCallProfile callProfile = new ImsCallProfile();
        callProfile.mMediaProfile.mAudioDirection = ImsStreamMediaProfile.DIRECTION_SEND_RECEIVE;
        call.setCallProfile(callProfile);

        try {
            mCTUT.onCallHoldReceived(call);
        } catch (Exception ex) {
            ex.printStackTrace();
            Assert.fail("unexpected exception thrown" + ex.getMessage());
        }
        verify(mImsPhone, times(1)).startOnHoldTone(nullable(Connection.class));
    }

    @Test
    @SmallTest
<<<<<<< HEAD
    public void testCallResumeStateNotResetByHoldFailure() throws ImsException {
        mCTUT.setSwitchingFgAndBgCallsValue(true);
        if (mImsCallListener != null) {
            mImsCallListener.onCallHoldFailed(mImsCall, new ImsReasonInfo(0, -1));
        }
        assertTrue(mCTUT.getSwitchingFgAndBgCallsValue());
    }
}
=======
    public void testCallRestrictedDisconnect() {
        doReturn(true).when(mSST.mRestrictedState).isCsRestricted();
        assertEquals(DisconnectCause.CS_RESTRICTED, mCTUT.getDisconnectCauseFromReasonInfo(
                new ImsReasonInfo(ImsReasonInfo.CODE_UNSPECIFIED, 0), Call.State.ACTIVE));
    }

    @Test
    @SmallTest
    public void testCallRestrictedEmergencyDisconnect() {
        doReturn(true).when(mSST.mRestrictedState).isCsEmergencyRestricted();
        assertEquals(DisconnectCause.CS_RESTRICTED_EMERGENCY,
                mCTUT.getDisconnectCauseFromReasonInfo(
                        new ImsReasonInfo(ImsReasonInfo.CODE_UNSPECIFIED, 0), Call.State.ACTIVE));
    }

    @Test
    @SmallTest
    public void testCallRestrictedNormal() {
        doReturn(true).when(mSST.mRestrictedState).isCsNormalRestricted();
        assertEquals(DisconnectCause.CS_RESTRICTED_NORMAL,
                mCTUT.getDisconnectCauseFromReasonInfo(
                        new ImsReasonInfo(ImsReasonInfo.CODE_UNSPECIFIED, 0), Call.State.ACTIVE));
    }
}
>>>>>>> 3be1062b
<|MERGE_RESOLUTION|>--- conflicted
+++ resolved
@@ -827,16 +827,6 @@
 
     @Test
     @SmallTest
-<<<<<<< HEAD
-    public void testCallResumeStateNotResetByHoldFailure() throws ImsException {
-        mCTUT.setSwitchingFgAndBgCallsValue(true);
-        if (mImsCallListener != null) {
-            mImsCallListener.onCallHoldFailed(mImsCall, new ImsReasonInfo(0, -1));
-        }
-        assertTrue(mCTUT.getSwitchingFgAndBgCallsValue());
-    }
-}
-=======
     public void testCallRestrictedDisconnect() {
         doReturn(true).when(mSST.mRestrictedState).isCsRestricted();
         assertEquals(DisconnectCause.CS_RESTRICTED, mCTUT.getDisconnectCauseFromReasonInfo(
@@ -860,5 +850,14 @@
                 mCTUT.getDisconnectCauseFromReasonInfo(
                         new ImsReasonInfo(ImsReasonInfo.CODE_UNSPECIFIED, 0), Call.State.ACTIVE));
     }
+
+    @Test
+    @SmallTest
+    public void testCallResumeStateNotResetByHoldFailure() throws ImsException {
+        mCTUT.setSwitchingFgAndBgCallsValue(true);
+        if (mImsCallListener != null) {
+            mImsCallListener.onCallHoldFailed(mImsCall, new ImsReasonInfo(0, -1));
+        }
+        assertTrue(mCTUT.getSwitchingFgAndBgCallsValue());
+    }
 }
->>>>>>> 3be1062b
