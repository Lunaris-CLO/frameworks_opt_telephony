/*
 * Copyright (C) 2016 The Android Open Source Project
 *
 * Licensed under the Apache License, Version 2.0 (the "License");
 * you may not use this file except in compliance with the License.
 * You may obtain a copy of the License at
 *
 *      http://www.apache.org/licenses/LICENSE-2.0
 *
 * Unless required by applicable law or agreed to in writing, software
 * distributed under the License is distributed on an "AS IS" BASIS,
 * WITHOUT WARRANTIES OR CONDITIONS OF ANY KIND, either express or implied.
 * See the License for the specific language governing permissions and
 * limitations under the License.
 */
package com.android.internal.telephony.imsphone;

import static android.net.NetworkStats.DEFAULT_NETWORK_YES;
import static android.net.NetworkStats.METERED_YES;
import static android.net.NetworkStats.ROAMING_NO;
import static android.net.NetworkStats.SET_FOREGROUND;
import static android.net.NetworkStats.TAG_NONE;
import static android.net.NetworkStats.UID_ALL;

import static com.android.testutils.NetworkStatsUtilsKt.assertNetworkStatsEquals;

import static junit.framework.Assert.assertNotNull;

import static org.junit.Assert.assertEquals;
import static org.junit.Assert.assertFalse;
import static org.junit.Assert.assertTrue;
import static org.junit.Assert.fail;
import static org.mockito.ArgumentMatchers.anyString;
import static org.mockito.ArgumentMatchers.nullable;
import static org.mockito.Mockito.any;
import static org.mockito.Mockito.anyBoolean;
import static org.mockito.Mockito.anyInt;
import static org.mockito.Mockito.doAnswer;
import static org.mockito.Mockito.doNothing;
import static org.mockito.Mockito.doReturn;
import static org.mockito.Mockito.doThrow;
import static org.mockito.Mockito.eq;
import static org.mockito.Mockito.isNull;
import static org.mockito.Mockito.mock;
import static org.mockito.Mockito.never;
import static org.mockito.Mockito.reset;
import static org.mockito.Mockito.spy;
import static org.mockito.Mockito.times;
import static org.mockito.Mockito.verify;
import static org.mockito.Mockito.when;

import android.annotation.Nullable;
import android.content.BroadcastReceiver;
import android.content.Context;
import android.content.Intent;
import android.content.SharedPreferences;
import android.content.pm.PackageManager;
import android.net.NetworkStats;
import android.net.NetworkStats.Entry;
import android.net.netstats.provider.INetworkStatsProviderCallback;
import android.os.Bundle;
import android.os.Message;
import android.os.PersistableBundle;
import android.os.RemoteException;
import android.telecom.VideoProfile;
import android.telephony.CarrierConfigManager;
import android.telephony.DisconnectCause;
import android.telephony.PhoneNumberUtils;
import android.telephony.TelephonyManager;
import android.telephony.ims.ImsCallProfile;
import android.telephony.ims.ImsCallSession;
import android.telephony.ims.ImsConferenceState;
import android.telephony.ims.ImsMmTelManager;
import android.telephony.ims.ImsReasonInfo;
import android.telephony.ims.ImsStreamMediaProfile;
import android.telephony.ims.RtpHeaderExtensionType;
import android.telephony.ims.feature.ImsFeature;
import android.telephony.ims.feature.MmTelFeature;
import android.telephony.ims.stub.ImsRegistrationImplBase;
import android.test.suitebuilder.annotation.SmallTest;
import android.testing.AndroidTestingRunner;
import android.testing.TestableLooper;

import androidx.test.filters.FlakyTest;

import com.android.ims.FeatureConnector;
import com.android.ims.ImsCall;
import com.android.ims.ImsConfig;
import com.android.ims.ImsException;
import com.android.ims.ImsManager;
import com.android.ims.internal.IImsCallSession;
import com.android.internal.telephony.Call;
import com.android.internal.telephony.CallStateException;
import com.android.internal.telephony.CommandsInterface;
import com.android.internal.telephony.Connection;
import com.android.internal.telephony.IccCardConstants;
import com.android.internal.telephony.PhoneConstants;
import com.android.internal.telephony.TelephonyTest;
import com.android.internal.telephony.d2d.RtpTransport;
import com.android.internal.telephony.imsphone.ImsPhoneCallTracker.VtDataUsageProvider;

import org.junit.After;
import org.junit.Assert;
import org.junit.Before;
import org.junit.Ignore;
import org.junit.Test;
import org.junit.runner.RunWith;
import org.mockito.ArgumentCaptor;
import org.mockito.invocation.InvocationOnMock;
import org.mockito.stubbing.Answer;

import java.util.Set;
import java.util.concurrent.Executor;

@RunWith(AndroidTestingRunner.class)
@TestableLooper.RunWithLooper
public class ImsPhoneCallTrackerTest extends TelephonyTest {
    private ImsPhoneCallTracker mCTUT;
    private MmTelFeature.Listener mMmTelListener;
    private FeatureConnector.Listener<ImsManager> mConnectorListener;
    private ImsMmTelManager.CapabilityCallback mCapabilityCallback;
    private ImsCall.Listener mImsCallListener;
    private ImsCall mImsCall;
    private ImsCall mSecondImsCall;
    private BroadcastReceiver mBroadcastReceiver;
    private Bundle mBundle = new Bundle();
    private static final int SUB_0 = 0;
    @Nullable private VtDataUsageProvider mVtDataUsageProvider;

    // Mocked classes
    private ArgumentCaptor<Set<RtpHeaderExtensionType>> mRtpHeaderExtensionTypeCaptor;
    private FeatureConnector<ImsManager> mMockConnector;
    private ImsCallSession mImsCallSession;
    private SharedPreferences mSharedPreferences;
    private ImsPhoneConnection.Listener mImsPhoneConnectionListener;
    private ImsConfig mImsConfig;
    private ImsPhoneConnection mImsPhoneConnection;
    private INetworkStatsProviderCallback mVtDataUsageProviderCb;
    private ImsPhoneCallTracker.ConnectorFactory mConnectorFactory;

    private final Executor mExecutor = Runnable::run;

    private void imsCallMocking(final ImsCall imsCall) throws Exception {

        doAnswer((Answer<Void>) invocation -> {
            // trigger the listener on accept call
            if (mImsCallListener != null) {
                mImsCallListener.onCallStarted(imsCall);
            }
            return null;
        }).when(imsCall).accept(anyInt());

<<<<<<< HEAD
        doAnswer(new Answer<Void>() {
            @Override
            public Void answer(InvocationOnMock invocation) throws Throwable {
                // trigger the listener on accept call
                if (mImsCallListener != null) {
                    mImsCallListener.onCallStarted(mImsCall);
                }
                return null;
            }
        }).when(mImsCall).accept(anyInt(), (ImsStreamMediaProfile) any());

        doAnswer(new Answer<Void>() {
            @Override
            public Void answer(InvocationOnMock invocation) throws Throwable {
                // trigger the listener on reject call
                int reasonCode = (int) invocation.getArguments()[0];
                if (mImsCallListener != null) {
                    mImsCallListener.onCallStartFailed(imsCall, new ImsReasonInfo(reasonCode, -1));
                    mImsCallListener.onCallTerminated(imsCall, new ImsReasonInfo(reasonCode, -1));
                }
                return null;
=======
        doAnswer((Answer<Void>) invocation -> {
            // trigger the listener on reject call
            int reasonCode = (int) invocation.getArguments()[0];
            if (mImsCallListener != null) {
                mImsCallListener.onCallStartFailed(imsCall, new ImsReasonInfo(reasonCode, -1));
                mImsCallListener.onCallTerminated(imsCall, new ImsReasonInfo(reasonCode, -1));
>>>>>>> 74c30583
            }
            return null;
        }).when(imsCall).reject(anyInt());

        doAnswer((Answer<Void>) invocation -> {
            // trigger the listener on reject call
            int reasonCode = (int) invocation.getArguments()[0];
            if (mImsCallListener != null) {
                mImsCallListener.onCallTerminated(imsCall, new ImsReasonInfo(reasonCode, -1));
            }
            return null;
        }).when(imsCall).terminate(anyInt());

        doAnswer((Answer<Void>) invocation -> {
            if (mImsCallListener != null) {
                mImsCallListener.onCallHeld(imsCall);
            }
            return null;
        }).when(imsCall).hold();

        doReturn(mExecutor).when(mContext).getMainExecutor();
        imsCall.attachSession(mImsCallSession);
        doReturn("1").when(mImsCallSession).getCallId();
        doReturn(mImsCallProfile).when(mImsCallSession).getCallProfile();
    }

    @Before
    public void setUp() throws Exception {
        super.setUp(getClass().getSimpleName());
        mRtpHeaderExtensionTypeCaptor = ArgumentCaptor.forClass(Set.class);
        mMockConnector = mock(FeatureConnector.class);
        mImsCallSession = mock(ImsCallSession.class);
        mSharedPreferences = mock(SharedPreferences.class);
        mImsConfig = mock(ImsConfig.class);
        mVtDataUsageProviderCb = mock(INetworkStatsProviderCallback.class);
        mConnectorFactory = mock(ImsPhoneCallTracker.ConnectorFactory.class);
        mImsCallProfile.mCallExtras = mBundle;
        mImsCall = spy(new ImsCall(mContext, mImsCallProfile));
        mSecondImsCall = spy(new ImsCall(mContext, mImsCallProfile));
        mImsPhoneConnectionListener = mock(ImsPhoneConnection.Listener.class);
        mImsPhoneConnection = mock(ImsPhoneConnection.class);
        imsCallMocking(mImsCall);
        imsCallMocking(mSecondImsCall);
        doReturn(ImsFeature.STATE_READY).when(mImsManager).getImsServiceState();
        doReturn(mImsCallProfile).when(mImsManager).createCallProfile(anyInt(), anyInt());
        mContextFixture.addSystemFeature(PackageManager.FEATURE_TELEPHONY_IMS);

        doAnswer(invocation -> {
            mMmTelListener = (MmTelFeature.Listener) invocation.getArguments()[0];
            return null;
        }).when(mImsManager).open(any(), any(), any());

        doAnswer((Answer<ImsCall>) invocation -> {
            mImsCallListener =
                    (ImsCall.Listener) invocation.getArguments()[1];
            mImsCall.setListener(mImsCallListener);
            return mImsCall;
        }).when(mImsManager).takeCall(any(), any());

        doAnswer((Answer<ImsCall>) invocation -> {
            mImsCallListener =
                    (ImsCall.Listener) invocation.getArguments()[2];
            mSecondImsCall.setListener(mImsCallListener);
            return mSecondImsCall;
        }).when(mImsManager).makeCall(eq(mImsCallProfile), any(), any());

        doAnswer(invocation -> {
            mCapabilityCallback = (ImsMmTelManager.CapabilityCallback) invocation.getArguments()[0];
            return mCapabilityCallback;

        }).when(mImsManager).addCapabilitiesCallback(
                any(ImsMmTelManager.CapabilityCallback.class), any());

        doReturn(mImsConfig).when(mImsManager).getConfigInterface();

        doAnswer((Answer<FeatureConnector<ImsManager>>) invocation -> {
            mConnectorListener =
                    (FeatureConnector.Listener<ImsManager>) invocation.getArguments()[3];
            return mMockConnector;
        }).when(mConnectorFactory).create(any(), anyInt(), anyString(), any(), any());

        mCTUT = new ImsPhoneCallTracker(mImsPhone, mConnectorFactory, Runnable::run);
        mCTUT.setDataEnabled(true);

        final ArgumentCaptor<VtDataUsageProvider> vtDataUsageProviderCaptor =
                ArgumentCaptor.forClass(VtDataUsageProvider.class);
        verify(mStatsManager).registerNetworkStatsProvider(anyString(),
                vtDataUsageProviderCaptor.capture());
        mVtDataUsageProvider = vtDataUsageProviderCaptor.getValue();
        assertNotNull(mVtDataUsageProvider);
        mVtDataUsageProvider.setProviderCallbackBinder(mVtDataUsageProviderCb);
        final ArgumentCaptor<BroadcastReceiver> receiverCaptor =
                ArgumentCaptor.forClass(BroadcastReceiver.class);
        verify(mContext).registerReceiver(receiverCaptor.capture(), any());
        mBroadcastReceiver = receiverCaptor.getValue();
        assertNotNull(mBroadcastReceiver);

        logd("ImsPhoneCallTracker initiated");
        processAllMessages();

        verify(mMockConnector).connect();
        mConnectorListener.connectionReady(mImsManager, SUB_0);
    }

    @After
    public void tearDown() throws Exception {
        mCTUT = null;
        mMmTelListener = null;
        mConnectorListener = null;
        mCapabilityCallback = null;
        mImsCallListener = null;
        mImsCall = null;
        mSecondImsCall = null;
        mBroadcastReceiver = null;
        mBundle = null;
        mVtDataUsageProvider = null;
        super.tearDown();
    }

    @Test
    @SmallTest
    public void testVowifiDisabledOnLte() {
        // LTE is registered.
        doReturn(ImsRegistrationImplBase.REGISTRATION_TECH_LTE).when(
                mImsManager).getRegistrationTech();
        assertFalse(mCTUT.isVowifiEnabled());

        // enable Voice over LTE
        MmTelFeature.MmTelCapabilities caps = new MmTelFeature.MmTelCapabilities();
        caps.addCapabilities(MmTelFeature.MmTelCapabilities.CAPABILITY_TYPE_VOICE);
        mCapabilityCallback.onCapabilitiesStatusChanged(caps);
        processAllMessages();

        // Voice over IWLAN is still disabled
        assertFalse(mCTUT.isVowifiEnabled());
    }

    @Test
    @SmallTest
    public void testVowifiDisabledOnIwlan() {
        // LTE is registered.
        doReturn(ImsRegistrationImplBase.REGISTRATION_TECH_IWLAN).when(
                mImsManager).getRegistrationTech();
        assertFalse(mCTUT.isVowifiEnabled());

        // enable Voice over IWLAN
        MmTelFeature.MmTelCapabilities caps = new MmTelFeature.MmTelCapabilities();
        caps.addCapabilities(MmTelFeature.MmTelCapabilities.CAPABILITY_TYPE_VOICE);
        mCapabilityCallback.onCapabilitiesStatusChanged(caps);
        processAllMessages();

        // Voice over IWLAN is enabled
        assertTrue(mCTUT.isVowifiEnabled());
    }

    @Test
    @SmallTest
    public void testImsFeatureCapabilityChange() {
        doReturn(ImsRegistrationImplBase.REGISTRATION_TECH_LTE).when(
                mImsManager).getRegistrationTech();
        assertFalse(mCTUT.isVoiceOverCellularImsEnabled());
        assertFalse(mCTUT.isVideoCallEnabled());

        // enable only Voice
        MmTelFeature.MmTelCapabilities caps = new MmTelFeature.MmTelCapabilities();
        caps.addCapabilities(MmTelFeature.MmTelCapabilities.CAPABILITY_TYPE_VOICE);
        mCapabilityCallback.onCapabilitiesStatusChanged(caps);
        processAllMessages();

        assertTrue(mCTUT.isVoiceOverCellularImsEnabled());
        assertFalse(mCTUT.isVideoCallEnabled());
        // video call not enabled
        verify(mImsPhone, times(0)).notifyForVideoCapabilityChanged(anyBoolean());
        verify(mImsPhone, times(1)).onFeatureCapabilityChanged();

        // enable video call
        MmTelFeature.MmTelCapabilities capsVideo = new MmTelFeature.MmTelCapabilities();
        capsVideo.addCapabilities(MmTelFeature.MmTelCapabilities.CAPABILITY_TYPE_VOICE);
        capsVideo.addCapabilities(MmTelFeature.MmTelCapabilities.CAPABILITY_TYPE_VIDEO);
        mCapabilityCallback.onCapabilitiesStatusChanged(capsVideo);
        processAllMessages();
        assertTrue(mCTUT.isVideoCallEnabled());
        verify(mImsPhone, times(1)).notifyForVideoCapabilityChanged(eq(true));
    }

    @Test
    @SmallTest
    public void testCarrierConfigLoadSubscription() throws Exception {
        // Start with there being no subId loaded, so SubscriptionController#isActiveSubId is false
        // as part of setup, connectionReady is called, which ends up calling
        // updateCarrierConfiguration. Since the carrier config is not report carrier identified
        // config, we should not see updateImsServiceConfig called yet.
        verify(mImsManager, never()).updateImsServiceConfig();
        // Send disconnected indication
        mConnectorListener.connectionUnavailable(FeatureConnector.UNAVAILABLE_REASON_DISCONNECTED);

        // Receive a subscription loaded and IMS connection ready indication.
        doReturn(true).when(mSubscriptionController).isActiveSubId(anyInt());
        mContextFixture.getCarrierConfigBundle().putBoolean(
                CarrierConfigManager.KEY_CARRIER_CONFIG_APPLIED_BOOL, true);
        sendCarrierConfigChanged();
        // CarrierConfigLoader has signalled that the carrier config has been applied for a specific
        // subscription. This will trigger unavailable -> ready indications.
        mConnectorListener.connectionReady(mImsManager, SUB_0);
        processAllMessages();
        verify(mImsManager).updateImsServiceConfig();
    }

    @Test
    @SmallTest
    public void testCarrierConfigSentLocked() throws Exception {
        // move to ImsService unavailable state.
        mConnectorListener.connectionUnavailable(FeatureConnector.UNAVAILABLE_REASON_DISCONNECTED);
        doReturn(true).when(mSubscriptionController).isActiveSubId(anyInt());
        mContextFixture.getCarrierConfigBundle().putBoolean(
                CarrierConfigManager.KEY_CARRIER_CONFIG_APPLIED_BOOL, true);

        sendCarrierConfigChanged();
        // No ImsService connected, so this will cache the config.
        verify(mImsManager, never()).updateImsServiceConfig();

        // Connect to ImsService, but sim is locked, so ensure we do not send configs yet
        doReturn(mIccCard).when(mPhone).getIccCard();
        doReturn(IccCardConstants.State.PIN_REQUIRED).when(mIccCard).getState();
        mConnectorListener.connectionReady(mImsManager, SUB_0);
        processAllMessages();
        verify(mImsManager, never()).updateImsServiceConfig();

        // Now move to ready and simulate carrier config change in response to SIM state change.
        doReturn(IccCardConstants.State.READY).when(mIccCard).getState();
        sendCarrierConfigChanged();
        verify(mImsManager).updateImsServiceConfig();
    }

    @Test
    @SmallTest
    public void testCarrierConfigSentAfterReady() throws Exception {
        verify(mImsManager, never()).updateImsServiceConfig();

        // Receive a subscription loaded and IMS connection ready indication.
        doReturn(true).when(mSubscriptionController).isActiveSubId(anyInt());
        mContextFixture.getCarrierConfigBundle().putBoolean(
                CarrierConfigManager.KEY_CARRIER_CONFIG_APPLIED_BOOL, true);
        // CarrierConfigLoader has signalled that the carrier config has been applied for a specific
        // subscription. This will trigger unavailable -> ready indications.
        mConnectorListener.connectionUnavailable(FeatureConnector.UNAVAILABLE_REASON_DISCONNECTED);
        mConnectorListener.connectionReady(mImsManager, SUB_0);
        processAllMessages();
        // Did not receive carrier config changed yet
        verify(mImsManager, never()).updateImsServiceConfig();
        sendCarrierConfigChanged();
        processAllMessages();
        verify(mImsManager).updateImsServiceConfig();
    }

    @Test
    @SmallTest
    public void testCarrierConfigSentBeforeReady() throws Exception {
        // move to ImsService unavailable state.
        mConnectorListener.connectionUnavailable(FeatureConnector.UNAVAILABLE_REASON_DISCONNECTED);
        doReturn(true).when(mSubscriptionController).isActiveSubId(anyInt());
        mContextFixture.getCarrierConfigBundle().putBoolean(
                CarrierConfigManager.KEY_CARRIER_CONFIG_APPLIED_BOOL, true);

        sendCarrierConfigChanged();
        // No ImsService connected, so this will cache the config.
        verify(mImsManager, never()).updateImsServiceConfig();

        // Connect to ImsService and ensure that the pending carrier config change is processed
        // properly.
        mConnectorListener.connectionReady(mImsManager, SUB_0);
        processAllMessages();
        verify(mImsManager).updateImsServiceConfig();
    }

    @Test
    @SmallTest
    public void testImsMTCall() {
        mImsCallProfile.setCallerNumberVerificationStatus(
                ImsCallProfile.VERIFICATION_STATUS_PASSED);
        assertEquals(PhoneConstants.State.IDLE, mCTUT.getState());
        assertFalse(mCTUT.mRingingCall.isRinging());
        // mock a MT call
        mMmTelListener.onIncomingCall(mock(IImsCallSession.class), Bundle.EMPTY);
        verify(mImsPhone, times(1)).notifyNewRingingConnection((Connection) any());
        verify(mImsPhone, times(1)).notifyIncomingRing();
        assertEquals(PhoneConstants.State.RINGING, mCTUT.getState());
        assertTrue(mCTUT.mRingingCall.isRinging());
        assertEquals(1, mCTUT.mRingingCall.getConnections().size());
        ImsPhoneConnection connection =
                (ImsPhoneConnection) mCTUT.mRingingCall.getConnections().get(0);
        connection.addListener(mImsPhoneConnectionListener);
        assertEquals(android.telecom.Connection.VERIFICATION_STATUS_PASSED,
                connection.getNumberVerificationStatus());
    }

    @Test
    @SmallTest
    public void testImsMTCallAccept() {
        testImsMTCall();
        assertTrue(mCTUT.mRingingCall.isRinging());
        try {
            mCTUT.acceptCall(ImsCallProfile.CALL_TYPE_VOICE);
            verify(mImsCall, times(1)).accept(eq(ImsCallProfile
                    .getCallTypeFromVideoState(ImsCallProfile.CALL_TYPE_VOICE)),
                    (ImsStreamMediaProfile) any());
        } catch (Exception ex) {
            ex.printStackTrace();
            Assert.fail("unexpected exception thrown" + ex.getMessage());
        }
        assertFalse(mCTUT.mRingingCall.isRinging());
        assertEquals(PhoneConstants.State.OFFHOOK, mCTUT.getState());
        assertEquals(Call.State.ACTIVE, mCTUT.mForegroundCall.getState());
        assertEquals(1, mCTUT.mForegroundCall.getConnections().size());
    }

    @Test
    @SmallTest
    public void testImsCepOnPeer() throws Exception {
        PersistableBundle bundle = mContextFixture.getCarrierConfigBundle();
        bundle.putBoolean(
                CarrierConfigManager.KEY_SUPPORT_IMS_CONFERENCE_EVENT_PACKAGE_ON_PEER_BOOL, true);
        mCTUT.updateCarrierConfigCache(bundle);
        testImsMTCallAccept();
        doReturn(false).when(mImsCall).isConferenceHost();
        doReturn(true).when(mImsCall).isMultiparty();

        injectConferenceState();

        verify(mImsPhoneConnectionListener).onConferenceParticipantsChanged(any());
    }

    @Test
    @SmallTest
    public void testImsNoCepOnPeer() throws Exception {
        mCTUT.setSupportCepOnPeer(false);

        testImsMTCallAccept();
        doReturn(false).when(mImsCall).isConferenceHost();
        doReturn(true).when(mImsCall).isMultiparty();

        injectConferenceState();

        verify(mImsPhoneConnectionListener, never()).onConferenceParticipantsChanged(any());
    }

    private void injectConferenceState() {
        ImsPhoneConnection connection = mCTUT.getConnections().get(0);
        connection.addListener(mImsPhoneConnectionListener);

        ImsConferenceState state = new ImsConferenceState();
        // Yuck
        Bundle participant = new Bundle();
        participant.putString(ImsConferenceState.USER, "sip:6505551212@fakeims.com");
        participant.putString(ImsConferenceState.DISPLAY_TEXT, "yuck");
        participant.putString(ImsConferenceState.ENDPOINT, "sip:6505551212@fakeims.com");
        participant.putString(ImsConferenceState.STATUS, "connected");
        state.mParticipants.put("sip:6505551212@fakeims.com", participant);

        mImsCall.conferenceStateUpdated(state);
    }

    @Test
    @SmallTest
    public void testImsHoldException() throws Exception {
        testImsMTCallAccept();
        doThrow(new ImsException()).when(mImsCall).hold();
        try {
            mCTUT.holdActiveCall();
            Assert.fail("No exception thrown");
        } catch (Exception e) {
            // expected
            verify(mImsCall).hold();
        }

        // After the first hold exception, try holding (successfully) again to make sure that it
        // goes through
        doNothing().when(mImsCall).hold();
        try {
            mCTUT.holdActiveCall();
            verify(mImsCall, times(2)).hold();
        } catch (Exception ex) {
            ex.printStackTrace();
            Assert.fail("unexpected exception thrown" + ex.getMessage());
        }
    }

    @Test
    @SmallTest
    public void testImsMTCallReject() {
        testImsMTCall();
        assertTrue(mCTUT.mRingingCall.isRinging());
        try {
            mCTUT.rejectCall();
            verify(mImsCall, times(1)).reject(eq(ImsReasonInfo.CODE_USER_DECLINE));
        } catch (Exception ex) {
            ex.printStackTrace();
            Assert.fail("unexpected exception thrown" + ex.getMessage());
        }
        assertFalse(mCTUT.mRingingCall.isRinging());
        assertEquals(0, mCTUT.mRingingCall.getConnections().size());
        assertEquals(PhoneConstants.State.IDLE, mCTUT.getState());
    }

    @Test
    @SmallTest
    public void testImsMTCallAcceptHangUp() {
        testImsMTCallAccept();
        assertEquals(Call.State.ACTIVE, mCTUT.mForegroundCall.getState());
        assertEquals(PhoneConstants.State.OFFHOOK, mCTUT.getState());
        try {
            mCTUT.hangup(mCTUT.mForegroundCall);
        } catch (Exception ex) {
            ex.printStackTrace();
            Assert.fail("unexpected exception thrown" + ex.getMessage());
        }
        assertEquals(PhoneConstants.State.IDLE, mCTUT.getState());
        assertEquals(Call.State.IDLE, mCTUT.mForegroundCall.getState());
    }

    @Test
    @SmallTest
    public void testImsMTCallAcceptHold() {
        testImsMTCallAccept();

        assertEquals(Call.State.ACTIVE, mCTUT.mForegroundCall.getState());
        assertEquals(PhoneConstants.State.OFFHOOK, mCTUT.getState());
        // mock a new MT
        try {
            doReturn(mSecondImsCall).when(mImsManager).takeCall(any(IImsCallSession.class),
                    any(ImsCall.Listener.class));
        } catch (Exception ex) {
            ex.printStackTrace();
            Assert.fail("unexpected exception thrown" + ex.getMessage());
        }
        mMmTelListener.onIncomingCall(mock(IImsCallSession.class), Bundle.EMPTY);

        verify(mImsPhone, times(2)).notifyNewRingingConnection((Connection) any());
        verify(mImsPhone, times(2)).notifyIncomingRing();
        assertEquals(Call.State.ACTIVE, mCTUT.mForegroundCall.getState());
        assertEquals(ImsPhoneCall.State.WAITING, mCTUT.mRingingCall.getState());
        assertEquals(PhoneConstants.State.RINGING, mCTUT.getState());

        //hold the foreground active call, accept the new ringing call
        try {
            mCTUT.acceptCall(ImsCallProfile.CALL_TYPE_VOICE);
            verify(mImsCall, times(1)).hold();
        } catch (Exception ex) {
            ex.printStackTrace();
            Assert.fail("unexpected exception thrown" + ex.getMessage());
        }

        processAllMessages();
        assertEquals(Call.State.ACTIVE, mCTUT.mForegroundCall.getState());
        assertFalse(mCTUT.mRingingCall.isRinging());
        assertEquals(Call.State.HOLDING, mCTUT.mBackgroundCall.getState());
    }

    @Test
    @SmallTest
    public void testImsMTActiveHoldServiceDisconnect() {
        testImsMTCallAccept();

        assertEquals(Call.State.ACTIVE, mCTUT.mForegroundCall.getState());
        assertEquals(PhoneConstants.State.OFFHOOK, mCTUT.getState());
        // mock a new MT
        try {
            doReturn(mSecondImsCall).when(mImsManager).takeCall(any(IImsCallSession.class),
                    any(ImsCall.Listener.class));
        } catch (Exception ex) {
            ex.printStackTrace();
            Assert.fail("unexpected exception thrown" + ex.getMessage());
        }
        mMmTelListener.onIncomingCall(mock(IImsCallSession.class), Bundle.EMPTY);

        verify(mImsPhone, times(2)).notifyNewRingingConnection((Connection) any());
        verify(mImsPhone, times(2)).notifyIncomingRing();
        assertEquals(Call.State.ACTIVE, mCTUT.mForegroundCall.getState());
        assertEquals(ImsPhoneCall.State.WAITING, mCTUT.mRingingCall.getState());
        assertEquals(PhoneConstants.State.RINGING, mCTUT.getState());

        //hold the foreground active call, accept the new ringing call
        try {
            mCTUT.acceptCall(ImsCallProfile.CALL_TYPE_VOICE);
            verify(mImsCall, times(1)).hold();
        } catch (Exception ex) {
            ex.printStackTrace();
            Assert.fail("unexpected exception thrown" + ex.getMessage());
        }

        processAllMessages();
        assertEquals(Call.State.ACTIVE, mCTUT.mForegroundCall.getState());
        assertFalse(mCTUT.mRingingCall.isRinging());
        assertEquals(Call.State.HOLDING, mCTUT.mBackgroundCall.getState());

        // Now fake the ImsService crashing
        mCTUT.hangupAllOrphanedConnections(DisconnectCause.LOST_SIGNAL);
        assertEquals(PhoneConstants.State.IDLE, mCTUT.getState());
        try {
            // ensure new calls are not blocked by any lingering state after crash.
            mCTUT.checkForDialIssues();
        } catch (CallStateException e) {
            fail("checkForDialIssues should not generate a CallStateException: " + e.getMessage());
        }
    }

    /**
     * Ensures that the dial method will perform a shared preferences lookup using the correct
     * shared preference key to determine the CLIR mode.
     */
    @Test
    @SmallTest
    public void testDialClirMode() {
        mCTUT.setSharedPreferenceProxy((Context context) -> {
            return mSharedPreferences;
        });
        ArgumentCaptor<String> mStringCaptor = ArgumentCaptor.forClass(String.class);
        doReturn(CommandsInterface.CLIR_INVOCATION).when(mSharedPreferences).getInt(
                mStringCaptor.capture(), anyInt());

        try {
            mCTUT.dial("+17005554141", VideoProfile.STATE_AUDIO_ONLY, null);
        } catch (CallStateException cse) {
            cse.printStackTrace();
            Assert.fail("unexpected exception thrown" + cse.getMessage());
        }

        // Ensure that the correct key was queried from the shared prefs.
        assertEquals("clir_sub_key0", mStringCaptor.getValue());
    }

    /**
     * Ensures for an emergency call that the dial method will default the CLIR to
     * {@link CommandsInterface#CLIR_SUPPRESSION}, ensuring the caller's ID is shown.
     */
    @Test
    @SmallTest
    public void testEmergencyDialSuppressClir() {
        String dialString = "+17005554141";
        mCTUT.setSharedPreferenceProxy((Context context) -> {
            return mSharedPreferences;
        });

        doReturn(true).when(mTelephonyManager).isEmergencyNumber(dialString);

        // Set preference to hide caller ID.
        ArgumentCaptor<String> stringCaptor = ArgumentCaptor.forClass(String.class);
        doReturn(CommandsInterface.CLIR_INVOCATION).when(mSharedPreferences).getInt(
                stringCaptor.capture(), anyInt());

        try {
            mCTUT.dial(dialString, new ImsPhone.ImsDialArgs.Builder().setIsEmergency(true).build());

            ArgumentCaptor<ImsCallProfile> profileCaptor = ArgumentCaptor.forClass(
                    ImsCallProfile.class);
            verify(mImsManager, times(1)).makeCall(eq(mImsCallProfile),
                    eq(new String[]{dialString}), any());

            // Because this is an emergency call, we expect caller id to be visible now.
            assertEquals(mImsCallProfile.getCallExtraInt(ImsCallProfile.EXTRA_OIR),
                    CommandsInterface.CLIR_SUPPRESSION);
        } catch (CallStateException cse) {
            cse.printStackTrace();
            Assert.fail("unexpected exception thrown" + cse.getMessage());
        } catch (ImsException ie) {
            ie.printStackTrace();
            Assert.fail("unexpected exception thrown" + ie.getMessage());
        }
    }

    @Test
    @SmallTest
    public void testImsMOCallDial() {
        startOutgoingCall();
        //call established
        mImsCallListener.onCallProgressing(mSecondImsCall);
        processAllMessages();
        assertEquals(Call.State.ALERTING, mCTUT.mForegroundCall.getState());
    }

    @Test
    @SmallTest
    public void testImsMoCallCrash() {
        startOutgoingCall();
        // Now fake the ImsService crashing
        mCTUT.hangupAllOrphanedConnections(DisconnectCause.LOST_SIGNAL);
        processAllMessages();
        assertEquals(PhoneConstants.State.IDLE, mCTUT.getState());
        try {
            // ensure new calls are not blocked by any lingering state after crash.
            mCTUT.checkForDialIssues();
        } catch (CallStateException e) {
            fail("checkForDialIssues should not generate a CallStateException: " + e.getMessage());
        }
    }

    private void startOutgoingCall() {
        assertEquals(Call.State.IDLE, mCTUT.mForegroundCall.getState());
        assertEquals(PhoneConstants.State.IDLE, mCTUT.getState());

        try {
            mCTUT.dial("+17005554141", ImsCallProfile.CALL_TYPE_VOICE, null);
            verify(mImsManager, times(1)).makeCall(eq(mImsCallProfile),
                    eq(new String[]{"+17005554141"}), (ImsCall.Listener) any());
        } catch (Exception ex) {
            ex.printStackTrace();
            Assert.fail("unexpected exception thrown" + ex.getMessage());
        }
        processAllMessages();
        assertEquals(PhoneConstants.State.OFFHOOK, mCTUT.getState());
        assertEquals(Call.State.DIALING, mCTUT.mForegroundCall.getState());
    }

    @FlakyTest
    @Ignore
    @Test
    @SmallTest
    public void testImsMTActiveMODial() {
        assertEquals(Call.State.IDLE, mCTUT.mForegroundCall.getState());
        assertEquals(Call.State.IDLE, mCTUT.mBackgroundCall.getState());

        testImsMTCallAccept();

        assertEquals(Call.State.ACTIVE, mCTUT.mForegroundCall.getState());
        assertEquals(Call.State.IDLE, mCTUT.mBackgroundCall.getState());
        try {
            mCTUT.dial("+17005554141", ImsCallProfile.CALL_TYPE_VOICE, null);
            verify(mImsManager, times(1)).makeCall(eq(mImsCallProfile),
                    eq(new String[]{"+17005554141"}), (ImsCall.Listener) any());
        } catch (Exception ex) {
            ex.printStackTrace();
            Assert.fail("unexpected exception thrown" + ex.getMessage());
        }
        processAllMessages();
        assertEquals(Call.State.DIALING, mCTUT.mForegroundCall.getState());
        assertEquals(Call.State.HOLDING, mCTUT.mBackgroundCall.getState());
    }

    @Test
    @SmallTest
    public void testImsMOCallHangup() {
        testImsMOCallDial();
        //hangup before call go to active
        try {
            mCTUT.hangup(mCTUT.mForegroundCall);
        } catch (Exception ex) {
            ex.printStackTrace();
            Assert.fail("unexpected exception thrown" + ex.getMessage());
        }
        assertEquals(PhoneConstants.State.IDLE, mCTUT.getState());
        assertEquals(Call.State.IDLE, mCTUT.mForegroundCall.getState());
    }

    @Test
    @SmallTest
    public void testImsSendDtmf() {
        //establish a MT call
        testImsMTCallAccept();
        mCTUT.sendDtmf(PhoneNumberUtils.PAUSE, null);
        //verify trigger sendDtmf to mImsCall
        verify(mImsCall, times(1)).sendDtmf(eq(PhoneNumberUtils.PAUSE), (Message) isNull());
        // mock a new MT
        try {
            doReturn(mSecondImsCall).when(mImsManager).takeCall(any(IImsCallSession.class),
                    any(ImsCall.Listener.class));
            mMmTelListener.onIncomingCall(mock(IImsCallSession.class), Bundle.EMPTY);
            mCTUT.acceptCall(ImsCallProfile.CALL_TYPE_VOICE);
        } catch (Exception ex) {
            ex.printStackTrace();
            Assert.fail("unexpected exception thrown" + ex.getMessage());
        }

        processAllMessages();

        mCTUT.sendDtmf(PhoneNumberUtils.WAIT, null);
        //verify trigger sendDtmf to mImsSecondCall
        verify(mSecondImsCall, times(1)).sendDtmf(eq(PhoneNumberUtils.WAIT), (Message) isNull());
    }

    @Test
    @SmallTest
    public void testReasonCodeRemap() {
        loadReasonCodeRemap();

        assertEquals(ImsReasonInfo.CODE_WIFI_LOST, mCTUT.maybeRemapReasonCode(
                new ImsReasonInfo(1, 1, "Wifi signal lost.")));
        assertEquals(ImsReasonInfo.CODE_WIFI_LOST, mCTUT.maybeRemapReasonCode(
                new ImsReasonInfo(200, 1, "Wifi signal lost.")));
        assertEquals(ImsReasonInfo.CODE_ANSWERED_ELSEWHERE,
                mCTUT.maybeRemapReasonCode(new ImsReasonInfo(501, 1, "Call answered elsewhere.")));
        assertEquals(ImsReasonInfo.CODE_ANSWERED_ELSEWHERE,
                mCTUT.maybeRemapReasonCode(new ImsReasonInfo(501, 1, "CALL answered elsewhere.")));
        assertEquals(ImsReasonInfo.CODE_ANSWERED_ELSEWHERE,
                mCTUT.maybeRemapReasonCode(new ImsReasonInfo(510, 1, "Call answered elsewhere.")));
        assertEquals(ImsReasonInfo.CODE_ANSWERED_ELSEWHERE,
                mCTUT.maybeRemapReasonCode(new ImsReasonInfo(510, 1, "CALL ANswered elsewhere.")));
        assertEquals(90210, mCTUT.maybeRemapReasonCode(new ImsReasonInfo(90210, 1,
                "Call answered elsewhere.")));
    }

    private void clearCarrierConfig() {
        PersistableBundle bundle = new PersistableBundle();
        mCTUT.updateCarrierConfigCache(bundle);
    }

    private void loadReasonCodeRemap() {
        mCTUT.addReasonCodeRemapping(null, "Wifi signal lost.", ImsReasonInfo.CODE_WIFI_LOST);
        mCTUT.addReasonCodeRemapping(501, "Call answered elsewhere.",
                ImsReasonInfo.CODE_ANSWERED_ELSEWHERE);
        mCTUT.addReasonCodeRemapping(510, "Call answered elsewhere.",
                ImsReasonInfo.CODE_ANSWERED_ELSEWHERE);
        mCTUT.addReasonCodeRemapping(ImsReasonInfo.CODE_USER_TERMINATED_BY_REMOTE, "",
                ImsReasonInfo.CODE_SIP_FORBIDDEN);
        mCTUT.addReasonCodeRemapping(ImsReasonInfo.CODE_SIP_SERVICE_UNAVAILABLE,
                "emergency calls over wifi not allowed in this location",
                ImsReasonInfo.CODE_EMERGENCY_CALL_OVER_WFC_NOT_AVAILABLE);
        mCTUT.addReasonCodeRemapping(ImsReasonInfo.CODE_SIP_FORBIDDEN,
                "service not allowed in this location",
                ImsReasonInfo.CODE_WFC_SERVICE_NOT_AVAILABLE_IN_THIS_LOCATION);
    }

    private void loadReasonCodeRemapCarrierConfig() {
        PersistableBundle bundle = new PersistableBundle();
        String[] mappings = new String[] {
                // These shall be equivalent to the remappings added in setUp():
                "*|Wifi signal lost.|1407",
                "501|Call answered elsewhere.|1014",
                "510|Call answered elsewhere.|1014",
                "510||332",
                "352|emergency calls over wifi not allowed in this location|1622",
                "332|service not allowed in this location|1623",
                };
        bundle.putStringArray(CarrierConfigManager.KEY_IMS_REASONINFO_MAPPING_STRING_ARRAY,
                mappings);
        mCTUT.updateCarrierConfigCache(bundle);
    }

    @Test
    @SmallTest
    public void testReasonCodeRemapCarrierConfig() {
        clearCarrierConfig();
        // The map shall become empty now

        assertEquals(510, // ImsReasonInfo.CODE_USER_TERMINATED_BY_REMOTE
                mCTUT.maybeRemapReasonCode(new ImsReasonInfo(510, 1, "Call answered elsewhere.")));

        loadReasonCodeRemapCarrierConfig();
        testReasonCodeRemap();
        testNumericOnlyRemap();
        testRemapEmergencyCallsOverWfc();
        testRemapWfcNotAvailable();
    }

    private void loadReasonCodeRemapCarrierConfigWithWildcardMessage() {
        PersistableBundle bundle = new PersistableBundle();
        String[] mappings = new String[]{
                "1014|call completed elsewhere|1014",
                "1014|*|510",
                };
        bundle.putStringArray(CarrierConfigManager.KEY_IMS_REASONINFO_MAPPING_STRING_ARRAY,
                mappings);
        mCTUT.updateCarrierConfigCache(bundle);
    }

    @Test
    @SmallTest
    public void testReasonCodeRemapCarrierConfigWithWildcardMessage() {
        clearCarrierConfig();
        // The map shall become empty now

        loadReasonCodeRemapCarrierConfigWithWildcardMessage();
        assertEquals(ImsReasonInfo.CODE_USER_TERMINATED_BY_REMOTE, mCTUT.maybeRemapReasonCode(
                new ImsReasonInfo(1014, 200, "Call Rejected By User"))); // 1014 -> 510
        assertEquals(ImsReasonInfo.CODE_ANSWERED_ELSEWHERE, mCTUT.maybeRemapReasonCode(
                new ImsReasonInfo(1014, 200, "Call completed elsewhere"))); // 1014 -> 1014

        // Simulate that after SIM swap the new carrier config doesn't have the mapping for 1014
        loadReasonCodeRemapCarrierConfig();
        assertEquals(ImsReasonInfo.CODE_ANSWERED_ELSEWHERE, mCTUT.maybeRemapReasonCode(
                new ImsReasonInfo(1014, 200, "Call Rejected By User"))); // 1014 -> 1014
    }

    @Test
    @SmallTest
    public void testDialImsServiceUnavailable() throws ImsException {
        doThrow(new ImsException("Test Exception", ImsReasonInfo.CODE_LOCAL_IMS_SERVICE_DOWN)).when(
                mImsManager).createCallProfile(anyInt(), anyInt());
        assertEquals(Call.State.IDLE, mCTUT.mForegroundCall.getState());
        assertEquals(PhoneConstants.State.IDLE, mCTUT.getState());

        try {
            mCTUT.dial("+17005554141", ImsCallProfile.CALL_TYPE_VOICE, null);
        } catch (Exception e) {
            Assert.fail();
        }

        processAllMessages();

        // Simulate ImsManager getting reconnected.
        mConnectorListener.connectionReady(mImsManager, SUB_0);
        verify(mImsManager, never()).makeCall(nullable(ImsCallProfile.class),
                eq(new String[]{"+17005554141"}), nullable(ImsCall.Listener.class));
        // Make sure that open is called in ImsPhoneCallTracker when it was first connected and
        // again after retry.
        verify(mImsManager, times(2)).open(any(), any(), any());
    }

    @FlakyTest
    @Ignore
    @Test
    @SmallTest
    public void testTTYImsServiceUnavailable() throws ImsException {
        doThrow(new ImsException("Test Exception", ImsReasonInfo.CODE_LOCAL_IMS_SERVICE_DOWN)).when(
                mImsManager).setUiTTYMode(nullable(Context.class), anyInt(),
                nullable(Message.class));

        mCTUT.setUiTTYMode(0, new Message());

        processAllMessages();
        // Make sure that open is called in ImsPhoneCallTracker to re-establish connection to
        // ImsService
        verify(mImsManager, times(2)).open(any(), any(), any());
    }

    @Test
    @SmallTest
    public void testRewriteOutgoingNumber() {
        try {
            doAnswer(new Answer<ImsCall>() {
                @Override
                public ImsCall answer(InvocationOnMock invocation) throws Throwable {
                    mImsCallListener =
                            (ImsCall.Listener) invocation.getArguments()[2];
                    ImsCall imsCall = spy(new ImsCall(mContext, mImsCallProfile));
                    imsCall.setListener(mImsCallListener);
                    imsCallMocking(imsCall);
                    return imsCall;
                }
            }).when(mImsManager).makeCall(eq(mImsCallProfile), (String[]) any(),
                    (ImsCall.Listener) any());
        } catch (ImsException ie) {
        }

        // Perform a dial string remapping.
        PersistableBundle bundle = mContextFixture.getCarrierConfigBundle();
        bundle.putStringArray(CarrierConfigManager.KEY_DIAL_STRING_REPLACE_STRING_ARRAY,
                new String[] {"*55:6505551212"});

        ImsPhoneConnection connection = null;
        try {
            connection = (ImsPhoneConnection) mCTUT.dial("*55",
                    ImsCallProfile.CALL_TYPE_VOICE, null);
        } catch (Exception ex) {
            ex.printStackTrace();
            Assert.fail("unexpected exception thrown" + ex.getMessage());
        }
        if (connection == null) {
            Assert.fail("connection is null");
        }
        Assert.assertEquals("6505551212", connection.getConvertedNumber());
        Assert.assertEquals("*55", connection.getAddress());
    }

    /**
     * Test notification of handover from LTE to WIFI and WIFI to LTE and ensure that the expected
     * connection events are sent.
     */
    @Test
    @SmallTest
    public void testNotifyHandovers() {
        setupCarrierConfig();

        //establish a MT call
        testImsMTCallAccept();
        ImsPhoneConnection connection =
                (ImsPhoneConnection) mCTUT.mForegroundCall.getConnections().get(0);
        ImsCall call = connection.getImsCall();
        // Needs to be a video call to see this signalling.
        mImsCallProfile.mCallType = ImsCallProfile.CALL_TYPE_VT;

        // First handover from LTE to WIFI; this takes us into a mid-call state.
        call.getImsCallSessionListenerProxy().callSessionHandover(call.getCallSession(),
                TelephonyManager.NETWORK_TYPE_LTE, TelephonyManager.NETWORK_TYPE_IWLAN,
                new ImsReasonInfo());
        // Handover back to LTE.
        call.getImsCallSessionListenerProxy().callSessionHandover(call.getCallSession(),
                TelephonyManager.NETWORK_TYPE_IWLAN, TelephonyManager.NETWORK_TYPE_LTE,
                new ImsReasonInfo());
        verify(mImsPhoneConnectionListener).onConnectionEvent(eq(
                TelephonyManager.EVENT_HANDOVER_VIDEO_FROM_WIFI_TO_LTE), isNull());

        // Finally hand back to WIFI
        call.getImsCallSessionListenerProxy().callSessionHandover(call.getCallSession(),
                TelephonyManager.NETWORK_TYPE_LTE, TelephonyManager.NETWORK_TYPE_IWLAN,
                new ImsReasonInfo());
        verify(mImsPhoneConnectionListener).onConnectionEvent(eq(
                TelephonyManager.EVENT_HANDOVER_VIDEO_FROM_LTE_TO_WIFI), isNull());
    }

    /**
     * Configure carrier config options relevant to the unit test.
     */
    public void setupCarrierConfig() {
        PersistableBundle bundle = new PersistableBundle();
        bundle.putBoolean(CarrierConfigManager.KEY_NOTIFY_HANDOVER_VIDEO_FROM_LTE_TO_WIFI_BOOL,
                true);
        bundle.putBoolean(CarrierConfigManager.KEY_NOTIFY_HANDOVER_VIDEO_FROM_WIFI_TO_LTE_BOOL,
                true);
        bundle.putBoolean(CarrierConfigManager.KEY_NOTIFY_VT_HANDOVER_TO_WIFI_FAILURE_BOOL, true);
        mCTUT.updateCarrierConfigCache(bundle);
    }

    @Test
    @SmallTest
    public void testLowBatteryDisconnectMidCall() {
        assertEquals(DisconnectCause.LOW_BATTERY, mCTUT.getDisconnectCauseFromReasonInfo(
                new ImsReasonInfo(ImsReasonInfo.CODE_LOCAL_LOW_BATTERY, 0), Call.State.ACTIVE));
        assertEquals(DisconnectCause.LOW_BATTERY, mCTUT.getDisconnectCauseFromReasonInfo(
                new ImsReasonInfo(ImsReasonInfo.CODE_LOW_BATTERY, 0), Call.State.ACTIVE));
    }

    @Test
    @SmallTest
    public void testImsAlternateEmergencyDisconnect() {
        assertEquals(DisconnectCause.IMS_SIP_ALTERNATE_EMERGENCY_CALL,
                mCTUT.getDisconnectCauseFromReasonInfo(
                        new ImsReasonInfo(ImsReasonInfo.CODE_SIP_ALTERNATE_EMERGENCY_CALL, 0),
                        Call.State.ACTIVE));
    }

    @Test
    @SmallTest
    public void testLowBatteryDisconnectDialing() {
        assertEquals(DisconnectCause.DIAL_LOW_BATTERY, mCTUT.getDisconnectCauseFromReasonInfo(
                new ImsReasonInfo(ImsReasonInfo.CODE_LOCAL_LOW_BATTERY, 0), Call.State.DIALING));
        assertEquals(DisconnectCause.DIAL_LOW_BATTERY, mCTUT.getDisconnectCauseFromReasonInfo(
                new ImsReasonInfo(ImsReasonInfo.CODE_LOW_BATTERY, 0), Call.State.DIALING));
    }

    /**
     * Tests that no hold tone is played if the call is remotely held and the media direction is
     * send/receive (i.e. there is an audio stream present).
     */
    @Test
    @SmallTest
    public void testNoRemoteHoldtone() {
        //establish a MT call
        testImsMTCallAccept();
        ImsPhoneConnection connection = mCTUT.mForegroundCall.getFirstConnection();
        ImsCall call = connection.getImsCall();

        // Set the media direction to send/receive.
        ImsCallProfile callProfile = new ImsCallProfile();
        callProfile.mMediaProfile.mAudioDirection = ImsStreamMediaProfile.DIRECTION_SEND_RECEIVE;
        call.setCallProfile(callProfile);

        try {
            mCTUT.onCallHoldReceived(call);
        } catch (Exception ex) {
            ex.printStackTrace();
            Assert.fail("unexpected exception thrown" + ex.getMessage());
        }
        verify(mImsPhone, never()).startOnHoldTone(nullable(Connection.class));
    }

    /**
     * Verifies that a remote hold tone is played when the call is remotely held and the media
     * direction is inactive (i.e. the audio stream is not playing, so we should play the tone).
     */
    @Test
    @SmallTest
    public void testRemoteToneInactive() {
        //establish a MT call
        testImsMTCallAccept();
        ImsPhoneConnection connection = mCTUT.mForegroundCall.getFirstConnection();
        ImsCall call = connection.getImsCall();

        // Set the media direction to inactive to trigger a hold tone.
        ImsCallProfile callProfile = new ImsCallProfile();
        callProfile.mMediaProfile.mAudioDirection = ImsStreamMediaProfile.DIRECTION_INACTIVE;
        call.setCallProfile(callProfile);

        try {
            mCTUT.onCallHoldReceived(call);
        } catch (Exception ex) {
            ex.printStackTrace();
            Assert.fail("unexpected exception thrown" + ex.getMessage());
        }
        verify(mImsPhone, times(1)).startOnHoldTone(nullable(Connection.class));
    }

    @Test
    @SmallTest
    public void testRemoteHoldtone() {
        // Set carrier config to always play remote hold tone.
        mCTUT.setAlwaysPlayRemoteHoldTone(true);
        //establish a MT call
        testImsMTCallAccept();
        ImsPhoneConnection connection = mCTUT.mForegroundCall.getFirstConnection();
        ImsCall call = connection.getImsCall();

        // Set the media direction to send/receive; normally we don't play a hold tone but the
        // carrier config option is set to ensure we will do it in this case.
        ImsCallProfile callProfile = new ImsCallProfile();
        callProfile.mMediaProfile.mAudioDirection = ImsStreamMediaProfile.DIRECTION_SEND_RECEIVE;
        call.setCallProfile(callProfile);

        try {
            mCTUT.onCallHoldReceived(call);
        } catch (Exception ex) {
            ex.printStackTrace();
            Assert.fail("unexpected exception thrown" + ex.getMessage());
        }
        verify(mImsPhone, times(1)).startOnHoldTone(nullable(Connection.class));
    }

    @Test
    @SmallTest
    public void testCallRestrictedDisconnect() {
        doReturn(true).when(mSST.mRestrictedState).isCsRestricted();
        assertEquals(DisconnectCause.CS_RESTRICTED, mCTUT.getDisconnectCauseFromReasonInfo(
                new ImsReasonInfo(ImsReasonInfo.CODE_RADIO_INTERNAL_ERROR, 0), Call.State.ACTIVE));
    }

    @Test
    @SmallTest
    public void testCallRestrictedEmergencyDisconnect() {
        doReturn(true).when(mSST.mRestrictedState).isCsEmergencyRestricted();
        assertEquals(DisconnectCause.CS_RESTRICTED_EMERGENCY,
                mCTUT.getDisconnectCauseFromReasonInfo(
                        new ImsReasonInfo(ImsReasonInfo.CODE_RADIO_INTERNAL_ERROR, 0),
                        Call.State.ACTIVE));
    }

    @Test
    @SmallTest
    public void testCallRestrictedNormal() {
        doReturn(true).when(mSST.mRestrictedState).isCsNormalRestricted();
        assertEquals(DisconnectCause.CS_RESTRICTED_NORMAL,
                mCTUT.getDisconnectCauseFromReasonInfo(
                        new ImsReasonInfo(ImsReasonInfo.CODE_RADIO_INTERNAL_ERROR, 0),
                        Call.State.ACTIVE));
    }

    @Test
    @SmallTest
    public void testCallResumeStateNotResetByHoldFailure() throws ImsException {
        mCTUT.setSwitchingFgAndBgCallsValue(true);
        if (mImsCallListener != null) {
            mImsCallListener.onCallHoldFailed(mImsCall, new ImsReasonInfo(0, -1));
        }
        assertTrue(mCTUT.getSwitchingFgAndBgCallsValue());
    }

    @Test
    @SmallTest
    public void testSipNotFoundRemap() {
        assertEquals(DisconnectCause.INVALID_NUMBER,
                mCTUT.getDisconnectCauseFromReasonInfo(
                        new ImsReasonInfo(ImsReasonInfo.CODE_SIP_NOT_FOUND, 0), Call.State.ACTIVE));
    }

    @Test
    @SmallTest
    public void testCantMakeCallWhileRinging() {
        testImsMTCall();
        try {
            mCTUT.dial("6505551212", VideoProfile.STATE_AUDIO_ONLY, new Bundle());
        } catch (CallStateException e) {
            // We expect a call state exception!
            assertEquals(CallStateException.ERROR_CALL_RINGING, e.getError());
            return;
        }
        Assert.fail("Expected CallStateException");
    }

    @Test
    @SmallTest
    public void testCantMakeCallWhileDialing() {
        startOutgoingCall();
        try {
            mCTUT.dial("6505551212", VideoProfile.STATE_AUDIO_ONLY, new Bundle());
        } catch (CallStateException e) {
            // We expect a call state exception!
            assertEquals(CallStateException.ERROR_ALREADY_DIALING, e.getError());
            return;
        }
        Assert.fail("Expected CallStateException");
    }

    @Test
    @SmallTest
    public void testCantMakeCallTooMany() {
        PersistableBundle bundle = mContextFixture.getCarrierConfigBundle();
        bundle.putBoolean(CarrierConfigManager.KEY_ALLOW_HOLD_VIDEO_CALL_BOOL, true);
        mCTUT.updateCarrierConfigCache(bundle);

        // Place a call.
        placeCallAndMakeActive();

        // Place another call
        placeCallAndMakeActive();

        // Finally, dial a third.
        try {
            mCTUT.dial("6505551212", VideoProfile.STATE_AUDIO_ONLY, new Bundle());
        } catch (CallStateException e) {
            // We expect a call state exception!
            assertEquals(CallStateException.ERROR_TOO_MANY_CALLS, e.getError());
            return;
        }
        Assert.fail("Expected CallStateException");
    }

    @Test
    @SmallTest
    public void testMergeComplete() {
        boolean[] result = new boolean[1];
        // Place a call.
        ImsPhoneConnection connection = placeCallAndMakeActive();
        connection.addListener(new Connection.ListenerBase() {
            @Override
            public void onConnectionEvent(String event, Bundle extras) {
                result[0] = android.telecom.Connection.EVENT_MERGE_COMPLETE.equals(event);
            }
        });
        ImsCall call = connection.getImsCall();
        call.getListener().onCallMerged(call, null, false);
        assertTrue(result[0]);
    }

    @Test
    @SmallTest
    public void testNumericOnlyRemap() {
        loadReasonCodeRemap();

        assertEquals(ImsReasonInfo.CODE_SIP_FORBIDDEN, mCTUT.maybeRemapReasonCode(
                new ImsReasonInfo(ImsReasonInfo.CODE_USER_TERMINATED_BY_REMOTE, 0)));
        assertEquals(ImsReasonInfo.CODE_SIP_FORBIDDEN, mCTUT.maybeRemapReasonCode(
                new ImsReasonInfo(ImsReasonInfo.CODE_USER_TERMINATED_BY_REMOTE, 0, "")));
    }

    @Test
    @SmallTest
    public void testRemapEmergencyCallsOverWfc() {
        loadReasonCodeRemap();

        assertEquals(ImsReasonInfo.CODE_SIP_SERVICE_UNAVAILABLE,
                mCTUT.maybeRemapReasonCode(
                        new ImsReasonInfo(ImsReasonInfo.CODE_SIP_SERVICE_UNAVAILABLE, 0)));
        assertEquals(ImsReasonInfo.CODE_EMERGENCY_CALL_OVER_WFC_NOT_AVAILABLE,
                mCTUT.maybeRemapReasonCode(
                        new ImsReasonInfo(ImsReasonInfo.CODE_SIP_SERVICE_UNAVAILABLE, 0,
                                "emergency calls over wifi not allowed in this location")));
        assertEquals(ImsReasonInfo.CODE_EMERGENCY_CALL_OVER_WFC_NOT_AVAILABLE,
                mCTUT.maybeRemapReasonCode(
                        new ImsReasonInfo(ImsReasonInfo.CODE_SIP_SERVICE_UNAVAILABLE, 0,
                                "EMERGENCY calls over wifi not allowed in this location")));
    }

    @Test
    @SmallTest
    public void testRemapWfcNotAvailable() {
        loadReasonCodeRemap();

        assertEquals(ImsReasonInfo.CODE_SIP_FORBIDDEN,
                mCTUT.maybeRemapReasonCode(
                        new ImsReasonInfo(ImsReasonInfo.CODE_SIP_FORBIDDEN, 0)));
        assertEquals(ImsReasonInfo.CODE_WFC_SERVICE_NOT_AVAILABLE_IN_THIS_LOCATION,
                mCTUT.maybeRemapReasonCode(
                        new ImsReasonInfo(ImsReasonInfo.CODE_SIP_FORBIDDEN, 0,
                                "Service not allowed in this location")));
        assertEquals(ImsReasonInfo.CODE_WFC_SERVICE_NOT_AVAILABLE_IN_THIS_LOCATION,
                mCTUT.maybeRemapReasonCode(
                        new ImsReasonInfo(ImsReasonInfo.CODE_SIP_FORBIDDEN, 0,
                                "SERVICE not allowed in this location")));
    }

    @Test
    @SmallTest
    public void testNoHoldErrorMessageWhenCallDisconnected() {
        when(mImsPhoneConnection.getImsCall()).thenReturn(mImsCall);
        mCTUT.getConnections().add(mImsPhoneConnection);
        when(mImsPhoneConnection.getState()).thenReturn(ImsPhoneCall.State.DISCONNECTED);
        final ImsReasonInfo info = new ImsReasonInfo(ImsReasonInfo.CODE_UNSPECIFIED,
                ImsReasonInfo.CODE_UNSPECIFIED, null);
        mCTUT.getImsCallListener().onCallHoldFailed(mImsPhoneConnection.getImsCall(), info);
        verify(mImsPhoneConnection, never()).onConnectionEvent(
                eq(android.telecom.Connection.EVENT_CALL_HOLD_FAILED), any());
    }

    @Test
    @SmallTest
    public void testVtDataUsageProvider() throws RemoteException {
        mVtDataUsageProvider.onRequestStatsUpdate(11);

        // Verify that requestStatsUpdate triggers onStatsUpdated, where the initial token should
        // be reported with current stats.
        assertVtDataUsageUpdated(0, 0, 0);

        // Establish a MT call.
        testImsMTCallAccept();
        final ImsPhoneConnection connection = mCTUT.mForegroundCall.getFirstConnection();
        final ImsCall call = connection.getImsCall();
        mCTUT.updateVtDataUsage(call, 51);

        // Make another request, and verify stats updated accordingly, with previously issued token.
        reset(mVtDataUsageProviderCb);
        mVtDataUsageProvider.onRequestStatsUpdate(13);
        assertVtDataUsageUpdated(11, 25, 25);

        // Update accumulated data usage twice. updateVtDataUsage takes accumulated stats from
        // boot up.
        reset(mVtDataUsageProviderCb);
        mCTUT.updateVtDataUsage(call, 70);
        mCTUT.updateVtDataUsage(call, 91);
        verify(mVtDataUsageProviderCb, never()).notifyStatsUpdated(anyInt(), any(), any());

        // Verify that diff stats from last update is reported accordingly.
        mVtDataUsageProvider.onRequestStatsUpdate(13);
        // Rounding error occurs so (70-51)/2 + (91-70)/2 = 19 is expected for both direction.
        assertVtDataUsageUpdated(13, 19, 19);
    }

    @Test
    @SmallTest
    public void testEndRingbackOnSrvcc() throws RemoteException {
        mSecondImsCall.getCallProfile().mMediaProfile = new ImsStreamMediaProfile();
        mSecondImsCall.getCallProfile().mMediaProfile.mAudioDirection =
                ImsStreamMediaProfile.DIRECTION_INACTIVE;

        startOutgoingCall();
        mImsCallListener.onCallProgressing(mSecondImsCall);

        assertTrue(mCTUT.mForegroundCall.isRingbackTonePlaying());

        // Move the connection to the handover state.
        mCTUT.notifySrvccState(Call.SrvccState.COMPLETED);

        assertFalse(mCTUT.mForegroundCall.isRingbackTonePlaying());
    }

    @Test
    @SmallTest
    public void testClearHoldSwapStateOnSrvcc() throws Exception {
        // Answer an incoming call
        testImsMTCall();
        assertTrue(mCTUT.mRingingCall.isRinging());
        try {
            mCTUT.acceptCall(ImsCallProfile.CALL_TYPE_VOICE);
            verify(mImsCall, times(1)).accept(eq(ImsCallProfile
                    .getCallTypeFromVideoState(ImsCallProfile.CALL_TYPE_VOICE)));
        } catch (Exception ex) {
            ex.printStackTrace();
            Assert.fail("set active, unexpected exception thrown" + ex.getMessage());
        }
        assertEquals(Call.State.ACTIVE, mCTUT.mForegroundCall.getState());
        // Hold the call
        doNothing().when(mImsCall).hold();
        try {
            mCTUT.holdActiveCall();
            assertTrue(mCTUT.isHoldOrSwapInProgress());
        } catch (Exception ex) {
            ex.printStackTrace();
            Assert.fail("hold, unexpected exception thrown" + ex.getMessage());
        }

        // Move the connection to the handover state.
        mCTUT.notifySrvccState(Call.SrvccState.COMPLETED);
        // Ensure we are no longer tracking hold.
        assertFalse(mCTUT.isHoldOrSwapInProgress());
    }

    @Test
    @SmallTest
    public void testHangupHandoverCall() throws RemoteException {
        doReturn("1").when(mImsCallSession).getCallId();
        assertEquals(PhoneConstants.State.IDLE, mCTUT.getState());
        assertFalse(mCTUT.mRingingCall.isRinging());
        // mock a MT call
        mMmTelListener.onIncomingCall(mock(IImsCallSession.class), Bundle.EMPTY);
        verify(mImsPhone, times(1)).notifyNewRingingConnection((Connection) any());
        verify(mImsPhone, times(1)).notifyIncomingRing();
        assertEquals(PhoneConstants.State.RINGING, mCTUT.getState());
        assertTrue(mCTUT.mRingingCall.isRinging());
        assertEquals(1, mCTUT.mRingingCall.getConnections().size());
        ImsPhoneConnection connection =
                (ImsPhoneConnection) mCTUT.mRingingCall.getConnections().get(0);
        connection.addListener(mImsPhoneConnectionListener);

        // Move the connection to the handover state.
        mCTUT.notifySrvccState(Call.SrvccState.COMPLETED);
        assertEquals(1, mCTUT.mHandoverCall.getConnections().size());

        // No need to go through all the rigamarole of the mocked termination we normally do; we
        // can confirm the hangup gets processed without all that.
        doNothing().when(mImsCall).terminate(anyInt());

        try {
            mCTUT.hangup(mCTUT.mHandoverCall);
        } catch (CallStateException e) {
            Assert.fail("CallStateException not expected");
        }
        assertEquals(DisconnectCause.LOCAL, connection.getDisconnectCause());
    }

    /**
     * Verifies that the {@link ImsPhoneCallTracker#getState()} goes to IDLE when an SRVCC takes
     * place.
     * @throws RemoteException
     */
    @Test
    @SmallTest
    public void testTrackerStateOnHandover() throws RemoteException {
        doReturn("1").when(mImsCallSession).getCallId();
        assertEquals(PhoneConstants.State.IDLE, mCTUT.getState());
        assertFalse(mCTUT.mRingingCall.isRinging());
        // mock a MT call
        mMmTelListener.onIncomingCall(mock(IImsCallSession.class), Bundle.EMPTY);
        verify(mImsPhone, times(1)).notifyNewRingingConnection((Connection) any());
        verify(mImsPhone, times(1)).notifyIncomingRing();
        assertEquals(PhoneConstants.State.RINGING, mCTUT.getState());
        assertTrue(mCTUT.mRingingCall.isRinging());
        assertEquals(1, mCTUT.mRingingCall.getConnections().size());
        ImsPhoneConnection connection =
                (ImsPhoneConnection) mCTUT.mRingingCall.getConnections().get(0);
        connection.addListener(mImsPhoneConnectionListener);

        // Move the connection to the handover state.
        mCTUT.notifySrvccState(Call.SrvccState.COMPLETED);
        assertEquals(1, mCTUT.mHandoverCall.getConnections().size());

        // Make sure the tracker states it's idle.
        assertEquals(PhoneConstants.State.IDLE, mCTUT.getState());
    }

    /**
     * Ensures when both RTP and SDP is supported that we register the expected header extension
     * types.
     * @throws Exception
     */
    @Test
    @SmallTest
    public void testConfigureRtpHeaderExtensionTypes() throws Exception {
        mConnectorListener.connectionUnavailable(FeatureConnector.UNAVAILABLE_REASON_DISCONNECTED);
        doReturn(true).when(mSubscriptionController).isActiveSubId(anyInt());
        mContextFixture.getCarrierConfigBundle().putBoolean(
                CarrierConfigManager.KEY_SUPPORTS_DEVICE_TO_DEVICE_COMMUNICATION_USING_RTP_BOOL,
                true);
        mContextFixture.getCarrierConfigBundle().putBoolean(
                CarrierConfigManager.KEY_SUPPORTS_SDP_NEGOTIATION_OF_D2D_RTP_HEADER_EXTENSIONS_BOOL,
                true);
        sendCarrierConfigChanged();

        ImsPhoneCallTracker.Config config = new ImsPhoneCallTracker.Config();
        config.isD2DCommunicationSupported = true;
        mCTUT.setConfig(config);
        mConnectorListener.connectionReady(mImsManager, SUB_0);

        // Expect to get offered header extensions since d2d is supported.
        verify(mImsManager).setOfferedRtpHeaderExtensionTypes(
                mRtpHeaderExtensionTypeCaptor.capture());
        Set<RtpHeaderExtensionType> types = mRtpHeaderExtensionTypeCaptor.getValue();
        assertEquals(2, types.size());
        assertTrue(types.contains(RtpTransport.CALL_STATE_RTP_HEADER_EXTENSION_TYPE));
        assertTrue(types.contains(RtpTransport.DEVICE_STATE_RTP_HEADER_EXTENSION_TYPE));
    }

    /**
     * Ensures when SDP is not supported (by RTP is) we don't register any extensions.
     * @throws Exception
     */
    @Test
    @SmallTest
    public void testRtpButNoSdp() throws Exception {
        mConnectorListener.connectionUnavailable(FeatureConnector.UNAVAILABLE_REASON_DISCONNECTED);
        doReturn(true).when(mSubscriptionController).isActiveSubId(anyInt());
        mContextFixture.getCarrierConfigBundle().putBoolean(
                CarrierConfigManager.KEY_SUPPORTS_DEVICE_TO_DEVICE_COMMUNICATION_USING_RTP_BOOL,
                true);
        mContextFixture.getCarrierConfigBundle().putBoolean(
                CarrierConfigManager.KEY_SUPPORTS_SDP_NEGOTIATION_OF_D2D_RTP_HEADER_EXTENSIONS_BOOL,
                false);
        sendCarrierConfigChanged();

        ImsPhoneCallTracker.Config config = new ImsPhoneCallTracker.Config();
        config.isD2DCommunicationSupported = true;
        mCTUT.setConfig(config);
        mConnectorListener.connectionReady(mImsManager, SUB_0);

        // Expect to get offered header extensions since d2d is supported.
        verify(mImsManager).setOfferedRtpHeaderExtensionTypes(
                mRtpHeaderExtensionTypeCaptor.capture());
        Set<RtpHeaderExtensionType> types = mRtpHeaderExtensionTypeCaptor.getValue();
        assertEquals(0, types.size());
    }

    /**
     * Ensures when D2D communication is not supported that we don't register the D2D RTP header
     * extension types.
     * @throws Exception
     */
    @Test
    @SmallTest
    public void testDontConfigureRtpHeaderExtensionTypes() throws Exception {
        mConnectorListener.connectionUnavailable(FeatureConnector.UNAVAILABLE_REASON_DISCONNECTED);
        doReturn(true).when(mSubscriptionController).isActiveSubId(anyInt());
        sendCarrierConfigChanged();
        ImsPhoneCallTracker.Config config = new ImsPhoneCallTracker.Config();
        config.isD2DCommunicationSupported = false;
        mCTUT.setConfig(config);
        mConnectorListener.connectionReady(mImsManager, SUB_0);

        // Expect no offered header extensions since d2d is not supported.
        verify(mImsManager, never()).setOfferedRtpHeaderExtensionTypes(any());
    }

    private void sendCarrierConfigChanged() {
        Intent intent = new Intent(CarrierConfigManager.ACTION_CARRIER_CONFIG_CHANGED);
        intent.putExtra(CarrierConfigManager.EXTRA_SUBSCRIPTION_INDEX, mPhone.getSubId());
        intent.putExtra(CarrierConfigManager.EXTRA_SLOT_INDEX, mPhone.getPhoneId());
        mBroadcastReceiver.onReceive(mContext, intent);
        processAllMessages();
    }

    private void assertVtDataUsageUpdated(int expectedToken, long rxBytes, long txBytes)
            throws RemoteException {
        final ArgumentCaptor<NetworkStats> ifaceStatsCaptor = ArgumentCaptor.forClass(
                NetworkStats.class);
        final ArgumentCaptor<NetworkStats> uidStatsCaptor = ArgumentCaptor.forClass(
                NetworkStats.class);

        verify(mVtDataUsageProviderCb).notifyStatsUpdated(eq(expectedToken),
                ifaceStatsCaptor.capture(), uidStatsCaptor.capture());

        // Default dialer's package uid is not set during test, thus the uid stats looks the same
        // as iface stats and the records are always merged into the same entry.
        // TODO: Mock different dialer's uid and verify uid stats has corresponding uid in the
        //  records.
        NetworkStats expectedStats = new NetworkStats(0L, 0);

        if (rxBytes != 0 || txBytes != 0) {
            expectedStats = expectedStats.addEntry(
                    new Entry(mCTUT.getVtInterface(), UID_ALL, SET_FOREGROUND,
                            TAG_NONE, METERED_YES, ROAMING_NO, DEFAULT_NETWORK_YES, rxBytes, 0L,
                            txBytes, 0L, 0L));
        }
        assertNetworkStatsEquals(expectedStats, ifaceStatsCaptor.getValue());
        assertNetworkStatsEquals(expectedStats, uidStatsCaptor.getValue());
    }

    private ImsPhoneConnection placeCallAndMakeActive() {
        try {
            doAnswer(new Answer<ImsCall>() {
                @Override
                public ImsCall answer(InvocationOnMock invocation) throws Throwable {
                    mImsCallListener =
                            (ImsCall.Listener) invocation.getArguments()[2];
                    ImsCall imsCall = spy(new ImsCall(mContext, mImsCallProfile));
                    imsCall.setListener(mImsCallListener);
                    imsCallMocking(imsCall);
                    return imsCall;
                }
            }).when(mImsManager).makeCall(eq(mImsCallProfile), (String[]) any(),
                    (ImsCall.Listener) any());
        } catch (ImsException ie) {
        }

        ImsPhoneConnection connection = null;
        try {
            connection = (ImsPhoneConnection) mCTUT.dial("+16505551212",
                    ImsCallProfile.CALL_TYPE_VOICE, null);
        } catch (Exception ex) {
            ex.printStackTrace();
            Assert.fail("unexpected exception thrown" + ex.getMessage());
        }
        if (connection == null) {
            Assert.fail("connection is null");
        }
        ImsCall imsCall = connection.getImsCall();
        imsCall.getImsCallSessionListenerProxy().callSessionProgressing(imsCall.getSession(),
                new ImsStreamMediaProfile());
        imsCall.getImsCallSessionListenerProxy().callSessionStarted(imsCall.getSession(),
                new ImsCallProfile());
        return connection;
    }
}
<|MERGE_RESOLUTION|>--- conflicted
+++ resolved
@@ -150,7 +150,6 @@
             return null;
         }).when(imsCall).accept(anyInt());
 
-<<<<<<< HEAD
         doAnswer(new Answer<Void>() {
             @Override
             public Void answer(InvocationOnMock invocation) throws Throwable {
@@ -162,24 +161,12 @@
             }
         }).when(mImsCall).accept(anyInt(), (ImsStreamMediaProfile) any());
 
-        doAnswer(new Answer<Void>() {
-            @Override
-            public Void answer(InvocationOnMock invocation) throws Throwable {
-                // trigger the listener on reject call
-                int reasonCode = (int) invocation.getArguments()[0];
-                if (mImsCallListener != null) {
-                    mImsCallListener.onCallStartFailed(imsCall, new ImsReasonInfo(reasonCode, -1));
-                    mImsCallListener.onCallTerminated(imsCall, new ImsReasonInfo(reasonCode, -1));
-                }
-                return null;
-=======
         doAnswer((Answer<Void>) invocation -> {
             // trigger the listener on reject call
             int reasonCode = (int) invocation.getArguments()[0];
             if (mImsCallListener != null) {
                 mImsCallListener.onCallStartFailed(imsCall, new ImsReasonInfo(reasonCode, -1));
                 mImsCallListener.onCallTerminated(imsCall, new ImsReasonInfo(reasonCode, -1));
->>>>>>> 74c30583
             }
             return null;
         }).when(imsCall).reject(anyInt());
