--- conflicted
+++ resolved
@@ -144,7 +144,6 @@
     }
 
     /**
-<<<<<<< HEAD
      * TODO Move this to new CarrierSmsManager class.
      *
      * Inject an SMS PDU into the android application framework.
@@ -176,29 +175,6 @@
     }
 
     /**
-     * Update the status of a pending (send-by-IP) SMS message and resend by PSTN if necessary.
-     * This outbound message was handled by the carrier app. If the carrier app fails to send
-     * this message, it would be resent by PSTN.
-     *
-     * @param messageRef the reference number of the SMS message.
-     * @param success True if and only if the message was sent successfully. If its value is
-     *  false, this message should be resent via PSTN.
-     * {@hide}
-     */
-    public void updateSmsSendStatus(int messageRef, boolean success) {
-        try {
-            ISms iccISms = ISms.Stub.asInterface(ServiceManager.getService("isms"));
-            if (iccISms != null) {
-                iccISms.updateSmsSendStatus(messageRef, success);
-            }
-        } catch (RemoteException ex) {
-          // ignore it
-        }
-    }
-
-    /**
-=======
->>>>>>> f653f91b
      * Divide a message text into several fragments, none bigger than
      * the maximum SMS message size.
      *
