--- conflicted
+++ resolved
@@ -746,14 +746,9 @@
 
         switch (mCi.getRadioState()) {
             case RADIO_UNAVAILABLE:
-<<<<<<< HEAD
                 mNewSS.setStateOutOfService();
+                mSS.setStateOutOfService();
                 mNewCellLoc.setStateInvalid();
-=======
-                newSS.setStateOutOfService();
-                newGPRSState = ServiceState.STATE_OUT_OF_SERVICE;
-                newCellLoc.setStateInvalid();
->>>>>>> b575731e
                 setSignalStrengthDefaultValues();
                 mGotCountryCode = false;
                 mNitzUpdatedTime = false;
@@ -761,14 +756,9 @@
             break;
 
             case RADIO_OFF:
-<<<<<<< HEAD
                 mNewSS.setStateOff();
+                mSS.setStateOff();
                 mNewCellLoc.setStateInvalid();
-=======
-                newSS.setStateOff();
-                newGPRSState = ServiceState.STATE_POWER_OFF;
-                newCellLoc.setStateInvalid();
->>>>>>> b575731e
                 setSignalStrengthDefaultValues();
                 mGotCountryCode = false;
                 mNitzUpdatedTime = false;
