/*
 * Copyright (C) 2006 The Android Open Source Project
 *
 * Licensed under the Apache License, Version 2.0 (the "License");
 * you may not use this file except in compliance with the License.
 * You may obtain a copy of the License at
 *
 *      http://www.apache.org/licenses/LICENSE-2.0
 *
 * Unless required by applicable law or agreed to in writing, software
 * distributed under the License is distributed on an "AS IS" BASIS,
 * WITHOUT WARRANTIES OR CONDITIONS OF ANY KIND, either express or implied.
 * See the License for the specific language governing permissions and
 * limitations under the License.
 */

package com.android.internal.telephony;

import static android.Manifest.permission.SEND_SMS_NO_CONFIRMATION;
import static android.telephony.SmsManager.RESULT_ERROR_FDN_CHECK_FAILURE;
import static android.telephony.SmsManager.RESULT_ERROR_GENERIC_FAILURE;
import static android.telephony.SmsManager.RESULT_ERROR_LIMIT_EXCEEDED;
import static android.telephony.SmsManager.RESULT_ERROR_NONE;
import static android.telephony.SmsManager.RESULT_ERROR_NO_SERVICE;
import static android.telephony.SmsManager.RESULT_ERROR_NULL_PDU;
import static android.telephony.SmsManager.RESULT_ERROR_RADIO_OFF;
import static android.telephony.SmsManager.RESULT_ERROR_SHORT_CODE_NEVER_ALLOWED;
import static android.telephony.SmsManager.RESULT_ERROR_SHORT_CODE_NOT_ALLOWED;

import static com.android.internal.telephony.IccSmsInterfaceManager.SMS_MESSAGE_PERIOD_NOT_SPECIFIED;
import static com.android.internal.telephony.IccSmsInterfaceManager.SMS_MESSAGE_PRIORITY_NOT_SPECIFIED;
<<<<<<< HEAD
=======
import static com.android.internal.telephony.SmsResponse.NO_ERROR_CODE;
>>>>>>> 38680c42

import android.annotation.Nullable;
import android.annotation.UnsupportedAppUsage;
import android.annotation.UserIdInt;
import android.app.Activity;
import android.app.AlertDialog;
import android.app.PendingIntent;
import android.app.PendingIntent.CanceledException;
import android.content.ContentResolver;
import android.content.ContentValues;
import android.content.Context;
import android.content.DialogInterface;
import android.content.Intent;
import android.content.pm.ApplicationInfo;
import android.content.pm.PackageInfo;
import android.content.pm.PackageItemInfo;
import android.content.pm.PackageManager;
import android.content.res.Resources;
import android.database.ContentObserver;
import android.database.sqlite.SqliteWrapper;
import android.net.Uri;
import android.os.AsyncResult;
import android.os.Binder;
import android.os.Handler;
import android.os.Message;
import android.os.PersistableBundle;
import android.os.Process;
import android.os.RemoteException;
import android.os.UserHandle;
import android.provider.Settings;
import android.provider.Telephony;
import android.provider.Telephony.Sms;
import android.service.carrier.CarrierMessagingService;
import android.service.carrier.ICarrierMessagingCallback;
import android.service.carrier.ICarrierMessagingService;
import android.telephony.CarrierConfigManager;
<<<<<<< HEAD
import android.telephony.CarrierMessagingServiceManager;
import android.telephony.CarrierConfigManager;
=======
>>>>>>> 38680c42
import android.telephony.CarrierMessagingServiceManager;
import android.telephony.PhoneNumberUtils;
import android.telephony.Rlog;
import android.telephony.ServiceState;
import android.telephony.SmsManager;
import android.telephony.TelephonyManager;
import android.text.Html;
import android.text.Spanned;
import android.text.TextUtils;
import android.util.EventLog;
import android.view.LayoutInflater;
import android.view.View;
import android.view.ViewGroup;
import android.view.WindowManager;
import android.widget.Button;
import android.widget.CheckBox;
import android.widget.CompoundButton;
import android.widget.TextView;

import com.android.internal.R;
import com.android.internal.annotations.VisibleForTesting;
import com.android.internal.telephony.GsmAlphabet.TextEncodingDetails;
<<<<<<< HEAD
import com.android.internal.telephony.SmsUsageMonitor.SmsAuthorizationCallback;
=======
>>>>>>> 38680c42
import com.android.internal.telephony.cdma.sms.UserData;
import com.android.internal.telephony.uicc.UiccCard;
import com.android.internal.telephony.uicc.UiccController;

import java.util.ArrayList;
import java.util.HashMap;
import java.util.List;
import java.util.Random;
import java.util.concurrent.atomic.AtomicBoolean;
import java.util.concurrent.atomic.AtomicInteger;

public abstract class SMSDispatcher extends Handler {
    static final String TAG = "SMSDispatcher";    // accessed from inner class
    static final boolean DBG = false;
    private static final String SEND_NEXT_MSG_EXTRA = "SendNextMsg";
    protected static final String MAP_KEY_PDU = "pdu";
    protected static final String MAP_KEY_SMSC = "smsc";
    protected static final String MAP_KEY_DEST_ADDR = "destAddr";
    protected static final String MAP_KEY_SC_ADDR = "scAddr";
    protected static final String MAP_KEY_DEST_PORT = "destPort";
    protected static final String MAP_KEY_DATA = "data";
    protected static final String MAP_KEY_TEXT = "text";

    private static final int PREMIUM_RULE_USE_SIM = 1;
    private static final int PREMIUM_RULE_USE_NETWORK = 2;
    private static final int PREMIUM_RULE_USE_BOTH = 3;
    private final AtomicInteger mPremiumSmsRule = new AtomicInteger(PREMIUM_RULE_USE_SIM);
    private final SettingsObserver mSettingsObserver;

    /** SMS send complete. */
    protected static final int EVENT_SEND_SMS_COMPLETE = 2;

    /** Retry sending a previously failed SMS message */
    protected static final int EVENT_SEND_RETRY = 3;

    /** Confirmation required for sending a large number of messages. */
    private static final int EVENT_SEND_LIMIT_REACHED_CONFIRMATION = 4;

    /** Send the user confirmed SMS */
    static final int EVENT_SEND_CONFIRMED_SMS = 5; // accessed from inner class

    /** Don't send SMS (user did not confirm). */
    static final int EVENT_STOP_SENDING = 6; // accessed from inner class

    /** Don't send SMS for this app (User had already denied eariler.) */
    static final int EVENT_SENDING_NOT_ALLOWED = 7;

    /** Confirmation required for third-party apps sending to an SMS short code. */
    private static final int EVENT_CONFIRM_SEND_TO_POSSIBLE_PREMIUM_SHORT_CODE = 8;

    /** Confirmation required for third-party apps sending to an SMS short code. */
    private static final int EVENT_CONFIRM_SEND_TO_PREMIUM_SHORT_CODE = 9;

    /** Handle status report from {@code CdmaInboundSmsHandler}. */
    protected static final int EVENT_HANDLE_STATUS_REPORT = 10;

    // other
    protected static final int EVENT_NEW_ICC_SMS = 14;
    protected static final int EVENT_ICC_CHANGED = 15;
    protected static final int EVENT_GET_IMS_SERVICE = 16;


    @UnsupportedAppUsage
    protected Phone mPhone;
    @UnsupportedAppUsage
    protected final Context mContext;
    @UnsupportedAppUsage
    protected final ContentResolver mResolver;
    @UnsupportedAppUsage
    protected final CommandsInterface mCi;
    @UnsupportedAppUsage
    protected final TelephonyManager mTelephonyManager;

    /** Maximum number of times to retry sending a failed SMS. */
    protected static final int MAX_SEND_RETRIES = 3;
    /** Delay before next send attempt on a failed SMS, in milliseconds. */
<<<<<<< HEAD
    protected static final int SEND_RETRY_DELAY = 2000;
    /** single part SMS */
    private static final int SINGLE_PART_SMS = 1;
=======
    private static final int SEND_RETRY_DELAY = 2000;
>>>>>>> 38680c42
    /** Message sending queue limit */
    private static final int MO_MSG_QUEUE_LIMIT = 5;

    /**
     * Message reference for a CONCATENATED_8_BIT_REFERENCE or
     * CONCATENATED_16_BIT_REFERENCE message set.  Should be
     * incremented for each set of concatenated messages.
     * Static field shared by all dispatcher objects.
     */
    private static int sConcatenatedRef = new Random().nextInt(256);

    protected SmsDispatchersController mSmsDispatchersController;

    /** Number of outgoing SmsTrackers waiting for user confirmation. */
    private int mPendingTrackerCount;

    /* Flags indicating whether the current device allows sms service */
    protected boolean mSmsCapable = true;
    protected boolean mSmsSendDisabled;

    @UnsupportedAppUsage
    protected static int getNextConcatenatedRef() {
        sConcatenatedRef += 1;
        return sConcatenatedRef;
    }

    /**
     * Create a new SMS dispatcher.
     * @param phone the Phone to use
     */
    protected SMSDispatcher(Phone phone, SmsDispatchersController smsDispatchersController) {
        mPhone = phone;
        mSmsDispatchersController = smsDispatchersController;
        mContext = phone.getContext();
        mResolver = mContext.getContentResolver();
        mCi = phone.mCi;
        mTelephonyManager = (TelephonyManager) mContext.getSystemService(Context.TELEPHONY_SERVICE);
        mSettingsObserver = new SettingsObserver(this, mPremiumSmsRule, mContext);
        mContext.getContentResolver().registerContentObserver(Settings.Global.getUriFor(
                Settings.Global.SMS_SHORT_CODE_RULE), false, mSettingsObserver);

        mSmsCapable = mContext.getResources().getBoolean(
                com.android.internal.R.bool.config_sms_capable);
        mSmsSendDisabled = !mTelephonyManager.getSmsSendCapableForPhone(
                mPhone.getPhoneId(), mSmsCapable);
        Rlog.d(TAG, "SMSDispatcher: ctor mSmsCapable=" + mSmsCapable + " format=" + getFormat()
                + " mSmsSendDisabled=" + mSmsSendDisabled);
    }

    /**
     * Observe the secure setting for updated premium sms determination rules
     */
    private static class SettingsObserver extends ContentObserver {
        private final AtomicInteger mPremiumSmsRule;
        private final Context mContext;
        SettingsObserver(Handler handler, AtomicInteger premiumSmsRule, Context context) {
            super(handler);
            mPremiumSmsRule = premiumSmsRule;
            mContext = context;
            onChange(false); // load initial value;
        }

        @Override
        public void onChange(boolean selfChange) {
            mPremiumSmsRule.set(Settings.Global.getInt(mContext.getContentResolver(),
                    Settings.Global.SMS_SHORT_CODE_RULE, PREMIUM_RULE_USE_SIM));
        }
    }

    /** Unregister for incoming SMS events. */
    @UnsupportedAppUsage
    public void dispose() {
        mContext.getContentResolver().unregisterContentObserver(mSettingsObserver);
    }

    /**
     * The format of the message PDU in the associated broadcast intent.
     * This will be either "3gpp" for GSM/UMTS/LTE messages in 3GPP format
     * or "3gpp2" for CDMA/LTE messages in 3GPP2 format.
     *
     * Note: All applications which handle incoming SMS messages by processing the
     * SMS_RECEIVED_ACTION broadcast intent MUST pass the "format" extra from the intent
     * into the new methods in {@link android.telephony.SmsMessage} which take an
     * extra format parameter. This is required in order to correctly decode the PDU on
     * devices which require support for both 3GPP and 3GPP2 formats at the same time,
     * such as CDMA/LTE devices and GSM/CDMA world phones.
     *
     * @return the format of the message PDU
     */
    protected abstract String getFormat();

    /**
     * Pass the Message object to subclass to handle. Currently used to pass CDMA status reports
     * from {@link com.android.internal.telephony.cdma.CdmaInboundSmsHandler}.
     * @param o the SmsMessage containing the status report
     */
    protected void handleStatusReport(Object o) {
        Rlog.d(TAG, "handleStatusReport() called with no subclass.");
    }

    /* TODO: Need to figure out how to keep track of status report routing in a
     *       persistent manner. If the phone process restarts (reboot or crash),
     *       we will lose this list and any status reports that come in after
     *       will be dropped.
     */
    /** Sent messages awaiting a delivery status report. */
    @UnsupportedAppUsage
    protected final ArrayList<SmsTracker> deliveryPendingList = new ArrayList<SmsTracker>();

    /**
     * Handles events coming from the phone stack. Overridden from handler.
     *
     * @param msg the message to handle
     */
    @Override
    public void handleMessage(Message msg) {
        switch (msg.what) {
        case EVENT_SEND_SMS_COMPLETE:
            // An outbound SMS has been successfully transferred, or failed.
            handleSendComplete((AsyncResult) msg.obj);
            break;

        case EVENT_SEND_RETRY:
            Rlog.d(TAG, "SMS retry..");
            sendRetrySms((SmsTracker) msg.obj);
            break;

        case EVENT_SEND_LIMIT_REACHED_CONFIRMATION:
            handleReachSentLimit((SmsTracker[]) (msg.obj));
            break;

        case EVENT_CONFIRM_SEND_TO_POSSIBLE_PREMIUM_SHORT_CODE:
            handleConfirmShortCode(false, (SmsTracker[]) (msg.obj));
            break;

        case EVENT_CONFIRM_SEND_TO_PREMIUM_SHORT_CODE:
            handleConfirmShortCode(true, (SmsTracker[]) (msg.obj));
            break;

        case EVENT_SEND_CONFIRMED_SMS:
        {
            SmsTracker[] trackers = (SmsTracker[]) msg.obj;
            for (SmsTracker tracker : trackers) {
                sendSms(tracker);
            }
            mPendingTrackerCount--;
            break;
        }

        case EVENT_SENDING_NOT_ALLOWED:
        {
            SmsTracker[] trackers = (SmsTracker[]) msg.obj;
            Rlog.d(TAG, "SMSDispatcher: EVENT_SENDING_NOT_ALLOWED - "
                    + "sending SHORT_CODE_NEVER_ALLOWED error code.");
            handleSmsTrackersFailure(
                    trackers, RESULT_ERROR_SHORT_CODE_NEVER_ALLOWED, NO_ERROR_CODE);
            break;
        }

        case EVENT_STOP_SENDING:
        {
            SmsTracker[] trackers = (SmsTracker[]) msg.obj;
            int error;
            if (msg.arg1 == ConfirmDialogListener.SHORT_CODE_MSG) {
                if (msg.arg2 == ConfirmDialogListener.NEVER_ALLOW) {
                    error = RESULT_ERROR_SHORT_CODE_NEVER_ALLOWED;
                    Rlog.d(TAG, "SMSDispatcher: EVENT_STOP_SENDING - "
                            + "sending SHORT_CODE_NEVER_ALLOWED error code.");
                } else {
                    error = RESULT_ERROR_SHORT_CODE_NOT_ALLOWED;
                    Rlog.d(TAG, "SMSDispatcher: EVENT_STOP_SENDING - "
                            + "sending SHORT_CODE_NOT_ALLOWED error code.");
                }
            } else if (msg.arg1 == ConfirmDialogListener.RATE_LIMIT) {
                error = RESULT_ERROR_LIMIT_EXCEEDED;
                Rlog.d(TAG, "SMSDispatcher: EVENT_STOP_SENDING - "
                        + "sending LIMIT_EXCEEDED error code.");
            } else {
                error = RESULT_ERROR_GENERIC_FAILURE;
                Rlog.e(TAG, "SMSDispatcher: EVENT_STOP_SENDING - unexpected cases.");
            }

            handleSmsTrackersFailure(trackers, error, NO_ERROR_CODE);
            mPendingTrackerCount--;
            break;
        }

        case EVENT_HANDLE_STATUS_REPORT:
            handleStatusReport(msg.obj);
            break;

        default:
            Rlog.e(TAG, "handleMessage() ignoring message of unexpected type " + msg.what);
        }
    }

    /**
     * Use the carrier messaging service to send a data or text SMS.
     */
    protected abstract class SmsSender extends CarrierMessagingServiceManager {
        protected final SmsTracker mTracker;
        // Initialized in sendSmsByCarrierApp
        protected volatile SmsSenderCallback mSenderCallback;

        protected SmsSender(SmsTracker tracker) {
            mTracker = tracker;
        }

        public void sendSmsByCarrierApp(String carrierPackageName,
                                        SmsSenderCallback senderCallback) {
            mSenderCallback = senderCallback;
            if (!bindToCarrierMessagingService(mContext, carrierPackageName)) {
                Rlog.e(TAG, "bindService() for carrier messaging service failed");
                mSenderCallback.onSendSmsComplete(
                        CarrierMessagingService.SEND_STATUS_RETRY_ON_CARRIER_NETWORK,
                        0 /* messageRef */);
            } else {
                Rlog.d(TAG, "bindService() for carrier messaging service succeeded");
            }
        }
    }

    private static int getSendSmsFlag(@Nullable PendingIntent deliveryIntent) {
        if (deliveryIntent == null) {
            return 0;
        }
        return CarrierMessagingService.SEND_FLAG_REQUEST_DELIVERY_STATUS;
    }

    /**
     * Use the carrier messaging service to send a text SMS.
     */
    protected final class TextSmsSender extends SmsSender {
        public TextSmsSender(SmsTracker tracker) {
            super(tracker);
        }

        @Override
        protected void onServiceReady(ICarrierMessagingService carrierMessagingService) {
            HashMap<String, Object> map = mTracker.getData();
            String text = (String) map.get(MAP_KEY_TEXT);

            if (text != null) {
                try {
                    carrierMessagingService.sendTextSms(text, getSubId(),
                            mTracker.mDestAddress, getSendSmsFlag(mTracker.mDeliveryIntent),
                            mSenderCallback);
                } catch (RemoteException e) {
                    Rlog.e(TAG, "Exception sending the SMS: " + e);
                    mSenderCallback.onSendSmsComplete(
                            CarrierMessagingService.SEND_STATUS_RETRY_ON_CARRIER_NETWORK,
                            0 /* messageRef */);
                }
            } else {
                mSenderCallback.onSendSmsComplete(
                        CarrierMessagingService.SEND_STATUS_RETRY_ON_CARRIER_NETWORK,
                        0 /* messageRef */);
            }
        }
    }

    /**
     * Use the carrier messaging service to send a data SMS.
     */
    protected final class DataSmsSender extends SmsSender {
        public DataSmsSender(SmsTracker tracker) {
            super(tracker);
        }

        @Override
        protected void onServiceReady(ICarrierMessagingService carrierMessagingService) {
            HashMap<String, Object> map = mTracker.getData();
            byte[] data = (byte[]) map.get(MAP_KEY_DATA);
            int destPort = (int) map.get(MAP_KEY_DEST_PORT);

            if (data != null) {
                try {
                    carrierMessagingService.sendDataSms(data, getSubId(),
                            mTracker.mDestAddress, destPort,
                            getSendSmsFlag(mTracker.mDeliveryIntent), mSenderCallback);
                } catch (RemoteException e) {
                    Rlog.e(TAG, "Exception sending the SMS: " + e);
                    mSenderCallback.onSendSmsComplete(
                            CarrierMessagingService.SEND_STATUS_RETRY_ON_CARRIER_NETWORK,
                            0 /* messageRef */);
                }
            } else {
                mSenderCallback.onSendSmsComplete(
                        CarrierMessagingService.SEND_STATUS_RETRY_ON_CARRIER_NETWORK,
                        0 /* messageRef */);
            }
        }
    }

    /**
     * Callback for TextSmsSender and DataSmsSender from the carrier messaging service.
     * Once the result is ready, the carrier messaging service connection is disposed.
     */
    protected final class SmsSenderCallback extends ICarrierMessagingCallback.Stub {
        private final SmsSender mSmsSender;

        public SmsSenderCallback(SmsSender smsSender) {
            mSmsSender = smsSender;
        }

        /**
         * This method should be called only once.
         */
        @Override
        public void onSendSmsComplete(int result, int messageRef) {
            checkCallerIsPhoneOrCarrierApp();
            final long identity = Binder.clearCallingIdentity();
            try {
                mSmsSender.disposeConnection(mContext);
                processSendSmsResponse(mSmsSender.mTracker, result, messageRef);
            } finally {
                Binder.restoreCallingIdentity(identity);
            }
        }

        @Override
        public void onSendMultipartSmsComplete(int result, int[] messageRefs) {
            Rlog.e(TAG, "Unexpected onSendMultipartSmsComplete call with result: " + result);
        }

        @Override
        public void onFilterComplete(int result) {
            Rlog.e(TAG, "Unexpected onFilterComplete call with result: " + result);
        }

        @Override
        public void onSendMmsComplete(int result, byte[] sendConfPdu) {
            Rlog.e(TAG, "Unexpected onSendMmsComplete call with result: " + result);
        }

        @Override
        public void onDownloadMmsComplete(int result) {
            Rlog.e(TAG, "Unexpected onDownloadMmsComplete call with result: " + result);
        }
    }

    @UnsupportedAppUsage
    private void processSendSmsResponse(SmsTracker tracker, int result, int messageRef) {
        if (tracker == null) {
            Rlog.e(TAG, "processSendSmsResponse: null tracker");
            return;
        }

        SmsResponse smsResponse = new SmsResponse(messageRef, null /* ackPdu */, NO_ERROR_CODE);

        switch (result) {
        case CarrierMessagingService.SEND_STATUS_OK:
            Rlog.d(TAG, "Sending SMS by IP succeeded.");
            sendMessage(obtainMessage(EVENT_SEND_SMS_COMPLETE,
                                      new AsyncResult(tracker,
                                                      smsResponse,
                                                      null /* exception*/ )));
            break;
        case CarrierMessagingService.SEND_STATUS_ERROR:
            Rlog.d(TAG, "Sending SMS by IP failed.");
            sendMessage(obtainMessage(EVENT_SEND_SMS_COMPLETE,
                    new AsyncResult(tracker, smsResponse,
                            new CommandException(CommandException.Error.GENERIC_FAILURE))));
            break;
        case CarrierMessagingService.SEND_STATUS_RETRY_ON_CARRIER_NETWORK:
            Rlog.d(TAG, "Sending SMS by IP failed. Retry on carrier network.");
            sendSubmitPdu(tracker);
            break;
        default:
            Rlog.d(TAG, "Unknown result " + result + " Retry on carrier network.");
            sendSubmitPdu(tracker);
        }
    }

    /**
     * Use the carrier messaging service to send a multipart text SMS.
     */
    private final class MultipartSmsSender extends CarrierMessagingServiceManager {
        private final List<String> mParts;
        public final SmsTracker[] mTrackers;
        // Initialized in sendSmsByCarrierApp
        private volatile MultipartSmsSenderCallback mSenderCallback;

        MultipartSmsSender(ArrayList<String> parts, SmsTracker[] trackers) {
            mParts = parts;
            mTrackers = trackers;
        }

        @UnsupportedAppUsage
        void sendSmsByCarrierApp(String carrierPackageName,
                                 MultipartSmsSenderCallback senderCallback) {
            mSenderCallback = senderCallback;
            if (!bindToCarrierMessagingService(mContext, carrierPackageName)) {
                Rlog.e(TAG, "bindService() for carrier messaging service failed");
                mSenderCallback.onSendMultipartSmsComplete(
                        CarrierMessagingService.SEND_STATUS_RETRY_ON_CARRIER_NETWORK,
                        null /* smsResponse */);
            } else {
                Rlog.d(TAG, "bindService() for carrier messaging service succeeded");
            }
        }

        @Override
        protected void onServiceReady(ICarrierMessagingService carrierMessagingService) {
            try {
                carrierMessagingService.sendMultipartTextSms(
                        mParts, getSubId(), mTrackers[0].mDestAddress,
                        getSendSmsFlag(mTrackers[0].mDeliveryIntent), mSenderCallback);
            } catch (RemoteException e) {
                Rlog.e(TAG, "Exception sending the SMS: " + e);
                mSenderCallback.onSendMultipartSmsComplete(
                        CarrierMessagingService.SEND_STATUS_RETRY_ON_CARRIER_NETWORK,
                        null /* smsResponse */);
            }
        }
    }

    /**
     * Callback for MultipartSmsSender from the carrier messaging service.
     * Once the result is ready, the carrier messaging service connection is disposed.
     */
    private final class MultipartSmsSenderCallback extends ICarrierMessagingCallback.Stub {
        private final MultipartSmsSender mSmsSender;

        MultipartSmsSenderCallback(MultipartSmsSender smsSender) {
            mSmsSender = smsSender;
        }

        @Override
        public void onSendSmsComplete(int result, int messageRef) {
            Rlog.e(TAG, "Unexpected onSendSmsComplete call with result: " + result);
        }

        /**
         * This method should be called only once.
         */
        @Override
        public void onSendMultipartSmsComplete(int result, int[] messageRefs) {
            mSmsSender.disposeConnection(mContext);

            if (mSmsSender.mTrackers == null) {
                Rlog.e(TAG, "Unexpected onSendMultipartSmsComplete call with null trackers.");
                return;
            }

            checkCallerIsPhoneOrCarrierApp();
            final long identity = Binder.clearCallingIdentity();
            try {
                for (int i = 0; i < mSmsSender.mTrackers.length; i++) {
                    int messageRef = 0;
                    if (messageRefs != null && messageRefs.length > i) {
                        messageRef = messageRefs[i];
                    }
                    processSendSmsResponse(mSmsSender.mTrackers[i], result, messageRef);
                }
            } finally {
                Binder.restoreCallingIdentity(identity);
            }
        }

        @Override
        public void onFilterComplete(int result) {
            Rlog.e(TAG, "Unexpected onFilterComplete call with result: " + result);
        }

        @Override
        public void onSendMmsComplete(int result, byte[] sendConfPdu) {
            Rlog.e(TAG, "Unexpected onSendMmsComplete call with result: " + result);
        }

        @Override
        public void onDownloadMmsComplete(int result) {
            Rlog.e(TAG, "Unexpected onDownloadMmsComplete call with result: " + result);
        }
    }

<<<<<<< HEAD
    /**
     * Send an SMS PDU. Usually just calls {@link sendRawPdu}.
     */
=======
    /** Send a single SMS PDU. */
>>>>>>> 38680c42
    @UnsupportedAppUsage
    private void sendSubmitPdu(SmsTracker tracker) {
        sendSubmitPdu(new SmsTracker[] {tracker});
    }

    /** Send a multi-part SMS PDU. Usually just calls {@link sendRawPdu}. */
    private void sendSubmitPdu(SmsTracker[] trackers) {
        if (shouldBlockSmsForEcbm()) {
            Rlog.d(TAG, "Block SMS in Emergency Callback mode");
            handleSmsTrackersFailure(trackers, RESULT_ERROR_NO_SERVICE, NO_ERROR_CODE);
        } else {
            sendRawPdu(trackers);
        }
    }

    /**
     * @return true if MO SMS should be blocked for Emergency Callback Mode.
     */
    protected abstract boolean shouldBlockSmsForEcbm();

    /**
     * Called when SMS send completes. Broadcasts a sentIntent on success.
     * On failure, either sets up retries or broadcasts a sentIntent with
     * the failure in the result code.
     *
     * @param ar AsyncResult passed into the message handler.  ar.result should
     *           an SmsResponse instance if send was successful.  ar.userObj
     *           should be an SmsTracker instance.
     */
    protected void handleSendComplete(AsyncResult ar) {
        SmsTracker tracker = (SmsTracker) ar.userObj;
        PendingIntent sentIntent = tracker.mSentIntent;

        if (ar.result != null) {
            tracker.mMessageRef = ((SmsResponse)ar.result).mMessageRef;
        } else {
            Rlog.d(TAG, "SmsResponse was null");
        }

        if (ar.exception == null) {
            if (DBG) Rlog.d(TAG, "SMS send complete. Broadcasting intent: " + sentIntent);

            if (tracker.mDeliveryIntent != null) {
                // Expecting a status report.  Add it to the list.
                deliveryPendingList.add(tracker);
            }
            tracker.onSent(mContext);
            mPhone.notifySmsSent(tracker.mDestAddress);
        } else {
            if (DBG) Rlog.d(TAG, "SMS send failed");

            int ss = mPhone.getServiceState().getState();

            if ( tracker.mImsRetry > 0 && ss != ServiceState.STATE_IN_SERVICE) {
                // This is retry after failure over IMS but voice is not available.
                // Set retry to max allowed, so no retry is sent and
                //   cause RESULT_ERROR_GENERIC_FAILURE to be returned to app.
                tracker.mRetryCount = MAX_SEND_RETRIES;

                Rlog.d(TAG, "handleSendComplete: Skipping retry: "
                +" isIms()="+isIms()
                +" mRetryCount="+tracker.mRetryCount
                +" mImsRetry="+tracker.mImsRetry
                +" mMessageRef="+tracker.mMessageRef
                +" SS= "+mPhone.getServiceState().getState());
            }

            // if sms over IMS is not supported on data and voice is not available...
            if (!isIms() && ss != ServiceState.STATE_IN_SERVICE) {
                tracker.onFailed(mContext, getNotInServiceError(ss), NO_ERROR_CODE);
            } else if ((((CommandException)(ar.exception)).getCommandError()
                    == CommandException.Error.SMS_FAIL_RETRY) &&
                   tracker.mRetryCount < MAX_SEND_RETRIES) {
                // Retry after a delay if needed.
                // TODO: According to TS 23.040, 9.2.3.6, we should resend
                //       with the same TP-MR as the failed message, and
                //       TP-RD set to 1.  However, we don't have a means of
                //       knowing the MR for the failed message (EF_SMSstatus
                //       may or may not have the MR corresponding to this
                //       message, depending on the failure).  Also, in some
                //       implementations this retry is handled by the baseband.
                tracker.mRetryCount++;
                Message retryMsg = obtainMessage(EVENT_SEND_RETRY, tracker);
                sendMessageDelayed(retryMsg, SEND_RETRY_DELAY);
            } else {
                int errorCode = NO_ERROR_CODE;
                if (ar.result != null) {
                    errorCode = ((SmsResponse)ar.result).mErrorCode;
                }
                int error = RESULT_ERROR_GENERIC_FAILURE;
                if (((CommandException)(ar.exception)).getCommandError()
                        == CommandException.Error.FDN_CHECK_FAILURE) {
                    error = RESULT_ERROR_FDN_CHECK_FAILURE;
                }
                tracker.onFailed(mContext, error, errorCode);
            }
        }
    }

    /**
     * Handles outbound message when the phone is not in service.
     *
     * @param ss     Current service state.  Valid values are:
     *                  OUT_OF_SERVICE
     *                  EMERGENCY_ONLY
     *                  POWER_OFF
     * @param sentIntent the PendingIntent to send the error to
     */
    protected static void handleNotInService(int ss, PendingIntent sentIntent) {
        if (sentIntent != null) {
            try {
                if (ss == ServiceState.STATE_POWER_OFF) {
                    sentIntent.send(RESULT_ERROR_RADIO_OFF);
                } else {
                    sentIntent.send(RESULT_ERROR_NO_SERVICE);
                }
            } catch (CanceledException ex) {
                Rlog.e(TAG, "Failed to send result");
            }
        }
    }

    /**
     * @param ss service state
     * @return The result error based on input service state for not in service error
     */
    protected static int getNotInServiceError(int ss) {
        if (ss == ServiceState.STATE_POWER_OFF) {
            return RESULT_ERROR_RADIO_OFF;
        }
        return RESULT_ERROR_NO_SERVICE;
    }

    /**
     * Send a data based SMS to a specific application port.
     *
     * @param callingPackage the package name of the calling app
     * @param destAddr the address to send the message to
     * @param scAddr is the service center address or null to use
     *  the current default SMSC
     * @param destPort the port to deliver the message to
     * @param data the body of the message to send
     * @param sentIntent if not NULL this <code>PendingIntent</code> is
     *  broadcast when the message is successfully sent, or failed.
     *  The result code will be <code>Activity.RESULT_OK<code> for success,
     *  or one of these errors:<br>
     *  <code>RESULT_ERROR_GENERIC_FAILURE</code><br>
     *  <code>RESULT_ERROR_RADIO_OFF</code><br>
     *  <code>RESULT_ERROR_NULL_PDU</code><br>
     *  <code>RESULT_ERROR_NO_SERVICE</code><br>.
     *  For <code>RESULT_ERROR_GENERIC_FAILURE</code> the sentIntent may include
     *  the extra "errorCode" containing a radio technology specific value,
     *  generally only useful for troubleshooting.<br>
     *  The per-application based SMS control checks sentIntent. If sentIntent
     *  is NULL the caller will be checked against all unknown applications,
     *  which cause smaller number of SMS to be sent in checking period.
     * @param deliveryIntent if not NULL this <code>PendingIntent</code> is
     *  broadcast when the message is delivered to the recipient.  The
     *  raw pdu of the status report is in the extended data ("pdu").
     */
    @UnsupportedAppUsage
    protected void sendData(String callingPackage, String destAddr, String scAddr, int destPort,
            byte[] data, PendingIntent sentIntent, PendingIntent deliveryIntent, boolean isForVvm) {
        SmsMessageBase.SubmitPduBase pdu = getSubmitPdu(
                scAddr, destAddr, destPort, data, (deliveryIntent != null));
        if (pdu != null) {
            HashMap map = getSmsTrackerMap(destAddr, scAddr, destPort, data, pdu);
            SmsTracker tracker = getSmsTracker(callingPackage, map, sentIntent, deliveryIntent,
                    getFormat(), null /*messageUri*/, false /*expectMore*/,
                    null /*fullMessageText*/, false /*isText*/,
                    true /*persistMessage*/, isForVvm);

            if (!sendSmsByCarrierApp(true /* isDataSms */, tracker)) {
                sendSubmitPdu(tracker);
            }
        } else {
            Rlog.e(TAG, "SMSDispatcher.sendData(): getSubmitPdu() returned null");
            triggerSentIntentForFailure(sentIntent);
        }
    }

    /**
     * Send a text based SMS.
     *  @param destAddr the address to send the message to
     * @param scAddr is the service center address or null to use
     *  the current default SMSC
     * @param text the body of the message to send
     * @param sentIntent if not NULL this <code>PendingIntent</code> is
     *  broadcast when the message is successfully sent, or failed.
     *  The result code will be <code>Activity.RESULT_OK<code> for success,
     *  or one of these errors:<br>
     *  <code>RESULT_ERROR_GENERIC_FAILURE</code><br>
     *  <code>RESULT_ERROR_RADIO_OFF</code><br>
     *  <code>RESULT_ERROR_NULL_PDU</code><br>
     *  <code>RESULT_ERROR_NO_SERVICE</code><br>.
     *  For <code>RESULT_ERROR_GENERIC_FAILURE</code> the sentIntent may include
     *  the extra "errorCode" containing a radio technology specific value,
     *  generally only useful for troubleshooting.<br>
     *  The per-application based SMS control checks sentIntent. If sentIntent
     *  is NULL the caller will be checked against all unknown applications,
     *  which cause smaller number of SMS to be sent in checking period.
     * @param deliveryIntent if not NULL this <code>PendingIntent</code> is
     *  broadcast when the message is delivered to the recipient.  The
     * @param messageUri optional URI of the message if it is already stored in the system
     * @param callingPkg the calling package name
     * @param persistMessage whether to save the sent message into SMS DB for a
     *   non-default SMS app.
     *
     * @param priority Priority level of the message
     *  Refer specification See 3GPP2 C.S0015-B, v2.0, table 4.5.9-1
     *  ---------------------------------
     *  PRIORITY      | Level of Priority
     *  ---------------------------------
     *      '00'      |     Normal
     *      '01'      |     Interactive
     *      '10'      |     Urgent
     *      '11'      |     Emergency
     *  ----------------------------------
     *  Any Other values included Negative considered as Invalid Priority Indicator of the message.
     * @param expectMore is a boolean to indicate the sending messages through same link or not.
     * @param validityPeriod Validity Period of the message in mins.
     *  Refer specification 3GPP TS 23.040 V6.8.1 section 9.2.3.12.1.
     *  Validity Period(Minimum) -> 5 mins
     *  Validity Period(Maximum) -> 635040 mins(i.e.63 weeks).
     *  Any Other values included Negative considered as Invalid Validity Period of the message.
     */
    public void sendText(String destAddr, String scAddr, String text,
                         PendingIntent sentIntent, PendingIntent deliveryIntent, Uri messageUri,
                         String callingPkg, boolean persistMessage, int priority,
                         boolean expectMore, int validityPeriod, boolean isForVvm) {
        Rlog.d(TAG, "sendText");
        SmsMessageBase.SubmitPduBase pdu = getSubmitPdu(
                scAddr, destAddr, text, (deliveryIntent != null), null, priority, validityPeriod);
        if (pdu != null) {
            HashMap map = getSmsTrackerMap(destAddr, scAddr, text, pdu);
            SmsTracker tracker = getSmsTracker(callingPkg, map, sentIntent, deliveryIntent,
                    getFormat(), messageUri, expectMore, text, true /*isText*/,
                    persistMessage, priority, validityPeriod, isForVvm);

            if (!sendSmsByCarrierApp(false /* isDataSms */, tracker)) {
                sendSubmitPdu(tracker);
            }
        } else {
            Rlog.e(TAG, "SmsDispatcher.sendText(): getSubmitPdu() returned null");
            triggerSentIntentForFailure(sentIntent);
        }
    }

    private void triggerSentIntentForFailure(PendingIntent sentIntent) {
        if (sentIntent != null) {
            try {
                sentIntent.send(RESULT_ERROR_GENERIC_FAILURE);
            } catch (CanceledException ex) {
                Rlog.e(TAG, "Intent has been canceled!");
            }
        }
    }

    private void triggerSentIntentForFailure(List<PendingIntent> sentIntents) {
        if (sentIntents == null) {
            return;
        }

        for (PendingIntent sentIntent : sentIntents) {
            triggerSentIntentForFailure(sentIntent);
        }
    }

    private boolean sendSmsByCarrierApp(boolean isDataSms, SmsTracker tracker ) {
        String carrierPackage = getCarrierAppPackageName();
        if (carrierPackage != null) {
            Rlog.d(TAG, "Found carrier package.");
            SmsSender smsSender;
            if (isDataSms) {
                smsSender = new DataSmsSender(tracker);
            } else {
                smsSender = new TextSmsSender(tracker);
            }
            smsSender.sendSmsByCarrierApp(carrierPackage, new SmsSenderCallback(smsSender));
            return true;
        }

        return false;
    }

    protected abstract SmsMessageBase.SubmitPduBase getSubmitPdu(String scAddr, String destAddr,
            String message, boolean statusReportRequested, SmsHeader smsHeader,
            int priority, int validityPeriod);

    protected abstract SmsMessageBase.SubmitPduBase getSubmitPdu(String scAddr, String destAddr,
            int destPort, byte[] message, boolean statusReportRequested);

    /**
     * Calculate the number of septets needed to encode the message. This function should only be
     * called for individual segments of multipart message.
     *
     * @param messageBody the message to encode
     * @param use7bitOnly ignore (but still count) illegal characters if true
     * @return TextEncodingDetails
     */
    @UnsupportedAppUsage
    protected abstract TextEncodingDetails calculateLength(CharSequence messageBody,
            boolean use7bitOnly);

    /**
     * Send a multi-part text based SMS.
     *  @param destAddr the address to send the message to
     * @param scAddr is the service center address or null to use
     *   the current default SMSC
     * @param parts an <code>ArrayList</code> of strings that, in order,
     *   comprise the original message
     * @param sentIntents if not null, an <code>ArrayList</code> of
     *   <code>PendingIntent</code>s (one for each message part) that is
     *   broadcast when the corresponding message part has been sent.
     *   The result code will be <code>Activity.RESULT_OK<code> for success,
     *   or one of these errors:
     *   <code>RESULT_ERROR_GENERIC_FAILURE</code>
     *   <code>RESULT_ERROR_RADIO_OFF</code>
     *   <code>RESULT_ERROR_NULL_PDU</code>
     *   <code>RESULT_ERROR_NO_SERVICE</code>.
     *  The per-application based SMS control checks sentIntent. If sentIntent
     *  is NULL the caller will be checked against all unknown applications,
     *  which cause smaller number of SMS to be sent in checking period.
     * @param deliveryIntents if not null, an <code>ArrayList</code> of
     *   <code>PendingIntent</code>s (one for each message part) that is
     *   broadcast when the corresponding message part has been delivered
     *   to the recipient.  The raw pdu of the status report is in the
     * @param messageUri optional URI of the message if it is already stored in the system
     * @param callingPkg the calling package name
     * @param persistMessage whether to save the sent message into SMS DB for a
     *   non-default SMS app.
     * @param priority Priority level of the message
     *  Refer specification See 3GPP2 C.S0015-B, v2.0, table 4.5.9-1
     *  ---------------------------------
     *  PRIORITY      | Level of Priority
     *  ---------------------------------
     *      '00'      |     Normal
     *      '01'      |     Interactive
     *      '10'      |     Urgent
     *      '11'      |     Emergency
     *  ----------------------------------
     *  Any Other values included Negative considered as Invalid Priority Indicator of the message.
     * @param expectMore is a boolean to indicate the sending messages through same link or not.
     * @param validityPeriod Validity Period of the message in mins.
     *  Refer specification 3GPP TS 23.040 V6.8.1 section 9.2.3.12.1.
     *  Validity Period(Minimum) -> 5 mins
     *  Validity Period(Maximum) -> 635040 mins(i.e.63 weeks).
     *  Any Other values included Negative considered as Invalid Validity Period of the message.
     */
    @VisibleForTesting(visibility = VisibleForTesting.Visibility.PROTECTED)
    public void sendMultipartText(String destAddr, String scAddr,
            ArrayList<String> parts, ArrayList<PendingIntent> sentIntents,
            ArrayList<PendingIntent> deliveryIntents, Uri messageUri, String callingPkg,
            boolean persistMessage, int priority, boolean expectMore, int validityPeriod) {
        final String fullMessageText = getMultipartMessageText(parts);
        int refNumber = getNextConcatenatedRef() & 0x00FF;
        int encoding = SmsConstants.ENCODING_UNKNOWN;
        int msgCount = parts.size();
        if (msgCount < 1) {
            triggerSentIntentForFailure(sentIntents);
            return;
        }

        TextEncodingDetails[] encodingForParts = new TextEncodingDetails[msgCount];
        for (int i = 0; i < msgCount; i++) {
            TextEncodingDetails details = calculateLength(parts.get(i), false);
            if (encoding != details.codeUnitSize
                    && (encoding == SmsConstants.ENCODING_UNKNOWN
                            || encoding == SmsConstants.ENCODING_7BIT)) {
                encoding = details.codeUnitSize;
            }
            encodingForParts[i] = details;
        }

        SmsTracker[] trackers = new SmsTracker[msgCount];

        // States to track at the message level (for all parts)
        final AtomicInteger unsentPartCount = new AtomicInteger(msgCount);
        final AtomicBoolean anyPartFailed = new AtomicBoolean(false);

        for (int i = 0; i < msgCount; i++) {
            SmsHeader.ConcatRef concatRef = new SmsHeader.ConcatRef();
            concatRef.refNumber = refNumber;
            concatRef.seqNumber = i + 1;  // 1-based sequence
            concatRef.msgCount = msgCount;
            // TODO: We currently set this to true since our messaging app will never
            // send more than 255 parts (it converts the message to MMS well before that).
            // However, we should support 3rd party messaging apps that might need 16-bit
            // references
            // Note:  It's not sufficient to just flip this bit to true; it will have
            // ripple effects (several calculations assume 8-bit ref).
            concatRef.isEightBits = true;
            SmsHeader smsHeader = new SmsHeader();
            smsHeader.concatRef = concatRef;

            // Set the national language tables for 3GPP 7-bit encoding, if enabled.
            if (encoding == SmsConstants.ENCODING_7BIT) {
                smsHeader.languageTable = encodingForParts[i].languageTable;
                smsHeader.languageShiftTable = encodingForParts[i].languageShiftTable;
            }

            PendingIntent sentIntent = null;
            if (sentIntents != null && sentIntents.size() > i) {
                sentIntent = sentIntents.get(i);
            }

            PendingIntent deliveryIntent = null;
            if (deliveryIntents != null && deliveryIntents.size() > i) {
                deliveryIntent = deliveryIntents.get(i);
            }

            trackers[i] =
                getNewSubmitPduTracker(callingPkg, destAddr, scAddr, parts.get(i), smsHeader,
                        encoding, sentIntent, deliveryIntent, (i == (msgCount - 1)),
                        unsentPartCount, anyPartFailed, messageUri,
                        fullMessageText, priority, expectMore, validityPeriod);
            if (trackers[i] == null) {
                triggerSentIntentForFailure(sentIntents);
                return;
            }
            trackers[i].mPersistMessage = persistMessage;
        }

        String carrierPackage = getCarrierAppPackageName();
        if (carrierPackage != null) {
            Rlog.d(TAG, "Found carrier package.");
            MultipartSmsSender smsSender = new MultipartSmsSender(parts, trackers);
            smsSender.sendSmsByCarrierApp(carrierPackage,
                    new MultipartSmsSenderCallback(smsSender));
        } else {
            Rlog.v(TAG, "No carrier package.");
<<<<<<< HEAD
            for (SmsTracker tracker : trackers) {
                sendSubmitPdu(tracker);
            }
=======
            sendSubmitPdu(trackers);
>>>>>>> 38680c42
        }
    }

    /**
     * Create a new SubmitPdu and return the SMS tracker.
     */
    private SmsTracker getNewSubmitPduTracker(String callingPackage, String destinationAddress,
            String scAddress, String message, SmsHeader smsHeader, int encoding,
            PendingIntent sentIntent, PendingIntent deliveryIntent, boolean lastPart,
            AtomicInteger unsentPartCount, AtomicBoolean anyPartFailed, Uri messageUri,
            String fullMessageText, int priority, boolean expectMore, int validityPeriod) {
        if (isCdmaMo()) {
            UserData uData = new UserData();
            uData.payloadStr = message;
            uData.userDataHeader = smsHeader;
            if (encoding == SmsConstants.ENCODING_7BIT) {
                uData.msgEncoding = isAscii7bitSupportedForLongMessage()
                        ? UserData.ENCODING_7BIT_ASCII : UserData.ENCODING_GSM_7BIT_ALPHABET;
                Rlog.d(TAG, "Message encoding for proper 7 bit: " + uData.msgEncoding);
            } else { // assume UTF-16
                uData.msgEncoding = UserData.ENCODING_UNICODE_16;
            }
            uData.msgEncodingSet = true;

            /* By setting the statusReportRequested bit only for the
             * last message fragment, this will result in only one
             * callback to the sender when that last fragment delivery
             * has been acknowledged. */
            //TODO FIX
            SmsMessageBase.SubmitPduBase submitPdu =
                    com.android.internal.telephony.cdma.SmsMessage.getSubmitPdu(destinationAddress,
                            uData, (deliveryIntent != null) && lastPart, priority);

            if (submitPdu != null) {
                HashMap map = getSmsTrackerMap(destinationAddress, scAddress,
                        message, submitPdu);
                return getSmsTracker(callingPackage, map, sentIntent, deliveryIntent,
                        getFormat(), unsentPartCount, anyPartFailed, messageUri, smsHeader,
                        (!lastPart || expectMore), fullMessageText, true /*isText*/,
                        true /*persistMessage*/, priority, validityPeriod, false /* isForVvm */);
            } else {
                Rlog.e(TAG, "CdmaSMSDispatcher.getNewSubmitPduTracker(): getSubmitPdu() returned "
                        + "null");
                return null;
            }
        } else {
            SmsMessageBase.SubmitPduBase pdu =
                    com.android.internal.telephony.gsm.SmsMessage.getSubmitPdu(scAddress,
                            destinationAddress, message, deliveryIntent != null,
                            SmsHeader.toByteArray(smsHeader), encoding, smsHeader.languageTable,
                            smsHeader.languageShiftTable, validityPeriod);
            if (pdu != null) {
                HashMap map =  getSmsTrackerMap(destinationAddress, scAddress,
                        message, pdu);
                return getSmsTracker(callingPackage, map, sentIntent,
                        deliveryIntent, getFormat(), unsentPartCount, anyPartFailed, messageUri,
                        smsHeader, (!lastPart || expectMore), fullMessageText, true /*isText*/,
                        false /*persistMessage*/, priority, validityPeriod, false /* isForVvm */);
            } else {
                Rlog.e(TAG, "GsmSMSDispatcher.getNewSubmitPduTracker(): getSubmitPdu() returned "
                        + "null");
                return null;
            }
        }
    }

    /**
     * Send a single or a multi-part SMS
     * @param trackers each tracker will contain:
     * -smsc the SMSC to send the message through, or NULL for the
     *  default SMSC
     * -pdu the raw PDU to send
     * -sentIntent if not NULL this <code>Intent</code> is
     *  broadcast when the message is successfully sent, or failed.
     *  The result code will be <code>Activity.RESULT_OK<code> for success,
     *  or one of these errors:
     *  <code>RESULT_ERROR_GENERIC_FAILURE</code>
     *  <code>RESULT_ERROR_RADIO_OFF</code>
     *  <code>RESULT_ERROR_NULL_PDU</code>
     *  <code>RESULT_ERROR_NO_SERVICE</code>.
     *  The per-application based SMS control checks sentIntent. If sentIntent
     *  is NULL the caller will be checked against all unknown applications,
     *  which cause smaller number of SMS to be sent in checking period.
     * -deliveryIntent if not NULL this <code>Intent</code> is
     *  broadcast when the message is delivered to the recipient.  The
     *  raw pdu of the status report is in the extended data ("pdu").
     * -param destAddr the destination phone number (for short code confirmation)
     */
    @VisibleForTesting
    public void sendRawPdu(SmsTracker[] trackers) {
        int error = RESULT_ERROR_NONE;
        PackageInfo appInfo = null;
        if (mSmsSendDisabled) {
            Rlog.e(TAG, "Device does not support sending sms.");
            error = RESULT_ERROR_NO_SERVICE;
        } else {
            for (SmsTracker tracker : trackers) {
                if (tracker.getData().get(MAP_KEY_PDU) == null) {
                    Rlog.e(TAG, "Empty PDU");
                    error = RESULT_ERROR_NULL_PDU;
                    break;
                }
            }

<<<<<<< HEAD
        String packageName = tracker.getAppPackageName();
        PackageManager pm = mContext.getPackageManager();

        // Get package info via packagemanager
        PackageInfo appInfo;
        try {
            appInfo = pm.getPackageInfoAsUser(
                    packageName, PackageManager.GET_SIGNATURES, tracker.mUserId);
        } catch (PackageManager.NameNotFoundException e) {
            Rlog.e(TAG, "Can't get calling app package info: refusing to send SMS");
            tracker.onFailed(mContext, RESULT_ERROR_GENERIC_FAILURE, 0/*errorCode*/);
=======
            if (error == RESULT_ERROR_NONE) {
                PackageManager pm = mContext.getPackageManager();

                try {
                    // Get package info via packagemanager
                    appInfo =
                            pm.getPackageInfoAsUser(
                                    trackers[0].getAppPackageName(),
                                    PackageManager.GET_SIGNATURES,
                                    trackers[0].mUserId);
                } catch (PackageManager.NameNotFoundException e) {
                    Rlog.e(TAG, "Can't get calling app package info: refusing to send SMS");
                    error = RESULT_ERROR_GENERIC_FAILURE;
                }
            }
        }

        if (error != RESULT_ERROR_NONE) {
            handleSmsTrackersFailure(trackers, error, NO_ERROR_CODE);
>>>>>>> 38680c42
            return;
        }

        // checkDestination() returns true if the destination is not a premium short code or the
        // sending app is approved to send to short codes. Otherwise, a message is sent to our
        // handler with the SmsTracker to request user confirmation before sending.
        if (checkDestination(trackers)) {
            // check for excessive outgoing SMS usage by this app
            if (!mSmsDispatchersController
                    .getUsageMonitor()
                    .check(appInfo.packageName, trackers.length)) {
                sendMessage(obtainMessage(EVENT_SEND_LIMIT_REACHED_CONFIRMATION, trackers));
                return;
            }

<<<<<<< HEAD
            if (mSmsDispatchersController.getUsageMonitor().isSmsAuthorizationEnabled()) {
                final SmsAuthorizationCallback callback = new SmsAuthorizationCallback() {
                    @Override
                    public void onAuthorizationResult(final boolean accepted) {
                        if (accepted) {
                            sendSms(tracker);
                        } else {
                            tracker.onFailed(mContext, RESULT_ERROR_GENERIC_FAILURE,
                                    SmsUsageMonitor.ERROR_CODE_BLOCKED);
                        }
                    }
                };
               mSmsDispatchersController.getUsageMonitor().authorizeOutgoingSms(tracker.mAppInfo,
                        tracker.mDestAddress,tracker.mFullMessageText, callback, this);
            } else {
=======
            for (SmsTracker tracker : trackers) {
>>>>>>> 38680c42
                sendSms(tracker);
            }
        }

        if (PhoneNumberUtils.isLocalEmergencyNumber(mContext, trackers[0].mDestAddress)) {
            new AsyncEmergencyContactNotifier(mContext).execute();
        }
    }

    /**
     * Check if destination is a potential premium short code and sender is not pre-approved to send
     * to short codes.
     *
     * @param trackers the trackers for a single or a multi-part SMS to send
     * @return true if the destination is approved; false if user confirmation event was sent
     */
    boolean checkDestination(SmsTracker[] trackers) {
        if (mContext.checkCallingOrSelfPermission(SEND_SMS_NO_CONFIRMATION)
<<<<<<< HEAD
                == PackageManager.PERMISSION_GRANTED || tracker.mIsForVvm) {
=======
                == PackageManager.PERMISSION_GRANTED || trackers[0].mIsForVvm) {
>>>>>>> 38680c42
            return true;            // app is pre-approved to send to short codes
        } else {
            int rule = mPremiumSmsRule.get();
            int smsCategory = SmsManager.SMS_CATEGORY_NOT_SHORT_CODE;
            if (rule == PREMIUM_RULE_USE_SIM || rule == PREMIUM_RULE_USE_BOTH) {
                String simCountryIso =
                        mTelephonyManager.getSimCountryIsoForPhone(mPhone.getPhoneId());
                if (simCountryIso == null || simCountryIso.length() != 2) {
                    Rlog.e(TAG, "Can't get SIM country Iso: trying network country Iso");
                    simCountryIso =
                            mTelephonyManager.getNetworkCountryIsoForPhone(mPhone.getPhoneId());
                }

                smsCategory =
                        mSmsDispatchersController
                                .getUsageMonitor()
                                .checkDestination(trackers[0].mDestAddress, simCountryIso);
            }
            if (rule == PREMIUM_RULE_USE_NETWORK || rule == PREMIUM_RULE_USE_BOTH) {
                String networkCountryIso =
                        mTelephonyManager.getNetworkCountryIsoForPhone(mPhone.getPhoneId());
                if (networkCountryIso == null || networkCountryIso.length() != 2) {
                    Rlog.e(TAG, "Can't get Network country Iso: trying SIM country Iso");
                    networkCountryIso =
                            mTelephonyManager.getSimCountryIsoForPhone(mPhone.getPhoneId());
                }

                smsCategory =
                        SmsUsageMonitor.mergeShortCodeCategories(
                                smsCategory,
                                mSmsDispatchersController
                                        .getUsageMonitor()
                                        .checkDestination(
                                                trackers[0].mDestAddress, networkCountryIso));
            }

            if (smsCategory == SmsManager.SMS_CATEGORY_NOT_SHORT_CODE
                    || smsCategory == SmsManager.SMS_CATEGORY_FREE_SHORT_CODE
                    || smsCategory == SmsManager.SMS_CATEGORY_STANDARD_SHORT_CODE) {
                return true;    // not a premium short code
            }

            // Do not allow any premium sms during SuW
            if (Settings.Global.getInt(mResolver, Settings.Global.DEVICE_PROVISIONED, 0) == 0) {
                Rlog.e(TAG, "Can't send premium sms during Setup Wizard");
                return false;
            }

            // Wait for user confirmation unless the user has set permission to always allow/deny
            int premiumSmsPermission =
                    mSmsDispatchersController
                            .getUsageMonitor()
                            .getPremiumSmsPermission(trackers[0].getAppPackageName());
            if (premiumSmsPermission == SmsUsageMonitor.PREMIUM_SMS_PERMISSION_UNKNOWN) {
                // First time trying to send to premium SMS.
                premiumSmsPermission = SmsUsageMonitor.PREMIUM_SMS_PERMISSION_ASK_USER;
            }

            switch (premiumSmsPermission) {
                case SmsUsageMonitor.PREMIUM_SMS_PERMISSION_ALWAYS_ALLOW:
                    Rlog.d(TAG, "User approved this app to send to premium SMS");
                    return true;

                case SmsUsageMonitor.PREMIUM_SMS_PERMISSION_NEVER_ALLOW:
                    Rlog.w(TAG, "User denied this app from sending to premium SMS");
                    Message msg = obtainMessage(EVENT_SENDING_NOT_ALLOWED, trackers);
                    sendMessage(msg);
                    return false;   // reject this message

                case SmsUsageMonitor.PREMIUM_SMS_PERMISSION_ASK_USER:
                default:
                    int event;
                    if (smsCategory == SmsManager.SMS_CATEGORY_POSSIBLE_PREMIUM_SHORT_CODE) {
                        event = EVENT_CONFIRM_SEND_TO_POSSIBLE_PREMIUM_SHORT_CODE;
                    } else {
                        event = EVENT_CONFIRM_SEND_TO_PREMIUM_SHORT_CODE;
                    }
                    sendMessage(obtainMessage(event, trackers));
                    return false;   // wait for user confirmation
            }
        }
    }

    /**
     * Deny sending a single or a multi-part SMS if the outgoing queue limit is reached. Used when
     * the message must be confirmed by the user due to excessive usage or potential premium SMS
     * detected.
     *
     * @param trackers the SmsTracker array for the message to send
     * @return true if the message was denied; false to continue with send confirmation
     */
    private boolean denyIfQueueLimitReached(SmsTracker[] trackers) {
        // one SmsTracker array is treated as one message for checking queue limit.
        if (mPendingTrackerCount >= MO_MSG_QUEUE_LIMIT) {
            // Deny sending message when the queue limit is reached.
            Rlog.e(TAG, "Denied because queue limit reached");
            handleSmsTrackersFailure(trackers, RESULT_ERROR_LIMIT_EXCEEDED, NO_ERROR_CODE);
            return true;
        }
        mPendingTrackerCount++;
        return false;
    }

    /**
     * Returns the label for the specified app package name.
     * @param appPackage the package name of the app requesting to send an SMS
     * @return the label for the specified app, or the package name if getApplicationInfo() fails
     */
    private CharSequence getAppLabel(String appPackage, @UserIdInt int userId) {
        PackageManager pm = mContext.getPackageManager();
        try {
<<<<<<< HEAD
            ApplicationInfo appInfo = pm.getApplicationInfoAsUser(appPackage, 0, userId);
=======
            ApplicationInfo appInfo = pm.getApplicationInfoAsUser(appPackage, 0,
                UserHandle.getUserHandleForUid(userId));
>>>>>>> 38680c42
            return appInfo.loadSafeLabel(pm, PackageItemInfo.DEFAULT_MAX_LABEL_SIZE_PX,
                    PackageItemInfo.SAFE_LABEL_FLAG_TRIM
                            | PackageItemInfo.SAFE_LABEL_FLAG_FIRST_LINE);
        } catch (PackageManager.NameNotFoundException e) {
            Rlog.e(TAG, "PackageManager Name Not Found for package " + appPackage);
            return appPackage;  // fall back to package name if we can't get app label
        }
    }

    /**
     * Post an alert when SMS needs confirmation due to excessive usage.
     *
     * @param trackers the SmsTracker array for the current message.
     */
    protected void handleReachSentLimit(SmsTracker[] trackers) {
        if (denyIfQueueLimitReached(trackers)) {
            return;     // queue limit reached; error was returned to caller
        }

        CharSequence appLabel = getAppLabel(trackers[0].getAppPackageName(), trackers[0].mUserId);
        Resources r = Resources.getSystem();
        Spanned messageText = Html.fromHtml(r.getString(R.string.sms_control_message, appLabel));

        // Construct ConfirmDialogListenter for Rate Limit handling
        ConfirmDialogListener listener =
                new ConfirmDialogListener(trackers, null, ConfirmDialogListener.RATE_LIMIT);

        AlertDialog d = new AlertDialog.Builder(mContext)
                .setTitle(R.string.sms_control_title)
                .setIcon(R.drawable.stat_sys_warning)
                .setMessage(messageText)
                .setPositiveButton(r.getString(R.string.sms_control_yes), listener)
                .setNegativeButton(r.getString(R.string.sms_control_no), listener)
                .setOnCancelListener(listener)
                .create();

        d.getWindow().setType(WindowManager.LayoutParams.TYPE_SYSTEM_ALERT);
        d.show();
    }

    /**
     * Post an alert for user confirmation when sending to a potential short code.
     *
     * @param isPremium true if the destination is known to be a premium short code
     * @param trackers the SmsTracker array for the current message.
     */
    @UnsupportedAppUsage
<<<<<<< HEAD
    protected void handleConfirmShortCode(boolean isPremium, SmsTracker tracker) {
        if (denyIfQueueLimitReached(tracker)) {
=======
    protected void handleConfirmShortCode(boolean isPremium, SmsTracker[] trackers) {
        if (denyIfQueueLimitReached(trackers)) {
>>>>>>> 38680c42
            return;     // queue limit reached; error was returned to caller
        }

        int detailsId;
        if (isPremium) {
            detailsId = R.string.sms_premium_short_code_details;
        } else {
            detailsId = R.string.sms_short_code_details;
        }

        CharSequence appLabel = getAppLabel(trackers[0].getAppPackageName(), trackers[0].mUserId);
        Resources r = Resources.getSystem();
        Spanned messageText =
                Html.fromHtml(
                        r.getString(
                                R.string.sms_short_code_confirm_message,
                                appLabel,
                                trackers[0].mDestAddress));

        LayoutInflater inflater = (LayoutInflater) mContext.getSystemService(
                Context.LAYOUT_INFLATER_SERVICE);
        View layout = inflater.inflate(R.layout.sms_short_code_confirmation_dialog, null);

        // Construct ConfirmDialogListenter for short code message sending
        ConfirmDialogListener listener =
                new ConfirmDialogListener(
                        trackers,
                        (TextView)
                                layout.findViewById(R.id.sms_short_code_remember_undo_instruction),
                        ConfirmDialogListener.SHORT_CODE_MSG);

        TextView messageView = (TextView) layout.findViewById(R.id.sms_short_code_confirm_message);
        messageView.setText(messageText);

        ViewGroup detailsLayout = (ViewGroup) layout.findViewById(
                R.id.sms_short_code_detail_layout);
        TextView detailsView = (TextView) detailsLayout.findViewById(
                R.id.sms_short_code_detail_message);
        detailsView.setText(detailsId);

        CheckBox rememberChoice = (CheckBox) layout.findViewById(
                R.id.sms_short_code_remember_choice_checkbox);
        rememberChoice.setOnCheckedChangeListener(listener);

        AlertDialog d = new AlertDialog.Builder(mContext)
                .setView(layout)
                .setPositiveButton(r.getString(R.string.sms_short_code_confirm_allow), listener)
                .setNegativeButton(r.getString(R.string.sms_short_code_confirm_deny), listener)
                .setOnCancelListener(listener)
                .create();

        d.getWindow().setType(WindowManager.LayoutParams.TYPE_SYSTEM_ALERT);
        d.show();

        listener.setPositiveButton(d.getButton(DialogInterface.BUTTON_POSITIVE));
        listener.setNegativeButton(d.getButton(DialogInterface.BUTTON_NEGATIVE));
    }

    /**
     * Send the message along to the radio.
     *
     * @param tracker holds the SMS message to send
     */
    @UnsupportedAppUsage
    protected abstract void sendSms(SmsTracker tracker);

    /**
     * Retry the message along to the radio.
     *
     * @param tracker holds the SMS message to send
     */
    public void sendRetrySms(SmsTracker tracker) {
        // re-routing to SmsDispatchersController
        if (mSmsDispatchersController != null) {
            mSmsDispatchersController.sendRetrySms(tracker);
        } else {
            Rlog.e(TAG, mSmsDispatchersController + " is null. Retry failed");
        }
    }

<<<<<<< HEAD
    /**
     * Send the multi-part SMS based on multipart Sms tracker
     *
     * @param tracker holds the multipart Sms tracker ready to be sent
     */
    @UnsupportedAppUsage
    private void sendMultipartSms(SmsTracker tracker) {
        ArrayList<String> parts;
        ArrayList<PendingIntent> sentIntents;
        ArrayList<PendingIntent> deliveryIntents;

        HashMap<String, Object> map = tracker.getData();

        String destinationAddress = (String) map.get("destination");
        String scAddress = (String) map.get("scaddress");

        parts = (ArrayList<String>) map.get("parts");
        sentIntents = (ArrayList<PendingIntent>) map.get("sentIntents");
        deliveryIntents = (ArrayList<PendingIntent>) map.get("deliveryIntents");

        // check if in service
        int ss = mPhone.getServiceState().getState();
        // if sms over IMS is not supported on data and voice is not available...
        if (!isIms() && ss != ServiceState.STATE_IN_SERVICE) {
            for (int i = 0, count = parts.size(); i < count; i++) {
                PendingIntent sentIntent = null;
                if (sentIntents != null && sentIntents.size() > i) {
                    sentIntent = sentIntents.get(i);
                }
                handleNotInService(ss, sentIntent);
            }
            return;
=======
    private void handleSmsTrackersFailure(SmsTracker[] trackers, int error, int errorCode) {
        for (SmsTracker tracker : trackers) {
            tracker.onFailed(mContext, error, errorCode);
>>>>>>> 38680c42
        }
    }

    /**
     * Keeps track of an SMS that has been sent to the RIL, until it has
     * successfully been sent, or we're done trying.
     */
    public static class SmsTracker {
        // fields need to be public for derived SmsDispatchers
        @UnsupportedAppUsage
        private final HashMap<String, Object> mData;
        public int mRetryCount;
        // IMS retry counter. Nonzero indicates initial message was sent over IMS channel in RIL and
        // counts how many retries have been made on the IMS channel.
        // Used in older implementations where the message is sent over IMS using the RIL.
        public int mImsRetry;
        // Tag indicating that this SMS is being handled by the ImsSmsDispatcher. This tracker
        // should not try to use SMS over IMS over the RIL interface in this case when falling back.
        public boolean mUsesImsServiceForIms;
<<<<<<< HEAD
        public boolean mIsFallBackRetry;
=======
>>>>>>> 38680c42
        @UnsupportedAppUsage
        public int mMessageRef;
        public boolean mExpectMore;
        public int mValidityPeriod;
        public int mPriority;
        String mFormat;

        @UnsupportedAppUsage
        public final PendingIntent mSentIntent;
        @UnsupportedAppUsage
        public final PendingIntent mDeliveryIntent;

        @UnsupportedAppUsage
        public final PackageInfo mAppInfo;
        @UnsupportedAppUsage
        public final String mDestAddress;

        public final SmsHeader mSmsHeader;

        @UnsupportedAppUsage
        private long mTimestamp = System.currentTimeMillis();
        @UnsupportedAppUsage
        public Uri mMessageUri; // Uri of persisted message if we wrote one

        // Reference to states of a multipart message that this part belongs to
        private AtomicInteger mUnsentPartCount;
        private AtomicBoolean mAnyPartFailed;
        // The full message content of a single part message
        // or a multipart message that this part belongs to
        private String mFullMessageText;

        private int mSubId;

        // If this is a text message (instead of data message)
        private boolean mIsText;

        @UnsupportedAppUsage
        private boolean mPersistMessage;

        // User who sends the SMS.
        private final @UserIdInt int mUserId;

        private final boolean mIsForVvm;

        private SmsTracker(HashMap<String, Object> data, PendingIntent sentIntent,
                PendingIntent deliveryIntent, PackageInfo appInfo, String destAddr, String format,
                AtomicInteger unsentPartCount, AtomicBoolean anyPartFailed, Uri messageUri,
                SmsHeader smsHeader, boolean expectMore, String fullMessageText, int subId,
                boolean isText, boolean persistMessage, int userId, int priority,
                int validityPeriod, boolean isForVvm) {
            mData = data;
            mSentIntent = sentIntent;
            mDeliveryIntent = deliveryIntent;
            mRetryCount = 0;
            mAppInfo = appInfo;
            mDestAddress = destAddr;
            mFormat = format;
            mExpectMore = expectMore;
            mImsRetry = 0;
            mUsesImsServiceForIms = false;
            mMessageRef = 0;
            mUnsentPartCount = unsentPartCount;
            mAnyPartFailed = anyPartFailed;
            mMessageUri = messageUri;
            mSmsHeader = smsHeader;
            mFullMessageText = fullMessageText;
            mSubId = subId;
            mIsText = isText;
            mPersistMessage = persistMessage;
            mUserId = userId;
            mPriority = priority;
            mValidityPeriod = validityPeriod;
<<<<<<< HEAD
            mIsFallBackRetry = false;
            mIsForVvm = isForVvm;
        }

        /**
         * Returns whether this tracker holds a multi-part SMS.
         * @return true if the tracker holds a multi-part SMS; false otherwise
         */
        @UnsupportedAppUsage
        boolean isMultipart() {
            return mData.containsKey("parts");
=======
            mIsForVvm = isForVvm;
>>>>>>> 38680c42
        }

        public HashMap<String, Object> getData() {
            return mData;
        }

        /**
         * Get the App package name
         * @return App package name info
         */
        public String getAppPackageName() {
            return mAppInfo != null ? mAppInfo.packageName : null;
        }

        /**
         * Update the status of this message if we persisted it
         */
        @UnsupportedAppUsage
        public void updateSentMessageStatus(Context context, int status) {
            if (mMessageUri != null) {
                // If we wrote this message in writeSentMessage, update it now
                ContentValues values = new ContentValues(1);
                values.put(Sms.STATUS, status);
                SqliteWrapper.update(context, context.getContentResolver(),
                        mMessageUri, values, null, null);
            }
        }

        /**
         * Set the final state of a message: FAILED or SENT
         *
         * @param context The Context
         * @param messageType The final message type
         * @param errorCode The error code
         */
        private void updateMessageState(Context context, int messageType, int errorCode) {
            if (mMessageUri == null) {
                return;
            }
            final ContentValues values = new ContentValues(2);
            values.put(Sms.TYPE, messageType);
            values.put(Sms.ERROR_CODE, errorCode);
            final long identity = Binder.clearCallingIdentity();
            try {
                if (SqliteWrapper.update(context, context.getContentResolver(), mMessageUri, values,
                        null/*where*/, null/*selectionArgs*/) != 1) {
                    Rlog.e(TAG, "Failed to move message to " + messageType);
                }
            } finally {
                Binder.restoreCallingIdentity(identity);
            }
        }

        /**
         * Persist a sent SMS if required:
         * 1. It is a text message
         * 2. SmsApplication tells us to persist: sent from apps that are not default-SMS app or
         *    bluetooth
         *
         * @param context
         * @param messageType The folder to store (FAILED or SENT)
         * @param errorCode The current error code for this SMS or SMS part
         * @return The telephony provider URI if stored
         */
        private Uri persistSentMessageIfRequired(Context context, int messageType, int errorCode) {
            if (!mIsText || !mPersistMessage ||
                    !SmsApplication.shouldWriteMessageForPackage(mAppInfo.packageName, context)) {
                return null;
            }
            Rlog.d(TAG, "Persist SMS into "
                    + (messageType == Sms.MESSAGE_TYPE_FAILED ? "FAILED" : "SENT"));
            final ContentValues values = new ContentValues();
            values.put(Sms.SUBSCRIPTION_ID, mSubId);
            values.put(Sms.ADDRESS, mDestAddress);
            values.put(Sms.BODY, mFullMessageText);
            values.put(Sms.DATE, System.currentTimeMillis()); // milliseconds
            values.put(Sms.SEEN, 1);
            values.put(Sms.READ, 1);
            final String creator = mAppInfo != null ? mAppInfo.packageName : null;
            if (!TextUtils.isEmpty(creator)) {
                values.put(Sms.CREATOR, creator);
            }
            if (mDeliveryIntent != null) {
                values.put(Sms.STATUS, Telephony.Sms.STATUS_PENDING);
            }
            if (errorCode != NO_ERROR_CODE) {
                values.put(Sms.ERROR_CODE, errorCode);
            }
            final long identity = Binder.clearCallingIdentity();
            final ContentResolver resolver = context.getContentResolver();
            try {
                final Uri uri =  resolver.insert(Telephony.Sms.Sent.CONTENT_URI, values);
                if (uri != null && messageType == Sms.MESSAGE_TYPE_FAILED) {
                    // Since we can't persist a message directly into FAILED box,
                    // we have to update the column after we persist it into SENT box.
                    // The gap between the state change is tiny so I would not expect
                    // it to cause any serious problem
                    // TODO: we should add a "failed" URI for this in SmsProvider?
                    final ContentValues updateValues = new ContentValues(1);
                    updateValues.put(Sms.TYPE, Sms.MESSAGE_TYPE_FAILED);
                    resolver.update(uri, updateValues, null/*where*/, null/*selectionArgs*/);
                }
                return uri;
            } catch (Exception e) {
                Rlog.e(TAG, "writeOutboxMessage: Failed to persist outbox message", e);
                return null;
            } finally {
                Binder.restoreCallingIdentity(identity);
            }
        }

        /**
         * Persist or update an SMS depending on if we send a new message or a stored message
         *
         * @param context
         * @param messageType The message folder for this SMS, FAILED or SENT
         * @param errorCode The current error code for this SMS or SMS part
         */
        private void persistOrUpdateMessage(Context context, int messageType, int errorCode) {
            if (mMessageUri != null) {
                updateMessageState(context, messageType, errorCode);
            } else {
                mMessageUri = persistSentMessageIfRequired(context, messageType, errorCode);
            }
        }

        /**
         * Handle a failure of a single part message or a part of a multipart message
         *
         * @param context The Context
         * @param error The error to send back with
         * @param errorCode
         */
        @UnsupportedAppUsage
        public void onFailed(Context context, int error, int errorCode) {
            if (mAnyPartFailed != null) {
                mAnyPartFailed.set(true);
            }
            // is single part or last part of multipart message
            boolean isSinglePartOrLastPart = true;
            if (mUnsentPartCount != null) {
                isSinglePartOrLastPart = mUnsentPartCount.decrementAndGet() == 0;
            }
            if (isSinglePartOrLastPart) {
                persistOrUpdateMessage(context, Sms.MESSAGE_TYPE_FAILED, errorCode);
            }
            if (mSentIntent != null) {
                try {
                    // Extra information to send with the sent intent
                    Intent fillIn = new Intent();
                    if (mMessageUri != null) {
                        // Pass this to SMS apps so that they know where it is stored
                        fillIn.putExtra("uri", mMessageUri.toString());
                    }
                    if (errorCode != NO_ERROR_CODE) {
                        fillIn.putExtra("errorCode", errorCode);
                    }
                    if (mUnsentPartCount != null && isSinglePartOrLastPart) {
                        // Is multipart and last part
                        fillIn.putExtra(SEND_NEXT_MSG_EXTRA, true);
                    }
                    mSentIntent.send(context, error, fillIn);
                } catch (CanceledException ex) {
                    Rlog.e(TAG, "Failed to send result");
                }
            }
        }

        /**
         * Handle the sent of a single part message or a part of a multipart message
         *
         * @param context The Context
         */
        @UnsupportedAppUsage
        public void onSent(Context context) {
            // is single part or last part of multipart message
            boolean isSinglePartOrLastPart = true;
            if (mUnsentPartCount != null) {
                isSinglePartOrLastPart = mUnsentPartCount.decrementAndGet() == 0;
            }
            if (isSinglePartOrLastPart) {
                int messageType = Sms.MESSAGE_TYPE_SENT;
                if (mAnyPartFailed != null && mAnyPartFailed.get()) {
                    messageType = Sms.MESSAGE_TYPE_FAILED;
                }
                persistOrUpdateMessage(context, messageType, NO_ERROR_CODE);
            }
            if (mSentIntent != null) {
                try {
                    // Extra information to send with the sent intent
                    Intent fillIn = new Intent();
                    if (mMessageUri != null) {
                        // Pass this to SMS apps so that they know where it is stored
                        fillIn.putExtra("uri", mMessageUri.toString());
                    }
                    if (mUnsentPartCount != null && isSinglePartOrLastPart) {
                        // Is multipart and last part
                        fillIn.putExtra(SEND_NEXT_MSG_EXTRA, true);
                    }
                    mSentIntent.send(context, Activity.RESULT_OK, fillIn);
                } catch (CanceledException ex) {
                    Rlog.e(TAG, "Failed to send result");
                }
            }
        }
    }

    protected SmsTracker getSmsTracker(String callingPackage, HashMap<String, Object> data,
            PendingIntent sentIntent, PendingIntent deliveryIntent, String format,
            AtomicInteger unsentPartCount, AtomicBoolean anyPartFailed, Uri messageUri,
            SmsHeader smsHeader, boolean expectMore, String fullMessageText, boolean isText,
            boolean persistMessage, int priority, int validityPeriod, boolean isForVvm) {
        // Get calling app package name via UID from Binder call
        PackageManager pm = mContext.getPackageManager();

        // Get package info via packagemanager
        final int userId = UserHandle.getUserHandleForUid(Binder.getCallingUid()).getIdentifier();
        PackageInfo appInfo = null;
        try {
            appInfo = pm.getPackageInfoAsUser(
                    callingPackage, PackageManager.GET_SIGNATURES, userId);
        } catch (PackageManager.NameNotFoundException e) {
            // error will be logged in sendRawPdu
        }
        // Strip non-digits from destination phone number before checking for short codes
        // and before displaying the number to the user if confirmation is required.
        String destAddr = PhoneNumberUtils.extractNetworkPortion((String) data.get("destAddr"));
        return new SmsTracker(data, sentIntent, deliveryIntent, appInfo, destAddr, format,
                unsentPartCount, anyPartFailed, messageUri, smsHeader, expectMore,
                fullMessageText, getSubId(), isText, persistMessage, userId, priority,
                validityPeriod, isForVvm);
    }

    protected SmsTracker getSmsTracker(String callingPackage, HashMap<String, Object> data,
            PendingIntent sentIntent, PendingIntent deliveryIntent, String format, Uri messageUri,
            boolean expectMore, String fullMessageText, boolean isText, boolean persistMessage,
            boolean isForVvm) {
        return getSmsTracker(callingPackage, data, sentIntent, deliveryIntent, format,
                null/*unsentPartCount*/, null/*anyPartFailed*/, messageUri, null/*smsHeader*/,
                expectMore, fullMessageText, isText, persistMessage,
                SMS_MESSAGE_PRIORITY_NOT_SPECIFIED, SMS_MESSAGE_PERIOD_NOT_SPECIFIED, isForVvm);
    }

    protected SmsTracker getSmsTracker(String callingPackage, HashMap<String, Object> data,
            PendingIntent sentIntent, PendingIntent deliveryIntent, String format, Uri messageUri,
            boolean expectMore, String fullMessageText, boolean isText, boolean persistMessage,
            int priority, int validityPeriod, boolean isForVvm) {
        return getSmsTracker(callingPackage, data, sentIntent, deliveryIntent, format,
                null/*unsentPartCount*/, null/*anyPartFailed*/, messageUri, null/*smsHeader*/,
                expectMore, fullMessageText, isText, persistMessage, priority, validityPeriod,
                isForVvm);
    }

    protected HashMap<String, Object> getSmsTrackerMap(String destAddr, String scAddr,
            String text, SmsMessageBase.SubmitPduBase pdu) {
        HashMap<String, Object> map = new HashMap<String, Object>();
        map.put(MAP_KEY_DEST_ADDR, destAddr);
        map.put(MAP_KEY_SC_ADDR, scAddr);
        map.put(MAP_KEY_TEXT, text);
        map.put(MAP_KEY_SMSC, pdu.encodedScAddress);
        map.put(MAP_KEY_PDU, pdu.encodedMessage);
        return map;
    }

    protected HashMap<String, Object> getSmsTrackerMap(String destAddr, String scAddr,
            int destPort, byte[] data, SmsMessageBase.SubmitPduBase pdu) {
        HashMap<String, Object> map = new HashMap<String, Object>();
        map.put(MAP_KEY_DEST_ADDR, destAddr);
        map.put(MAP_KEY_SC_ADDR, scAddr);
        map.put(MAP_KEY_DEST_PORT, destPort);
        map.put(MAP_KEY_DATA, data);
        map.put(MAP_KEY_SMSC, pdu.encodedScAddress);
        map.put(MAP_KEY_PDU, pdu.encodedMessage);
        return map;
    }

    /**
     * Dialog listener for SMS confirmation dialog.
     */
    private final class ConfirmDialogListener
            implements DialogInterface.OnClickListener, DialogInterface.OnCancelListener,
            CompoundButton.OnCheckedChangeListener {

<<<<<<< HEAD
        private final SmsTracker mTracker;
=======
        private final SmsTracker[] mTrackers;
>>>>>>> 38680c42
        @UnsupportedAppUsage
        private Button mPositiveButton;
        @UnsupportedAppUsage
        private Button mNegativeButton;
        private boolean mRememberChoice;    // default is unchecked
        @UnsupportedAppUsage
        private final TextView mRememberUndoInstruction;
        private int mConfirmationType;  // 0 - Short Code Msg Sending; 1 - Rate Limit Exceeded
        private static final int SHORT_CODE_MSG = 0; // Short Code Msg
        private static final int RATE_LIMIT = 1; // Rate Limit Exceeded
        private static final int NEVER_ALLOW = 1; // Never Allow

        ConfirmDialogListener(SmsTracker[] trackers, TextView textView, int confirmationType) {
            mTrackers = trackers;
            mRememberUndoInstruction = textView;
            mConfirmationType = confirmationType;
        }

        void setPositiveButton(Button button) {
            mPositiveButton = button;
        }

        void setNegativeButton(Button button) {
            mNegativeButton = button;
        }

        @Override
        public void onClick(DialogInterface dialog, int which) {
            // Always set the SMS permission so that Settings will show a permission setting
            // for the app (it won't be shown until after the app tries to send to a short code).
            int newSmsPermission = SmsUsageMonitor.PREMIUM_SMS_PERMISSION_ASK_USER;

            if (which == DialogInterface.BUTTON_POSITIVE) {
                Rlog.d(TAG, "CONFIRM sending SMS");
                // XXX this is lossy- apps can have more than one signature
                EventLog.writeEvent(
                        EventLogTags.EXP_DET_SMS_SENT_BY_USER,
                        mTrackers[0].mAppInfo.applicationInfo == null
                                ? -1
                                : mTrackers[0].mAppInfo.applicationInfo.uid);
                sendMessage(obtainMessage(EVENT_SEND_CONFIRMED_SMS, mTrackers));
                if (mRememberChoice) {
                    newSmsPermission = SmsUsageMonitor.PREMIUM_SMS_PERMISSION_ALWAYS_ALLOW;
                }
            } else if (which == DialogInterface.BUTTON_NEGATIVE) {
                Rlog.d(TAG, "DENY sending SMS");
                // XXX this is lossy- apps can have more than one signature
                EventLog.writeEvent(
                        EventLogTags.EXP_DET_SMS_DENIED_BY_USER,
                        mTrackers[0].mAppInfo.applicationInfo == null
                                ? -1
                                : mTrackers[0].mAppInfo.applicationInfo.uid);
                Message msg = obtainMessage(EVENT_STOP_SENDING, mTrackers);
                msg.arg1 = mConfirmationType;
                if (mRememberChoice) {
                    newSmsPermission = SmsUsageMonitor.PREMIUM_SMS_PERMISSION_NEVER_ALLOW;
                    msg.arg2 = ConfirmDialogListener.NEVER_ALLOW;
                }
                sendMessage(msg);
            }
            mSmsDispatchersController.setPremiumSmsPermission(
                    mTrackers[0].getAppPackageName(), newSmsPermission);
        }

        @Override
        public void onCancel(DialogInterface dialog) {
            Rlog.d(TAG, "dialog dismissed: don't send SMS");
            Message msg = obtainMessage(EVENT_STOP_SENDING, mTrackers);
            msg.arg1 = mConfirmationType;
            sendMessage(msg);
        }

        @Override
        public void onCheckedChanged(CompoundButton buttonView, boolean isChecked) {
            Rlog.d(TAG, "remember this choice: " + isChecked);
            mRememberChoice = isChecked;
            if (isChecked) {
                mPositiveButton.setText(R.string.sms_short_code_confirm_always_allow);
                mNegativeButton.setText(R.string.sms_short_code_confirm_never_allow);
                if (mRememberUndoInstruction != null) {
                    mRememberUndoInstruction.
                            setText(R.string.sms_short_code_remember_undo_instruction);
                    mRememberUndoInstruction.setPadding(0,0,0,32);
                }
            } else {
                mPositiveButton.setText(R.string.sms_short_code_confirm_allow);
                mNegativeButton.setText(R.string.sms_short_code_confirm_deny);
                if (mRememberUndoInstruction != null) {
                    mRememberUndoInstruction.setText("");
                    mRememberUndoInstruction.setPadding(0,0,0,0);
                }
            }
        }
    }

    public boolean isIms() {
        if (mSmsDispatchersController != null) {
            return mSmsDispatchersController.isIms();
        } else {
            Rlog.e(TAG, "mSmsDispatchersController  is null");
            return false;
        }
    }

    @UnsupportedAppUsage
    private String getMultipartMessageText(ArrayList<String> parts) {
        final StringBuilder sb = new StringBuilder();
        for (String part : parts) {
            if (part != null) {
                sb.append(part);
            }
        }
        return sb.toString();
    }

    @UnsupportedAppUsage
    protected String getCarrierAppPackageName() {
        UiccCard card = UiccController.getInstance().getUiccCard(mPhone.getPhoneId());
        if (card == null) {
            return null;
        }

        List<String> carrierPackages = card.getCarrierPackageNamesForIntent(
            mContext.getPackageManager(), new Intent(CarrierMessagingService.SERVICE_INTERFACE));
        if (carrierPackages != null && carrierPackages.size() == 1) {
            return carrierPackages.get(0);
        }
        // If there is no carrier package which implements CarrierMessagingService, then lookup if
        // for a carrierImsPackage that implements CarrierMessagingService.
        return CarrierSmsUtils.getCarrierImsPackageForIntent(mContext, mPhone,
                new Intent(CarrierMessagingService.SERVICE_INTERFACE));
    }

    @UnsupportedAppUsage
    protected int getSubId() {
        return SubscriptionController.getInstance().getSubIdUsingPhoneId(mPhone.getPhoneId());
    }

    @UnsupportedAppUsage
    private void checkCallerIsPhoneOrCarrierApp() {
        int uid = Binder.getCallingUid();
        int appId = UserHandle.getAppId(uid);
        if (appId == Process.PHONE_UID || uid == 0) {
            return;
        }
        try {
            PackageManager pm = mContext.getPackageManager();
            ApplicationInfo ai = pm.getApplicationInfo(getCarrierAppPackageName(), 0);
            if (UserHandle.getAppId(ai.uid) != UserHandle.getAppId(Binder.getCallingUid())) {
                throw new SecurityException("Caller is not phone or carrier app!");
            }
        } catch (PackageManager.NameNotFoundException re) {
            throw new SecurityException("Caller is not phone or carrier app!");
        }
    }

    protected boolean isCdmaMo() {
        return mSmsDispatchersController.isCdmaMo();
    }

    private boolean isAscii7bitSupportedForLongMessage() {
        //TODO: Do not rely on calling identity here, we should store UID & clear identity earlier.
        long token = Binder.clearCallingIdentity();
        try {
            CarrierConfigManager configManager = (CarrierConfigManager) mContext.getSystemService(
                    Context.CARRIER_CONFIG_SERVICE);
            PersistableBundle pb = null;
            pb = configManager.getConfigForSubId(mPhone.getSubId());
            if (pb != null) {
                return pb.getBoolean(CarrierConfigManager
                        .KEY_ASCII_7_BIT_SUPPORT_FOR_LONG_MESSAGE_BOOL);
            }
            return false;
        } finally {
            Binder.restoreCallingIdentity(token);
        }
    }
}<|MERGE_RESOLUTION|>--- conflicted
+++ resolved
@@ -29,10 +29,7 @@
 
 import static com.android.internal.telephony.IccSmsInterfaceManager.SMS_MESSAGE_PERIOD_NOT_SPECIFIED;
 import static com.android.internal.telephony.IccSmsInterfaceManager.SMS_MESSAGE_PRIORITY_NOT_SPECIFIED;
-<<<<<<< HEAD
-=======
 import static com.android.internal.telephony.SmsResponse.NO_ERROR_CODE;
->>>>>>> 38680c42
 
 import android.annotation.Nullable;
 import android.annotation.UnsupportedAppUsage;
@@ -69,11 +66,8 @@
 import android.service.carrier.ICarrierMessagingCallback;
 import android.service.carrier.ICarrierMessagingService;
 import android.telephony.CarrierConfigManager;
-<<<<<<< HEAD
 import android.telephony.CarrierMessagingServiceManager;
 import android.telephony.CarrierConfigManager;
-=======
->>>>>>> 38680c42
 import android.telephony.CarrierMessagingServiceManager;
 import android.telephony.PhoneNumberUtils;
 import android.telephony.Rlog;
@@ -96,10 +90,7 @@
 import com.android.internal.R;
 import com.android.internal.annotations.VisibleForTesting;
 import com.android.internal.telephony.GsmAlphabet.TextEncodingDetails;
-<<<<<<< HEAD
 import com.android.internal.telephony.SmsUsageMonitor.SmsAuthorizationCallback;
-=======
->>>>>>> 38680c42
 import com.android.internal.telephony.cdma.sms.UserData;
 import com.android.internal.telephony.uicc.UiccCard;
 import com.android.internal.telephony.uicc.UiccController;
@@ -176,13 +167,7 @@
     /** Maximum number of times to retry sending a failed SMS. */
     protected static final int MAX_SEND_RETRIES = 3;
     /** Delay before next send attempt on a failed SMS, in milliseconds. */
-<<<<<<< HEAD
     protected static final int SEND_RETRY_DELAY = 2000;
-    /** single part SMS */
-    private static final int SINGLE_PART_SMS = 1;
-=======
-    private static final int SEND_RETRY_DELAY = 2000;
->>>>>>> 38680c42
     /** Message sending queue limit */
     private static final int MO_MSG_QUEUE_LIMIT = 5;
 
@@ -659,13 +644,7 @@
         }
     }
 
-<<<<<<< HEAD
-    /**
-     * Send an SMS PDU. Usually just calls {@link sendRawPdu}.
-     */
-=======
     /** Send a single SMS PDU. */
->>>>>>> 38680c42
     @UnsupportedAppUsage
     private void sendSubmitPdu(SmsTracker tracker) {
         sendSubmitPdu(new SmsTracker[] {tracker});
@@ -1097,13 +1076,7 @@
                     new MultipartSmsSenderCallback(smsSender));
         } else {
             Rlog.v(TAG, "No carrier package.");
-<<<<<<< HEAD
-            for (SmsTracker tracker : trackers) {
-                sendSubmitPdu(tracker);
-            }
-=======
             sendSubmitPdu(trackers);
->>>>>>> 38680c42
         }
     }
 
@@ -1208,19 +1181,6 @@
                 }
             }
 
-<<<<<<< HEAD
-        String packageName = tracker.getAppPackageName();
-        PackageManager pm = mContext.getPackageManager();
-
-        // Get package info via packagemanager
-        PackageInfo appInfo;
-        try {
-            appInfo = pm.getPackageInfoAsUser(
-                    packageName, PackageManager.GET_SIGNATURES, tracker.mUserId);
-        } catch (PackageManager.NameNotFoundException e) {
-            Rlog.e(TAG, "Can't get calling app package info: refusing to send SMS");
-            tracker.onFailed(mContext, RESULT_ERROR_GENERIC_FAILURE, 0/*errorCode*/);
-=======
             if (error == RESULT_ERROR_NONE) {
                 PackageManager pm = mContext.getPackageManager();
 
@@ -1240,7 +1200,6 @@
 
         if (error != RESULT_ERROR_NONE) {
             handleSmsTrackersFailure(trackers, error, NO_ERROR_CODE);
->>>>>>> 38680c42
             return;
         }
 
@@ -1256,26 +1215,24 @@
                 return;
             }
 
-<<<<<<< HEAD
-            if (mSmsDispatchersController.getUsageMonitor().isSmsAuthorizationEnabled()) {
-                final SmsAuthorizationCallback callback = new SmsAuthorizationCallback() {
-                    @Override
-                    public void onAuthorizationResult(final boolean accepted) {
-                        if (accepted) {
-                            sendSms(tracker);
-                        } else {
-                            tracker.onFailed(mContext, RESULT_ERROR_GENERIC_FAILURE,
-                                    SmsUsageMonitor.ERROR_CODE_BLOCKED);
+            for (SmsTracker tracker : trackers) {
+                if (mSmsDispatchersController.getUsageMonitor().isSmsAuthorizationEnabled()) {
+                    final SmsAuthorizationCallback callback = new SmsAuthorizationCallback() {
+                        @Override
+                        public void onAuthorizationResult(final boolean accepted) {
+                            if (accepted) {
+                                sendSms(tracker);
+                            } else {
+                                tracker.onFailed(mContext, RESULT_ERROR_GENERIC_FAILURE,
+                                        SmsUsageMonitor.ERROR_CODE_BLOCKED);
+                            }
                         }
-                    }
-                };
-               mSmsDispatchersController.getUsageMonitor().authorizeOutgoingSms(tracker.mAppInfo,
-                        tracker.mDestAddress,tracker.mFullMessageText, callback, this);
-            } else {
-=======
-            for (SmsTracker tracker : trackers) {
->>>>>>> 38680c42
-                sendSms(tracker);
+                    };
+                   mSmsDispatchersController.getUsageMonitor().authorizeOutgoingSms(tracker.mAppInfo,
+                            tracker.mDestAddress,tracker.mFullMessageText, callback, this);
+                } else {
+                    sendSms(tracker);
+                }
             }
         }
 
@@ -1293,11 +1250,7 @@
      */
     boolean checkDestination(SmsTracker[] trackers) {
         if (mContext.checkCallingOrSelfPermission(SEND_SMS_NO_CONFIRMATION)
-<<<<<<< HEAD
-                == PackageManager.PERMISSION_GRANTED || tracker.mIsForVvm) {
-=======
                 == PackageManager.PERMISSION_GRANTED || trackers[0].mIsForVvm) {
->>>>>>> 38680c42
             return true;            // app is pre-approved to send to short codes
         } else {
             int rule = mPremiumSmsRule.get();
@@ -1409,12 +1362,8 @@
     private CharSequence getAppLabel(String appPackage, @UserIdInt int userId) {
         PackageManager pm = mContext.getPackageManager();
         try {
-<<<<<<< HEAD
-            ApplicationInfo appInfo = pm.getApplicationInfoAsUser(appPackage, 0, userId);
-=======
             ApplicationInfo appInfo = pm.getApplicationInfoAsUser(appPackage, 0,
                 UserHandle.getUserHandleForUid(userId));
->>>>>>> 38680c42
             return appInfo.loadSafeLabel(pm, PackageItemInfo.DEFAULT_MAX_LABEL_SIZE_PX,
                     PackageItemInfo.SAFE_LABEL_FLAG_TRIM
                             | PackageItemInfo.SAFE_LABEL_FLAG_FIRST_LINE);
@@ -1462,13 +1411,8 @@
      * @param trackers the SmsTracker array for the current message.
      */
     @UnsupportedAppUsage
-<<<<<<< HEAD
-    protected void handleConfirmShortCode(boolean isPremium, SmsTracker tracker) {
-        if (denyIfQueueLimitReached(tracker)) {
-=======
     protected void handleConfirmShortCode(boolean isPremium, SmsTracker[] trackers) {
         if (denyIfQueueLimitReached(trackers)) {
->>>>>>> 38680c42
             return;     // queue limit reached; error was returned to caller
         }
 
@@ -1549,44 +1493,9 @@
         }
     }
 
-<<<<<<< HEAD
-    /**
-     * Send the multi-part SMS based on multipart Sms tracker
-     *
-     * @param tracker holds the multipart Sms tracker ready to be sent
-     */
-    @UnsupportedAppUsage
-    private void sendMultipartSms(SmsTracker tracker) {
-        ArrayList<String> parts;
-        ArrayList<PendingIntent> sentIntents;
-        ArrayList<PendingIntent> deliveryIntents;
-
-        HashMap<String, Object> map = tracker.getData();
-
-        String destinationAddress = (String) map.get("destination");
-        String scAddress = (String) map.get("scaddress");
-
-        parts = (ArrayList<String>) map.get("parts");
-        sentIntents = (ArrayList<PendingIntent>) map.get("sentIntents");
-        deliveryIntents = (ArrayList<PendingIntent>) map.get("deliveryIntents");
-
-        // check if in service
-        int ss = mPhone.getServiceState().getState();
-        // if sms over IMS is not supported on data and voice is not available...
-        if (!isIms() && ss != ServiceState.STATE_IN_SERVICE) {
-            for (int i = 0, count = parts.size(); i < count; i++) {
-                PendingIntent sentIntent = null;
-                if (sentIntents != null && sentIntents.size() > i) {
-                    sentIntent = sentIntents.get(i);
-                }
-                handleNotInService(ss, sentIntent);
-            }
-            return;
-=======
     private void handleSmsTrackersFailure(SmsTracker[] trackers, int error, int errorCode) {
         for (SmsTracker tracker : trackers) {
             tracker.onFailed(mContext, error, errorCode);
->>>>>>> 38680c42
         }
     }
 
@@ -1606,10 +1515,7 @@
         // Tag indicating that this SMS is being handled by the ImsSmsDispatcher. This tracker
         // should not try to use SMS over IMS over the RIL interface in this case when falling back.
         public boolean mUsesImsServiceForIms;
-<<<<<<< HEAD
         public boolean mIsFallBackRetry;
-=======
->>>>>>> 38680c42
         @UnsupportedAppUsage
         public int mMessageRef;
         public boolean mExpectMore;
@@ -1682,21 +1588,8 @@
             mUserId = userId;
             mPriority = priority;
             mValidityPeriod = validityPeriod;
-<<<<<<< HEAD
             mIsFallBackRetry = false;
             mIsForVvm = isForVvm;
-        }
-
-        /**
-         * Returns whether this tracker holds a multi-part SMS.
-         * @return true if the tracker holds a multi-part SMS; false otherwise
-         */
-        @UnsupportedAppUsage
-        boolean isMultipart() {
-            return mData.containsKey("parts");
-=======
-            mIsForVvm = isForVvm;
->>>>>>> 38680c42
         }
 
         public HashMap<String, Object> getData() {
@@ -1980,11 +1873,7 @@
             implements DialogInterface.OnClickListener, DialogInterface.OnCancelListener,
             CompoundButton.OnCheckedChangeListener {
 
-<<<<<<< HEAD
-        private final SmsTracker mTracker;
-=======
         private final SmsTracker[] mTrackers;
->>>>>>> 38680c42
         @UnsupportedAppUsage
         private Button mPositiveButton;
         @UnsupportedAppUsage
