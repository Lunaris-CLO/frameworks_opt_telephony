--- conflicted
+++ resolved
@@ -1982,17 +1982,7 @@
                 .map(SubscriptionInfoInternal::toSubscriptionInfo)
                 .collect(Collectors.toList());
 
-<<<<<<< HEAD
-        // Now that all security checks pass, perform the operation as ourselves.
-        final long identity = Binder.clearCallingIdentity();
-        try {
-            // Both physical SIM and eSIM if they are in inactive slot or programmatically disabled,
-            // they are still considered available.In this case we get their iccid from slot info
-            // and include their subscriptionInfos.
-            List<String> iccIds = getIccIdsOfInsertedSims();
-=======
-    }
->>>>>>> f4ebfdf4
+    }
 
     /**
      * @return all the subscriptions visible to user on the device.
@@ -2002,7 +1992,7 @@
         // they are in inactive slot or programmatically disabled, they are still considered
         // available. In this case we get their iccid from slot info and include their
         // subscriptionInfos.
-        List<String> iccIds = getIccIdsOfInsertedPhysicalSims();
+        List<String> iccIds = getIccIdsOfInsertedSims();
 
         return mSubscriptionDatabaseManager.getAllSubscriptions().stream()
                 .filter(subInfo -> subInfo.isActive() || iccIds.contains(subInfo.getIccId())
