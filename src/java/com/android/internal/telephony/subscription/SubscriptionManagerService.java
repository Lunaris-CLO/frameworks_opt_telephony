/*
 * Copyright 2022 The Android Open Source Project
 *
 * Licensed under the Apache License, Version 2.0 (the "License");
 * you may not use this file except in compliance with the License.
 * You may obtain a copy of the License at
 *
 *      http://www.apache.org/licenses/LICENSE-2.0
 *
 * Unless required by applicable law or agreed to in writing, software
 * distributed under the License is distributed on an "AS IS" BASIS,
 * WITHOUT WARRANTIES OR CONDITIONS OF ANY KIND, either express or implied.
 * See the License for the specific language governing permissions and
 * limitations under the License.
 */

package com.android.internal.telephony.subscription;

import static android.content.pm.PackageManager.FEATURE_TELEPHONY_SUBSCRIPTION;
import static android.telephony.TelephonyManager.ENABLE_FEATURE_MAPPING;

import android.Manifest;
import android.annotation.CallbackExecutor;
import android.annotation.ColorInt;
import android.annotation.EnforcePermission;
import android.annotation.NonNull;
import android.annotation.Nullable;
import android.annotation.RequiresPermission;
import android.annotation.UserIdInt;
import android.app.AppOpsManager;
import android.app.PendingIntent;
import android.app.compat.CompatChanges;
import android.compat.annotation.ChangeId;
import android.compat.annotation.EnabledSince;
import android.content.BroadcastReceiver;
import android.content.Context;
import android.content.Intent;
import android.content.IntentFilter;
import android.content.pm.PackageManager;
import android.content.res.Resources;
import android.net.Uri;
import android.os.Binder;
import android.os.Build;
import android.os.Bundle;
import android.os.CountDownTimer;
import android.os.Handler;
import android.os.HandlerThread;
import android.os.Looper;
import android.os.ParcelUuid;
import android.os.PersistableBundle;
import android.os.Process;
import android.os.RemoteException;
import android.os.SystemProperties;
import android.os.TelephonyServiceManager;
import android.os.UserHandle;
import android.os.UserManager;
import android.provider.DeviceConfig;
import android.provider.Settings;
import android.provider.Telephony.SimInfo;
import android.service.carrier.CarrierIdentifier;
import android.service.euicc.EuiccProfileInfo;
import android.service.euicc.EuiccService;
import android.service.euicc.GetEuiccProfileInfoListResult;
import android.telecom.PhoneAccountHandle;
import android.telecom.TelecomManager;
import android.telephony.AnomalyReporter;
import android.telephony.CarrierConfigManager;
import android.telephony.RadioAccessFamily;
import android.telephony.SubscriptionInfo;
import android.telephony.SubscriptionManager;
import android.telephony.SubscriptionManager.DataRoamingMode;
import android.telephony.SubscriptionManager.DeviceToDeviceStatusSharingPreference;
import android.telephony.SubscriptionManager.PhoneNumberSource;
import android.telephony.SubscriptionManager.SimDisplayNameSource;
import android.telephony.SubscriptionManager.SubscriptionType;
import android.telephony.SubscriptionManager.UsageSetting;
import android.telephony.TelephonyFrameworkInitializer;
import android.telephony.TelephonyManager;
import android.telephony.TelephonyManager.SimState;
import android.telephony.TelephonyRegistryManager;
import android.telephony.UiccAccessRule;
import android.telephony.euicc.EuiccManager;
import android.text.TextUtils;
import android.util.ArraySet;
import android.util.Base64;
import android.util.EventLog;
import android.util.IndentingPrintWriter;
import android.util.LocalLog;

import com.android.internal.R;
import com.android.internal.annotations.VisibleForTesting;
import com.android.internal.telephony.CarrierResolver;
import com.android.internal.telephony.ISetOpportunisticDataCallback;
import com.android.internal.telephony.ISub;
import com.android.internal.telephony.IccCard;
import com.android.internal.telephony.MccTable;
import com.android.internal.telephony.MultiSimSettingController;
import com.android.internal.telephony.Phone;
import com.android.internal.telephony.PhoneFactory;
import com.android.internal.telephony.ProxyController;
import com.android.internal.telephony.RILConstants;
import com.android.internal.telephony.TelephonyIntents;
import com.android.internal.telephony.TelephonyPermissions;
import com.android.internal.telephony.data.PhoneSwitcher;
import com.android.internal.telephony.euicc.EuiccController;
import com.android.internal.telephony.flags.FeatureFlags;
import com.android.internal.telephony.flags.Flags;
import com.android.internal.telephony.satellite.SatelliteController;
import com.android.internal.telephony.subscription.SubscriptionDatabaseManager.SubscriptionDatabaseManagerCallback;
import com.android.internal.telephony.uicc.IccRecords;
import com.android.internal.telephony.uicc.IccUtils;
import com.android.internal.telephony.uicc.UiccCard;
import com.android.internal.telephony.uicc.UiccController;
import com.android.internal.telephony.uicc.UiccPort;
import com.android.internal.telephony.uicc.UiccSlot;
import com.android.internal.telephony.util.ArrayUtils;
import com.android.internal.telephony.util.TelephonyUtils;
import com.android.telephony.Rlog;

import java.io.FileDescriptor;
import java.io.PrintWriter;
import java.util.ArrayList;
import java.util.Arrays;
import java.util.Collections;
import java.util.Comparator;
import java.util.List;
import java.util.Map;
import java.util.Objects;
import java.util.Optional;
import java.util.Random;
import java.util.Set;
import java.util.UUID;
import java.util.concurrent.ConcurrentHashMap;
import java.util.concurrent.Executor;
import java.util.stream.Collectors;
import java.util.stream.IntStream;
import java.util.stream.Stream;

/**
 * The subscription manager service is the backend service of {@link SubscriptionManager}.
 * The service handles all SIM subscription related requests from clients.
 */
public class SubscriptionManagerService extends ISub.Stub {
    private static final String LOG_TAG = "SMSVC";
    private static final String ALLOW_MOCK_MODEM_PROPERTY = "persist.radio.allow_mock_modem";
    private static final String BOOT_ALLOW_MOCK_MODEM_PROPERTY = "ro.boot.radio.allow_mock_modem";

    private static final int CHECK_BOOTSTRAP_TIMER_IN_MS = 20 * 60 * 1000; // 20 minutes
    private static CountDownTimer bootstrapProvisioningTimer;

    /** Whether enabling verbose debugging message or not. */
    private static final boolean VDBG = false;

    /**
     * The columns in {@link SimInfo} table that can be directly accessed through
     * {@link #getSubscriptionProperty(int, String, String, String)} or
     * {@link #setSubscriptionProperty(int, String, String)}. Usually those fields are not
     * sensitive. Mostly they are related to user settings, for example, wifi calling
     * user settings, cross sim calling user settings, etc...Those fields are protected with
     * {@link Manifest.permission#READ_PHONE_STATE} permission only.
     *
     * For sensitive fields, they usually requires special methods to access. For example,
     * {@link #getSubscriptionUserHandle(int)} or {@link #getPhoneNumber(int, int, String, String)}
     * that requires higher permission to access.
     */
    private static final Set<String> DIRECT_ACCESS_SUBSCRIPTION_COLUMNS = Set.of(
            SimInfo.COLUMN_CB_EXTREME_THREAT_ALERT,
            SimInfo.COLUMN_CB_SEVERE_THREAT_ALERT,
            SimInfo.COLUMN_CB_AMBER_ALERT,
            SimInfo.COLUMN_CB_EMERGENCY_ALERT,
            SimInfo.COLUMN_CB_ALERT_SOUND_DURATION,
            SimInfo.COLUMN_CB_ALERT_REMINDER_INTERVAL,
            SimInfo.COLUMN_CB_ALERT_VIBRATE,
            SimInfo.COLUMN_CB_ALERT_SPEECH,
            SimInfo.COLUMN_CB_ETWS_TEST_ALERT,
            SimInfo.COLUMN_CB_CHANNEL_50_ALERT,
            SimInfo.COLUMN_CB_CMAS_TEST_ALERT,
            SimInfo.COLUMN_CB_OPT_OUT_DIALOG,
            SimInfo.COLUMN_ENHANCED_4G_MODE_ENABLED,
            SimInfo.COLUMN_VT_IMS_ENABLED,
            SimInfo.COLUMN_WFC_IMS_ENABLED,
            SimInfo.COLUMN_WFC_IMS_MODE,
            SimInfo.COLUMN_WFC_IMS_ROAMING_MODE,
            SimInfo.COLUMN_WFC_IMS_ROAMING_ENABLED,
            SimInfo.COLUMN_ENABLED_MOBILE_DATA_POLICIES,
            SimInfo.COLUMN_IMS_RCS_UCE_ENABLED,
            SimInfo.COLUMN_CROSS_SIM_CALLING_ENABLED,
            SimInfo.COLUMN_RCS_CONFIG,
            SimInfo.COLUMN_ALLOWED_NETWORK_TYPES_FOR_REASONS,
            SimInfo.COLUMN_D2D_STATUS_SHARING,
            SimInfo.COLUMN_VOIMS_OPT_IN_STATUS,
            SimInfo.COLUMN_D2D_STATUS_SHARING_SELECTED_CONTACTS,
            SimInfo.COLUMN_NR_ADVANCED_CALLING_ENABLED,
            SimInfo.COLUMN_SATELLITE_ENABLED,
            SimInfo.COLUMN_SATELLITE_ATTACH_ENABLED_FOR_CARRIER,
            SimInfo.COLUMN_IS_NTN,
            SimInfo.COLUMN_SATELLITE_ENTITLEMENT_STATUS,
            SimInfo.COLUMN_SATELLITE_ENTITLEMENT_PLMNS
    );

    /**
     * Apps targeting on Android T and beyond will get exception if there is no access to device
     * identifiers nor has carrier privileges when calling
     * {@link SubscriptionManager#getSubscriptionsInGroup}.
     */
    @ChangeId
    @EnabledSince(targetSdkVersion = Build.VERSION_CODES.TIRAMISU)
    public static final long REQUIRE_DEVICE_IDENTIFIERS_FOR_GROUP_UUID = 213902861L;

    /**
     * Apps targeting on Android V and beyond can only see subscriptions accessible by them
     * according to its user Id.
     */
    @ChangeId
    @EnabledSince(targetSdkVersion = Build.VERSION_CODES.VANILLA_ICE_CREAM)
    public static final long FILTER_ACCESSIBLE_SUBS_BY_USER = 296076674L;

    /** Wrap Binder methods for testing. */
    @NonNull
    private static final BinderWrapper BINDER_WRAPPER = new BinderWrapper();

    /** Instance of subscription manager service. */
    @NonNull
    private static SubscriptionManagerService sInstance;

    /** The context */
    @NonNull
    private final Context mContext;

    /** Feature flags */
    @NonNull
    private final FeatureFlags mFeatureFlags;

    /** App Ops manager instance. */
    @NonNull
    private final AppOpsManager mAppOpsManager;

    /** Telephony manager instance. */
    @NonNull
    private final TelephonyManager mTelephonyManager;

    /** Subscription manager instance. */
    @NonNull
    private final SubscriptionManager mSubscriptionManager;

    /**
     * Euicc manager instance. Will be null if the device does not support
     * {@link PackageManager#FEATURE_TELEPHONY_EUICC}.
     */
    @Nullable
    private final EuiccManager mEuiccManager;

    /** Uicc controller instance. */
    @NonNull
    private final UiccController mUiccController;

    /**
     * Euicc controller instance. Will be null if the device does not support
     * {@link PackageManager#FEATURE_TELEPHONY_EUICC}.
     */
    @Nullable
    private EuiccController mEuiccController;

    /** Package manager instance. */
    @NonNull
    private final PackageManager mPackageManager;

    /**
     * The main handler of subscription manager service. This is running on phone process's main
     * thread.
     */
    @NonNull
    private final Handler mHandler;

    /**
     * The background handler. This is running on a separate thread.
     */
    @NonNull
    private final Handler mBackgroundHandler;

    /** Local log for most important debug messages. */
    @NonNull
    private final LocalLog mLocalLog = new LocalLog(256);

    /** The subscription database manager. */
    @NonNull
    private final SubscriptionDatabaseManager mSubscriptionDatabaseManager;

    /** The slot index subscription id map. Key is the slot index, and the value is sub id. */
    @NonNull
    private final SubscriptionMap<Integer, Integer> mSlotIndexToSubId = new SubscriptionMap<>();

    /** Subscription manager service callbacks. */
    @NonNull
    private final Set<SubscriptionManagerServiceCallback> mSubscriptionManagerServiceCallbacks =
            new ArraySet<>();

    /**
     * Default sub id. Derived from {@link #mDefaultVoiceSubId} and {@link #mDefaultDataSubId},
     * depending on device capability.
     */
    @NonNull
    private final WatchedInt mDefaultSubId;

    /** Default voice subscription id. */
    @NonNull
    private final WatchedInt mDefaultVoiceSubId;

    /** Default data subscription id. */
    @NonNull
    private final WatchedInt mDefaultDataSubId;

    /** Default sms subscription id. */
    @NonNull
    private final WatchedInt mDefaultSmsSubId;

    /** Sim state per logical SIM slot index. */
    @NonNull
    private final int[] mSimState;

    /** Vendor API level from system property. */
    private final int mVendorApiLevel;

    /**
     * {@code true} if a user profile can only see the SIMs associated with it, unless it possesses
     * no SIMs on the device.
     */
    private Map<Integer, List<Integer>> mUserIdToAvailableSubs = new ConcurrentHashMap<>();

    /**
     * Slot index/subscription map that automatically invalidate cache in
     * {@link SubscriptionManager}.
     *
     * @param <K> The type of the key.
     * @param <V> The type of the value.
     */
    @VisibleForTesting
    public static class SubscriptionMap<K, V> extends ConcurrentHashMap<K, V> {
        @Override
        public void clear() {
            super.clear();
            SubscriptionManager.invalidateSubscriptionManagerServiceCaches();
        }

        @Override
        public V put(K key, V value) {
            V oldValue = super.put(key, value);
            if (!Objects.equals(oldValue, value)) {
                SubscriptionManager.invalidateSubscriptionManagerServiceCaches();
            }
            return oldValue;
        }

        @Override
        public V remove(Object key) {
            V oldValue = super.remove(key);
            if (oldValue != null) {
                SubscriptionManager.invalidateSubscriptionManagerServiceCaches();
            }
            return oldValue;
        }
    }

    /**
     * Watched integer.
     */
    public static class WatchedInt {
        protected int mValue;

        /**
         * Constructor.
         *
         * @param initialValue The initial value.
         */
        public WatchedInt(int initialValue) {
            mValue = initialValue;
        }

        /**
         * @return The value.
         */
        public int get() {
            return mValue;
        }

        /**
         * Set the value.
         *
         * @param newValue The new value.
         *
         * @return {@code true} if {@code newValue} is different from the existing value.
         */
        public boolean set(int newValue) {
            if (mValue != newValue) {
                mValue = newValue;
                SubscriptionManager.invalidateSubscriptionManagerServiceCaches();
                return true;
            }
            return false;
        }
    }

    /** Binder Wrapper for test mocking. */
    @VisibleForTesting
    public static class BinderWrapper {
        @NonNull public UserHandle getCallingUserHandle() {
            return Binder.getCallingUserHandle();
        }
    }

    /**
     * This is the callback used for listening events from {@link SubscriptionManagerService}.
     */
    public static class SubscriptionManagerServiceCallback {
        /** The executor of the callback. */
        @NonNull
        private final Executor mExecutor;

        /**
         * Constructor
         *
         * @param executor The executor of the callback.
         */
        public SubscriptionManagerServiceCallback(@NonNull @CallbackExecutor Executor executor) {
            mExecutor = executor;
        }

        /**
         * @return The executor of the callback.
         */
        @NonNull
        @VisibleForTesting
        public Executor getExecutor() {
            return mExecutor;
        }

        /**
         * Invoke the callback from executor.
         *
         * @param runnable The callback method to invoke.
         */
        public void invokeFromExecutor(@NonNull Runnable runnable) {
            mExecutor.execute(runnable);
        }

        /**
         * Called when subscription changed.
         *
         * @param subId The subscription id.
         */
        public void onSubscriptionChanged(int subId) {}

        /**
         * Called when {@link SubscriptionInfoInternal#areUiccApplicationsEnabled()} changed.
         *
         * @param subId The subscription id.
         */
        public void onUiccApplicationsEnabledChanged(int subId) {}
    }

    /**
     * The constructor
     *
     * @param context The context
     * @param looper The looper for the handler.
     */
    public SubscriptionManagerService(@NonNull Context context, @NonNull Looper looper,
            @NonNull FeatureFlags featureFlags) {
        logl("Created SubscriptionManagerService");
        sInstance = this;
        mContext = context;
        mFeatureFlags = featureFlags;
        mTelephonyManager = context.getSystemService(TelephonyManager.class);
        mSubscriptionManager = context.getSystemService(SubscriptionManager.class);
        mEuiccManager = context.getSystemService(EuiccManager.class);
        mAppOpsManager = context.getSystemService(AppOpsManager.class);
        mPackageManager = context.getPackageManager();
        mVendorApiLevel = SystemProperties.getInt(
                "ro.vendor.api_level", Build.VERSION.DEVICE_INITIAL_SDK_INT);

        mUiccController = UiccController.getInstance();
        mHandler = new Handler(looper);

        HandlerThread backgroundThread = new HandlerThread(LOG_TAG);
        backgroundThread.start();

        mBackgroundHandler = new Handler(backgroundThread.getLooper());

        mDefaultVoiceSubId = new WatchedInt(Settings.Global.getInt(mContext.getContentResolver(),
                Settings.Global.MULTI_SIM_VOICE_CALL_SUBSCRIPTION,
                SubscriptionManager.INVALID_SUBSCRIPTION_ID)) {
            @Override
            public boolean set(int newValue) {
                int oldValue = mValue;
                if (super.set(newValue)) {
                    logl("Default voice subId changed from " + oldValue + " to " + newValue);
                    Settings.Global.putInt(mContext.getContentResolver(),
                            Settings.Global.MULTI_SIM_VOICE_CALL_SUBSCRIPTION, newValue);
                    return true;
                }
                return false;
            }
        };

        mDefaultDataSubId = new WatchedInt(Settings.Global.getInt(mContext.getContentResolver(),
                Settings.Global.MULTI_SIM_DATA_CALL_SUBSCRIPTION,
                SubscriptionManager.INVALID_SUBSCRIPTION_ID)) {
            @Override
            public boolean set(int newValue) {
                int oldValue = mValue;
                if (super.set(newValue)) {
                    logl("Default data subId changed from " + oldValue + " to " + newValue);
                    Settings.Global.putInt(mContext.getContentResolver(),
                            Settings.Global.MULTI_SIM_DATA_CALL_SUBSCRIPTION, newValue);
                    return true;
                }
                return false;
            }
        };

        mDefaultSmsSubId = new WatchedInt(Settings.Global.getInt(mContext.getContentResolver(),
                Settings.Global.MULTI_SIM_SMS_SUBSCRIPTION,
                SubscriptionManager.INVALID_SUBSCRIPTION_ID)) {
            @Override
            public boolean set(int newValue) {
                int oldValue = mValue;
                if (super.set(newValue)) {
                    logl("Default SMS subId changed from " + oldValue + " to " + newValue);
                    Settings.Global.putInt(mContext.getContentResolver(),
                            Settings.Global.MULTI_SIM_SMS_SUBSCRIPTION, newValue);
                    return true;
                }
                return false;
            }
        };

        mDefaultSubId = new WatchedInt(SubscriptionManager.INVALID_SUBSCRIPTION_ID);

        mSimState = new int[mTelephonyManager.getSupportedModemCount()];
        Arrays.fill(mSimState, TelephonyManager.SIM_STATE_UNKNOWN);

        // Create a separate thread for subscription database manager. The database will be updated
        // from a different thread.
        HandlerThread handlerThread = new HandlerThread(LOG_TAG);
        handlerThread.start();
        mSubscriptionDatabaseManager = new SubscriptionDatabaseManager(context,
                handlerThread.getLooper(), mFeatureFlags,
                new SubscriptionDatabaseManagerCallback(mHandler::post) {
                    /**
                     * Called when database has been loaded into the cache.
                     */
                    @Override
                    public void onInitialized() {
                        log("Subscription database has been initialized.");
                        for (int phoneId = 0; phoneId < mTelephonyManager.getSupportedModemCount()
                                ; phoneId++) {
                            markSubscriptionsInactive(phoneId);
                        }
                    }

                    /**
                     * Called when subscription changed.
                     *
                     * @param subId The subscription id.
                     */
                    @Override
                    public void onSubscriptionChanged(int subId) {
                        updateUserIdToAvailableSubs();

                        mSubscriptionManagerServiceCallbacks.forEach(
                                callback -> callback.invokeFromExecutor(
                                        () -> callback.onSubscriptionChanged(subId)));

                        MultiSimSettingController.getInstance().notifySubscriptionInfoChanged();

                        TelephonyRegistryManager telephonyRegistryManager =
                                mContext.getSystemService(TelephonyRegistryManager.class);
                        if (telephonyRegistryManager != null) {
                            telephonyRegistryManager.notifySubscriptionInfoChanged();
                        }

                        SubscriptionInfoInternal subInfo =
                                mSubscriptionDatabaseManager.getSubscriptionInfoInternal(subId);
                        if (subInfo != null && subInfo.isOpportunistic()
                                && telephonyRegistryManager != null) {
                            telephonyRegistryManager.notifyOpportunisticSubscriptionInfoChanged();
                        }
                    }
                });

        // Broadcast sub Id on service initialized.
        broadcastSubId(TelephonyIntents.ACTION_DEFAULT_DATA_SUBSCRIPTION_CHANGED,
                getDefaultDataSubId());
        broadcastSubId(TelephonyIntents.ACTION_DEFAULT_VOICE_SUBSCRIPTION_CHANGED,
                getDefaultVoiceSubId());
        broadcastSubId(SubscriptionManager.ACTION_DEFAULT_SMS_SUBSCRIPTION_CHANGED,
                getDefaultSmsSubId());
        updateDefaultSubId();

        TelephonyServiceManager.ServiceRegisterer subscriptionServiceRegisterer =
                TelephonyFrameworkInitializer
                        .getTelephonyServiceManager()
                        .getSubscriptionServiceRegisterer();
        if (subscriptionServiceRegisterer.get() == null) {
            subscriptionServiceRegisterer.register(this);
        }

        mHandler.post(() -> {
            // EuiccController is created after SubscriptionManagerService. So we need to get
            // the instance later in the handler.
            if (mContext.getPackageManager().hasSystemFeature(
                    PackageManager.FEATURE_TELEPHONY_EUICC)) {
                mEuiccController = EuiccController.get();
            }
        });

        SubscriptionManager.invalidateSubscriptionManagerServiceCaches();

        mContext.registerReceiver(new BroadcastReceiver() {
            @Override
            public void onReceive(Context context, Intent intent) {
                updateEmbeddedSubscriptions();
            }
        }, new IntentFilter(Intent.ACTION_USER_UNLOCKED));
        logl("Registered iSub service");
    }

    /**
     * @return The singleton instance of {@link SubscriptionManagerService}.
     */
    @NonNull
    public static SubscriptionManagerService getInstance() {
        return sInstance;
    }

    /**
     * Check if the calling package can manage the subscription group.
     *
     * @param groupUuid a UUID assigned to the subscription group.
     * @param callingPackage the package making the IPC.
     *
     * @return {@code true} if calling package is the owner of or has carrier privileges for all
     * subscriptions in the group.
     */
    private boolean canPackageManageGroup(@NonNull ParcelUuid groupUuid,
            @NonNull String callingPackage) {
        if (groupUuid == null) {
            throw new IllegalArgumentException("Invalid groupUuid");
        }

        if (TextUtils.isEmpty(callingPackage)) {
            throw new IllegalArgumentException("Empty callingPackage");
        }

        List<SubscriptionInfo> infoList;

        // Getting all subscriptions in the group.
        infoList = mSubscriptionDatabaseManager.getAllSubscriptions().stream()
                .filter(subInfo -> subInfo.getGroupUuid().equals(groupUuid.toString()))
                .map(SubscriptionInfoInternal::toSubscriptionInfo)
                .collect(Collectors.toList());

        // If the group does not exist, then by default the UUID is up for grabs so no need to
        // restrict management of a group (that someone may be attempting to create).
        if (ArrayUtils.isEmpty(infoList)) {
            return true;
        }

        // If the calling package is the group owner, skip carrier permission check and return
        // true as it was done before.
        if (callingPackage.equals(infoList.get(0).getGroupOwner())) return true;

        // Check carrier privilege for all subscriptions in the group.
        return (checkCarrierPrivilegeOnSubList(infoList.stream()
                .mapToInt(SubscriptionInfo::getSubscriptionId).toArray(), callingPackage));
    }

    /**
     * Helper function to check if the caller has carrier privilege permissions on a list of subId.
     * The check can either be processed against access rules on currently active SIM cards, or
     * the access rules we keep in our database for currently inactive SIMs.
     *
     * @param subIdList List of subscription ids.
     * @param callingPackage The package making the call.
     *
     * @throws IllegalArgumentException if the some subId is invalid or doesn't exist.
     *
     * @return {@code true} if checking passes on all subId, {@code false} otherwise.
     */
    private boolean checkCarrierPrivilegeOnSubList(@NonNull int[] subIdList,
            @NonNull String callingPackage) {
        for (int subId : subIdList) {
            SubscriptionInfoInternal subInfo = mSubscriptionDatabaseManager
                    .getSubscriptionInfoInternal(subId);
            if (subInfo == null) {
                loge("checkCarrierPrivilegeOnSubList: subId " + subId + " does not exist.");
                return false;
            }

            if (subInfo.isActive()) {
                if (!mTelephonyManager.hasCarrierPrivileges(subId)) {
                    loge("checkCarrierPrivilegeOnSubList: Does not have carrier privilege on sub "
                            + subId);
                    return false;
                }
            } else {
                if (!mSubscriptionManager.canManageSubscription(subInfo.toSubscriptionInfo(),
                        callingPackage)) {
                    loge("checkCarrierPrivilegeOnSubList: cannot manage sub " + subId);
                    return false;
                }
            }
        }

        return true;
    }

    /**
     * Sync the settings from specified subscription to all grouped subscriptions.
     *
     * @param subId The subscription id of the referenced subscription.
     */
    public void syncGroupedSetting(int subId) {
        mHandler.post(() -> {
            SubscriptionInfoInternal reference = mSubscriptionDatabaseManager
                    .getSubscriptionInfoInternal(subId);
            if (reference == null) {
                loge("syncSettings: Can't find subscription info for sub " + subId);
                return;
            }

            mSubscriptionDatabaseManager.syncToGroup(subId);
        });
    }

    /**
     * Check whether the {@code callingPackage} has access to the phone number on the specified
     * {@code subId} or not.
     *
     * @param subId The subscription id.
     * @param callingPackage The package making the call.
     * @param callingFeatureId The feature in the package.
     * @param message Message to include in the exception or NoteOp.
     *
     * @return {@code true} if the caller has phone number access.
     */
    private boolean hasPhoneNumberAccess(int subId, @NonNull String callingPackage,
            @Nullable String callingFeatureId, @Nullable String message) {
        try {
            return TelephonyPermissions.checkCallingOrSelfReadPhoneNumber(mContext, subId,
                    callingPackage, callingFeatureId, message);
        } catch (SecurityException e) {
            return false;
        }
    }

    /**
     * Check whether the {@code callingPackage} has access to subscriber identifiers on the
     * specified {@code subId} or not.
     *
     * @param subId The subscription id.
     * @param callingPackage The package making the call.
     * @param callingFeatureId The feature in the package.
     * @param message Message to include in the exception or NoteOp.
     * @param reportFailure Indicates if failure should be reported.
     *
     * @return {@code true} if the caller has identifier access.
     */
    private boolean hasSubscriberIdentifierAccess(int subId, @NonNull String callingPackage,
            @Nullable String callingFeatureId, @Nullable String message, boolean reportFailure) {
        try {
            return TelephonyPermissions.checkCallingOrSelfReadSubscriberIdentifiers(mContext, subId,
                    callingPackage, callingFeatureId, message, reportFailure);
        } catch (SecurityException e) {
            // A SecurityException indicates that the calling package is targeting at least the
            // minimum level that enforces identifier access restrictions and the new access
            // requirements are not met.
            return false;
        }
    }

    /**
     * Conditionally removes identifiers from the provided {@link SubscriptionInfo} if the {@code
     * callingPackage} does not meet the access requirements for identifiers and returns the
     * potentially modified object.
     *
     * <p>
     * If the caller does not have {@link Manifest.permission#READ_PHONE_NUMBERS} permission,
     * {@link SubscriptionInfo#getNumber()} will return empty string.
     * If the caller does not have {@link Manifest.permission#USE_ICC_AUTH_WITH_DEVICE_IDENTIFIER},
     * {@link SubscriptionInfo#getIccId()} and {@link SubscriptionInfo#getCardString()} will return
     * empty string, and {@link SubscriptionInfo#getGroupUuid()} will return {@code null}.
     *
     * @param subInfo The subscription info.
     * @param callingPackage The package making the call.
     * @param callingFeatureId The feature in the package.
     * @param message Message to include in the exception or NoteOp.
     *
     * @return The modified {@link SubscriptionInfo} depending on caller's permission.
     */
    @NonNull
    private SubscriptionInfo conditionallyRemoveIdentifiers(@NonNull SubscriptionInfo subInfo,
            @NonNull String callingPackage, @Nullable String callingFeatureId,
            @Nullable String message) {
        int subId = subInfo.getSubscriptionId();
        boolean hasIdentifierAccess = hasSubscriberIdentifierAccess(subId, callingPackage,
                callingFeatureId, message, true);
        boolean hasPhoneNumberAccess = hasPhoneNumberAccess(subId, callingPackage,
                callingFeatureId, message);

        if (hasIdentifierAccess && hasPhoneNumberAccess) {
            return subInfo;
        }

        SubscriptionInfo.Builder result = new SubscriptionInfo.Builder(subInfo);
        if (!hasIdentifierAccess) {
            result.setIccId(null);
            result.setCardString(null);
            result.setGroupUuid(null);
        }

        if (!hasPhoneNumberAccess) {
            result.setNumber(null);
        }
        return result.build();
    }

    /**
     * @return The list of ICCIDs from the inserted physical SIMs.
     */
    @NonNull
    private List<String> getIccIdsOfInsertedPhysicalSims() {
        List<String> iccidList = new ArrayList<>();
        UiccSlot[] uiccSlots = mUiccController.getUiccSlots();
        if (uiccSlots == null) return iccidList;

        for (UiccSlot uiccSlot : uiccSlots) {
            if (uiccSlot != null && uiccSlot.getCardState() != null
                    && uiccSlot.getCardState().isCardPresent() && !uiccSlot.isEuicc()) {
                // Non euicc slots will have single port, so use default port index.
                String iccId = uiccSlot.getIccId(TelephonyManager.DEFAULT_PORT_INDEX);
                if (!TextUtils.isEmpty(iccId)) {
                    iccidList.add(IccUtils.stripTrailingFs(iccId));
                }
            }
        }

        return iccidList;
    }

    /**
     * Set the subscription carrier id.
     *
     * @param subId Subscription id.
     * @param carrierId The carrier id.
     *
     * @throws IllegalArgumentException if {@code subId} is invalid or the subscription does not
     * exist.
     *
     * @see TelephonyManager#getSimCarrierId()
     */
    public void setCarrierId(int subId, int carrierId) {
        // This can throw IllegalArgumentException if the subscription does not exist.
        try {
            mSubscriptionDatabaseManager.setCarrierId(subId, carrierId);
        } catch (IllegalArgumentException e) {
            loge("setCarrierId: invalid subId=" + subId);
        }
    }

    /**
     * Set MCC/MNC by subscription id.
     *
     * @param mccMnc MCC/MNC associated with the subscription.
     * @param subId The subscription id.
     */
    public void setMccMnc(int subId, @NonNull String mccMnc) {
        // This can throw IllegalArgumentException if the subscription does not exist.
        try {
            mSubscriptionDatabaseManager.setMcc(subId, mccMnc.substring(0, 3));
            mSubscriptionDatabaseManager.setMnc(subId, mccMnc.substring(3));
        } catch (IllegalArgumentException e) {
            loge("setMccMnc: invalid subId=" + subId);
        }
    }

    /**
     * Set whether the subscription ID supports oem satellite or not.
     *
     * @param subId The subscription ID.
     * @param isNtn {@code true} Requested subscription ID supports oem satellite service,
     * {@code false} otherwise.
     */
    public void setNtn(int subId, boolean isNtn) {
        if (!mFeatureFlags.oemEnabledSatelliteFlag()) {
            return;
        }

        // This can throw IllegalArgumentException if the subscription does not exist.
        try {
            mSubscriptionDatabaseManager.setNtn(subId, (isNtn ? 1 : 0));
        } catch (IllegalArgumentException e) {
            loge("setOnlyNonTerrestrialNetwork: invalid subId=" + subId);
        }
    }

    /**
     * Set ISO country code by subscription id.
     *
     * @param iso ISO country code associated with the subscription.
     * @param subId The subscription id.
     */
    public void setCountryIso(int subId, @NonNull String iso) {
        // This can throw IllegalArgumentException if the subscription does not exist.
        try {
            mSubscriptionDatabaseManager.setCountryIso(subId, iso);
        } catch (IllegalArgumentException e) {
            loge("setCountryIso: invalid subId=" + subId);
        }
    }

    /**
     * Set the name displayed to the user that identifies subscription provider name. This name
     * is the SPN displayed in status bar and many other places. Can't be renamed by the user.
     *
     * @param subId Subscription id.
     * @param carrierName The carrier name.
     */
    public void setCarrierName(int subId, @NonNull String carrierName) {
        // This can throw IllegalArgumentException if the subscription does not exist.
        try {
            mSubscriptionDatabaseManager.setCarrierName(subId, carrierName);
        } catch (IllegalArgumentException e) {
            loge("setCarrierName: invalid subId=" + subId);
        }
    }

    /**
     * Set the group owner on the subscription
     *
     * <p> Note: This only sets the group owner field and doesn't update other relevant fields.
     * Prefer to call {@link #addSubscriptionsIntoGroup}.
     *
     * @param subId Subscription id.
     * @param groupOwner The group owner to assign to the subscription
     *
     * @throws SecurityException if the caller does not have required permissions.
     */
    @Override
    @RequiresPermission(Manifest.permission.MODIFY_PHONE_STATE)
    public void setGroupOwner(int subId, @NonNull String groupOwner) {
        enforcePermissions("setGroupOwner", Manifest.permission.MODIFY_PHONE_STATE);
        try {
            mSubscriptionDatabaseManager.setGroupOwner(
                    subId,
                    groupOwner);
        } catch (IllegalArgumentException e) {
            loge("setManaged: invalid subId=" + subId);
        }
    }

    /**
     * Set last used TP message reference.
     *
     * @param subId Subscription id.
     * @param lastUsedTPMessageReference Last used TP message reference.
     */
    public void setLastUsedTPMessageReference(int subId, int lastUsedTPMessageReference) {
        // This can throw IllegalArgumentException if the subscription does not exist.
        try {
            mSubscriptionDatabaseManager.setLastUsedTPMessageReference(
                    subId, lastUsedTPMessageReference);
        } catch (IllegalArgumentException e) {
            loge("setLastUsedTPMessageReference: invalid subId=" + subId);
        }
    }

    /**
     * Set the enabled mobile data policies.
     *
     * @param subId Subscription id.
     * @param enabledMobileDataPolicies The enabled mobile data policies.
     */
    public void setEnabledMobileDataPolicies(int subId, @NonNull String enabledMobileDataPolicies) {
        // This can throw IllegalArgumentException if the subscription does not exist.
        try {
            mSubscriptionDatabaseManager.setEnabledMobileDataPolicies(
                    subId, enabledMobileDataPolicies);
        } catch (IllegalArgumentException e) {
            loge("setEnabledMobileDataPolicies: invalid subId=" + subId);
        }
    }

    /**
     * Set the phone number retrieved from IMS.
     *
     * @param subId Subscription id.
     * @param numberFromIms The phone number retrieved from IMS.
     */
    public void setNumberFromIms(int subId, @NonNull String numberFromIms) {
        // This can throw IllegalArgumentException if the subscription does not exist.
        try {
            mSubscriptionDatabaseManager.setNumberFromIms(subId, numberFromIms);
        } catch (IllegalArgumentException e) {
            loge("setNumberFromIms: invalid subId=" + subId);
        }
    }

    /**
     * Mark all subscriptions on this SIM slot index inactive.
     *
     * @param simSlotIndex The logical SIM slot index (i.e. phone id).
     */
    public void markSubscriptionsInactive(int simSlotIndex) {
        logl("markSubscriptionsInactive: slot " + simSlotIndex);
        mSlotIndexToSubId.remove(simSlotIndex);
        mSubscriptionDatabaseManager.getAllSubscriptions().stream()
                .filter(subInfo -> subInfo.getSimSlotIndex() == simSlotIndex)
                .forEach(subInfo -> {
                    mSubscriptionDatabaseManager.setSimSlotIndex(subInfo.getSubscriptionId(),
                            SubscriptionManager.INVALID_SIM_SLOT_INDEX);
                    // Sometime even though slot-port is inactive, proper iccid will be present,
                    // hence retry the port index from UiccSlot. (Pre-U behavior)
                    mSubscriptionDatabaseManager.setPortIndex(subInfo.getSubscriptionId(),
                            getPortIndex(subInfo.getIccId()));
                });
        updateGroupDisabled();
        logl("markSubscriptionsInactive: current mapping " + slotMappingToString());
    }

    /**
     * This is only for internal use and the returned priority is arbitrary. The idea is to give a
     * higher value to name source that has higher priority to override other name sources.
     *
     * @param nameSource Source of display name.
     *
     * @return The priority. Higher value means higher priority.
     */
    private static int getNameSourcePriority(@SimDisplayNameSource int nameSource) {
        int index = Arrays.asList(
                SubscriptionManager.NAME_SOURCE_UNKNOWN,
                SubscriptionManager.NAME_SOURCE_CARRIER_ID,
                SubscriptionManager.NAME_SOURCE_SIM_PNN,
                SubscriptionManager.NAME_SOURCE_SIM_SPN,
                SubscriptionManager.NAME_SOURCE_CARRIER,
                SubscriptionManager.NAME_SOURCE_USER_INPUT // user has highest priority.
        ).indexOf(nameSource);
        return Math.max(0, index);
    }

    /**
     * Randomly pick a color from {@link R.array#sim_colors}.
     *
     * @return The selected color for the subscription.
     */
    private int getColor() {
        int[] colors = mContext.getResources().getIntArray(com.android.internal.R.array.sim_colors);
        if (colors.length == 0) return 0xFFFFFFFF; // white
        Random rand = new Random();
        return colors[rand.nextInt(colors.length)];
    }

    /**
     * Get the port index by ICCID.
     *
     * @param iccId The ICCID.
     * @return The port index.
     */
    private int getPortIndex(@NonNull String iccId) {
        UiccSlot[] slots = mUiccController.getUiccSlots();
        for (UiccSlot slot : slots) {
            if (slot != null) {
                int portIndex = slot.getPortIndexFromIccId(iccId);
                if (portIndex != TelephonyManager.INVALID_PORT_INDEX) {
                    return portIndex;
                }
            }
        }
        return TelephonyManager.INVALID_PORT_INDEX;
    }

    /**
     * Insert a new subscription into the database.
     *
     * @param iccId The ICCID.
     * @param slotIndex The logical SIM slot index (i.e. phone id).
     * @param displayName The display name.
     * @param subscriptionType The subscription type.
     *
     * @return The subscription id.
     */
    private int insertSubscriptionInfo(@NonNull String iccId, int slotIndex,
            @Nullable String displayName, @SubscriptionType int subscriptionType) {
        String defaultAllowNetworkTypes = Phone.convertAllowedNetworkTypeMapIndexToDbName(
                TelephonyManager.ALLOWED_NETWORK_TYPES_REASON_USER) + "="
                + RadioAccessFamily.getRafFromNetworkType(RILConstants.PREFERRED_NETWORK_MODE);
        SubscriptionInfoInternal.Builder builder = new SubscriptionInfoInternal.Builder()
                .setIccId(iccId)
                .setCardString(iccId)
                .setSimSlotIndex(slotIndex)
                .setType(subscriptionType)
                .setIconTint(getColor())
                .setAllowedNetworkTypesForReasons(defaultAllowNetworkTypes);
        if (displayName != null) {
            builder.setDisplayName(displayName);
        }

        int subId = mSubscriptionDatabaseManager.insertSubscriptionInfo(builder.build());
        logl("insertSubscriptionInfo: Inserted a new subscription. subId=" + subId
                + ", slotIndex=" + slotIndex + ", iccId=" + SubscriptionInfo.getPrintableId(iccId)
                + ", displayName=" + displayName + ", type="
                + SubscriptionManager.subscriptionTypeToString(subscriptionType));
        return subId;
    }

    /**
     * Pull the embedded subscription from {@link EuiccController} for the eUICC with the given list
     * of card IDs {@code cardIds}.
     *
     * @param cardIds The card ids of the embedded subscriptions.
     * @param callback Callback to be called upon completion.
     */
    public void updateEmbeddedSubscriptions(@NonNull List<Integer> cardIds,
            @Nullable Runnable callback) {
        // Run this on a background thread.
        mBackgroundHandler.post(() -> {
            // Do nothing if eUICCs are disabled. (Previous entries may remain in the cache, but
            // they are filtered out of list calls as long as EuiccManager.isEnabled returns false).
            if (mEuiccManager == null || !mEuiccManager.isEnabled() || mEuiccController == null) {
                loge("updateEmbeddedSubscriptions: eUICC not enabled");
                if (callback != null) {
                    callback.run();
                }
                return;
            }

            Set<Integer> embeddedSubs = new ArraySet<>();
            log("updateEmbeddedSubscriptions: start to get euicc profiles.");

            for (UiccSlot slot : mUiccController.getUiccSlots()) {
                if (slot != null) {
                    log("  " + slot);
                }
            }

            // The flag indicating getting successful result from EuiccController.
            boolean isProfileUpdateSuccessful = false;

            for (int cardId : cardIds) {
                GetEuiccProfileInfoListResult result = mEuiccController
                        .blockingGetEuiccProfileInfoList(cardId);
                logl("updateEmbeddedSubscriptions: cardId=" + cardId + ", result=" + result);
                if (result == null) {
                    //TODO: Add back-off retry in the future if needed.
                    loge("Failed to get euicc profiles.");
                    continue;
                }

                if (result.getResult() != EuiccService.RESULT_OK) {
                    loge("Failed to get euicc profile info. result="
                            + EuiccService.resultToString(result.getResult()));
                    continue;
                }

                isProfileUpdateSuccessful = true;

                if (result.getProfiles() == null || result.getProfiles().isEmpty()) {
                    loge("No profiles returned.");
                    continue;
                }

                final boolean isRemovable = result.getIsRemovable();

                for (EuiccProfileInfo embeddedProfile : result.getProfiles()) {
                    SubscriptionInfoInternal subInfo = mSubscriptionDatabaseManager
                            .getSubscriptionInfoInternalByIccId(embeddedProfile.getIccid());

                    // The subscription does not exist in the database. Insert a new one here.
                    if (subInfo == null) {
                        int subId = insertSubscriptionInfo(embeddedProfile.getIccid(),
                                SubscriptionManager.INVALID_SIM_SLOT_INDEX,
                                null, SubscriptionManager.SUBSCRIPTION_TYPE_LOCAL_SIM);
                        mSubscriptionDatabaseManager.setDisplayName(subId, mContext.getResources()
                                .getString(R.string.default_card_name, subId));
                        subInfo = mSubscriptionDatabaseManager.getSubscriptionInfoInternal(subId);
                    }

                    int nameSource = subInfo.getDisplayNameSource();
                    int carrierId = subInfo.getCarrierId();

                    SubscriptionInfoInternal.Builder builder = new SubscriptionInfoInternal
                            .Builder(subInfo);

                    builder.setEmbedded(1);

                    List<UiccAccessRule> ruleList = embeddedProfile.getUiccAccessRules();
                    if (ruleList != null && !ruleList.isEmpty()) {
                        builder.setNativeAccessRules(embeddedProfile.getUiccAccessRules());
                    }
                    builder.setRemovableEmbedded(isRemovable);

                    // override DISPLAY_NAME if the priority of existing nameSource is <= carrier
                    String nickName = embeddedProfile.getNickname();
                    if (nickName != null
                            && getNameSourcePriority(nameSource) <= getNameSourcePriority(
                                    SubscriptionManager.NAME_SOURCE_CARRIER)) {
                        builder.setDisplayName(nickName);
                        builder.setDisplayNameSource(SubscriptionManager.NAME_SOURCE_CARRIER);
                    }

                    boolean isSatelliteSpn = false;
                    if (mFeatureFlags.oemEnabledSatelliteFlag() ) {
                        if (isSatelliteSpn(embeddedProfile.getServiceProviderName())) {
                            isSatelliteSpn = true;
                            builder.setOnlyNonTerrestrialNetwork(1);
                        }
                    } else {
                        log("updateEmupdateEmbeddedSubscriptions: oemEnabledSatelliteFlag is "
                                + "disabled");
                    }

                    if (android.os.Build.isDebuggable() &&
                            SystemProperties.getInt("telephony.test.bootstrap_cid", -2)
                                == carrierId) {
                        // Force set as provisioning profile for test purpose
                        log("Hardcording as bootstrap subscription for cid=" + carrierId);
                        builder.setProfileClass(SimInfo.PROFILE_CLASS_PROVISIONING);
                    } else {
                        builder.setProfileClass(embeddedProfile.getProfileClass());
                    }
                    builder.setPortIndex(getPortIndex(embeddedProfile.getIccid()));

                    CarrierIdentifier cid = embeddedProfile.getCarrierIdentifier();
                    if (cid != null) {
                        // Due to the limited subscription information, carrier id identified here
                        // might not be accurate compared with CarrierResolver. Only update carrier
                        // id if there is no valid carrier id present.
                        if (carrierId == TelephonyManager.UNKNOWN_CARRIER_ID) {
                            builder.setCarrierId(CarrierResolver
                                    .getCarrierIdFromIdentifier(mContext, cid));
                        }
                        String mcc = cid.getMcc();
                        String mnc = cid.getMnc();
                        builder.setMcc(mcc);
                        builder.setMnc(mnc);
                        if (mFeatureFlags.oemEnabledSatelliteFlag() && !isSatelliteSpn) {
                            builder.setOnlyNonTerrestrialNetwork(
                                    isSatellitePlmn(mcc + mnc) ? 1 : 0);
                        }
                    }
                    // If cardId = unsupported or un-initialized, we have no reason to update DB.
                    // Additionally, if the device does not support cardId for default eUICC, the
                    // CARD_ID field should not contain the EID
                    if (cardId >= 0 && mUiccController.getCardIdForDefaultEuicc()
                            != TelephonyManager.UNSUPPORTED_CARD_ID) {
                        builder.setCardId(cardId);
                        builder.setCardString(mUiccController.convertToCardString(cardId));
                    }

                    if (mFeatureFlags.supportPsimToEsimConversion()) {
                        builder.setTransferStatus(subInfo.getTransferStatus());
                    }
                    embeddedSubs.add(subInfo.getSubscriptionId());

                    subInfo = builder.build();
                    log("updateEmbeddedSubscriptions: update subscription " + subInfo);
                    mSubscriptionDatabaseManager.updateSubscription(subInfo);
                }
            }

            // Marked the previous embedded subscriptions non-embedded if the latest profiles do
            // not include them anymore.
            if (isProfileUpdateSuccessful) {
                // embeddedSubs contains all the existing embedded subs queried from EuiccManager,
                // including active or inactive. If there are any embedded subscription in the
                // database that is not in embeddedSubs, mark them as non-embedded. These were
                // deleted embedded subscriptions, so we treated them as non-embedded (pre-U
                // behavior) and they don't show up in Settings SIM page.
                mSubscriptionDatabaseManager.getAllSubscriptions().stream()
                        .filter(SubscriptionInfoInternal::isEmbedded)
                        .filter(subInfo -> !embeddedSubs.contains(subInfo.getSubscriptionId()))
                        .forEach(subInfo -> {
                            logl("updateEmbeddedSubscriptions: Mark the deleted sub "
                                    + subInfo.getSubscriptionId() + " as non-embedded.");
                            mSubscriptionDatabaseManager.setEmbedded(
                                    subInfo.getSubscriptionId(), false);
                        });
                if (mSubscriptionDatabaseManager.getAllSubscriptions().stream()
                        .anyMatch(subInfo -> subInfo.isEmbedded()
                                && subInfo.isActive()
                                && subInfo.getPortIndex()
                                == TelephonyManager.INVALID_PORT_INDEX
                                && mSimState[subInfo.getSimSlotIndex()]
                                == TelephonyManager.SIM_STATE_LOADED)) {
                    //Report Anomaly if invalid portIndex is updated in Active subscriptions
                    AnomalyReporter.reportAnomaly(
                            UUID.fromString("38fdf63c-3bd9-4fc2-ad33-a20246a32fa7"),
                            "SubscriptionManagerService: Found Invalid portIndex"
                                    + " in active subscriptions");
                }
            } else {
                loge("The eSIM profiles update was not successful.");
            }
            log("updateEmbeddedSubscriptions: Finished embedded subscription update.");
            // The runnable will be executed in the main thread. Pre Android-U behavior.
            mHandler.post(() -> {
                if (callback != null) {
                    callback.run();
                }
            });
        });
    }

    /**
     * Update embedded subscriptions from {@link EuiccController}.
     */
    private void updateEmbeddedSubscriptions() {
        UiccSlot[] uiccSlots = mUiccController.getUiccSlots();
        if (uiccSlots != null) {
            List<Integer> cardIds = new ArrayList<>();
            for (UiccSlot uiccSlot : uiccSlots) {
                if (uiccSlot != null && uiccSlot.isEuicc() && uiccSlot.getUiccCard() != null) {
                    int cardId = mUiccController.convertToPublicCardId(
                            uiccSlot.getUiccCard().getCardId());
                    cardIds.add(cardId);
                }
            }
            if (!cardIds.isEmpty()) {
                updateEmbeddedSubscriptions(cardIds, null);
            }
        }
    }

    /**
     * Check if the SIM application is enabled on the card or not.
     *
     * @param phoneId The phone id.
     *
     * @return {@code true} if the application is enabled.
     */
    public boolean areUiccAppsEnabledOnCard(int phoneId) {
        // When uicc apps are disabled(supported in IRadio 1.5), we will still get IccId from
        // cardStatus (since IRadio 1.2). And upon cardStatus change we'll receive another
        // handleSimNotReady so this will be evaluated again.
        UiccSlot slot = mUiccController.getUiccSlotForPhone(phoneId);
        if (slot == null) return false;
        UiccPort port = mUiccController.getUiccPort(phoneId);
        String iccId = (port == null) ? null : port.getIccId();
        if (iccId == null) {
            return false;
        }

        SubscriptionInfoInternal subInfo = mSubscriptionDatabaseManager
                .getSubscriptionInfoInternalByIccId(IccUtils.stripTrailingFs(iccId));
        return subInfo != null && subInfo.areUiccApplicationsEnabled();
    }

    /**
     * Get ICCID by phone id.
     *
     * @param phoneId The phone id (i.e. Logical SIM slot index.)
     *
     * @return The ICCID. Empty string if not available.
     */
    @NonNull
    private String getIccId(int phoneId) {
        UiccPort port = mUiccController.getUiccPort(phoneId);
        return (port == null) ? "" : TextUtils.emptyIfNull(
                IccUtils.stripTrailingFs(port.getIccId()));
    }

    /**
     * @return {@code true} if all the need-to-be-loaded subscriptions from SIM slots are already
     * loaded. {@code false} if more than one are still being loaded.
     */
    public boolean areAllSubscriptionsLoaded() {
        for (int phoneId = 0; phoneId < mTelephonyManager.getActiveModemCount(); phoneId++) {
            UiccSlot slot = mUiccController.getUiccSlotForPhone(phoneId);
            if (slot == null) {
                log("areAllSubscriptionsLoaded: slot is null. phoneId=" + phoneId);
                return false;
            }
            if (!slot.isActive()) {
                log("areAllSubscriptionsLoaded: slot is inactive. phoneId=" + phoneId);
                return false;
            }
            if (slot.isEuicc() && mUiccController.getUiccPort(phoneId) == null) {
                log("Wait for port corresponding to phone " + phoneId + " to be active, portIndex "
                        + "is " + slot.getPortIndexFromPhoneId(phoneId));
                return false;
            }

            if (mSimState[phoneId] == TelephonyManager.SIM_STATE_NOT_READY) {
                // Check if this is the final state.
                IccCard iccCard = PhoneFactory.getPhone(phoneId).getIccCard();
                if (!iccCard.isEmptyProfile() && areUiccAppsEnabledOnCard(phoneId)) {
                    log("areAllSubscriptionsLoaded: NOT_READY is not a final state.");
                    return false;
                }
            }

            if (mSimState[phoneId] == TelephonyManager.SIM_STATE_UNKNOWN) {
                log("areAllSubscriptionsLoaded: SIM " + phoneId + " state is still unknown.");
                return false;
            }
        }

        return true;
    }

    /**
     * Update the subscription on the logical SIM slot index (i.e. phone id).
     *
     * @param phoneId The phone id (i.e. Logical SIM slot index)
     */
    public void updateSubscription(int phoneId) {
        int simState = mSimState[phoneId];
        log("updateSubscription: phoneId=" + phoneId + ", simState="
                + TelephonyManager.simStateToString(simState));
        for (UiccSlot slot : mUiccController.getUiccSlots()) {
            if (slot != null) {
                log("  " + slot);
            }
        }

        if (simState == TelephonyManager.SIM_STATE_ABSENT) {
<<<<<<< HEAD
            if (!isDsdsToSsConfigEnabled()) {
=======
            SatelliteController satelliteController = SatelliteController.getInstance();
            boolean isSatelliteEnabledOrBeingEnabled = false;
            if (satelliteController != null) {
                isSatelliteEnabledOrBeingEnabled = satelliteController.isSatelliteEnabled()
                        || satelliteController.isSatelliteBeingEnabled();
            }

            if (!isSatelliteEnabledOrBeingEnabled) {
>>>>>>> ccc13fe6
                // Re-enable the pSIM when it's removed, so it will be in enabled state when it gets
                // re-inserted again. (pre-U behavior)
                List<String> iccIds = getIccIdsOfInsertedPhysicalSims();
                mSubscriptionDatabaseManager.getAllSubscriptions().stream()
<<<<<<< HEAD
                        // All the removed pSIMs (Note this could include some erased eSIM that has
                        // embedded bit removed).
=======
>>>>>>> ccc13fe6
                        .filter(subInfo -> !iccIds.contains(subInfo.getIccId())
                                && !subInfo.isEmbedded())
                        .forEach(subInfo -> {
                            int subId = subInfo.getSubscriptionId();
                            log("updateSubscription: Re-enable Uicc application on sub " + subId);
                            mSubscriptionDatabaseManager.setUiccApplicationsEnabled(subId, true);
                            // When sim is absent, set the port index to invalid port index.
                            // (pre-U behavior)
                            mSubscriptionDatabaseManager.setPortIndex(subId,
                                    TelephonyManager.INVALID_PORT_INDEX);
                        });
            }

            if (mSlotIndexToSubId.containsKey(phoneId)) {
                markSubscriptionsInactive(phoneId);
            }
        } else if (simState == TelephonyManager.SIM_STATE_NOT_READY) {
            // Check if this is the final state. Only update the subscription if NOT_READY is a
            // final state.
            IccCard iccCard = PhoneFactory.getPhone(phoneId).getIccCard();
            if (iccCard.isEmptyProfile()) log("updateSubscription: iccCard has empty profile.");
            if (!iccCard.isEmptyProfile() && areUiccAppsEnabledOnCard(phoneId)) {
                log("updateSubscription: SIM_STATE_NOT_READY is not a final state. Will update "
                        + "subscription later.");
                return;
            } else {
                logl("updateSubscription: UICC app disabled on slot " + phoneId);
                markSubscriptionsInactive(phoneId);
            }
        } else {
            String iccId = getIccId(phoneId);
            log("updateSubscription: Found iccId=" + SubscriptionInfo.getPrintableId(iccId)
                    + " on phone " + phoneId);

            // For eSIM switching, SIM absent will not happen. Below is to exam if we find ICCID
            // mismatch on the SIM slot. If that's the case, we need to mark all subscriptions on
            // that logical slot invalid first. The correct subscription will be assigned the
            // correct slot later.
            SubscriptionInfoInternal subInfo = mSubscriptionDatabaseManager.getAllSubscriptions()
                    .stream()
                    .filter(sub -> sub.getSimSlotIndex() == phoneId && !iccId.equals(
                            sub.getIccId()))
                    .findFirst()
                    .orElse(null);
            if (subInfo != null) {
                log("updateSubscription: Found previous active sub " + subInfo.getSubscriptionId()
                        + " that doesn't match current iccid on slot " + phoneId + ".");
                markSubscriptionsInactive(phoneId);
            }

            if (!TextUtils.isEmpty(iccId)) {
                // Check if the subscription already existed.
                subInfo = mSubscriptionDatabaseManager.getSubscriptionInfoInternalByIccId(iccId);
                int subId;
                if (subInfo == null) {
                    // This is a new SIM card. Insert a new record.
                    subId = insertSubscriptionInfo(iccId, phoneId, null,
                            SubscriptionManager.SUBSCRIPTION_TYPE_LOCAL_SIM);
                    mSubscriptionDatabaseManager.setDisplayName(subId,
                            mContext.getResources().getString(R.string.default_card_name, subId));
                } else {
                    subId = subInfo.getSubscriptionId();
                    log("updateSubscription: Found existing subscription. subId= " + subId
                            + ", phoneId=" + phoneId);
                }

                subInfo = mSubscriptionDatabaseManager.getSubscriptionInfoInternal(subId);
                if (subInfo != null && subInfo.areUiccApplicationsEnabled()) {
                    mSlotIndexToSubId.put(phoneId, subId);
                    // Update the SIM slot index. This will make the subscription active.
                    mSubscriptionDatabaseManager.setSimSlotIndex(subId, phoneId);
                    logl("updateSubscription: current mapping " + slotMappingToString());
                }

                // Update the card id.
                UiccCard card = mUiccController.getUiccCardForPhone(phoneId);
                if (card != null) {
                    String cardId = card.getCardId();
                    if (cardId != null) {
                        mSubscriptionDatabaseManager.setCardString(subId, cardId);
                    }
                }

                // Update the port index.
                mSubscriptionDatabaseManager.setPortIndex(subId, getPortIndex(iccId));

                if (simState == TelephonyManager.SIM_STATE_LOADED) {
                    String mccMnc = mTelephonyManager.getSimOperatorNumeric(subId);
                    if (!TextUtils.isEmpty(mccMnc)) {
                        if (subId == getDefaultSubId()) {
                            MccTable.updateMccMncConfiguration(mContext, mccMnc);
                        }
                        setMccMnc(subId, mccMnc);
                    } else {
                        loge("updateSubscription: mcc/mnc is empty");
                    }

                    String iso = TelephonyManager.getSimCountryIsoForPhone(phoneId);

                    if (!TextUtils.isEmpty(iso)) {
                        setCountryIso(subId, iso);
                    } else {
                        loge("updateSubscription: sim country iso is null");
                    }

                    String msisdn = PhoneFactory.getPhone(phoneId).getLine1Number();
                    if (!TextUtils.isEmpty(msisdn)) {
                        setDisplayNumber(msisdn, subId);
                    }

                    String imsi = mTelephonyManager.createForSubscriptionId(
                            subId).getSubscriberId();
                    if (imsi != null) {
                        mSubscriptionDatabaseManager.setImsi(subId, imsi);
                    }

                    IccCard iccCard = PhoneFactory.getPhone(phoneId).getIccCard();
                    if (iccCard != null) {
                        IccRecords records = iccCard.getIccRecords();
                        if (records != null) {
                            String[] ehplmns = records.getEhplmns();
                            if (ehplmns != null) {
                                mSubscriptionDatabaseManager.setEhplmns(subId, ehplmns);
                            }
                            String[] hplmns = records.getPlmnsFromHplmnActRecord();
                            if (hplmns != null) {
                                mSubscriptionDatabaseManager.setHplmns(subId, hplmns);
                            }
                        } else {
                            loge("updateSubscription: ICC records are not available.");
                        }
                    } else {
                        loge("updateSubscription: ICC card is not available.");
                    }

                    if (Flags.clearCachedImsPhoneNumberWhenDeviceLostImsRegistration()) {
                        // Clear the cached Ims phone number
                        // before proceeding with Ims Registration
                        setNumberFromIms(subId, new String(""));
                    }

                    // Attempt to restore SIM specific settings when SIM is loaded.
                    Bundle result = mContext.getContentResolver().call(
                            SubscriptionManager.SIM_INFO_BACKUP_AND_RESTORE_CONTENT_URI,
                            SubscriptionManager.RESTORE_SIM_SPECIFIC_SETTINGS_METHOD_NAME,
                            iccId, null);
                    if (result != null && result.getBoolean(
                            SubscriptionManager.RESTORE_SIM_SPECIFIC_SETTINGS_DATABASE_UPDATED)) {
                        logl("Sim specific settings changed the database.");
                        mSubscriptionDatabaseManager.reloadDatabaseSync();
                        if (mFeatureFlags.backupAndRestoreForEnable2g()) {
                            PhoneFactory.getPhone(phoneId)
                                    .loadAllowedNetworksFromSubscriptionDatabase();
                        }
                    }
                }

                log("updateSubscription: " + mSubscriptionDatabaseManager
                        .getSubscriptionInfoInternal(subId));
            } else {
                log("updateSubscription: No ICCID available for phone " + phoneId);
                mSlotIndexToSubId.remove(phoneId);
                logl("updateSubscription: current mapping " + slotMappingToString());
            }
        }

        if (areAllSubscriptionsLoaded()) {
            log("Notify all subscriptions loaded.");
            MultiSimSettingController.getInstance().notifyAllSubscriptionLoaded();

            PhoneSwitcher phoneSwitcher = PhoneSwitcher.getInstance();
            if (phoneSwitcher != null) {
                phoneSwitcher.notifySubInfoReady();
            }
        }

        updateGroupDisabled();
        updateDefaultSubId();

        if (mSlotIndexToSubId.containsKey(phoneId) &&
                isEsimBootStrapProvisioningActiveForSubId(mSlotIndexToSubId.get(phoneId))) {
            startEsimBootstrapTimer();
        } else {
            cancelEsimBootstrapTimer();
        }
    }

    private void cancelEsimBootstrapTimer() {
        if (bootstrapProvisioningTimer != null) {
            bootstrapProvisioningTimer.cancel();
            bootstrapProvisioningTimer = null;
            log("bootstrapProvisioningTimer timer cancelled.");
        }
    }

    private void startEsimBootstrapTimer() {
        if (bootstrapProvisioningTimer == null) {
            bootstrapProvisioningTimer = new CountDownTimer(CHECK_BOOTSTRAP_TIMER_IN_MS,
                    CHECK_BOOTSTRAP_TIMER_IN_MS) {
                @Override
                public void onTick(long millisUntilFinished) {
                    // Do nothing
                }

                @Override
                public void onFinish() {
                    AnomalyReporter.reportAnomaly(UUID.fromString("40587b0f-27c9-4b39-b94d"
                                    + "-71fc9771f354"), "eSim bootstrap has been active for too "
                            + "long.");
                    log("bootstrapProvisioningTimer: timer finished esim was not disabled.");
                    cancelEsimBootstrapTimer();
                }
            }.start();
            log("bootstrapProvisioningTimer timer started.");
        }
    }

    public boolean isDsdsToSsConfigEnabled() {
        return false;
    }

    /**
     * Calculate the usage setting based on the carrier request.
     *
     * @param currentUsageSetting the current setting in the subscription DB.
     * @param preferredUsageSetting provided by the carrier config.
     *
     * @return the calculated usage setting.
     */
    @VisibleForTesting
    @UsageSetting public int calculateUsageSetting(@UsageSetting int currentUsageSetting,
            @UsageSetting int preferredUsageSetting) {
        int[] supportedUsageSettings;

        //  Load the resources to provide the device capability
        try {
            supportedUsageSettings = mContext.getResources().getIntArray(
                    com.android.internal.R.array.config_supported_cellular_usage_settings);
            // If usage settings are not supported, return the default setting, which is UNKNOWN.
            if (supportedUsageSettings == null
                    || supportedUsageSettings.length < 1) return currentUsageSetting;
        } catch (Resources.NotFoundException nfe) {
            loge("calculateUsageSetting: Failed to load usage setting resources!");
            return currentUsageSetting;
        }

        // If the current setting is invalid, including the first time the value is set,
        // update it to default (this will trigger a change in the DB).
        if (currentUsageSetting < SubscriptionManager.USAGE_SETTING_DEFAULT
                || currentUsageSetting > SubscriptionManager.USAGE_SETTING_DATA_CENTRIC) {
            log("calculateUsageSetting: Updating usage setting for current subscription");
            currentUsageSetting = SubscriptionManager.USAGE_SETTING_DEFAULT;
        }

        // Range check the inputs, and on failure, make no changes
        if (preferredUsageSetting < SubscriptionManager.USAGE_SETTING_DEFAULT
                || preferredUsageSetting > SubscriptionManager.USAGE_SETTING_DATA_CENTRIC) {
            loge("calculateUsageSetting: Invalid usage setting!" + preferredUsageSetting);
            return currentUsageSetting;
        }

        // Default is always allowed
        if (preferredUsageSetting == SubscriptionManager.USAGE_SETTING_DEFAULT) {
            return preferredUsageSetting;
        }

        // Forced setting must be explicitly supported
        for (int supportedUsageSetting : supportedUsageSettings) {
            if (preferredUsageSetting == supportedUsageSetting) return preferredUsageSetting;
        }

        // If the preferred setting is not possible, just keep the current setting.
        return currentUsageSetting;
    }

    /**
     * Called by CarrierConfigLoader to update the subscription before sending a broadcast.
     */
    public void updateSubscriptionByCarrierConfig(int phoneId, @NonNull String configPackageName,
            @NonNull PersistableBundle config, @NonNull Runnable callback) {
        mHandler.post(() -> {
            updateSubscriptionByCarrierConfigInternal(phoneId, configPackageName, config);
            callback.run();
        });
    }

    private void updateSubscriptionByCarrierConfigInternal(int phoneId,
            @NonNull String configPackageName, @NonNull PersistableBundle config) {
        log("updateSubscriptionByCarrierConfig: phoneId=" + phoneId + ", configPackageName="
                + configPackageName);
        if (!SubscriptionManager.isValidPhoneId(phoneId)
                || TextUtils.isEmpty(configPackageName) || config == null) {
            loge("updateSubscriptionByCarrierConfig: Failed to update the subscription. phoneId="
                    + phoneId + " configPackageName=" + configPackageName + " config="
                        + ((config == null) ? "null" : config.hashCode()));
            return;
        }

        if (!mSlotIndexToSubId.containsKey(phoneId)) {
            log("updateSubscriptionByCarrierConfig: No subscription is active for phone being "
                    + "updated.");
            return;
        }

        int subId = mSlotIndexToSubId.get(phoneId);

        SubscriptionInfoInternal subInfo = mSubscriptionDatabaseManager
                .getSubscriptionInfoInternal(subId);
        if (subInfo == null) {
            loge("updateSubscriptionByCarrierConfig: Couldn't retrieve subscription info for "
                    + "current subscription. subId=" + subId);
            return;
        }

        ParcelUuid groupUuid;

        // carrier certificates are not subscription-specific, so we want to load them even if
        // this current package is not a CarrierServicePackage
        String[] certs = config.getStringArray(
                CarrierConfigManager.KEY_CARRIER_CERTIFICATE_STRING_ARRAY);
        UiccAccessRule[] carrierConfigAccessRules = UiccAccessRule.decodeRulesFromCarrierConfig(
                certs);
        if (carrierConfigAccessRules != null) {
            mSubscriptionDatabaseManager.setCarrierConfigAccessRules(
                    subId, carrierConfigAccessRules);
        }

        boolean isOpportunistic = config.getBoolean(
                CarrierConfigManager.KEY_IS_OPPORTUNISTIC_SUBSCRIPTION_BOOL,
                subInfo.isOpportunistic());
        mSubscriptionDatabaseManager.setOpportunistic(subId, isOpportunistic);

        String groupUuidString = config.getString(
                CarrierConfigManager.KEY_SUBSCRIPTION_GROUP_UUID_STRING, "");
        String oldGroupUuidString = subInfo.getGroupUuid();
        if (!TextUtils.isEmpty(groupUuidString)) {
            try {
                // Update via a UUID Structure to ensure consistent formatting
                groupUuid = ParcelUuid.fromString(groupUuidString);
                if (groupUuidString.equals(CarrierConfigManager.REMOVE_GROUP_UUID_STRING)) {
                    // Remove the group UUID.
                    mSubscriptionDatabaseManager.setGroupUuid(subId, "");
                } else if (canPackageManageGroup(groupUuid, configPackageName)) {
                    mSubscriptionDatabaseManager.setGroupUuid(subId, groupUuidString);
                    mSubscriptionDatabaseManager.setGroupOwner(subId, configPackageName);
                    log("updateSubscriptionByCarrierConfig: Group added for sub " + subId);
                } else {
                    loge("updateSubscriptionByCarrierConfig: configPackageName "
                            + configPackageName + " doesn't own groupUuid " + groupUuid);
                }

                if (!groupUuidString.equals(oldGroupUuidString)) {
                    MultiSimSettingController.getInstance()
                            .notifySubscriptionGroupChanged(groupUuid);
                }
            } catch (IllegalArgumentException e) {
                loge("updateSubscriptionByCarrierConfig: Invalid Group UUID="
                        + groupUuidString);
            }
        }

        updateGroupDisabled();

        final int preferredUsageSetting = config.getInt(
                CarrierConfigManager.KEY_CELLULAR_USAGE_SETTING_INT,
                SubscriptionManager.USAGE_SETTING_UNKNOWN);

        int newUsageSetting = calculateUsageSetting(
                subInfo.getUsageSetting(), preferredUsageSetting);

        if (newUsageSetting != subInfo.getUsageSetting()) {
            mSubscriptionDatabaseManager.setUsageSetting(subId, newUsageSetting);
            log("updateSubscriptionByCarrierConfig: UsageSetting changed,"
                    + " oldSetting=" + SubscriptionManager.usageSettingToString(
                            subInfo.getUsageSetting())
                    + " preferredSetting=" + SubscriptionManager.usageSettingToString(
                            preferredUsageSetting)
                    + " newSetting=" + SubscriptionManager.usageSettingToString(newUsageSetting));
        }

        if (mFeatureFlags.dataOnlyCellularService()) {
            final int[] servicesFromCarrierConfig =
                    config.getIntArray(
                            CarrierConfigManager.KEY_CELLULAR_SERVICE_CAPABILITIES_INT_ARRAY);
            int serviceBitmasks = 0;
            boolean allServicesAreValid = true;
            // Check if all services from carrier config are valid before setting to db
            if (servicesFromCarrierConfig == null) {
                allServicesAreValid = false;
            } else {
                for (int service : servicesFromCarrierConfig) {
                    if (service < SubscriptionManager.SERVICE_CAPABILITY_VOICE
                            || service > SubscriptionManager.SERVICE_CAPABILITY_MAX) {
                        allServicesAreValid = false;
                        break;
                    } else {
                        serviceBitmasks |= SubscriptionManager.serviceCapabilityToBitmask(service);
                    }
                }
            }
            // In case we get invalid service override, fall back to default value.
            // DO NOT throw exception which will crash phone process.
            if (!allServicesAreValid) {
                serviceBitmasks = SubscriptionManager.getAllServiceCapabilityBitmasks();
            }

            if (serviceBitmasks != subInfo.getServiceCapabilities()) {
                log("updateSubscriptionByCarrierConfig: serviceCapabilities updated from "
                        + subInfo.getServiceCapabilities() + " to " + serviceBitmasks);
                mSubscriptionDatabaseManager.setServiceCapabilities(subId, serviceBitmasks);
            }
        }
    }

    /**
     * Get all subscription info records from SIMs visible to the calling user that are inserted now
     * or previously inserted.
     *
     * <p>
     * If the caller does not have {@link Manifest.permission#READ_PHONE_NUMBERS} permission,
     * {@link SubscriptionInfo#getNumber()} will return empty string.
     * If the caller does not have {@link Manifest.permission#USE_ICC_AUTH_WITH_DEVICE_IDENTIFIER},
     * {@link SubscriptionInfo#getIccId()} and {@link SubscriptionInfo#getCardString()} will return
     * empty string, and {@link SubscriptionInfo#getGroupUuid()} will return {@code null}.
     *
     * <p>
     * The carrier app will only get the list of subscriptions that it has carrier privilege on,
     * but will have non-stripped {@link SubscriptionInfo} in the list.
     *
     * @param callingPackage The package making the call.
     * @param callingFeatureId The feature in the package.
     *
     * @return List of all {@link SubscriptionInfo} records from SIMs that are inserted or
     * previously inserted. Sorted by {@link SubscriptionInfo#getSimSlotIndex()}, then
     * {@link SubscriptionInfo#getSubscriptionId()}.
     *
     * @throws SecurityException if callers do not hold the required permission.
     */
    @Override
    @NonNull
    @RequiresPermission(anyOf = {
            Manifest.permission.READ_PHONE_STATE,
            Manifest.permission.READ_PRIVILEGED_PHONE_STATE,
            "carrier privileges",
    })
    public List<SubscriptionInfo> getAllSubInfoList(@NonNull String callingPackage,
            @Nullable String callingFeatureId) {
        // Check if the caller has READ_PHONE_STATE, READ_PRIVILEGED_PHONE_STATE, or carrier
        // privilege on any active subscription. The carrier app will get full subscription infos
        // on the subs it has carrier privilege.
        if (!TelephonyPermissions.checkReadPhoneStateOnAnyActiveSub(mContext,
                Binder.getCallingPid(), Binder.getCallingUid(), callingPackage, callingFeatureId,
                "getAllSubInfoList")) {
            throw new SecurityException("Need READ_PHONE_STATE, READ_PRIVILEGED_PHONE_STATE, or "
                    + "carrier privilege");
        }

        enforceTelephonyFeatureWithException(callingPackage, "getAllSubInfoList");

        return getSubscriptionInfoStreamAsUser(BINDER_WRAPPER.getCallingUserHandle())
                // callers have READ_PHONE_STATE or READ_PRIVILEGED_PHONE_STATE can get a full
                // list. Carrier apps can only get the subscriptions they have privileged.
                .filter(subInfo -> TelephonyPermissions.checkCallingOrSelfReadPhoneStateNoThrow(
                        mContext, subInfo.getSubscriptionId(), callingPackage, callingFeatureId,
                        "getAllSubInfoList"))
                // Remove the identifier if the caller does not have sufficient permission.
                // carrier apps will get full subscription info on the subscriptions associated
                // to them.
                .map(subInfo -> conditionallyRemoveIdentifiers(subInfo.toSubscriptionInfo(),
                        callingPackage, callingFeatureId, "getAllSubInfoList"))
                .sorted(Comparator.comparing(SubscriptionInfo::getSimSlotIndex)
                        .thenComparing(SubscriptionInfo::getSubscriptionId))
                .collect(Collectors.toList());
    }

    /**
     * Get the active {@link SubscriptionInfo} with the subscription id key.
     *
     * @param subId The unique {@link SubscriptionInfo} key in database
     * @param callingPackage The package making the call.
     * @param callingFeatureId The feature in the package.
     *
     * @return The subscription info.
     *
     * @throws SecurityException if the caller does not have required permissions.
     */
    @Override
    @Nullable
    @RequiresPermission(anyOf = {
            Manifest.permission.READ_PHONE_STATE,
            Manifest.permission.READ_PRIVILEGED_PHONE_STATE,
            "carrier privileges",
    })
    public SubscriptionInfo getActiveSubscriptionInfo(int subId, @NonNull String callingPackage,
            @Nullable String callingFeatureId) {
        if (!TelephonyPermissions.checkCallingOrSelfReadPhoneState(mContext, subId, callingPackage,
                callingFeatureId, "getActiveSubscriptionInfo")) {
            throw new SecurityException("Need READ_PHONE_STATE, READ_PRIVILEGED_PHONE_STATE, or "
                    + "carrier privilege");
        }

        enforceTelephonyFeatureWithException(callingPackage, "getActiveSubscriptionInfo");

        SubscriptionInfoInternal subInfo = mSubscriptionDatabaseManager
                .getSubscriptionInfoInternal(subId);
        if (subInfo != null && subInfo.isActive()) {
            return conditionallyRemoveIdentifiers(subInfo.toSubscriptionInfo(), callingPackage,
                    callingFeatureId, "getActiveSubscriptionInfo");
        }
        return null;
    }

    /**
     * Get the active {@link SubscriptionInfo} associated with the iccId.
     *
     * @param iccId the IccId of SIM card
     * @param callingPackage The package making the call.
     * @param callingFeatureId The feature in the package.
     *
     * @return The subscription info.
     *
     * @throws SecurityException if the caller does not have required permissions.
     */
    @Override
    @Nullable
    @RequiresPermission(Manifest.permission.READ_PRIVILEGED_PHONE_STATE)
    public SubscriptionInfo getActiveSubscriptionInfoForIccId(@NonNull String iccId,
            @NonNull String callingPackage, @Nullable String callingFeatureId) {
        enforcePermissions("getActiveSubscriptionInfoForIccId",
                Manifest.permission.READ_PRIVILEGED_PHONE_STATE);

        enforceTelephonyFeatureWithException(callingPackage, "getActiveSubscriptionInfoForIccId");

        final long identity = Binder.clearCallingIdentity();
        try {
            iccId = IccUtils.stripTrailingFs(iccId);
            SubscriptionInfoInternal subInfo = mSubscriptionDatabaseManager
                    .getSubscriptionInfoInternalByIccId(iccId);

            return (subInfo != null && subInfo.isActive()) ? subInfo.toSubscriptionInfo() : null;

        } finally {
            Binder.restoreCallingIdentity(identity);
        }
    }

    /**
     * Get the active {@link SubscriptionInfo} associated with the logical SIM slot index.
     *
     * @param slotIndex the logical SIM slot index which the subscription is inserted.
     * @param callingPackage The package making the call.
     * @param callingFeatureId The feature in the package.
     *
     * @return {@link SubscriptionInfo}, null for Remote-SIMs or non-active logical SIM slot index.
     *
     * @throws SecurityException if the caller does not have required permissions.
     */
    @Override
    @Nullable
    @RequiresPermission(anyOf = {
            Manifest.permission.READ_PHONE_STATE,
            Manifest.permission.READ_PRIVILEGED_PHONE_STATE,
            "carrier privileges",
    })
    public SubscriptionInfo getActiveSubscriptionInfoForSimSlotIndex(int slotIndex,
            @NonNull String callingPackage, @Nullable String callingFeatureId) {
        int subId = mSlotIndexToSubId.getOrDefault(slotIndex,
                SubscriptionManager.INVALID_SUBSCRIPTION_ID);

        if (!TelephonyPermissions.checkCallingOrSelfReadPhoneState(mContext, subId,
                callingPackage, callingFeatureId,
                "getActiveSubscriptionInfoForSimSlotIndex")) {
            throw new SecurityException("Need READ_PHONE_STATE, READ_PRIVILEGED_PHONE_STATE, or "
                    + "carrier privilege");

        }

        enforceTelephonyFeatureWithException(callingPackage,
                "getActiveSubscriptionInfoForSimSlotIndex");

        if (!SubscriptionManager.isValidSlotIndex(slotIndex)) {
            throw new IllegalArgumentException("Invalid slot index " + slotIndex);
        }

        SubscriptionInfoInternal subInfo = mSubscriptionDatabaseManager
                .getSubscriptionInfoInternal(subId);
        if (subInfo != null && subInfo.isActive()) {
            return conditionallyRemoveIdentifiers(subInfo.toSubscriptionInfo(), callingPackage,
                    callingFeatureId, "getActiveSubscriptionInfoForSimSlotIndex");
        }

        return null;
    }

    /**
     * Get the SubscriptionInfo(s) of the active subscriptions for calling user. The records will be
     * sorted by {@link SubscriptionInfo#getSimSlotIndex} then by
     * {@link SubscriptionInfo#getSubscriptionId}.
     *
     * @param callingPackage The package making the call.
     * @param callingFeatureId The feature in the package.
     * @param isForAllProfiles whether the caller intends to see all subscriptions regardless
     *                      association.
     *
     * @return Sorted list of the currently {@link SubscriptionInfo} records available on the
     * device.
     */
    @Override
    @NonNull
    @RequiresPermission(anyOf = {
            Manifest.permission.READ_PHONE_STATE,
            Manifest.permission.READ_PRIVILEGED_PHONE_STATE,
            "carrier privileges",
    })
    public List<SubscriptionInfo> getActiveSubscriptionInfoList(@NonNull String callingPackage,
            @Nullable String callingFeatureId, boolean isForAllProfiles) {
        // Check if the caller has READ_PHONE_STATE, READ_PRIVILEGED_PHONE_STATE, or carrier
        // privilege on any active subscription. The carrier app will get full subscription infos
        // on the subs it has carrier privilege.
        if (!TelephonyPermissions.checkReadPhoneStateOnAnyActiveSub(mContext,
                Binder.getCallingPid(), Binder.getCallingUid(), callingPackage, callingFeatureId,
                "getActiveSubscriptionInfoList")) {
            // Ideally we should avoid silent failure, but since this API has already been used by
            // many apps and they do not expect the security exception, we return an empty list
            // here so it's consistent with pre-U behavior.
            loge("getActiveSubscriptionInfoList: " + callingPackage + " does not have enough "
                    + "permission. Returning empty list here.");
            return Collections.emptyList();
        }

        enforceTelephonyFeatureWithException(callingPackage, "getActiveSubscriptionInfoList");

        if (isForAllProfiles) {
            enforcePermissionAccessAllUserProfiles();
        }
        return getSubscriptionInfoStreamAsUser(isForAllProfiles
                ? UserHandle.ALL : BINDER_WRAPPER.getCallingUserHandle())
                .filter(SubscriptionInfoInternal::isActive)
                // Remove the identifier if the caller does not have sufficient permission.
                // carrier apps will get full subscription info on the subscriptions associated
                // to them.
                .map(subInfo -> conditionallyRemoveIdentifiers(subInfo.toSubscriptionInfo(),
                        callingPackage, callingFeatureId, "getActiveSubscriptionInfoList"))
                .sorted(Comparator.comparing(SubscriptionInfo::getSimSlotIndex)
                        .thenComparing(SubscriptionInfo::getSubscriptionId))
                .collect(Collectors.toList());
    }

    /**
     * Get the number of active {@link SubscriptionInfo}.
     *
     * @param callingPackage The package making the call.
     * @param callingFeatureId The feature in the package.
     * @param isForAllProfiles whether the caller intends to see all subscriptions regardless
     *                        association.
     *
     * @return the number of active subscriptions.
     *
     * @throws SecurityException if the caller does not have required permissions.
     */
    @Override
    @RequiresPermission(anyOf = {
            Manifest.permission.READ_PHONE_STATE,
            Manifest.permission.READ_PRIVILEGED_PHONE_STATE,
            "carrier privileges",
    })
    public int getActiveSubInfoCount(@NonNull String callingPackage,
            @Nullable String callingFeatureId, boolean isForAllProfiles) {
        if (!TelephonyPermissions.checkReadPhoneStateOnAnyActiveSub(mContext,
                Binder.getCallingPid(), Binder.getCallingUid(), callingPackage, callingFeatureId,
                "getAllSubInfoList")) {
            throw new SecurityException("Need READ_PHONE_STATE, READ_PRIVILEGED_PHONE_STATE, or "
                    + "carrier privilege");
        }
        if (isForAllProfiles) {
            enforcePermissionAccessAllUserProfiles();
        }

        enforceTelephonyFeatureWithException(callingPackage, "getActiveSubInfoCount");

        return getActiveSubIdListAsUser(false, isForAllProfiles
                ? UserHandle.ALL : BINDER_WRAPPER.getCallingUserHandle()).length;
    }

    /** @throws SecurityException if caller doesn't have one of the requested permissions. */
    private void enforcePermissionAccessAllUserProfiles() {
        if (!mFeatureFlags.enforceSubscriptionUserFilter()) return;
        enforcePermissions("To access across profiles",
                Manifest.permission.INTERACT_ACROSS_USERS,
                Manifest.permission.INTERACT_ACROSS_USERS_FULL,
                Manifest.permission.INTERACT_ACROSS_PROFILES);
    }

    /**
     * @return the maximum number of subscriptions this device will support at any one time.
     */
    @Override
    public int getActiveSubInfoCountMax() {
        return mTelephonyManager.getActiveModemCount();
    }

    /**
     * Gets the SubscriptionInfo(s) of all available subscriptions, if any.
     *
     * Available subscriptions include active ones (those with a non-negative
     * {@link SubscriptionInfo#getSimSlotIndex()}) as well as inactive but installed embedded
     * subscriptions.
     *
     * @param callingPackage The package making the call.
     * @param callingFeatureId The feature in the package.
     *
     * @return The available subscription info.
     *
     * @throws SecurityException if the caller does not have required permissions.
     */
    @Override
    @NonNull
    public List<SubscriptionInfo> getAvailableSubscriptionInfoList(@NonNull String callingPackage,
            @Nullable String callingFeatureId) {
        enforcePermissions("getAvailableSubscriptionInfoList",
                Manifest.permission.READ_PRIVILEGED_PHONE_STATE);

        enforceTelephonyFeatureWithException(callingPackage, "getAvailableSubscriptionInfoList");

        return getAvailableSubscriptionsInternalStream()
                .sorted(Comparator.comparing(SubscriptionInfoInternal::getSimSlotIndex)
                        .thenComparing(SubscriptionInfoInternal::getSubscriptionId))
                .map(SubscriptionInfoInternal::toSubscriptionInfo)
                .collect(Collectors.toList());

    }

    /**
     * @return all the subscriptions visible to user on the device.
     */
    private Stream<SubscriptionInfoInternal> getAvailableSubscriptionsInternalStream() {
        // Available eSIM profiles are reported by EuiccManager. However for physical SIMs if
        // they are in inactive slot or programmatically disabled, they are still considered
        // available. In this case we get their iccid from slot info and include their
        // subscriptionInfos.
        List<String> iccIds = getIccIdsOfInsertedPhysicalSims();

        return mSubscriptionDatabaseManager.getAllSubscriptions().stream()
                .filter(subInfo -> subInfo.isActive() || iccIds.contains(subInfo.getIccId())
                        || (mEuiccManager != null && mEuiccManager.isEnabled()
                        && subInfo.isEmbedded()));
    }

    /**
     * Tracks for each user Id, a list of subscriptions associated with it.
     * A profile is barred from seeing unassociated subscriptions if it has its own subscription
     * which is available to choose from the device.
     */
    private void updateUserIdToAvailableSubs() {
        mUserIdToAvailableSubs = getAvailableSubscriptionsInternalStream()
                .collect(Collectors.groupingBy(
                        SubscriptionInfoInternal::getUserId,
                        Collectors.mapping(SubscriptionInfoInternal::getSubscriptionId,
                                Collectors.toList())));
        log("updateUserIdToAvailableSubs: " + mUserIdToAvailableSubs);
    }

    /**
     * Gets the SubscriptionInfo(s) of all embedded subscriptions accessible to the calling app, if
     * any.
     *
     * <p>Only those subscriptions for which the calling app has carrier privileges per the
     * subscription metadata, if any, will be included in the returned list.
     *
     * <p>The records will be sorted by {@link SubscriptionInfo#getSimSlotIndex} then by
     * {@link SubscriptionInfo#getSubscriptionId}.
     *
     * @return Sorted list of the current embedded {@link SubscriptionInfo} records available on the
     * device which are accessible to the caller.
     * <ul>
     * <li>
     *
     * if the list is non-empty the list is sorted by {@link SubscriptionInfo#getSimSlotIndex}
     * then by {@link SubscriptionInfo#getSubscriptionId}.
     * </ul>
     *
     * @param callingPackage The package making the call.
     *
     * @throws SecurityException if the caller does not have required permissions.
     */
    @Override
    public List<SubscriptionInfo> getAccessibleSubscriptionInfoList(
            @NonNull String callingPackage) {
        if (!mEuiccManager.isEnabled()) {
            return null;
        }

        // Verify that the callingPackage belongs to the calling UID
        mAppOpsManager.checkPackage(Binder.getCallingUid(), callingPackage);
        return getSubscriptionInfoStreamAsUser(BINDER_WRAPPER.getCallingUserHandle())
                .map(SubscriptionInfoInternal::toSubscriptionInfo)
                .filter(subInfo -> subInfo.isEmbedded()
                        && mSubscriptionManager.canManageSubscription(subInfo, callingPackage))
                .sorted(Comparator.comparing(SubscriptionInfo::getSimSlotIndex)
                        .thenComparing(SubscriptionInfo::getSubscriptionId))
                .collect(Collectors.toList());
    }

    /**
     * @see SubscriptionManager#requestEmbeddedSubscriptionInfoListRefresh
     */
    @Override
    public void requestEmbeddedSubscriptionInfoListRefresh(int cardId) {
        enforcePermissions("requestEmbeddedSubscriptionInfoListRefresh",
                Manifest.permission.WRITE_EMBEDDED_SUBSCRIPTIONS);
        updateEmbeddedSubscriptions(List.of(cardId), null);
    }

    /**
     * Add a new subscription info record, if needed. This should be only used for remote SIM.
     *
     * @param iccId ICCID of the SIM card.
     * @param displayName human-readable name of the device the subscription corresponds to.
     * @param slotIndex the logical SIM slot index assigned to this device.
     * @param subscriptionType the type of subscription to be added
     *
     * @return 0 if success, < 0 on error
     *
     * @throws SecurityException if the caller does not have required permissions.
     * @throws IllegalArgumentException if {@code slotIndex} is invalid.
     */
    @Override
    @RequiresPermission(Manifest.permission.MODIFY_PHONE_STATE)
    public int addSubInfo(@NonNull String iccId, @NonNull String displayName, int slotIndex,
            @SubscriptionType int subscriptionType) {
        enforcePermissions("addSubInfo", Manifest.permission.MODIFY_PHONE_STATE);
        logl("addSubInfo: iccId=" + SubscriptionInfo.getPrintableId(iccId) + ", slotIndex="
                + slotIndex + ", displayName=" + displayName + ", type="
                + SubscriptionManager.subscriptionTypeToString(subscriptionType) + ", "
                + getCallingPackage());

        enforceTelephonyFeatureWithException(getCurrentPackageName(), "addSubInfo");

        if (!SubscriptionManager.isValidSlotIndex(slotIndex)
                && slotIndex != SubscriptionManager.INVALID_SIM_SLOT_INDEX) {
            throw new IllegalArgumentException("Invalid slotIndex " + slotIndex);
        }

        // Now that all security checks passes, perform the operation as ourselves.
        final long identity = Binder.clearCallingIdentity();
        try {
            if (TextUtils.isEmpty(iccId)) {
                loge("addSubInfo: null or empty iccId");
                return -1;
            }

            iccId = IccUtils.stripTrailingFs(iccId);
            SubscriptionInfoInternal subInfo = mSubscriptionDatabaseManager
                    .getSubscriptionInfoInternalByIccId(iccId);

            // Check if the record exists or not.
            if (subInfo == null) {
                // Record does not exist.
                if (mSlotIndexToSubId.containsKey(slotIndex)) {
                    loge("Already a subscription on slot " + slotIndex);
                    return -1;
                }

                int subId = insertSubscriptionInfo(iccId, slotIndex, displayName, subscriptionType);
                updateGroupDisabled();
                mSlotIndexToSubId.put(slotIndex, subId);
                logl("addSubInfo: current mapping " + slotMappingToString());
            } else {
                // Record already exists.
                loge("Subscription record already existed.");
                return -1;
            }
        } finally {
            Binder.restoreCallingIdentity(identity);
        }
        return 0;
    }

    /**
     * Remove subscription info record from the subscription database.
     *
     * @param uniqueId This is the unique identifier for the subscription within the specific
     * subscription type.
     * @param subscriptionType the type of subscription to be removed.
     *
     * @return {@code true} if succeeded, otherwise {@code false}.
     *
     * @throws NullPointerException if {@code uniqueId} is {@code null}.
     * @throws SecurityException if callers do not hold the required permission.
     */
    @Override
    @RequiresPermission(Manifest.permission.MODIFY_PHONE_STATE)
    public boolean removeSubInfo(@NonNull String uniqueId, int subscriptionType) {
        enforcePermissions("removeSubInfo", Manifest.permission.MODIFY_PHONE_STATE);

        logl("removeSubInfo: uniqueId=" + SubscriptionInfo.getPrintableId(uniqueId) + ", "
                + SubscriptionManager.subscriptionTypeToString(subscriptionType) + ", "
                + getCallingPackage());

        enforceTelephonyFeatureWithException(getCurrentPackageName(), "removeSubInfo");

        final long identity = Binder.clearCallingIdentity();
        try {
            SubscriptionInfoInternal subInfo = mSubscriptionDatabaseManager
                    .getSubscriptionInfoInternalByIccId(uniqueId);
            if (subInfo == null) {
                loge("Cannot find subscription with uniqueId " + uniqueId);
                return false;
            }
            if (subInfo.getSubscriptionType() != subscriptionType) {
                loge("The subscription type does not match.");
                return false;
            }
            mSlotIndexToSubId.remove(subInfo.getSimSlotIndex());
            mSubscriptionDatabaseManager.removeSubscriptionInfo(subInfo.getSubscriptionId());
            return true;
        } finally {
            Binder.restoreCallingIdentity(identity);
        }
    }

    /**
     * Set SIM icon tint color by simInfo index.
     *
     * @param subId the unique subscription index in database
     * @param tint the icon tint color of the SIM
     *
     * @return the number of records updated
     *
     * @throws IllegalArgumentException if {@code subId} is invalid or the subscription does not
     * exist.
     * @throws SecurityException if callers do not hold the required permission.
     */
    @Override
    @RequiresPermission(Manifest.permission.MODIFY_PHONE_STATE)
    public int setIconTint(int subId, @ColorInt int tint) {
        enforcePermissions("setIconTint", Manifest.permission.MODIFY_PHONE_STATE);

        final long identity = Binder.clearCallingIdentity();
        try {
            if (!SubscriptionManager.isValidSubscriptionId(subId)) {
                throw new IllegalArgumentException("Invalid sub id passed as parameter");
            }

            mSubscriptionDatabaseManager.setIconTint(subId, tint);
            return 1;
        } finally {
            Binder.restoreCallingIdentity(identity);
        }
    }

    /**
     * Set display name of a subscription.
     *
     * @param displayName The display name of SIM card.
     * @param subId The subscription id.
     * @param nameSource The display name source.
     *
     * @return the number of records updated
     *
     * @throws IllegalArgumentException if {@code nameSource} is invalid, or {@code subId} is
     * invalid.
     * @throws NullPointerException if {@code displayName} is {@code null}.
     * @throws SecurityException if callers do not hold the required permission.
     */
    @Override
    @RequiresPermission(Manifest.permission.MODIFY_PHONE_STATE)
    public int setDisplayNameUsingSrc(@NonNull String displayName, int subId,
            @SimDisplayNameSource int nameSource) {
        enforcePermissions("setDisplayNameUsingSrc", Manifest.permission.MODIFY_PHONE_STATE);

        String callingPackage = getCallingPackage();
        final long identity = Binder.clearCallingIdentity();
        try {
            Objects.requireNonNull(displayName, "setDisplayNameUsingSrc");

            if (nameSource < SubscriptionManager.NAME_SOURCE_CARRIER_ID
                    || nameSource > SubscriptionManager.NAME_SOURCE_SIM_PNN) {
                throw new IllegalArgumentException("illegal name source " + nameSource);
            }

            SubscriptionInfoInternal subInfo = mSubscriptionDatabaseManager
                    .getSubscriptionInfoInternal(subId);

            if (subInfo == null) {
                throw new IllegalArgumentException("Cannot find subscription info with sub id "
                        + subId);
            }

            if (getNameSourcePriority(subInfo.getDisplayNameSource())
                    > getNameSourcePriority(nameSource)
                    || (getNameSourcePriority(subInfo.getDisplayNameSource())
                    == getNameSourcePriority(nameSource))
                    && (TextUtils.equals(displayName, subInfo.getDisplayName()))) {
                log("No need to update the display name. nameSource="
                        + SubscriptionManager.displayNameSourceToString(nameSource)
                        + ", existing name=" + subInfo.getDisplayName() + ", source="
                        + SubscriptionManager.displayNameSourceToString(
                                subInfo.getDisplayNameSource()));
                return 0;
            }

            String nameToSet;
            if (TextUtils.isEmpty(displayName) || displayName.trim().length() == 0) {
                nameToSet = mTelephonyManager.getSimOperatorName(subId);
                if (TextUtils.isEmpty(nameToSet)) {
                    if (nameSource == SubscriptionManager.NAME_SOURCE_USER_INPUT
                            && SubscriptionManager.isValidSlotIndex(getSlotIndex(subId))) {
                        Resources r = Resources.getSystem();
                        nameToSet = r.getString(R.string.default_card_name,
                                (getSlotIndex(subId) + 1));
                    } else {
                        nameToSet = mContext.getString(SubscriptionManager.DEFAULT_NAME_RES);
                    }
                }
            } else {
                nameToSet = displayName;
            }

            logl("setDisplayNameUsingSrc: subId=" + subId + ", name=" + nameToSet
                    + ", nameSource=" + SubscriptionManager.displayNameSourceToString(nameSource)
                    + ", calling package=" + callingPackage);
            mSubscriptionDatabaseManager.setDisplayName(subId, nameToSet);
            mSubscriptionDatabaseManager.setDisplayNameSource(subId, nameSource);

            // Update the nickname on the eUICC chip if it's an embedded subscription.
            SubscriptionInfo sub = getSubscriptionInfo(subId);
            if (sub != null && sub.isEmbedded()) {
                int cardId = sub.getCardId();
                log("Updating embedded sub nickname on cardId: " + cardId);
                mEuiccManager.updateSubscriptionNickname(subId, nameToSet,
                        // This PendingIntent simply fulfills the requirement to pass in a callback;
                        // we don't care about the result (hence 0 requestCode and no action
                        // specified on the intent).
                        PendingIntent.getService(mContext, 0 /* requestCode */, new Intent(),
                                PendingIntent.FLAG_IMMUTABLE /* flags */));
            }

            return 1;
        } finally {
            Binder.restoreCallingIdentity(identity);
        }
    }

    /**
     * Set phone number by subscription id.
     *
     * @param number the phone number of the SIM.
     * @param subId the unique SubscriptionInfo index in database.
     *
     * @return the number of records updated.
     *
     * @throws SecurityException if callers do not hold the required permission.
     * @throws NullPointerException if {@code number} is {@code null}.
     */
    @Override
    @RequiresPermission(Manifest.permission.MODIFY_PHONE_STATE)
    public int setDisplayNumber(@NonNull String number, int subId) {
        enforcePermissions("setDisplayNumber", Manifest.permission.MODIFY_PHONE_STATE);
        logl("setDisplayNumber: subId=" + subId + ", number="
                + Rlog.pii(TelephonyUtils.IS_DEBUGGABLE, number)
                + ", calling package=" + getCallingPackage());
        // Now that all security checks passes, perform the operation as ourselves.
        final long identity = Binder.clearCallingIdentity();
        try {
            mSubscriptionDatabaseManager.setNumber(subId, number);
            return 1;
        } finally {
            Binder.restoreCallingIdentity(identity);
        }
    }

    /**
     * Set data roaming by simInfo index
     *
     * @param roaming 0:Don't allow data when roaming, 1:Allow data when roaming
     * @param subId the unique SubscriptionInfo index in database
     *
     * @return the number of records updated
     *
     * @throws IllegalArgumentException if {@code subId} or {@code roaming} is not valid.
     * @throws SecurityException if callers do not hold the required permission.
     */
    @Override
    @RequiresPermission(Manifest.permission.MODIFY_PHONE_STATE)
    public int setDataRoaming(@DataRoamingMode int roaming, int subId) {
        enforcePermissions("setDataRoaming", Manifest.permission.MODIFY_PHONE_STATE);

        // Now that all security checks passes, perform the operation as ourselves.
        final long identity = Binder.clearCallingIdentity();
        try {
            if (roaming < 0) {
                throw new IllegalArgumentException("Invalid roaming value " + roaming);
            }

            mSubscriptionDatabaseManager.setDataRoaming(subId, roaming);
            return 1;
        } finally {
            Binder.restoreCallingIdentity(identity);
        }
    }

    /**
     * Switch to a certain subscription.
     *
     * @param opportunistic whether it’s opportunistic subscription
     * @param subId the unique SubscriptionInfo index in database
     * @param callingPackage The package making the call
     *
     * @return the number of records updated
     *
     * @throws IllegalArgumentException if {@code subId} is invalid.
     * @throws SecurityException if callers do not hold the required permission.
     */
    @Override
    @RequiresPermission(anyOf = {
            Manifest.permission.MODIFY_PHONE_STATE,
            "carrier privileges",
    })
    public int setOpportunistic(boolean opportunistic, int subId, @NonNull String callingPackage) {
        TelephonyPermissions.enforceAnyPermissionGrantedOrCarrierPrivileges(
                mContext, subId, Binder.getCallingUid(), true, "setOpportunistic",
                Manifest.permission.MODIFY_PHONE_STATE);

        enforceTelephonyFeatureWithException(callingPackage, "setOpportunistic");

        long token = Binder.clearCallingIdentity();
        try {
            mSubscriptionDatabaseManager.setOpportunistic(subId, opportunistic);
            return 1;
        } finally {
            Binder.restoreCallingIdentity(token);
        }
    }

    /**
     * Inform SubscriptionManager that subscriptions in the list are bundled as a group. Typically
     * it's a primary subscription and an opportunistic subscription. It should only affect
     * multi-SIM scenarios where primary and opportunistic subscriptions can be activated together.
     *
     * Being in the same group means they might be activated or deactivated together, some of them
     * may be invisible to the users, etc.
     *
     * Caller will either have {@link Manifest.permission#MODIFY_PHONE_STATE} permission or
     * can manage all subscriptions in the list, according to their access rules.
     *
     * @param subIdList list of subId that will be in the same group.
     * @param callingPackage The package making the call.
     *
     * @return groupUUID a UUID assigned to the subscription group. It returns null if fails.
     *
     * @throws IllegalArgumentException if {@code subId} is invalid.
     * @throws SecurityException if callers do not hold the required permission.
     */
    @Override
    @RequiresPermission(anyOf = {
            Manifest.permission.MODIFY_PHONE_STATE,
            "carrier privileges",
    })
    public ParcelUuid createSubscriptionGroup(@NonNull int[] subIdList,
            @NonNull String callingPackage) {
        // Verify that the callingPackage belongs to the calling UID
        mAppOpsManager.checkPackage(Binder.getCallingUid(), callingPackage);

        Objects.requireNonNull(subIdList, "createSubscriptionGroup");
        if (subIdList.length == 0) {
            throw new IllegalArgumentException("Invalid subIdList " + Arrays.toString(subIdList));
        }

        // If it doesn't have modify phone state permission, or carrier privilege permission,
        // a SecurityException will be thrown.
        if (mContext.checkCallingOrSelfPermission(android.Manifest.permission.MODIFY_PHONE_STATE)
                != PackageManager.PERMISSION_GRANTED && !checkCarrierPrivilegeOnSubList(
                        subIdList, callingPackage)) {
            throw new SecurityException("CreateSubscriptionGroup needs MODIFY_PHONE_STATE or"
                    + " carrier privilege permission on all specified subscriptions");
        }

        enforceTelephonyFeatureWithException(callingPackage, "createSubscriptionGroup");

        long identity = Binder.clearCallingIdentity();

        try {
            // Generate a UUID.
            ParcelUuid groupUUID = new ParcelUuid(UUID.randomUUID());
            String uuidString = groupUUID.toString();

            for (int subId : subIdList) {
                mSubscriptionDatabaseManager.setGroupUuid(subId, uuidString);
                mSubscriptionDatabaseManager.setGroupOwner(subId, callingPackage);
            }
            updateGroupDisabled();

            MultiSimSettingController.getInstance().notifySubscriptionGroupChanged(groupUUID);
            return groupUUID;
        } finally {
            Binder.restoreCallingIdentity(identity);
        }
    }

    /**
     * Set which subscription is preferred for cellular data. It's designed to overwrite default
     * data subscription temporarily.
     *
     * @param subId which subscription is preferred to for cellular data
     * @param needValidation whether validation is needed before switching
     * @param callback callback upon request completion
     *
     * @throws SecurityException if callers do not hold the required permission.
     */
    @Override
    @RequiresPermission(Manifest.permission.MODIFY_PHONE_STATE)
    public void setPreferredDataSubscriptionId(int subId, boolean needValidation,
            @Nullable ISetOpportunisticDataCallback callback) {
        enforcePermissions("setPreferredDataSubscriptionId",
                Manifest.permission.MODIFY_PHONE_STATE);

        enforceTelephonyFeatureWithException(getCurrentPackageName(),
                "setPreferredDataSubscriptionId");

        final long token = Binder.clearCallingIdentity();

        try {
            PhoneSwitcher phoneSwitcher = PhoneSwitcher.getInstance();
            if (phoneSwitcher == null) {
                loge("Set preferred data sub: phoneSwitcher is null.");
                if (callback != null) {
                    try {
                        callback.onComplete(
                                TelephonyManager.SET_OPPORTUNISTIC_SUB_REMOTE_SERVICE_EXCEPTION);
                    } catch (RemoteException exception) {
                        loge("RemoteException " + exception);
                    }
                }
                return;
            }

            phoneSwitcher.trySetOpportunisticDataSubscription(subId, needValidation, callback);
        } finally {
            Binder.restoreCallingIdentity(token);
        }
    }

    /**
     * @return The subscription id of preferred subscription for cellular data. This reflects
     * the active modem which can serve large amount of cellular data.
     *
     * @throws SecurityException if callers do not hold the required permission.
     */
    @Override
    @RequiresPermission(Manifest.permission.READ_PRIVILEGED_PHONE_STATE)
    public int getPreferredDataSubscriptionId() {
        enforcePermissions("getPreferredDataSubscriptionId",
                Manifest.permission.READ_PRIVILEGED_PHONE_STATE);
        final long token = Binder.clearCallingIdentity();

        try {
            PhoneSwitcher phoneSwitcher = PhoneSwitcher.getInstance();
            if (phoneSwitcher == null) {
                loge("getPreferredDataSubscriptionId: PhoneSwitcher not available. Return the "
                        + "default data sub " + getDefaultDataSubId());
                return getDefaultDataSubId();
            }

            return phoneSwitcher.getAutoSelectedDataSubId();
        } finally {
            Binder.restoreCallingIdentity(token);
        }
    }

    /**
     * Get the opportunistic subscriptions.
     *
     * Callers with {@link Manifest.permission#READ_PHONE_STATE} or
     * {@link Manifest.permission#READ_PRIVILEGED_PHONE_STATE} will have a full list of
     * opportunistic subscriptions. Subscriptions that the carrier app has no privilege will be
     * excluded from the list.
     *
     * @param callingPackage The package making the call.
     * @param callingFeatureId The feature in the package.
     *
     * @return The list of opportunistic subscription info that can be accessed by the callers.
     */
    @Override
    @NonNull
    @RequiresPermission(anyOf = {
            Manifest.permission.READ_PHONE_STATE,
            Manifest.permission.READ_PRIVILEGED_PHONE_STATE,
            "carrier privileges",
    })
    public List<SubscriptionInfo> getOpportunisticSubscriptions(@NonNull String callingPackage,
            @Nullable String callingFeatureId) {
        // Check if the caller has READ_PHONE_STATE, READ_PRIVILEGED_PHONE_STATE, or carrier
        // privilege on any active subscription. The carrier app will get full subscription infos
        // on the subs it has carrier privilege.
        if (!TelephonyPermissions.checkReadPhoneStateOnAnyActiveSub(mContext,
                Binder.getCallingPid(), Binder.getCallingUid(), callingPackage, callingFeatureId,
                "getOpportunisticSubscriptions")) {
            // Ideally we should avoid silent failure, but since this API has already been used by
            // many apps and they do not expect the security exception, we return an empty list
            // here so it's consistent with pre-U behavior.
            loge("getOpportunisticSubscriptions: " + callingPackage + " does not have enough "
                    + "permission. Returning empty list here.");
            return Collections.emptyList();
        }

        enforceTelephonyFeatureWithException(callingPackage, "getOpportunisticSubscriptions");

        return mSubscriptionDatabaseManager.getAllSubscriptions().stream()
                // callers have READ_PHONE_STATE or READ_PRIVILEGED_PHONE_STATE can get a full
                // list. Carrier apps can only get the subscriptions they have privileged.
                .filter(subInfo -> subInfo.isOpportunistic()
                        && TelephonyPermissions.checkCallingOrSelfReadPhoneStateNoThrow(
                        mContext, subInfo.getSubscriptionId(), callingPackage,
                        callingFeatureId, "getOpportunisticSubscriptions"))
                // Remove the identifier if the caller does not have sufficient permission.
                // carrier apps will get full subscription info on the subscriptions associated
                // to them.
                .map(subInfo -> conditionallyRemoveIdentifiers(subInfo.toSubscriptionInfo(),
                        callingPackage, callingFeatureId, "getOpportunisticSubscriptions"))
                .sorted(Comparator.comparing(SubscriptionInfo::getSimSlotIndex)
                        .thenComparing(SubscriptionInfo::getSubscriptionId))
                .collect(Collectors.toList());
    }

    /**
     * Remove a list of subscriptions from their subscription group.
     *
     * @param subIdList list of subId that need removing from their groups.
     * @param groupUuid The UUID of the subscription group.
     * @param callingPackage The package making the call.
     *
     * @throws SecurityException if the caller doesn't meet the requirements outlined above.
     * @throws IllegalArgumentException if the some subscriptions in the list doesn't belong the
     * specified group.
     *
     * @see SubscriptionManager#createSubscriptionGroup(List)
     */
    @Override
    @RequiresPermission(Manifest.permission.MODIFY_PHONE_STATE)
    public void removeSubscriptionsFromGroup(@NonNull int[] subIdList,
            @NonNull ParcelUuid groupUuid, @NonNull String callingPackage) {
        // If it doesn't have modify phone state permission, or carrier privilege permission,
        // a SecurityException will be thrown. If it's due to invalid parameter or internal state,
        // it will return null.
        if (mContext.checkCallingOrSelfPermission(android.Manifest.permission.MODIFY_PHONE_STATE)
                != PackageManager.PERMISSION_GRANTED
                && !(checkCarrierPrivilegeOnSubList(subIdList, callingPackage)
                && canPackageManageGroup(groupUuid, callingPackage))) {
            throw new SecurityException("removeSubscriptionsFromGroup needs MODIFY_PHONE_STATE or"
                    + " carrier privilege permission on all specified subscriptions.");
        }

        Objects.requireNonNull(subIdList);
        Objects.requireNonNull(groupUuid);

        if (subIdList.length == 0) {
            throw new IllegalArgumentException("subIdList is empty.");
        }

        enforceTelephonyFeatureWithException(callingPackage, "removeSubscriptionsFromGroup");

        long identity = Binder.clearCallingIdentity();

        try {
            for (int subId : subIdList) {
                SubscriptionInfoInternal subInfo = mSubscriptionDatabaseManager
                        .getSubscriptionInfoInternal(subId);
                if (subInfo == null) {
                    throw new IllegalArgumentException("The provided sub id " + subId
                            + " is not valid.");
                }
                if (!groupUuid.toString().equals(subInfo.getGroupUuid())) {
                    throw new IllegalArgumentException("Subscription " + subInfo.getSubscriptionId()
                            + " doesn't belong to group " + groupUuid);
                }
            }

            for (SubscriptionInfoInternal subInfo :
                    mSubscriptionDatabaseManager.getAllSubscriptions()) {
                if (IntStream.of(subIdList).anyMatch(
                        subId -> subId == subInfo.getSubscriptionId())) {
                    mSubscriptionDatabaseManager.setGroupUuid(subInfo.getSubscriptionId(), "");
                    mSubscriptionDatabaseManager.setGroupOwner(subInfo.getSubscriptionId(), "");
                } else if (subInfo.getGroupUuid().equals(groupUuid.toString())) {
                    // Pre-T behavior. If there are still subscriptions having the same UUID, update
                    // to the new owner.
                    mSubscriptionDatabaseManager.setGroupOwner(
                            subInfo.getSubscriptionId(), callingPackage);
                }
            }

            updateGroupDisabled();
        } finally {
            Binder.restoreCallingIdentity(identity);
        }
    }

    /**
     * Add a list of subscriptions into a group.
     *
     * Caller should either have {@link android.Manifest.permission#MODIFY_PHONE_STATE}
     * permission or had carrier privilege permission on the subscriptions.
     *
     * @param subIdList list of subId that need adding into the group
     * @param groupUuid the groupUuid the subscriptions are being added to.
     * @param callingPackage The package making the call.
     *
     * @throws SecurityException if the caller doesn't meet the requirements outlined above.
     * @throws IllegalArgumentException if the some subscriptions in the list doesn't exist.
     *
     * @see SubscriptionManager#createSubscriptionGroup(List)
     */
    @Override
    @RequiresPermission(anyOf = {
            Manifest.permission.MODIFY_PHONE_STATE,
            "carrier privileges",
    })
    public void addSubscriptionsIntoGroup(@NonNull int[] subIdList, @NonNull ParcelUuid groupUuid,
            @NonNull String callingPackage) {
        Objects.requireNonNull(subIdList, "subIdList");
        if (subIdList.length == 0) {
            throw new IllegalArgumentException("Invalid subId list");
        }

        Objects.requireNonNull(groupUuid, "groupUuid");
        String groupUuidString = groupUuid.toString();
        if (groupUuidString.equals(CarrierConfigManager.REMOVE_GROUP_UUID_STRING)) {
            throw new IllegalArgumentException("Invalid groupUuid");
        }

        // Verify that the callingPackage belongs to the calling UID
        mAppOpsManager.checkPackage(Binder.getCallingUid(), callingPackage);

        // If it doesn't have modify phone state permission, or carrier privilege permission,
        // a SecurityException will be thrown.
        if (mContext.checkCallingOrSelfPermission(android.Manifest.permission.MODIFY_PHONE_STATE)
                != PackageManager.PERMISSION_GRANTED
                && !(checkCarrierPrivilegeOnSubList(subIdList, callingPackage)
                && canPackageManageGroup(groupUuid, callingPackage))) {
            throw new SecurityException("Requires MODIFY_PHONE_STATE or carrier privilege"
                    + " permissions on subscriptions and the group.");
        }

        enforceTelephonyFeatureWithException(callingPackage, "addSubscriptionsIntoGroup");

        long identity = Binder.clearCallingIdentity();

        try {
            for (int subId : subIdList) {
                mSubscriptionDatabaseManager.setGroupUuid(subId, groupUuidString);
                mSubscriptionDatabaseManager.setGroupOwner(subId, callingPackage);
            }

            updateGroupDisabled();
            MultiSimSettingController.getInstance().notifySubscriptionGroupChanged(groupUuid);
            logl("addSubscriptionsIntoGroup: add subs " + Arrays.toString(subIdList)
                    + " to the group.");
        } finally {
            Binder.restoreCallingIdentity(identity);
        }
    }

    /**
     * Get subscriptionInfo list of subscriptions that are in the same group of given subId.
     * See {@link #createSubscriptionGroup(int[], String)} for more details.
     *
     * Caller must have {@link android.Manifest.permission#READ_PHONE_STATE}
     * or carrier privilege permission on the subscription.
     *
     * <p>Starting with API level 33, the caller also needs permission to access device identifiers
     * to get the list of subscriptions associated with a group UUID.
     * This method can be invoked if one of the following requirements is met:
     * <ul>
     *     <li>If the app has carrier privilege permission.
     *     {@link TelephonyManager#hasCarrierPrivileges()}
     *     <li>If the app has {@link android.Manifest.permission#READ_PHONE_STATE} permission and
     *     access to device identifiers.
     * </ul>
     *
     * @param groupUuid of which list of subInfo will be returned.
     * @param callingPackage The package making the call.
     * @param callingFeatureId The feature in the package.
     *
     * @return List of {@link SubscriptionInfo} that belong to the same group, including the given
     * subscription itself. It will return an empty list if no subscription belongs to the group.
     *
     * @throws SecurityException if the caller doesn't meet the requirements outlined above.
     */
    @Override
    @NonNull
    @RequiresPermission(anyOf = {
            Manifest.permission.READ_PHONE_STATE,
            Manifest.permission.READ_PRIVILEGED_PHONE_STATE,
            "carrier privileges",
    })
    public List<SubscriptionInfo> getSubscriptionsInGroup(@NonNull ParcelUuid groupUuid,
            @NonNull String callingPackage, @Nullable String callingFeatureId) {
        // If the calling app neither has carrier privileges nor READ_PHONE_STATE and access to
        // device identifiers, it will throw a SecurityException.
        if (CompatChanges.isChangeEnabled(REQUIRE_DEVICE_IDENTIFIERS_FOR_GROUP_UUID,
                Binder.getCallingUid())) {
            try {
                if (!TelephonyPermissions.checkCallingOrSelfReadDeviceIdentifiers(mContext,
                        callingPackage, callingFeatureId, "getSubscriptionsInGroup")) {
                    EventLog.writeEvent(0x534e4554, "213902861", Binder.getCallingUid());
                    throw new SecurityException("Need to have carrier privileges or access to "
                            + "device identifiers to call getSubscriptionsInGroup");
                }
            } catch (SecurityException e) {
                EventLog.writeEvent(0x534e4554, "213902861", Binder.getCallingUid());
                throw e;
            }
        }

        enforceTelephonyFeatureWithException(callingPackage, "getSubscriptionsInGroup");

        return mSubscriptionDatabaseManager.getAllSubscriptions().stream()
                .map(SubscriptionInfoInternal::toSubscriptionInfo)
                .filter(info -> groupUuid.equals(info.getGroupUuid())
                        && (mSubscriptionManager.canManageSubscription(info, callingPackage)
                        || TelephonyPermissions.checkCallingOrSelfReadPhoneStateNoThrow(
                                mContext, info.getSubscriptionId(), callingPackage,
                        callingFeatureId, "getSubscriptionsInGroup")))
                .map(subscriptionInfo -> conditionallyRemoveIdentifiers(subscriptionInfo,
                        callingPackage, callingFeatureId, "getSubscriptionsInGroup"))
                .collect(Collectors.toList());
    }

    /**
     * Get slot index associated with the subscription.
     *
     * @param subId The subscription id.
     *
     * @return Logical slot index (i.e. phone id) as a positive integer or
     * {@link SubscriptionManager#INVALID_SIM_SLOT_INDEX} if the supplied {@code subId} doesn't have
     * an associated slot index.
     */
    @Override
    public int getSlotIndex(int subId) {
        if (subId == SubscriptionManager.DEFAULT_SUBSCRIPTION_ID) {
            subId = getDefaultSubId();
        }

        for (Map.Entry<Integer, Integer> entry : mSlotIndexToSubId.entrySet()) {
            if (entry.getValue() == subId) return entry.getKey();
        }

        return SubscriptionManager.INVALID_SIM_SLOT_INDEX;
    }

    /**
     * Get the subscription id for specified slot index.
     *
     * @param slotIndex Logical SIM slot index.
     * @return The subscription id. {@link SubscriptionManager#INVALID_SUBSCRIPTION_ID} if SIM is
     * absent.
     */
    @Override
    public int getSubId(int slotIndex) {
        if (slotIndex == SubscriptionManager.DEFAULT_SIM_SLOT_INDEX) {
            slotIndex = getSlotIndex(getDefaultSubId());
        }

        // Check that we have a valid slotIndex or the slotIndex is for a remote SIM (remote SIM
        // uses special slot index that may be invalid otherwise)
        if (!SubscriptionManager.isValidSlotIndex(slotIndex)
                && slotIndex != SubscriptionManager.SLOT_INDEX_FOR_REMOTE_SIM_SUB) {
            return SubscriptionManager.INVALID_SUBSCRIPTION_ID;
        }

        return mSlotIndexToSubId.getOrDefault(slotIndex,
                SubscriptionManager.INVALID_SUBSCRIPTION_ID);
    }

    /**
     * Update default sub id.
     */
    public void updateDefaultSubId() {
        int subId;
        boolean isVoiceCapable = mTelephonyManager.isVoiceCapable();

        if (isVoiceCapable) {
            subId = getDefaultVoiceSubId();
        } else {
            subId = getDefaultDataSubId();
        }

        // If the subId is not active, use the fist active subscription's subId.
        if (!mSlotIndexToSubId.containsValue(subId)) {
            int[] activeSubIds = getActiveSubIdList(true);
            if (activeSubIds.length > 0) {
                subId = activeSubIds[0];
                log("updateDefaultSubId: First available active sub = " + subId);
            } else {
                subId = SubscriptionManager.INVALID_SUBSCRIPTION_ID;
            }
        }

        if (mDefaultSubId.get() != subId) {
            int phoneId = getPhoneId(subId);
            logl("updateDefaultSubId: Default sub id updated from " + mDefaultSubId.get() + " to "
                    + subId + ", phoneId=" + phoneId);
            mDefaultSubId.set(subId);

            Intent intent = new Intent(SubscriptionManager.ACTION_DEFAULT_SUBSCRIPTION_CHANGED);
            intent.addFlags(Intent.FLAG_RECEIVER_REPLACE_PENDING);
            SubscriptionManager.putPhoneIdAndSubIdExtra(intent, phoneId, subId);
            mContext.sendBroadcastAsUser(intent, UserHandle.ALL);
        }
    }

    /**
     * @return The default subscription id.
     * @deprecated Use {@link #getDefaultSubIdAsUser}.
     */
    @Override
    public int getDefaultSubId() {
        return getDefaultSubIdAsUser(BINDER_WRAPPER.getCallingUserHandle().getIdentifier());
    }

    /**
     * @param userId The given user Id to check.
     * @return The default subscription id.
     */
    @Override
    public int getDefaultSubIdAsUser(@UserIdInt int userId) {
        enforceTelephonyFeatureWithException(getCurrentPackageName(),
                "getDefaultVoiceSubIdAsUser");

        return getDefaultAsUser(userId, mDefaultSubId.get());
    }

    /**
     * Get the default subscription visible to the caller.
     * @param userId The calling user Id.
     * @param defaultValue Useful if the user owns more than one subscription.
     * @return The subscription Id default to use.
     */
    private int getDefaultAsUser(@UserIdInt int userId, int defaultValue) {
        // TODO: Not using mFlags.enforceSubscriptionUserFilter because this affects U CTS.
        if (mFeatureFlags.workProfileApiSplit()) {
            List<SubscriptionInfoInternal> subInfos =
                    getSubscriptionInfoStreamAsUser(UserHandle.of(userId))
                            .filter(SubscriptionInfoInternal::isActive)
                            .toList();
            if (subInfos.size() == 1) {
                return subInfos.get(0).getSubscriptionId();
            }
        }
        return defaultValue;
    }

    /**
     * Get phone id from the subscription id. In the implementation, the logical SIM slot index
     * is equivalent to phone id. So this method is same as {@link #getSlotIndex(int)}.
     *
     * @param subId The subscription id.
     *
     * @return The phone id.
     */
    @Override
    public int getPhoneId(int subId) {
        if (subId == SubscriptionManager.DEFAULT_SUBSCRIPTION_ID) {
            subId = getDefaultSubId();
        }

        if (!SubscriptionManager.isValidSubscriptionId(subId)) {
            return SubscriptionManager.INVALID_PHONE_INDEX;
        }

        // slot index and phone id are equivalent in the current implementation.
        int slotIndex = getSlotIndex(subId);
        if (SubscriptionManager.isValidSlotIndex(slotIndex)) {
            return slotIndex;
        }

        return SubscriptionManager.DEFAULT_PHONE_INDEX;
    }

    /**
     * @return Subscription id of the default cellular data. This reflects the user's default data
     * choice, which might be a little bit different than the active one returned by
     * {@link #getPreferredDataSubscriptionId()}.
     */
    @Override
    public int getDefaultDataSubId() {
        return mDefaultDataSubId.get();
    }

    /**
     * Set the default data subscription id.
     *
     * @param subId The default data subscription id.
     *
     * @throws SecurityException if callers do not hold the required permission.
     */
    @Override
    @RequiresPermission(Manifest.permission.MODIFY_PHONE_STATE)
    public void setDefaultDataSubId(int subId) {
        enforcePermissions("setDefaultDataSubId", Manifest.permission.MODIFY_PHONE_STATE);

        if (subId == SubscriptionManager.DEFAULT_SUBSCRIPTION_ID) {
            throw new RuntimeException("setDefaultDataSubId called with DEFAULT_SUBSCRIPTION_ID");
        }

        enforceTelephonyFeatureWithException(getCurrentPackageName(), "setDefaultDataSubId");

        final long token = Binder.clearCallingIdentity();
        try {
            if (mDefaultDataSubId.set(subId)) {
                remapRafIfApplicable();

                MultiSimSettingController.getInstance().notifyDefaultDataSubChanged();

                broadcastSubId(TelephonyIntents.ACTION_DEFAULT_DATA_SUBSCRIPTION_CHANGED,
                        subId);

                updateDefaultSubId();
            }
        } finally {
            Binder.restoreCallingIdentity(token);
        }
    }

    /**
     * Remap Radio Access Family if needed.
     */
    private void remapRafIfApplicable() {
        boolean applicable = mSlotIndexToSubId.containsValue(getDefaultDataSubId());
        if (!applicable) return;
        ProxyController proxyController = ProxyController.getInstance();
        RadioAccessFamily[] rafs = new RadioAccessFamily[mTelephonyManager.getActiveModemCount()];
        for (int phoneId = 0; phoneId < rafs.length; phoneId++) {
            int raf = mSlotIndexToSubId.getOrDefault(phoneId,
                    SubscriptionManager.INVALID_SUBSCRIPTION_ID) == getDefaultDataSubId()
                    ? proxyController.getMaxRafSupported() : proxyController.getMinRafSupported();
            rafs[phoneId] = new RadioAccessFamily(phoneId, raf);
        }
        proxyController.setRadioCapability(rafs);
    }

    /**
     * @return The default subscription id for voice.
     * @deprecated Use {@link #getDefaultVoiceSubIdAsUser}.
     */
    @Override
    public int getDefaultVoiceSubId() {
        return getDefaultVoiceSubIdAsUser(BINDER_WRAPPER.getCallingUserHandle().getIdentifier());
    }

    /**
     * @param userId The calling user Id.
     * @return The default voice subscription id.
     */
    @Override
    public int getDefaultVoiceSubIdAsUser(@UserIdInt int userId) {
        return getDefaultAsUser(userId, mDefaultVoiceSubId.get());
    }

    /**
     * Set the default voice subscription id.
     *
     * @param subId The default SMS subscription id.
     *
     * @throws SecurityException if callers do not hold the required permission.
     */
    @Override
    @RequiresPermission(Manifest.permission.MODIFY_PHONE_STATE)
    public void setDefaultVoiceSubId(int subId) {
        enforcePermissions("setDefaultVoiceSubId", Manifest.permission.MODIFY_PHONE_STATE);

        if (subId == SubscriptionManager.DEFAULT_SUBSCRIPTION_ID) {
            throw new RuntimeException("setDefaultVoiceSubId called with DEFAULT_SUB_ID");
        }

        enforceTelephonyFeatureWithException(getCurrentPackageName(), "setDefaultVoiceSubId");

        final long token = Binder.clearCallingIdentity();
        try {
            if (mDefaultVoiceSubId.set(subId)) {
                broadcastSubId(TelephonyIntents.ACTION_DEFAULT_VOICE_SUBSCRIPTION_CHANGED,
                        subId);

                PhoneAccountHandle newHandle = subId == SubscriptionManager.INVALID_SUBSCRIPTION_ID
                        ? null : mTelephonyManager.getPhoneAccountHandleForSubscriptionId(subId);

                TelecomManager telecomManager = mContext.getSystemService(TelecomManager.class);
                if (telecomManager != null) {
                    telecomManager.setUserSelectedOutgoingPhoneAccount(newHandle);
                }

                updateDefaultSubId();
            }

        } finally {
            Binder.restoreCallingIdentity(token);
        }
    }

    /**
     * @return The default subscription id for SMS.
     * @deprecated Use {@link #getDefaultSmsSubIdAsUser}.
     */
    @Override
    public int getDefaultSmsSubId() {
        return getDefaultSmsSubIdAsUser(BINDER_WRAPPER.getCallingUserHandle().getIdentifier());
    }

    /**
     * Get the default sms subscription id associated with the user. When a subscription is
     * associated with personal profile or work profile, the default sms subscription id will be
     * always the subscription it is associated with.
     *
     * @param userId The given user Id to check.
     * @return The default voice id.
     */
    @Override
    public int getDefaultSmsSubIdAsUser(@UserIdInt int userId) {
        return getDefaultAsUser(userId, mDefaultSmsSubId.get());
    }

    /**
     * Set the default SMS subscription id.
     *
     * @param subId The default SMS subscription id.
     *
     * @throws SecurityException if callers do not hold the required permission.
     */
    @Override
    @RequiresPermission(Manifest.permission.MODIFY_PHONE_STATE)
    public void setDefaultSmsSubId(int subId) {
        enforcePermissions("setDefaultSmsSubId", Manifest.permission.MODIFY_PHONE_STATE);

        if (subId == SubscriptionManager.DEFAULT_SUBSCRIPTION_ID) {
            throw new RuntimeException("setDefaultSmsSubId called with DEFAULT_SUB_ID");
        }

        enforceTelephonyFeatureWithException(getCurrentPackageName(), "setDefaultSmsSubId");

        final long token = Binder.clearCallingIdentity();
        try {
            if (mDefaultSmsSubId.set(subId)) {
                broadcastSubId(SubscriptionManager.ACTION_DEFAULT_SMS_SUBSCRIPTION_CHANGED,
                        subId);
            }

        } finally {
            Binder.restoreCallingIdentity(token);
        }
    }

    /**
     * Broadcast a sub Id with the given action.
     * @param action The intent action.
     * @param newSubId The sub Id to broadcast.
     */
    private void broadcastSubId(@NonNull String action, int newSubId) {
        Intent intent = new Intent(action);
        intent.addFlags(Intent.FLAG_RECEIVER_REPLACE_PENDING);
        SubscriptionManager.putSubscriptionIdExtra(intent, newSubId);
        mContext.sendBroadcastAsUser(intent, UserHandle.ALL);
        log("broadcastSubId action: " + action + " subId= " + newSubId);
    }

    /**
     * Get the active subscription id list.
     *
     * @param visibleOnly {@code true} if only includes user visible subscription's sub id.
     *
     * @return List of the active subscription id.
     *
     * @throws SecurityException if callers do not hold the required permission.
     */
    @Override
    @RequiresPermission(Manifest.permission.READ_PRIVILEGED_PHONE_STATE)
    public int[] getActiveSubIdList(boolean visibleOnly) {
        enforcePermissions("getActiveSubIdList", Manifest.permission.READ_PRIVILEGED_PHONE_STATE);

        enforceTelephonyFeatureWithException(getCurrentPackageName(), "getActiveSubIdList");

        // UserHandle.ALL because this API is exposed as system API.
        return getActiveSubIdListAsUser(visibleOnly, UserHandle.ALL);
    }

    /**
     * Get the active subscription id list as user.
     * Must be used before clear Binder identity.
     *
     * @param visibleOnly {@code true} if only includes user visible subscription's sub id.
     * @param user If {@code null}, uses the calling user handle to judge which subscriptions are
     *             accessible to the caller.
     * @return List of the active subscription id.
     */
    private int[] getActiveSubIdListAsUser(boolean visibleOnly, @NonNull final UserHandle user) {
        return mSlotIndexToSubId.values().stream()
                .filter(subId -> {
                    SubscriptionInfoInternal subInfo = mSubscriptionDatabaseManager
                            .getSubscriptionInfoInternal(subId);
                    return subInfo != null && (!visibleOnly || subInfo.isVisible())
                            && isSubscriptionAssociatedWithUserInternal(
                                    subInfo, user.getIdentifier());
                })
                .mapToInt(x -> x)
                .toArray();
    }

    /**
     * Set a field in the subscription database. Note not all fields are supported.
     *
     * @param subId Subscription Id of Subscription.
     * @param columnName Column name in the database. Note not all fields are supported.
     * @param value Value to store in the database.
     *
     * @throws IllegalArgumentException if {@code subscriptionId} is invalid, or the field is not
     * exposed.
     * @throws SecurityException if callers do not hold the required permission.
     *
     * @see #getSubscriptionProperty(int, String, String, String)
     * @see SimInfo for all the columns.
     */
    @Override
    @RequiresPermission(Manifest.permission.MODIFY_PHONE_STATE)
    public void setSubscriptionProperty(int subId, @NonNull String columnName,
            @NonNull String value) {
        enforcePermissions("setSubscriptionProperty", Manifest.permission.MODIFY_PHONE_STATE);

        final long token = Binder.clearCallingIdentity();
        try {
            logl("setSubscriptionProperty: subId=" + subId + ", columnName=" + columnName
                    + ", value=" + value + ", calling package=" + getCallingPackage());

            if (!SimInfo.getAllColumns().contains(columnName)) {
                throw new IllegalArgumentException("Invalid column name " + columnName);
            }

            // Check if the columns are allowed to be accessed through the generic
            // getSubscriptionProperty method.
            if (!DIRECT_ACCESS_SUBSCRIPTION_COLUMNS.contains(columnName)) {
                throw new SecurityException("Column " + columnName + " is not allowed be directly "
                        + "accessed through setSubscriptionProperty.");
            }

            mSubscriptionDatabaseManager.setSubscriptionProperty(subId, columnName, value);
        } finally {
            Binder.restoreCallingIdentity(token);
        }
    }

    /**
     * Get specific field in string format from the subscription info database.
     *
     * @param subId Subscription id of the subscription.
     * @param columnName Column name in subscription database.
     *
     * @return Value in string format associated with {@code subscriptionId} and {@code columnName}
     * from the database. {@code null} if the {@code subscriptionId} is invalid (for backward
     * compatible).
     *
     * @throws IllegalArgumentException if the field is not exposed.
     * @throws SecurityException if callers do not hold the required permission.
     *
     * @see SimInfo for all the columns.
     */
    @Override
    @Nullable
    @RequiresPermission(anyOf = {
            Manifest.permission.READ_PHONE_STATE,
            Manifest.permission.READ_PRIVILEGED_PHONE_STATE,
            "carrier privileges",
    })
    public String getSubscriptionProperty(int subId, @NonNull String columnName,
            @NonNull String callingPackage, @Nullable String callingFeatureId) {
        Objects.requireNonNull(columnName);
        if (!TelephonyPermissions.checkCallingOrSelfReadPhoneState(mContext, subId,
                callingPackage, callingFeatureId,
                "getSubscriptionProperty")) {
            throw new SecurityException("Need READ_PHONE_STATE, READ_PRIVILEGED_PHONE_STATE, or "
                    + "carrier privilege");
        }

        if (!SimInfo.getAllColumns().contains(columnName)) {
            throw new IllegalArgumentException("Invalid column name " + columnName);
        }

        // Check if the columns are allowed to be accessed through the generic
        // getSubscriptionProperty method.
        if (!DIRECT_ACCESS_SUBSCRIPTION_COLUMNS.contains(columnName)) {
            throw new SecurityException("Column " + columnName + " is not allowed be directly "
                    + "accessed through getSubscriptionProperty.");
        }

        enforceTelephonyFeatureWithException(callingPackage, "getSubscriptionProperty");

        final long token = Binder.clearCallingIdentity();
        try {
            Object value = mSubscriptionDatabaseManager.getSubscriptionProperty(subId, columnName);
            // The raw types of subscription database should only have 3 different types.
            if (value instanceof Integer) {
                return String.valueOf(value);
            } else if (value instanceof String) {
                return (String) value;
            } else if (value instanceof byte[]) {
                return Base64.encodeToString((byte[]) value, Base64.DEFAULT);
            } else {
                // This should not happen unless SubscriptionDatabaseManager.getSubscriptionProperty
                // did not implement correctly.
                throw new RuntimeException("Unexpected type " + value.getClass().getTypeName()
                        + " was returned from SubscriptionDatabaseManager for column "
                        + columnName);
            }
        } catch (IllegalArgumentException e) {
            loge("getSubscriptionProperty: Invalid subId " + subId + ", columnName=" + columnName);
            return null;
        } finally {
            Binder.restoreCallingIdentity(token);
        }
    }

    /**
     * Check if a subscription is active.
     *
     * @param subId The subscription id to check.
     *
     * @return {@code true} if the subscription is active.
     *
     * @throws IllegalArgumentException if the provided slot index is invalid.
     * @throws SecurityException if callers do not hold the required permission.
     */
    @Override
    @RequiresPermission(Manifest.permission.READ_PRIVILEGED_PHONE_STATE)
    public boolean isSubscriptionEnabled(int subId) {
        enforcePermissions("isSubscriptionEnabled",
                Manifest.permission.READ_PRIVILEGED_PHONE_STATE);
        if (!SubscriptionManager.isValidSubscriptionId(subId)) {
            throw new IllegalArgumentException("Invalid subscription id " + subId);
        }

        enforceTelephonyFeatureWithException(getCurrentPackageName(), "isSubscriptionEnabled");

        final long identity = Binder.clearCallingIdentity();
        try {
            SubscriptionInfoInternal subInfo = mSubscriptionDatabaseManager
                    .getSubscriptionInfoInternal(subId);
            return subInfo != null && subInfo.isActive();
        } finally {
            Binder.restoreCallingIdentity(identity);
        }
    }

    /**
     * Get the active subscription id by logical SIM slot index.
     *
     * @param slotIndex The logical SIM slot index.
     * @return The active subscription id.
     *
     * @throws IllegalArgumentException if the provided slot index is invalid.
     * @throws SecurityException if callers do not hold the required permission.
     */
    @Override
    @RequiresPermission(Manifest.permission.READ_PRIVILEGED_PHONE_STATE)
    public int getEnabledSubscriptionId(int slotIndex) {
        enforcePermissions("getEnabledSubscriptionId",
                Manifest.permission.READ_PRIVILEGED_PHONE_STATE);

        if (!SubscriptionManager.isValidSlotIndex(slotIndex)) {
            throw new IllegalArgumentException("Invalid slot index " + slotIndex);
        }

        enforceTelephonyFeatureWithException(getCurrentPackageName(), "getEnabledSubscriptionId");

        final long identity = Binder.clearCallingIdentity();
        try {
            return mSubscriptionDatabaseManager.getAllSubscriptions().stream()
                    .filter(subInfo -> subInfo.isActive() && subInfo.getSimSlotIndex() == slotIndex)
                    .mapToInt(SubscriptionInfoInternal::getSubscriptionId)
                    .findFirst()
                    .orElse(SubscriptionManager.INVALID_SUBSCRIPTION_ID);
        } finally {
            Binder.restoreCallingIdentity(identity);
        }
    }

    /**
     * Check if a subscription is active.
     *
     * @param subId The subscription id.
     * @param callingPackage The package making the call.
     * @param callingFeatureId The feature in the package.
     *
     * @return {@code true} if the subscription is active.
     *
     * @throws SecurityException if callers do not hold the required permission.
     */
    @Override
    @RequiresPermission(anyOf = {
            Manifest.permission.READ_PHONE_STATE,
            Manifest.permission.READ_PRIVILEGED_PHONE_STATE,
            "carrier privileges",
    })
    public boolean isActiveSubId(int subId, @NonNull String callingPackage,
            @Nullable String callingFeatureId) {
        if (!TelephonyPermissions.checkCallingOrSelfReadPhoneState(mContext, subId, callingPackage,
                callingFeatureId, "isActiveSubId")) {
            throw new SecurityException("Need READ_PHONE_STATE, READ_PRIVILEGED_PHONE_STATE, or "
                    + "carrier privilege");
        }

        enforceTelephonyFeatureWithException(callingPackage, "isActiveSubId");

        final long identity = Binder.clearCallingIdentity();
        try {
            SubscriptionInfoInternal subInfo = mSubscriptionDatabaseManager
                    .getSubscriptionInfoInternal(subId);
            return subInfo != null && subInfo.isActive();
        } finally {
            Binder.restoreCallingIdentity(identity);
        }
    }

    /**
     * Get active data subscription id. Active data subscription refers to the subscription
     * currently chosen to provide cellular internet connection to the user. This may be
     * different from getDefaultDataSubscriptionId().
     *
     * @return Active data subscription id if any is chosen, or
     * SubscriptionManager.INVALID_SUBSCRIPTION_ID if not.
     *
     * @see android.telephony.TelephonyCallback.ActiveDataSubscriptionIdListener
     */
    @Override
    public int getActiveDataSubscriptionId() {
        final long token = Binder.clearCallingIdentity();
        try {
            PhoneSwitcher phoneSwitcher = PhoneSwitcher.getInstance();
            if (phoneSwitcher != null) {
                int activeDataSubId = phoneSwitcher.getActiveDataSubId();
                if (SubscriptionManager.isUsableSubscriptionId(activeDataSubId)) {
                    return activeDataSubId;
                }
            }
            // If phone switcher isn't ready, or active data sub id is not available, use default
            // sub id from settings.
            return getDefaultDataSubId();
        } finally {
            Binder.restoreCallingIdentity(token);
        }
    }

    /**
     * Whether it's supported to disable / re-enable a subscription on a physical (non-euicc) SIM.
     *
     * Physical SIM refers non-euicc, or aka non-programmable SIM.
     *
     * It provides whether a physical SIM card can be disabled without taking it out, which is done
     * via {@link SubscriptionManager#setSubscriptionEnabled(int, boolean)} API.
     *
     * @return whether can disable subscriptions on physical SIMs.
     *
     * @throws SecurityException if callers do not hold the required permission.
     */
    @Override
    @RequiresPermission(android.Manifest.permission.READ_PRIVILEGED_PHONE_STATE)
    public boolean canDisablePhysicalSubscription() {
        enforcePermissions("canDisablePhysicalSubscription",
                Manifest.permission.READ_PRIVILEGED_PHONE_STATE);

        enforceTelephonyFeatureWithException(getCurrentPackageName(),
                "canDisablePhysicalSubscription");

        final long identity = Binder.clearCallingIdentity();
        try {
            Phone phone = PhoneFactory.getDefaultPhone();
            return phone != null && phone.canDisablePhysicalSubscription();
        } finally {
            Binder.restoreCallingIdentity(identity);
        }
    }

    /**
     * Set uicc applications being enabled or disabled.
     *
     * The value will be remembered on the subscription and will be applied whenever it's present.
     * If the subscription in currently present, it will also apply the setting to modem
     * immediately (the setting in the modem will not change until the modem receives and responds
     * to the request, but typically this should only take a few seconds. The user visible setting
     * available from {@link SubscriptionInfo#areUiccApplicationsEnabled()} will be updated
     * immediately.)
     *
     * @param enabled whether uicc applications are enabled or disabled.
     * @param subId which subscription to operate on.
     *
     * @throws IllegalArgumentException if the subscription does not exist.
     * @throws SecurityException if callers do not hold the required permission.
     */
    @Override
    @RequiresPermission(Manifest.permission.MODIFY_PHONE_STATE)
    public void setUiccApplicationsEnabled(boolean enabled, int subId) {
        enforcePermissions("setUiccApplicationsEnabled",
                Manifest.permission.MODIFY_PHONE_STATE);
        logl("setUiccApplicationsEnabled: subId=" + subId + ", enabled=" + enabled
                + ", calling package=" + getCallingPackage());

        enforceTelephonyFeatureWithException(getCurrentPackageName(),
                "setUiccApplicationsEnabled");

        final long identity = Binder.clearCallingIdentity();
        try {

            SubscriptionInfoInternal subInfo = mSubscriptionDatabaseManager
                    .getSubscriptionInfoInternal(subId);
            if (subInfo == null) {
                throw new IllegalArgumentException("setUiccApplicationsEnabled: Subscription "
                        + "doesn't exist. subId=" + subId);
            }

            if (subInfo.areUiccApplicationsEnabled() != enabled) {
                mSubscriptionDatabaseManager.setUiccApplicationsEnabled(subId, enabled);
                mSubscriptionManagerServiceCallbacks.forEach(
                        callback -> callback.invokeFromExecutor(
                                () -> callback.onUiccApplicationsEnabledChanged(subId)));
            }
        } finally {
            Binder.restoreCallingIdentity(identity);
        }
    }

    /**
     * Set the device to device status sharing user preference for a subscription ID. The setting
     * app uses this method to indicate with whom they wish to share device to device status
     * information.
     *
     * @param sharing the status sharing preference.
     * @param subId the unique Subscription ID in database.
     *
     * @return the number of records updated.
     *
     * @throws IllegalArgumentException if the subscription does not exist, or the sharing
     * preference is invalid.
     * @throws SecurityException if callers do not hold the required permission.
     */
    @Override
    @RequiresPermission(Manifest.permission.MODIFY_PHONE_STATE)
    public int setDeviceToDeviceStatusSharing(@DeviceToDeviceStatusSharingPreference int sharing,
            int subId) {
        enforcePermissions("setDeviceToDeviceStatusSharing",
                Manifest.permission.MODIFY_PHONE_STATE);

        enforceTelephonyFeatureWithException(getCurrentPackageName(),
                "setDeviceToDeviceStatusSharing");

        final long identity = Binder.clearCallingIdentity();
        try {
            if (sharing < SubscriptionManager.D2D_SHARING_DISABLED
                    || sharing > SubscriptionManager.D2D_SHARING_ALL) {
                throw new IllegalArgumentException("invalid sharing " + sharing);
            }

            mSubscriptionDatabaseManager.setDeviceToDeviceStatusSharingPreference(subId, sharing);
            return 1;
        } finally {
            Binder.restoreCallingIdentity(identity);
        }
    }

    /**
     * Set the list of contacts that allow device to device status sharing for a subscription ID.
     * The setting app uses this method to indicate with whom they wish to share device to device
     * status information.
     *
     * @param contacts The list of contacts that allow device to device status sharing
     * @param subId The unique Subscription ID in database.
     *
     * @throws IllegalArgumentException if {@code subId} is invalid.
     * @throws NullPointerException if {@code contacts} is {@code null}.
     * @throws SecurityException if callers do not hold the required permission.
     */
    @Override
    @RequiresPermission(Manifest.permission.MODIFY_PHONE_STATE)
    public int setDeviceToDeviceStatusSharingContacts(@NonNull String contacts, int subId) {
        enforcePermissions("setDeviceToDeviceStatusSharingContacts",
                Manifest.permission.MODIFY_PHONE_STATE);

        enforceTelephonyFeatureWithException(getCurrentPackageName(),
                "setDeviceToDeviceStatusSharingContacts");

        final long identity = Binder.clearCallingIdentity();
        try {
            Objects.requireNonNull(contacts, "contacts");
            mSubscriptionDatabaseManager.setDeviceToDeviceStatusSharingContacts(subId, contacts);
            return 1;
        } finally {
            Binder.restoreCallingIdentity(identity);
        }
    }

    /**
     * Returns the phone number for the given {@code subscriptionId} and {@code source},
     * or an empty string if not available.
     *
     * <p>General apps that need to know the phone number should use
     * {@link SubscriptionManager#getPhoneNumber(int)} instead. This API may be suitable specific
     * apps that needs to know the phone number from a specific source. For example, a carrier app
     * needs to know exactly what's on {@link SubscriptionManager#PHONE_NUMBER_SOURCE_UICC UICC} and
     * decide if the previously set phone number of source
     * {@link SubscriptionManager#PHONE_NUMBER_SOURCE_CARRIER carrier} should be updated.
     *
     * <p>The API provides no guarantees of what format the number is in: the format can vary
     * depending on the {@code source} and the network etc. Programmatic parsing should be done
     * cautiously, for example, after formatting the number to a consistent format with
     * {@link android.telephony.PhoneNumberUtils#formatNumberToE164(String, String)}.
     *
     * <p>Note the assumption is that one subscription (which usually means one SIM) has
     * only one phone number. The multiple sources backup each other so hopefully at least one
     * is available. For example, for a carrier that doesn't typically set phone numbers
     * on {@link SubscriptionManager#PHONE_NUMBER_SOURCE_UICC UICC}, the source
     * {@link SubscriptionManager#PHONE_NUMBER_SOURCE_IMS IMS} may provide one. Or, a carrier may
     * decide to provide the phone number via source
     * {@link SubscriptionManager#PHONE_NUMBER_SOURCE_CARRIER carrier} if neither source UICC nor
     * IMS is available.
     *
     * <p>The availability and correctness of the phone number depends on the underlying source
     * and the network etc. Additional verification is needed to use this number for
     * security-related or other sensitive scenarios.
     *
     * @param subId The subscription ID.
     * @param source The source of the phone number.
     * @param callingPackage The package making the call.
     * @param callingFeatureId The feature in the package.
     *
     * @return The phone number, or an empty string if not available.
     *
     * @throws IllegalArgumentException if {@code source} is invalid.
     * @throws SecurityException if the caller doesn't have permissions required.
     *
     * @see SubscriptionManager#PHONE_NUMBER_SOURCE_UICC
     * @see SubscriptionManager#PHONE_NUMBER_SOURCE_CARRIER
     * @see SubscriptionManager#PHONE_NUMBER_SOURCE_IMS
     */
    @Override
    @NonNull
    @RequiresPermission(anyOf = {
            Manifest.permission.READ_PHONE_NUMBERS,
            Manifest.permission.READ_PRIVILEGED_PHONE_STATE,
            "carrier privileges",
    })
    public String getPhoneNumber(int subId, @PhoneNumberSource int source,
            @NonNull String callingPackage, @Nullable String callingFeatureId /* unused */) {
        TelephonyPermissions.enforceAnyPermissionGrantedOrCarrierPrivileges(
                mContext, subId, Binder.getCallingUid(), "getPhoneNumber",
                Manifest.permission.READ_PHONE_NUMBERS,
                Manifest.permission.READ_PRIVILEGED_PHONE_STATE);
        enforceTelephonyFeatureWithException(callingPackage, "getPhoneNumber");

        if (mFeatureFlags.saferGetPhoneNumber()) {
            checkPhoneNumberSource(source);
            subId = checkAndGetSubId(subId);
            if (subId == SubscriptionManager.INVALID_SUBSCRIPTION_ID) return "";

            final long identity = Binder.clearCallingIdentity();
            try {
                return getPhoneNumberFromSourceInternal(subId, source);
            } finally {
                Binder.restoreCallingIdentity(identity);
            }
        } else {
            final long identity = Binder.clearCallingIdentity();
            try {
                SubscriptionInfoInternal subInfo = mSubscriptionDatabaseManager
                        .getSubscriptionInfoInternal(subId);

                if (subInfo == null) {
                    loge("Invalid sub id " + subId + ", callingPackage=" + callingPackage);
                    return "";
                }

                switch(source) {
                    case SubscriptionManager.PHONE_NUMBER_SOURCE_UICC:
                        Phone phone = PhoneFactory.getPhone(getSlotIndex(subId));
                        if (phone != null) {
                        return TextUtils.emptyIfNull(phone.getLine1Number());
                        } else {
                        return subInfo.getNumber();
                        }
                    case SubscriptionManager.PHONE_NUMBER_SOURCE_CARRIER:
                        return subInfo.getNumberFromCarrier();
                    case SubscriptionManager.PHONE_NUMBER_SOURCE_IMS:
                        return subInfo.getNumberFromIms();
                    default:
                        throw new IllegalArgumentException("Invalid number source " + source);
                }
            } finally {
                Binder.restoreCallingIdentity(identity);
            }
        }
    }

    /**
     * Get a resolved subId based on what the user passed in.
     *
     * Only use this before clearing the calling binder. Used for compatibility (only).
     * Do not use this behavior for new methods.
     *
     * @param subId the subId passed in by the user.
     */
    private int checkAndGetSubId(int subId) {
        if (subId == SubscriptionManager.INVALID_SUBSCRIPTION_ID) {
            // for historical reasons, INVALID_SUB_ID fails gracefully
            return subId;
        } else if (subId == SubscriptionManager.DEFAULT_SUBSCRIPTION_ID) {
            return getDefaultSubId();
        } else if (!SubscriptionManager.isValidSubscriptionId(subId)) {
            throw new IllegalArgumentException("Invalid SubId=" + subId);
        } else {
            return subId;
        }
    }

    private void checkPhoneNumberSource(int source) {
        if (source == SubscriptionManager.PHONE_NUMBER_SOURCE_UICC
                || source == SubscriptionManager.PHONE_NUMBER_SOURCE_CARRIER
                || source == SubscriptionManager.PHONE_NUMBER_SOURCE_IMS) {
            return;
        }

        throw new IllegalArgumentException("Invalid number source " + source);
    }

    private @NonNull String getPhoneNumberFromSourceInternal(
            int subId,
            @PhoneNumberSource int source) {

        final SubscriptionInfoInternal subInfo = mSubscriptionDatabaseManager
                .getSubscriptionInfoInternal(subId);

        if (subInfo == null) {
            loge("No SubscriptionInfo found for subId=" + subId);
            return "";
        }

        switch(source) {
            case SubscriptionManager.PHONE_NUMBER_SOURCE_UICC:
                final Phone phone = PhoneFactory.getPhone(getSlotIndex(subId));
                if (phone != null) {
                    return TextUtils.emptyIfNull(phone.getLine1Number());
                } else {
                    return subInfo.getNumber();
                }
            case SubscriptionManager.PHONE_NUMBER_SOURCE_CARRIER:
                return subInfo.getNumberFromCarrier();
            case SubscriptionManager.PHONE_NUMBER_SOURCE_IMS:
                return subInfo.getNumberFromIms();
            default:
                loge("No SubscriptionInfo found for subId=" + subId);
                return "";
        }
    }

    /**
     * Get phone number from first available source. The order would be
     * {@link SubscriptionManager#PHONE_NUMBER_SOURCE_CARRIER},
     * {@link SubscriptionManager#PHONE_NUMBER_SOURCE_UICC}, then
     * {@link SubscriptionManager#PHONE_NUMBER_SOURCE_IMS}.
     *
     * @param subId The subscription ID.
     * @param callingPackage The package making the call.
     * @param callingFeatureId The feature in the package.
     *
     * @return The phone number from the first available source.
     *
     * @throws IllegalArgumentException if {@code subId} is invalid.
     * @throws SecurityException if callers do not hold the required permission.
     */
    @Override
    @NonNull
    @RequiresPermission(anyOf = {
            Manifest.permission.READ_PHONE_NUMBERS,
            Manifest.permission.READ_PRIVILEGED_PHONE_STATE,
            "carrier privileges",
    })
    public String getPhoneNumberFromFirstAvailableSource(int subId,
            @NonNull String callingPackage, @Nullable String callingFeatureId) {
        TelephonyPermissions.enforceAnyPermissionGrantedOrCarrierPrivileges(
                mContext, subId, Binder.getCallingUid(), "getPhoneNumberFromFirstAvailableSource",
                Manifest.permission.READ_PHONE_NUMBERS,
                Manifest.permission.READ_PRIVILEGED_PHONE_STATE);

        enforceTelephonyFeatureWithException(callingPackage,
                "getPhoneNumberFromFirstAvailableSource");

        if (mFeatureFlags.saferGetPhoneNumber()) {
            subId = checkAndGetSubId(subId);
            if (subId == SubscriptionManager.INVALID_SUBSCRIPTION_ID) return "";

            final long identity = Binder.clearCallingIdentity();
            try {
                String number;
                number = getPhoneNumberFromSourceInternal(
                        subId,
                        SubscriptionManager.PHONE_NUMBER_SOURCE_CARRIER);
                if (!TextUtils.isEmpty(number)) return number;

                number = getPhoneNumberFromSourceInternal(
                        subId,
                        SubscriptionManager.PHONE_NUMBER_SOURCE_UICC);
                if (!TextUtils.isEmpty(number)) return number;

                number = getPhoneNumberFromSourceInternal(
                        subId,
                        SubscriptionManager.PHONE_NUMBER_SOURCE_IMS);
                return TextUtils.emptyIfNull(number);
            } finally {
                Binder.restoreCallingIdentity(identity);
            }
        } else {
            String numberFromCarrier = getPhoneNumber(subId,
                    SubscriptionManager.PHONE_NUMBER_SOURCE_CARRIER, callingPackage,
                    callingFeatureId);
            if (!TextUtils.isEmpty(numberFromCarrier)) {
                return numberFromCarrier;
            }
            String numberFromUicc = getPhoneNumber(
                    subId, SubscriptionManager.PHONE_NUMBER_SOURCE_UICC, callingPackage,
                    callingFeatureId);
            if (!TextUtils.isEmpty(numberFromUicc)) {
                return numberFromUicc;
            }
            String numberFromIms = getPhoneNumber(
                    subId, SubscriptionManager.PHONE_NUMBER_SOURCE_IMS, callingPackage,
                    callingFeatureId);
            if (!TextUtils.isEmpty(numberFromIms)) {
                return numberFromIms;
            }
            return "";
        }
    }

    /**
     * Set the phone number of the subscription.
     *
     * @param subId The subscription id.
     * @param source The phone number source.
     * @param number The phone number.
     * @param callingPackage The package making the call.
     * @param callingFeatureId The feature in the package.
     *
     * @throws IllegalArgumentException {@code subId} is invalid, or {@code source} is not
     * {@link SubscriptionManager#PHONE_NUMBER_SOURCE_CARRIER}.
     * @throws NullPointerException if {@code number} is {@code null}.
     */
    @Override
    @RequiresPermission("carrier privileges")
    public void setPhoneNumber(int subId, @PhoneNumberSource int source, @NonNull String number,
            @NonNull String callingPackage, @Nullable String callingFeatureId) {
        if (!TelephonyPermissions.checkCarrierPrivilegeForSubId(mContext, subId)) {
            throw new SecurityException("setPhoneNumber for CARRIER needs carrier privilege.");
        }

        if (source != SubscriptionManager.PHONE_NUMBER_SOURCE_CARRIER) {
            throw new IllegalArgumentException("setPhoneNumber doesn't accept source "
                    + SubscriptionManager.phoneNumberSourceToString(source));
        }

        enforceTelephonyFeatureWithException(callingPackage, "setPhoneNumber");

        Objects.requireNonNull(number, "number");

        final long identity = Binder.clearCallingIdentity();
        try {
            mSubscriptionDatabaseManager.setNumberFromCarrier(subId, number);
        } finally {
            Binder.restoreCallingIdentity(identity);
        }
    }

    /**
     * Set the Usage Setting for this subscription.
     *
     * @param usageSetting the usage setting for this subscription
     * @param subId the unique SubscriptionInfo index in database
     * @param callingPackage The package making the IPC.
     *
     * @throws IllegalArgumentException if the subscription does not exist, or {@code usageSetting}
     * is invalid.
     * @throws SecurityException if doesn't have MODIFY_PHONE_STATE or Carrier Privileges
     */
    @Override
    @RequiresPermission(anyOf = {
            Manifest.permission.MODIFY_PHONE_STATE,
            "carrier privileges",
    })
    public int setUsageSetting(@UsageSetting int usageSetting, int subId,
            @NonNull String callingPackage) {
        TelephonyPermissions.enforceAnyPermissionGrantedOrCarrierPrivileges(
                mContext, Binder.getCallingUid(), subId, true, "setUsageSetting",
                Manifest.permission.MODIFY_PHONE_STATE);

        if (usageSetting < SubscriptionManager.USAGE_SETTING_DEFAULT
                || usageSetting > SubscriptionManager.USAGE_SETTING_DATA_CENTRIC) {
            throw new IllegalArgumentException("setUsageSetting: Invalid usage setting: "
                    + usageSetting);
        }

        final long token = Binder.clearCallingIdentity();
        try {
            mSubscriptionDatabaseManager.setUsageSetting(subId, usageSetting);
            return 1;
        } finally {
            Binder.restoreCallingIdentity(token);
        }
    }

    /**
     * Set UserHandle for this subscription.
     *
     * @param userHandle the userHandle associated with the subscription
     * Pass {@code null} user handle to clear the association
     * @param subId the unique SubscriptionInfo index in database
     * @return the number of records updated.
     *
     * @throws SecurityException if callers do not hold the required permission.
     * @throws IllegalArgumentException if {@code subId} is invalid.
     */
    @Override
    @RequiresPermission(Manifest.permission.MANAGE_SUBSCRIPTION_USER_ASSOCIATION)
    public int setSubscriptionUserHandle(@Nullable UserHandle userHandle, int subId) {
        enforcePermissions("setSubscriptionUserHandle",
                Manifest.permission.MANAGE_SUBSCRIPTION_USER_ASSOCIATION);

        if (userHandle == null) {
            userHandle = UserHandle.of(UserHandle.USER_NULL);
        }

        long token = Binder.clearCallingIdentity();
        try {
            // This can throw IllegalArgumentException if the subscription does not exist.
            mSubscriptionDatabaseManager.setUserId(subId, userHandle.getIdentifier());
            return 1;
        } finally {
            Binder.restoreCallingIdentity(token);
        }
    }

    /**
     * Get UserHandle of this subscription.
     *
     * @param subId the unique SubscriptionInfo index in database
     * @return userHandle associated with this subscription
     * or {@code null} if subscription is not associated with any user
     * or {code null} if subscripiton is not available on the device.
     *
     * @throws SecurityException if doesn't have required permission.
     */
    @Override
    @Nullable
    @RequiresPermission(Manifest.permission.MANAGE_SUBSCRIPTION_USER_ASSOCIATION)
    public UserHandle getSubscriptionUserHandle(int subId) {
        enforcePermissions("getSubscriptionUserHandle",
                Manifest.permission.MANAGE_SUBSCRIPTION_USER_ASSOCIATION);
        long token = Binder.clearCallingIdentity();
        try {
            SubscriptionInfoInternal subInfo = mSubscriptionDatabaseManager
                    .getSubscriptionInfoInternal(subId);
            if (subInfo == null) {
                return null;
            }

            UserHandle userHandle = UserHandle.of(subInfo.getUserId());
            if (userHandle.getIdentifier() == UserHandle.USER_NULL) {
                return null;
            }
            return userHandle;
        } finally {
            Binder.restoreCallingIdentity(token);
        }
    }

    /**
     * Returns whether the given subscription is associated with the calling user.
     *
     * @param subscriptionId the subscription ID of the subscription
     * @return {@code true} if the subscription is associated with the user that the calling process
     *         is running in; {@code false} otherwise.
     *
     * @throws IllegalArgumentException if subscription doesn't exist.
     * @throws SecurityException if the caller doesn't have permissions required.
     */
    @Override
    public boolean isSubscriptionAssociatedWithCallingUser(int subscriptionId) {
        enforcePermissions("isSubscriptionAssociatedWithCallingUser",
                Manifest.permission.READ_PHONE_STATE);

        UserHandle myUserHandle = UserHandle.of(UserHandle.getCallingUserId());
        return mFeatureFlags.subscriptionUserAssociationQuery()
            && isSubscriptionAssociatedWithUserNoCheck(subscriptionId, myUserHandle);
    }

    /**
     * Check if subscription and user are associated with each other.
     *
     * @param subscriptionId the subId of the subscription
     * @param userHandle user handle of the user
     * @return {@code true} if subscription is associated with user
     * else {@code false} if subscription is not associated with user.
     *
     * @throws SecurityException if the caller doesn't have permissions required.
     * @throws IllegalArgumentException if the subscription has no records on device.
     */
    @Override
    public boolean isSubscriptionAssociatedWithUser(int subscriptionId,
            @NonNull UserHandle userHandle) {
        enforcePermissions("isSubscriptionAssociatedWithUser",
                Manifest.permission.MANAGE_SUBSCRIPTION_USER_ASSOCIATION);

        return isSubscriptionAssociatedWithUserNoCheck(subscriptionId, userHandle);
    }

    private boolean isSubscriptionAssociatedWithUserNoCheck(int subscriptionId,
            @NonNull UserHandle userHandle) {
        SubscriptionInfoInternal subInfoInternal = mSubscriptionDatabaseManager
                .getSubscriptionInfoInternal(subscriptionId);
        // Throw IAE if no record of the sub's association state.
        if (subInfoInternal == null) {
            throw new IllegalArgumentException(
                    "[isSubscriptionAssociatedWithUser]: Subscription doesn't exist: "
                            + subscriptionId);
        }

        if (mFeatureFlags.enforceSubscriptionUserFilter()) {
            return isSubscriptionAssociatedWithUserInternal(
                    subInfoInternal, userHandle.getIdentifier());
        }

        long token = Binder.clearCallingIdentity();
        try {
            // Get list of subscriptions associated with this user.
            List<SubscriptionInfo> associatedSubscriptionsList =
                    getSubscriptionInfoListAssociatedWithUser(userHandle);
            // Return true if required subscription is present in associated subscriptions list.
            for (SubscriptionInfo subInfo: associatedSubscriptionsList) {
                if (subInfo.getSubscriptionId() == subscriptionId) {
                    return true;
                }
            }
            return false;
        } finally {
            Binder.restoreCallingIdentity(token);
        }
    }

    /**
     * @param subInfo The subscription info to check.
     * @param userId The caller user Id.
     * @return {@code true} if the given user Id is allowed to access to the given subscription.
     */
    private boolean isSubscriptionAssociatedWithUserInternal(
            @NonNull SubscriptionInfoInternal subInfo, @UserIdInt int userId) {
        if (!mFeatureFlags.enforceSubscriptionUserFilter()
                || !CompatChanges.isChangeEnabled(FILTER_ACCESSIBLE_SUBS_BY_USER,
                Binder.getCallingUid())) {
            return true;
        }
        // Can access the unassociated sub if the user doesn't have its own.
        return (subInfo.getUserId() == UserHandle.USER_NULL
                && mUserIdToAvailableSubs.get(userId) == null)
                || userId == subInfo.getUserId()
                || userId == UserHandle.USER_ALL;
    }

    /**
     * Get list of subscriptions associated with user.
     *
     * If user handle is associated with some subscriptions, return subscriptionsAssociatedWithUser
     * else return all the subscriptions which are not associated with any user.
     *
     * @param userHandle user handle of the user
     * @return list of subscriptionInfo associated with the user.
     *
     * @throws SecurityException if the caller doesn't have permissions required.
     *
     */
    @Override
    @NonNull
    public List<SubscriptionInfo> getSubscriptionInfoListAssociatedWithUser(
            @NonNull UserHandle userHandle) {
        enforcePermissions("getSubscriptionInfoListAssociatedWithUser",
                Manifest.permission.MANAGE_SUBSCRIPTION_USER_ASSOCIATION);

        if (mFeatureFlags.enforceSubscriptionUserFilter()) {
            return getSubscriptionInfoStreamAsUser(userHandle)
                    .map(SubscriptionInfoInternal::toSubscriptionInfo)
                    .collect(Collectors.toList());
        }

        long token = Binder.clearCallingIdentity();
        try {
            List<SubscriptionInfoInternal> subInfoList =  mSubscriptionDatabaseManager
                    .getAllSubscriptions();
            if (subInfoList.isEmpty()) {
                return new ArrayList<>();
            }

            List<SubscriptionInfo> subscriptionsAssociatedWithUser = new ArrayList<>();
            List<SubscriptionInfo> subscriptionsWithNoAssociation = new ArrayList<>();
            for (SubscriptionInfoInternal subInfo : subInfoList) {
                if (subInfo.getUserId() == userHandle.getIdentifier()) {
                    // Store subscriptions whose user handle matches with required user handle.
                    subscriptionsAssociatedWithUser.add(subInfo.toSubscriptionInfo());
                } else if (subInfo.getUserId() == UserHandle.USER_NULL) {
                    // Store subscriptions whose user handle is set to null.
                    subscriptionsWithNoAssociation.add(subInfo.toSubscriptionInfo());
                }
            }

            UserManager userManager = mContext.getSystemService(UserManager.class);
            if ((userManager != null)
                    && (userManager.isManagedProfile(userHandle.getIdentifier()))) {
                // For work profile, return subscriptions associated only with work profile even
                // if it's empty.
                return subscriptionsAssociatedWithUser;
            }

            // For all other profiles, if subscriptionsAssociatedWithUser is empty return all
            // the subscriptionsWithNoAssociation.
            return subscriptionsAssociatedWithUser.isEmpty()
                    ? subscriptionsWithNoAssociation : subscriptionsAssociatedWithUser;
        } finally {
            Binder.restoreCallingIdentity(token);
        }
    }

    /**
     * Get subscriptions accessible to the caller user.
     *
     * @param user The user to check.
     * @return a stream of accessible internal subscriptions.
     */
    @NonNull
    private Stream<SubscriptionInfoInternal> getSubscriptionInfoStreamAsUser(
            @NonNull final UserHandle user) {
        return mSubscriptionDatabaseManager.getAllSubscriptions().stream()
                .filter(info -> isSubscriptionAssociatedWithUserInternal(
                        info, user.getIdentifier()));
    }

    /**
     * Called during setup wizard restore flow to attempt to restore the backed up sim-specific
     * configs to device for all existing SIMs in the subscription database {@link SimInfo}.
     * Internally, it will store the backup data in an internal file. This file will persist on
     * device for device's lifetime and will be used later on when a SIM is inserted to restore that
     * specific SIM's settings. End result is subscription database is modified to match any backed
     * up configs for the appropriate inserted SIMs.
     *
     * <p>
     * The {@link Uri} {@link SubscriptionManager#SIM_INFO_BACKUP_AND_RESTORE_CONTENT_URI} is
     * notified if any {@link SimInfo} entry is updated as the result of this method call.
     *
     * @param data with the sim specific configs to be backed up.
     */
    @RequiresPermission(Manifest.permission.MODIFY_PHONE_STATE)
    @Override
    public void restoreAllSimSpecificSettingsFromBackup(@NonNull byte[] data) {
        enforcePermissions("restoreAllSimSpecificSettingsFromBackup",
                Manifest.permission.MODIFY_PHONE_STATE);

        enforceTelephonyFeatureWithException(getCurrentPackageName(),
                "restoreAllSimSpecificSettingsFromBackup");

        long token = Binder.clearCallingIdentity();
        try {
            Bundle bundle = new Bundle();
            bundle.putByteArray(SubscriptionManager.KEY_SIM_SPECIFIC_SETTINGS_DATA, data);
            logl("restoreAllSimSpecificSettingsFromBackup");
            Bundle result = mContext.getContentResolver().call(
                    SubscriptionManager.SIM_INFO_BACKUP_AND_RESTORE_CONTENT_URI,
                    SubscriptionManager.RESTORE_SIM_SPECIFIC_SETTINGS_METHOD_NAME,
                    null, bundle);

            if (result != null && result.getBoolean(
                    SubscriptionManager.RESTORE_SIM_SPECIFIC_SETTINGS_DATABASE_UPDATED)) {
                logl("Sim specific settings changed the database.");
                mSubscriptionDatabaseManager.reloadDatabaseSync();
                if (mFeatureFlags.backupAndRestoreForEnable2g()) {
                    Arrays.stream(PhoneFactory.getPhones())
                            .forEach(Phone::loadAllowedNetworksFromSubscriptionDatabase);
                }
            }
        } finally {
            Binder.restoreCallingIdentity(token);
        }
    }

    /**
     * Register the callback for receiving information from {@link SubscriptionManagerService}.
     *
     * @param callback The callback.
     */
    public void registerCallback(@NonNull SubscriptionManagerServiceCallback callback) {
        mSubscriptionManagerServiceCallbacks.add(callback);
    }

    /**
     * Unregister the previously registered {@link SubscriptionManagerServiceCallback}.
     *
     * @param callback The callback to unregister.
     */
    public void unregisterCallback(@NonNull SubscriptionManagerServiceCallback callback) {
        mSubscriptionManagerServiceCallbacks.remove(callback);
    }

    /**
     * Enforce callers have any of the provided permissions.
     *
     * @param message Message to include in the exception.
     * @param permissions The permissions to enforce.
     *
     * @throws SecurityException if the caller does not have any permissions.
     */
    private void enforcePermissions(@Nullable String message, @NonNull String ...permissions) {
        if (!hasPermissions(permissions)) {
            throw new SecurityException(
                    message + ". Does not have any of the following permissions. "
                            + Arrays.toString(permissions));
        }
    }

    /**
     * Check have any of the permissions
     * @param permissions The permissions to check.
     * @return {@code true} if the caller has one of the given permissions.
     */
    private boolean hasPermissions(@NonNull String ...permissions) {
        for (String permission : permissions) {
            if (mContext.checkCallingOrSelfPermission(permission)
                    == PackageManager.PERMISSION_GRANTED) {
                return true;
            }
        }
        return false;
    }

    /**
     * Get the {@link SubscriptionInfoInternal} by subscription id.
     *
     * @param subId The subscription id.
     *
     * @return The subscription info. {@code null} if not found.
     */
    @Nullable
    public SubscriptionInfoInternal getSubscriptionInfoInternal(int subId) {
        return mSubscriptionDatabaseManager.getSubscriptionInfoInternal(subId);
    }

    /**
     * Get the {@link SubscriptionInfo} by subscription id.
     *
     * @param subId The subscription id.
     *
     * @return The subscription info. {@code null} if not found.
     */
    @Nullable
    public SubscriptionInfo getSubscriptionInfo(int subId) {
        SubscriptionInfoInternal infoInternal = getSubscriptionInfoInternal(subId);
        return infoInternal != null ? infoInternal.toSubscriptionInfo() : null;
    }

    /**
     * Called when SIM becomes inactive.
     *
     * @param slotIndex The logical SIM slot index.
     * @param iccId iccId of the SIM in inactivate slot.
     */
    public void updateSimStateForInactivePort(int slotIndex, @NonNull String iccId) {
        mHandler.post(() -> {
            logl("updateSimStateForInactivePort: slotIndex=" + slotIndex + ", iccId="
                    + SubscriptionInfo.getPrintableId(iccId));
            if (mSlotIndexToSubId.containsKey(slotIndex)) {
                // Re-enable the UICC application , so it will be in enabled state when it becomes
                // active again. (Pre-U behavior)
                mSubscriptionDatabaseManager.setUiccApplicationsEnabled(
                        mSlotIndexToSubId.get(slotIndex), true);
                updateSubscription(slotIndex);
            }
            if (!TextUtils.isEmpty(iccId)) {
                // When port is inactive, sometimes valid iccid is present in the slot status,
                // hence update the portIndex. (Pre-U behavior)
                SubscriptionInfoInternal subInfo = mSubscriptionDatabaseManager
                        .getSubscriptionInfoInternalByIccId(IccUtils.stripTrailingFs(iccId));
                int subId;
                if (subInfo != null) {
                    subId = subInfo.getSubscriptionId();
                    log("updateSimStateForInactivePort: Found existing subscription. subId="
                            + subId);
                } else {
                    // If iccId is new, add a subscription record in the database so it can be
                    // activated later. (Pre-U behavior)
                    subId = insertSubscriptionInfo(IccUtils.stripTrailingFs(iccId),
                            SubscriptionManager.INVALID_SIM_SLOT_INDEX, "",
                            SubscriptionManager.SUBSCRIPTION_TYPE_LOCAL_SIM);
                    mSubscriptionDatabaseManager.setDisplayName(subId,
                            mContext.getResources().getString(R.string.default_card_name, subId));
                    log("updateSimStateForInactivePort: Insert a new subscription for inactive SIM."
                            + " subId=" + subId);
                }
                if (SubscriptionManager.isValidSubscriptionId(subId)) {
                    mSubscriptionDatabaseManager.setPortIndex(subId, getPortIndex(iccId));
                }
            }
        });
    }

    /**
     * Update SIM state. This method is supposed to be called by {@link UiccController} only.
     *
     * @param slotIndex The logical SIM slot index.
     * @param simState SIM state.
     * @param executor The executor to execute the callback.
     * @param updateCompleteCallback The callback to call when subscription manager service
     * completes subscription update. SIM state changed event will be broadcasted by
     * {@link UiccController} upon receiving callback.
     */
    public void updateSimState(int slotIndex, @SimState int simState,
            @Nullable @CallbackExecutor Executor executor,
            @Nullable Runnable updateCompleteCallback) {
        mHandler.post(() -> {
            mSimState[slotIndex] = simState;
            logl("updateSimState: slot " + slotIndex + " "
                    + TelephonyManager.simStateToString(simState));
            switch (simState) {
                case TelephonyManager.SIM_STATE_ABSENT:
                case TelephonyManager.SIM_STATE_PIN_REQUIRED:
                case TelephonyManager.SIM_STATE_PUK_REQUIRED:
                case TelephonyManager.SIM_STATE_NETWORK_LOCKED:
                case TelephonyManager.SIM_STATE_PERM_DISABLED:
                case TelephonyManager.SIM_STATE_CARD_IO_ERROR:
                case TelephonyManager.SIM_STATE_LOADED:
                    updateSubscription(slotIndex);
                    break;
                case TelephonyManager.SIM_STATE_NOT_READY:
                case TelephonyManager.SIM_STATE_READY:
                    updateEmbeddedSubscriptions();
                    updateSubscription(slotIndex);
                    break;
                case TelephonyManager.SIM_STATE_CARD_RESTRICTED:
                default:
                    // No specific things needed to be done. Just return and broadcast the SIM
                    // states.
                    break;
            }
            if (executor != null && updateCompleteCallback != null) {
                executor.execute(updateCompleteCallback);
            }
        });
    }

    /**
     * Get the calling package(s).
     *
     * @return The calling package(s).
     */
    @NonNull
    private String getCallingPackage() {
        if (Binder.getCallingUid() == Process.PHONE_UID) {
            // Too many packages running with phone uid. Just return one here.
            return "com.android.phone";
        }
        return Arrays.toString(mContext.getPackageManager().getPackagesForUid(
                Binder.getCallingUid()));
    }

    /**
     * Update the {@link SubscriptionInfo#isGroupDisabled()} bit for the opportunistic
     * subscriptions.
     *
     * If all primary (non-opportunistic) subscriptions in the group are deactivated
     * (unplugged pSIM or deactivated eSIM profile), we should disable this opportunistic
     * subscriptions.
     */
    @VisibleForTesting
    public void updateGroupDisabled() {
        List<SubscriptionInfo> activeSubscriptions = mSubscriptionDatabaseManager
                .getAllSubscriptions().stream()
                .filter(SubscriptionInfoInternal::isActive)
                .map(SubscriptionInfoInternal::toSubscriptionInfo)
                .collect(Collectors.toList());
        for (SubscriptionInfo oppSubInfo : getOpportunisticSubscriptions(
                mContext.getOpPackageName(), mContext.getFeatureId())) {
            boolean groupDisabled = activeSubscriptions.stream()
                    .noneMatch(subInfo -> !subInfo.isOpportunistic()
                            && Objects.equals(oppSubInfo.getGroupUuid(), subInfo.getGroupUuid()));
            mSubscriptionDatabaseManager.setGroupDisabled(
                    oppSubInfo.getSubscriptionId(), groupDisabled);
        }
    }



    /**
     * Set the transfer status of the subscriptionInfo that corresponds to subId.
     * @param subId The unique SubscriptionInfo key in database.
     * @param status The transfer status to change. This value must be one of the following.
     * {@link SubscriptionManager#TRANSFER_STATUS_NONE},
     * {@link SubscriptionManager#TRANSFER_STATUS_TRANSFERRED_OUT} or
     * {@link SubscriptionManager#TRANSFER_STATUS_CONVERTED}
     *
     */
    @Override
    @EnforcePermission(Manifest.permission.WRITE_EMBEDDED_SUBSCRIPTIONS)
    public void setTransferStatus(int subId, int status) {
        setTransferStatus_enforcePermission();
        if (mContext.checkCallingOrSelfPermission(
                Manifest.permission.WRITE_EMBEDDED_SUBSCRIPTIONS)
                != PackageManager.PERMISSION_GRANTED) {
            throw new SecurityException("Must have WRITE_EMBEDDED_SUBSCRIPTIONS to"
                    + "setTransferStatus");
        }
        long token = Binder.clearCallingIdentity();
        try {
            mSubscriptionDatabaseManager.setTransferStatus(subId, status);
        } finally {
            Binder.restoreCallingIdentity(token);
        }
    }

    /**
     * Set the satellite entitlement plmn list value in the subscription database.
     *
     * @param subId subscription id.
     * @param satelliteEntitlementPlmnList satellite entitlement plmn list
     */
    public void setSatelliteEntitlementPlmnList(int subId,
            @NonNull List<String> satelliteEntitlementPlmnList) {
        try {
            mSubscriptionDatabaseManager.setSatelliteEntitlementPlmnList(
                    subId, satelliteEntitlementPlmnList);
        } catch (IllegalArgumentException e) {
            loge("setSatelliteEntitlementPlmnList: invalid subId=" + subId);
        }
    }

    /**
     * Get the satellite entitlement plmn list value from the subscription database.
     *
     * @param subId subscription id.
     * @return satellite entitlement plmn list
     */
    @NonNull
    public List<String> getSatelliteEntitlementPlmnList(int subId) {
        SubscriptionInfoInternal subInfo = mSubscriptionDatabaseManager.getSubscriptionInfoInternal(
                subId);

        return Optional.ofNullable(subInfo)
                .map(SubscriptionInfoInternal::getSatelliteEntitlementPlmns)
                .filter(s -> !s.isEmpty())
                .map(s -> Arrays.stream(s.split(",")).collect(Collectors.toList()))
                .orElse(new ArrayList<>());
    }

    /**
     * checks whether esim bootstrap is activated for any of the available active subscription info
     * list.
     *
     * @return {@code true} if esim bootstrap is activated for any of the active subscription,
     * else {@code false}
     *
     */
    public boolean isEsimBootStrapProvisioningActivated() {
        if (!mFeatureFlags.esimBootstrapProvisioningFlag()) {
            return false;
        }

        List<SubscriptionInfo> activeSubInfos =
                getActiveSubscriptionInfoList(mContext.getOpPackageName(),
                        mContext.getAttributionTag(), true/*isForAllProfile*/);

        return activeSubInfos.stream().anyMatch(subInfo -> subInfo != null
                && subInfo.getProfileClass() == SubscriptionManager.PROFILE_CLASS_PROVISIONING);
    }

    /**
     * checks whether esim bootstrap is activated for the subscription.
     *
     * @return {@code true} if esim bootstrap is activated for sub id else {@code false}
     *
     */
    public boolean isEsimBootStrapProvisioningActiveForSubId(int subId) {
        if (!mFeatureFlags.esimBootstrapProvisioningFlag()) {
            return false;
        }

        SubscriptionInfoInternal subInfo = getSubscriptionInfoInternal(subId);
        return subInfo != null
                && subInfo.getProfileClass() == SubscriptionManager.PROFILE_CLASS_PROVISIONING;
    }

    /**
     * Get the current calling package name.
     * @return the current calling package name
     */
    @Nullable
    private String getCurrentPackageName() {
        if (mPackageManager == null) return null;
        String[] callingUids = mPackageManager.getPackagesForUid(Binder.getCallingUid());
        return (callingUids == null) ? null : callingUids[0];
    }

    /**
     * Make sure the device has required telephony feature
     *
     * @throws UnsupportedOperationException if the device does not have required telephony feature
     */
    private void enforceTelephonyFeatureWithException(@Nullable String callingPackage,
            @NonNull String methodName) {
        if (callingPackage == null || mPackageManager == null) {
            return;
        }

        if (!mFeatureFlags.enforceTelephonyFeatureMappingForPublicApis()
                || !CompatChanges.isChangeEnabled(ENABLE_FEATURE_MAPPING, callingPackage,
                Binder.getCallingUserHandle())
                || mVendorApiLevel < Build.VERSION_CODES.VANILLA_ICE_CREAM) {
            // Skip to check associated telephony feature,
            // if compatibility change is not enabled for the current process or
            // the SDK version of vendor partition is less than Android V.
            return;
        }

        if (!mPackageManager.hasSystemFeature(FEATURE_TELEPHONY_SUBSCRIPTION)) {
            throw new UnsupportedOperationException(
                    methodName + " is unsupported without " + FEATURE_TELEPHONY_SUBSCRIPTION);
        }
    }

    /**
     * @return The logical SIM slot/sub mapping to string.
     */
    @NonNull
    private String slotMappingToString() {
        return "[" + mSlotIndexToSubId.entrySet().stream()
                .map(e -> "slot " + e.getKey() + ": subId=" + e.getValue())
                .collect(Collectors.joining(", ")) + "]";
    }

    public boolean isSubIdCreationPending() {
        log("isSubIdCreationPending()...");

        return false;
    }

    /**
     * @param mccMnc MccMnc value to check whether it supports non-terrestrial network or not.
     * @return {@code true} if MCC/MNC is matched with in the device overlay key
     * "config_satellite_sim_plmn_identifier", {@code false} otherwise.
     */
    private boolean isSatellitePlmn(@NonNull String mccMnc) {
        if (!mFeatureFlags.oemEnabledSatelliteFlag()) {
            log("isSatellitePlmn: oemEnabledSatelliteFlag is disabled");
            return false;
        }

        final int id = R.string.config_satellite_sim_plmn_identifier;
        String overlayMccMnc = null;
        try {
            overlayMccMnc = mContext.getResources().getString(id);
        } catch (Resources.NotFoundException ex) {
            loge("isSatellitePlmn: id= " + id + ", ex=" + ex);
        }
        if (TextUtils.isEmpty(overlayMccMnc) && isMockModemAllowed()) {
            log("isSatellitePlmn: Read config_satellite_sim_plmn_identifier from device config");
            overlayMccMnc = DeviceConfig.getString(DeviceConfig.NAMESPACE_TELEPHONY,
                    "config_satellite_sim_plmn_identifier", "");
        }
        log("isSatellitePlmn: overlayMccMnc=" + overlayMccMnc + ", mccMnc=" + mccMnc);
        return TextUtils.equals(mccMnc, overlayMccMnc);
    }

    /**
     * Checks and matches the service provider name (spn) with the device overlay config to
     * determine whether non-terrestrial networks are supported.
     * @param spn service provider name of the profile.
     * @return {@code true} if the given spn is matched with the overlay key.
     * "config_satellite_sim_spn_identifier", {@code false} otherwise.
     */
    private boolean isSatelliteSpn(@NonNull String spn) {
        if (!mFeatureFlags.oemEnabledSatelliteFlag()) {
            log("isSatelliteSpn: oemEnabledSatelliteFlag is disabled");
            return false;
        }

        final int id = R.string.config_satellite_sim_spn_identifier;
        String overlaySpn = null;
        try {
            overlaySpn = mContext.getResources().getString(id);
        } catch (Resources.NotFoundException ex) {
            loge("isSatelliteSpn: id= " + id + ", ex=" + ex);
        }
        if (TextUtils.isEmpty(overlaySpn) && isMockModemAllowed()) {
            log("isSatelliteSpn: Read config_satellite_sim_spn_identifier from device config");
            overlaySpn = DeviceConfig.getString(DeviceConfig.NAMESPACE_TELEPHONY,
                    "config_satellite_sim_spn_identifier", "");
        }
        log("isSatelliteSpn: overlaySpn=" + overlaySpn + ", spn=" + spn);
        return TextUtils.equals(spn, overlaySpn);
    }

    private boolean isMockModemAllowed() {
        boolean isAllowed = SystemProperties.getBoolean(ALLOW_MOCK_MODEM_PROPERTY, false);
        return (SystemProperties.getBoolean(ALLOW_MOCK_MODEM_PROPERTY, false)
                || SystemProperties.getBoolean(BOOT_ALLOW_MOCK_MODEM_PROPERTY, false));
    }

    /**
     * Log debug messages.
     *
     * @param s debug messages
     */
    private void log(@NonNull String s) {
        Rlog.d(LOG_TAG, s);
    }

    /**
     * Log error messages.
     *
     * @param s error messages
     */
    private void loge(@NonNull String s) {
        Rlog.e(LOG_TAG, s);
    }

    /**
     * Log debug messages and also log into the local log.
     *
     * @param s debug messages
     */
    private void logl(@NonNull String s) {
        log(s);
        mLocalLog.log(s);
    }

    /**
     * Dump the state of {@link SubscriptionManagerService}.
     *
     * @param fd File descriptor
     * @param printWriter Print writer
     * @param args Arguments
     */
    public void dump(@NonNull FileDescriptor fd, @NonNull PrintWriter printWriter,
            @NonNull String[] args) {
        mContext.enforceCallingOrSelfPermission(android.Manifest.permission.DUMP,
                "Requires android.Manifest.permission.DUMP");
        final long token = Binder.clearCallingIdentity();
        try {
            IndentingPrintWriter pw = new IndentingPrintWriter(printWriter, "  ");
            pw.println(SubscriptionManagerService.class.getSimpleName() + ":");
            pw.println("Active modem count=" + mTelephonyManager.getActiveModemCount());
            pw.println("Logical SIM slot sub id mapping:");
            pw.increaseIndent();
            mSlotIndexToSubId.forEach((slotIndex, subId)
                    -> pw.println("Logical SIM slot " + slotIndex + ": subId=" + subId));
            pw.decreaseIndent();
            pw.println("ICCID:");
            pw.increaseIndent();
            for (int i = 0; i < mTelephonyManager.getActiveModemCount(); i++) {
                pw.println("slot " + i + ": " + SubscriptionInfo.getPrintableId(getIccId(i)));
            }
            pw.decreaseIndent();
            pw.println();
            pw.println("defaultSubId=" + getDefaultSubId());
            pw.println("defaultVoiceSubId=" + getDefaultVoiceSubId());
            pw.println("defaultDataSubId=" + getDefaultDataSubId());
            pw.println("activeDataSubId=" + getActiveDataSubscriptionId());
            pw.println("defaultSmsSubId=" + getDefaultSmsSubId());
            pw.println("areAllSubscriptionsLoaded=" + areAllSubscriptionsLoaded());
            pw.println("mUserIdToAvailableSubs=" + mUserIdToAvailableSubs);
            pw.println();
            for (int i = 0; i < mSimState.length; i++) {
                pw.println("mSimState[" + i + "]="
                        + TelephonyManager.simStateToString(mSimState[i]));
            }

            pw.println();
            pw.println("Active subscriptions:");
            pw.increaseIndent();
            mSubscriptionDatabaseManager.getAllSubscriptions().stream()
                    .filter(SubscriptionInfoInternal::isActive).forEach(pw::println);
            pw.decreaseIndent();

            pw.println();
            pw.println("All subscriptions:");
            pw.increaseIndent();
            mSubscriptionDatabaseManager.getAllSubscriptions().forEach(pw::println);
            pw.decreaseIndent();
            pw.println();

            pw.print("Embedded subscriptions: [");
            pw.println(mSubscriptionDatabaseManager.getAllSubscriptions().stream()
                    .filter(SubscriptionInfoInternal::isEmbedded)
                    .map(subInfo -> String.valueOf(subInfo.getSubscriptionId()))
                    .collect(Collectors.joining(", ")) + "]");

            pw.print("Opportunistic subscriptions: [");
            pw.println(mSubscriptionDatabaseManager.getAllSubscriptions().stream()
                    .filter(SubscriptionInfoInternal::isOpportunistic)
                    .map(subInfo -> String.valueOf(subInfo.getSubscriptionId()))
                    .collect(Collectors.joining(", ")) + "]");

            pw.print("getAvailableSubscriptionInfoList: [");
            pw.println(getAvailableSubscriptionInfoList(
                    mContext.getOpPackageName(), mContext.getFeatureId()).stream()
                    .map(subInfo -> String.valueOf(subInfo.getSubscriptionId()))
                    .collect(Collectors.joining(", ")) + "]");

            pw.print("getSelectableSubscriptionInfoList: [");
            pw.println(mSubscriptionManager.getSelectableSubscriptionInfoList().stream()
                    .map(subInfo -> String.valueOf(subInfo.getSubscriptionId()))
                    .collect(Collectors.joining(", ")) + "]");

            if (mEuiccManager != null) {
                pw.println("Euicc enabled=" + mEuiccManager.isEnabled());
            }
            pw.println();
            pw.println("Local log:");
            pw.increaseIndent();
            mLocalLog.dump(fd, pw, args);
            pw.decreaseIndent();
            pw.decreaseIndent();
            pw.println();
            mSubscriptionDatabaseManager.dump(fd, pw, args);
        } finally {
            Binder.restoreCallingIdentity(token);
        }
    }
}<|MERGE_RESOLUTION|>--- conflicted
+++ resolved
@@ -1424,9 +1424,6 @@
         }
 
         if (simState == TelephonyManager.SIM_STATE_ABSENT) {
-<<<<<<< HEAD
-            if (!isDsdsToSsConfigEnabled()) {
-=======
             SatelliteController satelliteController = SatelliteController.getInstance();
             boolean isSatelliteEnabledOrBeingEnabled = false;
             if (satelliteController != null) {
@@ -1435,16 +1432,11 @@
             }
 
             if (!isSatelliteEnabledOrBeingEnabled) {
->>>>>>> ccc13fe6
+              if (!isDsdsToSsConfigEnabled()) {
                 // Re-enable the pSIM when it's removed, so it will be in enabled state when it gets
                 // re-inserted again. (pre-U behavior)
                 List<String> iccIds = getIccIdsOfInsertedPhysicalSims();
                 mSubscriptionDatabaseManager.getAllSubscriptions().stream()
-<<<<<<< HEAD
-                        // All the removed pSIMs (Note this could include some erased eSIM that has
-                        // embedded bit removed).
-=======
->>>>>>> ccc13fe6
                         .filter(subInfo -> !iccIds.contains(subInfo.getIccId())
                                 && !subInfo.isEmbedded())
                         .forEach(subInfo -> {
@@ -1456,6 +1448,7 @@
                             mSubscriptionDatabaseManager.setPortIndex(subId,
                                     TelephonyManager.INVALID_PORT_INDEX);
                         });
+              }
             }
 
             if (mSlotIndexToSubId.containsKey(phoneId)) {
