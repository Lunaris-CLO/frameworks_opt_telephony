/*
 * Copyright 2022 The Android Open Source Project
 *
 * Licensed under the Apache License, Version 2.0 (the "License");
 * you may not use this file except in compliance with the License.
 * You may obtain a copy of the License at
 *
 *      http://www.apache.org/licenses/LICENSE-2.0
 *
 * Unless required by applicable law or agreed to in writing, software
 * distributed under the License is distributed on an "AS IS" BASIS,
 * WITHOUT WARRANTIES OR CONDITIONS OF ANY KIND, either express or implied.
 * See the License for the specific language governing permissions and
 * limitations under the License.
 */

package com.android.internal.telephony.subscription;

import android.Manifest;
import android.annotation.CallbackExecutor;
import android.annotation.NonNull;
import android.annotation.Nullable;
import android.content.Context;
<<<<<<< HEAD
import android.content.pm.PackageManager;
=======
>>>>>>> 42a600e8
import android.os.Binder;
import android.os.Handler;
import android.os.HandlerThread;
import android.os.Looper;
import android.os.ParcelUuid;
import android.os.TelephonyServiceManager;
import android.os.UserHandle;
import android.telephony.SubscriptionInfo;
import android.telephony.SubscriptionManager;
import android.telephony.SubscriptionManager.OnSubscriptionsChangedListener;
import android.telephony.SubscriptionManager.SubscriptionType;
import android.telephony.TelephonyFrameworkInitializer;
import android.telephony.TelephonyManager;
import android.telephony.TelephonyRegistryManager;
import android.text.TextUtils;
import android.util.ArraySet;
import android.util.IndentingPrintWriter;
import android.util.LocalLog;

import com.android.internal.annotations.VisibleForTesting;
import com.android.internal.telephony.ISetOpportunisticDataCallback;
import com.android.internal.telephony.ISub;
import com.android.internal.telephony.MultiSimSettingController;
import com.android.internal.telephony.subscription.SubscriptionDatabaseManager.SubscriptionDatabaseManagerCallback;
import com.android.internal.telephony.uicc.IccUtils;
import com.android.telephony.Rlog;

import java.io.FileDescriptor;
import java.io.PrintWriter;
import java.util.Collections;
import java.util.List;
import java.util.Map;
import java.util.Set;
import java.util.concurrent.ConcurrentHashMap;
import java.util.concurrent.Executor;

/**
 * The subscription manager service is the backend service of {@link SubscriptionManager}.
 * The service handles all SIM subscription related requests from clients.
 */
public class SubscriptionManagerService extends ISub.Stub {
    private static final String LOG_TAG = "SMSVC";

    /** Whether enabling verbose debugging message or not. */
    private static final boolean VDBG = false;

    /** Instance of subscription manager service. */
    @NonNull
    private static SubscriptionManagerService sInstance;

    /** The context */
    @NonNull
    private final Context mContext;

    /** The main handler of subscription manager service. */
    @NonNull
    private final Handler mHandler;

    /** Local log for most important debug messages. */
    @NonNull
    private final LocalLog mLocalLog = new LocalLog(128);

    /** The subscription database manager. */
    @NonNull
    private final SubscriptionDatabaseManager mSubscriptionDatabaseManager;

    @NonNull
    private final WatchedSlotIndexToSubId mSlotIndexToSubId = new WatchedSlotIndexToSubId();

    /** Subscription manager service callbacks. */
    @NonNull
    private final Set<SubscriptionManagerServiceCallback> mSubscriptionManagerServiceCallbacks =
            new ArraySet<>();

    /**
     * Watched slot index to sub id map.
     */
    private static class WatchedSlotIndexToSubId {
        private final Map<Integer, Integer> mSlotIndexToSubId =
                new ConcurrentHashMap<>();

        public void clear() {
            mSlotIndexToSubId.clear();
            SubscriptionManager.invalidateDefaultSubIdCaches();
            SubscriptionManager.invalidateSlotIndexCaches();
        }

        public Set<Map.Entry<Integer, Integer>> entrySet() {
            return mSlotIndexToSubId.entrySet();
        }

        // Force all updates to data structure through wrapper.
        public int get(int slotIndex) {
            return mSlotIndexToSubId.getOrDefault(slotIndex,
                    SubscriptionManager.INVALID_SUBSCRIPTION_ID);
        }

        public void put(int slotIndex, int value) {
            mSlotIndexToSubId.put(slotIndex, value);
            SubscriptionManager.invalidateDefaultSubIdCaches();
            SubscriptionManager.invalidateSlotIndexCaches();
        }

        public void remove(int slotIndex) {
            mSlotIndexToSubId.remove(slotIndex);
            SubscriptionManager.invalidateDefaultSubIdCaches();
            SubscriptionManager.invalidateSlotIndexCaches();
        }

        public int size() {
            return mSlotIndexToSubId.size();
        }
    }

    /**
     * Watched integer.
     */
    public static class WatchedInt {
        private int mValue;

        /**
         * Constructor.
         *
         * @param initialValue The initial value.
         */
        public WatchedInt(int initialValue) {
            mValue = initialValue;
        }

        /**
         * @return The value.
         */
        public int get() {
            return mValue;
        }

        /**
         * Set the value.
         *
         * @param newValue The new value.
         */
        public void set(int newValue) {
            mValue = newValue;
        }
    }

    /**
     * This is the callback used for listening events from {@link SubscriptionManagerService}.
     */
    public static class SubscriptionManagerServiceCallback {
        /** The executor of the callback. */
        @NonNull
        private final Executor mExecutor;

        /**
         * Constructor
         *
         * @param executor The executor of the callback.
         */
        public SubscriptionManagerServiceCallback(@NonNull @CallbackExecutor Executor executor) {
            mExecutor = executor;
        }

        /**
         * @return The executor of the callback.
         */
        @NonNull
        @VisibleForTesting
        public Executor getExecutor() {
            return mExecutor;
        }

        /**
         * Invoke the callback from executor.
         *
         * @param runnable The callback method to invoke.
         */
        public void invokeFromExecutor(@NonNull Runnable runnable) {
            mExecutor.execute(runnable);
        }

        /**
         * Called when subscription changed.
         *
         * @param subId The subscription id.
         */
        public void onSubscriptionChanged(int subId) {}

        /**
         * Called when {@link SubscriptionInfoInternal#areUiccApplicationsEnabled()} changed.
         *
         * @param subId The subscription id.
         */
        public void onUiccApplicationsEnabled(int subId) {}
    }

    /**
     * The constructor
     *
     * @param context The context
     * @param looper The looper for the handler.
     */
    public SubscriptionManagerService(@NonNull Context context, @NonNull Looper looper) {
        sInstance = this;
        mContext = context;
        mHandler = new Handler(looper);
        TelephonyServiceManager.ServiceRegisterer subscriptionServiceRegisterer =
                TelephonyFrameworkInitializer
                        .getTelephonyServiceManager()
                        .getSubscriptionServiceRegisterer();
        if (subscriptionServiceRegisterer.get() == null) {
            subscriptionServiceRegisterer.register(this);
        }

        // Create a separate thread for subscription database manager. The database will be updated
        // from a different thread.
        HandlerThread handlerThread = new HandlerThread(LOG_TAG);
        handlerThread.start();
        mSubscriptionDatabaseManager = new SubscriptionDatabaseManager(context,
                handlerThread.getLooper(), new SubscriptionDatabaseManagerCallback(mHandler::post) {
                    /**
                     * Called when database has been loaded into the cache.
                     */
                    @Override
                    public void onDatabaseLoaded() {
                        log("Subscription database has been loaded.");
                    }

                    /**
                     * Called when subscription changed.
                     *
                     * @param subId The subscription id.
                     */
                    @Override
                    public void onSubscriptionChanged(int subId) {
                        mSubscriptionManagerServiceCallbacks.forEach(
                                callback -> callback.invokeFromExecutor(
                                        () -> callback.onSubscriptionChanged(subId)));

                        MultiSimSettingController.getInstance().notifySubscriptionInfoChanged();

                        TelephonyRegistryManager telephonyRegistryManager =
                                mContext.getSystemService(TelephonyRegistryManager.class);
                        if (telephonyRegistryManager != null) {
                            telephonyRegistryManager.notifySubscriptionInfoChanged();
                        }

                        SubscriptionInfoInternal subInfo =
                                mSubscriptionDatabaseManager.getSubscriptionInfoInternal(subId);
                        if (subInfo != null && subInfo.isOpportunistic()
                                && telephonyRegistryManager != null) {
                            telephonyRegistryManager.notifyOpportunisticSubscriptionInfoChanged();
                        }

                        // TODO: Call TelephonyMetrics.updateActiveSubscriptionInfoList when active
                        //  subscription changes.
                    }

                    /**
                     * Called when {@link SubscriptionInfoInternal#areUiccApplicationsEnabled()}
                     * changed.
                     *
                     * @param subId The subscription id.
                     */
                    @Override
                    public void onUiccApplicationsEnabled(int subId) {
                        log("onUiccApplicationsEnabled: subId=" + subId);
                        mSubscriptionManagerServiceCallbacks.forEach(
                                callback -> callback.invokeFromExecutor(
                                        () -> callback.onUiccApplicationsEnabled(subId)));
                    }
                });
    }

    /**
     * @return The singleton instance of {@link SubscriptionManagerService}.
     */
    @NonNull
    public static SubscriptionManagerService getInstance() {
        return sInstance;
    }

    /**
     * Set the subscription carrier id.
     *
     * @param subId Subscription id.
     * @param carrierId The carrier id.
     *
     * @see TelephonyManager#getSimCarrierId()
     */
    public void setCarrierId(int subId, int carrierId) {
        mSubscriptionDatabaseManager.setCarrierId(subId, carrierId);
<<<<<<< HEAD
=======
    }

    /**
     * Set MCC/MNC by subscription id.
     *
     * @param mccMnc MCC/MNC associated with the subscription.
     * @param subId The subscription id.
     */
    public void setMccMnc(int subId, @NonNull String mccMnc) {
        mSubscriptionDatabaseManager.setMcc(subId, mccMnc.substring(0, 3));
        mSubscriptionDatabaseManager.setMnc(subId, mccMnc.substring(3));
    }

    /**
     * Set ISO country code by subscription id.
     *
     * @param iso ISO country code associated with the subscription.
     * @param subId The subscription id.
     */
    public void setCountryIso(int subId, @NonNull String iso) {
        mSubscriptionDatabaseManager.setCountryIso(subId, iso);
>>>>>>> 42a600e8
    }

    /**
     * @param callingPackage The package making the call.
     * @param callingFeatureId The feature in the package
     * @return a list of all subscriptions in the database, this includes
     * all subscriptions that have been seen.
     */
    @Override
    public List<SubscriptionInfo> getAllSubInfoList(@NonNull String callingPackage,
            @NonNull String callingFeatureId) {
        return null;
    }

    /**
     * Get the active {@link SubscriptionInfo} with the subscription id key.
     *
     * @param subId The unique {@link SubscriptionInfo} key in database
     * @param callingPackage The package making the call
     * @param callingFeatureId The feature in the package
     *
     * @return The subscription info.
     */
    @Override
    @Nullable
    public SubscriptionInfo getActiveSubscriptionInfo(int subId, @NonNull String callingPackage,
            @NonNull String callingFeatureId) {
        return null;
    }

    /**
     * Get the active {@link SubscriptionInfo} associated with the iccId.
     *
     * @param iccId the IccId of SIM card
     * @param callingPackage The package making the call
     * @param callingFeatureId The feature in the package
     *
     * @return The subscription info.
     */
    @Override
    @Nullable
    public SubscriptionInfo getActiveSubscriptionInfoForIccId(@NonNull String iccId,
            @NonNull String callingPackage, @NonNull String callingFeatureId) {
        return null;
    }

    /**
     * Get the active {@link SubscriptionInfo} associated with the logical SIM slot index.
     *
     * @param slotIndex the logical SIM slot index which the subscription is inserted
     * @param callingPackage The package making the call
     * @param callingFeatureId The feature in the package
     *
     * @return SubscriptionInfo, null for Remote-SIMs or non-active logical SIM slot index.
     */
    @Override
    public SubscriptionInfo getActiveSubscriptionInfoForSimSlotIndex(int slotIndex,
            @NonNull String callingPackage, @NonNull String callingFeatureId) {
        return null;
    }

    /**
     * Get the SubscriptionInfo(s) of the active subscriptions. The records will be sorted
     * by {@link SubscriptionInfo#getSimSlotIndex} then by
     * {@link SubscriptionInfo#getSubscriptionId}.
     *
     * @param callingPackage The package making the call
     * @param callingFeatureId The feature in the package
     * @return Sorted list of the currently {@link SubscriptionInfo} records available on the
     * device.
     * <ul>
     * <li>
     * If null is returned the current state is unknown but if a
     * {@link OnSubscriptionsChangedListener} has been registered
     * {@link OnSubscriptionsChangedListener#onSubscriptionsChanged} will be invoked in the future.
     * </li>
     * <li>
     * If the list is empty then there are no {@link SubscriptionInfo} records currently available.
     * </li>
     * <li>
     * if the list is non-empty the list is sorted by {@link SubscriptionInfo#getSimSlotIndex}
     * then by {@link SubscriptionInfo#getSubscriptionId}.
     * </li>
     * </ul>
     */
    @Override
    public List<SubscriptionInfo> getActiveSubscriptionInfoList(@NonNull String callingPackage,
            @NonNull String callingFeatureId) {
        return null;
    }

    /**
     * Get the number of active {@link SubscriptionInfo}.
     *
     * @param callingPackage The package making the call
     * @param callingFeatureId The feature in the package
     * @return the number of active subscriptions
     */
    @Override
    public int getActiveSubInfoCount(@NonNull String callingPackage,
            @NonNull String callingFeatureId) {
        return 0;
    }

    /**
     * @return the maximum number of subscriptions this device will support at any one time.
     */
    @Override
    public int getActiveSubInfoCountMax() {
        return 0;
    }

    /**
     * @see SubscriptionManager#getAvailableSubscriptionInfoList
     */
    @Override
    public List<SubscriptionInfo> getAvailableSubscriptionInfoList(@NonNull String callingPackage,
            @NonNull String callingFeatureId) {
        return null;
    }

    /**
     * @see SubscriptionManager#getAccessibleSubscriptionInfoList
     */
    @Override
    public List<SubscriptionInfo> getAccessibleSubscriptionInfoList(
            @NonNull String callingPackage) {
        return null;
    }

    /**
     * @see SubscriptionManager#requestEmbeddedSubscriptionInfoListRefresh
     */
    @Override
    public void requestEmbeddedSubscriptionInfoListRefresh(int cardId) {

    }

    /**
     * Add a new subscription info record, if needed. This should be only used for remote SIM.
     *
     * @param iccId ICCID of the SIM card.
     * @param displayName human-readable name of the device the subscription corresponds to.
     * @param slotIndex the logical SIM slot index assigned to this device.
     * @param subscriptionType the type of subscription to be added
     *
     * @return 0 if success, < 0 on error
     */
    @Override
    public int addSubInfo(@NonNull String iccId, @NonNull String displayName, int slotIndex,
            @SubscriptionType int subscriptionType) {
        log("addSubInfo: iccId=" + SubscriptionInfo.givePrintableIccid(iccId) + ", slotIndex="
                + slotIndex + ", displayName=" + displayName + ", type="
                + SubscriptionManager.subscriptionTypeToString(subscriptionType));
        enforceModifyPhoneState("addSubInfo");

        // Now that all security checks passes, perform the operation as ourselves.
        final long identity = Binder.clearCallingIdentity();
        try {
            if (TextUtils.isEmpty(iccId)) {
                loge("addSubInfo: null or empty iccId");
                return -1;
            }

<<<<<<< HEAD
            if (subscriptionType != SubscriptionManager.SUBSCRIPTION_TYPE_REMOTE_SIM
                    || !mContext.getPackageManager().hasSystemFeature(
                            PackageManager.FEATURE_AUTOMOTIVE)) {
                loge("addSubInfo: remote SIM is only supported when FEATURE_AUTOMOTIVE is "
                        + "enabled.");
                return -1;
            }

            if (slotIndex != SubscriptionManager.SLOT_INDEX_FOR_REMOTE_SIM_SUB) {
                loge("addSubInfo: This API can only be used for remote SIM. slotIndex="
                        + slotIndex);
                return -1;
            }

=======
>>>>>>> 42a600e8
            iccId = IccUtils.stripTrailingFs(iccId);
            SubscriptionInfoInternal subInfo = mSubscriptionDatabaseManager
                    .getSubscriptionInfoInternalByIccId(iccId);

            // Check if the record exists or not.
            if (subInfo == null) {
                // Record does not exist.
                mSubscriptionDatabaseManager.insertSubscriptionInfo(
                        new SubscriptionInfoInternal.Builder()
                                .setIccId(iccId)
                                .setSimSlotIndex(slotIndex)
                                .setDisplayName(displayName)
<<<<<<< HEAD
                                .setType(SubscriptionManager.SUBSCRIPTION_TYPE_REMOTE_SIM)
=======
                                .setType(subscriptionType)
>>>>>>> 42a600e8
                                .build()
                );
            } else {
                // Record already exists.
                loge("Subscription record already existed.");
                return -1;
            }
        } finally {
            Binder.restoreCallingIdentity(identity);
        }
        return 0;

    }

    /**
     * Remove subscription info record for the given device.
     *
     * @param uniqueId This is the unique identifier for the subscription within the specific
     * subscription type.
     * @param subscriptionType the type of subscription to be removed
     *
     * @return 0 if success, < 0 on error
     */
    @Override
    public int removeSubInfo(@NonNull String uniqueId, int subscriptionType) {
        return 0;
    }

    /**
     * Set SIM icon tint color by simInfo index.
     *
     * @param tint the icon tint color of the SIM
     * @param subId the unique subscription index in database
     *
     * @return the number of records updated
     */
    @Override
    public int setIconTint(int tint, int subId) {
        return 0;
    }

    /**
     * Set display name by simInfo index with name source.
     *
     * @param displayName the display name of SIM card
     * @param subId the unique SubscriptionInfo index in database
     * @param nameSource 0: DEFAULT_SOURCE, 1: SIM_SOURCE, 2: USER_INPUT
     *
     * @return the number of records updated
     */
    @Override
    public int setDisplayNameUsingSrc(@NonNull String displayName, int subId, int nameSource) {
        return 0;
    }

    /**
     * Set phone number by subscription id.
     *
     * @param number the phone number of the SIM
     * @param subId the unique SubscriptionInfo index in database
     *
     * @return the number of records updated
     */
    @Override
    public int setDisplayNumber(@NonNull String number, int subId) {
        return 0;
    }

    /**
     * Set data roaming by simInfo index
     *
     * @param roaming 0:Don't allow data when roaming, 1:Allow data when roaming
     * @param subId the unique SubscriptionInfo index in database
     *
     * @return the number of records updated
     */
    @Override
    public int setDataRoaming(int roaming, int subId) {
        return 0;
    }

    /**
     * Switch to a certain subscription.
     *
     * @param opportunistic whether it’s opportunistic subscription
     * @param subId the unique SubscriptionInfo index in database
     * @param callingPackage The package making the call
     *
     * @return the number of records updated
     */
    @Override
    public int setOpportunistic(boolean opportunistic, int subId, @NonNull String callingPackage) {
        return 0;
    }

    /**
     * Inform SubscriptionManager that subscriptions in the list are bundled as a group. Typically
     * it's a primary subscription and an opportunistic subscription. It should only affect
     * multi-SIM scenarios where primary and opportunistic subscriptions can be activated together.
     *
     * Being in the same group means they might be activated or deactivated together, some of them
     * may be invisible to the users, etc.
     *
     * Caller will either have {@link android.Manifest.permission#MODIFY_PHONE_STATE} permission or
     * can manage all subscriptions in the list, according to their access rules.
     *
     * @param subIdList list of subId that will be in the same group
     * @param callingPackage The package making the call
     *
     * @return groupUUID a UUID assigned to the subscription group. It returns null if fails.
     */
    @Override
    public ParcelUuid createSubscriptionGroup(int[] subIdList, @NonNull String callingPackage) {
        return null;
    }

    /**
     * Set which subscription is preferred for cellular data. It's designed to overwrite default
     * data subscription temporarily.
     *
     * @param subId which subscription is preferred to for cellular data
     * @param needValidation whether validation is needed before switching
     * @param callback callback upon request completion
     */
    @Override
    public void setPreferredDataSubscriptionId(int subId, boolean needValidation,
            @Nullable ISetOpportunisticDataCallback callback) {
    }

    /**
     * @return The subscription id of preferred subscription for cellular data. This reflects
     * the active modem which can serve large amount of cellular data.
     */
    @Override
    public int getPreferredDataSubscriptionId() {
        return 0;
    }

    /**
     * @return The list of opportunistic subscription info that can be accessed by the callers.
     */
    @Override
    @NonNull
    public List<SubscriptionInfo> getOpportunisticSubscriptions(@NonNull String callingPackage,
            @NonNull String callingFeatureId) {
        return Collections.emptyList();
    }

    @Override
    public void removeSubscriptionsFromGroup(int[] subIdList, @NonNull ParcelUuid groupUuid,
            @NonNull String callingPackage) {
    }

    @Override
    public void addSubscriptionsIntoGroup(int[] subIdList, @NonNull ParcelUuid groupUuid,
            @NonNull String callingPackage) {
    }

    @Override
    public List<SubscriptionInfo> getSubscriptionsInGroup(@NonNull ParcelUuid groupUuid,
            @NonNull String callingPackage, @NonNull String callingFeatureId) {
        return null;
    }

    @Override
    public int getSlotIndex(int subId) {
        return 0;
    }

    @Override
    public int getSubId(int slotIndex) {
        if (slotIndex == SubscriptionManager.DEFAULT_SIM_SLOT_INDEX) {
            slotIndex = getSlotIndex(getDefaultSubId());
        }

        // Check that we have a valid slotIndex or the slotIndex is for a remote SIM (remote SIM
        // uses special slot index that may be invalid otherwise)
        if (!SubscriptionManager.isValidSlotIndex(slotIndex)
                && slotIndex != SubscriptionManager.SLOT_INDEX_FOR_REMOTE_SIM_SUB) {
            return SubscriptionManager.INVALID_SUBSCRIPTION_ID;
        }

        return mSlotIndexToSubId.get(slotIndex);
    }

    @Override
    public int[] getSubIds(int slotIndex) {
        return new int[]{getSubId(slotIndex)};
    }

    @Override
    public int getDefaultSubId() {
        return 0;
    }

    @Override
    public int clearSubInfo() {
        return 0;
    }

    @Override
    public int getPhoneId(int subId) {
        return 0;
    }

    /**
     * @return Subscription id of the default cellular data. This reflects the user's default data
     * choice, which might be a little bit different than the active one returned by
     * {@link #getPreferredDataSubscriptionId()}.
     */
    @Override
    public int getDefaultDataSubId() {
        return 0;
    }

    @Override
    public void setDefaultDataSubId(int subId) {
    }

    @Override
    public int getDefaultVoiceSubId() {
        return 0;
    }

    @Override
    public void setDefaultVoiceSubId(int subId) {
    }

    @Override
    public int getDefaultSmsSubId() {
        return 0;
    }

    @Override
    public void setDefaultSmsSubId(int subId) {
    }

    @Override
    public int[] getActiveSubIdList(boolean visibleOnly) {
        return null;
    }

    @Override
    public int setSubscriptionProperty(int subId, @NonNull String propKey,
            @NonNull String propValue) {
        return 0;
    }

    @Override
    public String getSubscriptionProperty(int subId, @NonNull String propKey,
            @NonNull String callingPackage, @NonNull String callingFeatureId) {
        return null;
    }

    @Override
    public boolean setSubscriptionEnabled(boolean enable, int subId) {
        return true;
    }

    @Override
    public boolean isSubscriptionEnabled(int subId) {
        return true;
    }

    @Override
    public int getEnabledSubscriptionId(int slotIndex) {
        return 0;
    }

    @Override
    public int getSimStateForSlotIndex(int slotIndex) {
        return 0;
    }

    @Override
    public boolean isActiveSubId(int subId, @NonNull String callingPackage,
            @NonNull String callingFeatureId) {
        return true;
    }

    @Override
    public int getActiveDataSubscriptionId() {
        return 0;
    }

    @Override
    public boolean canDisablePhysicalSubscription() {
        return false;
    }

    @Override
    public int setUiccApplicationsEnabled(boolean enabled, int subscriptionId) {
        return 0;
    }

    @Override
    public int setDeviceToDeviceStatusSharing(int sharing, int subId) {
        return 0;
    }

    @Override
    public int setDeviceToDeviceStatusSharingContacts(@NonNull String contacts,
            int subscriptionId) {
        return 0;
    }

    @Override
    public String getPhoneNumber(int subId, int source,
            @NonNull String callingPackage, @NonNull String callingFeatureId) {
        return null;
    }

    @Override
    public String getPhoneNumberFromFirstAvailableSource(int subId,
            @NonNull String callingPackage, @NonNull String callingFeatureId) {
        return null;
    }

    @Override
    public void setPhoneNumber(int subId, int source, @NonNull String number,
            @NonNull String callingPackage, @NonNull String callingFeatureId) {
    }

    /**
     * Set the Usage Setting for this subscription.
     *
     * @param usageSetting the usage setting for this subscription
     * @param subId the unique SubscriptionInfo index in database
     * @param callingPackage The package making the IPC.
     *
     * @throws SecurityException if doesn't have MODIFY_PHONE_STATE or Carrier Privileges
     */
    @Override
    public int setUsageSetting(int usageSetting, int subId, @NonNull String callingPackage) {
        return 0;
    }

    /**
     * Set UserHandle for this subscription
     *
     * @param userHandle the userHandle associated with the subscription
     * Pass {@code null} user handle to clear the association
     * @param subId the unique SubscriptionInfo index in database
     * @return the number of records updated.
     *
     * @throws SecurityException if doesn't have required permission.
     * @throws IllegalArgumentException if subId is invalid.
     */
    @Override
    public int setSubscriptionUserHandle(@Nullable UserHandle userHandle, int subId) {
        return 0;
    }

    /**
     * Get UserHandle of this subscription.
     *
     * @param subId the unique SubscriptionInfo index in database
     * @return userHandle associated with this subscription
     * or {@code null} if subscription is not associated with any user.
     *
     * @throws SecurityException if doesn't have required permission.
     * @throws IllegalArgumentException if subId is invalid.
     */
    @Override
    public UserHandle getSubscriptionUserHandle(int subId) {
        return null;
    }

    /**
     * Register the callback for receiving information from {@link SubscriptionManagerService}.
     *
     * @param callback The callback.
     */
    public void registerCallback(@NonNull SubscriptionManagerServiceCallback callback) {
        mSubscriptionManagerServiceCallbacks.add(callback);
    }

    /**
     * Unregister the previously registered {@link SubscriptionManagerServiceCallback}.
     *
     * @param callback The callback to unregister.
     */
    public void unregisterCallback(@NonNull SubscriptionManagerServiceCallback callback) {
        mSubscriptionManagerServiceCallbacks.remove(callback);
    }

    /**
     * Enforce {@link android.Manifest.permission#MODIFY_PHONE_STATE} permission
     *
     * @param message Error message included in the exception.
     */
    private void enforceModifyPhoneState(String message) {
        mContext.enforceCallingOrSelfPermission(
                android.Manifest.permission.MODIFY_PHONE_STATE, message);
    }

    /**
     * Enforce {@link android.Manifest.permission#READ_PRIVILEGED_PHONE_STATE} permission
     *
     * @param message Error message included in the exception.
     */
    private void enforceReadPrivilegedPhoneState(String message) {
        mContext.enforceCallingOrSelfPermission(
                Manifest.permission.READ_PRIVILEGED_PHONE_STATE, message);
    }

    /**
     * Enforce {@link android.Manifest.permission#MANAGE_SUBSCRIPTION_USER_ASSOCIATION} permission
     *
     * @param message Error message included in the exception.
     */
    private void enforceManageSubscriptionUserAssociation(String message) {
        mContext.enforceCallingOrSelfPermission(
                Manifest.permission.MANAGE_SUBSCRIPTION_USER_ASSOCIATION, message);
    }

    /**
     * Get the subscription info by subscription id.
     *
     * @param subId The subscription id.
     *
     * @return The subscription info. {@code null} if not found.
     */
    @Nullable
    public SubscriptionInfoInternal getSubscriptionInfoInternal(int subId) {
        return mSubscriptionDatabaseManager.getSubscriptionInfoInternal(subId);
    }

    /**
     * Log debug messages.
     *
     * @param s debug messages
     */
    private void log(@NonNull String s) {
        Rlog.d(LOG_TAG, s);
    }

    /**
     * Log error messages.
     *
     * @param s error messages
     */
    private void loge(@NonNull String s) {
        Rlog.e(LOG_TAG, s);
    }

    /**
     * Log verbose messages.
     *
     * @param s debug messages.
     */
    private void logv(@NonNull String s) {
        if (VDBG) Rlog.v(LOG_TAG, s);
    }

    /**
     * Log debug messages and also log into the local log.
     *
     * @param s debug messages
     */
    private void logl(@NonNull String s) {
        log(s);
        mLocalLog.log(s);
    }

    /**
     * Dump the state of {@link SubscriptionManagerService}.
     *
     * @param fd File descriptor
     * @param printWriter Print writer
     * @param args Arguments
     */
    public void dump(@NonNull FileDescriptor fd, @NonNull PrintWriter printWriter,
            @NonNull String[] args) {
        IndentingPrintWriter pw = new IndentingPrintWriter(printWriter, "  ");
        pw.println(SubscriptionManagerService.class.getSimpleName() + ":");
    }
}<|MERGE_RESOLUTION|>--- conflicted
+++ resolved
@@ -21,10 +21,6 @@
 import android.annotation.NonNull;
 import android.annotation.Nullable;
 import android.content.Context;
-<<<<<<< HEAD
-import android.content.pm.PackageManager;
-=======
->>>>>>> 42a600e8
 import android.os.Binder;
 import android.os.Handler;
 import android.os.HandlerThread;
@@ -317,8 +313,6 @@
      */
     public void setCarrierId(int subId, int carrierId) {
         mSubscriptionDatabaseManager.setCarrierId(subId, carrierId);
-<<<<<<< HEAD
-=======
     }
 
     /**
@@ -340,7 +334,6 @@
      */
     public void setCountryIso(int subId, @NonNull String iso) {
         mSubscriptionDatabaseManager.setCountryIso(subId, iso);
->>>>>>> 42a600e8
     }
 
     /**
@@ -505,23 +498,6 @@
                 return -1;
             }
 
-<<<<<<< HEAD
-            if (subscriptionType != SubscriptionManager.SUBSCRIPTION_TYPE_REMOTE_SIM
-                    || !mContext.getPackageManager().hasSystemFeature(
-                            PackageManager.FEATURE_AUTOMOTIVE)) {
-                loge("addSubInfo: remote SIM is only supported when FEATURE_AUTOMOTIVE is "
-                        + "enabled.");
-                return -1;
-            }
-
-            if (slotIndex != SubscriptionManager.SLOT_INDEX_FOR_REMOTE_SIM_SUB) {
-                loge("addSubInfo: This API can only be used for remote SIM. slotIndex="
-                        + slotIndex);
-                return -1;
-            }
-
-=======
->>>>>>> 42a600e8
             iccId = IccUtils.stripTrailingFs(iccId);
             SubscriptionInfoInternal subInfo = mSubscriptionDatabaseManager
                     .getSubscriptionInfoInternalByIccId(iccId);
@@ -534,11 +510,7 @@
                                 .setIccId(iccId)
                                 .setSimSlotIndex(slotIndex)
                                 .setDisplayName(displayName)
-<<<<<<< HEAD
-                                .setType(SubscriptionManager.SUBSCRIPTION_TYPE_REMOTE_SIM)
-=======
                                 .setType(subscriptionType)
->>>>>>> 42a600e8
                                 .build()
                 );
             } else {
