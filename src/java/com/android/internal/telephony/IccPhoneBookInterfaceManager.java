--- conflicted
+++ resolved
@@ -16,11 +16,8 @@
 
 package com.android.internal.telephony;
 
-<<<<<<< HEAD
+import android.annotation.UnsupportedAppUsage;
 import android.content.ContentValues;
-=======
-import android.annotation.UnsupportedAppUsage;
->>>>>>> 8a69562a
 import android.content.pm.PackageManager;
 import android.os.AsyncResult;
 import android.os.HandlerThread;
@@ -63,7 +60,7 @@
         public Object mResult = null;
     }
 
-<<<<<<< HEAD
+    @UnsupportedAppUsage
     protected final IccPbHandler mBaseHandler;
 
     private static final HandlerThread  mHandlerThread  = new HandlerThread("IccPbHandlerLoader");
@@ -75,10 +72,6 @@
         public IccPbHandler(Looper looper) {
             super(looper);
         }
-=======
-    @UnsupportedAppUsage
-    protected Handler mBaseHandler = new Handler() {
->>>>>>> 8a69562a
         @Override
         public void handleMessage(Message msg) {
             AsyncResult ar = (AsyncResult) msg.obj;
@@ -412,12 +405,8 @@
         }
     }
 
-<<<<<<< HEAD
+    @UnsupportedAppUsage
     protected int updateEfForIccType(int efid) {
-=======
-    @UnsupportedAppUsage
-    private int updateEfForIccType(int efid) {
->>>>>>> 8a69562a
         // Check if we are trying to read ADN records
         if (efid == IccConstants.EF_ADN) {
             if (mPhone.getCurrentUiccAppType() == AppType.APPTYPE_USIM) {
