/*
 * Copyright (C) 2017 The Android Open Source Project
 *
 * Licensed under the Apache License, Version 2.0 (the "License");
 * you may not use this file except in compliance with the License.
 * You may obtain a copy of the License at
 *
 *      http://www.apache.org/licenses/LICENSE-2.0
 *
 * Unless required by applicable law or agreed to in writing, software
 * distributed under the License is distributed on an "AS IS" BASIS,
 * WITHOUT WARRANTIES OR CONDITIONS OF ANY KIND, either express or implied.
 * See the License for the specific language governing permissions and
 * limitations under the License.
 */
package com.android.internal.telephony.util;

import android.annotation.NonNull;
import android.app.NotificationChannel;
import android.app.NotificationManager;
import android.content.BroadcastReceiver;
import android.content.Context;
import android.content.Intent;
import android.content.IntentFilter;
import android.media.AudioAttributes;
import android.net.Uri;
import android.provider.Settings;
import android.telephony.SubscriptionManager;

import com.android.internal.R;

import java.util.Arrays;


public class NotificationChannelController {

    /**
     * list of {@link android.app.NotificationChannel} for telephony service.
     */
    public static final String CHANNEL_ID_ALERT = "alert";
    public static final String CHANNEL_ID_CALL_FORWARD = "callForwardNew";
    public static final String CHANNEL_ID_MOBILE_DATA_STATUS = "mobileDataAlertNew";
    public static final String CHANNEL_ID_SIM = "sim";
    public static final String CHANNEL_ID_SMS = "sms";
    public static final String CHANNEL_ID_VOICE_MAIL = "voiceMail";
    public static final String CHANNEL_ID_WFC = "wfc";
    /**
     * This channel is for sim related notifications similar as CHANNEL_ID_SIM except that this is
     * high priority while CHANNEL_ID_SIM is low priority.
     */
    public static final String CHANNEL_ID_SIM_HIGH_PRIORITY = "simHighPriority";

    /** deprecated channel, replaced with @see #CHANNEL_ID_MOBILE_DATA_STATUS */
    private static final String CHANNEL_ID_MOBILE_DATA_ALERT_DEPRECATED = "mobileDataAlert";
    /**
     * deprecated channel, replaced with @see #CHANNEL_ID_CALL_FORWARD
     * change the importance to default to make sure notification icon shown in the status bar.
     */
    private static final String CHANNEL_ID_CALL_FORWARD_DEPRECATED = "callForward";

    /**
     * Creates all notification channels and registers with NotificationManager. If a channel
     * with the same ID is already registered, NotificationManager will ignore this call.
     */
    private static void createAll(Context context) {
        final NotificationChannel alertChannel = new NotificationChannel(
                CHANNEL_ID_ALERT,
                context.getText(R.string.notification_channel_network_alert),
                NotificationManager.IMPORTANCE_DEFAULT);
        alertChannel.setSound(Settings.System.DEFAULT_NOTIFICATION_URI,
                new AudioAttributes.Builder().setUsage(AudioAttributes.USAGE_NOTIFICATION).build());
        // allow users to block notifications from system
        alertChannel.setBlockableSystem(true);

        final NotificationChannel mobileDataStatusChannel = new NotificationChannel(
                CHANNEL_ID_MOBILE_DATA_STATUS,
                context.getText(R.string.notification_channel_mobile_data_status),
                NotificationManager.IMPORTANCE_LOW);
        // allow users to block notifications from system
        mobileDataStatusChannel.setBlockableSystem(true);

        final NotificationChannel simChannel = new NotificationChannel(
                CHANNEL_ID_SIM,
                context.getText(R.string.notification_channel_sim),
                NotificationManager.IMPORTANCE_LOW
        );
        simChannel.setSound(null, null);

        final NotificationChannel callforwardChannel = new NotificationChannel(
                CHANNEL_ID_CALL_FORWARD,
                context.getText(R.string.notification_channel_call_forward),
                NotificationManager.IMPORTANCE_DEFAULT);
        migrateCallFowardNotificationChannel(context, callforwardChannel);

        context.getSystemService(NotificationManager.class)
                .createNotificationChannels(Arrays.asList(
                new NotificationChannel(CHANNEL_ID_SMS,
                        context.getText(R.string.notification_channel_sms),
                        NotificationManager.IMPORTANCE_HIGH),
                new NotificationChannel(CHANNEL_ID_WFC,
                        context.getText(R.string.notification_channel_wfc),
                        NotificationManager.IMPORTANCE_LOW),
<<<<<<< HEAD
=======
                new NotificationChannel(CHANNEL_ID_SIM_HIGH_PRIORITY,
                        context.getText(R.string.notification_channel_sim_high_prio),
                        NotificationManager.IMPORTANCE_HIGH),
>>>>>>> 38680c42
                alertChannel, mobileDataStatusChannel,
                simChannel, callforwardChannel));

        // only for update
        if (getChannel(CHANNEL_ID_VOICE_MAIL, context) != null) {
            migrateVoicemailNotificationSettings(context);
        }

        // after channel has been created there is no way to change the channel setting
        // programmatically. delete the old channel and create a new one with a new ID.
        if (getChannel(CHANNEL_ID_MOBILE_DATA_ALERT_DEPRECATED, context) != null) {
            context.getSystemService(NotificationManager.class)
                    .deleteNotificationChannel(CHANNEL_ID_MOBILE_DATA_ALERT_DEPRECATED);
        }
        if (getChannel(CHANNEL_ID_CALL_FORWARD_DEPRECATED, context) != null) {
            context.getSystemService(NotificationManager.class)
                    .deleteNotificationChannel(CHANNEL_ID_CALL_FORWARD_DEPRECATED);
        }
    }

    public NotificationChannelController(Context context) {
        IntentFilter intentFilter = new IntentFilter();
        intentFilter.addAction(Intent.ACTION_LOCALE_CHANGED);
        intentFilter.addAction(Intent.ACTION_SIM_STATE_CHANGED);
        context.registerReceiver(mBroadcastReceiver, intentFilter);
        createAll(context);
    }

    public static NotificationChannel getChannel(String channelId, Context context) {
        return context.getSystemService(NotificationManager.class)
                .getNotificationChannel(channelId);
    }

    /**
     * migrate deprecated voicemail notification settings to initial notification channel settings
     * {@link VoicemailNotificationSettingsUtil#getRingTonePreference(Context)}}
     * {@link VoicemailNotificationSettingsUtil#getVibrationPreference(Context)}
     * notification settings are based on subId, only migrate if sub id matches.
     * otherwise fallback to predefined voicemail channel settings.
     * @param context
     */
    private static void migrateVoicemailNotificationSettings(Context context) {
        final NotificationChannel voiceMailChannel = new NotificationChannel(
                CHANNEL_ID_VOICE_MAIL,
                context.getText(R.string.notification_channel_voice_mail),
                NotificationManager.IMPORTANCE_DEFAULT);
        voiceMailChannel.enableVibration(
                VoicemailNotificationSettingsUtil.getVibrationPreference(context));
        Uri sound = VoicemailNotificationSettingsUtil.getRingTonePreference(context);
        voiceMailChannel.setSound(
                (sound == null) ? Settings.System.DEFAULT_NOTIFICATION_URI : sound,
                new AudioAttributes.Builder().setUsage(AudioAttributes.USAGE_NOTIFICATION).build());
        context.getSystemService(NotificationManager.class)
                .createNotificationChannel(voiceMailChannel);
    }

    /**
     * migrate deprecated call forward notification channel.
     * @param context
     */
    private static void migrateCallFowardNotificationChannel(
            Context context, @NonNull NotificationChannel callforwardChannel) {
        final NotificationChannel deprecatedChannel =
                getChannel(CHANNEL_ID_CALL_FORWARD_DEPRECATED, context);
        if (deprecatedChannel != null) {
            callforwardChannel.setSound(deprecatedChannel.getSound(),
                    deprecatedChannel.getAudioAttributes());
            callforwardChannel.setVibrationPattern(deprecatedChannel.getVibrationPattern());
            callforwardChannel.enableVibration(deprecatedChannel.shouldVibrate());
        }
    }

    private final BroadcastReceiver mBroadcastReceiver = new BroadcastReceiver() {
        @Override
        public void onReceive(Context context, Intent intent) {
            if (Intent.ACTION_LOCALE_CHANGED.equals(intent.getAction())) {
                // rename all notification channels on locale change
                createAll(context);
            } else if (Intent.ACTION_SIM_STATE_CHANGED.equals(intent.getAction())) {
                // migrate voicemail notification settings on sim load
                if (SubscriptionManager.INVALID_SUBSCRIPTION_ID !=
                        SubscriptionManager.getDefaultSubscriptionId()) {
                    migrateVoicemailNotificationSettings(context);
                }
            }
        }
    };
}<|MERGE_RESOLUTION|>--- conflicted
+++ resolved
@@ -100,12 +100,9 @@
                 new NotificationChannel(CHANNEL_ID_WFC,
                         context.getText(R.string.notification_channel_wfc),
                         NotificationManager.IMPORTANCE_LOW),
-<<<<<<< HEAD
-=======
                 new NotificationChannel(CHANNEL_ID_SIM_HIGH_PRIORITY,
                         context.getText(R.string.notification_channel_sim_high_prio),
                         NotificationManager.IMPORTANCE_HIGH),
->>>>>>> 38680c42
                 alertChannel, mobileDataStatusChannel,
                 simChannel, callforwardChannel));
 
