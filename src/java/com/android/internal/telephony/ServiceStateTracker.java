--- conflicted
+++ resolved
@@ -1901,9 +1901,6 @@
         return config.getRat() == TelephonyManager.NETWORK_TYPE_NR;
     }
 
-<<<<<<< HEAD
-    protected void handlePollStateResultMessage(int what, AsyncResult ar) {
-=======
     /**
      * This combine PS registration states from cellular and IWLAN and generates the final data
      * reg state and rat for backward compatibility purpose. In reality there should be two separate
@@ -1938,8 +1935,7 @@
         }
     }
 
-    void handlePollStateResultMessage(int what, AsyncResult ar) {
->>>>>>> ac2dd020
+    protected void handlePollStateResultMessage(int what, AsyncResult ar) {
         int ints[];
         switch (what) {
             case EVENT_POLL_STATE_CS_CELLULAR_REGISTRATION: {
