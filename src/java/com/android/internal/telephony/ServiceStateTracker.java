--- conflicted
+++ resolved
@@ -4607,22 +4607,13 @@
         mEriManager.loadEriFile();
         mCdnr.updateEfForEri(getOperatorNameFromEri());
 
-<<<<<<< HEAD
-        if (config != null) {
-            mCarrierConfigLoaded = true;
-            pollState();
-            updateLteEarfcnLists(config);
-            updateReportingCriteria(config);
-            updateOperatorNamePattern(config);
-        }
-
-        createNewCarrierDisplayNameResolver();
-=======
+        mCarrierConfigLoaded = true;
+        pollState();
+
         updateLteEarfcnLists(config);
         updateReportingCriteria(config);
         updateOperatorNamePattern(config);
         mCdnr.updateEfFromCarrierConfig(config);
->>>>>>> 5f27d496
 
         // Sometimes the network registration information comes before carrier config is ready.
         // For some cases like roaming/non-roaming overriding, we need carrier config. So it's
