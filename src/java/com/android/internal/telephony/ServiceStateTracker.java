/*
 * Copyright (C) 2006 The Android Open Source Project
 *
 * Licensed under the Apache License, Version 2.0 (the "License");
 * you may not use this file except in compliance with the License.
 * You may obtain a copy of the License at
 *
 *      http://www.apache.org/licenses/LICENSE-2.0
 *
 * Unless required by applicable law or agreed to in writing, software
 * distributed under the License is distributed on an "AS IS" BASIS,
 * WITHOUT WARRANTIES OR CONDITIONS OF ANY KIND, either express or implied.
 * See the License for the specific language governing permissions and
 * limitations under the License.
 */

package com.android.internal.telephony;

import static android.provider.Telephony.ServiceStateTable.getContentValuesForServiceState;
import static android.provider.Telephony.ServiceStateTable.getUriForSubscriptionId;

import static com.android.internal.telephony.CarrierActionAgent.CARRIER_ACTION_SET_RADIO_ENABLED;

import android.app.AlarmManager;
import android.app.Notification;
import android.app.NotificationManager;
import android.app.PendingIntent;
import android.content.BroadcastReceiver;
import android.content.ContentResolver;
import android.content.Context;
import android.content.Intent;
import android.content.IntentFilter;
import android.content.SharedPreferences;
import android.content.res.Resources;
import android.hardware.radio.V1_0.CellInfoType;
import android.os.AsyncResult;
import android.os.BaseBundle;
import android.os.Build;
import android.os.Handler;
import android.os.HandlerThread;
import android.os.Message;
import android.os.PersistableBundle;
import android.os.Registrant;
import android.os.RegistrantList;
import android.os.SystemClock;
import android.os.SystemProperties;
import android.os.UserHandle;
import android.os.WorkSource;
import android.preference.PreferenceManager;
import android.provider.Settings;
import android.telephony.AccessNetworkConstants;
import android.telephony.AccessNetworkConstants.AccessNetworkType;
import android.telephony.CarrierConfigManager;
import android.telephony.CellIdentity;
import android.telephony.CellIdentityCdma;
import android.telephony.CellIdentityGsm;
import android.telephony.CellIdentityLte;
import android.telephony.CellIdentityTdscdma;
import android.telephony.CellIdentityWcdma;
import android.telephony.CellInfo;
import android.telephony.CellInfoGsm;
import android.telephony.CellInfoLte;
import android.telephony.CellInfoWcdma;
import android.telephony.CellLocation;
import android.telephony.DataSpecificRegistrationStates;
import android.telephony.NetworkRegistrationState;
import android.telephony.PhysicalChannelConfig;
import android.telephony.Rlog;
import android.telephony.ServiceState;
import android.telephony.SignalStrength;
import android.telephony.SubscriptionManager;
import android.telephony.SubscriptionManager.OnSubscriptionsChangedListener;
import android.telephony.TelephonyManager;
import android.telephony.VoiceSpecificRegistrationStates;
import android.telephony.cdma.CdmaCellLocation;
import android.telephony.gsm.GsmCellLocation;
import android.text.TextUtils;
import android.util.EventLog;
import android.util.LocalLog;
import android.util.Pair;
import android.util.SparseArray;
import android.util.StatsLog;
import android.util.TimeUtils;
import android.util.TimestampedValue;

import com.android.internal.annotations.VisibleForTesting;
import com.android.internal.telephony.cdma.CdmaSubscriptionSourceManager;
import com.android.internal.telephony.cdma.EriInfo;
import com.android.internal.telephony.dataconnection.DcTracker;
import com.android.internal.telephony.dataconnection.TransportManager;
import com.android.internal.telephony.metrics.TelephonyMetrics;
import com.android.internal.telephony.uicc.IccCardApplicationStatus.AppState;
import com.android.internal.telephony.uicc.IccRecords;
import com.android.internal.telephony.uicc.RuimRecords;
import com.android.internal.telephony.uicc.SIMRecords;
import com.android.internal.telephony.uicc.UiccCardApplication;
import com.android.internal.telephony.uicc.UiccController;
import com.android.internal.telephony.util.NotificationChannelController;
import com.android.internal.util.ArrayUtils;
import com.android.internal.util.IndentingPrintWriter;

import java.io.FileDescriptor;
import java.io.PrintWriter;
import java.util.ArrayList;
import java.util.Arrays;
import java.util.List;
import java.util.TimeZone;
import java.util.concurrent.atomic.AtomicInteger;
import java.util.regex.PatternSyntaxException;

/**
 * {@hide}
 */
public class ServiceStateTracker extends Handler {
    static final String LOG_TAG = "SST";
    static final boolean DBG = true;
    private static final boolean VDBG = false;  // STOPSHIP if true

    private static final String PROP_FORCE_ROAMING = "telephony.test.forceRoaming";

    private CommandsInterface mCi;
    private UiccController mUiccController = null;
    private UiccCardApplication mUiccApplcation = null;
    private IccRecords mIccRecords = null;

    private boolean mVoiceCapable;

    public ServiceState mSS;
    private ServiceState mNewSS;

    private static final long LAST_CELL_INFO_LIST_MAX_AGE_MS = 2000;
    private long mLastCellInfoListTime;
    private List<CellInfo> mLastCellInfoList = null;
    private List<PhysicalChannelConfig> mLastPhysicalChannelConfigList = null;

    private SignalStrength mSignalStrength;

    // TODO - this should not be public, right now used externally GsmConnetion.
    public RestrictedState mRestrictedState;

    /**
     * A unique identifier to track requests associated with a poll
     * and ignore stale responses.  The value is a count-down of
     * expected responses in this pollingContext.
     */
    @VisibleForTesting
    public int[] mPollingContext;
    private boolean mDesiredPowerState;

    /**
     * By default, strength polling is enabled.  However, if we're
     * getting unsolicited signal strength updates from the radio, set
     * value to true and don't bother polling any more.
     */
    private boolean mDontPollSignalStrength = false;

    private RegistrantList mVoiceRoamingOnRegistrants = new RegistrantList();
    private RegistrantList mVoiceRoamingOffRegistrants = new RegistrantList();
    private RegistrantList mDataRoamingOnRegistrants = new RegistrantList();
    private RegistrantList mDataRoamingOffRegistrants = new RegistrantList();
    protected RegistrantList mAttachedRegistrants = new RegistrantList();
    protected RegistrantList mDetachedRegistrants = new RegistrantList();
    private RegistrantList mDataRegStateOrRatChangedRegistrants = new RegistrantList();
    private RegistrantList mNetworkAttachedRegistrants = new RegistrantList();
    private RegistrantList mNetworkDetachedRegistrants = new RegistrantList();
    private RegistrantList mPsRestrictEnabledRegistrants = new RegistrantList();
    private RegistrantList mPsRestrictDisabledRegistrants = new RegistrantList();

    /* Radio power off pending flag and tag counter */
    private boolean mPendingRadioPowerOffAfterDataOff = false;
    private int mPendingRadioPowerOffAfterDataOffTag = 0;

    /** Signal strength poll rate. */
    private static final int POLL_PERIOD_MILLIS = 20 * 1000;

    /** Waiting period before recheck gprs and voice registration. */
    public static final int DEFAULT_GPRS_CHECK_PERIOD_MILLIS = 60 * 1000;

    /** GSM events */
    protected static final int EVENT_RADIO_STATE_CHANGED               = 1;
    protected static final int EVENT_NETWORK_STATE_CHANGED             = 2;
    protected static final int EVENT_GET_SIGNAL_STRENGTH               = 3;
    protected static final int EVENT_POLL_STATE_REGISTRATION           = 4;
    protected static final int EVENT_POLL_STATE_GPRS                   = 5;
    protected static final int EVENT_POLL_STATE_OPERATOR               = 6;
    protected static final int EVENT_POLL_SIGNAL_STRENGTH              = 10;
    protected static final int EVENT_NITZ_TIME                         = 11;
    protected static final int EVENT_SIGNAL_STRENGTH_UPDATE            = 12;
    protected static final int EVENT_POLL_STATE_NETWORK_SELECTION_MODE = 14;
    protected static final int EVENT_GET_LOC_DONE                      = 15;
    protected static final int EVENT_SIM_RECORDS_LOADED                = 16;
    protected static final int EVENT_SIM_READY                         = 17;
    protected static final int EVENT_LOCATION_UPDATES_ENABLED          = 18;
    protected static final int EVENT_GET_PREFERRED_NETWORK_TYPE        = 19;
    protected static final int EVENT_SET_PREFERRED_NETWORK_TYPE        = 20;
    protected static final int EVENT_RESET_PREFERRED_NETWORK_TYPE      = 21;
    protected static final int EVENT_CHECK_REPORT_GPRS                 = 22;
    protected static final int EVENT_RESTRICTED_STATE_CHANGED          = 23;

    /** CDMA events */
    protected static final int EVENT_RUIM_READY                        = 26;
    protected static final int EVENT_RUIM_RECORDS_LOADED               = 27;
    protected static final int EVENT_POLL_STATE_CDMA_SUBSCRIPTION      = 34;
    protected static final int EVENT_NV_READY                          = 35;
    protected static final int EVENT_ERI_FILE_LOADED                   = 36;
    protected static final int EVENT_OTA_PROVISION_STATUS_CHANGE       = 37;
    protected static final int EVENT_SET_RADIO_POWER_OFF               = 38;
    protected static final int EVENT_CDMA_SUBSCRIPTION_SOURCE_CHANGED  = 39;
    protected static final int EVENT_CDMA_PRL_VERSION_CHANGED          = 40;

    protected static final int EVENT_RADIO_ON                          = 41;
    public    static final int EVENT_ICC_CHANGED                       = 42;
    protected static final int EVENT_GET_CELL_INFO_LIST                = 43;
    protected static final int EVENT_UNSOL_CELL_INFO_LIST              = 44;
    protected static final int EVENT_CHANGE_IMS_STATE                  = 45;
    protected static final int EVENT_IMS_STATE_CHANGED                 = 46;
    protected static final int EVENT_IMS_STATE_DONE                    = 47;
    protected static final int EVENT_IMS_CAPABILITY_CHANGED            = 48;
    protected static final int EVENT_ALL_DATA_DISCONNECTED             = 49;
    protected static final int EVENT_PHONE_TYPE_SWITCHED               = 50;
    protected static final int EVENT_RADIO_POWER_FROM_CARRIER          = 51;
    protected static final int EVENT_SIM_NOT_INSERTED                  = 52;
    protected static final int EVENT_IMS_SERVICE_STATE_CHANGED         = 53;
    protected static final int EVENT_RADIO_POWER_OFF_DONE              = 54;
    protected static final int EVENT_PHYSICAL_CHANNEL_CONFIG           = 55;

    private class CellInfoResult {
        List<CellInfo> list;
        Object lockObj = new Object();
    }

    /** Reason for registration denial. */
    protected static final String REGISTRATION_DENIED_GEN  = "General";
    protected static final String REGISTRATION_DENIED_AUTH = "Authentication Failure";

    private boolean mImsRegistrationOnOff = false;
    private boolean mAlarmSwitch = false;
    /** Radio is disabled by carrier. Radio power will not be override if this field is set */
    private boolean mRadioDisabledByCarrier = false;
    private PendingIntent mRadioOffIntent = null;
    private static final String ACTION_RADIO_OFF = "android.intent.action.ACTION_RADIO_OFF";
    private boolean mPowerOffDelayNeed = true;
    private boolean mDeviceShuttingDown = false;
    /** Keep track of SPN display rules, so we only broadcast intent if something changes. */
    private boolean mSpnUpdatePending = false;
    private String mCurSpn = null;
    private String mCurDataSpn = null;
    private String mCurPlmn = null;
    private boolean mCurShowPlmn = false;
    private boolean mCurShowSpn = false;
    @VisibleForTesting
    public int mSubId = SubscriptionManager.INVALID_SUBSCRIPTION_ID;
    private int mPrevSubId = SubscriptionManager.INVALID_SUBSCRIPTION_ID;

    private boolean mImsRegistered = false;

    private SubscriptionManager mSubscriptionManager;
    private SubscriptionController mSubscriptionController;
    private final SstSubscriptionsChangedListener mOnSubscriptionsChangedListener =
        new SstSubscriptionsChangedListener();


    private final RatRatcheter mRatRatcheter;

    private final HandlerThread mHandlerThread;
    private final LocaleTracker mLocaleTracker;

    private final LocalLog mRoamingLog = new LocalLog(10);
    private final LocalLog mAttachLog = new LocalLog(10);
    private final LocalLog mPhoneTypeLog = new LocalLog(10);
    private final LocalLog mRatLog = new LocalLog(20);
    private final LocalLog mRadioPowerLog = new LocalLog(20);

    private class SstSubscriptionsChangedListener extends OnSubscriptionsChangedListener {
        public final AtomicInteger mPreviousSubId =
                new AtomicInteger(SubscriptionManager.INVALID_SUBSCRIPTION_ID);

        /**
         * Callback invoked when there is any change to any SubscriptionInfo. Typically
         * this method would invoke {@link SubscriptionManager#getActiveSubscriptionInfoList}
         */
        @Override
        public void onSubscriptionsChanged() {
            if (DBG) log("SubscriptionListener.onSubscriptionInfoChanged");
            // Set the network type, in case the radio does not restore it.
            int subId = mPhone.getSubId();
            ServiceStateTracker.this.mPrevSubId = mPreviousSubId.get();
            if (mPreviousSubId.getAndSet(subId) != subId) {
                if (mSubscriptionController.isActiveSubId(subId)) {
                    Context context = mPhone.getContext();

                    mPhone.notifyPhoneStateChanged();
                    mPhone.notifyCallForwardingIndicator();

                    boolean restoreSelection = !context.getResources().getBoolean(
                            com.android.internal.R.bool.skip_restoring_network_selection);
                    mPhone.sendSubscriptionSettings(restoreSelection);

                    mPhone.setSystemProperty(TelephonyProperties.PROPERTY_DATA_NETWORK_TYPE,
                            ServiceState.rilRadioTechnologyToString(
                                    mSS.getRilDataRadioTechnology()));

                    if (mSpnUpdatePending) {
                        mSubscriptionController.setPlmnSpn(mPhone.getPhoneId(), mCurShowPlmn,
                                mCurPlmn, mCurShowSpn, mCurSpn);
                        mSpnUpdatePending = false;
                    }

                    // Remove old network selection sharedPreferences since SP key names are now
                    // changed to include subId. This will be done only once when upgrading from an
                    // older build that did not include subId in the names.
                    SharedPreferences sp = PreferenceManager.getDefaultSharedPreferences(
                            context);
                    String oldNetworkSelection = sp.getString(
                            Phone.NETWORK_SELECTION_KEY, "");
                    String oldNetworkSelectionName = sp.getString(
                            Phone.NETWORK_SELECTION_NAME_KEY, "");
                    String oldNetworkSelectionShort = sp.getString(
                            Phone.NETWORK_SELECTION_SHORT_KEY, "");
                    if (!TextUtils.isEmpty(oldNetworkSelection) ||
                            !TextUtils.isEmpty(oldNetworkSelectionName) ||
                            !TextUtils.isEmpty(oldNetworkSelectionShort)) {
                        SharedPreferences.Editor editor = sp.edit();
                        editor.putString(Phone.NETWORK_SELECTION_KEY + subId,
                                oldNetworkSelection);
                        editor.putString(Phone.NETWORK_SELECTION_NAME_KEY + subId,
                                oldNetworkSelectionName);
                        editor.putString(Phone.NETWORK_SELECTION_SHORT_KEY + subId,
                                oldNetworkSelectionShort);
                        editor.remove(Phone.NETWORK_SELECTION_KEY);
                        editor.remove(Phone.NETWORK_SELECTION_NAME_KEY);
                        editor.remove(Phone.NETWORK_SELECTION_SHORT_KEY);
                        editor.commit();
                    }

                    // Once sub id becomes valid, we need to update the service provider name
                    // displayed on the UI again. The old SPN update intents sent to
                    // MobileSignalController earlier were actually ignored due to invalid sub id.
                    updateSpnDisplay();
                }
                // update voicemail count and notify message waiting changed
                mPhone.updateVoiceMail();

                // cancel notifications if we see SIM_NOT_INSERTED (This happens on bootup before
                // the SIM is first detected and then subsequently on SIM removals)
                if (mSubscriptionController.getSlotIndex(subId)
                        == SubscriptionManager.SIM_NOT_INSERTED) {
                    // this is handled on the main thread to mitigate racing with setNotification().
                    sendMessage(obtainMessage(EVENT_SIM_NOT_INSERTED));
                }
            }
        }
    };

    //Common
    protected final GsmCdmaPhone mPhone;

    public CellLocation mCellLoc;
    private CellLocation mNewCellLoc;
    private static final int MS_PER_HOUR = 60 * 60 * 1000;
    private final NitzStateMachine mNitzState;
    private final ContentResolver mCr;

    //GSM
    private int mPreferredNetworkType;
    private int mMaxDataCalls = 1;
    private int mNewMaxDataCalls = 1;
    private int mReasonDataDenied = -1;
    private int mNewReasonDataDenied = -1;

    /**
     * The code of the rejection cause that is sent by network when the CS
     * registration is rejected. It should be shown to the user as a notification.
     */
    private int mRejectCode;
    private int mNewRejectCode;

    /**
     * GSM roaming status solely based on TS 27.007 7.2 CREG. Only used by
     * handlePollStateResult to store CREG roaming result.
     */
    private boolean mGsmRoaming = false;
    /**
     * Data roaming status solely based on TS 27.007 10.1.19 CGREG. Only used by
     * handlePollStateResult to store CGREG roaming result.
     */
    private boolean mDataRoaming = false;
    /**
     * Mark when service state is in emergency call only mode
     */
    private boolean mEmergencyOnly = false;
    /** Started the recheck process after finding gprs should registered but not. */
    private boolean mStartedGprsRegCheck;
    /** Already sent the event-log for no gprs register. */
    private boolean mReportedGprsNoReg;

    private CarrierServiceStateTracker mCSST;
    /**
     * The Notification object given to the NotificationManager.
     */
    private Notification mNotification;
    /** Notification type. */
    public static final int PS_ENABLED = 1001;            // Access Control blocks data service
    public static final int PS_DISABLED = 1002;           // Access Control enables data service
    public static final int CS_ENABLED = 1003;            // Access Control blocks all voice/sms service
    public static final int CS_DISABLED = 1004;           // Access Control enables all voice/sms service
    public static final int CS_NORMAL_ENABLED = 1005;     // Access Control blocks normal voice/sms service
    public static final int CS_EMERGENCY_ENABLED = 1006;  // Access Control blocks emergency call service
    public static final int CS_REJECT_CAUSE_ENABLED = 2001;     // Notify MM rejection cause
    /** Notification id. */
    public static final int PS_NOTIFICATION = 888;  // Id to update and cancel PS restricted
    public static final int CS_NOTIFICATION = 999;  // Id to update and cancel CS restricted
    public static final int CS_REJECT_CAUSE_NOTIFICATION = 111; // Id to update and cancel MM
                                                                // rejection cause

    /** To identify whether EVENT_SIM_READY is received or not */
    private boolean mIsSimReady = false;

    private BroadcastReceiver mIntentReceiver = new BroadcastReceiver() {
        @Override
        public void onReceive(Context context, Intent intent) {
            if (intent.getAction().equals(
                    CarrierConfigManager.ACTION_CARRIER_CONFIG_CHANGED)) {
                onCarrierConfigChanged();
                return;
            }

            if (!mPhone.isPhoneTypeGsm()) {
                loge("Ignoring intent " + intent + " received on CDMA phone");
                return;
            }

            if (intent.getAction().equals(Intent.ACTION_LOCALE_CHANGED)) {
                // update emergency string whenever locale changed
                updateSpnDisplay();
            } else if (intent.getAction().equals(ACTION_RADIO_OFF)) {
                mAlarmSwitch = false;
                DcTracker dcTracker = mPhone.mDcTracker;
                powerOffRadioSafely(dcTracker);
            }
        }
    };

    //CDMA
    // Min values used to by getOtasp()
    public static final String UNACTIVATED_MIN2_VALUE = "000000";
    public static final String UNACTIVATED_MIN_VALUE = "1111110111";
    // Current Otasp value
    private int mCurrentOtaspMode = TelephonyManager.OTASP_UNINITIALIZED;
    private int mRoamingIndicator;
    private boolean mIsInPrl;
    private int mDefaultRoamingIndicator;
    /**
     * Initially assume no data connection.
     */
    private int mRegistrationState = -1;
    private RegistrantList mCdmaForSubscriptionInfoReadyRegistrants = new RegistrantList();
    private String mMdn;
    private int mHomeSystemId[] = null;
    private int mHomeNetworkId[] = null;
    private String mMin;
    private String mPrlVersion;
    private boolean mIsMinInfoReady = false;
    private boolean mIsEriTextLoaded = false;
    private boolean mIsSubscriptionFromRuim = false;
    private CdmaSubscriptionSourceManager mCdmaSSM;
    public static final String INVALID_MCC = "000";
    public static final String DEFAULT_MNC = "00";
    private HbpcdUtils mHbpcdUtils = null;
    /* Used only for debugging purposes. */
    private String mRegistrationDeniedReason;
    private String mCurrentCarrier = null;

    private final TransportManager mTransportManager;
    private final SparseArray<NetworkRegistrationManager> mRegStateManagers = new SparseArray<>();

    /* list of LTE EARFCNs (E-UTRA Absolute Radio Frequency Channel Number,
     * Reference: 3GPP TS 36.104 5.4.3)
     * inclusive ranges for which the lte rsrp boost is applied */
    private ArrayList<Pair<Integer, Integer>> mEarfcnPairListForRsrpBoost = null;

    private int mLteRsrpBoost = 0; // offset which is reduced from the rsrp threshold
                                   // while calculating signal strength level.
    private final Object mLteRsrpBoostLock = new Object();
    private static final int INVALID_LTE_EARFCN = -1;

    public ServiceStateTracker(GsmCdmaPhone phone, CommandsInterface ci) {
        mNitzState = TelephonyComponentFactory.getInstance().makeNitzStateMachine(phone);
        mPhone = phone;
        mCi = ci;

        mRatRatcheter = new RatRatcheter(mPhone);
        mVoiceCapable = mPhone.getContext().getResources().getBoolean(
                com.android.internal.R.bool.config_voice_capable);
        mUiccController = UiccController.getInstance();

        mUiccController.registerForIccChanged(this, EVENT_ICC_CHANGED, null);
        mCi.setOnSignalStrengthUpdate(this, EVENT_SIGNAL_STRENGTH_UPDATE, null);
        mCi.registerForCellInfoList(this, EVENT_UNSOL_CELL_INFO_LIST, null);
        mCi.registerForPhysicalChannelConfiguration(this, EVENT_PHYSICAL_CHANNEL_CONFIG, null);

        mSubscriptionController = SubscriptionController.getInstance();
        mSubscriptionManager = SubscriptionManager.from(phone.getContext());
        mSubscriptionManager
                .addOnSubscriptionsChangedListener(mOnSubscriptionsChangedListener);
        mRestrictedState = new RestrictedState();

        mTransportManager = new TransportManager();

        for (int transportType : mTransportManager.getAvailableTransports()) {
            mRegStateManagers.append(transportType, new NetworkRegistrationManager(
                    transportType, phone));
            mRegStateManagers.get(transportType).registerForNetworkRegistrationStateChanged(
                    this, EVENT_NETWORK_STATE_CHANGED, null);
        }

        // Create a new handler thread dedicated for locale tracker because the blocking
        // getAllCellInfo call requires clients calling from a different thread.
        mHandlerThread = new HandlerThread(LocaleTracker.class.getSimpleName());
        mHandlerThread.start();
        mLocaleTracker = TelephonyComponentFactory.getInstance().makeLocaleTracker(
                mPhone, mHandlerThread.getLooper());

        mCi.registerForImsNetworkStateChanged(this, EVENT_IMS_STATE_CHANGED, null);
        mCi.registerForRadioStateChanged(this, EVENT_RADIO_STATE_CHANGED, null);
        mCi.setOnNITZTime(this, EVENT_NITZ_TIME, null);

        mCr = phone.getContext().getContentResolver();
        // system setting property AIRPLANE_MODE_ON is set in Settings.
        int airplaneMode = Settings.Global.getInt(mCr, Settings.Global.AIRPLANE_MODE_ON, 0);
        int enableCellularOnBoot = Settings.Global.getInt(mCr,
                Settings.Global.ENABLE_CELLULAR_ON_BOOT, 1);
        mDesiredPowerState = (enableCellularOnBoot > 0) && ! (airplaneMode > 0);
        mRadioPowerLog.log("init : airplane mode = " + airplaneMode + " enableCellularOnBoot = " +
                enableCellularOnBoot);


        setSignalStrengthDefaultValues();
        mPhone.getCarrierActionAgent().registerForCarrierAction(CARRIER_ACTION_SET_RADIO_ENABLED,
                this, EVENT_RADIO_POWER_FROM_CARRIER, null, false);

        // Monitor locale change
        Context context = mPhone.getContext();
        IntentFilter filter = new IntentFilter();
        filter.addAction(Intent.ACTION_LOCALE_CHANGED);
        context.registerReceiver(mIntentReceiver, filter);
        filter = new IntentFilter();
        filter.addAction(ACTION_RADIO_OFF);
        context.registerReceiver(mIntentReceiver, filter);
        filter = new IntentFilter();
        filter.addAction(CarrierConfigManager.ACTION_CARRIER_CONFIG_CHANGED);
        context.registerReceiver(mIntentReceiver, filter);

        mPhone.notifyOtaspChanged(TelephonyManager.OTASP_UNINITIALIZED);

        mCi.setOnRestrictedStateChanged(this, EVENT_RESTRICTED_STATE_CHANGED, null);
        updatePhoneType();

        mCSST = new CarrierServiceStateTracker(phone, this);

        registerForNetworkAttached(mCSST,
                CarrierServiceStateTracker.CARRIER_EVENT_VOICE_REGISTRATION, null);
        registerForNetworkDetached(mCSST,
                CarrierServiceStateTracker.CARRIER_EVENT_VOICE_DEREGISTRATION, null);
        registerForDataConnectionAttached(mCSST,
                CarrierServiceStateTracker.CARRIER_EVENT_DATA_REGISTRATION, null);
        registerForDataConnectionDetached(mCSST,
                CarrierServiceStateTracker.CARRIER_EVENT_DATA_DEREGISTRATION, null);
    }

    @VisibleForTesting
    public void updatePhoneType() {
        // If we are previously voice roaming, we need to notify that roaming status changed before
        // we change back to non-roaming.
        if (mSS != null && mSS.getVoiceRoaming()) {
            mVoiceRoamingOffRegistrants.notifyRegistrants();
        }

        // If we are previously data roaming, we need to notify that roaming status changed before
        // we change back to non-roaming.
        if (mSS != null && mSS.getDataRoaming()) {
            mDataRoamingOffRegistrants.notifyRegistrants();
        }

        // If we are previously in service, we need to notify that we are out of service now.
        if (mSS != null && mSS.getVoiceRegState() == ServiceState.STATE_IN_SERVICE) {
            mNetworkDetachedRegistrants.notifyRegistrants();
        }

        // If we are previously in service, we need to notify that we are out of service now.
        if (mSS != null && mSS.getDataRegState() == ServiceState.STATE_IN_SERVICE) {
            mDetachedRegistrants.notifyRegistrants();
        }

        mSS = new ServiceState();
        mSS.setStateOutOfService();
        mNewSS = new ServiceState();
        mLastCellInfoListTime = 0;
        mLastCellInfoList = null;
        mSignalStrength = new SignalStrength();
        mStartedGprsRegCheck = false;
        mReportedGprsNoReg = false;
        mMdn = null;
        mMin = null;
        mPrlVersion = null;
        mIsMinInfoReady = false;
        mNitzState.handleNetworkUnavailable();

        //cancel any pending pollstate request on voice tech switching
        cancelPollState();

        if (mPhone.isPhoneTypeGsm()) {
            //clear CDMA registrations first
            if (mCdmaSSM != null) {
                mCdmaSSM.dispose(this);
            }

            mCi.unregisterForCdmaPrlChanged(this);
            mPhone.unregisterForEriFileLoaded(this);
            mCi.unregisterForCdmaOtaProvision(this);
            mPhone.unregisterForSimRecordsLoaded(this);

            mCellLoc = new GsmCellLocation();
            mNewCellLoc = new GsmCellLocation();
        } else {
            mPhone.registerForSimRecordsLoaded(this, EVENT_SIM_RECORDS_LOADED, null);
            mCellLoc = new CdmaCellLocation();
            mNewCellLoc = new CdmaCellLocation();
            mCdmaSSM = CdmaSubscriptionSourceManager.getInstance(mPhone.getContext(), mCi, this,
                    EVENT_CDMA_SUBSCRIPTION_SOURCE_CHANGED, null);
            mIsSubscriptionFromRuim = (mCdmaSSM.getCdmaSubscriptionSource() ==
                    CdmaSubscriptionSourceManager.SUBSCRIPTION_FROM_RUIM);

            mCi.registerForCdmaPrlChanged(this, EVENT_CDMA_PRL_VERSION_CHANGED, null);
            mPhone.registerForEriFileLoaded(this, EVENT_ERI_FILE_LOADED, null);
            mCi.registerForCdmaOtaProvision(this, EVENT_OTA_PROVISION_STATUS_CHANGE, null);

            mHbpcdUtils = new HbpcdUtils(mPhone.getContext());
            // update OTASP state in case previously set by another service
            updateOtaspState();
        }

        // This should be done after the technology specific initializations above since it relies
        // on fields like mIsSubscriptionFromRuim (which is updated above)
        onUpdateIccAvailability();

        mPhone.setSystemProperty(TelephonyProperties.PROPERTY_DATA_NETWORK_TYPE,
                ServiceState.rilRadioTechnologyToString(ServiceState.RIL_RADIO_TECHNOLOGY_UNKNOWN));
        // Query signal strength from the modem after service tracker is created (i.e. boot up,
        // switching between GSM and CDMA phone), because the unsolicited signal strength
        // information might come late or even never come. This will get the accurate signal
        // strength information displayed on the UI.
        mCi.getSignalStrength(obtainMessage(EVENT_GET_SIGNAL_STRENGTH));
        sendMessage(obtainMessage(EVENT_PHONE_TYPE_SWITCHED));

        logPhoneTypeChange();

        // Tell everybody that the registration state and RAT have changed.
        notifyDataRegStateRilRadioTechnologyChanged();
    }

    @VisibleForTesting
    public void requestShutdown() {
        if (mDeviceShuttingDown == true) return;
        mDeviceShuttingDown = true;
        mDesiredPowerState = false;
        setPowerStateToDesired();
    }

    public void dispose() {
        mCi.unSetOnSignalStrengthUpdate(this);
        mUiccController.unregisterForIccChanged(this);
        mCi.unregisterForCellInfoList(this);
        mCi.unregisterForPhysicalChannelConfiguration(this);
        mSubscriptionManager
            .removeOnSubscriptionsChangedListener(mOnSubscriptionsChangedListener);
        mHandlerThread.quit();
        mCi.unregisterForImsNetworkStateChanged(this);
        mPhone.getCarrierActionAgent().unregisterForCarrierAction(this,
                CARRIER_ACTION_SET_RADIO_ENABLED);
        if (mCSST != null) {
            mCSST.dispose();
            mCSST = null;
        }
    }

    public boolean getDesiredPowerState() {
        return mDesiredPowerState;
    }
    public boolean getPowerStateFromCarrier() { return !mRadioDisabledByCarrier; }

    private SignalStrength mLastSignalStrength = null;
    protected boolean notifySignalStrength() {
        boolean notified = false;
        if (!mSignalStrength.equals(mLastSignalStrength)) {
            try {
                mPhone.notifySignalStrength();
                notified = true;
                mLastSignalStrength = mSignalStrength;
            } catch (NullPointerException ex) {
                loge("updateSignalStrength() Phone already destroyed: " + ex
                        + "SignalStrength not notified");
            }
        }
        return notified;
    }

    /**
     * Notify all mDataConnectionRatChangeRegistrants using an
     * AsyncResult in msg.obj where AsyncResult#result contains the
     * new RAT as an Integer Object.
     */
    protected void notifyDataRegStateRilRadioTechnologyChanged() {
        int rat = mSS.getRilDataRadioTechnology();
        int drs = mSS.getDataRegState();
        if (DBG) log("notifyDataRegStateRilRadioTechnologyChanged: drs=" + drs + " rat=" + rat);

        mPhone.setSystemProperty(TelephonyProperties.PROPERTY_DATA_NETWORK_TYPE,
                ServiceState.rilRadioTechnologyToString(rat));
        mDataRegStateOrRatChangedRegistrants.notifyResult(new Pair<Integer, Integer>(drs, rat));
    }

    /**
     * Some operators have been known to report registration failure
     * data only devices, to fix that use DataRegState.
     */
    protected void useDataRegStateForDataOnlyDevices() {
        if (mVoiceCapable == false) {
            if (DBG) {
                log("useDataRegStateForDataOnlyDevice: VoiceRegState=" + mNewSS.getVoiceRegState()
                    + " DataRegState=" + mNewSS.getDataRegState());
            }
            // TODO: Consider not lying and instead have callers know the difference.
            mNewSS.setVoiceRegState(mNewSS.getDataRegState());
        }
    }

    protected void updatePhoneObject() {
        if (mPhone.getContext().getResources().
                getBoolean(com.android.internal.R.bool.config_switch_phone_on_voice_reg_state_change)) {
            // If the phone is not registered on a network, no need to update.
            boolean isRegistered = mSS.getVoiceRegState() == ServiceState.STATE_IN_SERVICE ||
                    mSS.getVoiceRegState() == ServiceState.STATE_EMERGENCY_ONLY;
            if (!isRegistered) {
                log("updatePhoneObject: Ignore update");
                return;
            }
            mPhone.updatePhoneObject(mSS.getRilVoiceRadioTechnology());
        }
    }

    /**
     * Registration point for combined roaming on of mobile voice
     * combined roaming is true when roaming is true and ONS differs SPN
     *
     * @param h handler to notify
     * @param what what code of message when delivered
     * @param obj placed in Message.obj
     */
    public void registerForVoiceRoamingOn(Handler h, int what, Object obj) {
        Registrant r = new Registrant(h, what, obj);
        mVoiceRoamingOnRegistrants.add(r);

        if (mSS.getVoiceRoaming()) {
            r.notifyRegistrant();
        }
    }

    public void unregisterForVoiceRoamingOn(Handler h) {
        mVoiceRoamingOnRegistrants.remove(h);
    }

    /**
     * Registration point for roaming off of mobile voice
     * combined roaming is true when roaming is true and ONS differs SPN
     *
     * @param h handler to notify
     * @param what what code of message when delivered
     * @param obj placed in Message.obj
     */
    public void registerForVoiceRoamingOff(Handler h, int what, Object obj) {
        Registrant r = new Registrant(h, what, obj);
        mVoiceRoamingOffRegistrants.add(r);

        if (!mSS.getVoiceRoaming()) {
            r.notifyRegistrant();
        }
    }

    public void unregisterForVoiceRoamingOff(Handler h) {
        mVoiceRoamingOffRegistrants.remove(h);
    }

    /**
     * Registration point for combined roaming on of mobile data
     * combined roaming is true when roaming is true and ONS differs SPN
     *
     * @param h handler to notify
     * @param what what code of message when delivered
     * @param obj placed in Message.obj
     */
    public void registerForDataRoamingOn(Handler h, int what, Object obj) {
        Registrant r = new Registrant(h, what, obj);
        mDataRoamingOnRegistrants.add(r);

        if (mSS.getDataRoaming()) {
            r.notifyRegistrant();
        }
    }

    public void unregisterForDataRoamingOn(Handler h) {
        mDataRoamingOnRegistrants.remove(h);
    }

    /**
     * Registration point for roaming off of mobile data
     * combined roaming is true when roaming is true and ONS differs SPN
     *
     * @param h handler to notify
     * @param what what code of message when delivered
     * @param obj placed in Message.obj
     * @param notifyNow notify upon registration if data roaming is off
     */
    public void registerForDataRoamingOff(Handler h, int what, Object obj, boolean notifyNow) {
        Registrant r = new Registrant(h, what, obj);
        mDataRoamingOffRegistrants.add(r);

        if (notifyNow && !mSS.getDataRoaming()) {
            r.notifyRegistrant();
        }
    }

    public void unregisterForDataRoamingOff(Handler h) {
        mDataRoamingOffRegistrants.remove(h);
    }

    /**
     * Re-register network by toggling preferred network type.
     * This is a work-around to deregister and register network since there is
     * no ril api to set COPS=2 (deregister) only.
     *
     * @param onComplete is dispatched when this is complete.  it will be
     * an AsyncResult, and onComplete.obj.exception will be non-null
     * on failure.
     */
    public void reRegisterNetwork(Message onComplete) {
        mCi.getPreferredNetworkType(
                obtainMessage(EVENT_GET_PREFERRED_NETWORK_TYPE, onComplete));
    }

    public void
    setRadioPower(boolean power) {
        mDesiredPowerState = power;

        setPowerStateToDesired();
    }

    /**
     * Radio power set from carrier action. if set to false means carrier desire to turn radio off
     * and radio wont be re-enabled unless carrier explicitly turn it back on.
     * @param enable indicate if radio power is enabled or disabled from carrier action.
     */
    public void setRadioPowerFromCarrier(boolean enable) {
        mRadioDisabledByCarrier = !enable;
        setPowerStateToDesired();
    }

    /**
     * These two flags manage the behavior of the cell lock -- the
     * lock should be held if either flag is true.  The intention is
     * to allow temporary acquisition of the lock to get a single
     * update.  Such a lock grab and release can thus be made to not
     * interfere with more permanent lock holds -- in other words, the
     * lock will only be released if both flags are false, and so
     * releases by temporary users will only affect the lock state if
     * there is no continuous user.
     */
    private boolean mWantContinuousLocationUpdates;
    private boolean mWantSingleLocationUpdate;

    public void enableSingleLocationUpdate() {
        if (mWantSingleLocationUpdate || mWantContinuousLocationUpdates) return;
        mWantSingleLocationUpdate = true;
        mCi.setLocationUpdates(true, obtainMessage(EVENT_LOCATION_UPDATES_ENABLED));
    }

    public void enableLocationUpdates() {
        if (mWantSingleLocationUpdate || mWantContinuousLocationUpdates) return;
        mWantContinuousLocationUpdates = true;
        mCi.setLocationUpdates(true, obtainMessage(EVENT_LOCATION_UPDATES_ENABLED));
    }

    protected void disableSingleLocationUpdate() {
        mWantSingleLocationUpdate = false;
        if (!mWantSingleLocationUpdate && !mWantContinuousLocationUpdates) {
            mCi.setLocationUpdates(false, null);
        }
    }

    public void disableLocationUpdates() {
        mWantContinuousLocationUpdates = false;
        if (!mWantSingleLocationUpdate && !mWantContinuousLocationUpdates) {
            mCi.setLocationUpdates(false, null);
        }
    }

    private void processCellLocationInfo(CellLocation cellLocation, CellIdentity cellIdentity) {
        if (mPhone.isPhoneTypeGsm()) {
            int psc = -1;
            int cid = -1;
            int lac = -1;
            if (cellIdentity != null) {
                switch (cellIdentity.getType()) {
                    case CellInfoType.GSM: {
                        cid = ((CellIdentityGsm) cellIdentity).getCid();
                        lac = ((CellIdentityGsm) cellIdentity).getLac();
                        break;
                    }
                    case CellInfoType.WCDMA: {
                        cid = ((CellIdentityWcdma) cellIdentity).getCid();
                        lac = ((CellIdentityWcdma) cellIdentity).getLac();
                        psc = ((CellIdentityWcdma) cellIdentity).getPsc();
                        break;
                    }
                    case CellInfoType.TD_SCDMA: {
                        cid = ((CellIdentityTdscdma) cellIdentity).getCid();
                        lac = ((CellIdentityTdscdma) cellIdentity).getLac();
                        break;
                    }
                    case CellInfoType.LTE: {
                        cid = ((CellIdentityLte) cellIdentity).getCi();
                        lac = ((CellIdentityLte) cellIdentity).getTac();
                        break;
                    }
                    default: {
                        break;
                    }
                }
            }
            // LAC and CID are -1 if not avail
            ((GsmCellLocation) cellLocation).setLacAndCid(lac, cid);
            ((GsmCellLocation) cellLocation).setPsc(psc);
        } else {
            int baseStationId = -1;
            int baseStationLatitude = CdmaCellLocation.INVALID_LAT_LONG;
            int baseStationLongitude = CdmaCellLocation.INVALID_LAT_LONG;
            int systemId = 0;
            int networkId = 0;

            if (cellIdentity != null) {
                switch (cellIdentity.getType()) {
                    case CellInfoType.CDMA: {
                        baseStationId = ((CellIdentityCdma) cellIdentity).getBasestationId();
                        baseStationLatitude = ((CellIdentityCdma) cellIdentity).getLatitude();
                        baseStationLongitude = ((CellIdentityCdma) cellIdentity).getLongitude();
                        systemId = ((CellIdentityCdma) cellIdentity).getSystemId();
                        networkId = ((CellIdentityCdma) cellIdentity).getNetworkId();
                        break;
                    }
                    default: {
                        break;
                    }
                }
            }

            // Some carriers only return lat-lngs of 0,0
            if (baseStationLatitude == 0 && baseStationLongitude == 0) {
                baseStationLatitude  = CdmaCellLocation.INVALID_LAT_LONG;
                baseStationLongitude = CdmaCellLocation.INVALID_LAT_LONG;
            }

            // Values are -1 if not available.
            ((CdmaCellLocation) cellLocation).setCellLocationData(baseStationId,
                    baseStationLatitude, baseStationLongitude, systemId, networkId);
        }
    }

    private int getLteEarfcn(CellIdentity cellIdentity) {
        int lteEarfcn = INVALID_LTE_EARFCN;
        if (cellIdentity != null) {
            switch (cellIdentity.getType()) {
                case CellInfoType.LTE: {
                    lteEarfcn = ((CellIdentityLte) cellIdentity).getEarfcn();
                    break;
                }
                default: {
                    break;
                }
            }
        }

        return lteEarfcn;
    }

    @Override
    public void handleMessage(Message msg) {
        AsyncResult ar;
        int[] ints;
        Message message;

        if (VDBG) log("received event " + msg.what);
        switch (msg.what) {
            case EVENT_SET_RADIO_POWER_OFF:
                synchronized(this) {
                    if (mPendingRadioPowerOffAfterDataOff &&
                            (msg.arg1 == mPendingRadioPowerOffAfterDataOffTag)) {
                        if (DBG) log("EVENT_SET_RADIO_OFF, turn radio off now.");
                        hangupAndPowerOff();
                        mPendingRadioPowerOffAfterDataOffTag += 1;
                        mPendingRadioPowerOffAfterDataOff = false;
                    } else {
                        log("EVENT_SET_RADIO_OFF is stale arg1=" + msg.arg1 +
                                "!= tag=" + mPendingRadioPowerOffAfterDataOffTag);
                    }
                }
                break;

            case EVENT_ICC_CHANGED:
                onUpdateIccAvailability();
                if (mUiccApplcation != null
                        && mUiccApplcation.getState() != AppState.APPSTATE_READY) {
                    mIsSimReady = false;
                    updateSpnDisplay();
                }
                break;

            case EVENT_GET_CELL_INFO_LIST: {
                ar = (AsyncResult) msg.obj;
                CellInfoResult result = (CellInfoResult) ar.userObj;
                synchronized(result.lockObj) {
                    if (ar.exception != null) {
                        log("EVENT_GET_CELL_INFO_LIST: error ret null, e=" + ar.exception);
                        result.list = null;
                    } else {
                        result.list = (List<CellInfo>) ar.result;

                        if (VDBG) {
                            log("EVENT_GET_CELL_INFO_LIST: size=" + result.list.size()
                                    + " list=" + result.list);
                        }
                    }
                    mLastCellInfoListTime = SystemClock.elapsedRealtime();
                    mLastCellInfoList = result.list;
                    result.lockObj.notify();
                }
                break;
            }

            case EVENT_UNSOL_CELL_INFO_LIST: {
                ar = (AsyncResult) msg.obj;
                if (ar.exception != null) {
                    log("EVENT_UNSOL_CELL_INFO_LIST: error ignoring, e=" + ar.exception);
                } else {
                    List<CellInfo> list = (List<CellInfo>) ar.result;
                    if (VDBG) {
                        log("EVENT_UNSOL_CELL_INFO_LIST: size=" + list.size() + " list=" + list);
                    }
                    mLastCellInfoListTime = SystemClock.elapsedRealtime();
                    mLastCellInfoList = list;
                    mPhone.notifyCellInfo(list);
                }
                break;
            }

            case  EVENT_IMS_STATE_CHANGED: // received unsol
                mCi.getImsRegistrationState(this.obtainMessage(EVENT_IMS_STATE_DONE));
                break;

            case EVENT_IMS_STATE_DONE:
                ar = (AsyncResult) msg.obj;
                if (ar.exception == null) {
                    int[] responseArray = (int[])ar.result;
                    mImsRegistered = (responseArray[0] == 1) ? true : false;
                }
                break;

            case EVENT_RADIO_POWER_OFF_DONE:
                if (DBG) log("EVENT_RADIO_POWER_OFF_DONE");
                if (mDeviceShuttingDown && mCi.getRadioState().isAvailable()) {
                    // during shutdown the modem may not send radio state changed event
                    // as a result of radio power request
                    // Hence, issuing shut down regardless of radio power response
                    mCi.requestShutdown(null);
                }
                break;

            // GSM
            case EVENT_SIM_READY:
                // Reset the mPreviousSubId so we treat a SIM power bounce
                // as a first boot.  See b/19194287
                mOnSubscriptionsChangedListener.mPreviousSubId.set(
                        SubscriptionManager.INVALID_SUBSCRIPTION_ID);
                mPrevSubId = SubscriptionManager.INVALID_SUBSCRIPTION_ID;
                mIsSimReady = true;
                pollState();
                // Signal strength polling stops when radio is off
                queueNextSignalStrengthPoll();
                break;

            case EVENT_RADIO_STATE_CHANGED:
            case EVENT_PHONE_TYPE_SWITCHED:
                if(!mPhone.isPhoneTypeGsm() &&
                        mCi.getRadioState() == CommandsInterface.RadioState.RADIO_ON) {
                    handleCdmaSubscriptionSource(mCdmaSSM.getCdmaSubscriptionSource());

                    // Signal strength polling stops when radio is off.
                    queueNextSignalStrengthPoll();
                }
                // This will do nothing in the 'radio not available' case
                setPowerStateToDesired();
                // These events are modem triggered, so pollState() needs to be forced
                modemTriggeredPollState();
                break;

            case EVENT_NETWORK_STATE_CHANGED:
                modemTriggeredPollState();
                break;

            case EVENT_GET_SIGNAL_STRENGTH:
                // This callback is called when signal strength is polled
                // all by itself

                if (!(mCi.getRadioState().isOn())) {
                    // Polling will continue when radio turns back on
                    return;
                }
                ar = (AsyncResult) msg.obj;
                onSignalStrengthResult(ar);
                queueNextSignalStrengthPoll();

                break;

            case EVENT_GET_LOC_DONE:
                ar = (AsyncResult) msg.obj;
                if (ar.exception == null) {
                    CellIdentity cellIdentity = ((NetworkRegistrationState) ar.result)
                            .getCellIdentity();
                    processCellLocationInfo(mCellLoc, cellIdentity);
                    mPhone.notifyLocationChanged();
                }

                // Release any temporary cell lock, which could have been
                // acquired to allow a single-shot location update.
                disableSingleLocationUpdate();
                break;

            case EVENT_POLL_STATE_REGISTRATION:
            case EVENT_POLL_STATE_GPRS:
            case EVENT_POLL_STATE_OPERATOR:
                ar = (AsyncResult) msg.obj;
                handlePollStateResult(msg.what, ar);
                break;

            case EVENT_POLL_STATE_NETWORK_SELECTION_MODE:
                if (DBG) log("EVENT_POLL_STATE_NETWORK_SELECTION_MODE");
                ar = (AsyncResult) msg.obj;
                if (mPhone.isPhoneTypeGsm()) {
                    handlePollStateResult(msg.what, ar);
                } else {
                    if (ar.exception == null && ar.result != null) {
                        ints = (int[])ar.result;
                        if (ints[0] == 1) {  // Manual selection.
                            mPhone.setNetworkSelectionModeAutomatic(null);
                        }
                    } else {
                        log("Unable to getNetworkSelectionMode");
                    }
                }
                break;

            case EVENT_POLL_SIGNAL_STRENGTH:
                // Just poll signal strength...not part of pollState()

                mCi.getSignalStrength(obtainMessage(EVENT_GET_SIGNAL_STRENGTH));
                break;

            case EVENT_NITZ_TIME:
                ar = (AsyncResult) msg.obj;

                String nitzString = (String)((Object[])ar.result)[0];
                long nitzReceiveTime = ((Long)((Object[])ar.result)[1]).longValue();

                setTimeFromNITZString(nitzString, nitzReceiveTime);
                break;

            case EVENT_SIGNAL_STRENGTH_UPDATE:
                // This is a notification from CommandsInterface.setOnSignalStrengthUpdate

                ar = (AsyncResult) msg.obj;

                // The radio is telling us about signal strength changes
                // we don't have to ask it
                mDontPollSignalStrength = true;

                onSignalStrengthResult(ar);
                break;

            case EVENT_SIM_RECORDS_LOADED:
                log("EVENT_SIM_RECORDS_LOADED: what=" + msg.what);
                updatePhoneObject();
                updateOtaspState();
                if (mPhone.isPhoneTypeGsm()) {
                    updateSpnDisplay();
                }
                break;

            case EVENT_LOCATION_UPDATES_ENABLED:
                ar = (AsyncResult) msg.obj;

                if (ar.exception == null) {
                    mRegStateManagers.get(AccessNetworkConstants.TransportType.WWAN)
                            .getNetworkRegistrationState(NetworkRegistrationState.DOMAIN_CS,
                            obtainMessage(EVENT_GET_LOC_DONE, null));
                }
                break;

            case EVENT_SET_PREFERRED_NETWORK_TYPE:
                ar = (AsyncResult) msg.obj;
                // Don't care the result, only use for dereg network (COPS=2)
                message = obtainMessage(EVENT_RESET_PREFERRED_NETWORK_TYPE, ar.userObj);
                mCi.setPreferredNetworkType(mPreferredNetworkType, message);
                break;

            case EVENT_RESET_PREFERRED_NETWORK_TYPE:
                ar = (AsyncResult) msg.obj;
                if (ar.userObj != null) {
                    AsyncResult.forMessage(((Message) ar.userObj)).exception
                            = ar.exception;
                    ((Message) ar.userObj).sendToTarget();
                }
                break;

            case EVENT_GET_PREFERRED_NETWORK_TYPE:
                ar = (AsyncResult) msg.obj;

                if (ar.exception == null) {
                    mPreferredNetworkType = ((int[])ar.result)[0];
                } else {
                    mPreferredNetworkType = RILConstants.NETWORK_MODE_GLOBAL;
                }

                message = obtainMessage(EVENT_SET_PREFERRED_NETWORK_TYPE, ar.userObj);
                int toggledNetworkType = RILConstants.NETWORK_MODE_GLOBAL;

                mCi.setPreferredNetworkType(toggledNetworkType, message);
                break;

            case EVENT_CHECK_REPORT_GPRS:
                if (mPhone.isPhoneTypeGsm() && mSS != null &&
                        !isGprsConsistent(mSS.getDataRegState(), mSS.getVoiceRegState())) {

                    // Can't register data service while voice service is ok
                    // i.e. CREG is ok while CGREG is not
                    // possible a network or baseband side error
                    GsmCellLocation loc = ((GsmCellLocation)mPhone.getCellLocation());
                    EventLog.writeEvent(EventLogTags.DATA_NETWORK_REGISTRATION_FAIL,
                            mSS.getOperatorNumeric(), loc != null ? loc.getCid() : -1);
                    mReportedGprsNoReg = true;
                }
                mStartedGprsRegCheck = false;
                break;

            case EVENT_RESTRICTED_STATE_CHANGED:
                if (mPhone.isPhoneTypeGsm()) {
                    // This is a notification from
                    // CommandsInterface.setOnRestrictedStateChanged

                    if (DBG) log("EVENT_RESTRICTED_STATE_CHANGED");

                    ar = (AsyncResult) msg.obj;

                    onRestrictedStateChanged(ar);
                }
                break;

            case EVENT_SIM_NOT_INSERTED:
                if (DBG) log("EVENT_SIM_NOT_INSERTED");
                cancelAllNotifications();
                mMdn = null;
                mMin = null;
                mIsMinInfoReady = false;
                break;

            case EVENT_ALL_DATA_DISCONNECTED:
                int dds = SubscriptionManager.getDefaultDataSubscriptionId();
                ProxyController.getInstance().unregisterForAllDataDisconnected(dds, this);
                synchronized(this) {
                    if (mPendingRadioPowerOffAfterDataOff) {
                        if (DBG) log("EVENT_ALL_DATA_DISCONNECTED, turn radio off now.");
                        hangupAndPowerOff();
                        mPendingRadioPowerOffAfterDataOff = false;
                    } else {
                        log("EVENT_ALL_DATA_DISCONNECTED is stale");
                    }
                }
                break;

            case EVENT_CHANGE_IMS_STATE:
                if (DBG) log("EVENT_CHANGE_IMS_STATE:");

                setPowerStateToDesired();
                break;

            case EVENT_IMS_CAPABILITY_CHANGED:
                if (DBG) log("EVENT_IMS_CAPABILITY_CHANGED");
                updateSpnDisplay();
                break;

            case EVENT_IMS_SERVICE_STATE_CHANGED:
                if (DBG) log("EVENT_IMS_SERVICE_STATE_CHANGED");
                // IMS state will only affect the merged service state if the service state of
                // GsmCdma phone is not STATE_IN_SERVICE.
                if (mSS.getState() != ServiceState.STATE_IN_SERVICE) {
                    mPhone.notifyServiceStateChanged(mPhone.getServiceState());
                }
                break;

            //CDMA
            case EVENT_CDMA_SUBSCRIPTION_SOURCE_CHANGED:
                handleCdmaSubscriptionSource(mCdmaSSM.getCdmaSubscriptionSource());
                break;

            case EVENT_RUIM_READY:
                if (mPhone.getLteOnCdmaMode() == PhoneConstants.LTE_ON_CDMA_TRUE) {
                    // Subscription will be read from SIM I/O
                    if (DBG) log("Receive EVENT_RUIM_READY");
                    pollState();
                } else {
                    if (DBG) log("Receive EVENT_RUIM_READY and Send Request getCDMASubscription.");
                    getSubscriptionInfoAndStartPollingThreads();
                }

                // Only support automatic selection mode in CDMA.
                mCi.getNetworkSelectionMode(obtainMessage(EVENT_POLL_STATE_NETWORK_SELECTION_MODE));

                break;

            case EVENT_NV_READY:
                updatePhoneObject();

                // Only support automatic selection mode in CDMA.
                mCi.getNetworkSelectionMode(obtainMessage(EVENT_POLL_STATE_NETWORK_SELECTION_MODE));

                // For Non-RUIM phones, the subscription information is stored in
                // Non Volatile. Here when Non-Volatile is ready, we can poll the CDMA
                // subscription info.
                getSubscriptionInfoAndStartPollingThreads();
                break;

            case EVENT_POLL_STATE_CDMA_SUBSCRIPTION: // Handle RIL_CDMA_SUBSCRIPTION
                if (!mPhone.isPhoneTypeGsm()) {
                    ar = (AsyncResult) msg.obj;

                    if (ar.exception == null) {
                        String cdmaSubscription[] = (String[]) ar.result;
                        if (cdmaSubscription != null && cdmaSubscription.length >= 5) {
                            mMdn = cdmaSubscription[0];
                            parseSidNid(cdmaSubscription[1], cdmaSubscription[2]);

                            mMin = cdmaSubscription[3];
                            mPrlVersion = cdmaSubscription[4];
                            if (DBG) log("GET_CDMA_SUBSCRIPTION: MDN=" + mMdn);

                            mIsMinInfoReady = true;

                            updateOtaspState();
                            // Notify apps subscription info is ready
                            notifyCdmaSubscriptionInfoReady();

                            if (!mIsSubscriptionFromRuim && mIccRecords != null) {
                                if (DBG) {
                                    log("GET_CDMA_SUBSCRIPTION set imsi in mIccRecords");
                                }
                                mIccRecords.setImsi(getImsi());
                            } else {
                                if (DBG) {
                                    log("GET_CDMA_SUBSCRIPTION either mIccRecords is null or NV " +
                                            "type device - not setting Imsi in mIccRecords");
                                }
                            }
                        } else {
                            if (DBG) {
                                log("GET_CDMA_SUBSCRIPTION: error parsing cdmaSubscription " +
                                        "params num=" + cdmaSubscription.length);
                            }
                        }
                    }
                }
                break;

            case EVENT_RUIM_RECORDS_LOADED:
                if (!mPhone.isPhoneTypeGsm()) {
                    log("EVENT_RUIM_RECORDS_LOADED: what=" + msg.what);
                    updatePhoneObject();
                    if (mPhone.isPhoneTypeCdma()) {
                        updateSpnDisplay();
                    } else {
                        RuimRecords ruim = (RuimRecords) mIccRecords;
                        if (ruim != null) {
                            if (ruim.isProvisioned()) {
                                mMdn = ruim.getMdn();
                                mMin = ruim.getMin();
                                parseSidNid(ruim.getSid(), ruim.getNid());
                                mPrlVersion = ruim.getPrlVersion();
                                mIsMinInfoReady = true;
                            }
                            updateOtaspState();
                            // Notify apps subscription info is ready
                            notifyCdmaSubscriptionInfoReady();
                        }
                        // SID/NID/PRL is loaded. Poll service state
                        // again to update to the roaming state with
                        // the latest variables.
                        pollState();
                    }
                }
                break;

            case EVENT_ERI_FILE_LOADED:
                // Repoll the state once the ERI file has been loaded.
                if (DBG) log("ERI file has been loaded, repolling.");
                pollState();
                break;

            case EVENT_OTA_PROVISION_STATUS_CHANGE:
                ar = (AsyncResult)msg.obj;
                if (ar.exception == null) {
                    ints = (int[]) ar.result;
                    int otaStatus = ints[0];
                    if (otaStatus == Phone.CDMA_OTA_PROVISION_STATUS_COMMITTED
                            || otaStatus == Phone.CDMA_OTA_PROVISION_STATUS_OTAPA_STOPPED) {
                        if (DBG) log("EVENT_OTA_PROVISION_STATUS_CHANGE: Complete, Reload MDN");
                        mCi.getCDMASubscription( obtainMessage(EVENT_POLL_STATE_CDMA_SUBSCRIPTION));
                    }
                }
                break;

            case EVENT_CDMA_PRL_VERSION_CHANGED:
                ar = (AsyncResult)msg.obj;
                if (ar.exception == null) {
                    ints = (int[]) ar.result;
                    mPrlVersion = Integer.toString(ints[0]);
                }
                break;

            case EVENT_RADIO_POWER_FROM_CARRIER:
                ar = (AsyncResult) msg.obj;
                if (ar.exception == null) {
                    boolean enable = (boolean) ar.result;
                    if (DBG) log("EVENT_RADIO_POWER_FROM_CARRIER: " + enable);
                    setRadioPowerFromCarrier(enable);
                }
                break;

            case EVENT_PHYSICAL_CHANNEL_CONFIG:
                ar = (AsyncResult) msg.obj;
                if (ar.exception == null) {
                    List<PhysicalChannelConfig> list = (List<PhysicalChannelConfig>) ar.result;
                    if (VDBG) {
                        log("EVENT_PHYSICAL_CHANNEL_CONFIG: size=" + list.size() + " list="
                                + list);
                    }
                    mPhone.notifyPhysicalChannelConfiguration(list);
                    mLastPhysicalChannelConfigList = list;

                    // only notify if bandwidths changed
                    if (RatRatcheter.updateBandwidths(getBandwidthsFromConfigs(list), mSS)) {
                        mPhone.notifyServiceStateChanged(mSS);
                    }
                }
                break;

            default:
                log("Unhandled message with number: " + msg.what);
                break;
        }
    }

    private int[] getBandwidthsFromConfigs(List<PhysicalChannelConfig> list) {
        return list.stream()
                .map(PhysicalChannelConfig::getCellBandwidthDownlink)
                .mapToInt(Integer::intValue)
                .toArray();
    }

    protected boolean isSidsAllZeros() {
        if (mHomeSystemId != null) {
            for (int i=0; i < mHomeSystemId.length; i++) {
                if (mHomeSystemId[i] != 0) {
                    return false;
                }
            }
        }
        return true;
    }

    /**
     * Check whether a specified system ID that matches one of the home system IDs.
     */
    private boolean isHomeSid(int sid) {
        if (mHomeSystemId != null) {
            for (int i=0; i < mHomeSystemId.length; i++) {
                if (sid == mHomeSystemId[i]) {
                    return true;
                }
            }
        }
        return false;
    }

    public String getMdnNumber() {
        return mMdn;
    }

    public String getCdmaMin() {
        return mMin;
    }

    /** Returns null if NV is not yet ready */
    public String getPrlVersion() {
        return mPrlVersion;
    }

    /**
     * Returns IMSI as MCC + MNC + MIN
     */
    public String getImsi() {
        // TODO: When RUIM is enabled, IMSI will come from RUIM not build-time props.
        String operatorNumeric = ((TelephonyManager) mPhone.getContext().
                getSystemService(Context.TELEPHONY_SERVICE)).
                getSimOperatorNumericForPhone(mPhone.getPhoneId());

        if (!TextUtils.isEmpty(operatorNumeric) && !TextUtils.isEmpty(getCdmaMin())) {
            return (operatorNumeric + getCdmaMin());
        } else {
            return null;
        }
    }

    /**
     * Check if subscription data has been assigned to mMin
     *
     * return true if MIN info is ready; false otherwise.
     */
    public boolean isMinInfoReady() {
        return mIsMinInfoReady;
    }

    /**
     * Returns OTASP_UNKNOWN, OTASP_UNINITIALIZED, OTASP_NEEDED or OTASP_NOT_NEEDED
     */
    public int getOtasp() {
        int provisioningState;
        // if sim is not loaded, return otasp uninitialized
        if(!mPhone.getIccRecordsLoaded()) {
            if(DBG) log("getOtasp: otasp uninitialized due to sim not loaded");
            return TelephonyManager.OTASP_UNINITIALIZED;
        }
        // if voice tech is Gsm, return otasp not needed
        if(mPhone.isPhoneTypeGsm()) {
            if(DBG) log("getOtasp: otasp not needed for GSM");
            return TelephonyManager.OTASP_NOT_NEEDED;
        }
        // for ruim, min is null means require otasp.
        if (mIsSubscriptionFromRuim && mMin == null) {
            return TelephonyManager.OTASP_NEEDED;
        }
        if (mMin == null || (mMin.length() < 6)) {
            if (DBG) log("getOtasp: bad mMin='" + mMin + "'");
            provisioningState = TelephonyManager.OTASP_UNKNOWN;
        } else {
            if ((mMin.equals(UNACTIVATED_MIN_VALUE)
                    || mMin.substring(0,6).equals(UNACTIVATED_MIN2_VALUE))
                    || SystemProperties.getBoolean("test_cdma_setup", false)) {
                provisioningState = TelephonyManager.OTASP_NEEDED;
            } else {
                provisioningState = TelephonyManager.OTASP_NOT_NEEDED;
            }
        }
        if (DBG) log("getOtasp: state=" + provisioningState);
        return provisioningState;
    }

    protected void parseSidNid (String sidStr, String nidStr) {
        if (sidStr != null) {
            String[] sid = sidStr.split(",");
            mHomeSystemId = new int[sid.length];
            for (int i = 0; i < sid.length; i++) {
                try {
                    mHomeSystemId[i] = Integer.parseInt(sid[i]);
                } catch (NumberFormatException ex) {
                    loge("error parsing system id: " + ex);
                }
            }
        }
        if (DBG) log("CDMA_SUBSCRIPTION: SID=" + sidStr);

        if (nidStr != null) {
            String[] nid = nidStr.split(",");
            mHomeNetworkId = new int[nid.length];
            for (int i = 0; i < nid.length; i++) {
                try {
                    mHomeNetworkId[i] = Integer.parseInt(nid[i]);
                } catch (NumberFormatException ex) {
                    loge("CDMA_SUBSCRIPTION: error parsing network id: " + ex);
                }
            }
        }
        if (DBG) log("CDMA_SUBSCRIPTION: NID=" + nidStr);
    }

    protected void updateOtaspState() {
        int otaspMode = getOtasp();
        int oldOtaspMode = mCurrentOtaspMode;
        mCurrentOtaspMode = otaspMode;

        if (oldOtaspMode != mCurrentOtaspMode) {
            if (DBG) {
                log("updateOtaspState: call notifyOtaspChanged old otaspMode=" +
                        oldOtaspMode + " new otaspMode=" + mCurrentOtaspMode);
            }
            mPhone.notifyOtaspChanged(mCurrentOtaspMode);
        }
    }

    protected Phone getPhone() {
        return mPhone;
    }

    protected void handlePollStateResult(int what, AsyncResult ar) {
        // Ignore stale requests from last poll
        if (ar.userObj != mPollingContext) return;

        if (ar.exception != null) {
            CommandException.Error err=null;

            if (ar.exception instanceof IllegalStateException) {
                log("handlePollStateResult exception " + ar.exception);
            }

            if (ar.exception instanceof CommandException) {
                err = ((CommandException)(ar.exception)).getCommandError();
            }

            if (err == CommandException.Error.RADIO_NOT_AVAILABLE) {
                // Radio has crashed or turned off
                cancelPollState();
                return;
            }

            if (err != CommandException.Error.OP_NOT_ALLOWED_BEFORE_REG_NW) {
                loge("RIL implementation has returned an error where it must succeed" +
                        ar.exception);
            }
        } else try {
            handlePollStateResultMessage(what, ar);
        } catch (RuntimeException ex) {
            loge("Exception while polling service state. Probably malformed RIL response." + ex);
        }

        mPollingContext[0]--;

        if (mPollingContext[0] == 0) {
            mNewSS.setEmergencyOnly(mEmergencyOnly);
            if (mPhone.isPhoneTypeGsm()) {
                updateRoamingState();
            } else {
                boolean namMatch = false;
                if (!isSidsAllZeros() && isHomeSid(mNewSS.getCdmaSystemId())) {
                    namMatch = true;
                }

                // Setting SS Roaming (general)
                if (mIsSubscriptionFromRuim) {
                    boolean isRoamingBetweenOperators = isRoamingBetweenOperators(
                            mNewSS.getVoiceRoaming(), mNewSS);
                    if (isRoamingBetweenOperators != mNewSS.getVoiceRoaming()) {
                        log("isRoamingBetweenOperators=" + isRoamingBetweenOperators
                                + ". Override CDMA voice roaming to " + isRoamingBetweenOperators);
                        mNewSS.setVoiceRoaming(isRoamingBetweenOperators);
                    }
                }
                /**
                 * For CDMA, voice and data should have the same roaming status.
                 * If voice is not in service, use TSB58 roaming indicator to set
                 * data roaming status. If TSB58 roaming indicator is not in the
                 * carrier-specified list of ERIs for home system then set roaming.
                 */
                final int dataRat = mNewSS.getRilDataRadioTechnology();
                if (ServiceState.isCdma(dataRat)) {
                    final boolean isVoiceInService =
                            (mNewSS.getVoiceRegState() == ServiceState.STATE_IN_SERVICE);
                    if (isVoiceInService) {
                        boolean isVoiceRoaming = mNewSS.getVoiceRoaming();
                        if (mNewSS.getDataRoaming() != isVoiceRoaming) {
                            log("Data roaming != Voice roaming. Override data roaming to "
                                    + isVoiceRoaming);
                            mNewSS.setDataRoaming(isVoiceRoaming);
                        }
                    } else {
                        /**
                         * As per VoiceRegStateResult from radio types.hal the TSB58
                         * Roaming Indicator shall be sent if device is registered
                         * on a CDMA or EVDO system.
                         */
                        boolean isRoamIndForHomeSystem = isRoamIndForHomeSystem(
                                Integer.toString(mRoamingIndicator));
                        if (mNewSS.getDataRoaming() == isRoamIndForHomeSystem) {
                            log("isRoamIndForHomeSystem=" + isRoamIndForHomeSystem
                                    + ", override data roaming to " + !isRoamIndForHomeSystem);
                            mNewSS.setDataRoaming(!isRoamIndForHomeSystem);
                        }
                    }
                }

                // Setting SS CdmaRoamingIndicator and CdmaDefaultRoamingIndicator
                mNewSS.setCdmaDefaultRoamingIndicator(mDefaultRoamingIndicator);
                mNewSS.setCdmaRoamingIndicator(mRoamingIndicator);
                boolean isPrlLoaded = true;
                if (TextUtils.isEmpty(mPrlVersion)) {
                    isPrlLoaded = false;
                }
                if (!isPrlLoaded || (mNewSS.getRilVoiceRadioTechnology()
                        == ServiceState.RIL_RADIO_TECHNOLOGY_UNKNOWN)) {
                    log("Turn off roaming indicator if !isPrlLoaded or voice RAT is unknown");
                    mNewSS.setCdmaRoamingIndicator(EriInfo.ROAMING_INDICATOR_OFF);
                } else if (!isSidsAllZeros()) {
                    if (!namMatch && !mIsInPrl) {
                        // Use default
                        mNewSS.setCdmaRoamingIndicator(mDefaultRoamingIndicator);
                    } else if (namMatch && !mIsInPrl) {
                        // TODO this will be removed when we handle roaming on LTE on CDMA+LTE phones
                        if (ServiceState.isLte(mNewSS.getRilVoiceRadioTechnology())) {
                            log("Turn off roaming indicator as voice is LTE");
                            mNewSS.setCdmaRoamingIndicator(EriInfo.ROAMING_INDICATOR_OFF);
                        } else {
                            mNewSS.setCdmaRoamingIndicator(EriInfo.ROAMING_INDICATOR_FLASH);
                        }
                    } else if (!namMatch && mIsInPrl) {
                        // Use the one from PRL/ERI
                        mNewSS.setCdmaRoamingIndicator(mRoamingIndicator);
                    } else {
                        // It means namMatch && mIsInPrl
                        if ((mRoamingIndicator <= 2)) {
                            mNewSS.setCdmaRoamingIndicator(EriInfo.ROAMING_INDICATOR_OFF);
                        } else {
                            // Use the one from PRL/ERI
                            mNewSS.setCdmaRoamingIndicator(mRoamingIndicator);
                        }
                    }
                }

                int roamingIndicator = mNewSS.getCdmaRoamingIndicator();
                mNewSS.setCdmaEriIconIndex(mPhone.mEriManager.getCdmaEriIconIndex(roamingIndicator,
                        mDefaultRoamingIndicator));
                mNewSS.setCdmaEriIconMode(mPhone.mEriManager.getCdmaEriIconMode(roamingIndicator,
                        mDefaultRoamingIndicator));

                // NOTE: Some operator may require overriding mCdmaRoaming
                // (set by the modem), depending on the mRoamingIndicator.

                if (DBG) {
                    log("Set CDMA Roaming Indicator to: " + mNewSS.getCdmaRoamingIndicator()
                            + ". voiceRoaming = " + mNewSS.getVoiceRoaming()
                            + ". dataRoaming = " + mNewSS.getDataRoaming()
                            + ", isPrlLoaded = " + isPrlLoaded
                            + ". namMatch = " + namMatch + " , mIsInPrl = " + mIsInPrl
                            + ", mRoamingIndicator = " + mRoamingIndicator
                            + ", mDefaultRoamingIndicator= " + mDefaultRoamingIndicator);
                }
            }
            pollStateDone();
        }

    }

    /**
     * Set roaming state when cdmaRoaming is true and ons is different from spn
     * @param cdmaRoaming TS 27.007 7.2 CREG registered roaming
     * @param s ServiceState hold current ons
     * @return true for roaming state set
     */
    private boolean isRoamingBetweenOperators(boolean cdmaRoaming, ServiceState s) {
        return cdmaRoaming && !isSameOperatorNameFromSimAndSS(s);
    }


    protected void handlePollStateResultMessage(int what, AsyncResult ar) {
        int ints[];
        switch (what) {
            case EVENT_POLL_STATE_REGISTRATION: {
                NetworkRegistrationState networkRegState = (NetworkRegistrationState) ar.result;
                VoiceSpecificRegistrationStates voiceSpecificStates =
                        networkRegState.getVoiceSpecificStates();

                int registrationState = networkRegState.getRegState();
                int cssIndicator = voiceSpecificStates.cssSupported ? 1 : 0;
                int newVoiceRat = ServiceState.networkTypeToRilRadioTechnology(
                        networkRegState.getAccessNetworkTechnology());

                mNewSS.setVoiceRegState(regCodeToServiceState(registrationState));
                mNewSS.setCssIndicator(cssIndicator);
                mNewSS.setRilVoiceRadioTechnology(newVoiceRat);
                mNewSS.addNetworkRegistrationState(networkRegState);
                setPhyCellInfoFromCellIdentity(mNewSS, networkRegState.getCellIdentity());

                //Denial reason if registrationState = 3
<<<<<<< HEAD
                int reasonForDenial = networkRegState.getReasonForDenial();
=======
                int reasonForDenial = networkRegState.getRejectCause();
>>>>>>> d7206c9c
                mEmergencyOnly = networkRegState.isEmergencyEnabled();
                if (mPhone.isPhoneTypeGsm()) {

                    mGsmRoaming = regCodeIsRoaming(registrationState);
                    mNewRejectCode = reasonForDenial;

                    boolean isVoiceCapable = mPhone.getContext().getResources()
                            .getBoolean(com.android.internal.R.bool.config_voice_capable);
                } else {
                    int roamingIndicator = voiceSpecificStates.roamingIndicator;

                    //Indicates if current system is in PR
                    int systemIsInPrl = voiceSpecificStates.systemIsInPrl;

                    //Is default roaming indicator from PRL
                    int defaultRoamingIndicator = voiceSpecificStates.defaultRoamingIndicator;

                    mRegistrationState = registrationState;
                    // When registration state is roaming and TSB58
                    // roaming indicator is not in the carrier-specified
                    // list of ERIs for home system, mCdmaRoaming is true.
                    boolean cdmaRoaming =
                            regCodeIsRoaming(registrationState)
                                    && !isRoamIndForHomeSystem(
                                            Integer.toString(roamingIndicator));
                    mNewSS.setVoiceRoaming(cdmaRoaming);
                    mRoamingIndicator = roamingIndicator;
                    mIsInPrl = (systemIsInPrl == 0) ? false : true;
                    mDefaultRoamingIndicator = defaultRoamingIndicator;

                    int systemId = 0;
                    int networkId = 0;
                    CellIdentity cellIdentity = networkRegState.getCellIdentity();
                    if (cellIdentity != null && cellIdentity.getType() == CellInfoType.CDMA) {
                        systemId = ((CellIdentityCdma) cellIdentity).getSystemId();
                        networkId = ((CellIdentityCdma) cellIdentity).getNetworkId();
                    }
                    mNewSS.setCdmaSystemAndNetworkId(systemId, networkId);

                    if (reasonForDenial == 0) {
                        mRegistrationDeniedReason = ServiceStateTracker.REGISTRATION_DENIED_GEN;
                    } else if (reasonForDenial == 1) {
                        mRegistrationDeniedReason = ServiceStateTracker.REGISTRATION_DENIED_AUTH;
                    } else {
                        mRegistrationDeniedReason = "";
                    }

                    if (mRegistrationState == 3) {
                        if (DBG) log("Registration denied, " + mRegistrationDeniedReason);
                    }
                }

                processCellLocationInfo(mNewCellLoc, networkRegState.getCellIdentity());

                if (DBG) {
                    log("handlPollVoiceRegResultMessage: regState=" + registrationState
                            + " radioTechnology=" + newVoiceRat);
                }
                break;
            }

            case EVENT_POLL_STATE_GPRS: {
                NetworkRegistrationState networkRegState = (NetworkRegistrationState) ar.result;
                DataSpecificRegistrationStates dataSpecificStates =
                        networkRegState.getDataSpecificStates();
                int registrationState = networkRegState.getRegState();
                int serviceState = regCodeToServiceState(registrationState);
                int newDataRat = ServiceState.networkTypeToRilRadioTechnology(
                        networkRegState.getAccessNetworkTechnology());
                mNewSS.setDataRegState(serviceState);
                mNewSS.setRilDataRadioTechnology(newDataRat);
                mNewSS.addNetworkRegistrationState(networkRegState);

                // When we receive OOS reset the PhyChanConfig list so that non-return-to-idle
                // implementers of PhyChanConfig unsol will not carry forward a CA report
                // (2 or more cells) to a new cell if they camp for emergency service only.
                if (serviceState == ServiceState.STATE_OUT_OF_SERVICE) {
                    mLastPhysicalChannelConfigList = null;
                }
                setPhyCellInfoFromCellIdentity(mNewSS, networkRegState.getCellIdentity());

                if (mPhone.isPhoneTypeGsm()) {

                    mNewReasonDataDenied = networkRegState.getRejectCause();
                    mNewMaxDataCalls = dataSpecificStates.maxDataCalls;
                    mDataRoaming = regCodeIsRoaming(registrationState);
                    // Save the data roaming state reported by modem registration before resource
                    // overlay or carrier config possibly overrides it.
                    mNewSS.setDataRoamingFromRegistration(mDataRoaming);

                    if (DBG) {
                        log("handlPollStateResultMessage: GsmSST dataServiceState=" + serviceState
                                + " regState=" + registrationState
                                + " dataRadioTechnology=" + newDataRat);
                    }
                } else if (mPhone.isPhoneTypeCdma()) {

                    boolean isDataRoaming = regCodeIsRoaming(registrationState);
                    mNewSS.setDataRoaming(isDataRoaming);
                    // Save the data roaming state reported by modem registration before resource
                    // overlay or carrier config possibly overrides it.
                    mNewSS.setDataRoamingFromRegistration(isDataRoaming);

                    if (DBG) {
                        log("handlPollStateResultMessage: cdma dataServiceState=" + serviceState
                                + " regState=" + registrationState
                                + " dataRadioTechnology=" + newDataRat);
                    }
                } else {

                    // If the unsolicited signal strength comes just before data RAT family changes
                    // (i.e. from UNKNOWN to LTE, CDMA to LTE, LTE to CDMA), the signal bar might
                    // display the wrong information until the next unsolicited signal strength
                    // information coming from the modem, which might take a long time to come or
                    // even not come at all.  In order to provide the best user experience, we
                    // query the latest signal information so it will show up on the UI on time.
                    int oldDataRAT = mSS.getRilDataRadioTechnology();
                    if (((oldDataRAT == ServiceState.RIL_RADIO_TECHNOLOGY_UNKNOWN)
                            && (newDataRat != ServiceState.RIL_RADIO_TECHNOLOGY_UNKNOWN))
                            || (ServiceState.isCdma(oldDataRAT) && ServiceState.isLte(newDataRat))
                            || (ServiceState.isLte(oldDataRAT)
                            && ServiceState.isCdma(newDataRat))) {
                        mCi.getSignalStrength(obtainMessage(EVENT_GET_SIGNAL_STRENGTH));
                    }

                    // voice roaming state in done while handling EVENT_POLL_STATE_REGISTRATION_CDMA
                    boolean isDataRoaming = regCodeIsRoaming(registrationState);
                    mNewSS.setDataRoaming(isDataRoaming);
                    // Save the data roaming state reported by modem registration before resource
                    // overlay or carrier config possibly overrides it.
                    mNewSS.setDataRoamingFromRegistration(isDataRoaming);
                    if (DBG) {
                        log("handlPollStateResultMessage: CdmaLteSST dataServiceState="
                                + serviceState + " registrationState=" + registrationState
                                + " dataRadioTechnology=" + newDataRat);
                    }
                }

                updateServiceStateLteEarfcnBoost(mNewSS,
                        getLteEarfcn(networkRegState.getCellIdentity()));
                break;
            }

            case EVENT_POLL_STATE_OPERATOR: {
                if (mPhone.isPhoneTypeGsm()) {
                    String opNames[] = (String[]) ar.result;

                    if (opNames != null && opNames.length >= 3) {
                        // FIXME: Giving brandOverride higher precedence, is this desired?
                        String brandOverride = mUiccController.getUiccCard(getPhoneId()) != null
                                ? mUiccController.getUiccCard(getPhoneId())
                                        .getOperatorBrandOverride() : null;
                        if (brandOverride != null) {
                            log("EVENT_POLL_STATE_OPERATOR: use brandOverride=" + brandOverride);
                            mNewSS.setOperatorName(brandOverride, brandOverride, opNames[2]);
                        } else {
                            mNewSS.setOperatorName(opNames[0], opNames[1], opNames[2]);
                        }
                    }
                } else {
                    String opNames[] = (String[])ar.result;

                    if (opNames != null && opNames.length >= 3) {
                        // TODO: Do we care about overriding in this case.
                        // If the NUMERIC field isn't valid use PROPERTY_CDMA_HOME_OPERATOR_NUMERIC
                        if ((opNames[2] == null) || (opNames[2].length() < 5)
                                || ("00000".equals(opNames[2]))) {
                            opNames[2] = SystemProperties.get(
                                    GsmCdmaPhone.PROPERTY_CDMA_HOME_OPERATOR_NUMERIC, "00000");
                            if (DBG) {
                                log("RIL_REQUEST_OPERATOR.response[2], the numeric, " +
                                        " is bad. Using SystemProperties '" +
                                        GsmCdmaPhone.PROPERTY_CDMA_HOME_OPERATOR_NUMERIC +
                                        "'= " + opNames[2]);
                            }
                        }

                        if (!mIsSubscriptionFromRuim) {
                            // NV device (as opposed to CSIM)
                            mNewSS.setOperatorName(opNames[0], opNames[1], opNames[2]);
                        } else {
                            String brandOverride = mUiccController.getUiccCard(getPhoneId()) != null
                                    ? mUiccController.getUiccCard(getPhoneId())
                                    .getOperatorBrandOverride() : null;
                            if (brandOverride != null) {
                                mNewSS.setOperatorName(brandOverride, brandOverride, opNames[2]);
                            } else {
                                mNewSS.setOperatorName(opNames[0], opNames[1], opNames[2]);
                            }
                        }
                    } else {
                        if (DBG) log("EVENT_POLL_STATE_OPERATOR_CDMA: error parsing opNames");
                    }
                }
                break;
            }

            case EVENT_POLL_STATE_NETWORK_SELECTION_MODE: {
                ints = (int[])ar.result;
                mNewSS.setIsManualSelection(ints[0] == 1);
                if ((ints[0] == 1) && (mPhone.shouldForceAutoNetworkSelect())) {
                        /*
                         * modem is currently in manual selection but manual
                         * selection is not allowed in the current mode so
                         * switch to automatic registration
                         */
                    mPhone.setNetworkSelectionModeAutomatic (null);
                    log(" Forcing Automatic Network Selection, " +
                            "manual selection is not allowed");
                }
                break;
            }

            default:
                loge("handlePollStateResultMessage: Unexpected RIL response received: " + what);
        }
    }

    private static boolean isValidLteBandwidthKhz(int bandwidth) {
        // Valid bandwidths, see 3gpp 36.101 sec. 5.6
        switch (bandwidth) {
            case 1400:
            case 3000:
            case 5000:
            case 10000:
            case 15000:
            case 20000:
                return true;
            default:
                return false;
        }
    }

    private void setPhyCellInfoFromCellIdentity(ServiceState ss, CellIdentity cellIdentity) {
        if (cellIdentity == null) {
            if (DBG) {
                log("Could not set ServiceState channel number. CellIdentity null");
            }
            return;
        }

        ss.setChannelNumber(cellIdentity.getChannelNumber());
        if (VDBG) {
            log("Setting channel number: " + cellIdentity.getChannelNumber());
        }

        if (cellIdentity instanceof CellIdentityLte) {
            CellIdentityLte cl = (CellIdentityLte) cellIdentity;
            int[] bandwidths = null;
            // Prioritize the PhysicalChannelConfig list because we might already be in carrier
            // aggregation by the time poll state is performed.
            if (!ArrayUtils.isEmpty(mLastPhysicalChannelConfigList)) {
                bandwidths = getBandwidthsFromConfigs(mLastPhysicalChannelConfigList);
                for (int bw : bandwidths) {
                    if (!isValidLteBandwidthKhz(bw)) {
                        loge("Invalid LTE Bandwidth in RegistrationState, " + bw);
                        bandwidths = null;
                        break;
                    }
                }
            }
            // If we don't have a PhysicalChannelConfig[] list, then pull from CellIdentityLte.
            // This is normal if we're in idle mode and the PhysicalChannelConfig[] has already
            // been updated. This is also a fallback in case the PhysicalChannelConfig info
            // is invalid (ie, broken).
            // Also, for vendor implementations that do not report return-to-idle, we should
            // prioritize the bandwidth report in the CellIdentity, because the physical channel
            // config report may be stale in the case where a single carrier was used previously
            // and we transition to camped-for-emergency (since we never have a physical
            // channel active). In the normal case of single-carrier non-return-to-idle, the
            // values *must* be the same, so it doesn't matter which is chosen.
            if (bandwidths == null || bandwidths.length == 1) {
                final int cbw = cl.getBandwidth();
                if (isValidLteBandwidthKhz(cbw)) {
                    bandwidths = new int[] {cbw};
                } else if (cbw == Integer.MAX_VALUE) {
                    // Bandwidth is unreported; c'est la vie. This is not an error because
                    // pre-1.2 HAL implementations do not support bandwidth reporting.
                } else {
                    loge("Invalid LTE Bandwidth in RegistrationState, " + cbw);
                }
            }
            if (bandwidths != null) {
                ss.setCellBandwidths(bandwidths);
            }
        } else {
            if (VDBG) log("Skipping bandwidth update for Non-LTE cell.");
        }
    }

    /**
     * Determine whether a roaming indicator is in the carrier-specified list of ERIs for
     * home system
     *
     * @param roamInd roaming indicator in String
     * @return true if the roamInd is in the carrier-specified list of ERIs for home network
     */
    private boolean isRoamIndForHomeSystem(String roamInd) {
        // retrieve the carrier-specified list of ERIs for home system
        String[] homeRoamIndicators = Resources.getSystem()
                .getStringArray(com.android.internal.R.array.config_cdma_home_system);
        log("isRoamIndForHomeSystem: homeRoamIndicators=" + Arrays.toString(homeRoamIndicators));

        if (homeRoamIndicators != null) {
            // searches through the comma-separated list for a match,
            // return true if one is found.
            for (String homeRoamInd : homeRoamIndicators) {
                if (homeRoamInd.equals(roamInd)) {
                    return true;
                }
            }
            // no matches found against the list!
            log("isRoamIndForHomeSystem: No match found against list for roamInd=" + roamInd);
            return false;
        }

        // no system property found for the roaming indicators for home system
        log("isRoamIndForHomeSystem: No list found");
        return false;
    }

    /**
     * Query the carrier configuration to determine if there any network overrides
     * for roaming or not roaming for the current service state.
     */
    protected void updateRoamingState() {
        if (mPhone.isPhoneTypeGsm()) {
            /**
             * Since the roaming state of gsm service (from +CREG) and
             * data service (from +CGREG) could be different, the new SS
             * is set to roaming when either is true.
             *
             * There are exceptions for the above rule.
             * The new SS is not set as roaming while gsm service reports
             * roaming but indeed it is same operator.
             * And the operator is considered non roaming.
             *
             * The test for the operators is to handle special roaming
             * agreements and MVNO's.
             */
            boolean roaming = (mGsmRoaming || mDataRoaming);

            if (mGsmRoaming && !isOperatorConsideredRoaming(mNewSS)
                    && (isSameNamedOperators(mNewSS) || isOperatorConsideredNonRoaming(mNewSS))) {
                log("updateRoamingState: resource override set non roaming.isSameNamedOperators="
                        + isSameNamedOperators(mNewSS) + ",isOperatorConsideredNonRoaming="
                        + isOperatorConsideredNonRoaming(mNewSS));
                roaming = false;
            }

            CarrierConfigManager configLoader = (CarrierConfigManager)
                    mPhone.getContext().getSystemService(Context.CARRIER_CONFIG_SERVICE);

            if (configLoader != null) {
                try {
                    PersistableBundle b = configLoader.getConfigForSubId(mPhone.getSubId());

                    if (alwaysOnHomeNetwork(b)) {
                        log("updateRoamingState: carrier config override always on home network");
                        roaming = false;
                    } else if (isNonRoamingInGsmNetwork(b, mNewSS.getOperatorNumeric())) {
                        log("updateRoamingState: carrier config override set non roaming:"
                                + mNewSS.getOperatorNumeric());
                        roaming = false;
                    } else if (isRoamingInGsmNetwork(b, mNewSS.getOperatorNumeric())) {
                        log("updateRoamingState: carrier config override set roaming:"
                                + mNewSS.getOperatorNumeric());
                        roaming = true;
                    }
                } catch (Exception e) {
                    loge("updateRoamingState: unable to access carrier config service");
                }
            } else {
                log("updateRoamingState: no carrier config service available");
            }

            mNewSS.setVoiceRoaming(roaming);
            mNewSS.setDataRoaming(roaming);
        } else {
            CarrierConfigManager configLoader = (CarrierConfigManager)
                    mPhone.getContext().getSystemService(Context.CARRIER_CONFIG_SERVICE);
            if (configLoader != null) {
                try {
                    PersistableBundle b = configLoader.getConfigForSubId(mPhone.getSubId());
                    String systemId = Integer.toString(mNewSS.getCdmaSystemId());

                    if (alwaysOnHomeNetwork(b)) {
                        log("updateRoamingState: carrier config override always on home network");
                        setRoamingOff();
                    } else if (isNonRoamingInGsmNetwork(b, mNewSS.getOperatorNumeric())
                            || isNonRoamingInCdmaNetwork(b, systemId)) {
                        log("updateRoamingState: carrier config override set non-roaming:"
                                + mNewSS.getOperatorNumeric() + ", " + systemId);
                        setRoamingOff();
                    } else if (isRoamingInGsmNetwork(b, mNewSS.getOperatorNumeric())
                            || isRoamingInCdmaNetwork(b, systemId)) {
                        log("updateRoamingState: carrier config override set roaming:"
                                + mNewSS.getOperatorNumeric() + ", " + systemId);
                        setRoamingOn();
                    }
                } catch (Exception e) {
                    loge("updateRoamingState: unable to access carrier config service");
                }
            } else {
                log("updateRoamingState: no carrier config service available");
            }

            if (Build.IS_DEBUGGABLE && SystemProperties.getBoolean(PROP_FORCE_ROAMING, false)) {
                mNewSS.setVoiceRoaming(true);
                mNewSS.setDataRoaming(true);
            }
        }
    }

    private void setRoamingOn() {
        mNewSS.setVoiceRoaming(true);
        mNewSS.setDataRoaming(true);
        mNewSS.setCdmaEriIconIndex(EriInfo.ROAMING_INDICATOR_ON);
        mNewSS.setCdmaEriIconMode(EriInfo.ROAMING_ICON_MODE_NORMAL);
    }

    private void setRoamingOff() {
        mNewSS.setVoiceRoaming(false);
        mNewSS.setDataRoaming(false);
        mNewSS.setCdmaEriIconIndex(EriInfo.ROAMING_INDICATOR_OFF);
    }

    private void updateOperatorNameFromCarrierConfig() {
        // Brand override gets a priority over carrier config. If brand override is not available,
        // override the operator name in home network. Also do this only for CDMA. This is temporary
        // and should be fixed in a proper way in a later release.
        if (!mPhone.isPhoneTypeGsm() && !mSS.getRoaming()) {
            boolean hasBrandOverride = mUiccController.getUiccCard(getPhoneId()) != null
                    && mUiccController.getUiccCard(getPhoneId()).getOperatorBrandOverride() != null;
            if (!hasBrandOverride) {
                PersistableBundle config = getCarrierConfig();
                if (config.getBoolean(
                        CarrierConfigManager.KEY_CDMA_HOME_REGISTERED_PLMN_NAME_OVERRIDE_BOOL)) {
                    String operator = config.getString(
                            CarrierConfigManager.KEY_CDMA_HOME_REGISTERED_PLMN_NAME_STRING);
                    log("updateOperatorNameFromCarrierConfig: changing from "
                            + mSS.getOperatorAlpha() + " to " + operator);
                    // override long and short operator name, keeping numeric the same
                    mSS.setOperatorName(operator, operator, mSS.getOperatorNumeric());
                }
            }
        }
    }

    protected void updateSpnDisplay() {
        updateOperatorNameFromEri();
        // carrier config gets a priority over ERI
        updateOperatorNameFromCarrierConfig();

        String wfcVoiceSpnFormat = null;
        String wfcDataSpnFormat = null;
        int combinedRegState = getCombinedRegState();
        if (mPhone.getImsPhone() != null && mPhone.getImsPhone().isWifiCallingEnabled()
                && (combinedRegState == ServiceState.STATE_IN_SERVICE)) {
            // In Wi-Fi Calling mode show SPN or PLMN + WiFi Calling
            //
            // 1) Show SPN + Wi-Fi Calling If SIM has SPN and SPN display condition
            //    is satisfied or SPN override is enabled for this carrier
            //
            // 2) Show PLMN + Wi-Fi Calling if there is no valid SPN in case 1

            String[] wfcSpnFormats = mPhone.getContext().getResources().getStringArray(
                    com.android.internal.R.array.wfcSpnFormats);
            int voiceIdx = 0;
            int dataIdx = 0;
            CarrierConfigManager configLoader = (CarrierConfigManager)
                    mPhone.getContext().getSystemService(Context.CARRIER_CONFIG_SERVICE);
            if (configLoader != null) {
                try {
                    PersistableBundle b = configLoader.getConfigForSubId(mPhone.getSubId());
                    if (b != null) {
                        voiceIdx = b.getInt(CarrierConfigManager.KEY_WFC_SPN_FORMAT_IDX_INT);
                        dataIdx = b.getInt(
                                CarrierConfigManager.KEY_WFC_DATA_SPN_FORMAT_IDX_INT);
                    }
                } catch (Exception e) {
                    loge("updateSpnDisplay: carrier config error: " + e);
                }
            }

            wfcVoiceSpnFormat = wfcSpnFormats[voiceIdx];
            wfcDataSpnFormat = wfcSpnFormats[dataIdx];
        }

        if (mPhone.isPhoneTypeGsm()) {
            // The values of plmn/showPlmn change in different scenarios.
            // 1) No service but emergency call allowed -> expected
            //    to show "Emergency call only"
            //    EXTRA_SHOW_PLMN = true
            //    EXTRA_PLMN = "Emergency call only"

            // 2) No service at all --> expected to show "No service"
            //    EXTRA_SHOW_PLMN = true
            //    EXTRA_PLMN = "No service"

            // 3) Normal operation in either home or roaming service
            //    EXTRA_SHOW_PLMN = depending on IccRecords rule
            //    EXTRA_PLMN = plmn

            // 4) No service due to power off, aka airplane mode
            //    EXTRA_SHOW_PLMN = false
            //    EXTRA_PLMN = null

            IccRecords iccRecords = mIccRecords;
            String plmn = null;
            boolean showPlmn = false;
            int rule = (iccRecords != null) ? iccRecords.getDisplayRule(mSS) : 0;
            boolean noService = false;
            if (combinedRegState == ServiceState.STATE_OUT_OF_SERVICE
                    || combinedRegState == ServiceState.STATE_EMERGENCY_ONLY) {
                showPlmn = true;

                // Force display no service
                final boolean forceDisplayNoService = mPhone.getContext().getResources().getBoolean(
                        com.android.internal.R.bool.config_display_no_service_when_sim_unready)
                                && !mIsSimReady;
                if (mEmergencyOnly && !forceDisplayNoService) {
                    // No service but emergency call allowed
                    plmn = Resources.getSystem().
                            getText(com.android.internal.R.string.emergency_calls_only).toString();
                } else {
                    // No service at all
                    plmn = Resources.getSystem().
                            getText(com.android.internal.R.string.lockscreen_carrier_default).toString();
                    noService = true;
                }
                if (DBG) log("updateSpnDisplay: radio is on but out " +
                        "of service, set plmn='" + plmn + "'");
            } else if (combinedRegState == ServiceState.STATE_IN_SERVICE) {
                // In either home or roaming service
                plmn = mSS.getOperatorAlpha();
                showPlmn = !TextUtils.isEmpty(plmn) &&
                        ((rule & SIMRecords.SPN_RULE_SHOW_PLMN)
                                == SIMRecords.SPN_RULE_SHOW_PLMN);
            } else {
                // Power off state, such as airplane mode, show plmn as "No service"
                showPlmn = true;
                plmn = Resources.getSystem().
                        getText(com.android.internal.R.string.lockscreen_carrier_default).toString();
                if (DBG) log("updateSpnDisplay: radio is off w/ showPlmn="
                        + showPlmn + " plmn=" + plmn);
            }

            // The value of spn/showSpn are same in different scenarios.
            //    EXTRA_SHOW_SPN = depending on IccRecords rule and radio/IMS state
            //    EXTRA_SPN = spn
            //    EXTRA_DATA_SPN = dataSpn
            String spn = (iccRecords != null) ? iccRecords.getServiceProviderName() : "";
            String dataSpn = spn;
            boolean showSpn = !noService && !TextUtils.isEmpty(spn)
                    && ((rule & SIMRecords.SPN_RULE_SHOW_SPN)
                    == SIMRecords.SPN_RULE_SHOW_SPN);

            if (!TextUtils.isEmpty(spn) && !TextUtils.isEmpty(wfcVoiceSpnFormat) &&
                    !TextUtils.isEmpty(wfcDataSpnFormat)) {
                // Show SPN + Wi-Fi Calling If SIM has SPN and SPN display condition
                // is satisfied or SPN override is enabled for this carrier.

                String originalSpn = spn.trim();
                spn = String.format(wfcVoiceSpnFormat, originalSpn);
                dataSpn = String.format(wfcDataSpnFormat, originalSpn);
                showSpn = true;
                showPlmn = false;
            } else if (!TextUtils.isEmpty(plmn) && !TextUtils.isEmpty(wfcVoiceSpnFormat)) {
                // Show PLMN + Wi-Fi Calling if there is no valid SPN in the above case

                String originalPlmn = plmn.trim();
                plmn = String.format(wfcVoiceSpnFormat, originalPlmn);
            } else if (mSS.getVoiceRegState() == ServiceState.STATE_POWER_OFF
                    || (showPlmn && TextUtils.equals(spn, plmn))) {
                // airplane mode or spn equals plmn, do not show spn
                spn = null;
                showSpn = false;
            }

            int subId = mPhone.getSubId();

            // Update SPN_STRINGS_UPDATED_ACTION IFF any value changes
            if (mSubId != subId ||
                    showPlmn != mCurShowPlmn
                    || showSpn != mCurShowSpn
                    || !TextUtils.equals(spn, mCurSpn)
                    || !TextUtils.equals(dataSpn, mCurDataSpn)
                    || !TextUtils.equals(plmn, mCurPlmn)) {
                if (DBG) {
                    log(String.format("updateSpnDisplay: changed sending intent rule=" + rule +
                            " showPlmn='%b' plmn='%s' showSpn='%b' spn='%s' dataSpn='%s' " +
                            "subId='%d'", showPlmn, plmn, showSpn, spn, dataSpn, subId));
                }
                Intent intent = new Intent(TelephonyIntents.SPN_STRINGS_UPDATED_ACTION);
                intent.putExtra(TelephonyIntents.EXTRA_SHOW_SPN, showSpn);
                intent.putExtra(TelephonyIntents.EXTRA_SPN, spn);
                intent.putExtra(TelephonyIntents.EXTRA_DATA_SPN, dataSpn);
                intent.putExtra(TelephonyIntents.EXTRA_SHOW_PLMN, showPlmn);
                intent.putExtra(TelephonyIntents.EXTRA_PLMN, plmn);
                SubscriptionManager.putPhoneIdAndSubIdExtra(intent, mPhone.getPhoneId());
                mPhone.getContext().sendStickyBroadcastAsUser(intent, UserHandle.ALL);

                if (!mSubscriptionController.setPlmnSpn(mPhone.getPhoneId(),
                        showPlmn, plmn, showSpn, spn)) {
                    mSpnUpdatePending = true;
                }
            }

            mSubId = subId;
            mCurShowSpn = showSpn;
            mCurShowPlmn = showPlmn;
            mCurSpn = spn;
            mCurDataSpn = dataSpn;
            mCurPlmn = plmn;
        } else {
            // mOperatorAlpha contains the ERI text
            String plmn = mSS.getOperatorAlpha();
            boolean showPlmn = false;

            showPlmn = plmn != null;

            int subId = mPhone.getSubId();

            if (!TextUtils.isEmpty(plmn) && !TextUtils.isEmpty(wfcVoiceSpnFormat)) {
                // In Wi-Fi Calling mode show SPN+WiFi

                String originalPlmn = plmn.trim();
                plmn = String.format(wfcVoiceSpnFormat, originalPlmn);
            } else if (mCi.getRadioState() == CommandsInterface.RadioState.RADIO_OFF) {
                // todo: temporary hack; should have a better fix. This is to avoid using operator
                // name from ServiceState (populated in resetServiceStateInIwlanMode()) until
                // wifi calling is actually enabled
                log("updateSpnDisplay: overwriting plmn from " + plmn + " to null as radio " +
                        "state is off");
                plmn = null;
            }

            if (combinedRegState == ServiceState.STATE_OUT_OF_SERVICE) {
                plmn = Resources.getSystem().getText(com.android.internal.R.string
                        .lockscreen_carrier_default).toString();
                if (DBG) {
                    log("updateSpnDisplay: radio is on but out of svc, set plmn='" + plmn + "'");
                }
            }

            if (mSubId != subId || !TextUtils.equals(plmn, mCurPlmn)) {
                // Allow A blank plmn, "" to set showPlmn to true. Previously, we
                // would set showPlmn to true only if plmn was not empty, i.e. was not
                // null and not blank. But this would cause us to incorrectly display
                // "No Service". Now showPlmn is set to true for any non null string.
                if (DBG) {
                    log(String.format("updateSpnDisplay: changed sending intent" +
                            " showPlmn='%b' plmn='%s' subId='%d'", showPlmn, plmn, subId));
                }
                Intent intent = new Intent(TelephonyIntents.SPN_STRINGS_UPDATED_ACTION);
                intent.putExtra(TelephonyIntents.EXTRA_SHOW_SPN, false);
                intent.putExtra(TelephonyIntents.EXTRA_SPN, "");
                intent.putExtra(TelephonyIntents.EXTRA_SHOW_PLMN, showPlmn);
                intent.putExtra(TelephonyIntents.EXTRA_PLMN, plmn);
                SubscriptionManager.putPhoneIdAndSubIdExtra(intent, mPhone.getPhoneId());
                mPhone.getContext().sendStickyBroadcastAsUser(intent, UserHandle.ALL);

                if (!mSubscriptionController.setPlmnSpn(mPhone.getPhoneId(),
                        showPlmn, plmn, false, "")) {
                    mSpnUpdatePending = true;
                }
            }

            mSubId = subId;
            mCurShowSpn = false;
            mCurShowPlmn = showPlmn;
            mCurSpn = "";
            mCurPlmn = plmn;
        }
    }

    protected void setPowerStateToDesired() {
        if (DBG) {
            String tmpLog = "mDeviceShuttingDown=" + mDeviceShuttingDown +
                    ", mDesiredPowerState=" + mDesiredPowerState +
                    ", getRadioState=" + mCi.getRadioState() +
                    ", mPowerOffDelayNeed=" + mPowerOffDelayNeed +
                    ", mAlarmSwitch=" + mAlarmSwitch +
                    ", mRadioDisabledByCarrier=" + mRadioDisabledByCarrier;
            log(tmpLog);
            mRadioPowerLog.log(tmpLog);
        }

        if (mPhone.isPhoneTypeGsm() && mAlarmSwitch) {
            if(DBG) log("mAlarmSwitch == true");
            Context context = mPhone.getContext();
            AlarmManager am = (AlarmManager) context.getSystemService(Context.ALARM_SERVICE);
            am.cancel(mRadioOffIntent);
            mAlarmSwitch = false;
        }

        // If we want it on and it's off, turn it on
        if (mDesiredPowerState && !mRadioDisabledByCarrier
                && mCi.getRadioState() == CommandsInterface.RadioState.RADIO_OFF) {
            mCi.setRadioPower(true, null);
        } else if ((!mDesiredPowerState || mRadioDisabledByCarrier) && mCi.getRadioState().isOn()) {
            // If it's on and available and we want it off gracefully
            if (mPhone.isPhoneTypeGsm() && mPowerOffDelayNeed) {
                if (mImsRegistrationOnOff && !mAlarmSwitch) {
                    if(DBG) log("mImsRegistrationOnOff == true");
                    Context context = mPhone.getContext();
                    AlarmManager am = (AlarmManager) context.getSystemService(Context.ALARM_SERVICE);

                    Intent intent = new Intent(ACTION_RADIO_OFF);
                    mRadioOffIntent = PendingIntent.getBroadcast(context, 0, intent, 0);

                    mAlarmSwitch = true;
                    if (DBG) log("Alarm setting");
                    am.set(AlarmManager.ELAPSED_REALTIME_WAKEUP,
                            SystemClock.elapsedRealtime() + 3000, mRadioOffIntent);
                } else {
                    DcTracker dcTracker = mPhone.mDcTracker;
                    powerOffRadioSafely(dcTracker);
                }
            } else {
                DcTracker dcTracker = mPhone.mDcTracker;
                powerOffRadioSafely(dcTracker);
            }
        } else if (mDeviceShuttingDown && mCi.getRadioState().isAvailable()) {
            mCi.requestShutdown(null);
        }
    }

    protected void onUpdateIccAvailability() {
        if (mUiccController == null ) {
            return;
        }

        UiccCardApplication newUiccApplication = getUiccCardApplication();

        if (mUiccApplcation != newUiccApplication) {
            if (mUiccApplcation != null) {
                log("Removing stale icc objects.");
                mUiccApplcation.unregisterForReady(this);
                if (mIccRecords != null) {
                    mIccRecords.unregisterForRecordsLoaded(this);
                }
                mIccRecords = null;
                mUiccApplcation = null;
            }
            if (newUiccApplication != null) {
                log("New card found");
                mUiccApplcation = newUiccApplication;
                mIccRecords = mUiccApplcation.getIccRecords();
                if (mPhone.isPhoneTypeGsm()) {
                    mUiccApplcation.registerForReady(this, EVENT_SIM_READY, null);
                    if (mIccRecords != null) {
                        mIccRecords.registerForRecordsLoaded(this, EVENT_SIM_RECORDS_LOADED, null);
                    }
                } else if (mIsSubscriptionFromRuim) {
                    mUiccApplcation.registerForReady(this, EVENT_RUIM_READY, null);
                    if (mIccRecords != null) {
                        mIccRecords.registerForRecordsLoaded(this, EVENT_RUIM_RECORDS_LOADED, null);
                    }
                }
            }
        }
    }

    private void logRoamingChange() {
        mRoamingLog.log(mSS.toString());
    }

    private void logAttachChange() {
        mAttachLog.log(mSS.toString());
    }

    private void logPhoneTypeChange() {
        mPhoneTypeLog.log(Integer.toString(mPhone.getPhoneType()));
    }

    private void logRatChange() {
        mRatLog.log(mSS.toString());
    }

    protected final void log(String s) {
        Rlog.d(LOG_TAG, "[" + mPhone.getPhoneId() + "] " + s);
    }

    protected final void loge(String s) {
        Rlog.e(LOG_TAG, "[" + mPhone.getPhoneId() + "] " + s);
    }

    /**
     * @return The current GPRS state. IN_SERVICE is the same as "attached"
     * and OUT_OF_SERVICE is the same as detached.
     */
    public int getCurrentDataConnectionState() {
        return mSS.getDataRegState();
    }

    /**
     * @return true if phone is camping on a technology (eg UMTS)
     * that could support voice and data simultaneously.
     */
    public boolean isConcurrentVoiceAndDataAllowed() {
        if (mSS.getCssIndicator() == 1) {
            // Checking the Concurrent Service Supported flag first for all phone types.
            return true;
        } else if (mPhone.isPhoneTypeGsm()) {
            return (mSS.getRilDataRadioTechnology() >= ServiceState.RIL_RADIO_TECHNOLOGY_UMTS);
        } else {
            return false;
        }
    }

    /** Called when the service state of ImsPhone is changed. */
    public void onImsServiceStateChanged() {
        sendMessage(obtainMessage(EVENT_IMS_SERVICE_STATE_CHANGED));
    }

    public void setImsRegistrationState(boolean registered) {
        log("ImsRegistrationState - registered : " + registered);

        if (mImsRegistrationOnOff && !registered) {
            if (mAlarmSwitch) {
                mImsRegistrationOnOff = registered;

                Context context = mPhone.getContext();
                AlarmManager am = (AlarmManager) context.getSystemService(Context.ALARM_SERVICE);
                am.cancel(mRadioOffIntent);
                mAlarmSwitch = false;

                sendMessage(obtainMessage(EVENT_CHANGE_IMS_STATE));
                return;
            }
        }
        mImsRegistrationOnOff = registered;
    }

    public void onImsCapabilityChanged() {
        sendMessage(obtainMessage(EVENT_IMS_CAPABILITY_CHANGED));
    }

    public boolean isRadioOn() {
        return mCi.getRadioState() == CommandsInterface.RadioState.RADIO_ON;
    }

    /**
     * A complete "service state" from our perspective is
     * composed of a handful of separate requests to the radio.
     *
     * We make all of these requests at once, but then abandon them
     * and start over again if the radio notifies us that some
     * event has changed
     */
    public void pollState() {
        pollState(false);
    }
    /**
     * We insist on polling even if the radio says its off.
     * Used when we get a network changed notification
     * but the radio is off - part of iwlan hack
     */
    private void modemTriggeredPollState() {
        pollState(true);
    }

    public void pollState(boolean modemTriggered) {
        mPollingContext = new int[1];
        mPollingContext[0] = 0;

        log("pollState: modemTriggered=" + modemTriggered);

        switch (mCi.getRadioState()) {
            case RADIO_UNAVAILABLE:
                mNewSS.setStateOutOfService();
                mNewCellLoc.setStateInvalid();
                setSignalStrengthDefaultValues();
                mNitzState.handleNetworkUnavailable();
                pollStateDone();
                break;

            case RADIO_OFF:
                mNewSS.setStateOff();
                mNewCellLoc.setStateInvalid();
                setSignalStrengthDefaultValues();
                mNitzState.handleNetworkUnavailable();
                // don't poll when device is shutting down or the poll was not modemTrigged
                // (they sent us new radio data) and current network is not IWLAN
                if (mDeviceShuttingDown ||
                        (!modemTriggered && ServiceState.RIL_RADIO_TECHNOLOGY_IWLAN
                        != mSS.getRilDataRadioTechnology())) {
                    pollStateDone();
                    break;
                }

            default:
                // Issue all poll-related commands at once then count down the responses, which
                // are allowed to arrive out-of-order
                // TODO: Add WLAN support.
                mPollingContext[0]++;
                mCi.getOperator(obtainMessage(EVENT_POLL_STATE_OPERATOR, mPollingContext));

                mPollingContext[0]++;
                mRegStateManagers.get(AccessNetworkConstants.TransportType.WWAN)
                        .getNetworkRegistrationState(NetworkRegistrationState.DOMAIN_PS,
                        obtainMessage(EVENT_POLL_STATE_GPRS, mPollingContext));

                mPollingContext[0]++;
                mRegStateManagers.get(AccessNetworkConstants.TransportType.WWAN)
                        .getNetworkRegistrationState(NetworkRegistrationState.DOMAIN_CS,
                        obtainMessage(EVENT_POLL_STATE_REGISTRATION, mPollingContext));

                if (mPhone.isPhoneTypeGsm()) {
                    mPollingContext[0]++;
                    mCi.getNetworkSelectionMode(obtainMessage(
                            EVENT_POLL_STATE_NETWORK_SELECTION_MODE, mPollingContext));
                }
                break;
        }
    }

    private void pollStateDone() {
        if (!mPhone.isPhoneTypeGsm()) {
            updateRoamingState();
        }

        if (Build.IS_DEBUGGABLE && SystemProperties.getBoolean(PROP_FORCE_ROAMING, false)) {
            mNewSS.setVoiceRoaming(true);
            mNewSS.setDataRoaming(true);
        }
        useDataRegStateForDataOnlyDevices();
        resetServiceStateInIwlanMode();

        if (Build.IS_DEBUGGABLE && mPhone.mTelephonyTester != null) {
            mPhone.mTelephonyTester.overrideServiceState(mNewSS);
        }

        if (DBG) {
            log("Poll ServiceState done: "
                    + " oldSS=[" + mSS + "] newSS=[" + mNewSS + "]"
                    + " oldMaxDataCalls=" + mMaxDataCalls
                    + " mNewMaxDataCalls=" + mNewMaxDataCalls
                    + " oldReasonDataDenied=" + mReasonDataDenied
                    + " mNewReasonDataDenied=" + mNewReasonDataDenied);
        }

        boolean hasRegistered =
                mSS.getVoiceRegState() != ServiceState.STATE_IN_SERVICE
                        && mNewSS.getVoiceRegState() == ServiceState.STATE_IN_SERVICE;

        boolean hasDeregistered =
                mSS.getVoiceRegState() == ServiceState.STATE_IN_SERVICE
                        && mNewSS.getVoiceRegState() != ServiceState.STATE_IN_SERVICE;

        boolean hasDataAttached =
                mSS.getDataRegState() != ServiceState.STATE_IN_SERVICE
                        && mNewSS.getDataRegState() == ServiceState.STATE_IN_SERVICE;

        boolean hasDataDetached =
                mSS.getDataRegState() == ServiceState.STATE_IN_SERVICE
                        && mNewSS.getDataRegState() != ServiceState.STATE_IN_SERVICE;

        boolean hasDataRegStateChanged =
                mSS.getDataRegState() != mNewSS.getDataRegState();

        boolean hasVoiceRegStateChanged =
                mSS.getVoiceRegState() != mNewSS.getVoiceRegState();

        boolean hasLocationChanged = !mNewCellLoc.equals(mCellLoc);

        // ratchet the new tech up through its rat family but don't drop back down
        // until cell change or device is OOS
        boolean isDataInService = mNewSS.getDataRegState() == ServiceState.STATE_IN_SERVICE;
        if (isDataInService) {
            mRatRatcheter.ratchet(mSS, mNewSS, hasLocationChanged);
        }

        boolean hasRilVoiceRadioTechnologyChanged =
                mSS.getRilVoiceRadioTechnology() != mNewSS.getRilVoiceRadioTechnology();

        boolean hasRilDataRadioTechnologyChanged =
                mSS.getRilDataRadioTechnology() != mNewSS.getRilDataRadioTechnology();

        boolean hasChanged = !mNewSS.equals(mSS);

        boolean hasVoiceRoamingOn = !mSS.getVoiceRoaming() && mNewSS.getVoiceRoaming();

        boolean hasVoiceRoamingOff = mSS.getVoiceRoaming() && !mNewSS.getVoiceRoaming();

        boolean hasDataRoamingOn = !mSS.getDataRoaming() && mNewSS.getDataRoaming();

        boolean hasDataRoamingOff = mSS.getDataRoaming() && !mNewSS.getDataRoaming();

        boolean hasRejectCauseChanged = mRejectCode != mNewRejectCode;

        boolean hasCssIndicatorChanged = (mSS.getCssIndicator() != mNewSS.getCssIndicator());

        boolean has4gHandoff = false;
        boolean hasMultiApnSupport = false;
        boolean hasLostMultiApnSupport = false;
        if (mPhone.isPhoneTypeCdmaLte()) {
            has4gHandoff = mNewSS.getDataRegState() == ServiceState.STATE_IN_SERVICE
                    && ((ServiceState.isLte(mSS.getRilDataRadioTechnology())
                    && (mNewSS.getRilDataRadioTechnology()
                    == ServiceState.RIL_RADIO_TECHNOLOGY_EHRPD))
                    ||
                    ((mSS.getRilDataRadioTechnology()
                            == ServiceState.RIL_RADIO_TECHNOLOGY_EHRPD)
                            && ServiceState.isLte(mNewSS.getRilDataRadioTechnology())));

            hasMultiApnSupport = ((ServiceState.isLte(mNewSS.getRilDataRadioTechnology())
                    || (mNewSS.getRilDataRadioTechnology()
                    == ServiceState.RIL_RADIO_TECHNOLOGY_EHRPD))
                    &&
                    (!ServiceState.isLte(mSS.getRilDataRadioTechnology())
                            && (mSS.getRilDataRadioTechnology()
                            != ServiceState.RIL_RADIO_TECHNOLOGY_EHRPD)));

            hasLostMultiApnSupport =
                    ((mNewSS.getRilDataRadioTechnology()
                            >= ServiceState.RIL_RADIO_TECHNOLOGY_IS95A)
                            && (mNewSS.getRilDataRadioTechnology()
                            <= ServiceState.RIL_RADIO_TECHNOLOGY_EVDO_A));
        }

        if (DBG) {
            log("pollStateDone:"
                    + " hasRegistered=" + hasRegistered
                    + " hasDeregistered=" + hasDeregistered
                    + " hasDataAttached=" + hasDataAttached
                    + " hasDataDetached=" + hasDataDetached
                    + " hasDataRegStateChanged=" + hasDataRegStateChanged
                    + " hasRilVoiceRadioTechnologyChanged= " + hasRilVoiceRadioTechnologyChanged
                    + " hasRilDataRadioTechnologyChanged=" + hasRilDataRadioTechnologyChanged
                    + " hasChanged=" + hasChanged
                    + " hasVoiceRoamingOn=" + hasVoiceRoamingOn
                    + " hasVoiceRoamingOff=" + hasVoiceRoamingOff
                    + " hasDataRoamingOn=" + hasDataRoamingOn
                    + " hasDataRoamingOff=" + hasDataRoamingOff
                    + " hasLocationChanged=" + hasLocationChanged
                    + " has4gHandoff = " + has4gHandoff
                    + " hasMultiApnSupport=" + hasMultiApnSupport
                    + " hasLostMultiApnSupport=" + hasLostMultiApnSupport
                    + " hasCssIndicatorChanged=" + hasCssIndicatorChanged);
        }

        // Add an event log when connection state changes
        if (hasVoiceRegStateChanged || hasDataRegStateChanged) {
            EventLog.writeEvent(mPhone.isPhoneTypeGsm() ? EventLogTags.GSM_SERVICE_STATE_CHANGE :
                            EventLogTags.CDMA_SERVICE_STATE_CHANGE,
                    mSS.getVoiceRegState(), mSS.getDataRegState(),
                    mNewSS.getVoiceRegState(), mNewSS.getDataRegState());
        }

        if (mPhone.isPhoneTypeGsm()) {
            // Add an event log when network type switched
            // TODO: we may add filtering to reduce the event logged,
            // i.e. check preferred network setting, only switch to 2G, etc
            if (hasRilVoiceRadioTechnologyChanged) {
                int cid = -1;
                GsmCellLocation loc = (GsmCellLocation) mNewCellLoc;
                if (loc != null) cid = loc.getCid();
                // NOTE: this code was previously located after mSS and mNewSS are swapped, so
                // existing logs were incorrectly using the new state for "network_from"
                // and STATE_OUT_OF_SERVICE for "network_to". To avoid confusion, use a new log tag
                // to record the correct states.
                EventLog.writeEvent(EventLogTags.GSM_RAT_SWITCHED_NEW, cid,
                        mSS.getRilVoiceRadioTechnology(),
                        mNewSS.getRilVoiceRadioTechnology());
                if (DBG) {
                    log("RAT switched "
                            + ServiceState.rilRadioTechnologyToString(
                            mSS.getRilVoiceRadioTechnology())
                            + " -> "
                            + ServiceState.rilRadioTechnologyToString(
                            mNewSS.getRilVoiceRadioTechnology()) + " at cell " + cid);
                }
            }

            if (hasCssIndicatorChanged) {
                mPhone.notifyDataConnection(Phone.REASON_CSS_INDICATOR_CHANGED);
            }

            mReasonDataDenied = mNewReasonDataDenied;
            mMaxDataCalls = mNewMaxDataCalls;
            mRejectCode = mNewRejectCode;
        }

        ServiceState oldMergedSS = mPhone.getServiceState();

        // swap mSS and mNewSS to put new state in mSS
        ServiceState tss = mSS;
        mSS = mNewSS;
        mNewSS = tss;
        // clean slate for next time
        mNewSS.setStateOutOfService();

        // swap mCellLoc and mNewCellLoc to put new state in mCellLoc
        CellLocation tcl = mCellLoc;
        mCellLoc = mNewCellLoc;
        mNewCellLoc = tcl;

        if (hasRilVoiceRadioTechnologyChanged) {
            updatePhoneObject();
        }

        TelephonyManager tm =
                (TelephonyManager) mPhone.getContext().getSystemService(Context.TELEPHONY_SERVICE);

        if (hasRilDataRadioTechnologyChanged) {
            tm.setDataNetworkTypeForPhone(mPhone.getPhoneId(), mSS.getRilDataRadioTechnology());
            StatsLog.write(StatsLog.MOBILE_RADIO_TECHNOLOGY_CHANGED,
                    ServiceState.rilRadioTechnologyToNetworkType(mSS.getRilDataRadioTechnology()),
                    mPhone.getPhoneId());

            if (ServiceState.RIL_RADIO_TECHNOLOGY_IWLAN
                    == mSS.getRilDataRadioTechnology()) {
                log("pollStateDone: IWLAN enabled");
            }
        }

        if (hasRilVoiceRadioTechnologyChanged || hasRilDataRadioTechnologyChanged) {
            // Technology has changed, try to fix signal strength type.
            mSignalStrength.fixType();
            notifySignalStrength();
        }

        if (hasRegistered) {
            mNetworkAttachedRegistrants.notifyRegistrants();
            mNitzState.handleNetworkAvailable();
        }

        if (hasDeregistered) {
            mNetworkDetachedRegistrants.notifyRegistrants();
            mNitzState.handleNetworkUnavailable();
        }

        if (hasRejectCauseChanged) {
            setNotification(CS_REJECT_CAUSE_ENABLED);
        }

        if (hasChanged) {
            updateSpnDisplay();

            tm.setNetworkOperatorNameForPhone(mPhone.getPhoneId(), mSS.getOperatorAlpha());

            String prevOperatorNumeric = tm.getNetworkOperatorForPhone(mPhone.getPhoneId());
            String prevCountryIsoCode = tm.getNetworkCountryIso(mPhone.getPhoneId());
            String operatorNumeric = mSS.getOperatorNumeric();

            if (!mPhone.isPhoneTypeGsm()) {
                // try to fix the invalid Operator Numeric
                if (isInvalidOperatorNumeric(operatorNumeric)) {
                    int sid = mSS.getCdmaSystemId();
                    operatorNumeric = fixUnknownMcc(operatorNumeric, sid);
                }
            }

            tm.setNetworkOperatorNumericForPhone(mPhone.getPhoneId(), operatorNumeric);

            if (isInvalidOperatorNumeric(operatorNumeric)) {
                if (DBG) log("operatorNumeric " + operatorNumeric + " is invalid");
                // Passing empty string is important for the first update. The initial value of
                // operator numeric in locale tracker is null. The async update will allow getting
                // cell info from the modem instead of using the cached one.
                mLocaleTracker.updateOperatorNumericAsync("");
                mNitzState.handleNetworkUnavailable();
            } else if (mSS.getRilDataRadioTechnology() != ServiceState.RIL_RADIO_TECHNOLOGY_IWLAN) {
                // If the device is on IWLAN, modems manufacture a ServiceState with the MCC/MNC of
                // the SIM as if we were talking to towers. Telephony code then uses that with
                // mccTable to suggest a timezone. We shouldn't do that if the MCC/MNC is from IWLAN

                // Update IDD.
                if (!mPhone.isPhoneTypeGsm()) {
                    setOperatorIdd(operatorNumeric);
                }

                mLocaleTracker.updateOperatorNumericSync(operatorNumeric);
                String countryIsoCode = mLocaleTracker.getCurrentCountry();

                // Update Time Zone.
                boolean iccCardExists = iccCardExists();
                boolean networkIsoChanged =
                        networkCountryIsoChanged(countryIsoCode, prevCountryIsoCode);

                // Determine countryChanged: networkIso is only reliable if there's an ICC card.
                boolean countryChanged = iccCardExists && networkIsoChanged;
                if (DBG) {
                    long ctm = System.currentTimeMillis();
                    log("Before handleNetworkCountryCodeKnown:"
                            + " countryChanged=" + countryChanged
                            + " iccCardExist=" + iccCardExists
                            + " countryIsoChanged=" + networkIsoChanged
                            + " operatorNumeric=" + operatorNumeric
                            + " prevOperatorNumeric=" + prevOperatorNumeric
                            + " countryIsoCode=" + countryIsoCode
                            + " prevCountryIsoCode=" + prevCountryIsoCode
                            + " ltod=" + TimeUtils.logTimeOfDay(ctm));
                }
                mNitzState.handleNetworkCountryCodeSet(countryChanged);
            }

            tm.setNetworkRoamingForPhone(mPhone.getPhoneId(),
                    mPhone.isPhoneTypeGsm() ? mSS.getVoiceRoaming() :
                            (mSS.getVoiceRoaming() || mSS.getDataRoaming()));

            setRoamingType(mSS);
            log("Broadcasting ServiceState : " + mSS);
            // notify using PhoneStateListener and the legacy intent ACTION_SERVICE_STATE_CHANGED
            // notify service state changed only if the merged service state is changed.
            if (!oldMergedSS.equals(mPhone.getServiceState())) {
                mPhone.notifyServiceStateChanged(mPhone.getServiceState());
            }

            // insert into ServiceStateProvider. This will trigger apps to wake through JobScheduler
            mPhone.getContext().getContentResolver()
                    .insert(getUriForSubscriptionId(mPhone.getSubId()),
                            getContentValuesForServiceState(mSS));

            TelephonyMetrics.getInstance().writeServiceStateChanged(mPhone.getPhoneId(), mSS);
        }

        if (hasDataAttached || has4gHandoff || hasDataDetached || hasRegistered
                || hasDeregistered) {
            logAttachChange();
        }

        if (hasDataAttached || has4gHandoff) {
            mAttachedRegistrants.notifyRegistrants();
        }

        if (hasDataDetached) {
            mDetachedRegistrants.notifyRegistrants();
        }

        if (hasRilDataRadioTechnologyChanged || hasRilVoiceRadioTechnologyChanged) {
            logRatChange();

            updateRatTypeForSignalStrength();
            notifySignalStrength();
        }

        if (hasDataRegStateChanged || hasRilDataRadioTechnologyChanged) {
            notifyDataRegStateRilRadioTechnologyChanged();

            if (ServiceState.RIL_RADIO_TECHNOLOGY_IWLAN
                    == mSS.getRilDataRadioTechnology()) {
                mPhone.notifyDataConnection(Phone.REASON_IWLAN_AVAILABLE);
            } else {
                mPhone.notifyDataConnection(null);
            }
        }

        if (hasVoiceRoamingOn || hasVoiceRoamingOff || hasDataRoamingOn || hasDataRoamingOff) {
            logRoamingChange();
        }

        if (hasVoiceRoamingOn) {
            mVoiceRoamingOnRegistrants.notifyRegistrants();
        }

        if (hasVoiceRoamingOff) {
            mVoiceRoamingOffRegistrants.notifyRegistrants();
        }

        if (hasDataRoamingOn) {
            mDataRoamingOnRegistrants.notifyRegistrants();
        }

        if (hasDataRoamingOff) {
            mDataRoamingOffRegistrants.notifyRegistrants();
        }

        if (hasLocationChanged) {
            mPhone.notifyLocationChanged();
        }

        if (mPhone.isPhoneTypeGsm()) {
            if (!isGprsConsistent(mSS.getDataRegState(), mSS.getVoiceRegState())) {
                if (!mStartedGprsRegCheck && !mReportedGprsNoReg) {
                    mStartedGprsRegCheck = true;

                    int check_period = Settings.Global.getInt(
                            mPhone.getContext().getContentResolver(),
                            Settings.Global.GPRS_REGISTER_CHECK_PERIOD_MS,
                            DEFAULT_GPRS_CHECK_PERIOD_MILLIS);
                    sendMessageDelayed(obtainMessage(EVENT_CHECK_REPORT_GPRS),
                            check_period);
                }
            } else {
                mReportedGprsNoReg = false;
            }
        }
    }

    private void updateOperatorNameFromEri() {
        if (mPhone.isPhoneTypeCdma()) {
            if ((mCi.getRadioState().isOn()) && (!mIsSubscriptionFromRuim)) {
                String eriText;
                // Now the Phone sees the new ServiceState so it can get the new ERI text
                if (mSS.getVoiceRegState() == ServiceState.STATE_IN_SERVICE) {
                    eriText = mPhone.getCdmaEriText();
                } else {
                    // Note that ServiceState.STATE_OUT_OF_SERVICE is valid used for
                    // mRegistrationState 0,2,3 and 4
                    eriText = mPhone.getContext().getText(
                            com.android.internal.R.string.roamingTextSearching).toString();
                }
                mSS.setOperatorAlphaLong(eriText);
            }
        } else if (mPhone.isPhoneTypeCdmaLte()) {
            boolean hasBrandOverride = mUiccController.getUiccCard(getPhoneId()) != null &&
                    mUiccController.getUiccCard(getPhoneId()).getOperatorBrandOverride() != null;
            if (!hasBrandOverride && (mCi.getRadioState().isOn()) && (mPhone.isEriFileLoaded()) &&
                    (!ServiceState.isLte(mSS.getRilVoiceRadioTechnology()) ||
                            mPhone.getContext().getResources().getBoolean(com.android.internal.R.
                                    bool.config_LTE_eri_for_network_name)) &&
                                    (!mIsSubscriptionFromRuim)) {
                // Only when CDMA is in service, ERI will take effect
                String eriText = mSS.getOperatorAlpha();
                // Now the Phone sees the new ServiceState so it can get the new ERI text
                if (mSS.getVoiceRegState() == ServiceState.STATE_IN_SERVICE) {
                    eriText = mPhone.getCdmaEriText();
                } else if (mSS.getVoiceRegState() == ServiceState.STATE_POWER_OFF) {
                    eriText = (mIccRecords != null) ? mIccRecords.getServiceProviderName() : null;
                    if (TextUtils.isEmpty(eriText)) {
                        // Sets operator alpha property by retrieving from
                        // build-time system property
                        eriText = SystemProperties.get("ro.cdma.home.operator.alpha");
                    }
                } else if (mSS.getDataRegState() != ServiceState.STATE_IN_SERVICE) {
                    // Note that ServiceState.STATE_OUT_OF_SERVICE is valid used
                    // for mRegistrationState 0,2,3 and 4
                    eriText = mPhone.getContext()
                            .getText(com.android.internal.R.string.roamingTextSearching).toString();
                }
                mSS.setOperatorAlphaLong(eriText);
            }

            if (mUiccApplcation != null && mUiccApplcation.getState() == AppState.APPSTATE_READY &&
                    mIccRecords != null && getCombinedRegState() == ServiceState.STATE_IN_SERVICE
                    && !ServiceState.isLte(mSS.getRilVoiceRadioTechnology())) {
                // SIM is found on the device. If ERI roaming is OFF, and SID/NID matches
                // one configured in SIM, use operator name from CSIM record. Note that ERI, SID,
                // and NID are CDMA only, not applicable to LTE.
                boolean showSpn =
                        ((RuimRecords) mIccRecords).getCsimSpnDisplayCondition();
                int iconIndex = mSS.getCdmaEriIconIndex();

                if (showSpn && (iconIndex == EriInfo.ROAMING_INDICATOR_OFF)
                        && isInHomeSidNid(mSS.getCdmaSystemId(), mSS.getCdmaNetworkId())
                        && mIccRecords != null) {
                    mSS.setOperatorAlphaLong(mIccRecords.getServiceProviderName());
                }
            }
        }
    }

    /**
     * Check whether the specified SID and NID pair appears in the HOME SID/NID list
     * read from NV or SIM.
     *
     * @return true if provided sid/nid pair belongs to operator's home network.
     */
    private boolean isInHomeSidNid(int sid, int nid) {
        // if SID/NID is not available, assume this is home network.
        if (isSidsAllZeros()) return true;

        // length of SID/NID shold be same
        if (mHomeSystemId.length != mHomeNetworkId.length) return true;

        if (sid == 0) return true;

        for (int i = 0; i < mHomeSystemId.length; i++) {
            // Use SID only if NID is a reserved value.
            // SID 0 and NID 0 and 65535 are reserved. (C.0005 2.6.5.2)
            if ((mHomeSystemId[i] == sid) &&
                    ((mHomeNetworkId[i] == 0) || (mHomeNetworkId[i] == 65535) ||
                            (nid == 0) || (nid == 65535) || (mHomeNetworkId[i] == nid))) {
                return true;
            }
        }
        // SID/NID are not in the list. So device is not in home network
        return false;
    }

    protected void setOperatorIdd(String operatorNumeric) {
        // Retrieve the current country information
        // with the MCC got from opeatorNumeric.
        String idd = mHbpcdUtils.getIddByMcc(
                Integer.parseInt(operatorNumeric.substring(0,3)));
        if (idd != null && !idd.isEmpty()) {
            mPhone.setGlobalSystemProperty(TelephonyProperties.PROPERTY_OPERATOR_IDP_STRING,
                    idd);
        } else {
            // use default "+", since we don't know the current IDP
            mPhone.setGlobalSystemProperty(TelephonyProperties.PROPERTY_OPERATOR_IDP_STRING, "+");
        }
    }

    private boolean isInvalidOperatorNumeric(String operatorNumeric) {
        return operatorNumeric == null || operatorNumeric.length() < 5 ||
                operatorNumeric.startsWith(INVALID_MCC);
    }

    private String fixUnknownMcc(String operatorNumeric, int sid) {
        if (sid <= 0) {
            // no cdma information is available, do nothing
            return operatorNumeric;
        }

        // resolve the mcc from sid;
        // if mNitzState.getSavedTimeZoneId() is null, TimeZone would get the default timeZone,
        // and the mNitzState.fixTimeZone() couldn't help, because it depends on operator Numeric;
        // if the sid is conflict and timezone is unavailable, the mcc may be not right.
        boolean isNitzTimeZone;
        TimeZone tzone;
        if (mNitzState.getSavedTimeZoneId() != null) {
            tzone = TimeZone.getTimeZone(mNitzState.getSavedTimeZoneId());
            isNitzTimeZone = true;
        } else {
            NitzData lastNitzData = mNitzState.getCachedNitzData();
            if (lastNitzData == null) {
                tzone = null;
            } else {
                tzone = TimeZoneLookupHelper.guessZoneByNitzStatic(lastNitzData);
                if (ServiceStateTracker.DBG) {
                    log("fixUnknownMcc(): guessNitzTimeZone returned "
                            + (tzone == null ? tzone : tzone.getID()));
                }
            }
            isNitzTimeZone = false;
        }

        int utcOffsetHours = 0;
        if (tzone != null) {
            utcOffsetHours = tzone.getRawOffset() / MS_PER_HOUR;
        }

        NitzData nitzData = mNitzState.getCachedNitzData();
        boolean isDst = nitzData != null && nitzData.isDst();
        int mcc = mHbpcdUtils.getMcc(sid, utcOffsetHours, (isDst ? 1 : 0), isNitzTimeZone);
        if (mcc > 0) {
            operatorNumeric = Integer.toString(mcc) + DEFAULT_MNC;
        }
        return operatorNumeric;
    }

    /**
     * Check if GPRS got registered while voice is registered.
     *
     * @param dataRegState i.e. CGREG in GSM
     * @param voiceRegState i.e. CREG in GSM
     * @return false if device only register to voice but not gprs
     */
    private boolean isGprsConsistent(int dataRegState, int voiceRegState) {
        return !((voiceRegState == ServiceState.STATE_IN_SERVICE) &&
                (dataRegState != ServiceState.STATE_IN_SERVICE));
    }

    /** convert ServiceState registration code
     * to service state */
    private int regCodeToServiceState(int code) {
        switch (code) {
            case NetworkRegistrationState.REG_STATE_HOME:
            case NetworkRegistrationState.REG_STATE_ROAMING:
                return ServiceState.STATE_IN_SERVICE;
            default:
                return ServiceState.STATE_OUT_OF_SERVICE;
        }
    }

    /**
     * code is registration state 0-5 from TS 27.007 7.2
     * returns true if registered roam, false otherwise
     */
    private boolean regCodeIsRoaming (int code) {
        return NetworkRegistrationState.REG_STATE_ROAMING == code;
    }

    private boolean isSameOperatorNameFromSimAndSS(ServiceState s) {
        String spn = ((TelephonyManager) mPhone.getContext().
                getSystemService(Context.TELEPHONY_SERVICE)).
                getSimOperatorNameForPhone(getPhoneId());

        // NOTE: in case of RUIM we should completely ignore the ERI data file and
        // mOperatorAlphaLong is set from RIL_REQUEST_OPERATOR response 0 (alpha ONS)
        String onsl = s.getOperatorAlphaLong();
        String onss = s.getOperatorAlphaShort();

        boolean equalsOnsl = !TextUtils.isEmpty(spn) && spn.equalsIgnoreCase(onsl);
        boolean equalsOnss = !TextUtils.isEmpty(spn) && spn.equalsIgnoreCase(onss);

        return (equalsOnsl || equalsOnss);
    }

    /**
     * Set roaming state if operator mcc is the same as sim mcc
     * and ons is not different from spn
     *
     * @param s ServiceState hold current ons
     * @return true if same operator
     */
    private boolean isSameNamedOperators(ServiceState s) {
        return currentMccEqualsSimMcc(s) && isSameOperatorNameFromSimAndSS(s);
    }

    /**
     * Compare SIM MCC with Operator MCC
     *
     * @param s ServiceState hold current ons
     * @return true if both are same
     */
    private boolean currentMccEqualsSimMcc(ServiceState s) {
        String simNumeric = ((TelephonyManager) mPhone.getContext().
                getSystemService(Context.TELEPHONY_SERVICE)).
                getSimOperatorNumericForPhone(getPhoneId());
        String operatorNumeric = s.getOperatorNumeric();
        boolean equalsMcc = true;

        try {
            equalsMcc = simNumeric.substring(0, 3).
                    equals(operatorNumeric.substring(0, 3));
        } catch (Exception e){
        }
        return equalsMcc;
    }

    /**
     * Do not set roaming state in case of oprators considered non-roaming.
     *
     * Can use mcc or mcc+mnc as item of
     * {@link CarrierConfigManager#KEY_NON_ROAMING_OPERATOR_STRING_ARRAY}.
     * For example, 302 or 21407. If mcc or mcc+mnc match with operator,
     * don't set roaming state.
     *
     * @param s ServiceState hold current ons
     * @return false for roaming state set
     */
    private boolean isOperatorConsideredNonRoaming(ServiceState s) {
        String operatorNumeric = s.getOperatorNumeric();
        final CarrierConfigManager configManager = (CarrierConfigManager) mPhone.getContext()
                .getSystemService(Context.CARRIER_CONFIG_SERVICE);
        String[] numericArray = null;
        if (configManager != null) {
            PersistableBundle config = configManager.getConfigForSubId(mPhone.getSubId());
            if (config != null) {
                numericArray = config.getStringArray(
                        CarrierConfigManager.KEY_NON_ROAMING_OPERATOR_STRING_ARRAY);
            }
        }
        if (ArrayUtils.isEmpty(numericArray) || operatorNumeric == null) {
            return false;
        }

        for (String numeric : numericArray) {
            if (!TextUtils.isEmpty(numeric) && operatorNumeric.startsWith(numeric)) {
                return true;
            }
        }
        return false;
    }

    private boolean isOperatorConsideredRoaming(ServiceState s) {
        String operatorNumeric = s.getOperatorNumeric();
        final CarrierConfigManager configManager = (CarrierConfigManager) mPhone.getContext()
                .getSystemService(Context.CARRIER_CONFIG_SERVICE);
        String[] numericArray = null;
        if (configManager != null) {
            PersistableBundle config = configManager.getConfigForSubId(mPhone.getSubId());
            if (config != null) {
                numericArray = config.getStringArray(
                        CarrierConfigManager.KEY_ROAMING_OPERATOR_STRING_ARRAY);
            }
        }
        if (ArrayUtils.isEmpty(numericArray) || operatorNumeric == null) {
            return false;
        }

        for (String numeric : numericArray) {
            if (!TextUtils.isEmpty(numeric) && operatorNumeric.startsWith(numeric)) {
                return true;
            }
        }
        return false;
    }

    /**
     * Set restricted state based on the OnRestrictedStateChanged notification
     * If any voice or packet restricted state changes, trigger a UI
     * notification and notify registrants when sim is ready.
     *
     * @param ar an int value of RIL_RESTRICTED_STATE_*
     */
    private void onRestrictedStateChanged(AsyncResult ar) {
        RestrictedState newRs = new RestrictedState();

        if (DBG) log("onRestrictedStateChanged: E rs "+ mRestrictedState);

        if (ar.exception == null && ar.result != null) {
            int state = (int)ar.result;

            newRs.setCsEmergencyRestricted(
                    ((state & RILConstants.RIL_RESTRICTED_STATE_CS_EMERGENCY) != 0) ||
                            ((state & RILConstants.RIL_RESTRICTED_STATE_CS_ALL) != 0) );
            //ignore the normal call and data restricted state before SIM READY
            if (mUiccApplcation != null && mUiccApplcation.getState() == AppState.APPSTATE_READY) {
                newRs.setCsNormalRestricted(
                        ((state & RILConstants.RIL_RESTRICTED_STATE_CS_NORMAL) != 0) ||
                                ((state & RILConstants.RIL_RESTRICTED_STATE_CS_ALL) != 0) );
                newRs.setPsRestricted(
                        (state & RILConstants.RIL_RESTRICTED_STATE_PS_ALL)!= 0);
            }

            if (DBG) log("onRestrictedStateChanged: new rs "+ newRs);

            if (!mRestrictedState.isPsRestricted() && newRs.isPsRestricted()) {
                mPsRestrictEnabledRegistrants.notifyRegistrants();
                setNotification(PS_ENABLED);
            } else if (mRestrictedState.isPsRestricted() && !newRs.isPsRestricted()) {
                mPsRestrictDisabledRegistrants.notifyRegistrants();
                setNotification(PS_DISABLED);
            }

            /**
             * There are two kind of cs restriction, normal and emergency. So
             * there are 4 x 4 combinations in current and new restricted states
             * and we only need to notify when state is changed.
             */
            if (mRestrictedState.isCsRestricted()) {
                if (!newRs.isAnyCsRestricted()) {
                    // remove all restriction
                    setNotification(CS_DISABLED);
                } else if (!newRs.isCsNormalRestricted()) {
                    // remove normal restriction
                    setNotification(CS_EMERGENCY_ENABLED);
                } else if (!newRs.isCsEmergencyRestricted()) {
                    // remove emergency restriction
                    setNotification(CS_NORMAL_ENABLED);
                }
            } else if (mRestrictedState.isCsEmergencyRestricted() &&
                    !mRestrictedState.isCsNormalRestricted()) {
                if (!newRs.isAnyCsRestricted()) {
                    // remove all restriction
                    setNotification(CS_DISABLED);
                } else if (newRs.isCsRestricted()) {
                    // enable all restriction
                    setNotification(CS_ENABLED);
                } else if (newRs.isCsNormalRestricted()) {
                    // remove emergency restriction and enable normal restriction
                    setNotification(CS_NORMAL_ENABLED);
                }
            } else if (!mRestrictedState.isCsEmergencyRestricted() &&
                    mRestrictedState.isCsNormalRestricted()) {
                if (!newRs.isAnyCsRestricted()) {
                    // remove all restriction
                    setNotification(CS_DISABLED);
                } else if (newRs.isCsRestricted()) {
                    // enable all restriction
                    setNotification(CS_ENABLED);
                } else if (newRs.isCsEmergencyRestricted()) {
                    // remove normal restriction and enable emergency restriction
                    setNotification(CS_EMERGENCY_ENABLED);
                }
            } else {
                if (newRs.isCsRestricted()) {
                    // enable all restriction
                    setNotification(CS_ENABLED);
                } else if (newRs.isCsEmergencyRestricted()) {
                    // enable emergency restriction
                    setNotification(CS_EMERGENCY_ENABLED);
                } else if (newRs.isCsNormalRestricted()) {
                    // enable normal restriction
                    setNotification(CS_NORMAL_ENABLED);
                }
            }

            mRestrictedState = newRs;
        }
        log("onRestrictedStateChanged: X rs "+ mRestrictedState);
    }

    /**
     * @param workSource calling WorkSource
     * @return the current cell location information. Prefer Gsm location
     * information if available otherwise return LTE location information
     */
    public CellLocation getCellLocation(WorkSource workSource) {
        if (((GsmCellLocation)mCellLoc).getLac() >= 0 &&
                ((GsmCellLocation)mCellLoc).getCid() >= 0) {
            if (VDBG) log("getCellLocation(): X good mCellLoc=" + mCellLoc);
            return mCellLoc;
        } else {
            List<CellInfo> result = getAllCellInfo(workSource);
            if (result != null) {
                // A hack to allow tunneling of LTE information via GsmCellLocation
                // so that older Network Location Providers can return some information
                // on LTE only networks, see bug 9228974.
                //
                // We'll search the return CellInfo array preferring GSM/WCDMA
                // data, but if there is none we'll tunnel the first LTE information
                // in the list.
                //
                // The tunnel'd LTE information is returned as follows:
                //   LAC = TAC field
                //   CID = CI field
                //   PSC = 0.
                GsmCellLocation cellLocOther = new GsmCellLocation();
                for (CellInfo ci : result) {
                    if (ci instanceof CellInfoGsm) {
                        CellInfoGsm cellInfoGsm = (CellInfoGsm)ci;
                        CellIdentityGsm cellIdentityGsm = cellInfoGsm.getCellIdentity();
                        cellLocOther.setLacAndCid(cellIdentityGsm.getLac(),
                                cellIdentityGsm.getCid());
                        cellLocOther.setPsc(cellIdentityGsm.getPsc());
                        if (VDBG) log("getCellLocation(): X ret GSM info=" + cellLocOther);
                        return cellLocOther;
                    } else if (ci instanceof CellInfoWcdma) {
                        CellInfoWcdma cellInfoWcdma = (CellInfoWcdma)ci;
                        CellIdentityWcdma cellIdentityWcdma = cellInfoWcdma.getCellIdentity();
                        cellLocOther.setLacAndCid(cellIdentityWcdma.getLac(),
                                cellIdentityWcdma.getCid());
                        cellLocOther.setPsc(cellIdentityWcdma.getPsc());
                        if (VDBG) log("getCellLocation(): X ret WCDMA info=" + cellLocOther);
                        return cellLocOther;
                    } else if ((ci instanceof CellInfoLte) &&
                            ((cellLocOther.getLac() < 0) || (cellLocOther.getCid() < 0))) {
                        // We'll return the first good LTE info we get if there is no better answer
                        CellInfoLte cellInfoLte = (CellInfoLte)ci;
                        CellIdentityLte cellIdentityLte = cellInfoLte.getCellIdentity();
                        if ((cellIdentityLte.getTac() != Integer.MAX_VALUE)
                                && (cellIdentityLte.getCi() != Integer.MAX_VALUE)) {
                            cellLocOther.setLacAndCid(cellIdentityLte.getTac(),
                                    cellIdentityLte.getCi());
                            cellLocOther.setPsc(0);
                            if (VDBG) {
                                log("getCellLocation(): possible LTE cellLocOther=" + cellLocOther);
                            }
                        }
                    }
                }
                if (VDBG) {
                    log("getCellLocation(): X ret best answer cellLocOther=" + cellLocOther);
                }
                return cellLocOther;
            } else {
                if (VDBG) {
                    log("getCellLocation(): X empty mCellLoc and CellInfo mCellLoc=" + mCellLoc);
                }
                return mCellLoc;
            }
        }
    }

    /**
     * nitzReceiveTime is time_t that the NITZ time was posted
     */
    private void setTimeFromNITZString(String nitzString, long nitzReceiveTime) {
        long start = SystemClock.elapsedRealtime();
        if (DBG) {
            Rlog.d(LOG_TAG, "NITZ: " + nitzString + "," + nitzReceiveTime
                    + " start=" + start + " delay=" + (start - nitzReceiveTime));
        }
        NitzData newNitzData = NitzData.parse(nitzString);
        if (newNitzData != null) {
            try {
                TimestampedValue<NitzData> nitzSignal =
                        new TimestampedValue<>(nitzReceiveTime, newNitzData);
                mNitzState.handleNitzReceived(nitzSignal);
            } finally {
                if (DBG) {
                    long end = SystemClock.elapsedRealtime();
                    Rlog.d(LOG_TAG, "NITZ: end=" + end + " dur=" + (end - start));
                }
            }
        }
    }

    /**
     * Cancels all notifications posted to NotificationManager for this subId. These notifications
     * for restricted state and rejection cause for cs registration are no longer valid after the
     * SIM has been removed.
     */
    private void cancelAllNotifications() {
        if (DBG) log("cancelAllNotifications: mPrevSubId=" + mPrevSubId);
        NotificationManager notificationManager = (NotificationManager)
                mPhone.getContext().getSystemService(Context.NOTIFICATION_SERVICE);
        if (SubscriptionManager.isValidSubscriptionId(mPrevSubId)) {
            notificationManager.cancel(Integer.toString(mPrevSubId), PS_NOTIFICATION);
            notificationManager.cancel(Integer.toString(mPrevSubId), CS_NOTIFICATION);
            notificationManager.cancel(Integer.toString(mPrevSubId), CS_REJECT_CAUSE_NOTIFICATION);
        }
    }

    /**
     * Post a notification to NotificationManager for restricted state and
     * rejection cause for cs registration
     *
     * @param notifyType is one state of PS/CS_*_ENABLE/DISABLE
     */
    @VisibleForTesting
    public void setNotification(int notifyType) {
        if (DBG) log("setNotification: create notification " + notifyType);

        if (!SubscriptionManager.isValidSubscriptionId(mSubId)) {
            // notifications are posted per-sub-id, so return if current sub-id is invalid
            loge("cannot setNotification on invalid subid mSubId=" + mSubId);
            return;
        }

        // Needed because sprout RIL sends these when they shouldn't?
        boolean isSetNotification = mPhone.getContext().getResources().getBoolean(
                com.android.internal.R.bool.config_user_notification_of_restrictied_mobile_access);
        if (!isSetNotification) {
            if (DBG) log("Ignore all the notifications");
            return;
        }

        Context context = mPhone.getContext();

        CarrierConfigManager configManager = (CarrierConfigManager)
                context.getSystemService(Context.CARRIER_CONFIG_SERVICE);
        if (configManager != null) {
            PersistableBundle bundle = configManager.getConfig();
            if (bundle != null) {
                boolean disableVoiceBarringNotification = bundle.getBoolean(
                        CarrierConfigManager.KEY_DISABLE_VOICE_BARRING_NOTIFICATION_BOOL, false);
                if(disableVoiceBarringNotification && (notifyType == CS_ENABLED
                        || notifyType == CS_NORMAL_ENABLED
                        || notifyType == CS_EMERGENCY_ENABLED)) {
                    if (DBG) log("Voice/emergency call barred notification disabled");
                    return;
                }
            }
        }

        CharSequence details = "";
        CharSequence title = "";
        int notificationId = CS_NOTIFICATION;
        int icon = com.android.internal.R.drawable.stat_sys_warning;

        final boolean multipleSubscriptions = (((TelephonyManager) mPhone.getContext()
                  .getSystemService(Context.TELEPHONY_SERVICE)).getPhoneCount() > 1);
        final int simNumber = mSubscriptionController.getSlotIndex(mSubId) + 1;

        switch (notifyType) {
            case PS_ENABLED:
                long dataSubId = SubscriptionManager.getDefaultDataSubscriptionId();
                if (dataSubId != mPhone.getSubId()) {
                    return;
                }
                notificationId = PS_NOTIFICATION;
                title = context.getText(com.android.internal.R.string.RestrictedOnDataTitle);
                details = multipleSubscriptions
                        ? context.getString(
                                com.android.internal.R.string.RestrictedStateContentMsimTemplate,
                                simNumber) :
                        context.getText(com.android.internal.R.string.RestrictedStateContent);
                break;
            case PS_DISABLED:
                notificationId = PS_NOTIFICATION;
                break;
            case CS_ENABLED:
                title = context.getText(com.android.internal.R.string.RestrictedOnAllVoiceTitle);
                details = multipleSubscriptions
                        ? context.getString(
                                com.android.internal.R.string.RestrictedStateContentMsimTemplate,
                                simNumber) :
                        context.getText(com.android.internal.R.string.RestrictedStateContent);
                break;
            case CS_NORMAL_ENABLED:
                title = context.getText(com.android.internal.R.string.RestrictedOnNormalTitle);
                details = multipleSubscriptions
                        ? context.getString(
                                com.android.internal.R.string.RestrictedStateContentMsimTemplate,
                                simNumber) :
                        context.getText(com.android.internal.R.string.RestrictedStateContent);
                break;
            case CS_EMERGENCY_ENABLED:
                title = context.getText(com.android.internal.R.string.RestrictedOnEmergencyTitle);
                details = multipleSubscriptions
                        ? context.getString(
                                com.android.internal.R.string.RestrictedStateContentMsimTemplate,
                                simNumber) :
                        context.getText(com.android.internal.R.string.RestrictedStateContent);
                break;
            case CS_DISABLED:
                // do nothing and cancel the notification later
                break;
            case CS_REJECT_CAUSE_ENABLED:
                notificationId = CS_REJECT_CAUSE_NOTIFICATION;
                int resId = selectResourceForRejectCode(mRejectCode, multipleSubscriptions);
                if (0 == resId) {
                    loge("setNotification: mRejectCode=" + mRejectCode + " is not handled.");
                    return;
                } else {
                    icon = com.android.internal.R.drawable.stat_notify_mmcc_indication_icn;
                    // if using the single SIM resource, simNumber will be ignored
                    title = context.getString(resId, simNumber);
                    details = null;
                }
                break;
        }

        if (DBG) {
            log("setNotification, create notification, notifyType: " + notifyType
                    + ", title: " + title + ", details: " + details + ", subId: " + mSubId);
        }

        mNotification = new Notification.Builder(context)
                .setWhen(System.currentTimeMillis())
                .setAutoCancel(true)
                .setSmallIcon(icon)
                .setTicker(title)
                .setColor(context.getResources().getColor(
                        com.android.internal.R.color.system_notification_accent_color))
                .setContentTitle(title)
                .setStyle(new Notification.BigTextStyle().bigText(details))
                .setContentText(details)
                .setChannel(NotificationChannelController.CHANNEL_ID_ALERT)
                .build();

        NotificationManager notificationManager = (NotificationManager)
                context.getSystemService(Context.NOTIFICATION_SERVICE);

        if (notifyType == PS_DISABLED || notifyType == CS_DISABLED) {
            // cancel previous post notification
            notificationManager.cancel(Integer.toString(mSubId), notificationId);
        } else {
            boolean show = false;
            if (mSS.isEmergencyOnly() && notifyType == CS_EMERGENCY_ENABLED) {
                // if reg state is emergency only, always show restricted emergency notification.
                show = true;
            } else if (notifyType == CS_REJECT_CAUSE_ENABLED) {
                // always show notification due to CS reject irrespective of service state.
                show = true;
            } else if (mSS.getState() == ServiceState.STATE_IN_SERVICE) {
                // for non in service states, we have system UI and signal bar to indicate limited
                // service. No need to show notification again. This also helps to mitigate the
                // issue if phone go to OOS and camp to other networks and received restricted ind.
                show = true;
            }
            // update restricted state notification for this subId
            if (show) {
                notificationManager.notify(Integer.toString(mSubId), notificationId, mNotification);
            }
        }
    }

    /**
     * Selects the resource ID, which depends on rejection cause that is sent by the network when CS
     * registration is rejected.
     *
     * @param rejCode should be compatible with TS 24.008.
     */
    private int selectResourceForRejectCode(int rejCode, boolean multipleSubscriptions) {
        int rejResourceId = 0;
        switch (rejCode) {
            case 1:// Authentication reject
                rejResourceId = multipleSubscriptions
                        ? com.android.internal.R.string.mmcc_authentication_reject_msim_template :
                        com.android.internal.R.string.mmcc_authentication_reject;
                break;
            case 2:// IMSI unknown in HLR
                rejResourceId = multipleSubscriptions
                        ? com.android.internal.R.string.mmcc_imsi_unknown_in_hlr_msim_template :
                        com.android.internal.R.string.mmcc_imsi_unknown_in_hlr;
                break;
            case 3:// Illegal MS
                rejResourceId = multipleSubscriptions
                        ? com.android.internal.R.string.mmcc_illegal_ms_msim_template :
                        com.android.internal.R.string.mmcc_illegal_ms;
                break;
            case 6:// Illegal ME
                rejResourceId = multipleSubscriptions
                        ? com.android.internal.R.string.mmcc_illegal_me_msim_template :
                        com.android.internal.R.string.mmcc_illegal_me;
                break;
            default:
                // The other codes are not defined or not required by operators till now.
                break;
        }
        return rejResourceId;
    }

    private UiccCardApplication getUiccCardApplication() {
        if (mPhone.isPhoneTypeGsm()) {
            return mUiccController.getUiccCardApplication(mPhone.getPhoneId(),
                    UiccController.APP_FAM_3GPP);
        } else {
            return mUiccController.getUiccCardApplication(mPhone.getPhoneId(),
                    UiccController.APP_FAM_3GPP2);
        }
    }

    private void queueNextSignalStrengthPoll() {
        if (mDontPollSignalStrength) {
            // The radio is telling us about signal strength changes
            // we don't have to ask it
            return;
        }

        Message msg;

        msg = obtainMessage();
        msg.what = EVENT_POLL_SIGNAL_STRENGTH;

        long nextTime;

        // TODO Don't poll signal strength if screen is off
        sendMessageDelayed(msg, POLL_PERIOD_MILLIS);
    }

    private void notifyCdmaSubscriptionInfoReady() {
        if (mCdmaForSubscriptionInfoReadyRegistrants != null) {
            if (DBG) log("CDMA_SUBSCRIPTION: call notifyRegistrants()");
            mCdmaForSubscriptionInfoReadyRegistrants.notifyRegistrants();
        }
    }

    /**
     * Registration point for transition into DataConnection attached.
     * @param h handler to notify
     * @param what what code of message when delivered
     * @param obj placed in Message.obj
     */
    public void registerForDataConnectionAttached(Handler h, int what, Object obj) {
        Registrant r = new Registrant(h, what, obj);
        mAttachedRegistrants.add(r);

        if (getCurrentDataConnectionState() == ServiceState.STATE_IN_SERVICE) {
            r.notifyRegistrant();
        }
    }
    public void unregisterForDataConnectionAttached(Handler h) {
        mAttachedRegistrants.remove(h);
    }

    /**
     * Registration point for transition into DataConnection detached.
     * @param h handler to notify
     * @param what what code of message when delivered
     * @param obj placed in Message.obj
     */
    public void registerForDataConnectionDetached(Handler h, int what, Object obj) {
        Registrant r = new Registrant(h, what, obj);
        mDetachedRegistrants.add(r);

        if (getCurrentDataConnectionState() != ServiceState.STATE_IN_SERVICE) {
            r.notifyRegistrant();
        }
    }
    public void unregisterForDataConnectionDetached(Handler h) {
        mDetachedRegistrants.remove(h);
    }

    /**
     * Registration for DataConnection RIL Data Radio Technology changing. The
     * new radio technology will be returned AsyncResult#result as an Integer Object.
     * The AsyncResult will be in the notification Message#obj.
     *
     * @param h handler to notify
     * @param what what code of message when delivered
     * @param obj placed in Message.obj
     */
    public void registerForDataRegStateOrRatChanged(Handler h, int what, Object obj) {
        Registrant r = new Registrant(h, what, obj);
        mDataRegStateOrRatChangedRegistrants.add(r);
        notifyDataRegStateRilRadioTechnologyChanged();
    }
    public void unregisterForDataRegStateOrRatChanged(Handler h) {
        mDataRegStateOrRatChangedRegistrants.remove(h);
    }

    /**
     * Registration point for transition into network attached.
     * @param h handler to notify
     * @param what what code of message when delivered
     * @param obj in Message.obj
     */
    public void registerForNetworkAttached(Handler h, int what, Object obj) {
        Registrant r = new Registrant(h, what, obj);

        mNetworkAttachedRegistrants.add(r);
        if (mSS.getVoiceRegState() == ServiceState.STATE_IN_SERVICE) {
            r.notifyRegistrant();
        }
    }

    public void unregisterForNetworkAttached(Handler h) {
        mNetworkAttachedRegistrants.remove(h);
    }

    /**
     * Registration point for transition into network detached.
     * @param h handler to notify
     * @param what what code of message when delivered
     * @param obj in Message.obj
     */
    public void registerForNetworkDetached(Handler h, int what, Object obj) {
        Registrant r = new Registrant(h, what, obj);

        mNetworkDetachedRegistrants.add(r);
        if (mSS.getVoiceRegState() != ServiceState.STATE_IN_SERVICE) {
            r.notifyRegistrant();
        }
    }

    public void unregisterForNetworkDetached(Handler h) {
        mNetworkDetachedRegistrants.remove(h);
    }

    /**
     * Registration point for transition into packet service restricted zone.
     * @param h handler to notify
     * @param what what code of message when delivered
     * @param obj placed in Message.obj
     */
    public void registerForPsRestrictedEnabled(Handler h, int what, Object obj) {
        Registrant r = new Registrant(h, what, obj);
        mPsRestrictEnabledRegistrants.add(r);

        if (mRestrictedState.isPsRestricted()) {
            r.notifyRegistrant();
        }
    }

    public void unregisterForPsRestrictedEnabled(Handler h) {
        mPsRestrictEnabledRegistrants.remove(h);
    }

    /**
     * Registration point for transition out of packet service restricted zone.
     * @param h handler to notify
     * @param what what code of message when delivered
     * @param obj placed in Message.obj
     */
    public void registerForPsRestrictedDisabled(Handler h, int what, Object obj) {
        Registrant r = new Registrant(h, what, obj);
        mPsRestrictDisabledRegistrants.add(r);

        if (mRestrictedState.isPsRestricted()) {
            r.notifyRegistrant();
        }
    }

    public void unregisterForPsRestrictedDisabled(Handler h) {
        mPsRestrictDisabledRegistrants.remove(h);
    }

    /**
     * Clean up existing voice and data connection then turn off radio power.
     *
     * Hang up the existing voice calls to decrease call drop rate.
     */
    public void powerOffRadioSafely(DcTracker dcTracker) {
        synchronized (this) {
            if (!mPendingRadioPowerOffAfterDataOff) {
                int dds = SubscriptionManager.getDefaultDataSubscriptionId();
                // To minimize race conditions we call cleanUpAllConnections on
                // both if else paths instead of before this isDisconnected test.
                if (dcTracker.isDisconnected()
                        && (dds == mPhone.getSubId()
                        || (dds != mPhone.getSubId()
                        && ProxyController.getInstance().isDataDisconnected(dds)))) {
                    // To minimize race conditions we do this after isDisconnected
                    dcTracker.cleanUpAllConnections(Phone.REASON_RADIO_TURNED_OFF);
                    if (DBG) log("Data disconnected, turn off radio right away.");
                    hangupAndPowerOff();
                } else {
                    // hang up all active voice calls first
                    if (mPhone.isPhoneTypeGsm() && mPhone.isInCall()) {
                        mPhone.mCT.mRingingCall.hangupIfAlive();
                        mPhone.mCT.mBackgroundCall.hangupIfAlive();
                        mPhone.mCT.mForegroundCall.hangupIfAlive();
                    }
                    dcTracker.cleanUpAllConnections(Phone.REASON_RADIO_TURNED_OFF);
                    if (dds != mPhone.getSubId()
                            && !ProxyController.getInstance().isDataDisconnected(dds)) {
                        if (DBG) log("Data is active on DDS.  Wait for all data disconnect");
                        // Data is not disconnected on DDS. Wait for the data disconnect complete
                        // before sending the RADIO_POWER off.
                        ProxyController.getInstance().registerForAllDataDisconnected(dds, this,
                                EVENT_ALL_DATA_DISCONNECTED, null);
                        mPendingRadioPowerOffAfterDataOff = true;
                    }
                    Message msg = Message.obtain(this);
                    msg.what = EVENT_SET_RADIO_POWER_OFF;
                    msg.arg1 = ++mPendingRadioPowerOffAfterDataOffTag;
                    if (sendMessageDelayed(msg, 30000)) {
                        if (DBG) log("Wait upto 30s for data to disconnect, then turn off radio.");
                        mPendingRadioPowerOffAfterDataOff = true;
                    } else {
                        log("Cannot send delayed Msg, turn off radio right away.");
                        hangupAndPowerOff();
                        mPendingRadioPowerOffAfterDataOff = false;
                    }
                }
            }
        }
    }

    /**
     * process the pending request to turn radio off after data is disconnected
     *
     * return true if there is pending request to process; false otherwise.
     */
    public boolean processPendingRadioPowerOffAfterDataOff() {
        synchronized(this) {
            if (mPendingRadioPowerOffAfterDataOff) {
                if (DBG) log("Process pending request to turn radio off.");
                mPendingRadioPowerOffAfterDataOffTag += 1;
                hangupAndPowerOff();
                mPendingRadioPowerOffAfterDataOff = false;
                return true;
            }
            return false;
        }
    }

    /**
     * Checks if the provided earfcn falls withing the range of earfcns.
     *
     * return true if earfcn falls within the provided range; false otherwise.
     */
    private boolean containsEarfcnInEarfcnRange(ArrayList<Pair<Integer, Integer>> earfcnPairList,
            int earfcn) {
        if (earfcnPairList != null) {
            for (Pair<Integer, Integer> earfcnPair : earfcnPairList) {
                if ((earfcn >= earfcnPair.first) && (earfcn <= earfcnPair.second)) {
                    return true;
                }
            }
        }

        return false;
    }

    /**
     * Convert the earfcnStringArray to list of pairs.
     *
     * Format of the earfcnsList is expected to be {"erafcn1_start-earfcn1_end",
     * "earfcn2_start-earfcn2_end" ... }
     */
    ArrayList<Pair<Integer, Integer>> convertEarfcnStringArrayToPairList(String[] earfcnsList) {
        ArrayList<Pair<Integer, Integer>> earfcnPairList = new ArrayList<Pair<Integer, Integer>>();

        if (earfcnsList != null) {
            int earfcnStart;
            int earfcnEnd;
            for (int i = 0; i < earfcnsList.length; i++) {
                try {
                    String[] earfcns = earfcnsList[i].split("-");
                    if (earfcns.length != 2) {
                        if (VDBG) {
                            log("Invalid earfcn range format");
                        }
                        return null;
                    }

                    earfcnStart = Integer.parseInt(earfcns[0]);
                    earfcnEnd = Integer.parseInt(earfcns[1]);

                    if (earfcnStart > earfcnEnd) {
                        if (VDBG) {
                            log("Invalid earfcn range format");
                        }
                        return null;
                    }

                    earfcnPairList.add(new Pair<Integer, Integer>(earfcnStart, earfcnEnd));
                } catch (PatternSyntaxException pse) {
                    if (VDBG) {
                        log("Invalid earfcn range format");
                    }
                    return null;
                } catch (NumberFormatException nfe) {
                    if (VDBG) {
                        log("Invalid earfcn number format");
                    }
                    return null;
                }
            }
        }

        return earfcnPairList;
    }

    private void onCarrierConfigChanged() {
        CarrierConfigManager configManager = (CarrierConfigManager)
                mPhone.getContext().getSystemService(Context.CARRIER_CONFIG_SERVICE);
        PersistableBundle config = configManager.getConfigForSubId(mPhone.getSubId());

        if (config != null) {
            updateLteEarfcnLists(config);
            updateReportingCriteria(config);
        }
    }

    private void updateLteEarfcnLists(PersistableBundle config) {
        synchronized (mLteRsrpBoostLock) {
            mLteRsrpBoost = config.getInt(CarrierConfigManager.KEY_LTE_EARFCNS_RSRP_BOOST_INT, 0);
            String[] earfcnsStringArrayForRsrpBoost = config.getStringArray(
                    CarrierConfigManager.KEY_BOOSTED_LTE_EARFCNS_STRING_ARRAY);
            mEarfcnPairListForRsrpBoost = convertEarfcnStringArrayToPairList(
                    earfcnsStringArrayForRsrpBoost);
        }
    }

    private void updateReportingCriteria(PersistableBundle config) {
        mPhone.setSignalStrengthReportingCriteria(
                config.getIntArray(CarrierConfigManager.KEY_LTE_RSRP_THRESHOLDS_INT_ARRAY),
                AccessNetworkType.EUTRAN);
        mPhone.setSignalStrengthReportingCriteria(
                config.getIntArray(CarrierConfigManager.KEY_WCDMA_RSCP_THRESHOLDS_INT_ARRAY),
                AccessNetworkType.UTRAN);
    }

    private void updateServiceStateLteEarfcnBoost(ServiceState serviceState, int lteEarfcn) {
        synchronized (mLteRsrpBoostLock) {
            if ((lteEarfcn != INVALID_LTE_EARFCN)
                    && containsEarfcnInEarfcnRange(mEarfcnPairListForRsrpBoost, lteEarfcn)) {
                serviceState.setLteEarfcnRsrpBoost(mLteRsrpBoost);
            } else {
                serviceState.setLteEarfcnRsrpBoost(0);
            }
        }
    }

    /**
     * send signal-strength-changed notification if changed Called both for
     * solicited and unsolicited signal strength updates
     *
     * @return true if the signal strength changed and a notification was sent.
     */
    protected boolean onSignalStrengthResult(AsyncResult ar) {

        // This signal is used for both voice and data radio signal so parse
        // all fields

        if ((ar.exception == null) && (ar.result != null)) {
            mSignalStrength = (SignalStrength) ar.result;
            mSignalStrength.validateInput();
            mSignalStrength.setLteRsrpBoost(mSS.getLteEarfcnRsrpBoost());

            PersistableBundle config = getCarrierConfig();
            mSignalStrength.setUseOnlyRsrpForLteLevel(config.getBoolean(
                    CarrierConfigManager.KEY_USE_ONLY_RSRP_FOR_LTE_SIGNAL_BAR_BOOL));
            mSignalStrength.setLteRsrpThresholds(config.getIntArray(
                    CarrierConfigManager.KEY_LTE_RSRP_THRESHOLDS_INT_ARRAY));
            mSignalStrength.setWcdmaDefaultSignalMeasurement(config.getString(
                    CarrierConfigManager.KEY_WCDMA_DEFAULT_SIGNAL_STRENGTH_MEASUREMENT_STRING));
            mSignalStrength.setWcdmaRscpThresholds(config.getIntArray(
                    CarrierConfigManager.KEY_WCDMA_RSCP_THRESHOLDS_INT_ARRAY));
        } else {
            log("onSignalStrengthResult() Exception from RIL : " + ar.exception);
            mSignalStrength = new SignalStrength(true);
        }

        updateRatTypeForSignalStrength();
        boolean ssChanged = notifySignalStrength();

        return ssChanged;
    }

    private void updateRatTypeForSignalStrength() {
        if (mSignalStrength != null) {
            boolean isGsm = false;
            int dataRat = mSS.getRilDataRadioTechnology();
            int voiceRat = mSS.getRilVoiceRadioTechnology();

            // Override isGsm based on currently camped data and voice RATs
            // Set isGsm to true if the RAT belongs to GSM family and not IWLAN
            if ((dataRat != ServiceState.RIL_RADIO_TECHNOLOGY_IWLAN
                    && ServiceState.isGsm(dataRat))
                    || (voiceRat != ServiceState.RIL_RADIO_TECHNOLOGY_IWLAN
                    && ServiceState.isGsm(voiceRat))) {
                isGsm = true;
            }

            if (dataRat == ServiceState.RIL_RADIO_TECHNOLOGY_UNKNOWN
                    && voiceRat == ServiceState.RIL_RADIO_TECHNOLOGY_UNKNOWN) {
                mSignalStrength.fixType();
            } else {
                mSignalStrength.setGsm(isGsm);
            }
        }
    }

    /**
     * Hang up all voice call and turn off radio. Implemented by derived class.
     */
    protected void hangupAndPowerOff() {
        // hang up all active voice calls
        if (!mPhone.isPhoneTypeGsm() || mPhone.isInCall()) {
            mPhone.mCT.mRingingCall.hangupIfAlive();
            mPhone.mCT.mBackgroundCall.hangupIfAlive();
            mPhone.mCT.mForegroundCall.hangupIfAlive();
        }

        mCi.setRadioPower(false, obtainMessage(EVENT_RADIO_POWER_OFF_DONE));

    }

    /** Cancel a pending (if any) pollState() operation */
    protected void cancelPollState() {
        // This will effectively cancel the rest of the poll requests.
        mPollingContext = new int[1];
    }

    /**
     * Return true if the network operator's country code changed.
     */
    private boolean networkCountryIsoChanged(String newCountryIsoCode, String prevCountryIsoCode) {
        // Return false if the new ISO code isn't valid as we don't know where we are.
        // Return true if the previous ISO code wasn't valid, or if it was and the new one differs.

        // If newCountryIsoCode is invalid then we'll return false
        if (TextUtils.isEmpty(newCountryIsoCode)) {
            if (DBG) {
                log("countryIsoChanged: no new country ISO code");
            }
            return false;
        }

        if (TextUtils.isEmpty(prevCountryIsoCode)) {
            if (DBG) {
                log("countryIsoChanged: no previous country ISO code");
            }
            return true;
        }
        return !newCountryIsoCode.equals(prevCountryIsoCode);
    }

    // Determine if the Icc card exists
    private boolean iccCardExists() {
        boolean iccCardExist = false;
        if (mUiccApplcation != null) {
            iccCardExist = mUiccApplcation.getState() != AppState.APPSTATE_UNKNOWN;
        }
        return iccCardExist;
    }

    public String getSystemProperty(String property, String defValue) {
        return TelephonyManager.getTelephonyProperty(mPhone.getPhoneId(), property, defValue);
    }

    /**
     * @return all available cell information or null if none.
     */
    public List<CellInfo> getAllCellInfo(WorkSource workSource) {
        CellInfoResult result = new CellInfoResult();
        if (VDBG) log("SST.getAllCellInfo(): E");
        int ver = mCi.getRilVersion();
        if (ver >= 8) {
            if (isCallerOnDifferentThread()) {
                if ((SystemClock.elapsedRealtime() - mLastCellInfoListTime)
                        > LAST_CELL_INFO_LIST_MAX_AGE_MS) {
                    Message msg = obtainMessage(EVENT_GET_CELL_INFO_LIST, result);
                    synchronized(result.lockObj) {
                        result.list = null;
                        mCi.getCellInfoList(msg, workSource);
                        try {
                            result.lockObj.wait(5000);
                        } catch (InterruptedException e) {
                            e.printStackTrace();
                        }
                    }
                } else {
                    if (DBG) log("SST.getAllCellInfo(): return last, back to back calls");
                    result.list = mLastCellInfoList;
                }
            } else {
                if (DBG) log("SST.getAllCellInfo(): return last, same thread can't block");
                result.list = mLastCellInfoList;
            }
        } else {
            if (DBG) log("SST.getAllCellInfo(): not implemented");
            result.list = null;
        }
        synchronized(result.lockObj) {
            if (result.list != null) {
                if (VDBG) log("SST.getAllCellInfo(): X size=" + result.list.size()
                        + " list=" + result.list);
                return result.list;
            } else {
                if (DBG) log("SST.getAllCellInfo(): X size=0 list=null");
                return null;
            }
        }
    }

    /**
     * @return signal strength
     */
    public SignalStrength getSignalStrength() {
        return mSignalStrength;
    }

    /**
     * Registration point for subscription info ready
     * @param h handler to notify
     * @param what what code of message when delivered
     * @param obj placed in Message.obj
     */
    public void registerForSubscriptionInfoReady(Handler h, int what, Object obj) {
        Registrant r = new Registrant(h, what, obj);
        mCdmaForSubscriptionInfoReadyRegistrants.add(r);

        if (isMinInfoReady()) {
            r.notifyRegistrant();
        }
    }

    public void unregisterForSubscriptionInfoReady(Handler h) {
        mCdmaForSubscriptionInfoReadyRegistrants.remove(h);
    }

    /**
     * Save current source of cdma subscription
     * @param source - 1 for NV, 0 for RUIM
     */
    private void saveCdmaSubscriptionSource(int source) {
        log("Storing cdma subscription source: " + source);
        Settings.Global.putInt(mPhone.getContext().getContentResolver(),
                Settings.Global.CDMA_SUBSCRIPTION_MODE,
                source);
        log("Read from settings: " + Settings.Global.getInt(mPhone.getContext().getContentResolver(),
                Settings.Global.CDMA_SUBSCRIPTION_MODE, -1));
    }

    private void getSubscriptionInfoAndStartPollingThreads() {
        mCi.getCDMASubscription(obtainMessage(EVENT_POLL_STATE_CDMA_SUBSCRIPTION));

        // Get Registration Information
        pollState();
    }

    private void handleCdmaSubscriptionSource(int newSubscriptionSource) {
        log("Subscription Source : " + newSubscriptionSource);
        mIsSubscriptionFromRuim =
                (newSubscriptionSource == CdmaSubscriptionSourceManager.SUBSCRIPTION_FROM_RUIM);
        log("isFromRuim: " + mIsSubscriptionFromRuim);
        saveCdmaSubscriptionSource(newSubscriptionSource);
        if (!mIsSubscriptionFromRuim) {
            // NV is ready when subscription source is NV
            sendMessage(obtainMessage(EVENT_NV_READY));
        }
    }

    private void dumpEarfcnPairList(PrintWriter pw) {
        pw.print(" mEarfcnPairListForRsrpBoost={");
        if (mEarfcnPairListForRsrpBoost != null) {
            int i = mEarfcnPairListForRsrpBoost.size();
            for (Pair<Integer, Integer> earfcnPair : mEarfcnPairListForRsrpBoost) {
                pw.print("(");
                pw.print(earfcnPair.first);
                pw.print(",");
                pw.print(earfcnPair.second);
                pw.print(")");
                if ((--i) != 0) {
                    pw.print(",");
                }
            }
        }
        pw.println("}");
    }

    private void dumpCellInfoList(PrintWriter pw) {
        pw.print(" mLastCellInfoList={");
        if(mLastCellInfoList != null) {
            boolean first = true;
            for(CellInfo info : mLastCellInfoList) {
               if(first == false) {
                   pw.print(",");
               }
               first = false;
               pw.print(info.toString());
            }
        }
        pw.println("}");
    }

    public void dump(FileDescriptor fd, PrintWriter pw, String[] args) {
        pw.println("ServiceStateTracker:");
        pw.println(" mSubId=" + mSubId);
        pw.println(" mSS=" + mSS);
        pw.println(" mNewSS=" + mNewSS);
        pw.println(" mVoiceCapable=" + mVoiceCapable);
        pw.println(" mRestrictedState=" + mRestrictedState);
        pw.println(" mPollingContext=" + mPollingContext + " - " +
                (mPollingContext != null ? mPollingContext[0] : ""));
        pw.println(" mDesiredPowerState=" + mDesiredPowerState);
        pw.println(" mDontPollSignalStrength=" + mDontPollSignalStrength);
        pw.println(" mSignalStrength=" + mSignalStrength);
        pw.println(" mLastSignalStrength=" + mLastSignalStrength);
        pw.println(" mRestrictedState=" + mRestrictedState);
        pw.println(" mPendingRadioPowerOffAfterDataOff=" + mPendingRadioPowerOffAfterDataOff);
        pw.println(" mPendingRadioPowerOffAfterDataOffTag=" + mPendingRadioPowerOffAfterDataOffTag);
        pw.println(" mCellLoc=" + Rlog.pii(VDBG, mCellLoc));
        pw.println(" mNewCellLoc=" + Rlog.pii(VDBG, mNewCellLoc));
        pw.println(" mLastCellInfoListTime=" + mLastCellInfoListTime);
        dumpCellInfoList(pw);
        pw.flush();
        pw.println(" mPreferredNetworkType=" + mPreferredNetworkType);
        pw.println(" mMaxDataCalls=" + mMaxDataCalls);
        pw.println(" mNewMaxDataCalls=" + mNewMaxDataCalls);
        pw.println(" mReasonDataDenied=" + mReasonDataDenied);
        pw.println(" mNewReasonDataDenied=" + mNewReasonDataDenied);
        pw.println(" mGsmRoaming=" + mGsmRoaming);
        pw.println(" mDataRoaming=" + mDataRoaming);
        pw.println(" mEmergencyOnly=" + mEmergencyOnly);
        pw.flush();
        mNitzState.dumpState(pw);
        pw.flush();
        pw.println(" mStartedGprsRegCheck=" + mStartedGprsRegCheck);
        pw.println(" mReportedGprsNoReg=" + mReportedGprsNoReg);
        pw.println(" mNotification=" + mNotification);
        pw.println(" mCurSpn=" + mCurSpn);
        pw.println(" mCurDataSpn=" + mCurDataSpn);
        pw.println(" mCurShowSpn=" + mCurShowSpn);
        pw.println(" mCurPlmn=" + mCurPlmn);
        pw.println(" mCurShowPlmn=" + mCurShowPlmn);
        pw.flush();
        pw.println(" mCurrentOtaspMode=" + mCurrentOtaspMode);
        pw.println(" mRoamingIndicator=" + mRoamingIndicator);
        pw.println(" mIsInPrl=" + mIsInPrl);
        pw.println(" mDefaultRoamingIndicator=" + mDefaultRoamingIndicator);
        pw.println(" mRegistrationState=" + mRegistrationState);
        pw.println(" mMdn=" + mMdn);
        pw.println(" mHomeSystemId=" + mHomeSystemId);
        pw.println(" mHomeNetworkId=" + mHomeNetworkId);
        pw.println(" mMin=" + mMin);
        pw.println(" mPrlVersion=" + mPrlVersion);
        pw.println(" mIsMinInfoReady=" + mIsMinInfoReady);
        pw.println(" mIsEriTextLoaded=" + mIsEriTextLoaded);
        pw.println(" mIsSubscriptionFromRuim=" + mIsSubscriptionFromRuim);
        pw.println(" mCdmaSSM=" + mCdmaSSM);
        pw.println(" mRegistrationDeniedReason=" + mRegistrationDeniedReason);
        pw.println(" mCurrentCarrier=" + mCurrentCarrier);
        pw.flush();
        pw.println(" mImsRegistered=" + mImsRegistered);
        pw.println(" mImsRegistrationOnOff=" + mImsRegistrationOnOff);
        pw.println(" mAlarmSwitch=" + mAlarmSwitch);
        pw.println(" mRadioDisabledByCarrier" + mRadioDisabledByCarrier);
        pw.println(" mPowerOffDelayNeed=" + mPowerOffDelayNeed);
        pw.println(" mDeviceShuttingDown=" + mDeviceShuttingDown);
        pw.println(" mSpnUpdatePending=" + mSpnUpdatePending);
        pw.println(" mLteRsrpBoost=" + mLteRsrpBoost);
        dumpEarfcnPairList(pw);

        mLocaleTracker.dump(fd, pw, args);

        pw.println(" Roaming Log:");
        IndentingPrintWriter ipw = new IndentingPrintWriter(pw, "  ");
        ipw.increaseIndent();
        mRoamingLog.dump(fd, ipw, args);
        ipw.decreaseIndent();

        ipw.println(" Attach Log:");
        ipw.increaseIndent();
        mAttachLog.dump(fd, ipw, args);
        ipw.decreaseIndent();

        ipw.println(" Phone Change Log:");
        ipw.increaseIndent();
        mPhoneTypeLog.dump(fd, ipw, args);
        ipw.decreaseIndent();

        ipw.println(" Rat Change Log:");
        ipw.increaseIndent();
        mRatLog.dump(fd, ipw, args);
        ipw.decreaseIndent();

        ipw.println(" Radio power Log:");
        ipw.increaseIndent();
        mRadioPowerLog.dump(fd, ipw, args);

        mNitzState.dumpLogs(fd, ipw, args);
    }

    public boolean isImsRegistered() {
        return mImsRegistered;
    }
    /**
     * Verifies the current thread is the same as the thread originally
     * used in the initialization of this instance. Throws RuntimeException
     * if not.
     *
     * @exception RuntimeException if the current thread is not
     * the thread that originally obtained this Phone instance.
     */
    protected void checkCorrectThread() {
        if (Thread.currentThread() != getLooper().getThread()) {
            throw new RuntimeException(
                    "ServiceStateTracker must be used from within one thread");
        }
    }

    protected boolean isCallerOnDifferentThread() {
        boolean value = Thread.currentThread() != getLooper().getThread();
        if (VDBG) log("isCallerOnDifferentThread: " + value);
        return value;
    }

    /**
     * Check ISO country by MCC to see if phone is roaming in same registered country
     */
    protected boolean inSameCountry(String operatorNumeric) {
        if (TextUtils.isEmpty(operatorNumeric) || (operatorNumeric.length() < 5)) {
            // Not a valid network
            return false;
        }
        final String homeNumeric = getHomeOperatorNumeric();
        if (TextUtils.isEmpty(homeNumeric) || (homeNumeric.length() < 5)) {
            // Not a valid SIM MCC
            return false;
        }
        boolean inSameCountry = true;
        final String networkMCC = operatorNumeric.substring(0, 3);
        final String homeMCC = homeNumeric.substring(0, 3);
        final String networkCountry = MccTable.countryCodeForMcc(networkMCC);
        final String homeCountry = MccTable.countryCodeForMcc(homeMCC);
        if (networkCountry.isEmpty() || homeCountry.isEmpty()) {
            // Not a valid country
            return false;
        }
        inSameCountry = homeCountry.equals(networkCountry);
        if (inSameCountry) {
            return inSameCountry;
        }
        // special same country cases
        if ("us".equals(homeCountry) && "vi".equals(networkCountry)) {
            inSameCountry = true;
        } else if ("vi".equals(homeCountry) && "us".equals(networkCountry)) {
            inSameCountry = true;
        }
        return inSameCountry;
    }

    /**
     * Set both voice and data roaming type,
     * judging from the ISO country of SIM VS network.
     */
    protected void setRoamingType(ServiceState currentServiceState) {
        final boolean isVoiceInService =
                (currentServiceState.getVoiceRegState() == ServiceState.STATE_IN_SERVICE);
        if (isVoiceInService) {
            if (currentServiceState.getVoiceRoaming()) {
                if (mPhone.isPhoneTypeGsm()) {
                    // check roaming type by MCC
                    if (inSameCountry(currentServiceState.getVoiceOperatorNumeric())) {
                        currentServiceState.setVoiceRoamingType(
                                ServiceState.ROAMING_TYPE_DOMESTIC);
                    } else {
                        currentServiceState.setVoiceRoamingType(
                                ServiceState.ROAMING_TYPE_INTERNATIONAL);
                    }
                } else {
                    // some carrier defines international roaming by indicator
                    int[] intRoamingIndicators = mPhone.getContext().getResources().getIntArray(
                            com.android.internal.R.array.config_cdma_international_roaming_indicators);
                    if ((intRoamingIndicators != null) && (intRoamingIndicators.length > 0)) {
                        // It's domestic roaming at least now
                        currentServiceState.setVoiceRoamingType(ServiceState.ROAMING_TYPE_DOMESTIC);
                        int curRoamingIndicator = currentServiceState.getCdmaRoamingIndicator();
                        for (int i = 0; i < intRoamingIndicators.length; i++) {
                            if (curRoamingIndicator == intRoamingIndicators[i]) {
                                currentServiceState.setVoiceRoamingType(
                                        ServiceState.ROAMING_TYPE_INTERNATIONAL);
                                break;
                            }
                        }
                    } else {
                        // check roaming type by MCC
                        if (inSameCountry(currentServiceState.getVoiceOperatorNumeric())) {
                            currentServiceState.setVoiceRoamingType(
                                    ServiceState.ROAMING_TYPE_DOMESTIC);
                        } else {
                            currentServiceState.setVoiceRoamingType(
                                    ServiceState.ROAMING_TYPE_INTERNATIONAL);
                        }
                    }
                }
            } else {
                currentServiceState.setVoiceRoamingType(ServiceState.ROAMING_TYPE_NOT_ROAMING);
            }
        }
        final boolean isDataInService =
                (currentServiceState.getDataRegState() == ServiceState.STATE_IN_SERVICE);
        final int dataRegType = currentServiceState.getRilDataRadioTechnology();
        if (isDataInService) {
            if (!currentServiceState.getDataRoaming()) {
                currentServiceState.setDataRoamingType(ServiceState.ROAMING_TYPE_NOT_ROAMING);
            } else {
                if (mPhone.isPhoneTypeGsm()) {
                    if (ServiceState.isGsm(dataRegType)) {
                        if (isVoiceInService) {
                            // GSM data should have the same state as voice
                            currentServiceState.setDataRoamingType(currentServiceState
                                    .getVoiceRoamingType());
                        } else {
                            // we can not decide GSM data roaming type without voice
                            currentServiceState.setDataRoamingType(ServiceState.ROAMING_TYPE_UNKNOWN);
                        }
                    } else {
                        // we can not decide 3gpp2 roaming state here
                        currentServiceState.setDataRoamingType(ServiceState.ROAMING_TYPE_UNKNOWN);
                    }
                } else {
                    if (ServiceState.isCdma(dataRegType)) {
                        if (isVoiceInService) {
                            // CDMA data should have the same state as voice
                            currentServiceState.setDataRoamingType(currentServiceState
                                    .getVoiceRoamingType());
                        } else {
                            // we can not decide CDMA data roaming type without voice
                            // set it as same as last time
                            currentServiceState.setDataRoamingType(ServiceState.ROAMING_TYPE_UNKNOWN);
                        }
                    } else {
                        // take it as 3GPP roaming
                        if (inSameCountry(currentServiceState.getDataOperatorNumeric())) {
                            currentServiceState.setDataRoamingType(ServiceState.ROAMING_TYPE_DOMESTIC);
                        } else {
                            currentServiceState.setDataRoamingType(
                                    ServiceState.ROAMING_TYPE_INTERNATIONAL);
                        }
                    }
                }
            }
        }
    }

    private void setSignalStrengthDefaultValues() {
        mSignalStrength = new SignalStrength(true);
    }

    protected String getHomeOperatorNumeric() {
        String numeric = ((TelephonyManager) mPhone.getContext().
                getSystemService(Context.TELEPHONY_SERVICE)).
                getSimOperatorNumericForPhone(mPhone.getPhoneId());
        if (!mPhone.isPhoneTypeGsm() && TextUtils.isEmpty(numeric)) {
            numeric = SystemProperties.get(GsmCdmaPhone.PROPERTY_CDMA_HOME_OPERATOR_NUMERIC, "");
        }
        return numeric;
    }

    protected int getPhoneId() {
        return mPhone.getPhoneId();
    }

    /* Reset Service state when IWLAN is enabled as polling in airplane mode
     * causes state to go to OUT_OF_SERVICE state instead of STATE_OFF
     */
    protected void resetServiceStateInIwlanMode() {
        if (mCi.getRadioState() == CommandsInterface.RadioState.RADIO_OFF) {
            boolean resetIwlanRatVal = false;
            log("set service state as POWER_OFF");
            if (ServiceState.RIL_RADIO_TECHNOLOGY_IWLAN
                        == mNewSS.getRilDataRadioTechnology()) {
                log("pollStateDone: mNewSS = " + mNewSS);
                log("pollStateDone: reset iwlan RAT value");
                resetIwlanRatVal = true;
            }
            // operator info should be kept in SS
            String operator = mNewSS.getOperatorAlphaLong();
            mNewSS.setStateOff();
            if (resetIwlanRatVal) {
                mNewSS.setRilDataRadioTechnology(ServiceState.RIL_RADIO_TECHNOLOGY_IWLAN);
                mNewSS.setDataRegState(ServiceState.STATE_IN_SERVICE);
                mNewSS.setOperatorAlphaLong(operator);
                log("pollStateDone: mNewSS = " + mNewSS);
            }
        }
    }

    /**
     * Check if device is non-roaming and always on home network.
     *
     * @param b carrier config bundle obtained from CarrierConfigManager
     * @return true if network is always on home network, false otherwise
     * @see CarrierConfigManager
     */
    protected final boolean alwaysOnHomeNetwork(BaseBundle b) {
        return b.getBoolean(CarrierConfigManager.KEY_FORCE_HOME_NETWORK_BOOL);
    }

    /**
     * Check if the network identifier has membership in the set of
     * network identifiers stored in the carrier config bundle.
     *
     * @param b carrier config bundle obtained from CarrierConfigManager
     * @param network The network identifier to check network existence in bundle
     * @param key The key to index into the bundle presenting a string array of
     *            networks to check membership
     * @return true if network has membership in bundle networks, false otherwise
     * @see CarrierConfigManager
     */
    private boolean isInNetwork(BaseBundle b, String network, String key) {
        String[] networks = b.getStringArray(key);

        if (networks != null && Arrays.asList(networks).contains(network)) {
            return true;
        }
        return false;
    }

    protected final boolean isRoamingInGsmNetwork(BaseBundle b, String network) {
        return isInNetwork(b, network, CarrierConfigManager.KEY_GSM_ROAMING_NETWORKS_STRING_ARRAY);
    }

    protected final boolean isNonRoamingInGsmNetwork(BaseBundle b, String network) {
        return isInNetwork(b, network, CarrierConfigManager.KEY_GSM_NONROAMING_NETWORKS_STRING_ARRAY);
    }

    protected final boolean isRoamingInCdmaNetwork(BaseBundle b, String network) {
        return isInNetwork(b, network, CarrierConfigManager.KEY_CDMA_ROAMING_NETWORKS_STRING_ARRAY);
    }

    protected final boolean isNonRoamingInCdmaNetwork(BaseBundle b, String network) {
        return isInNetwork(b, network, CarrierConfigManager.KEY_CDMA_NONROAMING_NETWORKS_STRING_ARRAY);
    }

    /** Check if the device is shutting down. */
    public boolean isDeviceShuttingDown() {
        return mDeviceShuttingDown;
    }

    /**
     * Consider dataRegState if voiceRegState is OOS to determine SPN to be displayed
     */
    protected int getCombinedRegState() {
        int regState = mSS.getVoiceRegState();
        int dataRegState = mSS.getDataRegState();
        if ((regState == ServiceState.STATE_OUT_OF_SERVICE
                || regState == ServiceState.STATE_POWER_OFF)
                && (dataRegState == ServiceState.STATE_IN_SERVICE)) {
            log("getCombinedRegState: return STATE_IN_SERVICE as Data is in service");
            regState = dataRegState;
        }
        return regState;
    }

    /**
     * Gets the carrier configuration values for a particular subscription.
     *
     * @return A {@link PersistableBundle} containing the config for the given subId,
     *         or default values for an invalid subId.
     */
    private PersistableBundle getCarrierConfig() {
        CarrierConfigManager configManager = (CarrierConfigManager) mPhone.getContext()
                .getSystemService(Context.CARRIER_CONFIG_SERVICE);
        if (configManager != null) {
            // If an invalid subId is used, this bundle will contain default values.
            PersistableBundle config = configManager.getConfigForSubId(mPhone.getSubId());
            if (config != null) {
                return config;
            }
        }
        // Return static default defined in CarrierConfigManager.
        return CarrierConfigManager.getDefaultConfig();
    }

    public LocaleTracker getLocaleTracker() {
        return mLocaleTracker;
    }
}<|MERGE_RESOLUTION|>--- conflicted
+++ resolved
@@ -1805,11 +1805,7 @@
                 setPhyCellInfoFromCellIdentity(mNewSS, networkRegState.getCellIdentity());
 
                 //Denial reason if registrationState = 3
-<<<<<<< HEAD
-                int reasonForDenial = networkRegState.getReasonForDenial();
-=======
                 int reasonForDenial = networkRegState.getRejectCause();
->>>>>>> d7206c9c
                 mEmergencyOnly = networkRegState.isEmergencyEnabled();
                 if (mPhone.isPhoneTypeGsm()) {
 
