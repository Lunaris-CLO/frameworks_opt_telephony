--- conflicted
+++ resolved
@@ -384,7 +384,6 @@
             if (DBG) log("SubscriptionListener.onSubscriptionInfoChanged");
 
             final int curSubId = mPhone.getSubId();
-<<<<<<< HEAD
 
             // If the sub info changed, but the subId is the same, then we're done.
             if (mSubId == curSubId) return;
@@ -401,43 +400,6 @@
             // which seems desirable.
             mPhone.updateVoiceMail();
 
-            // If the new subscription ID isn't valid, then we don't need to do all the
-            // UI updating, so we're done.
-            if (!SubscriptionManager.isValidSubscriptionId(mSubId)) return;
-
-            Context context = mPhone.getContext();
-
-            mPhone.notifyPhoneStateChanged();
-            mPhone.notifyCallForwardingIndicator();
-
-            if (!SubscriptionManager.isValidSubscriptionId(mPrevSubId)) {
-                // just went from invalid to valid subId, so notify with current service
-                // state in case our service state was never broadcasted (we don't notify
-                // service states when the subId is invalid)
-                mPhone.notifyServiceStateChanged(mSS);
-            }
-
-            boolean restoreSelection = !context.getResources().getBoolean(
-                    com.android.internal.R.bool.skip_restoring_network_selection);
-            mPhone.sendSubscriptionSettings(restoreSelection);
-
-=======
-
-            // If the sub info changed, but the subId is the same, then we're done.
-            if (mSubId == curSubId) return;
-
-            // If not, then the subId has changed, so we need to remember the old subId,
-            // even if the new subId is invalid (likely).
-            mPrevSubId = mSubId;
-            mSubId = curSubId;
-
-            // Update voicemail count and notify message waiting changed regardless of
-            // whether the new subId is valid. This is an exception to the general logic
-            // of only updating things if the new subscription is valid. The result is that
-            // VoiceMail counts (and UI indicators) are cleared when the SIM is removed,
-            // which seems desirable.
-            mPhone.updateVoiceMail();
-
             if (!SubscriptionManager.isValidSubscriptionId(mSubId)) {
                 if (SubscriptionManager.isValidSubscriptionId(mPrevSubId)) {
                     // just went from valid to invalid subId, so notify phone state listeners
@@ -466,7 +428,6 @@
                     com.android.internal.R.bool.skip_restoring_network_selection);
             mPhone.sendSubscriptionSettings(restoreSelection);
 
->>>>>>> a8e596d9
             setDataNetworkTypeForPhone(mSS.getRilDataRadioTechnology());
 
             if (mSpnUpdatePending) {
