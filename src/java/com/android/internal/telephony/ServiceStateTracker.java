--- conflicted
+++ resolved
@@ -1908,14 +1908,8 @@
                         // Use default
                         mNewSS.setCdmaRoamingIndicator(mDefaultRoamingIndicator);
                     } else if (namMatch && !mIsInPrl) {
-<<<<<<< HEAD
-                        // TODO this will be removed when we handle roaming on LTE/NR
-                        // on CDMA+LTE phones
-                        if (ServiceState.isPsTech(mNewSS.getRilVoiceRadioTechnology())) {
-=======
                         // TODO: remove when we handle roaming on LTE/NR on CDMA+LTE phones
                         if (ServiceState.isPsOnlyTech(mNewSS.getRilVoiceRadioTechnology())) {
->>>>>>> b48d1f18
                             log("Turn off roaming indicator as voice is LTE or NR");
                             mNewSS.setCdmaRoamingIndicator(EriInfo.ROAMING_INDICATOR_OFF);
                         } else {
@@ -2213,18 +2207,6 @@
                 } else {
 
                     // If the unsolicited signal strength comes just before data RAT family changes
-<<<<<<< HEAD
-                    // (i.e. from UNKNOWN to LTE/NR, CDMA to LTE/NR, LTE/NR to CDMA), the signal bar might
-                    // display the wrong information until the next unsolicited signal strength
-                    // information coming from the modem, which might take a long time to come or
-                    // even not come at all.  In order to provide the best user experience, we
-                    // query the latest signal information so it will show up on the UI on time.
-                    int oldDataRAT = getRilDataRadioTechnologyForWwan(mSS);
-                    if (((oldDataRAT == ServiceState.RIL_RADIO_TECHNOLOGY_UNKNOWN)
-                            && (newDataRat != ServiceState.RIL_RADIO_TECHNOLOGY_UNKNOWN))
-                            || (ServiceState.isCdma(oldDataRAT) && ServiceState.
-                            isPsTech(newDataRat)) || (ServiceState.isPsTech(oldDataRAT)
-=======
                     // (i.e. from UNKNOWN to LTE/NR, CDMA to LTE/NR, LTE/NR to CDMA), the signal bar
                     // might display the wrong information until the next unsolicited signal
                     // strength information coming from the modem, which might take a long time to
@@ -2236,7 +2218,6 @@
                             || (ServiceState.isCdma(oldDataRAT)
                             && ServiceState.isPsOnlyTech(newDataRat))
                             || (ServiceState.isPsOnlyTech(oldDataRAT)
->>>>>>> b48d1f18
                             && ServiceState.isCdma(newDataRat))) {
                         mCi.getSignalStrength(obtainMessage(EVENT_GET_SIGNAL_STRENGTH));
                     }
@@ -2477,16 +2458,12 @@
              * The test for the operators is to handle special roaming
              * agreements and MVNO's.
              */
-<<<<<<< HEAD
-            boolean roaming = (mGsmRoaming || mDataRoaming) && mCarrierConfigLoaded;
+            boolean roaming = (mGsmVoiceRoaming || mGsmDataRoaming) && mCarrierConfigLoaded;
 
             // for IWLAN case, data is home. Only check voice roaming.
             if (mNewSS.getRilDataRadioTechnology() == ServiceState.RIL_RADIO_TECHNOLOGY_IWLAN) {
-                roaming = mGsmRoaming;
-            }
-=======
-            boolean roaming = (mGsmVoiceRoaming || mGsmDataRoaming);
->>>>>>> b48d1f18
+                roaming = mGsmVoiceRoaming;
+            }
 
             if (roaming && !isOperatorConsideredRoaming(mNewSS)
                     && (isSameNamedOperators(mNewSS) || isOperatorConsideredNonRoaming(mNewSS))) {
@@ -3269,18 +3246,6 @@
             final int wwanDataRat = getRilDataRadioTechnologyForWwan(mSS);
             final int newWwanDataRat = getRilDataRadioTechnologyForWwan(mNewSS);
             has4gHandoff = mNewSS.getDataRegistrationState() == ServiceState.STATE_IN_SERVICE
-<<<<<<< HEAD
-                    && ((ServiceState.isPsTech(wwanDataRat)
-                    && (newWwanDataRat == ServiceState.RIL_RADIO_TECHNOLOGY_EHRPD))
-                    ||
-                    ((wwanDataRat == ServiceState.RIL_RADIO_TECHNOLOGY_EHRPD)
-                    && ServiceState.isPsTech(newWwanDataRat)));
-
-            hasMultiApnSupport = ((ServiceState.isPsTech(newWwanDataRat)
-                    || (newWwanDataRat == ServiceState.RIL_RADIO_TECHNOLOGY_EHRPD))
-                    &&
-                    (!ServiceState.isPsTech(wwanDataRat)
-=======
                     && ((ServiceState.isPsOnlyTech(wwanDataRat)
                     && (newWwanDataRat == ServiceState.RIL_RADIO_TECHNOLOGY_EHRPD))
                     || ((wwanDataRat == ServiceState.RIL_RADIO_TECHNOLOGY_EHRPD)
@@ -3289,7 +3254,6 @@
             hasMultiApnSupport = ((ServiceState.isPsOnlyTech(newWwanDataRat)
                     || (newWwanDataRat == ServiceState.RIL_RADIO_TECHNOLOGY_EHRPD))
                     && (!ServiceState.isPsOnlyTech(wwanDataRat)
->>>>>>> b48d1f18
                     && (wwanDataRat != ServiceState.RIL_RADIO_TECHNOLOGY_EHRPD)));
 
             hasLostMultiApnSupport = ((newWwanDataRat >= ServiceState.RIL_RADIO_TECHNOLOGY_IS95A)
@@ -3599,11 +3563,7 @@
                     mUiccController.getUiccCard(getPhoneId()).getOperatorBrandOverride() != null;
             if (!hasBrandOverride && (mCi.getRadioState() == TelephonyManager.RADIO_POWER_ON)
                     && (mEriManager.isEriFileLoaded())
-<<<<<<< HEAD
-                    && (!ServiceState.isPsTech(mSS.getRilVoiceRadioTechnology())
-=======
                     && (!ServiceState.isPsOnlyTech(mSS.getRilVoiceRadioTechnology())
->>>>>>> b48d1f18
                     || mPhone.getContext().getResources().getBoolean(com.android.internal.R
                     .bool.config_LTE_eri_for_network_name))
                     && (!mIsSubscriptionFromRuim)) {
@@ -3629,11 +3589,7 @@
 
             if (mUiccApplcation != null && mUiccApplcation.getState() == AppState.APPSTATE_READY &&
                     mIccRecords != null && getCombinedRegState(mSS) == ServiceState.STATE_IN_SERVICE
-<<<<<<< HEAD
-                    && !ServiceState.isPsTech(mSS.getRilVoiceRadioTechnology())) {
-=======
                     && !ServiceState.isPsOnlyTech(mSS.getRilVoiceRadioTechnology())) {
->>>>>>> b48d1f18
                 // SIM is found on the device. If ERI roaming is OFF, and SID/NID matches
                 // one configured in SIM, use operator name from CSIM record. Note that ERI, SID,
                 // and NID are CDMA only, not applicable to LTE.
