/*
 * Copyright (C) 2006 The Android Open Source Project
 *
 * Licensed under the Apache License, Version 2.0 (the "License");
 * you may not use this file except in compliance with the License.
 * You may obtain a copy of the License at
 *
 *      http://www.apache.org/licenses/LICENSE-2.0
 *
 * Unless required by applicable law or agreed to in writing, software
 * distributed under the License is distributed on an "AS IS" BASIS,
 * WITHOUT WARRANTIES OR CONDITIONS OF ANY KIND, either express or implied.
 * See the License for the specific language governing permissions and
 * limitations under the License.
 */

package com.android.internal.telephony;

import static android.provider.Telephony.ServiceStateTable.getUriForSubscriptionId;

import static com.android.internal.telephony.CarrierActionAgent.CARRIER_ACTION_SET_RADIO_ENABLED;
import static com.android.internal.telephony.uicc.IccRecords.CARRIER_NAME_DISPLAY_CONDITION_BITMASK_PLMN;
import static com.android.internal.telephony.uicc.IccRecords.CARRIER_NAME_DISPLAY_CONDITION_BITMASK_SPN;

import android.annotation.IntDef;
import android.annotation.NonNull;
import android.annotation.Nullable;
import android.app.Notification;
import android.app.NotificationManager;
import android.compat.annotation.UnsupportedAppUsage;
import android.content.BroadcastReceiver;
import android.content.ContentResolver;
import android.content.ContentValues;
import android.content.Context;
import android.content.Intent;
import android.content.IntentFilter;
import android.content.SharedPreferences;
import android.content.res.Resources;
import android.hardware.radio.V1_0.CellInfoType;
import android.net.NetworkCapabilities;
import android.os.AsyncResult;
import android.os.BaseBundle;
import android.os.Build;
import android.os.Handler;
import android.os.IBinder;
import android.os.Message;
import android.os.Parcel;
import android.os.PersistableBundle;
import android.os.Registrant;
import android.os.RegistrantList;
import android.os.RemoteException;
import android.os.SystemClock;
import android.os.SystemProperties;
import android.os.TimestampedValue;
import android.os.UserHandle;
import android.os.WorkSource;
import android.preference.PreferenceManager;
import android.provider.Settings;
import android.sysprop.TelephonyProperties;
import android.telephony.AccessNetworkConstants;
import android.telephony.AccessNetworkConstants.AccessNetworkType;
import android.telephony.AccessNetworkConstants.TransportType;
import android.telephony.CarrierConfigManager;
import android.telephony.CellIdentity;
import android.telephony.CellIdentityCdma;
import android.telephony.CellIdentityGsm;
import android.telephony.CellIdentityLte;
import android.telephony.CellIdentityNr;
import android.telephony.CellIdentityTdscdma;
import android.telephony.CellIdentityWcdma;
import android.telephony.CellInfo;
import android.telephony.CellSignalStrengthLte;
import android.telephony.CellSignalStrengthNr;
import android.telephony.DataSpecificRegistrationInfo;
import android.telephony.NetworkRegistrationInfo;
import android.telephony.PhysicalChannelConfig;
import android.telephony.RadioAccessFamily;
import android.telephony.ServiceState;
import android.telephony.ServiceState.RilRadioTechnology;
import android.telephony.SignalStrength;
import android.telephony.SignalStrengthUpdateRequest;
import android.telephony.SignalThresholdInfo;
import android.telephony.SubscriptionInfo;
import android.telephony.SubscriptionManager;
import android.telephony.SubscriptionManager.OnSubscriptionsChangedListener;
import android.telephony.TelephonyManager;
import android.telephony.VoiceSpecificRegistrationInfo;
import android.telephony.ims.stub.ImsRegistrationImplBase;
import android.text.TextUtils;
import android.util.EventLog;
import android.util.LocalLog;
import android.util.Pair;
import android.util.SparseArray;
import android.util.SparseBooleanArray;

import com.android.internal.R;
import com.android.internal.annotations.VisibleForTesting;
import com.android.internal.telephony.cdma.CdmaSubscriptionSourceManager;
import com.android.internal.telephony.cdma.EriInfo;
import com.android.internal.telephony.cdma.EriManager;
import com.android.internal.telephony.cdnr.CarrierDisplayNameData;
import com.android.internal.telephony.cdnr.CarrierDisplayNameResolver;
import com.android.internal.telephony.dataconnection.DataConnection;
import com.android.internal.telephony.dataconnection.DcTracker;
import com.android.internal.telephony.dataconnection.TransportManager;
import com.android.internal.telephony.metrics.ServiceStateStats;
import com.android.internal.telephony.metrics.TelephonyMetrics;
import com.android.internal.telephony.uicc.IccCardApplicationStatus.AppState;
import com.android.internal.telephony.uicc.IccCardStatus.CardState;
import com.android.internal.telephony.uicc.IccRecords;
import com.android.internal.telephony.uicc.RuimRecords;
import com.android.internal.telephony.uicc.SIMRecords;
import com.android.internal.telephony.uicc.UiccCard;
import com.android.internal.telephony.uicc.UiccCardApplication;
import com.android.internal.telephony.uicc.UiccController;
import com.android.internal.telephony.uicc.UiccProfile;
import com.android.internal.telephony.util.ArrayUtils;
import com.android.internal.telephony.util.NotificationChannelController;
import com.android.internal.telephony.util.TelephonyUtils;
import com.android.internal.util.IndentingPrintWriter;
import com.android.telephony.Rlog;

import java.io.FileDescriptor;
import java.io.PrintWriter;
import java.lang.annotation.Retention;
import java.lang.annotation.RetentionPolicy;
import java.util.ArrayList;
import java.util.Arrays;
import java.util.Collections;
import java.util.Comparator;
import java.util.HashSet;
import java.util.Iterator;
import java.util.LinkedList;
import java.util.List;
import java.util.Set;
import java.util.TreeSet;
import java.util.concurrent.TimeUnit;
import java.util.regex.Matcher;
import java.util.regex.Pattern;
import java.util.regex.PatternSyntaxException;
import java.util.stream.Collectors;

/**
 * {@hide}
 */
public class ServiceStateTracker extends Handler {
    static final String LOG_TAG = "SST";
    static final boolean DBG = true;
    private static final boolean VDBG = false;  // STOPSHIP if true

    private static final String PROP_FORCE_ROAMING = "telephony.test.forceRoaming";

    private static final long SIGNAL_STRENGTH_REFRESH_THRESHOLD_IN_MS =
            TimeUnit.SECONDS.toMillis(10);

    @UnsupportedAppUsage(maxTargetSdk = Build.VERSION_CODES.R, trackingBug = 170729553)
    protected CommandsInterface mCi;
    @UnsupportedAppUsage(maxTargetSdk = Build.VERSION_CODES.R, trackingBug = 170729553)
    private UiccController mUiccController = null;
    @UnsupportedAppUsage(maxTargetSdk = Build.VERSION_CODES.R, trackingBug = 170729553)
    private UiccCardApplication mUiccApplcation = null;
    @UnsupportedAppUsage(maxTargetSdk = Build.VERSION_CODES.R, trackingBug = 170729553)
    private IccRecords mIccRecords = null;

    private boolean mVoiceCapable;

    @UnsupportedAppUsage(maxTargetSdk = Build.VERSION_CODES.R, trackingBug = 170729553)
    public ServiceState mSS;
    @UnsupportedAppUsage(maxTargetSdk = Build.VERSION_CODES.R, trackingBug = 170729553)
    private ServiceState mNewSS;
    // A placeholder service state which will always be out of service. This is broadcast to
    // listeners when the subscription ID for a phone becomes invalid so that they get a final
    // state update.
    private final ServiceState mOutOfServiceSS;

    // This is the minimum interval at which CellInfo requests will be serviced by the modem.
    // Any requests that arrive within MinInterval of the previous reuqest will simply receive the
    // cached result. This is a power-saving feature, because requests to the modem may require
    // wakeup of a separate chip and bus communication. Because the cost of wakeups is
    // architecture dependent, it would be preferable if this sort of optimization could be
    // handled in SoC-specific code, but for now, keep it here to ensure that in case further
    // optimizations are not present elsewhere, there is a power-management scheme of last resort.
    private int mCellInfoMinIntervalMs =  2000;

    // Maximum time to wait for a CellInfo request before assuming it won't arrive and returning
    // null to callers. Note, that if a CellInfo response does arrive later, then it will be
    // treated as an UNSOL, which means it will be cached as well as sent to registrants; thus,
    // this only impacts the behavior of one-shot requests (be they blocking or non-blocking).
    private static final long CELL_INFO_LIST_QUERY_TIMEOUT = 2000;

    private long mLastCellInfoReqTime;
    private List<CellInfo> mLastCellInfoList = null;
    private List<PhysicalChannelConfig> mLastPhysicalChannelConfigList = null;

    private final Set<Integer> mRadioPowerOffReasons = new HashSet();

    @UnsupportedAppUsage
    private SignalStrength mSignalStrength;
    private long mSignalStrengthUpdatedTime;

    // TODO - this should not be public, right now used externally GsmConnetion.
    public RestrictedState mRestrictedState;

    /**
     * A unique identifier to track requests associated with a poll
     * and ignore stale responses.  The value is a count-down of
     * expected responses in this pollingContext.
     */
    @VisibleForTesting
    public int[] mPollingContext;
    @UnsupportedAppUsage
    private boolean mDesiredPowerState;

    /**
     * By default, strength polling is enabled.  However, if we're
     * getting unsolicited signal strength updates from the radio, set
     * value to true and don't bother polling any more.
     */
    private boolean mDontPollSignalStrength = false;

    @UnsupportedAppUsage
    private RegistrantList mVoiceRoamingOnRegistrants = new RegistrantList();
    @UnsupportedAppUsage
    private RegistrantList mVoiceRoamingOffRegistrants = new RegistrantList();
    @UnsupportedAppUsage
    private RegistrantList mDataRoamingOnRegistrants = new RegistrantList();
    @UnsupportedAppUsage
    private RegistrantList mDataRoamingOffRegistrants = new RegistrantList();
    protected SparseArray<RegistrantList> mAttachedRegistrants = new SparseArray<>();
    protected SparseArray<RegistrantList> mDetachedRegistrants = new SparseArray();
    private RegistrantList mVoiceRegStateOrRatChangedRegistrants = new RegistrantList();
    private SparseArray<RegistrantList> mDataRegStateOrRatChangedRegistrants = new SparseArray<>();
    @UnsupportedAppUsage
    private RegistrantList mNetworkAttachedRegistrants = new RegistrantList();
    private RegistrantList mNetworkDetachedRegistrants = new RegistrantList();
    private RegistrantList mPsRestrictEnabledRegistrants = new RegistrantList();
    private RegistrantList mPsRestrictDisabledRegistrants = new RegistrantList();
    private RegistrantList mImsCapabilityChangedRegistrants = new RegistrantList();
    private RegistrantList mNrStateChangedRegistrants = new RegistrantList();
    private RegistrantList mNrFrequencyChangedRegistrants = new RegistrantList();
    private RegistrantList mCssIndicatorChangedRegistrants = new RegistrantList();
    private final RegistrantList mAirplaneModeChangedRegistrants = new RegistrantList();
    private final RegistrantList mAreaCodeChangedRegistrants = new RegistrantList();

    /* Radio power off pending flag and tag counter */
    private boolean mPendingRadioPowerOffAfterDataOff = false;
    private int mPendingRadioPowerOffAfterDataOffTag = 0;

    /** Signal strength poll rate. */
    private static final int POLL_PERIOD_MILLIS = 20 * 1000;

    /** Waiting period before recheck gprs and voice registration. */
    public static final int DEFAULT_GPRS_CHECK_PERIOD_MILLIS = 60 * 1000;

    /** GSM events */
    protected static final int EVENT_RADIO_STATE_CHANGED                    = 1;
    protected static final int EVENT_NETWORK_STATE_CHANGED                  = 2;
    protected static final int EVENT_GET_SIGNAL_STRENGTH                    = 3;
    protected static final int EVENT_POLL_STATE_CS_CELLULAR_REGISTRATION    = 4;
    protected static final int EVENT_POLL_STATE_PS_CELLULAR_REGISTRATION    = 5;
    protected static final int EVENT_POLL_STATE_PS_IWLAN_REGISTRATION       = 6;
    protected static final int EVENT_POLL_STATE_OPERATOR                    = 7;
    protected static final int EVENT_POLL_SIGNAL_STRENGTH                   = 10;
    protected static final int EVENT_NITZ_TIME                              = 11;
    protected static final int EVENT_SIGNAL_STRENGTH_UPDATE                 = 12;
    protected static final int EVENT_POLL_STATE_NETWORK_SELECTION_MODE      = 14;
    protected static final int EVENT_GET_LOC_DONE                           = 15;
    protected static final int EVENT_SIM_RECORDS_LOADED                     = 16;
    protected static final int EVENT_SIM_READY                              = 17;
    protected static final int EVENT_LOCATION_UPDATES_ENABLED               = 18;
    protected static final int EVENT_GET_ALLOWED_NETWORK_TYPES              = 19;
    protected static final int EVENT_SET_ALLOWED_NETWORK_TYPES              = 20;
    protected static final int EVENT_RESET_ALLOWED_NETWORK_TYPES            = 21;
    protected static final int EVENT_CHECK_REPORT_GPRS                      = 22;
    protected static final int EVENT_RESTRICTED_STATE_CHANGED               = 23;

    /** CDMA events */
    protected static final int EVENT_RUIM_READY                        = 26;
    protected static final int EVENT_RUIM_RECORDS_LOADED               = 27;
    protected static final int EVENT_POLL_STATE_CDMA_SUBSCRIPTION      = 34;
    protected static final int EVENT_NV_READY                          = 35;
    protected static final int EVENT_OTA_PROVISION_STATUS_CHANGE       = 37;
    protected static final int EVENT_SET_RADIO_POWER_OFF               = 38;
    protected static final int EVENT_CDMA_SUBSCRIPTION_SOURCE_CHANGED  = 39;
    protected static final int EVENT_CDMA_PRL_VERSION_CHANGED          = 40;

    protected static final int EVENT_RADIO_ON                          = 41;
    public    static final int EVENT_ICC_CHANGED                       = 42;
    protected static final int EVENT_GET_CELL_INFO_LIST                = 43;
    protected static final int EVENT_UNSOL_CELL_INFO_LIST              = 44;
    // Only sent if the IMS state is moving from true -> false and power off delay for IMS
    // registration feature is enabled.
    protected static final int EVENT_CHANGE_IMS_STATE                  = 45;
    protected static final int EVENT_IMS_STATE_CHANGED                 = 46;
    protected static final int EVENT_IMS_STATE_DONE                    = 47;
    protected static final int EVENT_IMS_CAPABILITY_CHANGED            = 48;
    protected static final int EVENT_ALL_DATA_DISCONNECTED             = 49;
    protected static final int EVENT_PHONE_TYPE_SWITCHED               = 50;
    protected static final int EVENT_RADIO_POWER_FROM_CARRIER          = 51;
    protected static final int EVENT_IMS_SERVICE_STATE_CHANGED         = 53;
    protected static final int EVENT_RADIO_POWER_OFF_DONE              = 54;
    protected static final int EVENT_PHYSICAL_CHANNEL_CONFIG           = 55;
    protected static final int EVENT_CELL_LOCATION_RESPONSE            = 56;
    protected static final int EVENT_CARRIER_CONFIG_CHANGED            = 57;
    private static final int EVENT_POLL_STATE_REQUEST                  = 58;
    private static final int EVENT_SET_SIGNAL_STRENGTH_UPDATE_REQUEST  = 59;
    private static final int EVENT_CLEAR_SIGNAL_STRENGTH_UPDATE_REQUEST = 60;
    private static final int EVENT_ON_DEVICE_IDLE_STATE_CHANGED         = 61;
    // Timeout event used when delaying radio power off to wait for IMS deregistration to happen.
    private static final int EVENT_POWER_OFF_RADIO_IMS_DEREG_TIMEOUT    = 62;

    /**
     * The current service state.
     *
     * This is a column name in {@link android.provider.Telephony.ServiceStateTable}.
     *
     * Copied from packages/services/Telephony/src/com/android/phone/ServiceStateProvider.java
     */
    private static final String SERVICE_STATE = "service_state";

    @Retention(RetentionPolicy.SOURCE)
    @IntDef(prefix = {"CARRIER_NAME_DISPLAY_BITMASK"},
            value = {CARRIER_NAME_DISPLAY_BITMASK_SHOW_PLMN,
                    CARRIER_NAME_DISPLAY_BITMASK_SHOW_SPN},
            flag = true)
    public @interface CarrierNameDisplayBitmask {}

    // Show SPN only and only if this bit is set.
    public static final int CARRIER_NAME_DISPLAY_BITMASK_SHOW_SPN = 1 << 0;

    // Show PLMN only and only if this bit is set.
    public static final int CARRIER_NAME_DISPLAY_BITMASK_SHOW_PLMN = 1 << 1;

    private List<Message> mPendingCellInfoRequests = new LinkedList<Message>();
    // @GuardedBy("mPendingCellInfoRequests")
    private boolean mIsPendingCellInfoRequest = false;

    /** Reason for registration denial. */
    protected static final String REGISTRATION_DENIED_GEN  = "General";
    protected static final String REGISTRATION_DENIED_AUTH = "Authentication Failure";

    private CarrierDisplayNameResolver mCdnr;

    private boolean mImsRegistrationOnOff = false;
    /** Radio is disabled by carrier. Radio power will not be override if this field is set */
    private boolean mRadioDisabledByCarrier = false;
    @UnsupportedAppUsage(maxTargetSdk = Build.VERSION_CODES.R, trackingBug = 170729553)
    private boolean mDeviceShuttingDown = false;
    /** Keep track of SPN display rules, so we only broadcast intent if something changes. */
    @UnsupportedAppUsage(maxTargetSdk = Build.VERSION_CODES.R, trackingBug = 170729553)
    private boolean mSpnUpdatePending = false;
    @UnsupportedAppUsage(maxTargetSdk = Build.VERSION_CODES.R, trackingBug = 170729553)
    private String mCurSpn = null;
    @UnsupportedAppUsage(maxTargetSdk = Build.VERSION_CODES.R, trackingBug = 170729553)
    private String mCurDataSpn = null;
    @UnsupportedAppUsage(maxTargetSdk = Build.VERSION_CODES.R, trackingBug = 170729553)
    private String mCurPlmn = null;
    @UnsupportedAppUsage(maxTargetSdk = Build.VERSION_CODES.R, trackingBug = 170729553)
    private boolean mCurShowPlmn = false;
    @UnsupportedAppUsage(maxTargetSdk = Build.VERSION_CODES.R, trackingBug = 170729553)
    private boolean mCurShowSpn = false;
    @UnsupportedAppUsage(maxTargetSdk = Build.VERSION_CODES.R, trackingBug = 170729553)
    @VisibleForTesting
    public int mSubId = SubscriptionManager.INVALID_SUBSCRIPTION_ID;
    private int mPrevSubId = SubscriptionManager.INVALID_SUBSCRIPTION_ID;

    private boolean mImsRegistered = false;
    private boolean mCarrierConfigLoaded = false;

    @UnsupportedAppUsage(maxTargetSdk = Build.VERSION_CODES.R, trackingBug = 170729553)
    private SubscriptionManager mSubscriptionManager;
    @UnsupportedAppUsage(maxTargetSdk = Build.VERSION_CODES.R, trackingBug = 170729553)
    private SubscriptionController mSubscriptionController;
    @UnsupportedAppUsage(maxTargetSdk = Build.VERSION_CODES.R, trackingBug = 170729553)
    private final SstSubscriptionsChangedListener mOnSubscriptionsChangedListener =
        new SstSubscriptionsChangedListener();


    private final RatRatcheter mRatRatcheter;

    private final LocaleTracker mLocaleTracker;

    private final LocalLog mRoamingLog = new LocalLog(8);
    private final LocalLog mAttachLog = new LocalLog(8);
    private final LocalLog mPhoneTypeLog = new LocalLog(8);
    private final LocalLog mRatLog = new LocalLog(16);
    private final LocalLog mRadioPowerLog = new LocalLog(16);
    private final LocalLog mCdnrLogs = new LocalLog(64);

    private Pattern mOperatorNameStringPattern;

    private class SstSubscriptionsChangedListener extends OnSubscriptionsChangedListener {

        /**
         * Callback invoked when there is any change to any SubscriptionInfo. Typically
         * this method would invoke {@link SubscriptionManager#getActiveSubscriptionInfoList}
         */
        @Override
        public void onSubscriptionsChanged() {
            if (DBG) log("SubscriptionListener.onSubscriptionInfoChanged");

            final int curSubId = mPhone.getSubId();

            // If the sub info changed, but the subId is the same, then we're done.
            if (mSubId == curSubId) return;

            // If not, then the subId has changed, so we need to remember the old subId,
            // even if the new subId is invalid (likely).
            mPrevSubId = mSubId;
            mSubId = curSubId;

            // Update voicemail count and notify message waiting changed regardless of
            // whether the new subId is valid. This is an exception to the general logic
            // of only updating things if the new subscription is valid. The result is that
            // VoiceMail counts (and UI indicators) are cleared when the SIM is removed,
            // which seems desirable.
            mPhone.updateVoiceMail();

            if (!SubscriptionManager.isValidSubscriptionId(mSubId)) {
                if (SubscriptionManager.isValidSubscriptionId(mPrevSubId)) {
                    // just went from valid to invalid subId, so notify phone state listeners
                    // with final broadcast
                    mPhone.notifyServiceStateChangedForSubId(mOutOfServiceSS,
                            ServiceStateTracker.this.mPrevSubId);
                }
                // If the new subscription ID isn't valid, then we don't need to do all the
                // UI updating, so we're done.
                return;
            }

            Context context = mPhone.getContext();

            mPhone.notifyPhoneStateChanged();

            if (!SubscriptionManager.isValidSubscriptionId(mPrevSubId)) {
                // just went from invalid to valid subId, so notify with current service
                // state in case our service state was never broadcasted (we don't notify
                // service states when the subId is invalid)
                mPhone.notifyServiceStateChanged(mPhone.getServiceState());
            }

            boolean restoreSelection = !context.getResources().getBoolean(
                    com.android.internal.R.bool.skip_restoring_network_selection);
            mPhone.sendSubscriptionSettings(restoreSelection);

            setDataNetworkTypeForPhone(mSS.getRilDataRadioTechnology());

            if (mSpnUpdatePending) {
                mSubscriptionController.setPlmnSpn(mPhone.getPhoneId(), mCurShowPlmn,
                        mCurPlmn, mCurShowSpn, mCurSpn);
                mSpnUpdatePending = false;
            }

            // Remove old network selection sharedPreferences since SP key names are now
            // changed to include subId. This will be done only once when upgrading from an
            // older build that did not include subId in the names.
            SharedPreferences sp = PreferenceManager.getDefaultSharedPreferences(
                    context);
            String oldNetworkSelection = sp.getString(
                    Phone.NETWORK_SELECTION_KEY, "");
            String oldNetworkSelectionName = sp.getString(
                    Phone.NETWORK_SELECTION_NAME_KEY, "");
            String oldNetworkSelectionShort = sp.getString(
                    Phone.NETWORK_SELECTION_SHORT_KEY, "");
            if (!TextUtils.isEmpty(oldNetworkSelection)
                    || !TextUtils.isEmpty(oldNetworkSelectionName)
                    || !TextUtils.isEmpty(oldNetworkSelectionShort)) {
                SharedPreferences.Editor editor = sp.edit();
                editor.putString(Phone.NETWORK_SELECTION_KEY + mSubId,
                        oldNetworkSelection);
                editor.putString(Phone.NETWORK_SELECTION_NAME_KEY + mSubId,
                        oldNetworkSelectionName);
                editor.putString(Phone.NETWORK_SELECTION_SHORT_KEY + mSubId,
                        oldNetworkSelectionShort);
                editor.remove(Phone.NETWORK_SELECTION_KEY);
                editor.remove(Phone.NETWORK_SELECTION_NAME_KEY);
                editor.remove(Phone.NETWORK_SELECTION_SHORT_KEY);
                editor.commit();
            }

            // Once sub id becomes valid, we need to update the service provider name
            // displayed on the UI again. The old SPN update intents sent to
            // MobileSignalController earlier were actually ignored due to invalid sub id.
            updateSpnDisplay();
        }
    };

    //Common
    @UnsupportedAppUsage(maxTargetSdk = Build.VERSION_CODES.R, trackingBug = 170729553)
    protected final GsmCdmaPhone mPhone;

    private CellIdentity mCellIdentity;
    private static final int MS_PER_HOUR = 60 * 60 * 1000;
    private final NitzStateMachine mNitzState;

    private ServiceStateStats mServiceStateStats;

    /**
     * Holds the last NITZ signal received. Used only for trying to determine an MCC from a CDMA
     * SID.
     */
    @Nullable
    private NitzData mLastNitzData;

    private final EriManager mEriManager;
    @UnsupportedAppUsage(maxTargetSdk = Build.VERSION_CODES.R, trackingBug = 170729553)
    private final ContentResolver mCr;

    //GSM
    @UnsupportedAppUsage(maxTargetSdk = Build.VERSION_CODES.R, trackingBug = 170729553)
    private int mAllowedNetworkTypes;
    @UnsupportedAppUsage(maxTargetSdk = Build.VERSION_CODES.R, trackingBug = 170729553)
    private int mMaxDataCalls = 1;
    @UnsupportedAppUsage(maxTargetSdk = Build.VERSION_CODES.R, trackingBug = 170729553)
    private int mNewMaxDataCalls = 1;
    @UnsupportedAppUsage(maxTargetSdk = Build.VERSION_CODES.R, trackingBug = 170729553)
    private int mReasonDataDenied = -1;
    @UnsupportedAppUsage(maxTargetSdk = Build.VERSION_CODES.R, trackingBug = 170729553)
    private int mNewReasonDataDenied = -1;

    /**
     * The code of the rejection cause that is sent by network when the CS
     * registration is rejected. It should be shown to the user as a notification.
     */
    private int mRejectCode;
    private int mNewRejectCode;

    /**
     * GSM voice roaming status solely based on TS 27.007 7.2 CREG. Only used by
     * handlePollStateResult to store CREG roaming result.
     */
    private boolean mGsmVoiceRoaming = false;
    /**
     * Gsm data roaming status solely based on TS 27.007 10.1.19 CGREG. Only used by
     * handlePollStateResult to store CGREG roaming result.
     */
    private boolean mGsmDataRoaming = false;
    /**
     * Mark when service state is in emergency call only mode
     */
    @UnsupportedAppUsage(maxTargetSdk = Build.VERSION_CODES.R, trackingBug = 170729553)
    private boolean mEmergencyOnly = false;
    private boolean mCSEmergencyOnly = false;
    private boolean mPSEmergencyOnly = false;
    /** Started the recheck process after finding gprs should registered but not. */
    @UnsupportedAppUsage(maxTargetSdk = Build.VERSION_CODES.R, trackingBug = 170729553)
    private boolean mStartedGprsRegCheck;
    /** Already sent the event-log for no gprs register. */
    @UnsupportedAppUsage(maxTargetSdk = Build.VERSION_CODES.R, trackingBug = 170729553)
    private boolean mReportedGprsNoReg;

    private CarrierServiceStateTracker mCSST;
    /**
     * The Notification object given to the NotificationManager.
     */
    private Notification mNotification;
    /** Notification type. */
    public static final int PS_ENABLED = 1001;            // Access Control blocks data service
    public static final int PS_DISABLED = 1002;           // Access Control enables data service
    public static final int CS_ENABLED = 1003;            // Access Control blocks all voice/sms service
    public static final int CS_DISABLED = 1004;           // Access Control enables all voice/sms service
    public static final int CS_NORMAL_ENABLED = 1005;     // Access Control blocks normal voice/sms service
    public static final int CS_EMERGENCY_ENABLED = 1006;  // Access Control blocks emergency call service
    public static final int CS_REJECT_CAUSE_ENABLED = 2001;     // Notify MM rejection cause
    public static final int CS_REJECT_CAUSE_DISABLED = 2002;    // Cancel MM rejection cause
    /** Notification id. */
    public static final int PS_NOTIFICATION = 888;  // Id to update and cancel PS restricted
    public static final int CS_NOTIFICATION = 999;  // Id to update and cancel CS restricted
    public static final int CS_REJECT_CAUSE_NOTIFICATION = 111; // Id to update and cancel MM
                                                                // rejection cause

    /** To identify whether EVENT_SIM_READY is received or not */
    private boolean mIsSimReady = false;

    private String mLastKnownNetworkCountry = "";

    @UnsupportedAppUsage(maxTargetSdk = Build.VERSION_CODES.R, trackingBug = 170729553)
    private BroadcastReceiver mIntentReceiver = new BroadcastReceiver() {
        @Override
        public void onReceive(Context context, Intent intent) {
            final String action = intent.getAction();
            if (action.equals(CarrierConfigManager.ACTION_CARRIER_CONFIG_CHANGED)) {
                int phoneId = intent.getExtras().getInt(CarrierConfigManager.EXTRA_SLOT_INDEX);
                // Ignore the carrier config changed if the phoneId is not matched.
                if (phoneId == mPhone.getPhoneId()) {
                    sendEmptyMessage(EVENT_CARRIER_CONFIG_CHANGED);
                }
            } else if (action.equals(Intent.ACTION_LOCALE_CHANGED)) {
                // Update emergency string or operator name, polling service state.
                pollState();
            } else if (action.equals(TelephonyManager.ACTION_NETWORK_COUNTRY_CHANGED)) {
                String lastKnownNetworkCountry = intent.getStringExtra(
                        TelephonyManager.EXTRA_LAST_KNOWN_NETWORK_COUNTRY);
                if (!mLastKnownNetworkCountry.equals(lastKnownNetworkCountry)) {
                    updateSpnDisplay();
                }
            }
        }
    };

    //CDMA
    // Min values used to by getOtasp()
    public static final String UNACTIVATED_MIN2_VALUE = "000000";
    public static final String UNACTIVATED_MIN_VALUE = "1111110111";
    // Current Otasp value
    private int mCurrentOtaspMode = TelephonyManager.OTASP_UNINITIALIZED;
    @UnsupportedAppUsage(maxTargetSdk = Build.VERSION_CODES.R, trackingBug = 170729553)
    private int mRoamingIndicator;
    private boolean mIsInPrl;
    @UnsupportedAppUsage(maxTargetSdk = Build.VERSION_CODES.R, trackingBug = 170729553)
    private int mDefaultRoamingIndicator;
    /**
     * Initially assume no data connection.
     */
    private int mRegistrationState = -1;
    private RegistrantList mCdmaForSubscriptionInfoReadyRegistrants = new RegistrantList();
    private String mMdn;
    private int mHomeSystemId[] = null;
    private int mHomeNetworkId[] = null;
    private String mMin;
    private String mPrlVersion;
    private boolean mIsMinInfoReady = false;
    private boolean mIsEriTextLoaded = false;
    private String mEriText;
    @UnsupportedAppUsage(maxTargetSdk = Build.VERSION_CODES.R, trackingBug = 170729553)
    private boolean mIsSubscriptionFromRuim = false;
    private CdmaSubscriptionSourceManager mCdmaSSM;
    public static final String INVALID_MCC = "000";
    public static final String DEFAULT_MNC = "00";
    private HbpcdUtils mHbpcdUtils = null;
    /* Used only for debugging purposes. */
    private String mRegistrationDeniedReason;
    private String mCurrentCarrier = null;

    private final TransportManager mTransportManager;
    protected final SparseArray<NetworkRegistrationManager> mRegStateManagers = new SparseArray<>();

    /* list of LTE EARFCNs (E-UTRA Absolute Radio Frequency Channel Number,
     * Reference: 3GPP TS 36.104 5.4.3)
     * inclusive ranges for which the lte rsrp boost is applied */
    private ArrayList<Pair<Integer, Integer>> mEarfcnPairListForRsrpBoost = null;
    private int mLteRsrpBoost = 0; // offset which is reduced from the rsrp threshold
                                   // while calculating signal strength level.

    /* Ranges of NR ARFCNs (5G Absolute Radio Frequency Channel Number,
     * Reference: 3GPP TS 38.104)
     * inclusive ranges for which the corresponding nr rsrp boost is applied */
    private ArrayList<Pair<Integer, Integer>> mNrarfcnRangeListForRsrpBoost = null;
    private int[] mNrRsrpBoost;

    private final Object mRsrpBoostLock = new Object();
    private static final int INVALID_ARFCN = -1;

    private final List<SignalRequestRecord> mSignalRequestRecords = new ArrayList<>();

    /* Last known TAC/LAC */
    private int mLastKnownAreaCode = CellInfo.UNAVAILABLE;
    private boolean mImsDeregDelay;

    public ServiceStateTracker(GsmCdmaPhone phone, CommandsInterface ci) {
        mNitzState = TelephonyComponentFactory.getInstance()
                .inject(NitzStateMachine.class.getName())
                .makeNitzStateMachine(phone);
        mPhone = phone;
        mCi = ci;
        mImsDeregDelay = mPhone.getContext().getResources().getBoolean(
                com.android.internal.R.bool.
                config_wait_for_ims_deregistration_before_radio_poweroff);

        mServiceStateStats = new ServiceStateStats(mPhone);

        mCdnr = new CarrierDisplayNameResolver(mPhone);

        // Create EriManager only if phone supports CDMA
        if (UiccController.isCdmaSupported(mPhone.getContext())) {
            mEriManager = TelephonyComponentFactory.getInstance().inject(EriManager.class.getName())
                    .makeEriManager(mPhone, EriManager.ERI_FROM_XML);
        } else {
            mEriManager = null;
        }

        mRatRatcheter = new RatRatcheter(mPhone);
        mVoiceCapable = ((TelephonyManager) mPhone.getContext()
                .getSystemService(Context.TELEPHONY_SERVICE))
                .isVoiceCapable();
        mUiccController = UiccController.getInstance();

        mOutOfServiceSS = new ServiceState();
        mOutOfServiceSS.setStateOutOfService();

        mUiccController.registerForIccChanged(this, EVENT_ICC_CHANGED, null);
        mCi.setOnSignalStrengthUpdate(this, EVENT_SIGNAL_STRENGTH_UPDATE, null);
        mCi.registerForCellInfoList(this, EVENT_UNSOL_CELL_INFO_LIST, null);
        mCi.registerForPhysicalChannelConfiguration(this, EVENT_PHYSICAL_CHANNEL_CONFIG, null);

        mSubscriptionController = SubscriptionController.getInstance();
        mSubscriptionManager = SubscriptionManager.from(phone.getContext());
        mSubscriptionManager.addOnSubscriptionsChangedListener(
                new android.os.HandlerExecutor(this), mOnSubscriptionsChangedListener);
        mRestrictedState = new RestrictedState();

        mTransportManager = mPhone.getTransportManager();

        for (int transportType : mTransportManager.getAvailableTransports()) {
            mRegStateManagers.append(transportType, new NetworkRegistrationManager(
                    transportType, phone));
            mRegStateManagers.get(transportType).registerForNetworkRegistrationInfoChanged(
                    this, EVENT_NETWORK_STATE_CHANGED, null);
        }
        mLocaleTracker = TelephonyComponentFactory.getInstance()
                .inject(LocaleTracker.class.getName())
                .makeLocaleTracker(mPhone, mNitzState, getLooper());

        mCi.registerForImsNetworkStateChanged(this, EVENT_IMS_STATE_CHANGED, null);
        mCi.registerForRadioStateChanged(this, EVENT_RADIO_STATE_CHANGED, null);
        mCi.setOnNITZTime(this, EVENT_NITZ_TIME, null);

        mCr = phone.getContext().getContentResolver();
        // system setting property AIRPLANE_MODE_ON is set in Settings.
        int airplaneMode = Settings.Global.getInt(mCr, Settings.Global.AIRPLANE_MODE_ON, 0);
        int enableCellularOnBoot = Settings.Global.getInt(mCr,
                Settings.Global.ENABLE_CELLULAR_ON_BOOT, 1);
        mDesiredPowerState = (enableCellularOnBoot > 0) && ! (airplaneMode > 0);
        if (!mDesiredPowerState) {
            mRadioPowerOffReasons.add(Phone.RADIO_POWER_REASON_USER);
        }
        mRadioPowerLog.log("init : airplane mode = " + airplaneMode + " enableCellularOnBoot = " +
                enableCellularOnBoot);


        setSignalStrengthDefaultValues();
        mPhone.getCarrierActionAgent().registerForCarrierAction(CARRIER_ACTION_SET_RADIO_ENABLED,
                this, EVENT_RADIO_POWER_FROM_CARRIER, null, false);

        // Monitor locale change
        Context context = mPhone.getContext();
        IntentFilter filter = new IntentFilter();
        filter.addAction(Intent.ACTION_LOCALE_CHANGED);
        filter.addAction(CarrierConfigManager.ACTION_CARRIER_CONFIG_CHANGED);
        filter.addAction(TelephonyManager.ACTION_NETWORK_COUNTRY_CHANGED);
        context.registerReceiver(mIntentReceiver, filter);

        mPhone.notifyOtaspChanged(TelephonyManager.OTASP_UNINITIALIZED);

        mCi.setOnRestrictedStateChanged(this, EVENT_RESTRICTED_STATE_CHANGED, null);
        updatePhoneType();

        mCSST = new CarrierServiceStateTracker(phone, this);

        registerForNetworkAttached(mCSST,
                CarrierServiceStateTracker.CARRIER_EVENT_VOICE_REGISTRATION, null);
        registerForNetworkDetached(mCSST,
                CarrierServiceStateTracker.CARRIER_EVENT_VOICE_DEREGISTRATION, null);
        registerForDataConnectionAttached(AccessNetworkConstants.TRANSPORT_TYPE_WWAN, mCSST,
                CarrierServiceStateTracker.CARRIER_EVENT_DATA_REGISTRATION, null);
        registerForDataConnectionDetached(AccessNetworkConstants.TRANSPORT_TYPE_WWAN, mCSST,
                CarrierServiceStateTracker.CARRIER_EVENT_DATA_DEREGISTRATION, null);
        registerForImsCapabilityChanged(mCSST,
                CarrierServiceStateTracker.CARRIER_EVENT_IMS_CAPABILITIES_CHANGED, null);
    }

    @VisibleForTesting
    public void updatePhoneType() {

        // If we are previously voice roaming, we need to notify that roaming status changed before
        // we change back to non-roaming.
        if (mSS != null && mSS.getVoiceRoaming()) {
            mVoiceRoamingOffRegistrants.notifyRegistrants();
        }

        // If we are previously data roaming, we need to notify that roaming status changed before
        // we change back to non-roaming.
        if (mSS != null && mSS.getDataRoaming()) {
            mDataRoamingOffRegistrants.notifyRegistrants();
        }

        // If we are previously in service, we need to notify that we are out of service now.
        if (mSS != null && mSS.getState() == ServiceState.STATE_IN_SERVICE) {
            mNetworkDetachedRegistrants.notifyRegistrants();
        }

        // If we are previously in service, we need to notify that we are out of service now.
        for (int transport : mTransportManager.getAvailableTransports()) {
            if (mSS != null) {
                NetworkRegistrationInfo nrs = mSS.getNetworkRegistrationInfo(
                        NetworkRegistrationInfo.DOMAIN_PS, transport);
                if (nrs != null && nrs.isInService()
                        && mDetachedRegistrants.get(transport) != null) {
                    mDetachedRegistrants.get(transport).notifyRegistrants();
                }
            }
        }

        mSS = new ServiceState();
        mSS.setStateOutOfService();
        mNewSS = new ServiceState();
        mNewSS.setStateOutOfService();
        mLastCellInfoReqTime = 0;
        mNewSS.setStateOutOfService();
        mLastCellInfoList = null;
        mSignalStrength = new SignalStrength();
        mStartedGprsRegCheck = false;
        mReportedGprsNoReg = false;
        mMdn = null;
        mMin = null;
        mPrlVersion = null;
        mIsMinInfoReady = false;
        mLastNitzData = null;
        mNitzState.handleNetworkUnavailable();
        mCellIdentity = null;
        mSignalStrengthUpdatedTime = System.currentTimeMillis();

        //cancel any pending pollstate request on voice tech switching
        cancelPollState();

        if (mPhone.isPhoneTypeGsm()) {
            //clear CDMA registrations first
            if (mCdmaSSM != null) {
                mCdmaSSM.dispose(this);
            }

            mCi.unregisterForCdmaPrlChanged(this);
            mCi.unregisterForCdmaOtaProvision(this);
            mPhone.unregisterForSimRecordsLoaded(this);

        } else {
            mPhone.registerForSimRecordsLoaded(this, EVENT_SIM_RECORDS_LOADED, null);
            mCdmaSSM = CdmaSubscriptionSourceManager.getInstance(mPhone.getContext(), mCi, this,
                    EVENT_CDMA_SUBSCRIPTION_SOURCE_CHANGED, null);
            mIsSubscriptionFromRuim = (mCdmaSSM.getCdmaSubscriptionSource() ==
                    CdmaSubscriptionSourceManager.SUBSCRIPTION_FROM_RUIM);

            mCi.registerForCdmaPrlChanged(this, EVENT_CDMA_PRL_VERSION_CHANGED, null);
            mCi.registerForCdmaOtaProvision(this, EVENT_OTA_PROVISION_STATUS_CHANGE, null);

            mHbpcdUtils = new HbpcdUtils(mPhone.getContext());
            // update OTASP state in case previously set by another service
            updateOtaspState();
        }

        // This should be done after the technology specific initializations above since it relies
        // on fields like mIsSubscriptionFromRuim (which is updated above)
        onUpdateIccAvailability();

        setDataNetworkTypeForPhone(ServiceState.RIL_RADIO_TECHNOLOGY_UNKNOWN);
        // Query signal strength from the modem after service tracker is created (i.e. boot up,
        // switching between GSM and CDMA phone), because the unsolicited signal strength
        // information might come late or even never come. This will get the accurate signal
        // strength information displayed on the UI.
        mCi.getSignalStrength(obtainMessage(EVENT_GET_SIGNAL_STRENGTH));
        sendMessage(obtainMessage(EVENT_PHONE_TYPE_SWITCHED));

        logPhoneTypeChange();

        // Tell everybody that the registration state and RAT have changed.
        notifyVoiceRegStateRilRadioTechnologyChanged();
        for (int transport : mTransportManager.getAvailableTransports()) {
            notifyDataRegStateRilRadioTechnologyChanged(transport);
        }
    }

    @VisibleForTesting
    public void requestShutdown() {
        if (mDeviceShuttingDown == true) return;
        mDeviceShuttingDown = true;
        mDesiredPowerState = false;
        setPowerStateToDesired();
    }

    /**
     * @return the timeout value in milliseconds that the framework will delay a pending radio power
     * off command while waiting for an IMS deregistered indication.
     */
    @VisibleForTesting
    public int getRadioPowerOffDelayTimeoutForImsRegistration() {
        return mPhone.getContext().getResources().getInteger(
                R.integer.config_delay_for_ims_dereg_millis);
    }

    public void dispose() {
        mCi.unSetOnSignalStrengthUpdate(this);
        mUiccController.unregisterForIccChanged(this);
        mCi.unregisterForCellInfoList(this);
        mCi.unregisterForPhysicalChannelConfiguration(this);
        mSubscriptionManager
            .removeOnSubscriptionsChangedListener(mOnSubscriptionsChangedListener);
        mCi.unregisterForImsNetworkStateChanged(this);
        mPhone.getCarrierActionAgent().unregisterForCarrierAction(this,
                CARRIER_ACTION_SET_RADIO_ENABLED);
        mPhone.getContext().unregisterReceiver(mIntentReceiver);
        if (mCSST != null) {
            mCSST.dispose();
            mCSST = null;
        }
    }

    @UnsupportedAppUsage(maxTargetSdk = Build.VERSION_CODES.R, trackingBug = 170729553)
    public boolean getDesiredPowerState() {
        return mDesiredPowerState;
    }
    public boolean getPowerStateFromCarrier() { return !mRadioDisabledByCarrier; }

    public List<PhysicalChannelConfig> getPhysicalChannelConfigList() {
        return mLastPhysicalChannelConfigList;
    }

    private SignalStrength mLastSignalStrength = null;
    @UnsupportedAppUsage(maxTargetSdk = Build.VERSION_CODES.R, trackingBug = 170729553)
    protected boolean notifySignalStrength() {
        boolean notified = false;
        if (!mSignalStrength.equals(mLastSignalStrength)) {
            try {
                mPhone.notifySignalStrength();
                notified = true;
                mLastSignalStrength = mSignalStrength;
            } catch (NullPointerException ex) {
                loge("updateSignalStrength() Phone already destroyed: " + ex
                        + "SignalStrength not notified");
            }
        }
        return notified;
    }

    /**
     * Notify all mVoiceRegStateOrRatChangedRegistrants using an
     * AsyncResult in msg.obj where AsyncResult#result contains the
     * new RAT as an Integer Object.
     */
    protected void notifyVoiceRegStateRilRadioTechnologyChanged() {
        int rat = mSS.getRilVoiceRadioTechnology();
        int vrs = mSS.getState();
        if (DBG) log("notifyVoiceRegStateRilRadioTechnologyChanged: vrs=" + vrs + " rat=" + rat);

        mVoiceRegStateOrRatChangedRegistrants.notifyResult(new Pair<Integer, Integer>(vrs, rat));
    }

    /**
     * Get registration info
     *
     * @param transport The transport type
     * @return Pair of registration info including {@link ServiceState.RegState} and
     * {@link RilRadioTechnology}.
     *
     */
    @Nullable
    private Pair<Integer, Integer> getRegistrationInfo(@TransportType int transport) {
        NetworkRegistrationInfo nrs = mSS.getNetworkRegistrationInfo(
                NetworkRegistrationInfo.DOMAIN_PS, transport);
        if (nrs != null) {
            int rat = ServiceState.networkTypeToRilRadioTechnology(
                    nrs.getAccessNetworkTechnology());
            int drs = regCodeToServiceState(nrs.getRegistrationState());
            return new Pair<>(drs, rat);
        }
        return null;
    }

    /**
     * Notify all mDataConnectionRatChangeRegistrants using an
     * AsyncResult in msg.obj where AsyncResult#result contains the
     * new RAT as an Integer Object.
     */
    protected void notifyDataRegStateRilRadioTechnologyChanged(@TransportType int transport) {
        RegistrantList registrantList = mDataRegStateOrRatChangedRegistrants.get(transport);
        if (registrantList != null) {
            Pair<Integer, Integer> registrationInfo = getRegistrationInfo(transport);
            if (registrationInfo != null) {
                registrantList.notifyResult(registrationInfo);
            }
        }
    }

    /**
     * Some operators have been known to report registration failure
     * data only devices, to fix that use DataRegState.
     */
    @UnsupportedAppUsage(maxTargetSdk = Build.VERSION_CODES.R, trackingBug = 170729553)
    protected void useDataRegStateForDataOnlyDevices() {
        if (mVoiceCapable == false) {
            if (DBG) {
                log("useDataRegStateForDataOnlyDevice: VoiceRegState=" + mNewSS.getState()
                        + " DataRegState=" + mNewSS.getDataRegistrationState());
            }
            // TODO: Consider not lying and instead have callers know the difference.
            mNewSS.setVoiceRegState(mNewSS.getDataRegistrationState());
        }
    }

    @UnsupportedAppUsage(maxTargetSdk = Build.VERSION_CODES.R, trackingBug = 170729553)
    protected void updatePhoneObject() {
        if (mPhone.getContext().getResources().getBoolean(
                com.android.internal.R.bool.config_switch_phone_on_voice_reg_state_change)) {
            // If the phone is not registered on a network, no need to update.
            boolean isRegistered = mSS.getState() == ServiceState.STATE_IN_SERVICE
                    || mSS.getState() == ServiceState.STATE_EMERGENCY_ONLY;
            if (!isRegistered) {
                log("updatePhoneObject: Ignore update");
                return;
            }
            mPhone.updatePhoneObject(mSS.getRilVoiceRadioTechnology());
        }
    }

    /**
     * Registration point for combined roaming on of mobile voice
     * combined roaming is true when roaming is true and ONS differs SPN
     *
     * @param h handler to notify
     * @param what what code of message when delivered
     * @param obj placed in Message.obj
     */
    public void registerForVoiceRoamingOn(Handler h, int what, Object obj) {
        Registrant r = new Registrant(h, what, obj);
        mVoiceRoamingOnRegistrants.add(r);

        if (mSS.getVoiceRoaming()) {
            r.notifyRegistrant();
        }
    }

    public void unregisterForVoiceRoamingOn(Handler h) {
        mVoiceRoamingOnRegistrants.remove(h);
    }

    /**
     * Registration point for roaming off of mobile voice
     * combined roaming is true when roaming is true and ONS differs SPN
     *
     * @param h handler to notify
     * @param what what code of message when delivered
     * @param obj placed in Message.obj
     */
    public void registerForVoiceRoamingOff(Handler h, int what, Object obj) {
        Registrant r = new Registrant(h, what, obj);
        mVoiceRoamingOffRegistrants.add(r);

        if (!mSS.getVoiceRoaming()) {
            r.notifyRegistrant();
        }
    }

    public void unregisterForVoiceRoamingOff(Handler h) {
        mVoiceRoamingOffRegistrants.remove(h);
    }

    /**
     * Registration point for combined roaming on of mobile data
     * combined roaming is true when roaming is true and ONS differs SPN
     *
     * @param h handler to notify
     * @param what what code of message when delivered
     * @param obj placed in Message.obj
     */
    public void registerForDataRoamingOn(Handler h, int what, Object obj) {
        Registrant r = new Registrant(h, what, obj);
        mDataRoamingOnRegistrants.add(r);

        if (mSS.getDataRoaming()) {
            r.notifyRegistrant();
        }
    }

    public void unregisterForDataRoamingOn(Handler h) {
        mDataRoamingOnRegistrants.remove(h);
    }

    /**
     * Registration point for roaming off of mobile data
     * combined roaming is true when roaming is true and ONS differs SPN
     *
     * @param h handler to notify
     * @param what what code of message when delivered
     * @param obj placed in Message.obj
     * @param notifyNow notify upon registration if data roaming is off
     */
    public void registerForDataRoamingOff(Handler h, int what, Object obj, boolean notifyNow) {
        Registrant r = new Registrant(h, what, obj);
        mDataRoamingOffRegistrants.add(r);

        if (notifyNow && !mSS.getDataRoaming()) {
            r.notifyRegistrant();
        }
    }

    public void unregisterForDataRoamingOff(Handler h) {
        mDataRoamingOffRegistrants.remove(h);
    }

    /**
     * Re-register network by toggling preferred network type.
     * This is a work-around to deregister and register network since there is
     * no ril api to set COPS=2 (deregister) only.
     *
     * @param onComplete is dispatched when this is complete.  it will be
     * an AsyncResult, and onComplete.obj.exception will be non-null
     * on failure.
     */
    @UnsupportedAppUsage(maxTargetSdk = Build.VERSION_CODES.R, trackingBug = 170729553)
    public void reRegisterNetwork(Message onComplete) {
        mCi.getAllowedNetworkTypesBitmap(
                obtainMessage(EVENT_GET_ALLOWED_NETWORK_TYPES, onComplete));
    }

    /**
     * @return the current reasons for which the radio is off.
     */
    public Set<Integer> getRadioPowerOffReasons() {
        return mRadioPowerOffReasons;
    }

    /**
     * Clear all the radio off reasons. This should be done when turning radio off for genuine or
     * test emergency calls.
     */
    public void clearAllRadioOffReasons() {
        mRadioPowerOffReasons.clear();
    }

    /**
     * Turn on or off radio power.
     */
    public final void setRadioPower(boolean power) {
        setRadioPower(power, false, false, false);
    }

    /**
     * Turn on or off radio power with option to specify whether it's for emergency call.
     * More details check {@link PhoneInternalInterface#setRadioPower(
     * boolean, boolean, boolean, boolean)}.
     */
    public void setRadioPower(boolean power, boolean forEmergencyCall,
            boolean isSelectedPhoneForEmergencyCall, boolean forceApply) {
        setRadioPowerForReason(power, forEmergencyCall, isSelectedPhoneForEmergencyCall, forceApply,
                Phone.RADIO_POWER_REASON_USER);
    }

    /**
     * Turn on or off radio power with option to specify whether it's for emergency call and specify
     * a reason for setting the power state.
     * More details check {@link PhoneInternalInterface#setRadioPower(
     * boolean, boolean, boolean, boolean, int)}.
     */
    public void setRadioPowerForReason(boolean power, boolean forEmergencyCall,
            boolean isSelectedPhoneForEmergencyCall, boolean forceApply, int reason) {
        log("setRadioPower power " + power + " forEmergencyCall " + forEmergencyCall
                + " forceApply " + forceApply + " reason " + reason);

        if (power) {
            if (forEmergencyCall) {
                clearAllRadioOffReasons();
            } else {
                mRadioPowerOffReasons.remove(reason);
            }
        } else {
            mRadioPowerOffReasons.add(reason);
        }
        if (power == mDesiredPowerState && !forceApply) {
            log("setRadioPower mDesiredPowerState is already " + power + " Do nothing.");
            return;
        }
        if (power && !mRadioPowerOffReasons.isEmpty()) {
            log("setRadioPowerForReason " + "power: " + power + " forEmergencyCall= "
                    + forEmergencyCall + " isSelectedPhoneForEmergencyCall: "
                    + isSelectedPhoneForEmergencyCall + " forceApply " + forceApply + "reason:"
                    + reason + " will not power on the radio as it is powered off for the "
                    + "following reasons: " + mRadioPowerOffReasons + ".");
            return;
        }

        mDesiredPowerState = power;
        setPowerStateToDesired(forEmergencyCall, isSelectedPhoneForEmergencyCall, forceApply);
    }

    /**
     * Radio power set from carrier action. if set to false means carrier desire to turn radio off
     * and radio wont be re-enabled unless carrier explicitly turn it back on.
     * @param enable indicate if radio power is enabled or disabled from carrier action.
     */
    public void setRadioPowerFromCarrier(boolean enable) {
        boolean disableByCarrier = !enable;
        if (mRadioDisabledByCarrier == disableByCarrier) {
            log("setRadioPowerFromCarrier mRadioDisabledByCarrier is already "
                    + disableByCarrier + " Do nothing.");
            return;
        }

        mRadioDisabledByCarrier = disableByCarrier;
        setPowerStateToDesired();
    }

    /**
     * These two flags manage the behavior of the cell lock -- the
     * lock should be held if either flag is true.  The intention is
     * to allow temporary acquisition of the lock to get a single
     * update.  Such a lock grab and release can thus be made to not
     * interfere with more permanent lock holds -- in other words, the
     * lock will only be released if both flags are false, and so
     * releases by temporary users will only affect the lock state if
     * there is no continuous user.
     */
    private boolean mWantContinuousLocationUpdates;
    private boolean mWantSingleLocationUpdate;

    /**
     * Request a single update of the device's current registered cell.
     */
    public void enableSingleLocationUpdate(WorkSource workSource) {
        if (mWantSingleLocationUpdate || mWantContinuousLocationUpdates) return;
        mWantSingleLocationUpdate = true;
        mCi.setLocationUpdates(true, workSource, obtainMessage(EVENT_LOCATION_UPDATES_ENABLED));
    }

    public void enableLocationUpdates() {
        if (mWantSingleLocationUpdate || mWantContinuousLocationUpdates) return;
        mWantContinuousLocationUpdates = true;
        mCi.setLocationUpdates(true, null, obtainMessage(EVENT_LOCATION_UPDATES_ENABLED));
    }

    protected void disableSingleLocationUpdate() {
        mWantSingleLocationUpdate = false;
        if (!mWantSingleLocationUpdate && !mWantContinuousLocationUpdates) {
            mCi.setLocationUpdates(false, null, null);
        }
    }

    public void disableLocationUpdates() {
        mWantContinuousLocationUpdates = false;
        if (!mWantSingleLocationUpdate && !mWantContinuousLocationUpdates) {
            mCi.setLocationUpdates(false, null, null);
        }
    }

    @Override
    public void handleMessage(Message msg) {
        AsyncResult ar;
        int[] ints;
        Message message;

        if (VDBG) log("received event " + msg.what);
        switch (msg.what) {
            case EVENT_SET_RADIO_POWER_OFF:
                synchronized(this) {
                    if (mPendingRadioPowerOffAfterDataOff &&
                            (msg.arg1 == mPendingRadioPowerOffAfterDataOffTag)) {
                        if (DBG) log("EVENT_SET_RADIO_OFF, turn radio off now.");
                        hangupAndPowerOff();
                        mPendingRadioPowerOffAfterDataOffTag += 1;
                        mPendingRadioPowerOffAfterDataOff = false;
                    } else {
                        log("EVENT_SET_RADIO_OFF is stale arg1=" + msg.arg1 +
                                "!= tag=" + mPendingRadioPowerOffAfterDataOffTag);
                    }
                }
                break;

            case EVENT_ICC_CHANGED:
                if (isSimAbsent()) {
                    if (DBG) log("EVENT_ICC_CHANGED: SIM absent");
                    // cancel notifications if SIM is removed/absent
                    cancelAllNotifications();
                    // clear cached values on SIM removal
                    mMdn = null;
                    mMin = null;
                    mIsMinInfoReady = false;

                    // Remove the EF records that come from UICC.
                    mCdnr.updateEfFromRuim(null /* ruim */);
                    mCdnr.updateEfFromUsim(null /* Usim */);
                }
                onUpdateIccAvailability();
                if (mUiccApplcation == null
                        || mUiccApplcation.getState() != AppState.APPSTATE_READY) {
                    mIsSimReady = false;
                    updateSpnDisplay();
                }
                break;

            case EVENT_GET_CELL_INFO_LIST: // fallthrough
            case EVENT_UNSOL_CELL_INFO_LIST: {
                List<CellInfo> cellInfo = null;
                Throwable ex = null;
                if (msg.obj != null) {
                    ar = (AsyncResult) msg.obj;
                    if (ar.exception != null) {
                        log("EVENT_GET_CELL_INFO_LIST: error ret null, e=" + ar.exception);
                        ex = ar.exception;
                    } else if (ar.result == null) {
                        loge("Invalid CellInfo result");
                    } else {
                        cellInfo = (List<CellInfo>) ar.result;
                        updateOperatorNameForCellInfo(cellInfo);
                        mLastCellInfoList = cellInfo;
                        mPhone.notifyCellInfo(cellInfo);
                        if (VDBG) {
                            log("CELL_INFO_LIST: size=" + cellInfo.size() + " list=" + cellInfo);
                        }
                    }
                } else {
                    synchronized (mPendingCellInfoRequests) {
                        // If we receive an empty message, it's probably a timeout; if there is no
                        // pending request, drop it.
                        if (!mIsPendingCellInfoRequest) break;
                        // If there is a request pending, we still need to check whether it's a
                        // timeout for the current request of whether it's leftover from a
                        // previous request.
                        final long curTime = SystemClock.elapsedRealtime();
                        if ((curTime - mLastCellInfoReqTime) <  CELL_INFO_LIST_QUERY_TIMEOUT) {
                            break;
                        }
                        // We've received a legitimate timeout, so something has gone terribly
                        // wrong.
                        loge("Timeout waiting for CellInfo; (everybody panic)!");
                        mLastCellInfoList = null;
                        // Since the timeout is applicable, fall through and update all synchronous
                        // callers with the failure.
                    }
                }
                synchronized (mPendingCellInfoRequests) {
                    // If we have pending requests, then service them. Note that in case of a
                    // timeout, we send null responses back to the callers.
                    if (mIsPendingCellInfoRequest) {
                        // regardless of timeout or valid response, when something arrives,
                        mIsPendingCellInfoRequest = false;
                        for (Message m : mPendingCellInfoRequests) {
                            AsyncResult.forMessage(m, cellInfo, ex);
                            m.sendToTarget();
                        }
                        mPendingCellInfoRequests.clear();
                    }
                }
                break;
            }

            case  EVENT_IMS_STATE_CHANGED: // received unsol
                mCi.getImsRegistrationState(this.obtainMessage(EVENT_IMS_STATE_DONE));
                break;

            case EVENT_IMS_STATE_DONE:
                ar = (AsyncResult) msg.obj;
                if (ar.exception == null) {
                    final int[] responseArray = (int[]) ar.result;
                    final boolean imsRegistered = responseArray[0] == 1;
                    mPhone.setImsRegistrationState(imsRegistered);
                    mImsRegistered = imsRegistered;
                }
                break;

            case EVENT_RADIO_POWER_OFF_DONE:
                if (DBG) log("EVENT_RADIO_POWER_OFF_DONE");
                if (mDeviceShuttingDown && mCi.getRadioState()
                        != TelephonyManager.RADIO_POWER_UNAVAILABLE) {
                    // during shutdown the modem may not send radio state changed event
                    // as a result of radio power request
                    // Hence, issuing shut down regardless of radio power response
                    mCi.requestShutdown(null);
                }
                break;

            // GSM
            case EVENT_SIM_READY:
                // Reset the mPrevSubId so we treat a SIM power bounce
                // as a first boot.  See b/19194287
                mPrevSubId = SubscriptionManager.INVALID_SUBSCRIPTION_ID;
                mIsSimReady = true;
                pollStateInternal(false);
                // Signal strength polling stops when radio is off
                queueNextSignalStrengthPoll();
                break;

            case EVENT_RADIO_STATE_CHANGED:
            case EVENT_PHONE_TYPE_SWITCHED:
                if(!mPhone.isPhoneTypeGsm() &&
                        mCi.getRadioState() == TelephonyManager.RADIO_POWER_ON) {
                    handleCdmaSubscriptionSource(mCdmaSSM.getCdmaSubscriptionSource());

                    // Signal strength polling stops when radio is off.
                    queueNextSignalStrengthPoll();
                }
                // This will do nothing in the 'radio not available' case
                setPowerStateToDesired();
                // These events are modem triggered, so pollState() needs to be forced
                pollStateInternal(true);
                break;

            case EVENT_NETWORK_STATE_CHANGED:
                pollStateInternal(true);
                break;

            case EVENT_GET_SIGNAL_STRENGTH:
                // This callback is called when signal strength is polled
                // all by itself

                if (!(mCi.getRadioState() == TelephonyManager.RADIO_POWER_ON)) {
                    // Polling will continue when radio turns back on
                    return;
                }
                ar = (AsyncResult) msg.obj;
                onSignalStrengthResult(ar);
                queueNextSignalStrengthPoll();

                break;

            case EVENT_GET_LOC_DONE:
                ar = (AsyncResult) msg.obj;
                if (ar.exception == null) {
                    CellIdentity cellIdentity = ((NetworkRegistrationInfo) ar.result)
                            .getCellIdentity();
                    updateOperatorNameForCellIdentity(cellIdentity);
                    mCellIdentity = cellIdentity;
                    mPhone.notifyLocationChanged(getCellIdentity());
                }

                // Release any temporary cell lock, which could have been
                // acquired to allow a single-shot location update.
                disableSingleLocationUpdate();
                break;

            case EVENT_POLL_STATE_CS_CELLULAR_REGISTRATION:
            case EVENT_POLL_STATE_PS_CELLULAR_REGISTRATION:
            case EVENT_POLL_STATE_PS_IWLAN_REGISTRATION:
            case EVENT_POLL_STATE_OPERATOR:
                ar = (AsyncResult) msg.obj;
                handlePollStateResult(msg.what, ar);
                break;

            case EVENT_POLL_STATE_NETWORK_SELECTION_MODE:
                if (DBG) log("EVENT_POLL_STATE_NETWORK_SELECTION_MODE");
                ar = (AsyncResult) msg.obj;
                if (mPhone.isPhoneTypeGsm()) {
                    handlePollStateResult(msg.what, ar);
                } else {
                    if (ar.exception == null && ar.result != null) {
                        ints = (int[])ar.result;
                        if (ints[0] == 1) {  // Manual selection.
                            mPhone.setNetworkSelectionModeAutomatic(null);
                        }
                    } else {
                        log("Unable to getNetworkSelectionMode");
                    }
                }
                break;

            case EVENT_POLL_SIGNAL_STRENGTH:
                // Just poll signal strength...not part of pollState()

                mCi.getSignalStrength(obtainMessage(EVENT_GET_SIGNAL_STRENGTH));
                break;

            case EVENT_NITZ_TIME:
                ar = (AsyncResult) msg.obj;

                String nitzString = (String)((Object[])ar.result)[0];
                long nitzReceiveTime = ((Long)((Object[])ar.result)[1]).longValue();

                setTimeFromNITZString(nitzString, nitzReceiveTime);
                break;

            case EVENT_SIGNAL_STRENGTH_UPDATE:
                // This is a notification from CommandsInterface.setOnSignalStrengthUpdate

                ar = (AsyncResult) msg.obj;

                // The radio is telling us about signal strength changes
                // we don't have to ask it
                mDontPollSignalStrength = true;

                onSignalStrengthResult(ar);
                break;

            case EVENT_SIM_RECORDS_LOADED:
                log("EVENT_SIM_RECORDS_LOADED: what=" + msg.what);
                updatePhoneObject();
                updateOtaspState();
                if (mPhone.isPhoneTypeGsm()) {
                    mCdnr.updateEfFromUsim((SIMRecords) mIccRecords);
                    updateSpnDisplay();
                }
                break;

            case EVENT_LOCATION_UPDATES_ENABLED:
                ar = (AsyncResult) msg.obj;

                if (ar.exception == null) {
                    mRegStateManagers.get(AccessNetworkConstants.TRANSPORT_TYPE_WWAN)
                            .requestNetworkRegistrationInfo(NetworkRegistrationInfo.DOMAIN_CS,
                            obtainMessage(EVENT_GET_LOC_DONE, null));
                }
                break;

            case EVENT_SET_ALLOWED_NETWORK_TYPES:
                ar = (AsyncResult) msg.obj;
                // Don't care the result, only use for dereg network (COPS=2)
                message = obtainMessage(EVENT_RESET_ALLOWED_NETWORK_TYPES, ar.userObj);
                mCi.setAllowedNetworkTypesBitmap(mAllowedNetworkTypes, message);
                break;

            case EVENT_RESET_ALLOWED_NETWORK_TYPES:
                ar = (AsyncResult) msg.obj;
                if (ar.userObj != null) {
                    AsyncResult.forMessage(((Message) ar.userObj)).exception
                            = ar.exception;
                    ((Message) ar.userObj).sendToTarget();
                }
                break;

            case EVENT_GET_ALLOWED_NETWORK_TYPES:
                ar = (AsyncResult) msg.obj;

                if (ar.exception == null) {
                    mAllowedNetworkTypes = ((int[]) ar.result)[0];
                } else {
                    mAllowedNetworkTypes = RadioAccessFamily.getRafFromNetworkType(
                            RILConstants.NETWORK_MODE_GLOBAL);
                }

                message = obtainMessage(EVENT_SET_ALLOWED_NETWORK_TYPES, ar.userObj);
                int toggledNetworkType = RadioAccessFamily.getRafFromNetworkType(
                        RILConstants.NETWORK_MODE_GLOBAL);

                mCi.setAllowedNetworkTypesBitmap(toggledNetworkType, message);
                break;

            case EVENT_CHECK_REPORT_GPRS:
                if (mPhone.isPhoneTypeGsm() && mSS != null &&
                        !isGprsConsistent(mSS.getDataRegistrationState(), mSS.getState())) {

                    // Can't register data service while voice service is ok
                    // i.e. CREG is ok while CGREG is not
                    // possible a network or baseband side error
                    EventLog.writeEvent(EventLogTags.DATA_NETWORK_REGISTRATION_FAIL,
                            mSS.getOperatorNumeric(), getCidFromCellIdentity(mCellIdentity));
                    mReportedGprsNoReg = true;
                }
                mStartedGprsRegCheck = false;
                break;

            case EVENT_RESTRICTED_STATE_CHANGED:
                if (mPhone.isPhoneTypeGsm()) {
                    // This is a notification from
                    // CommandsInterface.setOnRestrictedStateChanged

                    if (DBG) log("EVENT_RESTRICTED_STATE_CHANGED");

                    ar = (AsyncResult) msg.obj;

                    onRestrictedStateChanged(ar);
                }
                break;

            case EVENT_ALL_DATA_DISCONNECTED:
                int dds = SubscriptionManager.getDefaultDataSubscriptionId();
                ProxyController.getInstance().unregisterForAllDataDisconnected(dds, this);
                synchronized(this) {
                    if (mPendingRadioPowerOffAfterDataOff) {
                        if (DBG) log("EVENT_ALL_DATA_DISCONNECTED, turn radio off now.");
                        hangupAndPowerOff();
                        mPendingRadioPowerOffAfterDataOffTag += 1;
                        mPendingRadioPowerOffAfterDataOff = false;
                    } else {
                        log("EVENT_ALL_DATA_DISCONNECTED is stale");
                    }
                }
                break;

            case EVENT_CHANGE_IMS_STATE:
                if (DBG) log("EVENT_CHANGE_IMS_STATE:");
                if (mImsDeregDelay) {
                    setPowerStateToDesired();
                }
                break;

            case EVENT_IMS_CAPABILITY_CHANGED:
                if (DBG) log("EVENT_IMS_CAPABILITY_CHANGED");
                updateSpnDisplay();
                mImsCapabilityChangedRegistrants.notifyRegistrants();
                break;

            case EVENT_IMS_SERVICE_STATE_CHANGED:
                if (DBG) log("EVENT_IMS_SERVICE_STATE_CHANGED");
                // IMS state will only affect the merged service state if the service state of
                // GsmCdma phone is not STATE_IN_SERVICE.
                if (mSS.getState() != ServiceState.STATE_IN_SERVICE) {
                    mPhone.notifyServiceStateChanged(mPhone.getServiceState());
                }
                break;

            //CDMA
            case EVENT_CDMA_SUBSCRIPTION_SOURCE_CHANGED:
                handleCdmaSubscriptionSource(mCdmaSSM.getCdmaSubscriptionSource());
                break;

            case EVENT_RUIM_READY:
                if (mPhone.getLteOnCdmaMode() == PhoneConstants.LTE_ON_CDMA_TRUE) {
                    // Subscription will be read from SIM I/O
                    if (DBG) log("Receive EVENT_RUIM_READY");
                    pollStateInternal(false);
                } else {
                    if (DBG) log("Receive EVENT_RUIM_READY and Send Request getCDMASubscription.");
                    getSubscriptionInfoAndStartPollingThreads();
                }

                // Only support automatic selection mode in CDMA.
                mCi.getNetworkSelectionMode(obtainMessage(EVENT_POLL_STATE_NETWORK_SELECTION_MODE));

                break;

            case EVENT_NV_READY:
                updatePhoneObject();

                // Only support automatic selection mode in CDMA.
                mCi.getNetworkSelectionMode(obtainMessage(EVENT_POLL_STATE_NETWORK_SELECTION_MODE));

                // For Non-RUIM phones, the subscription information is stored in
                // Non Volatile. Here when Non-Volatile is ready, we can poll the CDMA
                // subscription info.
                getSubscriptionInfoAndStartPollingThreads();
                break;

            case EVENT_POLL_STATE_CDMA_SUBSCRIPTION: // Handle RIL_CDMA_SUBSCRIPTION
                if (!mPhone.isPhoneTypeGsm()) {
                    ar = (AsyncResult) msg.obj;

                    if (ar.exception == null) {
                        String cdmaSubscription[] = (String[]) ar.result;
                        if (cdmaSubscription != null && cdmaSubscription.length >= 5) {
                            mMdn = cdmaSubscription[0];
                            parseSidNid(cdmaSubscription[1], cdmaSubscription[2]);

                            mMin = cdmaSubscription[3];
                            mPrlVersion = cdmaSubscription[4];
                            if (DBG) log("GET_CDMA_SUBSCRIPTION: MDN=" + mMdn);

                            mIsMinInfoReady = true;

                            updateOtaspState();
                            // Notify apps subscription info is ready
                            notifyCdmaSubscriptionInfoReady();

                            if (!mIsSubscriptionFromRuim && mIccRecords != null) {
                                if (DBG) {
                                    log("GET_CDMA_SUBSCRIPTION set imsi in mIccRecords");
                                }
                                mIccRecords.setImsi(getImsi());
                            } else {
                                if (DBG) {
                                    log("GET_CDMA_SUBSCRIPTION either mIccRecords is null or NV " +
                                            "type device - not setting Imsi in mIccRecords");
                                }
                            }
                        } else {
                            if (DBG) {
                                log("GET_CDMA_SUBSCRIPTION: error parsing cdmaSubscription " +
                                        "params num=" + cdmaSubscription.length);
                            }
                        }
                    }
                }
                break;

            case EVENT_RUIM_RECORDS_LOADED:
                if (!mPhone.isPhoneTypeGsm()) {
                    log("EVENT_RUIM_RECORDS_LOADED: what=" + msg.what);
                    mCdnr.updateEfFromRuim((RuimRecords) mIccRecords);
                    updatePhoneObject();
                    if (mPhone.isPhoneTypeCdma()) {
                        updateSpnDisplay();
                    } else {
                        RuimRecords ruim = (RuimRecords) mIccRecords;
                        if (ruim != null) {
                            // Do not wait for RUIM to be provisioned before using mdn. Line1Number
                            // can be queried before that and mdn may still be available.
                            // Also note that any special casing is not done in getMdnNumber() as it
                            // may be called on another thread, so simply doing a read operation
                            // there.
                            mMdn = ruim.getMdn();
                            if (ruim.isProvisioned()) {
                                mMin = ruim.getMin();
                                parseSidNid(ruim.getSid(), ruim.getNid());
                                mPrlVersion = ruim.getPrlVersion();
                                mIsMinInfoReady = true;
                            }
                            updateOtaspState();
                            // Notify apps subscription info is ready
                            notifyCdmaSubscriptionInfoReady();
                        }
                        // SID/NID/PRL is loaded. Poll service state
                        // again to update to the roaming state with
                        // the latest variables.
                        pollStateInternal(false);
                    }
                }
                break;
            case EVENT_OTA_PROVISION_STATUS_CHANGE:
                ar = (AsyncResult)msg.obj;
                if (ar.exception == null) {
                    ints = (int[]) ar.result;
                    int otaStatus = ints[0];
                    if (otaStatus == Phone.CDMA_OTA_PROVISION_STATUS_COMMITTED
                            || otaStatus == Phone.CDMA_OTA_PROVISION_STATUS_OTAPA_STOPPED) {
                        if (DBG) log("EVENT_OTA_PROVISION_STATUS_CHANGE: Complete, Reload MDN");
                        mCi.getCDMASubscription( obtainMessage(EVENT_POLL_STATE_CDMA_SUBSCRIPTION));
                    }
                }
                break;

            case EVENT_CDMA_PRL_VERSION_CHANGED:
                ar = (AsyncResult)msg.obj;
                if (ar.exception == null) {
                    ints = (int[]) ar.result;
                    mPrlVersion = Integer.toString(ints[0]);
                }
                break;

            case EVENT_RADIO_POWER_FROM_CARRIER:
                ar = (AsyncResult) msg.obj;
                if (ar.exception == null) {
                    boolean enable = (boolean) ar.result;
                    if (DBG) log("EVENT_RADIO_POWER_FROM_CARRIER: " + enable);
                    setRadioPowerFromCarrier(enable);
                }
                break;

            case EVENT_PHYSICAL_CHANNEL_CONFIG:
                ar = (AsyncResult) msg.obj;
                if (ar.exception == null) {
                    List<PhysicalChannelConfig> list = (List<PhysicalChannelConfig>) ar.result;
                    if (VDBG) {
                        log("EVENT_PHYSICAL_CHANNEL_CONFIG: size=" + list.size() + " list="
                                + list);
                    }
                    mLastPhysicalChannelConfigList = list;
                    boolean hasChanged = false;
                    if (updateNrStateFromPhysicalChannelConfigs(list, mSS)) {
                        mNrStateChangedRegistrants.notifyRegistrants();
                        hasChanged = true;
                    }
                    if (updateNrFrequencyRangeFromPhysicalChannelConfigs(list, mSS)) {
                        mNrFrequencyChangedRegistrants.notifyRegistrants();
                        hasChanged = true;
                    }
                    hasChanged |= RatRatcheter
                            .updateBandwidths(getBandwidthsFromConfigs(list), mSS);

                    mPhone.notifyPhysicalChannelConfig(list);
                    // Notify NR frequency, NR connection status or bandwidths changed.
                    if (hasChanged) {
                        mPhone.notifyServiceStateChanged(mPhone.getServiceState());
                        TelephonyMetrics.getInstance().writeServiceStateChanged(
                                mPhone.getPhoneId(), mSS);
                        mPhone.getVoiceCallSessionStats().onServiceStateChanged(mSS);
                        mServiceStateStats.onServiceStateChanged(mSS);
                    }
                }
                break;

            case EVENT_CELL_LOCATION_RESPONSE:
                ar = (AsyncResult) msg.obj;
                if (ar == null) {
                    loge("Invalid null response to getCellIdentity!");
                    break;
                }
                // This response means that the correct CellInfo is already cached; thus we
                // can rely on the last cell info to already contain any cell info that is
                // available, which means that we can return the result of the existing
                // getCellIdentity() function without any additional processing here.
                Message rspRspMsg = (Message) ar.userObj;
                AsyncResult.forMessage(rspRspMsg, getCellIdentity(), ar.exception);
                rspRspMsg.sendToTarget();
                break;

            case EVENT_CARRIER_CONFIG_CHANGED:
                onCarrierConfigChanged();
                break;

            case EVENT_POLL_STATE_REQUEST:
                pollStateInternal(false);
                break;

            case EVENT_SET_SIGNAL_STRENGTH_UPDATE_REQUEST: {
                Pair<SignalRequestRecord, Message> pair =
                        (Pair<SignalRequestRecord, Message>) msg.obj;
                SignalRequestRecord record = pair.first;
                Message onCompleted = pair.second;
                AsyncResult ret = AsyncResult.forMessage(onCompleted);

                // TODO(b/177956310): Check subId to filter out old request until a better solution
                boolean dupRequest = mSignalRequestRecords.stream().anyMatch(
                        srr -> srr.mCallingUid == record.mCallingUid
                                && srr.mSubId == record.mSubId);
                if (dupRequest) {
                    ret.exception = new IllegalStateException(
                            "setSignalStrengthUpdateRequest called again with same subId");
                    onCompleted.sendToTarget();
                    break;
                }

                try {
                    record.mRequest.getLiveToken().linkToDeath(record, 0);
                } catch (RemoteException | NullPointerException ex) {
                    ret.exception = new IllegalStateException(
                            "Signal request client is already dead.");
                    onCompleted.sendToTarget();
                    break;
                }

                mSignalRequestRecords.add(record);
                updateAlwaysReportSignalStrength();
                updateReportingCriteria(getCarrierConfig());

                onCompleted.sendToTarget();

                // Always poll signal strength after setting the update request which has waken up
                // modem if it was idle. An additional signal strength polling is almost cost free.
                obtainMessage(EVENT_POLL_SIGNAL_STRENGTH).sendToTarget();
                break;
            }

            case EVENT_CLEAR_SIGNAL_STRENGTH_UPDATE_REQUEST: {
                Pair<SignalRequestRecord, Message> pair =
                        (Pair<SignalRequestRecord, Message>) msg.obj;
                SignalRequestRecord record = pair.first;
                Message onCompleted = pair.second;

                // for loop with removal may cause ConcurrentModificationException
                Iterator<SignalRequestRecord> it = mSignalRequestRecords.iterator();
                while (it.hasNext()) {
                    SignalRequestRecord srr = it.next();
                    if (srr.mRequest.getLiveToken().equals(record.mRequest.getLiveToken())) {
                        it.remove();
                    }
                }

                updateAlwaysReportSignalStrength();
                updateReportingCriteria(getCarrierConfig());

                if (onCompleted != null) {
                    AsyncResult ret = AsyncResult.forMessage(onCompleted);
                    onCompleted.sendToTarget();
                }
                break;
            }

            case EVENT_ON_DEVICE_IDLE_STATE_CHANGED: {
                updateReportingCriteria(getCarrierConfig());
                break;
            }

            case EVENT_POWER_OFF_RADIO_IMS_DEREG_TIMEOUT: {
                if (DBG) log("EVENT_POWER_OFF_RADIO_IMS_DEREG_TIMEOUT triggered");
                powerOffRadioSafely();
                break;
            }

            default:
                log("Unhandled message with number: " + msg.what);
                break;
        }
    }

    private boolean isSimAbsent() {
        boolean simAbsent;
        if (mUiccController == null) {
            simAbsent = true;
        } else {
            UiccCard uiccCard = mUiccController.getUiccCard(mPhone.getPhoneId());
            if (uiccCard == null) {
                simAbsent = true;
            } else {
                simAbsent = (uiccCard.getCardState() == CardState.CARDSTATE_ABSENT);
            }
        }
        return simAbsent;
    }

    private static int[] getBandwidthsFromConfigs(List<PhysicalChannelConfig> list) {
        return list.stream()
                .map(PhysicalChannelConfig::getCellBandwidthDownlinkKhz)
                .mapToInt(Integer::intValue)
                .toArray();
    }

    protected boolean isSidsAllZeros() {
        if (mHomeSystemId != null) {
            for (int i=0; i < mHomeSystemId.length; i++) {
                if (mHomeSystemId[i] != 0) {
                    return false;
                }
            }
        }
        return true;
    }

    /**
     * @return a copy of the current service state.
     */
    public ServiceState getServiceState() {
        return new ServiceState(mSS);
    }

    /**
     * Check whether a specified system ID that matches one of the home system IDs.
     */
    private boolean isHomeSid(int sid) {
        if (mHomeSystemId != null) {
            for (int i=0; i < mHomeSystemId.length; i++) {
                if (sid == mHomeSystemId[i]) {
                    return true;
                }
            }
        }
        return false;
    }

    public String getMdnNumber() {
        return mMdn;
    }

    public String getCdmaMin() {
        return mMin;
    }

    /** Returns null if NV is not yet ready */
    public String getPrlVersion() {
        return mPrlVersion;
    }

    /**
     * Returns IMSI as MCC + MNC + MIN
     */
    public String getImsi() {
        // TODO: When RUIM is enabled, IMSI will come from RUIM not build-time props.
        String operatorNumeric = ((TelephonyManager) mPhone.getContext()
                .getSystemService(Context.TELEPHONY_SERVICE))
                .getSimOperatorNumericForPhone(mPhone.getPhoneId());

        if (!TextUtils.isEmpty(operatorNumeric) && !TextUtils.isEmpty(getCdmaMin())) {
            return (operatorNumeric + getCdmaMin());
        } else {
            return null;
        }
    }

    /**
     * Check if subscription data has been assigned to mMin
     *
     * return true if MIN info is ready; false otherwise.
     */
    public boolean isMinInfoReady() {
        return mIsMinInfoReady;
    }

    /**
     * Returns OTASP_UNKNOWN, OTASP_UNINITIALIZED, OTASP_NEEDED or OTASP_NOT_NEEDED
     */
    public int getOtasp() {
        int provisioningState;
        // if sim is not loaded, return otasp uninitialized
        if(!mPhone.getIccRecordsLoaded()) {
            if(DBG) log("getOtasp: otasp uninitialized due to sim not loaded");
            return TelephonyManager.OTASP_UNINITIALIZED;
        }
        // if voice tech is Gsm, return otasp not needed
        if(mPhone.isPhoneTypeGsm()) {
            if(DBG) log("getOtasp: otasp not needed for GSM");
            return TelephonyManager.OTASP_NOT_NEEDED;
        }
        // for ruim, min is null means require otasp.
        if (mIsSubscriptionFromRuim && mMin == null) {
            return TelephonyManager.OTASP_NEEDED;
        }
        if (mMin == null || (mMin.length() < 6)) {
            if (DBG) log("getOtasp: bad mMin='" + mMin + "'");
            provisioningState = TelephonyManager.OTASP_UNKNOWN;
        } else {
            if ((mMin.equals(UNACTIVATED_MIN_VALUE)
                    || mMin.substring(0,6).equals(UNACTIVATED_MIN2_VALUE))
                    || SystemProperties.getBoolean("test_cdma_setup", false)) {
                provisioningState = TelephonyManager.OTASP_NEEDED;
            } else {
                provisioningState = TelephonyManager.OTASP_NOT_NEEDED;
            }
        }
        if (DBG) log("getOtasp: state=" + provisioningState);
        return provisioningState;
    }

    protected void parseSidNid (String sidStr, String nidStr) {
        if (sidStr != null) {
            String[] sid = sidStr.split(",");
            mHomeSystemId = new int[sid.length];
            for (int i = 0; i < sid.length; i++) {
                try {
                    mHomeSystemId[i] = Integer.parseInt(sid[i]);
                } catch (NumberFormatException ex) {
                    loge("error parsing system id: " + ex);
                }
            }
        }
        if (DBG) log("CDMA_SUBSCRIPTION: SID=" + sidStr);

        if (nidStr != null) {
            String[] nid = nidStr.split(",");
            mHomeNetworkId = new int[nid.length];
            for (int i = 0; i < nid.length; i++) {
                try {
                    mHomeNetworkId[i] = Integer.parseInt(nid[i]);
                } catch (NumberFormatException ex) {
                    loge("CDMA_SUBSCRIPTION: error parsing network id: " + ex);
                }
            }
        }
        if (DBG) log("CDMA_SUBSCRIPTION: NID=" + nidStr);
    }

    @UnsupportedAppUsage(maxTargetSdk = Build.VERSION_CODES.R, trackingBug = 170729553)
    protected void updateOtaspState() {
        int otaspMode = getOtasp();
        int oldOtaspMode = mCurrentOtaspMode;
        mCurrentOtaspMode = otaspMode;

        if (oldOtaspMode != mCurrentOtaspMode) {
            if (DBG) {
                log("updateOtaspState: call notifyOtaspChanged old otaspMode=" +
                        oldOtaspMode + " new otaspMode=" + mCurrentOtaspMode);
            }
            mPhone.notifyOtaspChanged(mCurrentOtaspMode);
        }
    }

    public void onAirplaneModeChanged(boolean isAirplaneModeOn) {
        mLastNitzData = null;
        mNitzState.handleAirplaneModeChanged(isAirplaneModeOn);
        mAirplaneModeChangedRegistrants.notifyResult(isAirplaneModeOn);
    }

    protected Phone getPhone() {
        return mPhone;
    }

    protected void handlePollStateResult(int what, AsyncResult ar) {
        // Ignore stale requests from last poll
        if (ar.userObj != mPollingContext) return;

        if (ar.exception != null) {
            CommandException.Error err=null;

            if (ar.exception instanceof IllegalStateException) {
                log("handlePollStateResult exception " + ar.exception);
            }

            if (ar.exception instanceof CommandException) {
                err = ((CommandException)(ar.exception)).getCommandError();
            }

            if (err == CommandException.Error.RADIO_NOT_AVAILABLE) {
                // Radio has crashed or turned off
                cancelPollState();
                return;
            }

            if (err != CommandException.Error.OP_NOT_ALLOWED_BEFORE_REG_NW) {
                loge("RIL implementation has returned an error where it must succeed" +
                        ar.exception);
            }
        } else try {
            handlePollStateResultMessage(what, ar);
        } catch (RuntimeException ex) {
            loge("Exception while polling service state. Probably malformed RIL response." + ex);
        }

        mPollingContext[0]--;

        if (mPollingContext[0] == 0) {
            mNewSS.setEmergencyOnly(mEmergencyOnly);
            combinePsRegistrationStates(mNewSS);
            updateOperatorNameForServiceState(mNewSS);
            if (mPhone.isPhoneTypeGsm()) {
                updateRoamingState();
            } else {
                boolean namMatch = false;
                if (!isSidsAllZeros() && isHomeSid(mNewSS.getCdmaSystemId())) {
                    namMatch = true;
                }

                // Setting SS Roaming (general)
                if (mIsSubscriptionFromRuim) {
                    boolean isRoamingBetweenOperators = isRoamingBetweenOperators(
                            mNewSS.getVoiceRoaming(), mNewSS);
                    if (isRoamingBetweenOperators != mNewSS.getVoiceRoaming()) {
                        log("isRoamingBetweenOperators=" + isRoamingBetweenOperators
                                + ". Override CDMA voice roaming to " + isRoamingBetweenOperators);
                        mNewSS.setVoiceRoaming(isRoamingBetweenOperators);
                    }
                }
                /**
                 * For CDMA, voice and data should have the same roaming status.
                 * If voice is not in service, use TSB58 roaming indicator to set
                 * data roaming status. If TSB58 roaming indicator is not in the
                 * carrier-specified list of ERIs for home system then set roaming.
                 */
                final int dataRat = getRilDataRadioTechnologyForWwan(mNewSS);
                if (ServiceState.isCdma(dataRat)) {
                    final boolean isVoiceInService =
                            (mNewSS.getState() == ServiceState.STATE_IN_SERVICE);
                    if (isVoiceInService) {
                        boolean isVoiceRoaming = mNewSS.getVoiceRoaming();
                        if (mNewSS.getDataRoaming() != isVoiceRoaming) {
                            log("Data roaming != Voice roaming. Override data roaming to "
                                    + isVoiceRoaming);
                            mNewSS.setDataRoaming(isVoiceRoaming);
                        }
                    } else {
                        /**
                         * As per VoiceRegStateResult from radio types.hal the TSB58
                         * Roaming Indicator shall be sent if device is registered
                         * on a CDMA or EVDO system.
                         */
                        boolean isRoamIndForHomeSystem = isRoamIndForHomeSystem(mRoamingIndicator);
                        if (mNewSS.getDataRoaming() == isRoamIndForHomeSystem) {
                            log("isRoamIndForHomeSystem=" + isRoamIndForHomeSystem
                                    + ", override data roaming to " + !isRoamIndForHomeSystem);
                            mNewSS.setDataRoaming(!isRoamIndForHomeSystem);
                        }
                    }
                }

                // Setting SS CdmaRoamingIndicator and CdmaDefaultRoamingIndicator
                mNewSS.setCdmaDefaultRoamingIndicator(mDefaultRoamingIndicator);
                mNewSS.setCdmaRoamingIndicator(mRoamingIndicator);
                boolean isPrlLoaded = true;
                if (TextUtils.isEmpty(mPrlVersion)) {
                    isPrlLoaded = false;
                }
                if (!isPrlLoaded || (mNewSS.getRilVoiceRadioTechnology()
                        == ServiceState.RIL_RADIO_TECHNOLOGY_UNKNOWN)) {
                    log("Turn off roaming indicator if !isPrlLoaded or voice RAT is unknown");
                    mNewSS.setCdmaRoamingIndicator(EriInfo.ROAMING_INDICATOR_OFF);
                } else if (!isSidsAllZeros()) {
                    if (!namMatch && !mIsInPrl) {
                        // Use default
                        mNewSS.setCdmaRoamingIndicator(mDefaultRoamingIndicator);
                    } else if (namMatch && !mIsInPrl) {
                        // TODO: remove when we handle roaming on LTE/NR on CDMA+LTE phones
                        if (ServiceState.isPsOnlyTech(mNewSS.getRilVoiceRadioTechnology())) {
                            log("Turn off roaming indicator as voice is LTE or NR");
                            mNewSS.setCdmaRoamingIndicator(EriInfo.ROAMING_INDICATOR_OFF);
                        } else {
                            mNewSS.setCdmaRoamingIndicator(EriInfo.ROAMING_INDICATOR_FLASH);
                        }
                    } else if (!namMatch && mIsInPrl) {
                        // Use the one from PRL/ERI
                        mNewSS.setCdmaRoamingIndicator(mRoamingIndicator);
                    } else {
                        // It means namMatch && mIsInPrl
                        if ((mRoamingIndicator <= 2)) {
                            mNewSS.setCdmaRoamingIndicator(EriInfo.ROAMING_INDICATOR_OFF);
                        } else {
                            // Use the one from PRL/ERI
                            mNewSS.setCdmaRoamingIndicator(mRoamingIndicator);
                        }
                    }
                }

                if (mEriManager != null) {
                    int roamingIndicator = mNewSS.getCdmaRoamingIndicator();
                    mNewSS.setCdmaEriIconIndex(mEriManager.getCdmaEriIconIndex(roamingIndicator,
                            mDefaultRoamingIndicator));
                    mNewSS.setCdmaEriIconMode(mEriManager.getCdmaEriIconMode(roamingIndicator,
                            mDefaultRoamingIndicator));
                }

                // NOTE: Some operator may require overriding mCdmaRoaming
                // (set by the modem), depending on the mRoamingIndicator.

                if (DBG) {
                    log("Set CDMA Roaming Indicator to: " + mNewSS.getCdmaRoamingIndicator()
                            + ". voiceRoaming = " + mNewSS.getVoiceRoaming()
                            + ". dataRoaming = " + mNewSS.getDataRoaming()
                            + ", isPrlLoaded = " + isPrlLoaded
                            + ". namMatch = " + namMatch + " , mIsInPrl = " + mIsInPrl
                            + ", mRoamingIndicator = " + mRoamingIndicator
                            + ", mDefaultRoamingIndicator= " + mDefaultRoamingIndicator);
                }
            }
            pollStateDone();
        }

    }

    /**
     * Set roaming state when cdmaRoaming is true and ons is different from spn
     * @param cdmaRoaming TS 27.007 7.2 CREG registered roaming
     * @param s ServiceState hold current ons
     * @return true for roaming state set
     */
    private boolean isRoamingBetweenOperators(boolean cdmaRoaming, ServiceState s) {
        return cdmaRoaming && !isSameOperatorNameFromSimAndSS(s);
    }

    private boolean updateNrFrequencyRangeFromPhysicalChannelConfigs(
            List<PhysicalChannelConfig> physicalChannelConfigs, ServiceState ss) {
        int newFrequencyRange = ServiceState.FREQUENCY_RANGE_UNKNOWN;

        if (physicalChannelConfigs != null) {
            DcTracker dcTracker = mPhone.getDcTracker(AccessNetworkConstants.TRANSPORT_TYPE_WWAN);
            for (PhysicalChannelConfig config : physicalChannelConfigs) {
                if (isNrPhysicalChannelConfig(config)) {
                    // Update the frequency range of the NR parameters if there is an internet data
                    // connection associate to this NR physical channel channel config.
                    int[] contextIds = config.getContextIds();
                    for (int cid : contextIds) {
                        DataConnection dc = dcTracker.getDataConnectionByContextId(cid);
                        if (dc != null && dc.getNetworkCapabilities().hasCapability(
                                NetworkCapabilities.NET_CAPABILITY_INTERNET)) {
                            newFrequencyRange = ServiceState.getBetterNRFrequencyRange(
                                    newFrequencyRange, config.getFrequencyRange());
                            break;
                        }
                    }
                }
            }
        }

        boolean hasChanged = newFrequencyRange != ss.getNrFrequencyRange();
        ss.setNrFrequencyRange(newFrequencyRange);
        return hasChanged;
    }

    private boolean updateNrStateFromPhysicalChannelConfigs(
            List<PhysicalChannelConfig> configs, ServiceState ss) {
        NetworkRegistrationInfo regInfo = ss.getNetworkRegistrationInfo(
                NetworkRegistrationInfo.DOMAIN_PS, AccessNetworkConstants.TRANSPORT_TYPE_WWAN);
        if (regInfo == null || configs == null) return false;

        boolean hasNrSecondaryServingCell = false;
        for (PhysicalChannelConfig config : configs) {
            if (isNrPhysicalChannelConfig(config) && config.getConnectionStatus()
                    == PhysicalChannelConfig.CONNECTION_SECONDARY_SERVING) {
                hasNrSecondaryServingCell = true;
                break;
            }
        }

        int oldNrState = regInfo.getNrState();
        int newNrState = oldNrState;
        if (hasNrSecondaryServingCell) {
            newNrState = NetworkRegistrationInfo.NR_STATE_CONNECTED;
        } else {
            regInfo.updateNrState();
            newNrState = regInfo.getNrState();
        }

        boolean hasChanged = newNrState != oldNrState;
        regInfo.setNrState(newNrState);
        ss.addNetworkRegistrationInfo(regInfo);
        return hasChanged;
    }

    private boolean isNrPhysicalChannelConfig(PhysicalChannelConfig config) {
        return config.getNetworkType() == TelephonyManager.NETWORK_TYPE_NR;
    }

    /**
     * This combine PS registration states from cellular and IWLAN and generates the final data
     * reg state and rat for backward compatibility purpose. In reality there should be two separate
     * registration states for cellular and IWLAN, but in legacy mode, if the device camps on IWLAN,
     * the IWLAN registration states overwrites the service states. This method is to simulate that
     * behavior.
     *
     * @param serviceState The service state having combined registration states.
     */
    private void combinePsRegistrationStates(ServiceState serviceState) {
        NetworkRegistrationInfo wlanPsRegState = serviceState.getNetworkRegistrationInfo(
                NetworkRegistrationInfo.DOMAIN_PS, AccessNetworkConstants.TRANSPORT_TYPE_WLAN);
        NetworkRegistrationInfo wwanPsRegState = serviceState.getNetworkRegistrationInfo(
                NetworkRegistrationInfo.DOMAIN_PS, AccessNetworkConstants.TRANSPORT_TYPE_WWAN);

        // Check if any APN is preferred on IWLAN.
        boolean isIwlanPreferred = mTransportManager.isAnyApnOnIwlan();
        serviceState.setIwlanPreferred(isIwlanPreferred);
        if (wlanPsRegState != null
                && wlanPsRegState.getAccessNetworkTechnology()
                == TelephonyManager.NETWORK_TYPE_IWLAN
                && wlanPsRegState.getRegistrationState()
                == NetworkRegistrationInfo.REGISTRATION_STATE_HOME
                && isIwlanPreferred) {
            serviceState.setDataRegState(ServiceState.STATE_IN_SERVICE);
        } else if (wwanPsRegState != null) {
            // If the device is not camped on IWLAN, then we use cellular PS registration state
            // to compute reg state and rat.
            int regState = wwanPsRegState.getRegistrationState();
            serviceState.setDataRegState(regCodeToServiceState(regState));
        }
        if (DBG) {
            log("combinePsRegistrationStates: " + serviceState);
        }
    }

    protected void handlePollStateResultMessage(int what, AsyncResult ar) {
        int ints[];
        switch (what) {
            case EVENT_POLL_STATE_CS_CELLULAR_REGISTRATION: {
                NetworkRegistrationInfo networkRegState = (NetworkRegistrationInfo) ar.result;
                VoiceSpecificRegistrationInfo voiceSpecificStates =
                        networkRegState.getVoiceSpecificInfo();

                int registrationState = networkRegState.getRegistrationState();
                int cssIndicator = voiceSpecificStates.cssSupported ? 1 : 0;
                int newVoiceRat = ServiceState.networkTypeToRilRadioTechnology(
                        networkRegState.getAccessNetworkTechnology());
                mNewSS.setVoiceRegState(regCodeToServiceState(registrationState));
                mNewSS.setCssIndicator(cssIndicator);
                mNewSS.addNetworkRegistrationInfo(networkRegState);

                setPhyCellInfoFromCellIdentity(mNewSS, networkRegState.getCellIdentity());

                //Denial reason if registrationState = 3
                int reasonForDenial = networkRegState.getRejectCause();
                mCSEmergencyOnly = networkRegState.isEmergencyEnabled();
                mEmergencyOnly = (mCSEmergencyOnly || mPSEmergencyOnly);
                if (mPhone.isPhoneTypeGsm()) {

                    mGsmVoiceRoaming = regCodeIsRoaming(registrationState);
                    mNewRejectCode = reasonForDenial;
                } else {
                    int roamingIndicator = voiceSpecificStates.roamingIndicator;

                    //Indicates if current system is in PR
                    int systemIsInPrl = voiceSpecificStates.systemIsInPrl;

                    //Is default roaming indicator from PRL
                    int defaultRoamingIndicator = voiceSpecificStates.defaultRoamingIndicator;

                    mRegistrationState = registrationState;
                    // When registration state is roaming and TSB58
                    // roaming indicator is not in the carrier-specified
                    // list of ERIs for home system, mCdmaRoaming is true.
                    boolean cdmaRoaming =
                            regCodeIsRoaming(registrationState)
                                    && !isRoamIndForHomeSystem(roamingIndicator);
                    mNewSS.setVoiceRoaming(cdmaRoaming);
                    mRoamingIndicator = roamingIndicator;
                    mIsInPrl = (systemIsInPrl == 0) ? false : true;
                    mDefaultRoamingIndicator = defaultRoamingIndicator;

                    int systemId = 0;
                    int networkId = 0;
                    CellIdentity cellIdentity = networkRegState.getCellIdentity();
                    if (cellIdentity != null && cellIdentity.getType() == CellInfoType.CDMA) {
                        systemId = ((CellIdentityCdma) cellIdentity).getSystemId();
                        networkId = ((CellIdentityCdma) cellIdentity).getNetworkId();
                    }
                    mNewSS.setCdmaSystemAndNetworkId(systemId, networkId);

                    if (reasonForDenial == 0) {
                        mRegistrationDeniedReason = ServiceStateTracker.REGISTRATION_DENIED_GEN;
                    } else if (reasonForDenial == 1) {
                        mRegistrationDeniedReason = ServiceStateTracker.REGISTRATION_DENIED_AUTH;
                    } else {
                        mRegistrationDeniedReason = "";
                    }

                    if (mRegistrationState == 3) {
                        if (DBG) log("Registration denied, " + mRegistrationDeniedReason);
                    }
                }

                if (DBG) {
                    log("handlePollStateResultMessage: CS cellular. " + networkRegState);
                }
                break;
            }

            case EVENT_POLL_STATE_PS_IWLAN_REGISTRATION: {
                NetworkRegistrationInfo networkRegState = (NetworkRegistrationInfo) ar.result;
                mNewSS.addNetworkRegistrationInfo(networkRegState);

                if (DBG) {
                    log("handlePollStateResultMessage: PS IWLAN. " + networkRegState);
                }
                break;
            }

            case EVENT_POLL_STATE_PS_CELLULAR_REGISTRATION: {
                NetworkRegistrationInfo networkRegState = (NetworkRegistrationInfo) ar.result;
                mNewSS.addNetworkRegistrationInfo(networkRegState);
                DataSpecificRegistrationInfo dataSpecificStates =
                        networkRegState.getDataSpecificInfo();
                int registrationState = networkRegState.getRegistrationState();
                int serviceState = regCodeToServiceState(registrationState);
                int newDataRat = ServiceState.networkTypeToRilRadioTechnology(
                        networkRegState.getAccessNetworkTechnology());

                if (DBG) {
                    log("handlePollStateResultMessage: PS cellular. " + networkRegState);
                }

                // When we receive OOS reset the PhyChanConfig list so that non-return-to-idle
                // implementers of PhyChanConfig unsol will not carry forward a CA report
                // (2 or more cells) to a new cell if they camp for emergency service only.
                if (serviceState == ServiceState.STATE_OUT_OF_SERVICE) {
                    mLastPhysicalChannelConfigList = null;
                }

                mPSEmergencyOnly = networkRegState.isEmergencyEnabled();
                mEmergencyOnly = (mCSEmergencyOnly || mPSEmergencyOnly);
                if (mPhone.isPhoneTypeGsm()) {
                    mNewReasonDataDenied = networkRegState.getRejectCause();
                    mNewMaxDataCalls = dataSpecificStates.maxDataCalls;
                    mGsmDataRoaming = regCodeIsRoaming(registrationState);
                    // Save the data roaming state reported by modem registration before resource
                    // overlay or carrier config possibly overrides it.
                    mNewSS.setDataRoamingFromRegistration(mGsmDataRoaming);
                } else if (mPhone.isPhoneTypeCdma()) {
                    boolean isDataRoaming = regCodeIsRoaming(registrationState);
                    mNewSS.setDataRoaming(isDataRoaming);
                    // Save the data roaming state reported by modem registration before resource
                    // overlay or carrier config possibly overrides it.
                    mNewSS.setDataRoamingFromRegistration(isDataRoaming);
                } else {

                    // If the unsolicited signal strength comes just before data RAT family changes
                    // (i.e. from UNKNOWN to LTE/NR, CDMA to LTE/NR, LTE/NR to CDMA), the signal bar
                    // might display the wrong information until the next unsolicited signal
                    // strength information coming from the modem, which might take a long time to
                    // come or even not come at all.  In order to provide the best user experience,
                    // we query the latest signal information so it will show up on the UI on time.
                    int oldDataRAT = getRilDataRadioTechnologyForWwan(mSS);
                    if (((oldDataRAT == ServiceState.RIL_RADIO_TECHNOLOGY_UNKNOWN)
                            && (newDataRat != ServiceState.RIL_RADIO_TECHNOLOGY_UNKNOWN))
                            || (ServiceState.isCdma(oldDataRAT)
                            && ServiceState.isPsOnlyTech(newDataRat))
                            || (ServiceState.isPsOnlyTech(oldDataRAT)
                            && ServiceState.isCdma(newDataRat))) {
                        mCi.getSignalStrength(obtainMessage(EVENT_GET_SIGNAL_STRENGTH));
                    }

                    // voice roaming state in done while handling EVENT_POLL_STATE_REGISTRATION_CDMA
                    boolean isDataRoaming = regCodeIsRoaming(registrationState);
                    mNewSS.setDataRoaming(isDataRoaming);
                    // Save the data roaming state reported by modem registration before resource
                    // overlay or carrier config possibly overrides it.
                    mNewSS.setDataRoamingFromRegistration(isDataRoaming);
                }

                updateServiceStateArfcnRsrpBoost(mNewSS, networkRegState.getCellIdentity());
                break;
            }

            case EVENT_POLL_STATE_OPERATOR: {
                if (mPhone.isPhoneTypeGsm()) {
                    String opNames[] = (String[]) ar.result;

                    if (opNames != null && opNames.length >= 3) {
                        mNewSS.setOperatorAlphaLongRaw(opNames[0]);
                        mNewSS.setOperatorAlphaShortRaw(opNames[1]);
                        // FIXME: Giving brandOverride higher precedence, is this desired?
                        String brandOverride = getOperatorBrandOverride();
                        mCdnr.updateEfForBrandOverride(brandOverride);
                        if (brandOverride != null) {
                            log("EVENT_POLL_STATE_OPERATOR: use brandOverride=" + brandOverride);
                            mNewSS.setOperatorName(brandOverride, brandOverride, opNames[2]);
                        } else {
                            mNewSS.setOperatorName(opNames[0], opNames[1], opNames[2]);
                        }
                    }
                } else {
                    String opNames[] = (String[])ar.result;

                    if (opNames != null && opNames.length >= 3) {
                        // TODO: Do we care about overriding in this case.
                        // If the NUMERIC field isn't valid use PROPERTY_CDMA_HOME_OPERATOR_NUMERIC
                        if ((opNames[2] == null) || (opNames[2].length() < 5)
                                || ("00000".equals(opNames[2]))) {
                            opNames[2] = SystemProperties.get(
                                    GsmCdmaPhone.PROPERTY_CDMA_HOME_OPERATOR_NUMERIC, "00000");
                            if (DBG) {
                                log("RIL_REQUEST_OPERATOR.response[2], the numeric, " +
                                        " is bad. Using SystemProperties '" +
                                        GsmCdmaPhone.PROPERTY_CDMA_HOME_OPERATOR_NUMERIC +
                                        "'= " + opNames[2]);
                            }
                        }

                        if (!mIsSubscriptionFromRuim) {
                            // NV device (as opposed to CSIM)
                            mNewSS.setOperatorName(opNames[0], opNames[1], opNames[2]);
                        } else {
                            String brandOverride = getOperatorBrandOverride();
                            mCdnr.updateEfForBrandOverride(brandOverride);
                            if (brandOverride != null) {
                                mNewSS.setOperatorName(brandOverride, brandOverride, opNames[2]);
                            } else {
                                mNewSS.setOperatorName(opNames[0], opNames[1], opNames[2]);
                            }
                        }
                    } else {
                        if (DBG) log("EVENT_POLL_STATE_OPERATOR_CDMA: error parsing opNames");
                    }
                }
                break;
            }

            case EVENT_POLL_STATE_NETWORK_SELECTION_MODE: {
                ints = (int[])ar.result;
                mNewSS.setIsManualSelection(ints[0] == 1);
                if ((ints[0] == 1) && (mPhone.shouldForceAutoNetworkSelect())) {
                        /*
                         * modem is currently in manual selection but manual
                         * selection is not allowed in the current mode so
                         * switch to automatic registration
                         */
                    mPhone.setNetworkSelectionModeAutomatic (null);
                    log(" Forcing Automatic Network Selection, " +
                            "manual selection is not allowed");
                }
                break;
            }

            default:
                loge("handlePollStateResultMessage: Unexpected RIL response received: " + what);
        }
    }

    private static boolean isValidLteBandwidthKhz(int bandwidth) {
        // Valid bandwidths, see 3gpp 36.101 sec. 5.6
        switch (bandwidth) {
            case 1400:
            case 3000:
            case 5000:
            case 10000:
            case 15000:
            case 20000:
                return true;
            default:
                return false;
        }
    }

    private static boolean isValidNrBandwidthKhz(int bandwidth) {
        // Valid bandwidths, see 3gpp 38.101 sec 5.3
        switch (bandwidth) {
            case 5000:
            case 10000:
            case 15000:
            case 20000:
            case 25000:
            case 30000:
            case 40000:
            case 50000:
            case 60000:
            case 70000:
            case 80000:
            case 90000:
            case 100000:
                return true;
            default:
                return false;
        }
    }

    /**
     * Extract the CID/CI for GSM/UTRA/EUTRA
     *
     * @returns the cell ID (unique within a PLMN for a given tech) or -1 if invalid
     */
    private static long getCidFromCellIdentity(CellIdentity id) {
        if (id == null) return -1;
        long cid = -1;
        switch(id.getType()) {
            case CellInfo.TYPE_GSM: cid = ((CellIdentityGsm) id).getCid(); break;
            case CellInfo.TYPE_WCDMA: cid = ((CellIdentityWcdma) id).getCid(); break;
            case CellInfo.TYPE_TDSCDMA: cid = ((CellIdentityTdscdma) id).getCid(); break;
            case CellInfo.TYPE_LTE: cid = ((CellIdentityLte) id).getCi(); break;
            case CellInfo.TYPE_NR: cid = ((CellIdentityNr) id).getNci(); break;
            default: break;
        }
        // If the CID is unreported
        if (cid == (id.getType() == CellInfo.TYPE_NR
                ? CellInfo.UNAVAILABLE_LONG : CellInfo.UNAVAILABLE)) {
            cid = -1;
        }

        return cid;
    }

    //TODO: Move this and getCidFromCellIdentity to CellIdentityUtils.
    private static int getAreaCodeFromCellIdentity(CellIdentity id) {
        if (id == null) return CellInfo.UNAVAILABLE;
        switch(id.getType()) {
            case CellInfo.TYPE_GSM: return ((CellIdentityGsm) id).getLac();
            case CellInfo.TYPE_WCDMA: return ((CellIdentityWcdma) id).getLac();
            case CellInfo.TYPE_TDSCDMA: return ((CellIdentityTdscdma) id).getLac();
            case CellInfo.TYPE_LTE: return ((CellIdentityLte) id).getTac();
            case CellInfo.TYPE_NR: return ((CellIdentityNr) id).getTac();
            default: return CellInfo.UNAVAILABLE;
        }
    }

    private void setPhyCellInfoFromCellIdentity(ServiceState ss, CellIdentity cellIdentity) {
        if (cellIdentity == null) {
            if (DBG) {
                log("Could not set ServiceState channel number. CellIdentity null");
            }
            return;
        }

        ss.setChannelNumber(cellIdentity.getChannelNumber());
        if (VDBG) {
            log("Setting channel number: " + cellIdentity.getChannelNumber());
        }
        int[] bandwidths = null;
        PhysicalChannelConfig primaryPcc = getPrimaryPhysicalChannelConfigForCell(
                mLastPhysicalChannelConfigList, cellIdentity);
        if (cellIdentity instanceof CellIdentityLte) {
            CellIdentityLte ci = (CellIdentityLte) cellIdentity;
            // Prioritize the PhysicalChannelConfig list because we might already be in carrier
            // aggregation by the time poll state is performed.
            if (primaryPcc != null) {
                bandwidths = getBandwidthsFromConfigs(mLastPhysicalChannelConfigList);
                for (int bw : bandwidths) {
                    if (!isValidLteBandwidthKhz(bw)) {
                        loge("Invalid LTE Bandwidth in RegistrationState, " + bw);
                        bandwidths = null;
                        break;
                    }
                }
            } else {
                if (VDBG) log("No primary LTE PhysicalChannelConfig");
            }
            // If we don't have a PhysicalChannelConfig[] list, then pull from CellIdentityLte.
            // This is normal if we're in idle mode and the PhysicalChannelConfig[] has already
            // been updated. This is also a fallback in case the PhysicalChannelConfig info
            // is invalid (ie, broken).
            // Also, for vendor implementations that do not report return-to-idle, we should
            // prioritize the bandwidth report in the CellIdentity, because the physical channel
            // config report may be stale in the case where a single carrier was used previously
            // and we transition to camped-for-emergency (since we never have a physical
            // channel active). In the normal case of single-carrier non-return-to-idle, the
            // values *must* be the same, so it doesn't matter which is chosen.
            if (bandwidths == null || bandwidths.length == 1) {
                final int cbw = ci.getBandwidth();
                if (isValidLteBandwidthKhz(cbw)) {
                    bandwidths = new int[] {cbw};
                } else if (cbw == Integer.MAX_VALUE) {
                    // Bandwidth is unreported; c'est la vie. This is not an error because
                    // pre-1.2 HAL implementations do not support bandwidth reporting.
                } else {
                    loge("Invalid LTE Bandwidth in RegistrationState, " + cbw);
                }
            }
        } else if (cellIdentity instanceof CellIdentityNr) {
            // Prioritize the PhysicalChannelConfig list because we might already be in carrier
            // aggregation by the time poll state is performed.
            if (primaryPcc != null) {
                bandwidths = getBandwidthsFromConfigs(mLastPhysicalChannelConfigList);
                for (int bw : bandwidths) {
                    if (!isValidNrBandwidthKhz(bw)) {
                        loge("Invalid NR Bandwidth in RegistrationState, " + bw);
                        bandwidths = null;
                        break;
                    }
                }
            } else {
                if (VDBG) log("No primary NR PhysicalChannelConfig");
            }
            // TODO: update bandwidths from CellIdentityNr if the field is added
        } else {
            if (VDBG) log("Skipping bandwidth update for Non-LTE and Non-NR cell.");
        }

        if (bandwidths == null && primaryPcc != null && primaryPcc.getCellBandwidthDownlinkKhz()
                != PhysicalChannelConfig.CELL_BANDWIDTH_UNKNOWN) {
            bandwidths = new int[] {primaryPcc.getCellBandwidthDownlinkKhz()};
        } else if (VDBG) {
            log("Skipping bandwidth update because no primary PhysicalChannelConfig exists.");
        }

        if (bandwidths != null) {
            ss.setCellBandwidths(bandwidths);
        }
    }

    private static PhysicalChannelConfig getPrimaryPhysicalChannelConfigForCell(
            List<PhysicalChannelConfig> pccs, CellIdentity cellIdentity) {
        if (ArrayUtils.isEmpty(pccs) || !(cellIdentity instanceof CellIdentityLte
                || cellIdentity instanceof CellIdentityNr)) {
            return null;
        }

        int networkType, pci;
        if (cellIdentity instanceof CellIdentityLte) {
            networkType = TelephonyManager.NETWORK_TYPE_LTE;
            pci = ((CellIdentityLte) cellIdentity).getPci();
        } else {
            networkType = TelephonyManager.NETWORK_TYPE_NR;
            pci = ((CellIdentityNr) cellIdentity).getPci();
        }

        for (PhysicalChannelConfig pcc : pccs) {
            if (pcc.getConnectionStatus() == PhysicalChannelConfig.CONNECTION_PRIMARY_SERVING
                    && pcc.getNetworkType() == networkType && pcc.getPhysicalCellId() == pci) {
                return pcc;
            }
        }

        return null;
    }

    /**
     * Determine whether a roaming indicator is in the carrier-specified list of ERIs for
     * home system
     *
     * @param roamInd roaming indicator
     * @return true if the roamInd is in the carrier-specified list of ERIs for home network
     */
    private boolean isRoamIndForHomeSystem(int roamInd) {
        // retrieve the carrier-specified list of ERIs for home system
        final PersistableBundle config = getCarrierConfig();
        int[] homeRoamIndicators = config.getIntArray(CarrierConfigManager
                    .KEY_CDMA_ENHANCED_ROAMING_INDICATOR_FOR_HOME_NETWORK_INT_ARRAY);

        log("isRoamIndForHomeSystem: homeRoamIndicators=" + Arrays.toString(homeRoamIndicators));

        if (homeRoamIndicators != null) {
            // searches through the comma-separated list for a match,
            // return true if one is found.
            for (int homeRoamInd : homeRoamIndicators) {
                if (homeRoamInd == roamInd) {
                    return true;
                }
            }
            // no matches found against the list!
            log("isRoamIndForHomeSystem: No match found against list for roamInd=" + roamInd);
            return false;
        }

        // no system property found for the roaming indicators for home system
        log("isRoamIndForHomeSystem: No list found");
        return false;
    }

    /**
     * Query the carrier configuration to determine if there any network overrides
     * for roaming or not roaming for the current service state.
     */
    @UnsupportedAppUsage(maxTargetSdk = Build.VERSION_CODES.R, trackingBug = 170729553)
    protected void updateRoamingState() {
        PersistableBundle bundle = getCarrierConfig();

        if (mPhone.isPhoneTypeGsm()) {
            /**
             * Since the roaming state of gsm service (from +CREG) and
             * data service (from +CGREG) could be different, the new SS
             * is set to roaming when either is true.
             *
             * There are exceptions for the above rule.
             * The new SS is not set as roaming while gsm service or
             * data service reports roaming but indeed it is same
             * operator. And the operator is considered non roaming.
             *
             * The test for the operators is to handle special roaming
             * agreements and MVNO's.
             */
            boolean roaming = (mGsmVoiceRoaming || mGsmDataRoaming) && mCarrierConfigLoaded;

            // for IWLAN case, data is home. Only check voice roaming.
            if (mNewSS.getRilDataRadioTechnology() == ServiceState.RIL_RADIO_TECHNOLOGY_IWLAN) {
                roaming = mGsmVoiceRoaming;
            }

            if (roaming && !isOperatorConsideredRoaming(mNewSS)
                    && (isSameNamedOperators(mNewSS) || isOperatorConsideredNonRoaming(mNewSS))) {
                log("updateRoamingState: resource override set non roaming.isSameNamedOperators="
                        + isSameNamedOperators(mNewSS) + ",isOperatorConsideredNonRoaming="
                        + isOperatorConsideredNonRoaming(mNewSS));
                roaming = false;
            }

            if (alwaysOnHomeNetwork(bundle)) {
                log("updateRoamingState: carrier config override always on home network");
                roaming = false;
            } else if (isNonRoamingInGsmNetwork(bundle, mNewSS.getOperatorNumeric())) {
                log("updateRoamingState: carrier config override set non roaming:"
                        + mNewSS.getOperatorNumeric());
                roaming = false;
            } else if (isRoamingInGsmNetwork(bundle, mNewSS.getOperatorNumeric())) {
                log("updateRoamingState: carrier config override set roaming:"
                        + mNewSS.getOperatorNumeric());
                roaming = true;
            }

            mNewSS.setRoaming(roaming);
        } else {
            String systemId = Integer.toString(mNewSS.getCdmaSystemId());

            if (alwaysOnHomeNetwork(bundle)) {
                log("updateRoamingState: carrier config override always on home network");
                setRoamingOff();
            } else if (isNonRoamingInGsmNetwork(bundle, mNewSS.getOperatorNumeric())
                    || isNonRoamingInCdmaNetwork(bundle, systemId)) {
                log("updateRoamingState: carrier config override set non-roaming:"
                        + mNewSS.getOperatorNumeric() + ", " + systemId);
                setRoamingOff();
            } else if (isRoamingInGsmNetwork(bundle, mNewSS.getOperatorNumeric())
                    || isRoamingInCdmaNetwork(bundle, systemId)) {
                log("updateRoamingState: carrier config override set roaming:"
                        + mNewSS.getOperatorNumeric() + ", " + systemId);
                setRoamingOn();
            }

            if (TelephonyUtils.IS_DEBUGGABLE
                    && SystemProperties.getBoolean(PROP_FORCE_ROAMING, false)) {
                mNewSS.setRoaming(true);
            }
        }
    }

    private void setRoamingOn() {
        mNewSS.setRoaming(true);
        mNewSS.setCdmaEriIconIndex(EriInfo.ROAMING_INDICATOR_ON);
        mNewSS.setCdmaEriIconMode(EriInfo.ROAMING_ICON_MODE_NORMAL);
    }

    private void setRoamingOff() {
        mNewSS.setRoaming(false);
        mNewSS.setCdmaEriIconIndex(EriInfo.ROAMING_INDICATOR_OFF);
    }

    private void updateOperatorNameFromCarrierConfig() {
        // Brand override gets a priority over carrier config. If brand override is not available,
        // override the operator name in home network. Also do this only for CDMA. This is temporary
        // and should be fixed in a proper way in a later release.
        if (!mPhone.isPhoneTypeGsm() && !mSS.getRoaming()) {
            boolean hasBrandOverride = mUiccController.getUiccCard(getPhoneId()) != null
                    && mUiccController.getUiccCard(getPhoneId()).getOperatorBrandOverride() != null;
            if (!hasBrandOverride) {
                PersistableBundle config = getCarrierConfig();
                if (config.getBoolean(
                        CarrierConfigManager.KEY_CDMA_HOME_REGISTERED_PLMN_NAME_OVERRIDE_BOOL)) {
                    String operator = config.getString(
                            CarrierConfigManager.KEY_CDMA_HOME_REGISTERED_PLMN_NAME_STRING);
                    log("updateOperatorNameFromCarrierConfig: changing from "
                            + mSS.getOperatorAlpha() + " to " + operator);
                    // override long and short operator name, keeping numeric the same
                    mSS.setOperatorName(operator, operator, mSS.getOperatorNumeric());
                }
            }
        }
    }

    private void notifySpnDisplayUpdate(CarrierDisplayNameData data) {
        int subId = mPhone.getSubId();
        // Update ACTION_SERVICE_PROVIDERS_UPDATED IFF any value changes
        if (mSubId != subId
                || data.shouldShowPlmn() != mCurShowPlmn
                || data.shouldShowSpn() != mCurShowSpn
                || !TextUtils.equals(data.getSpn(), mCurSpn)
                || !TextUtils.equals(data.getDataSpn(), mCurDataSpn)
                || !TextUtils.equals(data.getPlmn(), mCurPlmn)) {

            final String log = String.format("updateSpnDisplay: changed sending intent, "
                            + "rule=%d, showPlmn='%b', plmn='%s', showSpn='%b', spn='%s', "
                            + "dataSpn='%s', subId='%d'",
                    getCarrierNameDisplayBitmask(mSS),
                    data.shouldShowPlmn(),
                    data.getPlmn(),
                    data.shouldShowSpn(),
                    data.getSpn(),
                    data.getDataSpn(),
                    subId);
            mCdnrLogs.log(log);
            if (DBG) log("updateSpnDisplay: " + log);

            Intent intent = new Intent(TelephonyManager.ACTION_SERVICE_PROVIDERS_UPDATED);
            intent.putExtra(TelephonyManager.EXTRA_SHOW_SPN, data.shouldShowSpn());
            intent.putExtra(TelephonyManager.EXTRA_SPN, data.getSpn());
            intent.putExtra(TelephonyManager.EXTRA_DATA_SPN, data.getDataSpn());
            intent.putExtra(TelephonyManager.EXTRA_SHOW_PLMN, data.shouldShowPlmn());
            intent.putExtra(TelephonyManager.EXTRA_PLMN, data.getPlmn());
            SubscriptionManager.putPhoneIdAndSubIdExtra(intent, mPhone.getPhoneId());
            mPhone.getContext().sendStickyBroadcastAsUser(intent, UserHandle.ALL);

            if (!mSubscriptionController.setPlmnSpn(mPhone.getPhoneId(),
                    data.shouldShowPlmn(), data.getPlmn(), data.shouldShowSpn(), data.getSpn())) {
                mSpnUpdatePending = true;
            }
        }

        mSubId = subId;
        mCurShowSpn = data.shouldShowSpn();
        mCurShowPlmn = data.shouldShowPlmn();
        mCurSpn = data.getSpn();
        mCurDataSpn = data.getDataSpn();
        mCurPlmn = data.getPlmn();
    }

    private void updateSpnDisplayCdnr() {
        log("updateSpnDisplayCdnr+");
        CarrierDisplayNameData data = mCdnr.getCarrierDisplayNameData();
        notifySpnDisplayUpdate(data);
        log("updateSpnDisplayCdnr-");
    }

    @UnsupportedAppUsage(maxTargetSdk = Build.VERSION_CODES.R, trackingBug = 170729553)
    @VisibleForTesting
    public void updateSpnDisplay() {
        PersistableBundle config = getCarrierConfig();
        if (config.getBoolean(CarrierConfigManager.KEY_ENABLE_CARRIER_DISPLAY_NAME_RESOLVER_BOOL)) {
            updateSpnDisplayCdnr();
        } else {
            updateSpnDisplayLegacy();
        }
    }

    private void updateSpnDisplayLegacy() {
        log("updateSpnDisplayLegacy+");

        String spn = null;
        String dataSpn = null;
        boolean showSpn = false;
        String plmn = null;
        boolean showPlmn = false;

        String wfcVoiceSpnFormat = null;
        String wfcDataSpnFormat = null;
        String wfcFlightSpnFormat = null;
        int combinedRegState = getCombinedRegState(mSS);
        if (mPhone.getImsPhone() != null && mPhone.getImsPhone().isWifiCallingEnabled()
                && (combinedRegState == ServiceState.STATE_IN_SERVICE)) {
            // In Wi-Fi Calling mode show SPN or PLMN + WiFi Calling
            //
            // 1) Show SPN + Wi-Fi Calling If SIM has SPN and SPN display condition
            //    is satisfied or SPN override is enabled for this carrier
            //
            // 2) Show PLMN + Wi-Fi Calling if there is no valid SPN in case 1

            int voiceIdx = 0;
            int dataIdx = 0;
            int flightModeIdx = -1;
            boolean useRootLocale = false;

            PersistableBundle bundle = getCarrierConfig();

            voiceIdx = bundle.getInt(CarrierConfigManager.KEY_WFC_SPN_FORMAT_IDX_INT);
            dataIdx = bundle.getInt(
                    CarrierConfigManager.KEY_WFC_DATA_SPN_FORMAT_IDX_INT);
            flightModeIdx = bundle.getInt(
                    CarrierConfigManager.KEY_WFC_FLIGHT_MODE_SPN_FORMAT_IDX_INT);
            useRootLocale =
                    bundle.getBoolean(CarrierConfigManager.KEY_WFC_SPN_USE_ROOT_LOCALE);

            String[] wfcSpnFormats = SubscriptionManager.getResourcesForSubId(mPhone.getContext(),
                    mPhone.getSubId(), useRootLocale)
                    .getStringArray(com.android.internal.R.array.wfcSpnFormats);

            if (voiceIdx < 0 || voiceIdx >= wfcSpnFormats.length) {
                loge("updateSpnDisplay: KEY_WFC_SPN_FORMAT_IDX_INT out of bounds: " + voiceIdx);
                voiceIdx = 0;
            }
            if (dataIdx < 0 || dataIdx >= wfcSpnFormats.length) {
                loge("updateSpnDisplay: KEY_WFC_DATA_SPN_FORMAT_IDX_INT out of bounds: "
                        + dataIdx);
                dataIdx = 0;
            }
            if (flightModeIdx < 0 || flightModeIdx >= wfcSpnFormats.length) {
                // KEY_WFC_FLIGHT_MODE_SPN_FORMAT_IDX_INT out of bounds. Use the value from
                // voiceIdx.
                flightModeIdx = voiceIdx;
            }

            wfcVoiceSpnFormat = wfcSpnFormats[voiceIdx];
            wfcDataSpnFormat = wfcSpnFormats[dataIdx];
            wfcFlightSpnFormat = wfcSpnFormats[flightModeIdx];
        }

        String crossSimSpnFormat = null;
        if (mPhone.getImsPhone() != null
                && (mPhone.getImsPhone() != null)
                && (mPhone.getImsPhone().getImsRegistrationTech()
                == ImsRegistrationImplBase.REGISTRATION_TECH_CROSS_SIM)) {
            // In Cros SIM Calling mode show SPN or PLMN + Cross SIM Calling
            //
            // 1) Show SPN + Cross SIM Calling If SIM has SPN and SPN display condition
            //    is satisfied or SPN override is enabled for this carrier
            //
            // 2) Show PLMN + Cross SIM Calling if there is no valid SPN in case 1
            PersistableBundle bundle = getCarrierConfig();
            int crossSimSpnFormatIdx =
                    bundle.getInt(CarrierConfigManager.KEY_CROSS_SIM_SPN_FORMAT_INT);
            boolean useRootLocale =
                    bundle.getBoolean(CarrierConfigManager.KEY_WFC_SPN_USE_ROOT_LOCALE);

            String[] crossSimSpnFormats = SubscriptionManager.getResourcesForSubId(
                    mPhone.getContext(),
                    mPhone.getSubId(), useRootLocale)
                    .getStringArray(R.array.crossSimSpnFormats);

            if (crossSimSpnFormatIdx < 0 || crossSimSpnFormatIdx >= crossSimSpnFormats.length) {
                loge("updateSpnDisplay: KEY_CROSS_SIM_SPN_FORMAT_INT out of bounds: "
                        + crossSimSpnFormatIdx);
                crossSimSpnFormatIdx = 0;
            }
            crossSimSpnFormat = crossSimSpnFormats[crossSimSpnFormatIdx];
        }

        if (mPhone.isPhoneTypeGsm()) {
            // The values of plmn/showPlmn change in different scenarios.
            // 1) No service but emergency call allowed -> expected
            //    to show "Emergency call only"
            //    EXTRA_SHOW_PLMN = true
            //    EXTRA_PLMN = "Emergency call only"

            // 2) No service at all --> expected to show "No service"
            //    EXTRA_SHOW_PLMN = true
            //    EXTRA_PLMN = "No service"

            // 3) Normal operation in either home or roaming service
            //    EXTRA_SHOW_PLMN = depending on IccRecords rule
            //    EXTRA_PLMN = plmn

            // 4) No service due to power off, aka airplane mode
            //    EXTRA_SHOW_PLMN = true
            //    EXTRA_PLMN = null

            IccRecords iccRecords = mIccRecords;
            int rule = getCarrierNameDisplayBitmask(mSS);
            boolean noService = false;
            if (combinedRegState == ServiceState.STATE_OUT_OF_SERVICE
                    || combinedRegState == ServiceState.STATE_EMERGENCY_ONLY) {
                showPlmn = true;

                // Force display no service
                final boolean forceDisplayNoService = shouldForceDisplayNoService() && !mIsSimReady;
                if (!forceDisplayNoService && Phone.isEmergencyCallOnly()) {
                    // No service but emergency call allowed
                    plmn = Resources.getSystem()
                            .getText(com.android.internal.R.string.emergency_calls_only).toString();
                } else {
                    // No service at all
                    plmn = Resources.getSystem()
                            .getText(
                                com.android.internal.R.string.lockscreen_carrier_default)
                            .toString();
                    noService = true;
                }
                if (DBG) log("updateSpnDisplay: radio is on but out " +
                        "of service, set plmn='" + plmn + "'");
            } else if (combinedRegState == ServiceState.STATE_IN_SERVICE) {
                // In either home or roaming service
                plmn = mSS.getOperatorAlpha();
                showPlmn = !TextUtils.isEmpty(plmn) &&
                        ((rule & CARRIER_NAME_DISPLAY_BITMASK_SHOW_PLMN)
                                == CARRIER_NAME_DISPLAY_BITMASK_SHOW_PLMN);
                if (DBG) log("updateSpnDisplay: rawPlmn = " + plmn);
            } else {
                // Power off state, such as airplane mode, show plmn as null
                showPlmn = true;
                plmn = null;
                if (DBG) log("updateSpnDisplay: radio is off w/ showPlmn="
                        + showPlmn + " plmn=" + plmn);
            }

            // The value of spn/showSpn are same in different scenarios.
            //    EXTRA_SHOW_SPN = depending on IccRecords rule and radio/IMS state
            //    EXTRA_SPN = spn
            //    EXTRA_DATA_SPN = dataSpn
            spn = getServiceProviderName();
            dataSpn = spn;
            showSpn = !noService && !TextUtils.isEmpty(spn)
                    && ((rule & CARRIER_NAME_DISPLAY_BITMASK_SHOW_SPN)
                    == CARRIER_NAME_DISPLAY_BITMASK_SHOW_SPN);
            if (DBG) log("updateSpnDisplay: rawSpn = " + spn);
            if (!TextUtils.isEmpty(crossSimSpnFormat)) {
                if (!TextUtils.isEmpty(spn)) {
                    // Show SPN + Cross-SIM Calling If SIM has SPN and SPN display condition
                    // is satisfied or SPN override is enabled for this carrier.
                    String originalSpn = spn.trim();
                    spn = String.format(crossSimSpnFormat, originalSpn);
                    dataSpn = spn;
                    showSpn = true;
                    showPlmn = false;
                } else if (!TextUtils.isEmpty(plmn)) {
                    // Show PLMN + Cross-SIM Calling if there is no valid SPN in the above case
                    String originalPlmn = plmn.trim();
                    PersistableBundle config = getCarrierConfig();
                    if (mIccRecords != null && config.getBoolean(
                            CarrierConfigManager.KEY_WFC_CARRIER_NAME_OVERRIDE_BY_PNN_BOOL)) {
                        originalPlmn = mIccRecords.getPnnHomeName();
                    }
                    plmn = String.format(crossSimSpnFormat, originalPlmn);
                }
            } else if (!TextUtils.isEmpty(spn) && !TextUtils.isEmpty(wfcVoiceSpnFormat)
                    && !TextUtils.isEmpty(wfcDataSpnFormat)) {
                // Show SPN + Wi-Fi Calling If SIM has SPN and SPN display condition
                // is satisfied or SPN override is enabled for this carrier.

                // Handle Flight Mode
                if (mSS.getState() == ServiceState.STATE_POWER_OFF) {
                    wfcVoiceSpnFormat = wfcFlightSpnFormat;
                }

                String originalSpn = spn.trim();
                spn = String.format(wfcVoiceSpnFormat, originalSpn);
                dataSpn = String.format(wfcDataSpnFormat, originalSpn);
                showSpn = true;
                showPlmn = false;
            } else if (!TextUtils.isEmpty(plmn) && !TextUtils.isEmpty(wfcVoiceSpnFormat)) {
                // Show PLMN + Wi-Fi Calling if there is no valid SPN in the above case
                String originalPlmn = plmn.trim();

                PersistableBundle config = getCarrierConfig();
                if (mIccRecords != null && config.getBoolean(
                        CarrierConfigManager.KEY_WFC_CARRIER_NAME_OVERRIDE_BY_PNN_BOOL)) {
                    originalPlmn = mIccRecords.getPnnHomeName();
                }

                plmn = String.format(wfcVoiceSpnFormat, originalPlmn);
            } else if (mSS.getState() == ServiceState.STATE_POWER_OFF
                    || (showPlmn && TextUtils.equals(spn, plmn))) {
                // airplane mode or spn equals plmn, do not show spn
                spn = null;
                showSpn = false;
            }
        } else {
            String eriText = getOperatorNameFromEri();
            if (eriText != null) mSS.setOperatorAlphaLong(eriText);

            // carrier config gets a priority over ERI
            updateOperatorNameFromCarrierConfig();

            // mOperatorAlpha contains the ERI text
            plmn = mSS.getOperatorAlpha();
            if (DBG) log("updateSpnDisplay: cdma rawPlmn = " + plmn);

            showPlmn = plmn != null;

            if (!TextUtils.isEmpty(plmn) && !TextUtils.isEmpty(wfcVoiceSpnFormat)) {
                // In Wi-Fi Calling mode show SPN+WiFi
                String originalPlmn = plmn.trim();
                plmn = String.format(wfcVoiceSpnFormat, originalPlmn);
            } else if (mCi.getRadioState() == TelephonyManager.RADIO_POWER_OFF) {
                // todo: temporary hack; should have a better fix. This is to avoid using operator
                // name from ServiceState (populated in processIwlanRegistrationInfo()) until
                // wifi calling is actually enabled
                log("updateSpnDisplay: overwriting plmn from " + plmn + " to null as radio " +
                        "state is off");
                plmn = null;
            }

            if (combinedRegState == ServiceState.STATE_OUT_OF_SERVICE) {
                plmn = Resources.getSystem().getText(com.android.internal.R.string
                        .lockscreen_carrier_default).toString();
                if (DBG) {
                    log("updateSpnDisplay: radio is on but out of svc, set plmn='" + plmn + "'");
                }
            }

        }

        notifySpnDisplayUpdate(new CarrierDisplayNameData.Builder()
                .setSpn(spn)
                .setDataSpn(dataSpn)
                .setShowSpn(showSpn)
                .setPlmn(plmn)
                .setShowPlmn(showPlmn)
                .build());
        log("updateSpnDisplayLegacy-");
    }

    /**
     * Returns whether out-of-service will be displayed as "no service" to the user.
     */
    public boolean shouldForceDisplayNoService() {
        String[] countriesWithNoService = mPhone.getContext().getResources().getStringArray(
                com.android.internal.R.array.config_display_no_service_when_sim_unready);
        if (ArrayUtils.isEmpty(countriesWithNoService)) {
            return false;
        }
        mLastKnownNetworkCountry = mLocaleTracker.getLastKnownCountryIso();
        for (String country : countriesWithNoService) {
            if (country.equalsIgnoreCase(mLastKnownNetworkCountry)) {
                return true;
            }
        }
        return false;
    }

    protected void setPowerStateToDesired() {
        setPowerStateToDesired(false, false, false);
    }

    protected void setPowerStateToDesired(boolean forEmergencyCall,
            boolean isSelectedPhoneForEmergencyCall, boolean forceApply) {
        if (DBG) {
            String tmpLog = "setPowerStateToDesired: mDeviceShuttingDown=" + mDeviceShuttingDown +
                    ", mDesiredPowerState=" + mDesiredPowerState +
                    ", getRadioState=" + mCi.getRadioState() +
                    ", mRadioDisabledByCarrier=" + mRadioDisabledByCarrier +
                    ", IMS reg state=" + mImsRegistrationOnOff +
                    ", pending radio off=" + hasMessages(EVENT_POWER_OFF_RADIO_IMS_DEREG_TIMEOUT);
            log(tmpLog);
            mRadioPowerLog.log(tmpLog);
        }
<<<<<<< HEAD
=======

        if (mDesiredPowerState && mDeviceShuttingDown) {
            log("setPowerStateToDesired powering on of radio failed because the device is " +
                    "powering off");
            return;
        }

>>>>>>> ae411edb
        // If we want it on and it's off, turn it on
        if (mDesiredPowerState && !mRadioDisabledByCarrier
                && (forceApply || mCi.getRadioState() == TelephonyManager.RADIO_POWER_OFF)) {
            mCi.setRadioPower(true, forEmergencyCall, isSelectedPhoneForEmergencyCall, null);
        } else if ((!mDesiredPowerState || mRadioDisabledByCarrier) && mCi.getRadioState()
                == TelephonyManager.RADIO_POWER_ON) {
            // If it's on and available and we want it off gracefully
<<<<<<< HEAD
            if (mImsRegistrationOnOff && mImsDeregDelay) {
=======
            if (mImsRegistrationOnOff && getRadioPowerOffDelayTimeoutForImsRegistration() > 0) {
>>>>>>> ae411edb
                if (DBG) log("setPowerStateToDesired: delaying power off until IMS dereg.");
                startDelayRadioOffWaitingForImsDeregTimeout();
                // Return early here as we do not want to hit the cancel timeout code below.
                return;
            } else {
                if (DBG) log("setPowerStateToDesired: powering off");
                powerOffRadioSafely();
            }
        } else if (mDeviceShuttingDown
                && (mCi.getRadioState() != TelephonyManager.RADIO_POWER_UNAVAILABLE)) {
            // !mDesiredPowerState condition above will happen first if the radio is on, so we will
            // see the following: (delay for IMS dereg) -> RADIO_POWER_OFF ->
            // RADIO_POWER_UNAVAILABLE
            mCi.requestShutdown(null);
        }
        // Cancel any pending timeouts because the state has been re-evaluated.
        cancelDelayRadioOffWaitingForImsDeregTimeout();
    }

    /**
     * Cancel the EVENT_POWER_OFF_RADIO_DELAYED event if it is currently pending to be completed.
     * @return true if there was a pending timeout message in the queue, false otherwise.
     */
    private void cancelDelayRadioOffWaitingForImsDeregTimeout() {
        if (hasMessages(EVENT_POWER_OFF_RADIO_IMS_DEREG_TIMEOUT)) {
            if (DBG) log("cancelDelayRadioOffWaitingForImsDeregTimeout: cancelling.");
            removeMessages(EVENT_POWER_OFF_RADIO_IMS_DEREG_TIMEOUT);
        }
    }

    /**
     * Start a timer to turn off the radio if IMS does not move to deregistered after the
     * radio power off event occurred. If this event already exists in the message queue, then
     * ignore the new request and use the existing one.
     */
    private void startDelayRadioOffWaitingForImsDeregTimeout() {
        if (hasMessages(EVENT_POWER_OFF_RADIO_IMS_DEREG_TIMEOUT)) {
            if (DBG) log("startDelayRadioOffWaitingForImsDeregTimeout: timer exists, ignoring");
            return;
        }
        if (DBG) log("startDelayRadioOffWaitingForImsDeregTimeout: starting timer");
        sendEmptyMessageDelayed(EVENT_POWER_OFF_RADIO_IMS_DEREG_TIMEOUT,
                getRadioPowerOffDelayTimeoutForImsRegistration());
    }

    protected void onUpdateIccAvailability() {
        if (mUiccController == null ) {
            return;
        }

        UiccCardApplication newUiccApplication = getUiccCardApplication();

        if (mUiccApplcation != newUiccApplication) {

            // Remove the EF records that come from UICC
            if (mIccRecords instanceof SIMRecords) {
                mCdnr.updateEfFromUsim(null /* usim */);
            } else if (mIccRecords instanceof RuimRecords) {
                mCdnr.updateEfFromRuim(null /* ruim */);
            }

            if (mUiccApplcation != null) {
                log("Removing stale icc objects.");
                mUiccApplcation.unregisterForReady(this);
                if (mIccRecords != null) {
                    mIccRecords.unregisterForRecordsLoaded(this);
                }
                mIccRecords = null;
                mUiccApplcation = null;
            }
            if (newUiccApplication != null) {
                log("New card found");
                mUiccApplcation = newUiccApplication;
                mIccRecords = mUiccApplcation.getIccRecords();
                if (mPhone.isPhoneTypeGsm()) {
                    mUiccApplcation.registerForReady(this, EVENT_SIM_READY, null);
                    if (mIccRecords != null) {
                        mIccRecords.registerForRecordsLoaded(this, EVENT_SIM_RECORDS_LOADED, null);
                    }
                } else if (mIsSubscriptionFromRuim) {
                    mUiccApplcation.registerForReady(this, EVENT_RUIM_READY, null);
                    if (mIccRecords != null) {
                        mIccRecords.registerForRecordsLoaded(this, EVENT_RUIM_RECORDS_LOADED, null);
                    }
                }
            }
        }
    }

    private void logRoamingChange() {
        mRoamingLog.log(mSS.toString());
    }

    private void logAttachChange() {
        mAttachLog.log(mSS.toString());
    }

    private void logPhoneTypeChange() {
        mPhoneTypeLog.log(Integer.toString(mPhone.getPhoneType()));
    }

    private void logRatChange() {
        mRatLog.log(mSS.toString());
    }

    @UnsupportedAppUsage(maxTargetSdk = Build.VERSION_CODES.R, trackingBug = 170729553)
    protected final void log(String s) {
        Rlog.d(LOG_TAG, "[" + mPhone.getPhoneId() + "] " + s);
    }

    @UnsupportedAppUsage(maxTargetSdk = Build.VERSION_CODES.R, trackingBug = 170729553)
    protected final void loge(String s) {
        Rlog.e(LOG_TAG, "[" + mPhone.getPhoneId() + "] " + s);
    }

    /**
     * @return The current GPRS state. IN_SERVICE is the same as "attached"
     * and OUT_OF_SERVICE is the same as detached.
     */
    @UnsupportedAppUsage(maxTargetSdk = Build.VERSION_CODES.R, trackingBug = 170729553)
    public int getCurrentDataConnectionState() {
        return mSS.getDataRegistrationState();
    }

    /**
     * @return true if phone is camping on a technology (eg UMTS)
     * that could support voice and data simultaneously.
     */
    @UnsupportedAppUsage(maxTargetSdk = Build.VERSION_CODES.R, trackingBug = 170729553)
    public boolean isConcurrentVoiceAndDataAllowed() {
        if (mSS.getCssIndicator() == 1) {
            // Checking the Concurrent Service Supported flag first for all phone types.
            return true;
        } else if (mPhone.isPhoneTypeGsm()) {
            int radioTechnology = mSS.getRilDataRadioTechnology();
            // There are cases where we we would setup data connection even data is not yet
            // attached. In these cases we check voice rat.
            if (radioTechnology == ServiceState.RIL_RADIO_TECHNOLOGY_UNKNOWN
                    && mSS.getDataRegistrationState() != ServiceState.STATE_IN_SERVICE) {
                radioTechnology = mSS.getRilVoiceRadioTechnology();
            }
            // Concurrent voice and data is not allowed for 2G technologies. It's allowed in other
            // rats e.g. UMTS, LTE, etc.
            return radioTechnology != ServiceState.RIL_RADIO_TECHNOLOGY_UNKNOWN
                    && ServiceState.rilRadioTechnologyToAccessNetworkType(radioTechnology)
                        != AccessNetworkType.GERAN;
        } else {
            return false;
        }
    }

    /** Called when the service state of ImsPhone is changed. */
    public void onImsServiceStateChanged() {
        sendMessage(obtainMessage(EVENT_IMS_SERVICE_STATE_CHANGED));
    }

    /**
     * Sets the Ims registration state.  If the 3 second shut down timer has begun and the state
     * is set to unregistered, the timer is cancelled and the radio is shutdown immediately.
     *
     * @param registered whether ims is registered
     */
    public void setImsRegistrationState(final boolean registered) {
        log("setImsRegistrationState: {registered=" + registered
                + " mImsRegistrationOnOff=" + mImsRegistrationOnOff
                + "}");


        if (mImsRegistrationOnOff && !registered) {
            // moving to deregistered, only send this event if we need to re-evaluate
            if (getRadioPowerOffDelayTimeoutForImsRegistration() > 0) {
                // only send this event if the power off delay for IMS deregistration feature is
                // enabled.
                sendMessage(obtainMessage(EVENT_CHANGE_IMS_STATE));
            } else {
                log("setImsRegistrationState: EVENT_CHANGE_IMS_STATE not sent because power off "
                        + "delay for IMS deregistration is not enabled.");
            }
        }
        mImsRegistrationOnOff = registered;
    }

    public void onImsCapabilityChanged() {
        sendMessage(obtainMessage(EVENT_IMS_CAPABILITY_CHANGED));
    }

    public boolean isRadioOn() {
        return mCi.getRadioState() == TelephonyManager.RADIO_POWER_ON;
    }

    /**
     * A complete "service state" from our perspective is
     * composed of a handful of separate requests to the radio.
     *
     * We make all of these requests at once, but then abandon them
     * and start over again if the radio notifies us that some
     * event has changed
     */
    @UnsupportedAppUsage(maxTargetSdk = Build.VERSION_CODES.R, trackingBug = 170729553)
    public void pollState() {
        sendEmptyMessage(EVENT_POLL_STATE_REQUEST);
    }

    private void pollStateInternal(boolean modemTriggered) {
        mPollingContext = new int[1];
        mPollingContext[0] = 0;

        log("pollState: modemTriggered=" + modemTriggered);

        switch (mCi.getRadioState()) {
            case TelephonyManager.RADIO_POWER_UNAVAILABLE:
                mNewSS.setStateOutOfService();
                setSignalStrengthDefaultValues();
                mLastNitzData = null;
                mNitzState.handleNetworkUnavailable();
                pollStateDone();
                break;

            case TelephonyManager.RADIO_POWER_OFF:
                mNewSS.setStateOff();
                setSignalStrengthDefaultValues();
                mLastNitzData = null;
                mNitzState.handleNetworkUnavailable();
                // don't poll when device is shutting down or the poll was not modemTrigged
                // (they sent us new radio data) and current network is not IWLAN
                if (mDeviceShuttingDown ||
                        (!modemTriggered && ServiceState.RIL_RADIO_TECHNOLOGY_IWLAN
                        != mSS.getRilDataRadioTechnology())) {
                    pollStateDone();
                    break;
                }

            default:
                issuePollCommands();
                break;
        }
    }

    protected void issuePollCommands() {
        log("issuePollCommands");
        // Issue all poll-related commands at once then count down the responses, which
        // are allowed to arrive out-of-order
        mPollingContext[0]++;
        mCi.getOperator(obtainMessage(EVENT_POLL_STATE_OPERATOR, mPollingContext));

        mPollingContext[0]++;
        mRegStateManagers.get(AccessNetworkConstants.TRANSPORT_TYPE_WWAN)
                .requestNetworkRegistrationInfo(NetworkRegistrationInfo.DOMAIN_PS,
                        obtainMessage(EVENT_POLL_STATE_PS_CELLULAR_REGISTRATION, mPollingContext));

        mPollingContext[0]++;
        mRegStateManagers.get(AccessNetworkConstants.TRANSPORT_TYPE_WWAN)
                .requestNetworkRegistrationInfo(NetworkRegistrationInfo.DOMAIN_CS,
                        obtainMessage(EVENT_POLL_STATE_CS_CELLULAR_REGISTRATION, mPollingContext));

        if (mRegStateManagers.get(AccessNetworkConstants.TRANSPORT_TYPE_WLAN) != null) {
            mPollingContext[0]++;
            mRegStateManagers.get(AccessNetworkConstants.TRANSPORT_TYPE_WLAN)
                    .requestNetworkRegistrationInfo(NetworkRegistrationInfo.DOMAIN_PS,
                            obtainMessage(EVENT_POLL_STATE_PS_IWLAN_REGISTRATION,
                                    mPollingContext));
        }

        if (mPhone.isPhoneTypeGsm()) {
            mPollingContext[0]++;
            mCi.getNetworkSelectionMode(obtainMessage(
                    EVENT_POLL_STATE_NETWORK_SELECTION_MODE, mPollingContext));
        }
    }

    /**
     * Get the highest-priority CellIdentity for a provided ServiceState.
     *
     * Choose a CellIdentity for ServiceState using the following rules:
     * 1) WWAN only (WLAN is excluded)
     * 2) Registered > Camped
     * 3) CS > PS
     *
     * @param ss a Non-Null ServiceState object
     *
     * @return a list of CellIdentity objects in *decreasing* order of preference.
     */
    @VisibleForTesting public static @NonNull List<CellIdentity> getPrioritizedCellIdentities(
            @NonNull final ServiceState ss) {
        final List<NetworkRegistrationInfo> regInfos = ss.getNetworkRegistrationInfoList();
        if (regInfos.isEmpty()) return Collections.emptyList();

        return regInfos.stream()
            .filter(nri -> nri.getCellIdentity() != null)
            .filter(nri -> nri.getTransportType() == AccessNetworkConstants.TRANSPORT_TYPE_WWAN)
            .sorted(Comparator
                    .comparing(NetworkRegistrationInfo::isRegistered)
                    .thenComparing((nri) -> nri.getDomain() & NetworkRegistrationInfo.DOMAIN_CS)
                    .reversed())
            .map(nri -> nri.getCellIdentity())
            .distinct()
            .collect(Collectors.toList());
    }

    private void pollStateDone() {
        if (!mPhone.isPhoneTypeGsm()) {
            updateRoamingState();
        }

        if (TelephonyUtils.IS_DEBUGGABLE
                && SystemProperties.getBoolean(PROP_FORCE_ROAMING, false)) {
            mNewSS.setRoaming(true);
        }
        useDataRegStateForDataOnlyDevices();
        processIwlanRegistrationInfo();

        if (TelephonyUtils.IS_DEBUGGABLE && mPhone.mTelephonyTester != null) {
            mPhone.mTelephonyTester.overrideServiceState(mNewSS);
        }

        NetworkRegistrationInfo networkRegState = mNewSS.getNetworkRegistrationInfo(
                NetworkRegistrationInfo.DOMAIN_PS, AccessNetworkConstants.TRANSPORT_TYPE_WWAN);
        updateNrFrequencyRangeFromPhysicalChannelConfigs(mLastPhysicalChannelConfigList, mNewSS);
        updateNrStateFromPhysicalChannelConfigs(mLastPhysicalChannelConfigList, mNewSS);
        setPhyCellInfoFromCellIdentity(mNewSS, networkRegState.getCellIdentity());

        if (DBG) {
            log("Poll ServiceState done: "
                    + " oldSS=[" + mSS + "] newSS=[" + mNewSS + "]"
                    + " oldMaxDataCalls=" + mMaxDataCalls
                    + " mNewMaxDataCalls=" + mNewMaxDataCalls
                    + " oldReasonDataDenied=" + mReasonDataDenied
                    + " mNewReasonDataDenied=" + mNewReasonDataDenied);
        }

        boolean hasRegistered =
                mSS.getState() != ServiceState.STATE_IN_SERVICE
                        && mNewSS.getState() == ServiceState.STATE_IN_SERVICE;

        boolean hasDeregistered =
                mSS.getState() == ServiceState.STATE_IN_SERVICE
                        && mNewSS.getState() != ServiceState.STATE_IN_SERVICE;

        boolean hasAirplaneModeOnChanged =
                mSS.getState() != ServiceState.STATE_POWER_OFF
                        && mNewSS.getState() == ServiceState.STATE_POWER_OFF;
        boolean hasAirplaneModeOffChanged =
                mSS.getState() == ServiceState.STATE_POWER_OFF
                        && mNewSS.getState() != ServiceState.STATE_POWER_OFF;

        SparseBooleanArray hasDataAttached = new SparseBooleanArray(
                mTransportManager.getAvailableTransports().length);
        SparseBooleanArray hasDataDetached = new SparseBooleanArray(
                mTransportManager.getAvailableTransports().length);
        SparseBooleanArray hasRilDataRadioTechnologyChanged = new SparseBooleanArray(
                mTransportManager.getAvailableTransports().length);
        SparseBooleanArray hasDataRegStateChanged = new SparseBooleanArray(
                mTransportManager.getAvailableTransports().length);
        boolean anyDataRegChanged = false;
        boolean anyDataRatChanged = false;
        boolean hasAlphaRawChanged =
                !TextUtils.equals(mSS.getOperatorAlphaLongRaw(), mNewSS.getOperatorAlphaLongRaw())
                        || !TextUtils.equals(mSS.getOperatorAlphaShortRaw(),
                        mNewSS.getOperatorAlphaShortRaw());

        for (int transport : mTransportManager.getAvailableTransports()) {
            NetworkRegistrationInfo oldNrs = mSS.getNetworkRegistrationInfo(
                    NetworkRegistrationInfo.DOMAIN_PS, transport);
            NetworkRegistrationInfo newNrs = mNewSS.getNetworkRegistrationInfo(
                    NetworkRegistrationInfo.DOMAIN_PS, transport);

            // If the previously it was not in service, and now it's in service, trigger the
            // attached event. Also if airplane mode was just turned on, and data is already in
            // service, we need to trigger the attached event again so that DcTracker can setup
            // data on all connectable APNs again (because we've already torn down all data
            // connections just before airplane mode turned on)
            boolean changed = (oldNrs == null || !oldNrs.isInService() || hasAirplaneModeOnChanged)
                    && (newNrs != null && newNrs.isInService());
            hasDataAttached.put(transport, changed);

            changed = (oldNrs != null && oldNrs.isInService())
                    && (newNrs == null || !newNrs.isInService());
            hasDataDetached.put(transport, changed);

            int oldRAT = oldNrs != null ? oldNrs.getAccessNetworkTechnology()
                    : TelephonyManager.NETWORK_TYPE_UNKNOWN;
            int newRAT = newNrs != null ? newNrs.getAccessNetworkTechnology()
                    : TelephonyManager.NETWORK_TYPE_UNKNOWN;

            boolean isOldCA = oldNrs != null ? oldNrs.isUsingCarrierAggregation() : false;
            boolean isNewCA = newNrs != null ? newNrs.isUsingCarrierAggregation() : false;

            // If the carrier enable KEY_SHOW_CARRIER_DATA_ICON_PATTERN_STRING and the operator name
            // match this pattern, the data rat display LteAdvanced indicator.
            hasRilDataRadioTechnologyChanged.put(transport,
                    oldRAT != newRAT || isOldCA != isNewCA || hasAlphaRawChanged);
            if (oldRAT != newRAT) {
                anyDataRatChanged = true;
            }

            int oldRegState = oldNrs != null ? oldNrs.getRegistrationState()
                    : NetworkRegistrationInfo.REGISTRATION_STATE_UNKNOWN;
            int newRegState = newNrs != null ? newNrs.getRegistrationState()
                    : NetworkRegistrationInfo.REGISTRATION_STATE_UNKNOWN;
            hasDataRegStateChanged.put(transport, oldRegState != newRegState);
            if (oldRegState != newRegState) {
                anyDataRegChanged = true;
            }
        }

        // Filter out per transport data RAT changes, only want to track changes based on
        // transport preference changes (WWAN to WLAN, for example).
        boolean hasDataTransportPreferenceChanged = !anyDataRatChanged
                && (mSS.getRilDataRadioTechnology() != mNewSS.getRilDataRadioTechnology());

        boolean hasVoiceRegStateChanged =
                mSS.getState() != mNewSS.getState();

        boolean hasNrFrequencyRangeChanged =
                mSS.getNrFrequencyRange() != mNewSS.getNrFrequencyRange();

        boolean hasNrStateChanged = mSS.getNrState() != mNewSS.getNrState();

        final List<CellIdentity> prioritizedCids = getPrioritizedCellIdentities(mNewSS);

        final CellIdentity primaryCellIdentity = prioritizedCids.isEmpty()
                ? null : prioritizedCids.get(0);

        boolean hasLocationChanged = mCellIdentity == null
                ? primaryCellIdentity != null : !mCellIdentity.isSameCell(primaryCellIdentity);

        boolean isRegisteredOnWwan = false;
        for (NetworkRegistrationInfo nri : mNewSS.getNetworkRegistrationInfoListForTransportType(
                AccessNetworkConstants.TRANSPORT_TYPE_WWAN)) {
            isRegisteredOnWwan |= nri.isRegistered();
        }

        // Ratchet if the device is in service on the same cell
        if (isRegisteredOnWwan && !hasLocationChanged) {
            mRatRatcheter.ratchet(mSS, mNewSS);
        }

        boolean hasRilVoiceRadioTechnologyChanged =
                mSS.getRilVoiceRadioTechnology() != mNewSS.getRilVoiceRadioTechnology();

        boolean hasChanged = !mNewSS.equals(mSS);

        boolean hasVoiceRoamingOn = !mSS.getVoiceRoaming() && mNewSS.getVoiceRoaming();

        boolean hasVoiceRoamingOff = mSS.getVoiceRoaming() && !mNewSS.getVoiceRoaming();

        boolean hasDataRoamingOn = !mSS.getDataRoaming() && mNewSS.getDataRoaming();

        boolean hasDataRoamingOff = mSS.getDataRoaming() && !mNewSS.getDataRoaming();

        boolean hasRejectCauseChanged = mRejectCode != mNewRejectCode;

        boolean hasCssIndicatorChanged = (mSS.getCssIndicator() != mNewSS.getCssIndicator());

        boolean has4gHandoff = false;
        boolean hasMultiApnSupport = false;
        boolean hasLostMultiApnSupport = false;
        if (mPhone.isPhoneTypeCdmaLte()) {
            final int wwanDataRat = getRilDataRadioTechnologyForWwan(mSS);
            final int newWwanDataRat = getRilDataRadioTechnologyForWwan(mNewSS);
            has4gHandoff = mNewSS.getDataRegistrationState() == ServiceState.STATE_IN_SERVICE
                    && ((ServiceState.isPsOnlyTech(wwanDataRat)
                    && (newWwanDataRat == ServiceState.RIL_RADIO_TECHNOLOGY_EHRPD))
                    || ((wwanDataRat == ServiceState.RIL_RADIO_TECHNOLOGY_EHRPD)
                    && ServiceState.isPsOnlyTech(newWwanDataRat)));

            hasMultiApnSupport = ((ServiceState.isPsOnlyTech(newWwanDataRat)
                    || (newWwanDataRat == ServiceState.RIL_RADIO_TECHNOLOGY_EHRPD))
                    && (!ServiceState.isPsOnlyTech(wwanDataRat)
                    && (wwanDataRat != ServiceState.RIL_RADIO_TECHNOLOGY_EHRPD)));

            hasLostMultiApnSupport = ((newWwanDataRat >= ServiceState.RIL_RADIO_TECHNOLOGY_IS95A)
                    && (newWwanDataRat <= ServiceState.RIL_RADIO_TECHNOLOGY_EVDO_A));
        }

        if (DBG) {
            log("pollStateDone:"
                    + " hasRegistered = " + hasRegistered
                    + " hasDeregistered = " + hasDeregistered
                    + " hasDataAttached = " + hasDataAttached
                    + " hasDataDetached = " + hasDataDetached
                    + " hasDataRegStateChanged = " + hasDataRegStateChanged
                    + " hasRilVoiceRadioTechnologyChanged = " + hasRilVoiceRadioTechnologyChanged
                    + " hasRilDataRadioTechnologyChanged = " + hasRilDataRadioTechnologyChanged
                    + " hasDataTransportPreferenceChanged = " + hasDataTransportPreferenceChanged
                    + " hasChanged = " + hasChanged
                    + " hasVoiceRoamingOn = " + hasVoiceRoamingOn
                    + " hasVoiceRoamingOff = " + hasVoiceRoamingOff
                    + " hasDataRoamingOn =" + hasDataRoamingOn
                    + " hasDataRoamingOff = " + hasDataRoamingOff
                    + " hasLocationChanged = " + hasLocationChanged
                    + " has4gHandoff = " + has4gHandoff
                    + " hasMultiApnSupport = " + hasMultiApnSupport
                    + " hasLostMultiApnSupport = " + hasLostMultiApnSupport
                    + " hasCssIndicatorChanged = " + hasCssIndicatorChanged
                    + " hasNrFrequencyRangeChanged = " + hasNrFrequencyRangeChanged
                    + " hasNrStateChanged = " + hasNrStateChanged
                    + " hasAirplaneModeOnlChanged = " + hasAirplaneModeOnChanged);
        }

        // Add an event log when connection state changes
        if (hasVoiceRegStateChanged || anyDataRegChanged) {
            EventLog.writeEvent(mPhone.isPhoneTypeGsm() ? EventLogTags.GSM_SERVICE_STATE_CHANGE :
                            EventLogTags.CDMA_SERVICE_STATE_CHANGE,
                    mSS.getState(), mSS.getDataRegistrationState(),
                    mNewSS.getState(), mNewSS.getDataRegistrationState());
        }

        if (mPhone.isPhoneTypeGsm()) {
            // Add an event log when network type switched
            // TODO: we may add filtering to reduce the event logged,
            // i.e. check preferred network setting, only switch to 2G, etc
            if (hasRilVoiceRadioTechnologyChanged) {
                long cid = getCidFromCellIdentity(primaryCellIdentity);
                // NOTE: this code was previously located after mSS and mNewSS are swapped, so
                // existing logs were incorrectly using the new state for "network_from"
                // and STATE_OUT_OF_SERVICE for "network_to". To avoid confusion, use a new log tag
                // to record the correct states.
                EventLog.writeEvent(EventLogTags.GSM_RAT_SWITCHED_NEW, cid,
                        mSS.getRilVoiceRadioTechnology(),
                        mNewSS.getRilVoiceRadioTechnology());
                if (DBG) {
                    log("RAT switched "
                            + ServiceState.rilRadioTechnologyToString(
                            mSS.getRilVoiceRadioTechnology())
                            + " -> "
                            + ServiceState.rilRadioTechnologyToString(
                            mNewSS.getRilVoiceRadioTechnology()) + " at cell " + cid);
                }
            }

            mReasonDataDenied = mNewReasonDataDenied;
            mMaxDataCalls = mNewMaxDataCalls;
            mRejectCode = mNewRejectCode;
        }

        ServiceState oldMergedSS = new ServiceState(mPhone.getServiceState());
        mSS = new ServiceState(mNewSS);
        mNewSS.setStateOutOfService();

        mCellIdentity = primaryCellIdentity;

        int areaCode = getAreaCodeFromCellIdentity(mCellIdentity);
        if (areaCode != mLastKnownAreaCode && areaCode != CellInfo.UNAVAILABLE) {
            mLastKnownAreaCode = areaCode;
            mAreaCodeChangedRegistrants.notifyRegistrants();
        }

        if (hasRilVoiceRadioTechnologyChanged) {
            updatePhoneObject();
        }

        TelephonyManager tm = (TelephonyManager) mPhone.getContext().getSystemService(
                Context.TELEPHONY_SERVICE);
        if (anyDataRatChanged) {
            tm.setDataNetworkTypeForPhone(mPhone.getPhoneId(), mSS.getRilDataRadioTechnology());
            TelephonyStatsLog.write(TelephonyStatsLog.MOBILE_RADIO_TECHNOLOGY_CHANGED,
                    ServiceState.rilRadioTechnologyToNetworkType(
                            mSS.getRilDataRadioTechnology()), mPhone.getPhoneId());
        }

        if (hasRegistered) {
            mNetworkAttachedRegistrants.notifyRegistrants();
        }

        if (hasDeregistered) {
            mNetworkDetachedRegistrants.notifyRegistrants();
        }

        if (hasCssIndicatorChanged) {
            mCssIndicatorChangedRegistrants.notifyRegistrants();
        }

        if (hasRejectCauseChanged) {
            setNotification(CS_REJECT_CAUSE_ENABLED);
        }

        String eriText = mPhone.getCdmaEriText();
        boolean hasEriChanged = !TextUtils.equals(mEriText, eriText);
        mEriText = eriText;
        // Trigger updateSpnDisplay when
        // 1. Service state is changed.
        // 2. phone type is Cdma or CdmaLte and ERI text has changed.
        if (hasChanged || (!mPhone.isPhoneTypeGsm() && hasEriChanged)) {
            updateSpnDisplay();
        }

        if (hasChanged) {
            tm.setNetworkOperatorNameForPhone(mPhone.getPhoneId(), mSS.getOperatorAlpha());
            String operatorNumeric = mSS.getOperatorNumeric();

            if (!mPhone.isPhoneTypeGsm()) {
                // try to fix the invalid Operator Numeric
                if (isInvalidOperatorNumeric(operatorNumeric)) {
                    int sid = mSS.getCdmaSystemId();
                    operatorNumeric = fixUnknownMcc(operatorNumeric, sid);
                }
            }

            tm.setNetworkOperatorNumericForPhone(mPhone.getPhoneId(), operatorNumeric);

            // If the OPERATOR command hasn't returned a valid operator or the device is on IWLAN (
            // because operatorNumeric would be SIM's mcc/mnc when device is on IWLAN), but if the
            // device has camped on a cell either to attempt registration or for emergency services,
            // then for purposes of setting the locale, we don't care if registration fails or is
            // incomplete.
            // CellIdentity can return a null MCC and MNC in CDMA
            String localeOperator = operatorNumeric;
            if (isInvalidOperatorNumeric(operatorNumeric)
                    || mSS.getDataNetworkType() == TelephonyManager.NETWORK_TYPE_IWLAN) {
                for (CellIdentity cid : prioritizedCids) {
                    if (!TextUtils.isEmpty(cid.getPlmn())) {
                        localeOperator = cid.getPlmn();
                        break;
                    }
                }
            }

            if (isInvalidOperatorNumeric(localeOperator)) {
                if (DBG) log("localeOperator " + localeOperator + " is invalid");
                // Passing empty string is important for the first update. The initial value of
                // operator numeric in locale tracker is null. The async update will allow getting
                // cell info from the modem instead of using the cached one.
                mLocaleTracker.updateOperatorNumeric("");
            } else {
                if (!mPhone.isPhoneTypeGsm()) {
                    setOperatorIdd(localeOperator);
                }
                mLocaleTracker.updateOperatorNumeric(localeOperator);
            }

            tm.setNetworkRoamingForPhone(mPhone.getPhoneId(),
                    mPhone.isPhoneTypeGsm() ? mSS.getVoiceRoaming() :
                            (mSS.getVoiceRoaming() || mSS.getDataRoaming()));

            setRoamingType(mSS);
            log("Broadcasting ServiceState : " + mSS);
            // notify using PhoneStateListener and the legacy intent ACTION_SERVICE_STATE_CHANGED
            // notify service state changed only if the merged service state is changed.
            if (!oldMergedSS.equals(mPhone.getServiceState())) {
                mPhone.notifyServiceStateChanged(mPhone.getServiceState());
            }

            // insert into ServiceStateProvider. This will trigger apps to wake through JobScheduler
            mPhone.getContext().getContentResolver()
                    .insert(getUriForSubscriptionId(mPhone.getSubId()),
                            getContentValuesForServiceState(mSS));

            TelephonyMetrics.getInstance().writeServiceStateChanged(mPhone.getPhoneId(), mSS);
            mPhone.getVoiceCallSessionStats().onServiceStateChanged(mSS);
            mServiceStateStats.onServiceStateChanged(mSS);
        }

        boolean shouldLogAttachedChange = false;
        boolean shouldLogRatChange = false;

        if (hasRegistered || hasDeregistered) {
            shouldLogAttachedChange = true;
        }

        if (has4gHandoff) {
            mAttachedRegistrants.get(AccessNetworkConstants.TRANSPORT_TYPE_WWAN)
                    .notifyRegistrants();
            shouldLogAttachedChange = true;
        }

        if (hasRilVoiceRadioTechnologyChanged) {
            shouldLogRatChange = true;
            notifySignalStrength();
        }

        for (int transport : mTransportManager.getAvailableTransports()) {
            if (hasRilDataRadioTechnologyChanged.get(transport)) {
                shouldLogRatChange = true;
                notifySignalStrength();
            }

            if (hasDataRegStateChanged.get(transport)
                    || hasRilDataRadioTechnologyChanged.get(transport)
                    // Update all transports if preference changed so that consumers can be notified
                    // that ServiceState#getRilDataRadioTechnology has changed.
                    || hasDataTransportPreferenceChanged) {
                setDataNetworkTypeForPhone(mSS.getRilDataRadioTechnology());
                notifyDataRegStateRilRadioTechnologyChanged(transport);
            }

            if (hasDataAttached.get(transport)) {
                shouldLogAttachedChange = true;
                if (mAttachedRegistrants.get(transport) != null) {
                    mAttachedRegistrants.get(transport).notifyRegistrants();
                }
            }
            if (hasDataDetached.get(transport)) {
                shouldLogAttachedChange = true;
                if (mDetachedRegistrants.get(transport) != null) {
                    mDetachedRegistrants.get(transport).notifyRegistrants();
                }
            }
        }

        // Before starting to poll network state, the signal strength will be
        // reset under radio power off, so here expects to query it again
        // because the signal strength might come earlier RAT and radio state
        // changed.
        if (hasAirplaneModeOffChanged) {
            mCi.getSignalStrength(obtainMessage(EVENT_GET_SIGNAL_STRENGTH));
        }

        if (shouldLogAttachedChange) {
            logAttachChange();
        }
        if (shouldLogRatChange) {
            logRatChange();
        }

        if (hasVoiceRegStateChanged || hasRilVoiceRadioTechnologyChanged) {
            notifyVoiceRegStateRilRadioTechnologyChanged();
        }

        if (hasVoiceRoamingOn || hasVoiceRoamingOff || hasDataRoamingOn || hasDataRoamingOff) {
            logRoamingChange();
        }

        if (hasVoiceRoamingOn) {
            mVoiceRoamingOnRegistrants.notifyRegistrants();
        }

        if (hasVoiceRoamingOff) {
            mVoiceRoamingOffRegistrants.notifyRegistrants();
        }

        if (hasDataRoamingOn) {
            mDataRoamingOnRegistrants.notifyRegistrants();
        }

        if (hasDataRoamingOff) {
            mDataRoamingOffRegistrants.notifyRegistrants();
        }

        if (hasLocationChanged) {
            mPhone.notifyLocationChanged(getCellIdentity());
        }

        if (hasNrStateChanged) {
            mNrStateChangedRegistrants.notifyRegistrants();
        }

        if (hasNrFrequencyRangeChanged) {
            mNrFrequencyChangedRegistrants.notifyRegistrants();
        }

        if (mPhone.isPhoneTypeGsm()) {
            if (!isGprsConsistent(mSS.getDataRegistrationState(), mSS.getState())) {
                if (!mStartedGprsRegCheck && !mReportedGprsNoReg) {
                    mStartedGprsRegCheck = true;

                    int check_period = Settings.Global.getInt(
                            mPhone.getContext().getContentResolver(),
                            Settings.Global.GPRS_REGISTER_CHECK_PERIOD_MS,
                            DEFAULT_GPRS_CHECK_PERIOD_MILLIS);
                    sendMessageDelayed(obtainMessage(EVENT_CHECK_REPORT_GPRS),
                            check_period);
                }
            } else {
                mReportedGprsNoReg = false;
            }
        }
    }

    private String getOperatorNameFromEri() {
        String eriText = null;
        if (mPhone.isPhoneTypeCdma()) {
            if ((mCi.getRadioState() == TelephonyManager.RADIO_POWER_ON)
                    && (!mIsSubscriptionFromRuim)) {
                // Now the Phone sees the new ServiceState so it can get the new ERI text
                if (mSS.getState() == ServiceState.STATE_IN_SERVICE) {
                    eriText = mPhone.getCdmaEriText();
                } else {
                    // Note that ServiceState.STATE_OUT_OF_SERVICE is valid used for
                    // mRegistrationState 0,2,3 and 4
                    eriText = mPhone.getContext().getText(
                            com.android.internal.R.string.roamingTextSearching).toString();
                }
            }
        } else if (mPhone.isPhoneTypeCdmaLte()) {
            boolean hasBrandOverride = mUiccController.getUiccCard(getPhoneId()) != null &&
                    mUiccController.getUiccCard(getPhoneId()).getOperatorBrandOverride() != null;
            if (!hasBrandOverride && (mCi.getRadioState() == TelephonyManager.RADIO_POWER_ON)
                    && (mEriManager != null && mEriManager.isEriFileLoaded())
                    && (!ServiceState.isPsOnlyTech(mSS.getRilVoiceRadioTechnology())
                    || mPhone.getContext().getResources().getBoolean(com.android.internal.R
                    .bool.config_LTE_eri_for_network_name)) && (!mIsSubscriptionFromRuim)) {
                // Only when CDMA is in service, ERI will take effect
                eriText = mSS.getOperatorAlpha();
                // Now the Phone sees the new ServiceState so it can get the new ERI text
                if (mSS.getState() == ServiceState.STATE_IN_SERVICE) {
                    eriText = mPhone.getCdmaEriText();
                } else if (mSS.getState() == ServiceState.STATE_POWER_OFF) {
                    eriText = getServiceProviderName();
                    if (TextUtils.isEmpty(eriText)) {
                        // Sets operator alpha property by retrieving from
                        // build-time system property
                        eriText = SystemProperties.get("ro.cdma.home.operator.alpha");
                    }
                } else if (mSS.getDataRegistrationState() != ServiceState.STATE_IN_SERVICE) {
                    // Note that ServiceState.STATE_OUT_OF_SERVICE is valid used
                    // for mRegistrationState 0,2,3 and 4
                    eriText = mPhone.getContext()
                            .getText(com.android.internal.R.string.roamingTextSearching).toString();
                }
            }

            if (mUiccApplcation != null && mUiccApplcation.getState() == AppState.APPSTATE_READY &&
                    mIccRecords != null && getCombinedRegState(mSS) == ServiceState.STATE_IN_SERVICE
                    && !ServiceState.isPsOnlyTech(mSS.getRilVoiceRadioTechnology())) {
                // SIM is found on the device. If ERI roaming is OFF, and SID/NID matches
                // one configured in SIM, use operator name from CSIM record. Note that ERI, SID,
                // and NID are CDMA only, not applicable to LTE.
                boolean showSpn =
                        ((RuimRecords) mIccRecords).getCsimSpnDisplayCondition();
                int iconIndex = mSS.getCdmaEriIconIndex();

                if (showSpn && (iconIndex == EriInfo.ROAMING_INDICATOR_OFF)
                        && isInHomeSidNid(mSS.getCdmaSystemId(), mSS.getCdmaNetworkId())
                        && mIccRecords != null) {
                    eriText = getServiceProviderName();
                }
            }
        }
        return eriText;
    }

    /**
     * Get the service provider name with highest priority among various source.
     * @return service provider name.
     */
    public String getServiceProviderName() {
        // BrandOverride has higher priority than the carrier config
        String operatorBrandOverride = getOperatorBrandOverride();
        if (!TextUtils.isEmpty(operatorBrandOverride)) {
            return operatorBrandOverride;
        }

        String carrierName = mIccRecords != null ? mIccRecords.getServiceProviderName() : "";
        PersistableBundle config = getCarrierConfig();
        if (config.getBoolean(CarrierConfigManager.KEY_CARRIER_NAME_OVERRIDE_BOOL)
                || TextUtils.isEmpty(carrierName)) {
            return config.getString(CarrierConfigManager.KEY_CARRIER_NAME_STRING);
        }

        return carrierName;
    }

    /**
     * Get the resolved carrier name display condition bitmask.
     *
     * <p> Show service provider name if only if {@link #CARRIER_NAME_DISPLAY_BITMASK_SHOW_SPN}
     * is set.
     *
     * <p> Show PLMN network name if only if {@link #CARRIER_NAME_DISPLAY_BITMASK_SHOW_PLMN} is set.
     *
     * @param ss service state
     * @return carrier name display bitmask.
     */
    @CarrierNameDisplayBitmask
    public int getCarrierNameDisplayBitmask(ServiceState ss) {
        PersistableBundle config = getCarrierConfig();
        if (!TextUtils.isEmpty(getOperatorBrandOverride())) {
            // If the operator has been overridden, all PLMNs will be considered HOME PLMNs, only
            // show SPN.
            return CARRIER_NAME_DISPLAY_BITMASK_SHOW_SPN;
        } else if (TextUtils.isEmpty(getServiceProviderName())) {
            // If SPN is null or empty, we should show plmn.
            // This is a hack from IccRecords#getServiceProviderName().
            return CARRIER_NAME_DISPLAY_BITMASK_SHOW_PLMN;
        } else {
            boolean useRoamingFromServiceState = config.getBoolean(
                    CarrierConfigManager.KEY_SPN_DISPLAY_RULE_USE_ROAMING_FROM_SERVICE_STATE_BOOL);
            int carrierDisplayNameConditionFromSim =
                    mIccRecords == null ? 0 : mIccRecords.getCarrierNameDisplayCondition();

            boolean isRoaming;
            if (useRoamingFromServiceState) {
                isRoaming = ss.getRoaming();
            } else {
                String[] hplmns = mIccRecords != null ? mIccRecords.getHomePlmns() : null;
                isRoaming = !ArrayUtils.contains(hplmns, ss.getOperatorNumeric());
            }
            int rule;
            if (isRoaming) {
                // Show PLMN when roaming.
                rule = CARRIER_NAME_DISPLAY_BITMASK_SHOW_PLMN;

                // Check if show SPN is required when roaming.
                if ((carrierDisplayNameConditionFromSim
                        & CARRIER_NAME_DISPLAY_CONDITION_BITMASK_SPN)
                        == CARRIER_NAME_DISPLAY_CONDITION_BITMASK_SPN) {
                    rule |= CARRIER_NAME_DISPLAY_BITMASK_SHOW_SPN;
                }
            } else {
                // Show SPN when not roaming.
                rule = CARRIER_NAME_DISPLAY_BITMASK_SHOW_SPN;

                // Check if show PLMN is required when not roaming.
                if ((carrierDisplayNameConditionFromSim
                        & CARRIER_NAME_DISPLAY_CONDITION_BITMASK_PLMN)
                        == CARRIER_NAME_DISPLAY_CONDITION_BITMASK_PLMN) {
                    rule |= CARRIER_NAME_DISPLAY_BITMASK_SHOW_PLMN;
                }
            }
            return rule;
        }
    }

    private String getOperatorBrandOverride() {
        UiccCard card = mPhone.getUiccCard();
        if (card == null) return null;
        UiccProfile profile = card.getUiccProfile();
        if (profile == null) return null;
        return profile.getOperatorBrandOverride();
    }

    /**
     * Check whether the specified SID and NID pair appears in the HOME SID/NID list
     * read from NV or SIM.
     *
     * @return true if provided sid/nid pair belongs to operator's home network.
     */
    @UnsupportedAppUsage(maxTargetSdk = Build.VERSION_CODES.R, trackingBug = 170729553)
    private boolean isInHomeSidNid(int sid, int nid) {
        // if SID/NID is not available, assume this is home network.
        if (isSidsAllZeros()) return true;

        // length of SID/NID shold be same
        if (mHomeSystemId.length != mHomeNetworkId.length) return true;

        if (sid == 0) return true;

        for (int i = 0; i < mHomeSystemId.length; i++) {
            // Use SID only if NID is a reserved value.
            // SID 0 and NID 0 and 65535 are reserved. (C.0005 2.6.5.2)
            if ((mHomeSystemId[i] == sid) &&
                    ((mHomeNetworkId[i] == 0) || (mHomeNetworkId[i] == 65535) ||
                            (nid == 0) || (nid == 65535) || (mHomeNetworkId[i] == nid))) {
                return true;
            }
        }
        // SID/NID are not in the list. So device is not in home network
        return false;
    }

    @UnsupportedAppUsage(maxTargetSdk = Build.VERSION_CODES.R, trackingBug = 170729553)
    protected void setOperatorIdd(String operatorNumeric) {
        if (mPhone.getUnitTestMode()) {
            return;
        }

        // Retrieve the current country information
        // with the MCC got from operatorNumeric.
        String idd = mHbpcdUtils.getIddByMcc(
                Integer.parseInt(operatorNumeric.substring(0,3)));
        if (idd != null && !idd.isEmpty()) {
            TelephonyProperties.operator_idp_string(idd);
        } else {
            // use default "+", since we don't know the current IDP
            TelephonyProperties.operator_idp_string("+");
        }
    }

    @UnsupportedAppUsage(maxTargetSdk = Build.VERSION_CODES.R, trackingBug = 170729553)
    private boolean isInvalidOperatorNumeric(String operatorNumeric) {
        return operatorNumeric == null || operatorNumeric.length() < 5 ||
                operatorNumeric.startsWith(INVALID_MCC);
    }

    @UnsupportedAppUsage(maxTargetSdk = Build.VERSION_CODES.R, trackingBug = 170729553)
    private String fixUnknownMcc(String operatorNumeric, int sid) {
        if (sid <= 0) {
            // no cdma information is available, do nothing
            return operatorNumeric;
        }

        // resolve the mcc from sid, using time zone information from the latest NITZ signal when
        // available.
        int utcOffsetHours = 0;
        boolean isDst = false;
        boolean isNitzTimeZone = false;
        NitzData lastNitzData = mLastNitzData;
        if (lastNitzData != null) {
            utcOffsetHours = lastNitzData.getLocalOffsetMillis() / MS_PER_HOUR;
            Integer dstAdjustmentMillis = lastNitzData.getDstAdjustmentMillis();
            isDst = (dstAdjustmentMillis != null) && (dstAdjustmentMillis != 0);
            isNitzTimeZone = true;
        }
        int mcc = mHbpcdUtils.getMcc(sid, utcOffsetHours, (isDst ? 1 : 0), isNitzTimeZone);
        if (mcc > 0) {
            operatorNumeric = mcc + DEFAULT_MNC;
        }
        return operatorNumeric;
    }

    /**
     * Check if GPRS got registered while voice is registered.
     *
     * @param dataRegState i.e. CGREG in GSM
     * @param voiceRegState i.e. CREG in GSM
     * @return false if device only register to voice but not gprs
     */
    @UnsupportedAppUsage(maxTargetSdk = Build.VERSION_CODES.R, trackingBug = 170729553)
    private boolean isGprsConsistent(int dataRegState, int voiceRegState) {
        return !((voiceRegState == ServiceState.STATE_IN_SERVICE) &&
                (dataRegState != ServiceState.STATE_IN_SERVICE));
    }

    /** convert ServiceState registration code
     * to service state */
    private int regCodeToServiceState(int code) {
        switch (code) {
            case NetworkRegistrationInfo.REGISTRATION_STATE_HOME:
            case NetworkRegistrationInfo.REGISTRATION_STATE_ROAMING:
                return ServiceState.STATE_IN_SERVICE;
            default:
                return ServiceState.STATE_OUT_OF_SERVICE;
        }
    }

    /**
     * code is registration state 0-5 from TS 27.007 7.2
     * returns true if registered roam, false otherwise
     */
    private boolean regCodeIsRoaming (int code) {
        return NetworkRegistrationInfo.REGISTRATION_STATE_ROAMING == code;
    }

    private boolean isSameOperatorNameFromSimAndSS(ServiceState s) {
        String spn = ((TelephonyManager) mPhone.getContext().
                getSystemService(Context.TELEPHONY_SERVICE)).
                getSimOperatorNameForPhone(getPhoneId());

        // NOTE: in case of RUIM we should completely ignore the ERI data file and
        // mOperatorAlphaLong is set from RIL_REQUEST_OPERATOR response 0 (alpha ONS)
        String onsl = s.getOperatorAlphaLong();
        String onss = s.getOperatorAlphaShort();

        boolean equalsOnsl = !TextUtils.isEmpty(spn) && spn.equalsIgnoreCase(onsl);
        boolean equalsOnss = !TextUtils.isEmpty(spn) && spn.equalsIgnoreCase(onss);

        return (equalsOnsl || equalsOnss);
    }

    /**
     * Set roaming state if operator mcc is the same as sim mcc
     * and ons is not different from spn
     *
     * @param s ServiceState hold current ons
     * @return true if same operator
     */
    private boolean isSameNamedOperators(ServiceState s) {
        return currentMccEqualsSimMcc(s) && isSameOperatorNameFromSimAndSS(s);
    }

    /**
     * Compare SIM MCC with Operator MCC
     *
     * @param s ServiceState hold current ons
     * @return true if both are same
     */
    private boolean currentMccEqualsSimMcc(ServiceState s) {
        String simNumeric = ((TelephonyManager) mPhone.getContext().
                getSystemService(Context.TELEPHONY_SERVICE)).
                getSimOperatorNumericForPhone(getPhoneId());
        String operatorNumeric = s.getOperatorNumeric();
        boolean equalsMcc = true;

        try {
            equalsMcc = simNumeric.substring(0, 3).
                    equals(operatorNumeric.substring(0, 3));
        } catch (Exception e){
        }
        return equalsMcc;
    }

    /**
     * Do not set roaming state in case of oprators considered non-roaming.
     *
     * Can use mcc or mcc+mnc as item of
     * {@link CarrierConfigManager#KEY_NON_ROAMING_OPERATOR_STRING_ARRAY}.
     * For example, 302 or 21407. If mcc or mcc+mnc match with operator,
     * don't set roaming state.
     *
     * @param s ServiceState hold current ons
     * @return false for roaming state set
     */
    private boolean isOperatorConsideredNonRoaming(ServiceState s) {
        String operatorNumeric = s.getOperatorNumeric();

        PersistableBundle config = getCarrierConfig();
        String[] numericArray = config.getStringArray(
                CarrierConfigManager.KEY_NON_ROAMING_OPERATOR_STRING_ARRAY);

        if (ArrayUtils.isEmpty(numericArray) || operatorNumeric == null) {
            return false;
        }

        for (String numeric : numericArray) {
            if (!TextUtils.isEmpty(numeric) && operatorNumeric.startsWith(numeric)) {
                return true;
            }
        }
        return false;
    }

    private boolean isOperatorConsideredRoaming(ServiceState s) {
        String operatorNumeric = s.getOperatorNumeric();
        PersistableBundle config = getCarrierConfig();
        String[] numericArray = config.getStringArray(
                CarrierConfigManager.KEY_ROAMING_OPERATOR_STRING_ARRAY);
        if (ArrayUtils.isEmpty(numericArray) || operatorNumeric == null) {
            return false;
        }

        for (String numeric : numericArray) {
            if (!TextUtils.isEmpty(numeric) && operatorNumeric.startsWith(numeric)) {
                return true;
            }
        }
        return false;
    }

    /**
     * Set restricted state based on the OnRestrictedStateChanged notification
     * If any voice or packet restricted state changes, trigger a UI
     * notification and notify registrants when sim is ready.
     *
     * @param ar an int value of RIL_RESTRICTED_STATE_*
     */
    private void onRestrictedStateChanged(AsyncResult ar) {
        RestrictedState newRs = new RestrictedState();

        if (DBG) log("onRestrictedStateChanged: E rs "+ mRestrictedState);

        if (ar.exception == null && ar.result != null) {
            int state = (int)ar.result;

            newRs.setCsEmergencyRestricted(
                    ((state & RILConstants.RIL_RESTRICTED_STATE_CS_EMERGENCY) != 0) ||
                            ((state & RILConstants.RIL_RESTRICTED_STATE_CS_ALL) != 0) );
            //ignore the normal call and data restricted state before SIM READY
            if (mUiccApplcation != null && mUiccApplcation.getState() == AppState.APPSTATE_READY) {
                newRs.setCsNormalRestricted(
                        ((state & RILConstants.RIL_RESTRICTED_STATE_CS_NORMAL) != 0) ||
                                ((state & RILConstants.RIL_RESTRICTED_STATE_CS_ALL) != 0) );
                newRs.setPsRestricted(
                        (state & RILConstants.RIL_RESTRICTED_STATE_PS_ALL)!= 0);
            }

            if (DBG) log("onRestrictedStateChanged: new rs "+ newRs);

            if (!mRestrictedState.isPsRestricted() && newRs.isPsRestricted()) {
                mPsRestrictEnabledRegistrants.notifyRegistrants();
                setNotification(PS_ENABLED);
            } else if (mRestrictedState.isPsRestricted() && !newRs.isPsRestricted()) {
                mPsRestrictDisabledRegistrants.notifyRegistrants();
                setNotification(PS_DISABLED);
            }

            /**
             * There are two kind of cs restriction, normal and emergency. So
             * there are 4 x 4 combinations in current and new restricted states
             * and we only need to notify when state is changed.
             */
            if (mRestrictedState.isCsRestricted()) {
                if (!newRs.isAnyCsRestricted()) {
                    // remove all restriction
                    setNotification(CS_DISABLED);
                } else if (!newRs.isCsNormalRestricted()) {
                    // remove normal restriction
                    setNotification(CS_EMERGENCY_ENABLED);
                } else if (!newRs.isCsEmergencyRestricted()) {
                    // remove emergency restriction
                    setNotification(CS_NORMAL_ENABLED);
                }
            } else if (mRestrictedState.isCsEmergencyRestricted() &&
                    !mRestrictedState.isCsNormalRestricted()) {
                if (!newRs.isAnyCsRestricted()) {
                    // remove all restriction
                    setNotification(CS_DISABLED);
                } else if (newRs.isCsRestricted()) {
                    // enable all restriction
                    setNotification(CS_ENABLED);
                } else if (newRs.isCsNormalRestricted()) {
                    // remove emergency restriction and enable normal restriction
                    setNotification(CS_NORMAL_ENABLED);
                }
            } else if (!mRestrictedState.isCsEmergencyRestricted() &&
                    mRestrictedState.isCsNormalRestricted()) {
                if (!newRs.isAnyCsRestricted()) {
                    // remove all restriction
                    setNotification(CS_DISABLED);
                } else if (newRs.isCsRestricted()) {
                    // enable all restriction
                    setNotification(CS_ENABLED);
                } else if (newRs.isCsEmergencyRestricted()) {
                    // remove normal restriction and enable emergency restriction
                    setNotification(CS_EMERGENCY_ENABLED);
                }
            } else {
                if (newRs.isCsRestricted()) {
                    // enable all restriction
                    setNotification(CS_ENABLED);
                } else if (newRs.isCsEmergencyRestricted()) {
                    // enable emergency restriction
                    setNotification(CS_EMERGENCY_ENABLED);
                } else if (newRs.isCsNormalRestricted()) {
                    // enable normal restriction
                    setNotification(CS_NORMAL_ENABLED);
                }
            }

            mRestrictedState = newRs;
        }
        log("onRestrictedStateChanged: X rs "+ mRestrictedState);
    }

    /**
     * Get CellIdentity from the ServiceState if available or guess from cached
     *
     * Get the CellIdentity by first checking if ServiceState has a current CID. If so
     * then return that info. Otherwise, check the latest List<CellInfo> and return the first GSM or
     * WCDMA result that appears. If no GSM or WCDMA results, then return an LTE result. The
     * behavior is kept consistent for backwards compatibility; (do not apply logic to determine
     * why the behavior is this way).
     *
     * @return the current cell location if known or a non-null "empty" cell location
     */
    @NonNull
    public CellIdentity getCellIdentity() {
        if (mCellIdentity != null) return mCellIdentity;

        CellIdentity ci = getCellIdentityFromCellInfo(getAllCellInfo());
        if (ci != null) return ci;

        return mPhone.getPhoneType() == PhoneConstants.PHONE_TYPE_CDMA
                ? new CellIdentityCdma() : new CellIdentityGsm();
    }

    /**
     * Get CellIdentity from the ServiceState if available or guess from CellInfo
     *
     * Get the CellLocation by first checking if ServiceState has a current CID. If so
     * then return that info. Otherwise, query AllCellInfo and return the first GSM or
     * WCDMA result that appears. If no GSM or WCDMA results, then return an LTE result.
     * The behavior is kept consistent for backwards compatibility; (do not apply logic
     * to determine why the behavior is this way).
     *
     * @param workSource calling WorkSource
     * @param rspMsg the response message which must be non-null
     */
    public void requestCellIdentity(WorkSource workSource, Message rspMsg) {
        if (mCellIdentity != null) {
            AsyncResult.forMessage(rspMsg, mCellIdentity, null);
            rspMsg.sendToTarget();
            return;
        }

        Message cellLocRsp = obtainMessage(EVENT_CELL_LOCATION_RESPONSE, rspMsg);
        requestAllCellInfo(workSource, cellLocRsp);
    }

    /* Find and return a CellIdentity from CellInfo
     *
     * This method returns the first GSM or WCDMA result that appears in List<CellInfo>. If no GSM
     * or  WCDMA results are found, then it returns an LTE result. The behavior is kept consistent
     * for backwards compatibility; (do not apply logic to determine why the behavior is this way).
     *
     * @return the current CellIdentity from CellInfo or null
     */
    private static CellIdentity getCellIdentityFromCellInfo(List<CellInfo> info) {
        CellIdentity cl = null;
        if (info != null && info.size() > 0) {
            CellIdentity fallbackLteCid = null; // We prefer not to use LTE
            for (CellInfo ci : info) {
                CellIdentity c = ci.getCellIdentity();
                if (c instanceof CellIdentityLte && fallbackLteCid == null) {
                    if (getCidFromCellIdentity(c) != -1) fallbackLteCid = c;
                    continue;
                }
                if (getCidFromCellIdentity(c) != -1) {
                    cl = c;
                    break;
                }
            }
            if (cl == null && fallbackLteCid != null) {
                cl = fallbackLteCid;
            }
        }
        return cl;
    }

    /**
     * nitzReceiveTime is time_t that the NITZ time was posted
     */
    private void setTimeFromNITZString(String nitzString, long nitzReceiveTime) {
        long start = SystemClock.elapsedRealtime();
        if (DBG) {
            Rlog.d(LOG_TAG, "NITZ: " + nitzString + "," + nitzReceiveTime
                    + " start=" + start + " delay=" + (start - nitzReceiveTime));
        }
        NitzData newNitzData = NitzData.parse(nitzString);
        mLastNitzData = newNitzData;
        if (newNitzData != null) {
            try {
                TimestampedValue<NitzData> nitzSignal =
                        new TimestampedValue<>(nitzReceiveTime, newNitzData);
                mNitzState.handleNitzReceived(nitzSignal);
            } finally {
                if (DBG) {
                    long end = SystemClock.elapsedRealtime();
                    Rlog.d(LOG_TAG, "NITZ: end=" + end + " dur=" + (end - start));
                }
            }
        }
    }

    /**
     * Cancels all notifications posted to NotificationManager for this subId. These notifications
     * for restricted state and rejection cause for cs registration are no longer valid after the
     * SIM has been removed.
     */
    private void cancelAllNotifications() {
        if (DBG) log("cancelAllNotifications: mPrevSubId=" + mPrevSubId);
        NotificationManager notificationManager = (NotificationManager)
                mPhone.getContext().getSystemService(Context.NOTIFICATION_SERVICE);
        if (SubscriptionManager.isValidSubscriptionId(mPrevSubId)) {
            notificationManager.cancel(Integer.toString(mPrevSubId), PS_NOTIFICATION);
            notificationManager.cancel(Integer.toString(mPrevSubId), CS_NOTIFICATION);
            notificationManager.cancel(Integer.toString(mPrevSubId), CS_REJECT_CAUSE_NOTIFICATION);

            // Cancel Emergency call warning and network preference notifications
            notificationManager.cancel(
                    CarrierServiceStateTracker.EMERGENCY_NOTIFICATION_TAG, mPrevSubId);
            notificationManager.cancel(
                    CarrierServiceStateTracker.PREF_NETWORK_NOTIFICATION_TAG, mPrevSubId);
        }
    }

    /**
     * Post a notification to NotificationManager for restricted state and
     * rejection cause for cs registration
     *
     * @param notifyType is one state of PS/CS_*_ENABLE/DISABLE
     */
    @VisibleForTesting
    public void setNotification(int notifyType) {
        if (DBG) log("setNotification: create notification " + notifyType);

        if (!SubscriptionManager.isValidSubscriptionId(mSubId)) {
            // notifications are posted per-sub-id, so return if current sub-id is invalid
            loge("cannot setNotification on invalid subid mSubId=" + mSubId);
            return;
        }
        Context context = mPhone.getContext();

        SubscriptionInfo info = mSubscriptionController
                .getActiveSubscriptionInfo(mPhone.getSubId(), context.getOpPackageName(),
                        context.getAttributionTag());

        //if subscription is part of a group and non-primary, suppress all notifications
        if (info == null || (info.isOpportunistic() && info.getGroupUuid() != null)) {
            log("cannot setNotification on invisible subid mSubId=" + mSubId);
            return;
        }

        // Needed because sprout RIL sends these when they shouldn't?
        boolean isSetNotification = context.getResources().getBoolean(
                com.android.internal.R.bool.config_user_notification_of_restrictied_mobile_access);
        if (!isSetNotification) {
            if (DBG) log("Ignore all the notifications");
            return;
        }

        boolean autoCancelCsRejectNotification = false;

        PersistableBundle bundle = getCarrierConfig();
        boolean disableVoiceBarringNotification = bundle.getBoolean(
                CarrierConfigManager.KEY_DISABLE_VOICE_BARRING_NOTIFICATION_BOOL, false);
        if (disableVoiceBarringNotification && (notifyType == CS_ENABLED
                || notifyType == CS_NORMAL_ENABLED
                || notifyType == CS_EMERGENCY_ENABLED)) {
            if (DBG) log("Voice/emergency call barred notification disabled");
            return;
        }
        autoCancelCsRejectNotification = bundle.getBoolean(
                CarrierConfigManager.KEY_AUTO_CANCEL_CS_REJECT_NOTIFICATION, false);

        CharSequence details = "";
        CharSequence title = "";
        int notificationId = CS_NOTIFICATION;
        int icon = com.android.internal.R.drawable.stat_sys_warning;

        final boolean multipleSubscriptions = (((TelephonyManager) mPhone.getContext()
                  .getSystemService(Context.TELEPHONY_SERVICE)).getPhoneCount() > 1);
        final int simNumber = mSubscriptionController.getSlotIndex(mSubId) + 1;

        switch (notifyType) {
            case PS_ENABLED:
                long dataSubId = SubscriptionManager.getDefaultDataSubscriptionId();
                if (dataSubId != mPhone.getSubId()) {
                    return;
                }
                notificationId = PS_NOTIFICATION;
                title = context.getText(com.android.internal.R.string.RestrictedOnDataTitle);
                details = multipleSubscriptions
                        ? context.getString(
                                com.android.internal.R.string.RestrictedStateContentMsimTemplate,
                                simNumber) :
                        context.getText(com.android.internal.R.string.RestrictedStateContent);
                break;
            case PS_DISABLED:
                notificationId = PS_NOTIFICATION;
                break;
            case CS_ENABLED:
                title = context.getText(com.android.internal.R.string.RestrictedOnAllVoiceTitle);
                details = multipleSubscriptions
                        ? context.getString(
                                com.android.internal.R.string.RestrictedStateContentMsimTemplate,
                                simNumber) :
                        context.getText(com.android.internal.R.string.RestrictedStateContent);
                break;
            case CS_NORMAL_ENABLED:
                title = context.getText(com.android.internal.R.string.RestrictedOnNormalTitle);
                details = multipleSubscriptions
                        ? context.getString(
                                com.android.internal.R.string.RestrictedStateContentMsimTemplate,
                                simNumber) :
                        context.getText(com.android.internal.R.string.RestrictedStateContent);
                break;
            case CS_EMERGENCY_ENABLED:
                title = context.getText(com.android.internal.R.string.RestrictedOnEmergencyTitle);
                details = multipleSubscriptions
                        ? context.getString(
                                com.android.internal.R.string.RestrictedStateContentMsimTemplate,
                                simNumber) :
                        context.getText(com.android.internal.R.string.RestrictedStateContent);
                break;
            case CS_DISABLED:
                // do nothing and cancel the notification later
                break;
            case CS_REJECT_CAUSE_ENABLED:
                notificationId = CS_REJECT_CAUSE_NOTIFICATION;
                int resId = selectResourceForRejectCode(mRejectCode, multipleSubscriptions);
                if (0 == resId) {
                    if (autoCancelCsRejectNotification) {
                        notifyType = CS_REJECT_CAUSE_DISABLED;
                    } else {
                        loge("setNotification: mRejectCode=" + mRejectCode + " is not handled.");
                        return;
                    }
                } else {
                    icon = com.android.internal.R.drawable.stat_notify_mmcc_indication_icn;
                    // if using the single SIM resource, simNumber will be ignored
                    title = context.getString(resId, simNumber);
                    details = null;
                }
                break;
        }

        if (DBG) {
            log("setNotification, create notification, notifyType: " + notifyType
                    + ", title: " + title + ", details: " + details + ", subId: " + mSubId);
        }

        mNotification = new Notification.Builder(context)
                .setWhen(System.currentTimeMillis())
                .setAutoCancel(true)
                .setSmallIcon(icon)
                .setTicker(title)
                .setColor(context.getResources().getColor(
                        com.android.internal.R.color.system_notification_accent_color))
                .setContentTitle(title)
                .setStyle(new Notification.BigTextStyle().bigText(details))
                .setContentText(details)
                .setChannelId(NotificationChannelController.CHANNEL_ID_ALERT)
                .build();

        NotificationManager notificationManager = (NotificationManager)
                context.getSystemService(Context.NOTIFICATION_SERVICE);

        if (notifyType == PS_DISABLED || notifyType == CS_DISABLED
                || notifyType == CS_REJECT_CAUSE_DISABLED) {
            // cancel previous post notification
            notificationManager.cancel(Integer.toString(mSubId), notificationId);
        } else {
            boolean show = false;
            if (mSS.isEmergencyOnly() && notifyType == CS_EMERGENCY_ENABLED) {
                // if reg state is emergency only, always show restricted emergency notification.
                show = true;
            } else if (notifyType == CS_REJECT_CAUSE_ENABLED) {
                // always show notification due to CS reject irrespective of service state.
                show = true;
            } else if (mSS.getState() == ServiceState.STATE_IN_SERVICE) {
                // for non in service states, we have system UI and signal bar to indicate limited
                // service. No need to show notification again. This also helps to mitigate the
                // issue if phone go to OOS and camp to other networks and received restricted ind.
                show = true;
            }
            // update restricted state notification for this subId
            if (show) {
                notificationManager.notify(Integer.toString(mSubId), notificationId, mNotification);
            }
        }
    }

    /**
     * Selects the resource ID, which depends on rejection cause that is sent by the network when CS
     * registration is rejected.
     *
     * @param rejCode should be compatible with TS 24.008.
     */
    private int selectResourceForRejectCode(int rejCode, boolean multipleSubscriptions) {
        int rejResourceId = 0;
        switch (rejCode) {
            case 1:// Authentication reject
                rejResourceId = multipleSubscriptions
                        ? com.android.internal.R.string.mmcc_authentication_reject_msim_template :
                        com.android.internal.R.string.mmcc_authentication_reject;
                break;
            case 2:// IMSI unknown in HLR
                rejResourceId = multipleSubscriptions
                        ? com.android.internal.R.string.mmcc_imsi_unknown_in_hlr_msim_template :
                        com.android.internal.R.string.mmcc_imsi_unknown_in_hlr;
                break;
            case 3:// Illegal MS
                rejResourceId = multipleSubscriptions
                        ? com.android.internal.R.string.mmcc_illegal_ms_msim_template :
                        com.android.internal.R.string.mmcc_illegal_ms;
                break;
            case 6:// Illegal ME
                rejResourceId = multipleSubscriptions
                        ? com.android.internal.R.string.mmcc_illegal_me_msim_template :
                        com.android.internal.R.string.mmcc_illegal_me;
                break;
            default:
                // The other codes are not defined or not required by operators till now.
                break;
        }
        return rejResourceId;
    }

    private UiccCardApplication getUiccCardApplication() {
        if (mPhone.isPhoneTypeGsm()) {
            return mUiccController.getUiccCardApplication(mPhone.getPhoneId(),
                    UiccController.APP_FAM_3GPP);
        } else {
            return mUiccController.getUiccCardApplication(mPhone.getPhoneId(),
                    UiccController.APP_FAM_3GPP2);
        }
    }

    private void queueNextSignalStrengthPoll() {
        if (mDontPollSignalStrength) {
            // The radio is telling us about signal strength changes
            // we don't have to ask it
            return;
        }

        // if there is no SIM present, do not poll signal strength
        UiccCard uiccCard = UiccController.getInstance().getUiccCard(getPhoneId());
        if (uiccCard == null || uiccCard.getCardState() == CardState.CARDSTATE_ABSENT) {
            log("Not polling signal strength due to absence of SIM");
            return;
        }

        Message msg;

        msg = obtainMessage();
        msg.what = EVENT_POLL_SIGNAL_STRENGTH;

        long nextTime;

        // TODO Don't poll signal strength if screen is off
        sendMessageDelayed(msg, POLL_PERIOD_MILLIS);
    }

    private void notifyCdmaSubscriptionInfoReady() {
        if (mCdmaForSubscriptionInfoReadyRegistrants != null) {
            if (DBG) log("CDMA_SUBSCRIPTION: call notifyRegistrants()");
            mCdmaForSubscriptionInfoReadyRegistrants.notifyRegistrants();
        }
    }

    /**
     * Registration point for transition into DataConnection attached.
     * @param transport Transport type
     * @param h handler to notify
     * @param what what code of message when delivered
     * @param obj placed in Message.obj
     */
    public void registerForDataConnectionAttached(@TransportType int transport, Handler h, int what,
                                                  Object obj) {
        Registrant r = new Registrant(h, what, obj);
        if (mAttachedRegistrants.get(transport) == null) {
            mAttachedRegistrants.put(transport, new RegistrantList());
        }
        mAttachedRegistrants.get(transport).add(r);

        if (mSS != null) {
            NetworkRegistrationInfo netRegState = mSS.getNetworkRegistrationInfo(
                    NetworkRegistrationInfo.DOMAIN_PS, transport);
            if (netRegState == null || netRegState.isInService()) {
                r.notifyRegistrant();
            }
        }
    }

    /**
     * Unregister for data attached event
     *
     * @param transport Transport type
     * @param h Handler to notify
     */
    public void unregisterForDataConnectionAttached(@TransportType int transport, Handler h) {
        if (mAttachedRegistrants.get(transport) != null) {
            mAttachedRegistrants.get(transport).remove(h);
        }
    }

    /**
     * Registration point for transition into DataConnection detached.
     * @param transport Transport type
     * @param h handler to notify
     * @param what what code of message when delivered
     * @param obj placed in Message.obj
     */
    public void registerForDataConnectionDetached(@TransportType int transport, Handler h, int what,
                                                  Object obj) {
        Registrant r = new Registrant(h, what, obj);
        if (mDetachedRegistrants.get(transport) == null) {
            mDetachedRegistrants.put(transport, new RegistrantList());
        }
        mDetachedRegistrants.get(transport).add(r);

        if (mSS != null) {
            NetworkRegistrationInfo netRegState = mSS.getNetworkRegistrationInfo(
                    NetworkRegistrationInfo.DOMAIN_PS, transport);
            if (netRegState != null && !netRegState.isInService()) {
                r.notifyRegistrant();
            }
        }
    }

    /**
     * Unregister for data detatched event
     *
     * @param transport Transport type
     * @param h Handler to notify
     */
    public void unregisterForDataConnectionDetached(@TransportType int transport, Handler h) {
        if (mDetachedRegistrants.get(transport) != null) {
            mDetachedRegistrants.get(transport).remove(h);
        }
    }

    /**
     * Registration for RIL Voice Radio Technology changing. The
     * new radio technology will be returned AsyncResult#result as an Integer Object.
     * The AsyncResult will be in the notification Message#obj.
     *
     * @param h handler to notify
     * @param what what code of message when delivered
     * @param obj placed in Message.obj
     */
    public void registerForVoiceRegStateOrRatChanged(Handler h, int what, Object obj) {
        Registrant r = new Registrant(h, what, obj);
        mVoiceRegStateOrRatChangedRegistrants.add(r);
        notifyVoiceRegStateRilRadioTechnologyChanged();
    }

    public void unregisterForVoiceRegStateOrRatChanged(Handler h) {
        mVoiceRegStateOrRatChangedRegistrants.remove(h);
    }

    /**
     * Registration for DataConnection RIL Data Radio Technology changing. The
     * new radio technology will be returned AsyncResult#result as an Integer Object.
     * The AsyncResult will be in the notification Message#obj.
     *
     * @param transport Transport
     * @param h handler to notify
     * @param what what code of message when delivered
     * @param obj placed in Message.obj
     */
    public void registerForDataRegStateOrRatChanged(@TransportType int transport, Handler h,
                                                    int what, Object obj) {
        Registrant r = new Registrant(h, what, obj);
        if (mDataRegStateOrRatChangedRegistrants.get(transport) == null) {
            mDataRegStateOrRatChangedRegistrants.put(transport, new RegistrantList());
        }
        mDataRegStateOrRatChangedRegistrants.get(transport).add(r);
        Pair<Integer, Integer> registrationInfo = getRegistrationInfo(transport);
        if (registrationInfo != null) {
            r.notifyResult(registrationInfo);
        }
    }

    /**
     * Unregister for data registration state changed or RAT changed event
     *
     * @param transport Transport
     * @param h The handler
     */
    public void unregisterForDataRegStateOrRatChanged(@TransportType int transport, Handler h) {
        if (mDataRegStateOrRatChangedRegistrants.get(transport) != null) {
            mDataRegStateOrRatChangedRegistrants.get(transport).remove(h);
        }
    }

    /**
     * Registration for Airplane Mode changing.  The state of Airplane Mode will be returned
     * {@link AsyncResult#result} as a {@link Boolean} Object.
     * The {@link AsyncResult} will be in the notification {@link Message#obj}.
     * @param h handler to notify
     * @param what what code of message when delivered
     * @param obj placed in {@link AsyncResult#userObj}
     */
    public void registerForAirplaneModeChanged(Handler h, int what, Object obj) {
        mAirplaneModeChangedRegistrants.add(h, what, obj);
    }

    /**
     * Unregister for Airplane Mode changed event.
     *
     * @param h The handler
     */
    public void unregisterForAirplaneModeChanged(Handler h) {
        mAirplaneModeChangedRegistrants.remove(h);
    }

    /**
     * Registration point for transition into network attached.
     * @param h handler to notify
     * @param what what code of message when delivered
     * @param obj in Message.obj
     */
    public void registerForNetworkAttached(Handler h, int what, Object obj) {
        Registrant r = new Registrant(h, what, obj);

        mNetworkAttachedRegistrants.add(r);
        if (mSS.getState() == ServiceState.STATE_IN_SERVICE) {
            r.notifyRegistrant();
        }
    }

    public void unregisterForNetworkAttached(Handler h) {
        mNetworkAttachedRegistrants.remove(h);
    }

    /**
     * Registration point for transition into network detached.
     * @param h handler to notify
     * @param what what code of message when delivered
     * @param obj in Message.obj
     */
    public void registerForNetworkDetached(Handler h, int what, Object obj) {
        Registrant r = new Registrant(h, what, obj);

        mNetworkDetachedRegistrants.add(r);
        if (mSS.getState() != ServiceState.STATE_IN_SERVICE) {
            r.notifyRegistrant();
        }
    }

    public void unregisterForNetworkDetached(Handler h) {
        mNetworkDetachedRegistrants.remove(h);
    }

    /**
     * Registration point for transition into packet service restricted zone.
     * @param h handler to notify
     * @param what what code of message when delivered
     * @param obj placed in Message.obj
     */
    public void registerForPsRestrictedEnabled(Handler h, int what, Object obj) {
        Registrant r = new Registrant(h, what, obj);
        mPsRestrictEnabledRegistrants.add(r);

        if (mRestrictedState.isPsRestricted()) {
            r.notifyRegistrant();
        }
    }

    public void unregisterForPsRestrictedEnabled(Handler h) {
        mPsRestrictEnabledRegistrants.remove(h);
    }

    /**
     * Registration point for transition out of packet service restricted zone.
     * @param h handler to notify
     * @param what what code of message when delivered
     * @param obj placed in Message.obj
     */
    public void registerForPsRestrictedDisabled(Handler h, int what, Object obj) {
        Registrant r = new Registrant(h, what, obj);
        mPsRestrictDisabledRegistrants.add(r);

        if (mRestrictedState.isPsRestricted()) {
            r.notifyRegistrant();
        }
    }

    public void unregisterForPsRestrictedDisabled(Handler h) {
        mPsRestrictDisabledRegistrants.remove(h);
    }

    /**
     * Registers for IMS capability changed.
     * @param h handler to notify
     * @param what what code of message when delivered
     * @param obj placed in Message.obj
     */
    public void registerForImsCapabilityChanged(Handler h, int what, Object obj) {
        Registrant r = new Registrant(h, what, obj);
        mImsCapabilityChangedRegistrants.add(r);
    }

    /**
     * Unregisters for IMS capability changed.
     * @param h handler to notify
     */
    public void unregisterForImsCapabilityChanged(Handler h) {
        mImsCapabilityChangedRegistrants.remove(h);
    }

    /**
     * Clean up existing voice and data connection then turn off radio power.
     *
     * Hang up the existing voice calls to decrease call drop rate.
     */
    public void powerOffRadioSafely() {
        synchronized (this) {
            if (!mPendingRadioPowerOffAfterDataOff) {
                int dds = SubscriptionManager.getDefaultDataSubscriptionId();
                // To minimize race conditions we call cleanUpAllConnections on
                // both if else paths instead of before this isDisconnected test.
                if (mPhone.areAllDataDisconnected()
                        && (dds == mPhone.getSubId()
                        || (dds != mPhone.getSubId()
                        && ProxyController.getInstance().areAllDataDisconnected(dds)))) {
                    // To minimize race conditions we do this after isDisconnected
                    for (int transport : mTransportManager.getAvailableTransports()) {
                        if (mPhone.getDcTracker(transport) != null) {
                            mPhone.getDcTracker(transport).cleanUpAllConnections(
                                    Phone.REASON_RADIO_TURNED_OFF);
                        }
                    }
                    if (DBG) {
                        log("powerOffRadioSafely: Data disconnected, turn off radio now.");
                    }
                    hangupAndPowerOff();
                } else {
                    // hang up all active voice calls first
                    if (mPhone.isPhoneTypeGsm() && mPhone.isInCall()) {
                        mPhone.mCT.mRingingCall.hangupIfAlive();
                        mPhone.mCT.mBackgroundCall.hangupIfAlive();
                        mPhone.mCT.mForegroundCall.hangupIfAlive();
                    }
                    for (int transport : mTransportManager.getAvailableTransports()) {
                        if (mPhone.getDcTracker(transport) != null) {
                            mPhone.getDcTracker(transport).cleanUpAllConnections(
                                    Phone.REASON_RADIO_TURNED_OFF);
                        }
                    }

                    if (dds != mPhone.getSubId()
                            && !ProxyController.getInstance().areAllDataDisconnected(dds)) {
                        if (DBG) {
                            log(String.format("powerOffRadioSafely: Data is active on DDS (%d)."
                                    + " Wait for all data disconnect", dds));
                        }
                        // Data is not disconnected on DDS. Wait for the data disconnect complete
                        // before sending the RADIO_POWER off.
                        ProxyController.getInstance().registerForAllDataDisconnected(dds, this,
                                EVENT_ALL_DATA_DISCONNECTED);
                        mPendingRadioPowerOffAfterDataOff = true;
                    }
                    Message msg = Message.obtain(this);
                    msg.what = EVENT_SET_RADIO_POWER_OFF;
                    msg.arg1 = ++mPendingRadioPowerOffAfterDataOffTag;
                    if (sendMessageDelayed(msg, 30000)) {
                        if (DBG) {
                            log("powerOffRadioSafely: Wait up to 30s for data to isconnect, then"
                                    + " turn off radio.");
                        }
                        mPendingRadioPowerOffAfterDataOff = true;
                    } else {
                        log("powerOffRadioSafely: Cannot send delayed Msg, turn off radio right"
                                + " away.");
                        hangupAndPowerOff();
                        mPendingRadioPowerOffAfterDataOff = false;
                    }
                }
            }
        }
    }

    /**
     * process the pending request to turn radio off after data is disconnected
     *
     * return true if there is pending request to process; false otherwise.
     */
    public boolean processPendingRadioPowerOffAfterDataOff() {
        synchronized(this) {
            if (mPendingRadioPowerOffAfterDataOff) {
                if (DBG) log("Process pending request to turn radio off.");
                hangupAndPowerOff();
                mPendingRadioPowerOffAfterDataOffTag += 1;
                mPendingRadioPowerOffAfterDataOff = false;
                return true;
            }
            return false;
        }
    }

    /**
     * Checks if the provided earfcn falls withing the range of earfcns.
     *
     * return int index in earfcnPairList if earfcn falls within the provided range; -1 otherwise.
     */
    private int containsEarfcnInEarfcnRange(ArrayList<Pair<Integer, Integer>> earfcnPairList,
            int earfcn) {
        int index = 0;
        if (earfcnPairList != null) {
            for (Pair<Integer, Integer> earfcnPair : earfcnPairList) {
                if ((earfcn >= earfcnPair.first) && (earfcn <= earfcnPair.second)) {
                    return index;
                }
                index++;
            }
        }

        return -1;
    }

    /**
     * Convert the earfcnStringArray to list of pairs.
     *
     * Format of the earfcnsList is expected to be {"erafcn1_start-earfcn1_end",
     * "earfcn2_start-earfcn2_end" ... }
     */
    ArrayList<Pair<Integer, Integer>> convertEarfcnStringArrayToPairList(String[] earfcnsList) {
        ArrayList<Pair<Integer, Integer>> earfcnPairList = new ArrayList<Pair<Integer, Integer>>();

        if (earfcnsList != null) {
            int earfcnStart;
            int earfcnEnd;
            for (int i = 0; i < earfcnsList.length; i++) {
                try {
                    String[] earfcns = earfcnsList[i].split("-");
                    if (earfcns.length != 2) {
                        if (VDBG) {
                            log("Invalid earfcn range format");
                        }
                        return null;
                    }

                    earfcnStart = Integer.parseInt(earfcns[0]);
                    earfcnEnd = Integer.parseInt(earfcns[1]);

                    if (earfcnStart > earfcnEnd) {
                        if (VDBG) {
                            log("Invalid earfcn range format");
                        }
                        return null;
                    }

                    earfcnPairList.add(new Pair<Integer, Integer>(earfcnStart, earfcnEnd));
                } catch (PatternSyntaxException pse) {
                    if (VDBG) {
                        log("Invalid earfcn range format");
                    }
                    return null;
                } catch (NumberFormatException nfe) {
                    if (VDBG) {
                        log("Invalid earfcn number format");
                    }
                    return null;
                }
            }
        }

        return earfcnPairList;
    }

    private void onCarrierConfigChanged() {
        PersistableBundle config = getCarrierConfig();
        log("CarrierConfigChange " + config);

        // Load the ERI based on carrier config. Carrier might have their specific ERI.
        if (mEriManager != null) {
            mEriManager.loadEriFile();
            mCdnr.updateEfForEri(getOperatorNameFromEri());
        }

        mCarrierConfigLoaded = true;
        pollState();

        updateArfcnLists(config);
        updateReportingCriteria(config);
        updateOperatorNamePattern(config);
        mCdnr.updateEfFromCarrierConfig(config);
        mPhone.notifyCallForwardingIndicator();

        // Sometimes the network registration information comes before carrier config is ready.
        // For some cases like roaming/non-roaming overriding, we need carrier config. So it's
        // important to poll state again when carrier config is ready.
        pollStateInternal(false);
    }

    private void updateArfcnLists(PersistableBundle config) {
        synchronized (mRsrpBoostLock) {
            mLteRsrpBoost = config.getInt(CarrierConfigManager.KEY_LTE_EARFCNS_RSRP_BOOST_INT, 0);
            String[] earfcnsStringArrayForRsrpBoost = config.getStringArray(
                    CarrierConfigManager.KEY_BOOSTED_LTE_EARFCNS_STRING_ARRAY);
            mEarfcnPairListForRsrpBoost = convertEarfcnStringArrayToPairList(
                    earfcnsStringArrayForRsrpBoost);

            mNrRsrpBoost = config.getIntArray(
                    CarrierConfigManager.KEY_NRARFCNS_RSRP_BOOST_INT_ARRAY);
            String[] nrarfcnsStringArrayForRsrpBoost = config.getStringArray(
                    CarrierConfigManager.KEY_BOOSTED_NRARFCNS_STRING_ARRAY);
            mNrarfcnRangeListForRsrpBoost = convertEarfcnStringArrayToPairList(
                    nrarfcnsStringArrayForRsrpBoost);

            if ((mNrRsrpBoost == null && mNrarfcnRangeListForRsrpBoost != null)
                    || (mNrRsrpBoost != null && mNrarfcnRangeListForRsrpBoost == null)
                    || (mNrRsrpBoost != null && mNrarfcnRangeListForRsrpBoost != null
                    && mNrRsrpBoost.length != mNrarfcnRangeListForRsrpBoost.size())) {
                loge("Invalid parameters for NR RSRP boost");
                mNrRsrpBoost = null;
                mNrarfcnRangeListForRsrpBoost = null;
            }
        }
    }

    private void updateReportingCriteria(PersistableBundle config) {
        int lteMeasurementEnabled = config.getInt(CarrierConfigManager
                .KEY_PARAMETERS_USED_FOR_LTE_SIGNAL_BAR_INT, CellSignalStrengthLte.USE_RSRP);
        mPhone.setSignalStrengthReportingCriteria(SignalThresholdInfo.SIGNAL_MEASUREMENT_TYPE_RSRP,
                config.getIntArray(CarrierConfigManager.KEY_LTE_RSRP_THRESHOLDS_INT_ARRAY),
                AccessNetworkType.EUTRAN,
                (lteMeasurementEnabled & CellSignalStrengthLte.USE_RSRP) != 0);
        mPhone.setSignalStrengthReportingCriteria(SignalThresholdInfo.SIGNAL_MEASUREMENT_TYPE_RSCP,
                config.getIntArray(CarrierConfigManager.KEY_WCDMA_RSCP_THRESHOLDS_INT_ARRAY),
                AccessNetworkType.UTRAN, true);
        mPhone.setSignalStrengthReportingCriteria(SignalThresholdInfo.SIGNAL_MEASUREMENT_TYPE_RSSI,
                config.getIntArray(CarrierConfigManager.KEY_GSM_RSSI_THRESHOLDS_INT_ARRAY),
                AccessNetworkType.GERAN, true);

        if (mPhone.getHalVersion().greaterOrEqual(RIL.RADIO_HAL_VERSION_1_5)) {
            mPhone.setSignalStrengthReportingCriteria(
                    SignalThresholdInfo.SIGNAL_MEASUREMENT_TYPE_RSRQ,
                    config.getIntArray(CarrierConfigManager.KEY_LTE_RSRQ_THRESHOLDS_INT_ARRAY),
                    AccessNetworkType.EUTRAN,
                    (lteMeasurementEnabled & CellSignalStrengthLte.USE_RSRQ) != 0);
            mPhone.setSignalStrengthReportingCriteria(
                    SignalThresholdInfo.SIGNAL_MEASUREMENT_TYPE_RSSNR,
                    config.getIntArray(CarrierConfigManager.KEY_LTE_RSSNR_THRESHOLDS_INT_ARRAY),
                    AccessNetworkType.EUTRAN,
                    (lteMeasurementEnabled & CellSignalStrengthLte.USE_RSSNR) != 0);

            int measurementEnabled = config.getInt(CarrierConfigManager
                    .KEY_PARAMETERS_USE_FOR_5G_NR_SIGNAL_BAR_INT, CellSignalStrengthNr.USE_SSRSRP);
            mPhone.setSignalStrengthReportingCriteria(
                    SignalThresholdInfo.SIGNAL_MEASUREMENT_TYPE_SSRSRP,
                    config.getIntArray(CarrierConfigManager.KEY_5G_NR_SSRSRP_THRESHOLDS_INT_ARRAY),
                    AccessNetworkType.NGRAN,
                    (measurementEnabled & CellSignalStrengthNr.USE_SSRSRP) != 0);
            mPhone.setSignalStrengthReportingCriteria(
                    SignalThresholdInfo.SIGNAL_MEASUREMENT_TYPE_SSRSRQ,
                    config.getIntArray(CarrierConfigManager.KEY_5G_NR_SSRSRQ_THRESHOLDS_INT_ARRAY),
                    AccessNetworkType.NGRAN,
                    (measurementEnabled & CellSignalStrengthNr.USE_SSRSRQ) != 0);
            mPhone.setSignalStrengthReportingCriteria(
                    SignalThresholdInfo.SIGNAL_MEASUREMENT_TYPE_SSSINR,
                    config.getIntArray(CarrierConfigManager.KEY_5G_NR_SSSINR_THRESHOLDS_INT_ARRAY),
                    AccessNetworkType.NGRAN,
                    (measurementEnabled & CellSignalStrengthNr.USE_SSSINR) != 0);
        }
    }

    private void updateServiceStateArfcnRsrpBoost(ServiceState serviceState,
            CellIdentity cellIdentity) {
        int rsrpBoost = 0;
        int arfcn;

        synchronized (mRsrpBoostLock) {
            switch (cellIdentity.getType()) {
                case CellInfo.TYPE_LTE:
                    arfcn = ((CellIdentityLte) cellIdentity).getEarfcn();
                    if (arfcn != INVALID_ARFCN
                            && containsEarfcnInEarfcnRange(mEarfcnPairListForRsrpBoost,
                            arfcn) != -1) {
                        rsrpBoost = mLteRsrpBoost;
                    }
                    break;
                case CellInfo.TYPE_NR:
                    arfcn = ((CellIdentityNr) cellIdentity).getNrarfcn();
                    if (arfcn != INVALID_ARFCN) {
                        int index = containsEarfcnInEarfcnRange(mNrarfcnRangeListForRsrpBoost,
                                arfcn);
                        if (index != -1) {
                            rsrpBoost = mNrRsrpBoost[index];
                        }
                    }
                    break;
                default:
                    break;
            }
        }
        serviceState.setArfcnRsrpBoost(rsrpBoost);
    }

    /**
     * send signal-strength-changed notification if changed Called both for
     * solicited and unsolicited signal strength updates
     *
     * @return true if the signal strength changed and a notification was sent.
     */
    protected boolean onSignalStrengthResult(AsyncResult ar) {

        // This signal is used for both voice and data radio signal so parse
        // all fields
        // Under power off, let's suppress valid signal strength report, which is
        // beneficial to avoid icon flickering.
        if ((ar.exception == null) && (ar.result != null)
                && mSS.getState() != ServiceState.STATE_POWER_OFF) {
            mSignalStrength = (SignalStrength) ar.result;

            PersistableBundle config = getCarrierConfig();
            mSignalStrength.updateLevel(config, mSS);
        } else {
            log("onSignalStrengthResult() Exception from RIL : " + ar.exception);
            mSignalStrength = new SignalStrength();
        }
        mSignalStrengthUpdatedTime = System.currentTimeMillis();

        boolean ssChanged = notifySignalStrength();

        return ssChanged;
    }

    /**
     * Hang up all voice call and turn off radio. Implemented by derived class.
     */
    protected void hangupAndPowerOff() {
        // hang up all active voice calls
        if (!mPhone.isPhoneTypeGsm() || mPhone.isInCall()) {
            mPhone.mCT.mRingingCall.hangupIfAlive();
            mPhone.mCT.mBackgroundCall.hangupIfAlive();
            mPhone.mCT.mForegroundCall.hangupIfAlive();
        }

        mCi.setRadioPower(false, obtainMessage(EVENT_RADIO_POWER_OFF_DONE));

    }

    /** Cancel a pending (if any) pollState() operation */
    protected void cancelPollState() {
        // This will effectively cancel the rest of the poll requests.
        mPollingContext = new int[1];
    }

    /**
     * Return true if the network operator's country code changed.
     */
    private boolean networkCountryIsoChanged(String newCountryIsoCode, String prevCountryIsoCode) {
        // Return false if the new ISO code isn't valid as we don't know where we are.
        // Return true if the previous ISO code wasn't valid, or if it was and the new one differs.

        // If newCountryIsoCode is invalid then we'll return false
        if (TextUtils.isEmpty(newCountryIsoCode)) {
            if (DBG) {
                log("countryIsoChanged: no new country ISO code");
            }
            return false;
        }

        if (TextUtils.isEmpty(prevCountryIsoCode)) {
            if (DBG) {
                log("countryIsoChanged: no previous country ISO code");
            }
            return true;
        }
        return !newCountryIsoCode.equals(prevCountryIsoCode);
    }

    // Determine if the Icc card exists
    private boolean iccCardExists() {
        boolean iccCardExist = false;
        if (mUiccApplcation != null) {
            iccCardExist = mUiccApplcation.getState() != AppState.APPSTATE_UNKNOWN;
        }
        return iccCardExist;
    }

    @UnsupportedAppUsage(maxTargetSdk = Build.VERSION_CODES.R, trackingBug = 170729553)
    public String getSystemProperty(String property, String defValue) {
        return TelephonyManager.getTelephonyProperty(mPhone.getPhoneId(), property, defValue);
    }

    public List<CellInfo> getAllCellInfo() {
        return mLastCellInfoList;
    }

    /** Set the minimum time between CellInfo requests to the modem, in milliseconds */
    public void setCellInfoMinInterval(int interval) {
        mCellInfoMinIntervalMs = interval;
    }

    /**
     * Request the latest CellInfo from the modem.
     *
     * If sufficient time has elapsed, then this request will be sent to the modem. Otherwise
     * the latest cached List<CellInfo> will be returned.
     *
     * @param workSource of the caller for power accounting
     * @param rspMsg an optional response message to get the response to the CellInfo request. If
     *     the rspMsg is not provided, then CellInfo will still be requested from the modem and
     *     cached locally for future lookup.
     */
    public void requestAllCellInfo(WorkSource workSource, Message rspMsg) {
        if (VDBG) log("SST.requestAllCellInfo(): E");
        if (mCi.getRilVersion() < 8) {
            AsyncResult.forMessage(rspMsg);
            rspMsg.sendToTarget();
            if (DBG) log("SST.requestAllCellInfo(): not implemented");
            return;
        }
        synchronized (mPendingCellInfoRequests) {
            // If there are pending requests, then we already have a request active, so add this
            // request to the response queue without initiating a new request.
            if (mIsPendingCellInfoRequest) {
                if (rspMsg != null) mPendingCellInfoRequests.add(rspMsg);
                return;
            }
            // Check to see whether the elapsed time is sufficient for a new request; if not, then
            // return the result of the last request (if expected).
            final long curTime = SystemClock.elapsedRealtime();
            if ((curTime - mLastCellInfoReqTime) < mCellInfoMinIntervalMs) {
                if (rspMsg != null) {
                    if (DBG) log("SST.requestAllCellInfo(): return last, back to back calls");
                    AsyncResult.forMessage(rspMsg, mLastCellInfoList, null);
                    rspMsg.sendToTarget();
                }
                return;
            }
            // If this request needs an explicit response (it's a synchronous request), then queue
            // the response message.
            if (rspMsg != null) mPendingCellInfoRequests.add(rspMsg);
            // Update the timeout window so that we don't delay based on slow responses
            mLastCellInfoReqTime = curTime;
            // Set a flag to remember that we have a pending cell info request
            mIsPendingCellInfoRequest = true;
            // Send a cell info request and also chase it with a timeout message
            Message msg = obtainMessage(EVENT_GET_CELL_INFO_LIST);
            mCi.getCellInfoList(msg, workSource);
            // This message will arrive TIMEOUT ms later and ensure that we don't wait forever for
            // a CELL_INFO response.
            sendMessageDelayed(
                    obtainMessage(EVENT_GET_CELL_INFO_LIST), CELL_INFO_LIST_QUERY_TIMEOUT);
        }
    }

    /**
     * @return signal strength
     */
    public SignalStrength getSignalStrength() {
        if (shouldRefreshSignalStrength()) {
            log("SST.getSignalStrength() refreshing signal strength.");
            obtainMessage(EVENT_POLL_SIGNAL_STRENGTH).sendToTarget();
        }
        return mSignalStrength;
    }

    private boolean shouldRefreshSignalStrength() {
        long curTime = System.currentTimeMillis();

        // If last signal strength is older than 10 seconds, or somehow if curTime is smaller
        // than mSignalStrengthUpdatedTime (system time update), it's considered stale.
        boolean isStale = (mSignalStrengthUpdatedTime > curTime)
                || (curTime - mSignalStrengthUpdatedTime > SIGNAL_STRENGTH_REFRESH_THRESHOLD_IN_MS);
        if (!isStale) return false;

        List<SubscriptionInfo> subInfoList = SubscriptionController.getInstance()
                .getActiveSubscriptionInfoList(mPhone.getContext().getOpPackageName(),
                        mPhone.getContext().getAttributionTag());

        if (!ArrayUtils.isEmpty(subInfoList)) {
            for (SubscriptionInfo info : subInfoList) {
                // If we have an active opportunistic subscription whose data is IN_SERVICE,
                // we need to get signal strength to decide data switching threshold. In this case,
                // we poll latest signal strength from modem.
                if (info.isOpportunistic()) {
                    TelephonyManager tm = TelephonyManager.from(mPhone.getContext())
                            .createForSubscriptionId(info.getSubscriptionId());
                    ServiceState ss = tm.getServiceState();
                    if (ss != null
                            && ss.getDataRegistrationState() == ServiceState.STATE_IN_SERVICE) {
                        return true;
                    }
                }
            }
        }

        return false;
    }

    /**
     * Registration point for subscription info ready
     * @param h handler to notify
     * @param what what code of message when delivered
     * @param obj placed in Message.obj
     */
    public void registerForSubscriptionInfoReady(Handler h, int what, Object obj) {
        Registrant r = new Registrant(h, what, obj);
        mCdmaForSubscriptionInfoReadyRegistrants.add(r);

        if (isMinInfoReady()) {
            r.notifyRegistrant();
        }
    }

    public void unregisterForSubscriptionInfoReady(Handler h) {
        mCdmaForSubscriptionInfoReadyRegistrants.remove(h);
    }

    /**
     * Save current source of cdma subscription
     * @param source - 1 for NV, 0 for RUIM
     */
    private void saveCdmaSubscriptionSource(int source) {
        log("Storing cdma subscription source: " + source);
        Settings.Global.putInt(mPhone.getContext().getContentResolver(),
                Settings.Global.CDMA_SUBSCRIPTION_MODE,
                source);
        log("Read from settings: " + Settings.Global.getInt(mPhone.getContext().getContentResolver(),
                Settings.Global.CDMA_SUBSCRIPTION_MODE, -1));
    }

    private void getSubscriptionInfoAndStartPollingThreads() {
        mCi.getCDMASubscription(obtainMessage(EVENT_POLL_STATE_CDMA_SUBSCRIPTION));

        // Get Registration Information
        pollStateInternal(false);
    }

    private void handleCdmaSubscriptionSource(int newSubscriptionSource) {
        log("Subscription Source : " + newSubscriptionSource);
        mIsSubscriptionFromRuim =
                (newSubscriptionSource == CdmaSubscriptionSourceManager.SUBSCRIPTION_FROM_RUIM);
        log("isFromRuim: " + mIsSubscriptionFromRuim);
        saveCdmaSubscriptionSource(newSubscriptionSource);
        if (!mIsSubscriptionFromRuim) {
            // NV is ready when subscription source is NV
            sendMessage(obtainMessage(EVENT_NV_READY));
        }
    }

    private void dumpEarfcnPairList(PrintWriter pw, ArrayList<Pair<Integer, Integer>> pairList,
            String name) {
        pw.print(" " + name + "={");
        if (pairList != null) {
            int i = pairList.size();
            for (Pair<Integer, Integer> earfcnPair : pairList) {
                pw.print("(");
                pw.print(earfcnPair.first);
                pw.print(",");
                pw.print(earfcnPair.second);
                pw.print(")");
                if ((--i) != 0) {
                    pw.print(",");
                }
            }
        }
        pw.println("}");
    }

    private void dumpCellInfoList(PrintWriter pw) {
        pw.print(" mLastCellInfoList={");
        if(mLastCellInfoList != null) {
            boolean first = true;
            for(CellInfo info : mLastCellInfoList) {
               if(first == false) {
                   pw.print(",");
               }
               first = false;
               pw.print(info.toString());
            }
        }
        pw.println("}");
    }

    public void dump(FileDescriptor fd, PrintWriter pw, String[] args) {
        pw.println("ServiceStateTracker:");
        pw.println(" mSubId=" + mSubId);
        pw.println(" mSS=" + mSS);
        pw.println(" mNewSS=" + mNewSS);
        pw.println(" mVoiceCapable=" + mVoiceCapable);
        pw.println(" mRestrictedState=" + mRestrictedState);
        pw.println(" mPollingContext=" + mPollingContext + " - " +
                (mPollingContext != null ? mPollingContext[0] : ""));
        pw.println(" mDesiredPowerState=" + mDesiredPowerState);
        pw.println(" mDontPollSignalStrength=" + mDontPollSignalStrength);
        pw.println(" mSignalStrength=" + mSignalStrength);
        pw.println(" mLastSignalStrength=" + mLastSignalStrength);
        pw.println(" mRestrictedState=" + mRestrictedState);
        pw.println(" mPendingRadioPowerOffAfterDataOff=" + mPendingRadioPowerOffAfterDataOff);
        pw.println(" mPendingRadioPowerOffAfterDataOffTag=" + mPendingRadioPowerOffAfterDataOffTag);
        pw.println(" mCellIdentity=" + Rlog.pii(VDBG, mCellIdentity));
        pw.println(" mLastCellInfoReqTime=" + mLastCellInfoReqTime);
        dumpCellInfoList(pw);
        pw.flush();
        pw.println(" mAllowedNetworkTypes=" + mAllowedNetworkTypes);
        pw.println(" mMaxDataCalls=" + mMaxDataCalls);
        pw.println(" mNewMaxDataCalls=" + mNewMaxDataCalls);
        pw.println(" mReasonDataDenied=" + mReasonDataDenied);
        pw.println(" mNewReasonDataDenied=" + mNewReasonDataDenied);
        pw.println(" mGsmVoiceRoaming=" + mGsmVoiceRoaming);
        pw.println(" mGsmDataRoaming=" + mGsmDataRoaming);
        pw.println(" mEmergencyOnly=" + mEmergencyOnly);
        pw.println(" mCSEmergencyOnly=" + mCSEmergencyOnly);
        pw.println(" mPSEmergencyOnly=" + mPSEmergencyOnly);
        pw.flush();
        mNitzState.dumpState(pw);
        pw.println(" mLastNitzData=" + mLastNitzData);
        pw.flush();
        pw.println(" mStartedGprsRegCheck=" + mStartedGprsRegCheck);
        pw.println(" mReportedGprsNoReg=" + mReportedGprsNoReg);
        pw.println(" mNotification=" + mNotification);
        pw.println(" mCurSpn=" + mCurSpn);
        pw.println(" mCurDataSpn=" + mCurDataSpn);
        pw.println(" mCurShowSpn=" + mCurShowSpn);
        pw.println(" mCurPlmn=" + mCurPlmn);
        pw.println(" mCurShowPlmn=" + mCurShowPlmn);
        pw.flush();
        pw.println(" mCurrentOtaspMode=" + mCurrentOtaspMode);
        pw.println(" mRoamingIndicator=" + mRoamingIndicator);
        pw.println(" mIsInPrl=" + mIsInPrl);
        pw.println(" mDefaultRoamingIndicator=" + mDefaultRoamingIndicator);
        pw.println(" mRegistrationState=" + mRegistrationState);
        pw.println(" mMdn=" + mMdn);
        pw.println(" mHomeSystemId=" + mHomeSystemId);
        pw.println(" mHomeNetworkId=" + mHomeNetworkId);
        pw.println(" mMin=" + mMin);
        pw.println(" mPrlVersion=" + mPrlVersion);
        pw.println(" mIsMinInfoReady=" + mIsMinInfoReady);
        pw.println(" mIsEriTextLoaded=" + mIsEriTextLoaded);
        pw.println(" mIsSubscriptionFromRuim=" + mIsSubscriptionFromRuim);
        pw.println(" mCdmaSSM=" + mCdmaSSM);
        pw.println(" mRegistrationDeniedReason=" + mRegistrationDeniedReason);
        pw.println(" mCurrentCarrier=" + mCurrentCarrier);
        pw.flush();
        pw.println(" mImsRegistered=" + mImsRegistered);
        pw.println(" mImsRegistrationOnOff=" + mImsRegistrationOnOff);
        pw.println(" pending radio off event="
                + hasMessages(EVENT_POWER_OFF_RADIO_IMS_DEREG_TIMEOUT));
        pw.println(" mRadioDisabledByCarrier" + mRadioDisabledByCarrier);
        pw.println(" mDeviceShuttingDown=" + mDeviceShuttingDown);
        pw.println(" mSpnUpdatePending=" + mSpnUpdatePending);
        pw.println(" mLteRsrpBoost=" + mLteRsrpBoost);
        pw.println(" mNrRsrpBoost=" + Arrays.toString(mNrRsrpBoost));
        pw.println(" mCellInfoMinIntervalMs=" + mCellInfoMinIntervalMs);
        pw.println(" mEriManager=" + mEriManager);
        dumpEarfcnPairList(pw, mEarfcnPairListForRsrpBoost, "mEarfcnPairListForRsrpBoost");
        dumpEarfcnPairList(pw, mNrarfcnRangeListForRsrpBoost, "mNrarfcnRangeListForRsrpBoost");

        mLocaleTracker.dump(fd, pw, args);
        IndentingPrintWriter ipw = new IndentingPrintWriter(pw, "    ");

        mCdnr.dump(ipw);

        ipw.println(" Carrier Display Name update records:");
        ipw.increaseIndent();
        mCdnrLogs.dump(fd, ipw, args);
        ipw.decreaseIndent();

        ipw.println(" Roaming Log:");
        ipw.increaseIndent();
        mRoamingLog.dump(fd, ipw, args);
        ipw.decreaseIndent();

        ipw.println(" Attach Log:");
        ipw.increaseIndent();
        mAttachLog.dump(fd, ipw, args);
        ipw.decreaseIndent();

        ipw.println(" Phone Change Log:");
        ipw.increaseIndent();
        mPhoneTypeLog.dump(fd, ipw, args);
        ipw.decreaseIndent();

        ipw.println(" Rat Change Log:");
        ipw.increaseIndent();
        mRatLog.dump(fd, ipw, args);
        ipw.decreaseIndent();

        ipw.println(" Radio power Log:");
        ipw.increaseIndent();
        mRadioPowerLog.dump(fd, ipw, args);
        ipw.decreaseIndent();

        mNitzState.dumpLogs(fd, ipw, args);

        ipw.flush();
    }

    @UnsupportedAppUsage(maxTargetSdk = Build.VERSION_CODES.R, trackingBug = 170729553)
    public boolean isImsRegistered() {
        return mImsRegistered;
    }
    /**
     * Verifies the current thread is the same as the thread originally
     * used in the initialization of this instance. Throws RuntimeException
     * if not.
     *
     * @exception RuntimeException if the current thread is not
     * the thread that originally obtained this Phone instance.
     */
    protected void checkCorrectThread() {
        if (Thread.currentThread() != getLooper().getThread()) {
            throw new RuntimeException(
                    "ServiceStateTracker must be used from within one thread");
        }
    }

    protected boolean isCallerOnDifferentThread() {
        boolean value = Thread.currentThread() != getLooper().getThread();
        if (VDBG) log("isCallerOnDifferentThread: " + value);
        return value;
    }

    /**
     * Check ISO country by MCC to see if phone is roaming in same registered country
     */
    protected boolean inSameCountry(String operatorNumeric) {
        if (TextUtils.isEmpty(operatorNumeric) || (operatorNumeric.length() < 5)) {
            // Not a valid network
            return false;
        }
        final String homeNumeric = getHomeOperatorNumeric();
        if (TextUtils.isEmpty(homeNumeric) || (homeNumeric.length() < 5)) {
            // Not a valid SIM MCC
            return false;
        }
        boolean inSameCountry = true;
        final String networkMCC = operatorNumeric.substring(0, 3);
        final String homeMCC = homeNumeric.substring(0, 3);
        final String networkCountry = MccTable.countryCodeForMcc(networkMCC);
        final String homeCountry = MccTable.countryCodeForMcc(homeMCC);
        if (networkCountry.isEmpty() || homeCountry.isEmpty()) {
            // Not a valid country
            return false;
        }
        inSameCountry = homeCountry.equals(networkCountry);
        if (inSameCountry) {
            return inSameCountry;
        }
        // special same country cases
        if ("us".equals(homeCountry) && "vi".equals(networkCountry)) {
            inSameCountry = true;
        } else if ("vi".equals(homeCountry) && "us".equals(networkCountry)) {
            inSameCountry = true;
        }
        return inSameCountry;
    }

    /**
     * Set both voice and data roaming type,
     * judging from the ISO country of SIM VS network.
     */
    @UnsupportedAppUsage(maxTargetSdk = Build.VERSION_CODES.R, trackingBug = 170729553)
    protected void setRoamingType(ServiceState currentServiceState) {
        final boolean isVoiceInService =
                (currentServiceState.getState() == ServiceState.STATE_IN_SERVICE);
        if (isVoiceInService) {
            if (currentServiceState.getVoiceRoaming()) {
                if (mPhone.isPhoneTypeGsm()) {
                    // check roaming type by MCC
                    if (inSameCountry(currentServiceState.getOperatorNumeric())) {
                        currentServiceState.setVoiceRoamingType(
                                ServiceState.ROAMING_TYPE_DOMESTIC);
                    } else {
                        currentServiceState.setVoiceRoamingType(
                                ServiceState.ROAMING_TYPE_INTERNATIONAL);
                    }
                } else {
                    // some carrier defines international roaming by indicator
                    int[] intRoamingIndicators = mPhone.getContext().getResources().getIntArray(
                            com.android.internal.R.array
                                    .config_cdma_international_roaming_indicators);
                    if ((intRoamingIndicators != null) && (intRoamingIndicators.length > 0)) {
                        // It's domestic roaming at least now
                        currentServiceState.setVoiceRoamingType(ServiceState.ROAMING_TYPE_DOMESTIC);
                        int curRoamingIndicator = currentServiceState.getCdmaRoamingIndicator();
                        for (int i = 0; i < intRoamingIndicators.length; i++) {
                            if (curRoamingIndicator == intRoamingIndicators[i]) {
                                currentServiceState.setVoiceRoamingType(
                                        ServiceState.ROAMING_TYPE_INTERNATIONAL);
                                break;
                            }
                        }
                    } else {
                        // check roaming type by MCC
                        if (inSameCountry(currentServiceState.getOperatorNumeric())) {
                            currentServiceState.setVoiceRoamingType(
                                    ServiceState.ROAMING_TYPE_DOMESTIC);
                        } else {
                            currentServiceState.setVoiceRoamingType(
                                    ServiceState.ROAMING_TYPE_INTERNATIONAL);
                        }
                    }
                }
            } else {
                currentServiceState.setVoiceRoamingType(ServiceState.ROAMING_TYPE_NOT_ROAMING);
            }
        }
        final boolean isDataInService =
                (currentServiceState.getDataRegistrationState() == ServiceState.STATE_IN_SERVICE);
        final int dataRegType = getRilDataRadioTechnologyForWwan(currentServiceState);
        if (isDataInService) {
            if (!currentServiceState.getDataRoaming()) {
                currentServiceState.setDataRoamingType(ServiceState.ROAMING_TYPE_NOT_ROAMING);
            } else {
                if (mPhone.isPhoneTypeGsm()) {
                    if (ServiceState.isGsm(dataRegType)) {
                        if (isVoiceInService) {
                            // GSM data should have the same state as voice
                            currentServiceState.setDataRoamingType(currentServiceState
                                    .getVoiceRoamingType());
                        } else {
                            // we can not decide GSM data roaming type without voice
                            currentServiceState.setDataRoamingType(ServiceState.ROAMING_TYPE_UNKNOWN);
                        }
                    } else {
                        // we can not decide 3gpp2 roaming state here
                        currentServiceState.setDataRoamingType(ServiceState.ROAMING_TYPE_UNKNOWN);
                    }
                } else {
                    if (ServiceState.isCdma(dataRegType)) {
                        if (isVoiceInService) {
                            // CDMA data should have the same state as voice
                            currentServiceState.setDataRoamingType(currentServiceState
                                    .getVoiceRoamingType());
                        } else {
                            // we can not decide CDMA data roaming type without voice
                            // set it as same as last time
                            currentServiceState.setDataRoamingType(ServiceState.ROAMING_TYPE_UNKNOWN);
                        }
                    } else {
                        // take it as 3GPP roaming
                        if (inSameCountry(currentServiceState.getOperatorNumeric())) {
                            currentServiceState.setDataRoamingType(ServiceState.ROAMING_TYPE_DOMESTIC);
                        } else {
                            currentServiceState.setDataRoamingType(
                                    ServiceState.ROAMING_TYPE_INTERNATIONAL);
                        }
                    }
                }
            }
        }
    }

    @UnsupportedAppUsage(maxTargetSdk = Build.VERSION_CODES.R, trackingBug = 170729553)
    private void setSignalStrengthDefaultValues() {
        mSignalStrength = new SignalStrength();
        mSignalStrengthUpdatedTime = System.currentTimeMillis();
    }

    protected String getHomeOperatorNumeric() {
        String numeric = ((TelephonyManager) mPhone.getContext().
                getSystemService(Context.TELEPHONY_SERVICE)).
                getSimOperatorNumericForPhone(mPhone.getPhoneId());
        if (!mPhone.isPhoneTypeGsm() && TextUtils.isEmpty(numeric)) {
            numeric = SystemProperties.get(GsmCdmaPhone.PROPERTY_CDMA_HOME_OPERATOR_NUMERIC, "");
        }
        return numeric;
    }

    @UnsupportedAppUsage(maxTargetSdk = Build.VERSION_CODES.R, trackingBug = 170729553)
    protected int getPhoneId() {
        return mPhone.getPhoneId();
    }

    /* Reset Service state when IWLAN is enabled as polling in airplane mode
     * causes state to go to OUT_OF_SERVICE state instead of STATE_OFF
     */


    /**
     * This method adds IWLAN registration info for legacy mode devices camped on IWLAN. It also
     * makes some adjustments when the device camps on IWLAN in airplane mode.
     */
    private void processIwlanRegistrationInfo() {
        if (mCi.getRadioState() == TelephonyManager.RADIO_POWER_OFF) {
            boolean resetIwlanRatVal = false;
            log("set service state as POWER_OFF");
            if (ServiceState.RIL_RADIO_TECHNOLOGY_IWLAN
                    == mNewSS.getRilDataRadioTechnology()) {
                log("pollStateDone: mNewSS = " + mNewSS);
                log("pollStateDone: reset iwlan RAT value");
                resetIwlanRatVal = true;
            }
            // operator info should be kept in SS
            String operator = mNewSS.getOperatorAlphaLong();
            mNewSS.setStateOff();
            if (resetIwlanRatVal) {
                mNewSS.setDataRegState(ServiceState.STATE_IN_SERVICE);
                NetworkRegistrationInfo nri = new NetworkRegistrationInfo.Builder()
                        .setTransportType(AccessNetworkConstants.TRANSPORT_TYPE_WLAN)
                        .setDomain(NetworkRegistrationInfo.DOMAIN_PS)
                        .setAccessNetworkTechnology(TelephonyManager.NETWORK_TYPE_IWLAN)
                        .setRegistrationState(NetworkRegistrationInfo.REGISTRATION_STATE_HOME)
                        .build();
                mNewSS.addNetworkRegistrationInfo(nri);
                if (mTransportManager.isInLegacyMode()) {
                    // If in legacy mode, simulate the behavior that IWLAN registration info
                    // is reported through WWAN transport.
                    nri = new NetworkRegistrationInfo.Builder()
                            .setTransportType(AccessNetworkConstants.TRANSPORT_TYPE_WWAN)
                            .setDomain(NetworkRegistrationInfo.DOMAIN_PS)
                            .setAccessNetworkTechnology(TelephonyManager.NETWORK_TYPE_IWLAN)
                            .setRegistrationState(NetworkRegistrationInfo.REGISTRATION_STATE_HOME)
                            .build();
                    mNewSS.addNetworkRegistrationInfo(nri);
                }
                mNewSS.setOperatorAlphaLong(operator);
                // Since it's in airplane mode, cellular must be out of service. The only possible
                // transport for data to go through is the IWLAN transport. Setting this to true
                // so that ServiceState.getDataNetworkType can report the right RAT.
                mNewSS.setIwlanPreferred(true);
                log("pollStateDone: mNewSS = " + mNewSS);
            }
            return;
        }

        // If the device operates in legacy mode and camps on IWLAN, modem reports IWLAN as a RAT
        // through WWAN registration info. To be consistent with the behavior with AP-assisted mode,
        // we manually make a WLAN registration info for clients to consume. In this scenario,
        // both WWAN and WLAN registration info are the IWLAN registration info and that's the
        // unfortunate limitation we have when the device operates in legacy mode. In AP-assisted
        // mode, the WWAN registration will correctly report the actual cellular registration info
        // when the device camps on IWLAN.
        if (mTransportManager.isInLegacyMode()) {
            NetworkRegistrationInfo wwanNri = mNewSS.getNetworkRegistrationInfo(
                    NetworkRegistrationInfo.DOMAIN_PS, AccessNetworkConstants.TRANSPORT_TYPE_WWAN);
            if (wwanNri != null && wwanNri.getAccessNetworkTechnology()
                    == TelephonyManager.NETWORK_TYPE_IWLAN) {
                NetworkRegistrationInfo wlanNri = new NetworkRegistrationInfo.Builder()
                        .setTransportType(AccessNetworkConstants.TRANSPORT_TYPE_WLAN)
                        .setDomain(NetworkRegistrationInfo.DOMAIN_PS)
                        .setRegistrationState(wwanNri.getRegistrationState())
                        .setAccessNetworkTechnology(TelephonyManager.NETWORK_TYPE_IWLAN)
                        .setRejectCause(wwanNri.getRejectCause())
                        .setEmergencyOnly(wwanNri.isEmergencyEnabled())
                        .setAvailableServices(wwanNri.getAvailableServices())
                        .build();
                mNewSS.addNetworkRegistrationInfo(wlanNri);
            }
        }
    }

    /**
     * Check if device is non-roaming and always on home network.
     *
     * @param b carrier config bundle obtained from CarrierConfigManager
     * @return true if network is always on home network, false otherwise
     * @see CarrierConfigManager
     */
    protected final boolean alwaysOnHomeNetwork(BaseBundle b) {
        return b.getBoolean(CarrierConfigManager.KEY_FORCE_HOME_NETWORK_BOOL);
    }

    /**
     * Check if the network identifier has membership in the set of
     * network identifiers stored in the carrier config bundle.
     *
     * @param b carrier config bundle obtained from CarrierConfigManager
     * @param network The network identifier to check network existence in bundle
     * @param key The key to index into the bundle presenting a string array of
     *            networks to check membership
     * @return true if network has membership in bundle networks, false otherwise
     * @see CarrierConfigManager
     */
    private boolean isInNetwork(BaseBundle b, String network, String key) {
        String[] networks = b.getStringArray(key);

        if (networks != null && Arrays.asList(networks).contains(network)) {
            return true;
        }
        return false;
    }

    protected final boolean isRoamingInGsmNetwork(BaseBundle b, String network) {
        return isInNetwork(b, network, CarrierConfigManager.KEY_GSM_ROAMING_NETWORKS_STRING_ARRAY);
    }

    protected final boolean isNonRoamingInGsmNetwork(BaseBundle b, String network) {
        return isInNetwork(b, network, CarrierConfigManager.KEY_GSM_NONROAMING_NETWORKS_STRING_ARRAY);
    }

    protected final boolean isRoamingInCdmaNetwork(BaseBundle b, String network) {
        return isInNetwork(b, network, CarrierConfigManager.KEY_CDMA_ROAMING_NETWORKS_STRING_ARRAY);
    }

    protected final boolean isNonRoamingInCdmaNetwork(BaseBundle b, String network) {
        return isInNetwork(b, network, CarrierConfigManager.KEY_CDMA_NONROAMING_NETWORKS_STRING_ARRAY);
    }

    /** Check if the device is shutting down. */
    public boolean isDeviceShuttingDown() {
        return mDeviceShuttingDown;
    }

    /**
     * Consider dataRegState if voiceRegState is OOS to determine SPN to be displayed.
     * If dataRegState is in service on IWLAN, also check for wifi calling enabled.
     * @param ss service state.
     */
    public int getCombinedRegState(ServiceState ss) {
        int regState = ss.getState();
        int dataRegState = ss.getDataRegistrationState();
        if ((regState == ServiceState.STATE_OUT_OF_SERVICE
                || regState == ServiceState.STATE_POWER_OFF)
                && (dataRegState == ServiceState.STATE_IN_SERVICE)) {
            if (ss.getDataNetworkType() == TelephonyManager.NETWORK_TYPE_IWLAN) {
                if (mPhone.getImsPhone() != null && mPhone.getImsPhone().isWifiCallingEnabled()) {
                    log("getCombinedRegState: return STATE_IN_SERVICE for IWLAN as "
                            + "Data is in service and WFC is enabled");
                    regState = dataRegState;
                }
            } else {
                log("getCombinedRegState: return STATE_IN_SERVICE as Data is in service");
                regState = dataRegState;
            }
        }
        return regState;
    }

    /**
     * Gets the carrier configuration values for a particular subscription.
     *
     * @return A {@link PersistableBundle} containing the config for the given subId,
     *         or default values for an invalid subId.
     */
    @NonNull
    private PersistableBundle getCarrierConfig() {
        CarrierConfigManager configManager = (CarrierConfigManager) mPhone.getContext()
                .getSystemService(Context.CARRIER_CONFIG_SERVICE);
        if (configManager != null) {
            // If an invalid subId is used, this bundle will contain default values.
            PersistableBundle config = configManager.getConfigForSubId(mPhone.getSubId());
            if (config != null) {
                return config;
            }
        }
        // Return static default defined in CarrierConfigManager.
        return CarrierConfigManager.getDefaultConfig();
    }

    public LocaleTracker getLocaleTracker() {
        return mLocaleTracker;
    }

    String getCdmaEriText(int roamInd, int defRoamInd) {
        return mEriManager != null ? mEriManager.getCdmaEriText(roamInd, defRoamInd) : "no ERI";
    }

    private void updateOperatorNamePattern(PersistableBundle config) {
        String operatorNamePattern = config.getString(
                CarrierConfigManager.KEY_OPERATOR_NAME_FILTER_PATTERN_STRING);
        if (!TextUtils.isEmpty(operatorNamePattern)) {
            mOperatorNameStringPattern = Pattern.compile(operatorNamePattern);
            if (DBG) {
                log("mOperatorNameStringPattern: " + mOperatorNameStringPattern.toString());
            }
        }
    }

    private void updateOperatorNameForServiceState(ServiceState servicestate) {
        if (servicestate == null) {
            return;
        }

        servicestate.setOperatorName(
                filterOperatorNameByPattern(servicestate.getOperatorAlphaLong()),
                filterOperatorNameByPattern(servicestate.getOperatorAlphaShort()),
                servicestate.getOperatorNumeric());

        List<NetworkRegistrationInfo> networkRegistrationInfos =
                servicestate.getNetworkRegistrationInfoList();

        for (int i = 0; i < networkRegistrationInfos.size(); i++) {
            if (networkRegistrationInfos.get(i) != null) {
                updateOperatorNameForCellIdentity(
                        networkRegistrationInfos.get(i).getCellIdentity());
                servicestate.addNetworkRegistrationInfo(networkRegistrationInfos.get(i));
            }
        }
    }

    private void updateOperatorNameForCellIdentity(CellIdentity cellIdentity) {
        if (cellIdentity == null) {
            return;
        }
        cellIdentity.setOperatorAlphaLong(
                filterOperatorNameByPattern((String) cellIdentity.getOperatorAlphaLong()));
        cellIdentity.setOperatorAlphaShort(
                filterOperatorNameByPattern((String) cellIdentity.getOperatorAlphaShort()));
    }

    /**
     * To modify the operator name of CellInfo by pattern.
     *
     * @param cellInfos List of CellInfo{@link CellInfo}.
     */
    public void updateOperatorNameForCellInfo(List<CellInfo> cellInfos) {
        if (cellInfos == null || cellInfos.isEmpty()) {
            return;
        }
        for (CellInfo cellInfo : cellInfos) {
            if (cellInfo.isRegistered()) {
                updateOperatorNameForCellIdentity(cellInfo.getCellIdentity());
            }
        }
    }

    /**
     * To modify the operator name by pattern.
     *
     * @param operatorName Registered operator name
     * @return An operator name.
     */
    public String filterOperatorNameByPattern(String operatorName) {
        if (mOperatorNameStringPattern == null || TextUtils.isEmpty(operatorName)) {
            return operatorName;
        }
        Matcher matcher = mOperatorNameStringPattern.matcher(operatorName);
        if (matcher.find()) {
            if (matcher.groupCount() > 0) {
                operatorName = matcher.group(1);
            } else {
                log("filterOperatorNameByPattern: pattern no group");
            }
        }
        return operatorName;
    }

    @RilRadioTechnology
    private static int getRilDataRadioTechnologyForWwan(ServiceState ss) {
        NetworkRegistrationInfo regInfo = ss.getNetworkRegistrationInfo(
                NetworkRegistrationInfo.DOMAIN_PS, AccessNetworkConstants.TRANSPORT_TYPE_WWAN);
        int networkType = TelephonyManager.NETWORK_TYPE_UNKNOWN;
        if (regInfo != null) {
            networkType = regInfo.getAccessNetworkTechnology();
        }
        return ServiceState.networkTypeToRilRadioTechnology(networkType);
    }

    /**
     * Registers for 5G NR state changed.
     * @param h handler to notify
     * @param what what code of message when delivered
     * @param obj placed in Message.obj
     */
    public void registerForNrStateChanged(Handler h, int what, Object obj) {
        Registrant r = new Registrant(h, what, obj);
        mNrStateChangedRegistrants.add(r);
    }

    /**
     * Unregisters for 5G NR state changed.
     * @param h handler to notify
     */
    public void unregisterForNrStateChanged(Handler h) {
        mNrStateChangedRegistrants.remove(h);
    }

    /**
     * Registers for 5G NR frequency changed.
     * @param h handler to notify
     * @param what what code of message when delivered
     * @param obj placed in Message.obj
     */
    public void registerForNrFrequencyChanged(Handler h, int what, Object obj) {
        Registrant r = new Registrant(h, what, obj);
        mNrFrequencyChangedRegistrants.add(r);
    }

    /**
     * Unregisters for 5G NR frequency changed.
     * @param h handler to notify
     */
    public void unregisterForNrFrequencyChanged(Handler h) {
        mNrFrequencyChangedRegistrants.remove(h);
    }

    /**
     * Registers for CSS indicator changed.
     * @param h handler to notify
     * @param what what code of message when delivered
     * @param obj placed in Message.obj
     */
    public void registerForCssIndicatorChanged(Handler h, int what, Object obj) {
        Registrant r = new Registrant(h, what, obj);
        mCssIndicatorChangedRegistrants.add(r);
    }

    /**
     * Unregisters for CSS indicator changed.
     * @param h handler to notify
     */
    public void unregisterForCssIndicatorChanged(Handler h) {
        mCssIndicatorChangedRegistrants.remove(h);
    }

    /**
     * Get the NR data connection context ids.
     *
     * @return data connection context ids.
     */
    @NonNull
    public Set<Integer> getNrContextIds() {
        Set<Integer> idSet = new HashSet<>();

        if (!ArrayUtils.isEmpty(mLastPhysicalChannelConfigList)) {
            for (PhysicalChannelConfig config : mLastPhysicalChannelConfigList) {
                if (isNrPhysicalChannelConfig(config)) {
                    for (int id : config.getContextIds()) {
                        idSet.add(id);
                    }
                }
            }
        }

        return idSet;
    }

    private void setDataNetworkTypeForPhone(int type) {
        if (mPhone.getUnitTestMode()) {
            return;
        }
        TelephonyManager tm = (TelephonyManager) mPhone.getContext().getSystemService(
                Context.TELEPHONY_SERVICE);
        tm.setDataNetworkTypeForPhone(mPhone.getPhoneId(), type);
    }

    /** Returns the {@link ServiceStateStats} for the phone tracked. */
    public ServiceStateStats getServiceStateStats() {
        return mServiceStateStats;
    }

    /** Replaces the {@link ServiceStateStats} for testing purposes. */
    @VisibleForTesting
    public void setServiceStateStats(ServiceStateStats serviceStateStats) {
        mServiceStateStats = serviceStateStats;
    }

    /**
     * Used to insert a ServiceState into the ServiceStateProvider as a ContentValues instance.
     *
     * Copied from packages/services/Telephony/src/com/android/phone/ServiceStateProvider.java
     *
     * @param state the ServiceState to convert into ContentValues
     * @return the convertedContentValues instance
     */
    private ContentValues getContentValuesForServiceState(ServiceState state) {
        ContentValues values = new ContentValues();
        final Parcel p = Parcel.obtain();
        state.writeToParcel(p, 0);
        // Turn the parcel to byte array. Safe to do this because the content values were never
        // written into a persistent storage. ServiceStateProvider keeps values in the memory.
        values.put(SERVICE_STATE, p.marshall());
        return values;
    }

    /**
     * Set a new request to update the signal strength thresholds.
     */
    public void setSignalStrengthUpdateRequest(int subId, int callingUid,
            SignalStrengthUpdateRequest request, @NonNull Message onCompleted) {
        SignalRequestRecord record = new SignalRequestRecord(subId, callingUid, request);
        sendMessage(obtainMessage(EVENT_SET_SIGNAL_STRENGTH_UPDATE_REQUEST,
                new Pair<SignalRequestRecord, Message>(record, onCompleted)));
    }

    /**
     * Clear the previously set request.
     */
    public void clearSignalStrengthUpdateRequest(int subId, int callingUid,
            SignalStrengthUpdateRequest request, @Nullable Message onCompleted) {
        SignalRequestRecord record = new SignalRequestRecord(subId, callingUid, request);
        sendMessage(obtainMessage(EVENT_CLEAR_SIGNAL_STRENGTH_UPDATE_REQUEST,
                new Pair<SignalRequestRecord, Message>(record, onCompleted)));
    }

    /**
     * Align all the qualified thresholds set from applications to the {@code systemThresholds}
     * and consolidate a new thresholds array, follow rules below:
     * 1. All threshold values (whose interval is guaranteed to be larger than hysteresis) in
     *    {@code systemThresholds} will keep as it.
     * 2. Any threshold from apps that has interval less than hysteresis from any threshold in
     *    {@code systemThresholds} will be removed.
     * 3. The target thresholds will be {@code systemThresholds} + all qualified thresholds from
     *    apps, sorted in ascending order.
     */
    int[] getConsolidatedSignalThresholds(int ran, int measurement,
            int[] systemThresholds, int hysteresis) {

        // TreeSet with comparator that will filter element with interval less than hysteresis
        // from any current element
        Set<Integer> target = new TreeSet<>((x, y) -> {
            if (y >= x - hysteresis && y <= x + hysteresis) {
                return 0;
            }
            return Integer.compare(x, y);
        });

        for (int systemThreshold : systemThresholds) {
            target.add(systemThreshold);
        }

        final boolean isDeviceIdle = mPhone.isDeviceIdle();
        final int curSubId = mPhone.getSubId();
        // The total number of record is small (10~15 tops). With each request has at most 5
        // SignalThresholdInfo which has at most 8 thresholds arrays. So the nested loop should
        // not be a concern here.
        for (SignalRequestRecord record : mSignalRequestRecords) {
            if (curSubId != record.mSubId
                    || (isDeviceIdle && !record.mRequest.isReportingRequestedWhileIdle())) {
                continue;
            }
            for (SignalThresholdInfo info : record.mRequest.getSignalThresholdInfos()) {
                if (isRanAndSignalMeasurementTypeMatch(ran, measurement, info)) {
                    for (int appThreshold : info.getThresholds()) {
                        target.add(appThreshold);
                    }
                }
            }
        }

        int[] targetArray = new int[target.size()];
        int i = 0;
        for (int element : target) {
            targetArray[i++] = element;
        }
        return targetArray;
    }

    boolean shouldHonorSystemThresholds() {
        if (!mPhone.isDeviceIdle()) {
            return true;
        }

        final int curSubId = mPhone.getSubId();
        return mSignalRequestRecords.stream().anyMatch(
                srr -> curSubId == srr.mSubId
                        && srr.mRequest.isSystemThresholdReportingRequestedWhileIdle());
    }

    void onDeviceIdleStateChanged(boolean isDeviceIdle) {
        sendMessage(obtainMessage(EVENT_ON_DEVICE_IDLE_STATE_CHANGED, isDeviceIdle));
    }

    boolean shouldEnableSignalThresholdForAppRequest(
            @AccessNetworkConstants.RadioAccessNetworkType int ran,
            @SignalThresholdInfo.SignalMeasurementType int measurement,
            int subId,
            boolean isDeviceIdle) {
        for (SignalRequestRecord record : mSignalRequestRecords) {
            if (subId != record.mSubId) {
                continue;
            }
            for (SignalThresholdInfo info : record.mRequest.getSignalThresholdInfos()) {
                if (isRanAndSignalMeasurementTypeMatch(ran, measurement, info)
                        && (!isDeviceIdle || isSignalReportRequestedWhileIdle(record.mRequest))) {
                    return true;
                }
            }
        }
        return false;
    }

    private static boolean isRanAndSignalMeasurementTypeMatch(
            @AccessNetworkConstants.RadioAccessNetworkType int ran,
            @SignalThresholdInfo.SignalMeasurementType int measurement,
            SignalThresholdInfo info) {
        return ran == info.getRadioAccessNetworkType()
                && measurement == info.getSignalMeasurementType();
    }

    private static boolean isSignalReportRequestedWhileIdle(SignalStrengthUpdateRequest request) {
        return request.isSystemThresholdReportingRequestedWhileIdle()
                || request.isReportingRequestedWhileIdle();
    }

    private class SignalRequestRecord implements IBinder.DeathRecipient {
        final int mSubId; // subId the request originally applied to
        final int mCallingUid;
        final SignalStrengthUpdateRequest mRequest;

        SignalRequestRecord(int subId, int uid, @NonNull SignalStrengthUpdateRequest request) {
            this.mCallingUid = uid;
            this.mSubId = subId;
            this.mRequest = request;
        }

        @Override
        public void binderDied() {
            clearSignalStrengthUpdateRequest(mSubId, mCallingUid, mRequest, null /*onCompleted*/);
        }
    }

    private void updateAlwaysReportSignalStrength() {
        final int curSubId = mPhone.getSubId();
        boolean alwaysReport = mSignalRequestRecords.stream().anyMatch(
                srr -> srr.mSubId == curSubId && isSignalReportRequestedWhileIdle(srr.mRequest));

        // TODO(b/177924721): TM#setAlwaysReportSignalStrength will be removed and we will not
        // worry about unset flag which was set by other client.
        mPhone.setAlwaysReportSignalStrength(alwaysReport);
    }

    /**
     * Registers for TAC/LAC changed event.
     * @param h handler to notify
     * @param what what code of message when delivered
     * @param obj placed in Message.obj
     */
    public void registerForAreaCodeChanged(Handler h, int what, Object obj) {
        mAreaCodeChangedRegistrants.addUnique(h, what, obj);
    }

    /**
     * Unregisters for TAC/LAC changed event.
     * @param h handler to notify
     */
    public void unregisterForAreaCodeChanged(Handler h) {
        mAreaCodeChangedRegistrants.remove(h);
    }
}<|MERGE_RESOLUTION|>--- conflicted
+++ resolved
@@ -3202,8 +3202,6 @@
             log(tmpLog);
             mRadioPowerLog.log(tmpLog);
         }
-<<<<<<< HEAD
-=======
 
         if (mDesiredPowerState && mDeviceShuttingDown) {
             log("setPowerStateToDesired powering on of radio failed because the device is " +
@@ -3211,7 +3209,6 @@
             return;
         }
 
->>>>>>> ae411edb
         // If we want it on and it's off, turn it on
         if (mDesiredPowerState && !mRadioDisabledByCarrier
                 && (forceApply || mCi.getRadioState() == TelephonyManager.RADIO_POWER_OFF)) {
@@ -3219,11 +3216,8 @@
         } else if ((!mDesiredPowerState || mRadioDisabledByCarrier) && mCi.getRadioState()
                 == TelephonyManager.RADIO_POWER_ON) {
             // If it's on and available and we want it off gracefully
-<<<<<<< HEAD
-            if (mImsRegistrationOnOff && mImsDeregDelay) {
-=======
-            if (mImsRegistrationOnOff && getRadioPowerOffDelayTimeoutForImsRegistration() > 0) {
->>>>>>> ae411edb
+            if (mImsRegistrationOnOff &&
+                (getRadioPowerOffDelayTimeoutForImsRegistration() > 0 || mImsDeregDelay)) {
                 if (DBG) log("setPowerStateToDesired: delaying power off until IMS dereg.");
                 startDelayRadioOffWaitingForImsDeregTimeout();
                 // Return early here as we do not want to hit the cancel timeout code below.
