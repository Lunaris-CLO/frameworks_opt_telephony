/*
 * Copyright (C) 2008 The Android Open Source Project
 *
 * Licensed under the Apache License, Version 2.0 (the "License");
 * you may not use this file except in compliance with the License.
 * You may obtain a copy of the License at
 *
 *      http://www.apache.org/licenses/LICENSE-2.0
 *
 * Unless required by applicable law or agreed to in writing, software
 * distributed under the License is distributed on an "AS IS" BASIS,
 * WITHOUT WARRANTIES OR CONDITIONS OF ANY KIND, either express or implied.
 * See the License for the specific language governing permissions and
 * limitations under the License.
 */

package com.android.internal.telephony;

import static android.telephony.SmsManager.STATUS_ON_ICC_FREE;
import static android.telephony.SmsManager.STATUS_ON_ICC_READ;
import static android.telephony.SmsManager.STATUS_ON_ICC_UNREAD;

import android.Manifest;
import android.annotation.NonNull;
import android.annotation.RequiresPermission;
import android.app.AppOpsManager;
import android.app.PendingIntent;
import android.compat.annotation.UnsupportedAppUsage;
import android.content.ContentResolver;
import android.content.Context;
import android.content.pm.PackageManager;
import android.database.Cursor;
import android.database.sqlite.SQLiteException;
import android.net.Uri;
import android.os.AsyncResult;
import android.os.Binder;
import android.os.Build;
import android.os.Handler;
import android.os.Looper;
import android.os.Message;
import android.provider.Telephony;
import android.telephony.SmsCbMessage;
import android.telephony.SmsManager;
import android.telephony.SmsMessage;
import android.telephony.emergency.EmergencyNumber;
import android.util.LocalLog;
import android.util.Log;

import com.android.internal.annotations.VisibleForTesting;
import com.android.internal.telephony.cdma.CdmaSmsBroadcastConfigInfo;
import com.android.internal.telephony.flags.FeatureFlags;
import com.android.internal.telephony.gsm.SmsBroadcastConfigInfo;
import com.android.internal.telephony.uicc.IccConstants;
import com.android.internal.telephony.uicc.IccFileHandler;
import com.android.internal.telephony.uicc.IccUtils;
import com.android.internal.telephony.uicc.UiccController;
import com.android.internal.telephony.uicc.UiccProfile;
import com.android.internal.telephony.uicc.IccRecords;
import com.android.internal.util.HexDump;
import com.android.telephony.Rlog;

import java.io.FileDescriptor;
import java.io.PrintWriter;
import java.util.ArrayList;
import java.util.Arrays;
import java.util.List;
import java.util.concurrent.atomic.AtomicBoolean;

/**
 * IccSmsInterfaceManager to provide an inter-process communication to
 * access Sms in Icc.
 */
public class IccSmsInterfaceManager {
    static final String LOG_TAG = "IccSmsInterfaceManager";
    static final boolean DBG = true;

    @UnsupportedAppUsage(maxTargetSdk = Build.VERSION_CODES.R, trackingBug = 170729553)
    private CellBroadcastRangeManager mCellBroadcastRangeManager =
            new CellBroadcastRangeManager();
    private CdmaBroadcastRangeManager mCdmaBroadcastRangeManager =
            new CdmaBroadcastRangeManager();

    private static final int EVENT_LOAD_DONE = 1;
    private static final int EVENT_UPDATE_DONE = 2;
    protected static final int EVENT_SET_BROADCAST_ACTIVATION_DONE = 3;
    protected static final int EVENT_SET_BROADCAST_CONFIG_DONE = 4;
    private static final int EVENT_GET_SMSC_DONE = 5;
    private static final int EVENT_SET_SMSC_DONE = 6;
    private static final int SMS_CB_CODE_SCHEME_MIN = 0;
    private static final int SMS_CB_CODE_SCHEME_MAX = 255;
    public static final int SMS_MESSAGE_PRIORITY_NOT_SPECIFIED = -1;
    public static final int SMS_MESSAGE_PERIOD_NOT_SPECIFIED = -1;

    @UnsupportedAppUsage(maxTargetSdk = Build.VERSION_CODES.R, trackingBug = 170729553)
    protected Phone mPhone;
    @UnsupportedAppUsage
    final protected Context mContext;
    @UnsupportedAppUsage(maxTargetSdk = Build.VERSION_CODES.R, trackingBug = 170729553)
    final protected AppOpsManager mAppOps;
    @VisibleForTesting
    public SmsDispatchersController mDispatchersController;
    private SmsPermissions mSmsPermissions;

    private final LocalLog mCellBroadcastLocalLog = new LocalLog(64);

    private static final class Request {
        AtomicBoolean mStatus = new AtomicBoolean(false);
        Object mResult = null;
    }

    @UnsupportedAppUsage(maxTargetSdk = Build.VERSION_CODES.R, trackingBug = 170729553)
    protected Handler mHandler = new Handler() {
        @Override
        public void handleMessage(Message msg) {
            AsyncResult ar = (AsyncResult) msg.obj;
            Request request = (Request) ar.userObj;

            switch (msg.what) {
                case EVENT_UPDATE_DONE:
                case EVENT_SET_BROADCAST_ACTIVATION_DONE:
                case EVENT_SET_BROADCAST_CONFIG_DONE:
                case EVENT_SET_SMSC_DONE:
                    notifyPending(request, ar.exception == null);
                    break;
                case EVENT_LOAD_DONE:
                    List<SmsRawData> smsRawDataList = null;
                    if (ar.exception == null) {
                        smsRawDataList = buildValidRawData((ArrayList<byte[]>) ar.result);
                        //Mark SMS as read after importing it from card.
                        markMessagesAsRead((ArrayList<byte[]>) ar.result);
                    } else {
                        if (Rlog.isLoggable("SMS", Log.DEBUG)) {
                            loge("Cannot load Sms records");
                        }
                    }
                    notifyPending(request, smsRawDataList);
                    break;
                case EVENT_GET_SMSC_DONE:
                    String smsc = null;
                    if (ar.exception == null) {
                        smsc = (String) ar.result;
                    } else {
                        loge("Cannot read SMSC");
                    }
                    notifyPending(request, smsc);
                    break;
            }
        }

        private void notifyPending(Request request, Object result) {
            if (request != null) {
                synchronized (request) {
                    request.mResult = result;
                    request.mStatus.set(true);
                    request.notifyAll();
                }
            }
        }
    };

    protected IccSmsInterfaceManager(Phone phone, @NonNull FeatureFlags featureFlags) {
        this(phone, phone.getContext(),
                (AppOpsManager) phone.getContext().getSystemService(Context.APP_OPS_SERVICE),
<<<<<<< HEAD
                TelephonyComponentFactory.getInstance().inject(
                        SmsDispatchersController.class.getName())
                        .makeSmsDispatchersController(phone),
=======
                new SmsDispatchersController(
                        phone, phone.mSmsStorageMonitor, phone.mSmsUsageMonitor, featureFlags),
>>>>>>> e755a370
                new SmsPermissions(phone, phone.getContext(),
                        (AppOpsManager) phone.getContext().getSystemService(
                                Context.APP_OPS_SERVICE)));
    }

    @VisibleForTesting
    public IccSmsInterfaceManager(
            Phone phone, Context context, AppOpsManager appOps,
            SmsDispatchersController dispatchersController, SmsPermissions smsPermissions) {
        mPhone = phone;
        mContext = context;
        mAppOps = appOps;
        mDispatchersController = dispatchersController;
        mSmsPermissions = smsPermissions;
    }

    /**
     * PhoneFactory Dependencies for testing.
     */
    @VisibleForTesting
    public interface PhoneFactoryProxy {
        Phone getPhone(int index);
        Phone getDefaultPhone();
        Phone[] getPhones();
    }

    private PhoneFactoryProxy mPhoneFactoryProxy = new PhoneFactoryProxy() {
        @Override
        public Phone getPhone(int index) {
            return PhoneFactory.getPhone(index);
        }

        @Override
        public Phone getDefaultPhone() {
            return PhoneFactory.getDefaultPhone();
        }

        @Override
        public Phone[] getPhones() {
            return PhoneFactory.getPhones();
        }
    };

    /**
     * Overrides PhoneFactory dependencies for testing.
     */
    @VisibleForTesting
    public void setPhoneFactoryProxy(PhoneFactoryProxy proxy) {
        mPhoneFactoryProxy = proxy;
    }

    private void enforceNotOnHandlerThread(String methodName) {
        if (Looper.myLooper() == mHandler.getLooper()) {
            throw new RuntimeException("This method " + methodName + " will deadlock if called from"
                    + " the handler's thread.");
        }
    }

    protected void markMessagesAsRead(ArrayList<byte[]> messages) {
        if (messages == null) {
            return;
        }

        //IccFileHandler can be null, if icc card is absent.
        IccFileHandler fh = mPhone.getIccFileHandler();
        if (fh == null) {
            //shouldn't really happen, as messages are marked as read, only
            //after importing it from icc.
            if (Rlog.isLoggable("SMS", Log.DEBUG)) {
                loge("markMessagesAsRead - aborting, no icc card present.");
            }
            return;
        }

        int count = messages.size();

        for (int i = 0; i < count; i++) {
            byte[] ba = messages.get(i);
            if ((ba[0] & 0x07) == STATUS_ON_ICC_UNREAD) {
                int n = ba.length;
                byte[] nba = new byte[n - 1];
                System.arraycopy(ba, 1, nba, 0, n - 1);
                byte[] record = makeSmsRecordData(STATUS_ON_ICC_READ, nba);
                fh.updateEFLinearFixed(IccConstants.EF_SMS, i + 1, record, null, null);
                if (Rlog.isLoggable("SMS", Log.DEBUG)) {
                    log("SMS " + (i + 1) + " marked as read");
                }
            }
        }
    }

    @UnsupportedAppUsage(maxTargetSdk = Build.VERSION_CODES.R, trackingBug = 170729553)
    protected void enforceReceiveAndSend(String message) {
        mContext.enforceCallingOrSelfPermission(
                Manifest.permission.RECEIVE_SMS, message);
        mContext.enforceCallingOrSelfPermission(
                Manifest.permission.SEND_SMS, message);
    }

    /**
     * Enforce the permission for access messages on ICC
     */
    private void enforceAccessMessageOnICC(String message) {
        mContext.enforceCallingOrSelfPermission(
                Manifest.permission.ACCESS_MESSAGES_ON_ICC, message);
    }

    /**
     * Update the specified message on the Icc.
     *
     * @param index record index of message to update
     * @param status new message status (STATUS_ON_ICC_READ,
     *                  STATUS_ON_ICC_UNREAD, STATUS_ON_ICC_SENT,
     *                  STATUS_ON_ICC_UNSENT, STATUS_ON_ICC_FREE)
     * @param pdu the raw PDU to store
     * @return success or not
     *
     */

    @UnsupportedAppUsage(maxTargetSdk = Build.VERSION_CODES.R, trackingBug = 170729553)
    public boolean
    updateMessageOnIccEf(String callingPackage, int index, int status, byte[] pdu) {
        if (DBG) log("updateMessageOnIccEf: index=" + index +
                " status=" + status + " ==> " +
                "("+ Arrays.toString(pdu) + ")");
        enforceReceiveAndSend("Updating message on Icc");
        enforceAccessMessageOnICC("Updating message on Icc");
        enforceNotOnHandlerThread("updateMessageOnIccEf");
        if (mAppOps.noteOp(AppOpsManager.OPSTR_WRITE_ICC_SMS, Binder.getCallingUid(),
                callingPackage) != AppOpsManager.MODE_ALLOWED) {
            return false;
        }
        Request updateRequest = new Request();
        synchronized (updateRequest) {
            Message response = mHandler.obtainMessage(EVENT_UPDATE_DONE, updateRequest);

            if ((status & 0x01) == STATUS_ON_ICC_FREE) {
                // RIL_REQUEST_DELETE_SMS_ON_SIM vs RIL_REQUEST_CDMA_DELETE_SMS_ON_RUIM
                // Special case FREE: call deleteSmsOnSim/Ruim instead of
                // manipulating the record
                // Will eventually fail if icc card is not present.
                if (PhoneConstants.PHONE_TYPE_GSM == mPhone.getPhoneType()) {
                    mPhone.mCi.deleteSmsOnSim(index, response);
                } else {
                    mPhone.mCi.deleteSmsOnRuim(index, response);
                }
            } else {
                //IccFilehandler can be null if ICC card is not present.
                IccFileHandler fh = mPhone.getIccFileHandler();
                if (fh == null) {
                    response.recycle();
                    return false; /* is false */
                }
                byte[] record = makeSmsRecordData(status, pdu);
                fh.updateEFLinearFixed(
                        IccConstants.EF_SMS,
                        index, record, null, response);
            }
            waitForResult(updateRequest);
        }
        return (boolean) updateRequest.mResult;
    }

    /**
     * Copies a raw SMS PDU to the ICC.
     *
     * @param callingPackage the package name of the calling app.
     * @param status message status. One of these status:
     *               <code>STATUS_ON_ICC_READ</code>
     *               <code>STATUS_ON_ICC_UNREAD</code>
     *               <code>STATUS_ON_ICC_SENT</code>
     *               <code>STATUS_ON_ICC_UNSENT</code>
     * @param pdu the raw PDU to store.
     * @param smsc the SMSC for this message. Null means use default.
     * @return true for success. Otherwise false.
     */
    @UnsupportedAppUsage(maxTargetSdk = Build.VERSION_CODES.R, trackingBug = 170729553)
    public boolean copyMessageToIccEf(String callingPackage, int status, byte[] pdu, byte[] smsc) {
        //NOTE smsc not used in RUIM
        if (DBG) log("copyMessageToIccEf: status=" + status + " ==> " +
                "pdu=("+ Arrays.toString(pdu) +
                "), smsc=(" + Arrays.toString(smsc) +")");
        enforceReceiveAndSend("Copying message to Icc");
        enforceNotOnHandlerThread("copyMessageToIccEf");
        if (mAppOps.noteOp(AppOpsManager.OPSTR_WRITE_ICC_SMS, Binder.getCallingUid(),
                callingPackage) != AppOpsManager.MODE_ALLOWED) {
            return false;
        }
        Request copyRequest = new Request();
        synchronized (copyRequest) {
            Message response = mHandler.obtainMessage(EVENT_UPDATE_DONE, copyRequest);

            //RIL_REQUEST_WRITE_SMS_TO_SIM vs RIL_REQUEST_CDMA_WRITE_SMS_TO_RUIM
            if (PhoneConstants.PHONE_TYPE_GSM == mPhone.getPhoneType()) {
                mPhone.mCi.writeSmsToSim(status, IccUtils.bytesToHexString(smsc),
                        IccUtils.bytesToHexString(pdu), response);
            } else {
                mPhone.mCi.writeSmsToRuim(status, pdu, response);
            }

            waitForResult(copyRequest);
        }
        return (boolean) copyRequest.mResult;
    }

    /**
     * Retrieves all messages currently stored on Icc.
     *
     * @return list of SmsRawData of all sms on Icc
     */

    @UnsupportedAppUsage(maxTargetSdk = Build.VERSION_CODES.R, trackingBug = 170729553)
    public List<SmsRawData> getAllMessagesFromIccEf(String callingPackage) {
        if (DBG) log("getAllMessagesFromEF");

        mContext.enforceCallingOrSelfPermission(
                Manifest.permission.RECEIVE_SMS,
                "Reading messages from Icc");
        enforceAccessMessageOnICC("Reading messages from Icc");
        enforceNotOnHandlerThread("getAllMessagesFromIccEf");
        if (mAppOps.noteOp(AppOpsManager.OPSTR_READ_ICC_SMS, Binder.getCallingUid(),
                callingPackage) != AppOpsManager.MODE_ALLOWED) {
            return new ArrayList<SmsRawData>();
        }
        Request getRequest = new Request();
        synchronized (getRequest) {

            IccFileHandler fh = mPhone.getIccFileHandler();
            if (fh == null) {
                loge("Cannot load Sms records. No icc card?");
                return null;
            }

            Message response = mHandler.obtainMessage(EVENT_LOAD_DONE, getRequest);
            fh.loadEFLinearFixedAll(IccConstants.EF_SMS, response);

            waitForResult(getRequest);
        }
        return (List<SmsRawData>) getRequest.mResult;
    }

    /**
     * A permissions check before passing to {@link IccSmsInterfaceManager#sendDataInternal}.
     * This method checks if the calling package or itself has the permission to send the data sms.
     */
    public void sendDataWithSelfPermissions(String callingPackage, String callingAttributionTag,
            String destAddr, String scAddr, int destPort, byte[] data, PendingIntent sentIntent,
            PendingIntent deliveryIntent, boolean isForVvm) {
        if (!mSmsPermissions.checkCallingOrSelfCanSendSms(callingPackage, callingAttributionTag,
                "Sending SMS message")) {
            returnUnspecifiedFailure(sentIntent);
            return;
        }
        sendDataInternal(callingPackage, destAddr, scAddr, destPort, data, sentIntent,
                deliveryIntent, isForVvm);
    }

    /**
     * @deprecated Use {@link #sendData(String, String, String, String, int, byte[], PendingIntent,
     * PendingIntent)} instead.
     */
    @Deprecated
    @UnsupportedAppUsage(maxTargetSdk = Build.VERSION_CODES.R, trackingBug = 170729553)
    public void sendData(String callingPackage, String destAddr, String scAddr, int destPort,
            byte[] data, PendingIntent sentIntent, PendingIntent deliveryIntent) {
        sendData(callingPackage, null, destAddr, scAddr, destPort, data,
                sentIntent, deliveryIntent);
    }

    /**
     * A permissions check before passing to {@link IccSmsInterfaceManager#sendDataInternal}.
     * This method checks only if the calling package has the permission to send the data sms.
     */
    public void sendData(String callingPackage, String callingAttributionTag,
            String destAddr, String scAddr, int destPort, byte[] data, PendingIntent sentIntent,
            PendingIntent deliveryIntent) {
        if (!mSmsPermissions.checkCallingCanSendSms(callingPackage, callingAttributionTag,
                "Sending SMS message")) {
            returnUnspecifiedFailure(sentIntent);
            return;
        }
        sendDataInternal(callingPackage, destAddr, scAddr, destPort, data, sentIntent,
                deliveryIntent, false /* isForVvm */);
    }

    /**
     * Send a data based SMS to a specific application port.
     *
     * @param callingPackage the package name of the calling app
     * @param destAddr the address to send the message to
     * @param scAddr is the service center address or null to use
     *  the current default SMSC
     * @param destPort the port to deliver the message to
     * @param data the body of the message to send
     * @param sentIntent if not NULL this <code>PendingIntent</code> is
     *  broadcast when the message is successfully sent, or failed.
     *  The result code will be <code>Activity.RESULT_OK<code> for success,
     *  or one of these errors:<br>
     *  <code>RESULT_ERROR_GENERIC_FAILURE</code><br>
     *  <code>RESULT_ERROR_RADIO_OFF</code><br>
     *  <code>RESULT_ERROR_NULL_PDU</code><br>
     *  For <code>RESULT_ERROR_GENERIC_FAILURE</code> the sentIntent may include
     *  the extra "errorCode" containing a radio technology specific value,
     *  generally only useful for troubleshooting.<br>
     *  The per-application based SMS control checks sentIntent. If sentIntent
     *  is NULL the caller will be checked against all unknown applications,
     *  which cause smaller number of SMS to be sent in checking period.
     * @param deliveryIntent if not NULL this <code>PendingIntent</code> is
     *  broadcast when the message is delivered to the recipient.  The
     *  raw pdu of the status report is in the extended data ("pdu").
     */

    private void sendDataInternal(String callingPackage, String destAddr, String scAddr,
            int destPort, byte[] data, PendingIntent sentIntent, PendingIntent deliveryIntent,
            boolean isForVvm) {
        if (Rlog.isLoggable("SMS", Log.VERBOSE)) {
            log("sendData: destAddr=" + destAddr + " scAddr=" + scAddr + " destPort="
                    + destPort + " data='" + HexDump.toHexString(data)  + "' sentIntent="
                    + sentIntent + " deliveryIntent=" + deliveryIntent + " isForVVM=" + isForVvm);
        }
        destAddr = filterDestAddress(destAddr);
        mDispatchersController.sendData(callingPackage, destAddr, scAddr, destPort, data,
                sentIntent, deliveryIntent, isForVvm);
    }

    /**
     * A permissions check before passing to {@link IccSmsInterfaceManager#sendTextInternal}.
     * This method checks only if the calling package has the permission to send the sms.
     * Note: SEND_SMS permission should be checked by the caller of this method
     */
    public void sendText(String callingPackage, String destAddr, String scAddr,
            String text, PendingIntent sentIntent, PendingIntent deliveryIntent,
            boolean persistMessageForNonDefaultSmsApp, long messageId, boolean skipShortCodeCheck) {
        sendTextInternal(callingPackage, destAddr, scAddr, text, sentIntent, deliveryIntent,
                persistMessageForNonDefaultSmsApp, SMS_MESSAGE_PRIORITY_NOT_SPECIFIED,
                false /* expectMore */, SMS_MESSAGE_PERIOD_NOT_SPECIFIED, false /* isForVvm */,
                messageId, skipShortCodeCheck);
    }

    /**
     * A permissions check before passing to {@link IccSmsInterfaceManager#sendTextInternal}.
     * This method checks if the calling package or itself has the permission to send the sms.
     */
    public void sendTextWithSelfPermissions(String callingPackage, String callingAttributeTag,
            String destAddr, String scAddr, String text, PendingIntent sentIntent,
            PendingIntent deliveryIntent, boolean persistMessage, boolean isForVvm) {
        if (!mSmsPermissions.checkCallingOrSelfCanSendSms(callingPackage, callingAttributeTag,
                "Sending SMS message")) {
            returnUnspecifiedFailure(sentIntent);
            return;
        }
        sendTextInternal(callingPackage, destAddr, scAddr, text, sentIntent, deliveryIntent,
                persistMessage, SMS_MESSAGE_PRIORITY_NOT_SPECIFIED, false /* expectMore */,
                SMS_MESSAGE_PERIOD_NOT_SPECIFIED, isForVvm, 0L /* messageId */);
    }


    private void sendTextInternal(String callingPackage, String destAddr, String scAddr,
            String text, PendingIntent sentIntent, PendingIntent deliveryIntent,
            boolean persistMessageForNonDefaultSmsApp, int priority, boolean expectMore,
            int validityPeriod, boolean isForVvm, long messageId) {
        sendTextInternal(callingPackage, destAddr, scAddr, text, sentIntent, deliveryIntent,
                persistMessageForNonDefaultSmsApp, priority, expectMore, validityPeriod, isForVvm,
                messageId, false);
    }

    /**
     * Send a text based SMS.
     *
     * @param destAddr the address to send the message to
     * @param scAddr is the service center address or null to use
     *  the current default SMSC
     * @param text the body of the message to send
     * @param sentIntent if not NULL this <code>PendingIntent</code> is
     *  broadcast when the message is successfully sent, or failed.
     *  The result code will be <code>Activity.RESULT_OK<code> for success,
     *  or one of these errors:<br>
     *  <code>RESULT_ERROR_GENERIC_FAILURE</code><br>
     *  <code>RESULT_ERROR_RADIO_OFF</code><br>
     *  <code>RESULT_ERROR_NULL_PDU</code><br>
     *  For <code>RESULT_ERROR_GENERIC_FAILURE</code> the sentIntent may include
     *  the extra "errorCode" containing a radio technology specific value,
     *  generally only useful for troubleshooting.<br>
     *  The per-application based SMS control checks sentIntent. If sentIntent
     *  is NULL the caller will be checked against all unknown applications,
     *  which cause smaller number of SMS to be sent in checking period.
     * @param deliveryIntent if not NULL this <code>PendingIntent</code> is
     *  broadcast when the message is delivered to the recipient.  The
     *  raw pdu of the status report is in the extended data ("pdu").
     * @param persistMessageForNonDefaultSmsApp whether the sent message should
     *  be automatically persisted in the SMS db. It only affects messages sent
     *  by a non-default SMS app. Currently only the carrier app can set this
     *  parameter to false to skip auto message persistence.
     * @param priority Priority level of the message
     *  Refer specification See 3GPP2 C.S0015-B, v2.0, table 4.5.9-1
     *  ---------------------------------
     *  PRIORITY      | Level of Priority
     *  ---------------------------------
     *      '00'      |     Normal
     *      '01'      |     Interactive
     *      '10'      |     Urgent
     *      '11'      |     Emergency
     *  ----------------------------------
     *  Any Other values including negative considered as Invalid Priority Indicator of the message.
     * @param expectMore is a boolean to indicate the sending messages through same link or not.
     * @param validityPeriod Validity Period of the message in mins.
     *  Refer specification 3GPP TS 23.040 V6.8.1 section 9.2.3.12.1.
     *  Validity Period(Minimum) -> 5 mins
     *  Validity Period(Maximum) -> 635040 mins(i.e.63 weeks).
     *  Any Other values including negative considered as Invalid Validity Period of the message.
     * @param messageId An id that uniquely identifies the message requested to be sent.
     *                 Used for logging and diagnostics purposes. The id may be 0.
     * @param skipShortCodeCheck Skip check for short code type destination address.
     */

    private void sendTextInternal(String callingPackage, String destAddr, String scAddr,
            String text, PendingIntent sentIntent, PendingIntent deliveryIntent,
            boolean persistMessageForNonDefaultSmsApp, int priority, boolean expectMore,
            int validityPeriod, boolean isForVvm, long messageId, boolean skipShortCodeCheck) {
        if (Rlog.isLoggable("SMS", Log.VERBOSE)) {
            log("sendText: destAddr=" + destAddr + " scAddr=" + scAddr
                    + " text='" + text + "' sentIntent=" + sentIntent + " deliveryIntent="
                    + deliveryIntent + " priority=" + priority + " expectMore=" + expectMore
                    + " validityPeriod=" + validityPeriod + " isForVVM=" + isForVvm
                    + " " + SmsController.formatCrossStackMessageId(messageId));
        }
        notifyIfOutgoingEmergencySms(destAddr);
        destAddr = filterDestAddress(destAddr);
        mDispatchersController.sendText(destAddr, scAddr, text, sentIntent, deliveryIntent,
                null/*messageUri*/, callingPackage, persistMessageForNonDefaultSmsApp,
                priority, expectMore, validityPeriod, isForVvm, messageId, skipShortCodeCheck);
    }

    /**
     * Send a text based SMS with Messaging Options.
     *
     * @param destAddr the address to send the message to
     * @param scAddr is the service center address or null to use
     *  the current default SMSC
     * @param text the body of the message to send
     * @param sentIntent if not NULL this <code>PendingIntent</code> is
     *  broadcast when the message is successfully sent, or failed.
     *  The result code will be <code>Activity.RESULT_OK<code> for success,
     *  or one of these errors:<br>
     *  <code>RESULT_ERROR_GENERIC_FAILURE</code><br>
     *  <code>RESULT_ERROR_RADIO_OFF</code><br>
     *  <code>RESULT_ERROR_NULL_PDU</code><br>
     *  For <code>RESULT_ERROR_GENERIC_FAILURE</code> the sentIntent may include
     *  the extra "errorCode" containing a radio technology specific value,
     *  generally only useful for troubleshooting.<br>
     *  The per-application based SMS control checks sentIntent. If sentIntent
     *  is NULL the caller will be checked against all unknown applications,
     *  which cause smaller number of SMS to be sent in checking period.
     * @param deliveryIntent if not NULL this <code>PendingIntent</code> is
     *  broadcast when the message is delivered to the recipient.  The
     *  raw pdu of the status report is in the extended data ("pdu").
     * @param persistMessageForNonDefaultSmsApp whether the sent message should
     *  be automatically persisted in the SMS db. It only affects messages sent
     *  by a non-default SMS app. Currently only the carrier app can set this
     *  parameter to false to skip auto message persistence.
     * @param priority Priority level of the message
     *  Refer specification See 3GPP2 C.S0015-B, v2.0, table 4.5.9-1
     *  ---------------------------------
     *  PRIORITY      | Level of Priority
     *  ---------------------------------
     *      '00'      |     Normal
     *      '01'      |     Interactive
     *      '10'      |     Urgent
     *      '11'      |     Emergency
     *  ----------------------------------
     *  Any Other values including negative considered as Invalid Priority Indicator of the message.
     * @param expectMore is a boolean to indicate the sending messages through same link or not.
     * @param validityPeriod Validity Period of the message in mins.
     *  Refer specification 3GPP TS 23.040 V6.8.1 section 9.2.3.12.1.
     *  Validity Period(Minimum) -> 5 mins
     *  Validity Period(Maximum) -> 635040 mins(i.e.63 weeks).
     *  Any Other values including negative considered as Invalid Validity Period of the message.
     */

    public void sendTextWithOptions(String callingPackage, String callingAttributionTag,
            String destAddr, String scAddr, String text, PendingIntent sentIntent,
            PendingIntent deliveryIntent, boolean persistMessageForNonDefaultSmsApp, int priority,
            boolean expectMore, int validityPeriod) {
        if (!mSmsPermissions.checkCallingCanSendText(persistMessageForNonDefaultSmsApp,
                    callingPackage, callingAttributionTag, "Sending SMS message")) {
            returnUnspecifiedFailure(sentIntent);
            return;
        }
        sendTextInternal(callingPackage, destAddr, scAddr, text, sentIntent, deliveryIntent,
                persistMessageForNonDefaultSmsApp, priority, expectMore, validityPeriod,
                false /* isForVvm */, 0L /* messageId */);
    }

    /**
     * Inject an SMS PDU into the android application framework.
     *
     * @param pdu is the byte array of pdu to be injected into android application framework
     * @param format is the format of SMS pdu (3gpp or 3gpp2)
     * @param receivedIntent if not NULL this <code>PendingIntent</code> is
     *  broadcast when the message is successfully received by the
     *  android application framework. This intent is broadcasted at
     *  the same time an SMS received from radio is acknowledged back.
     */
    @UnsupportedAppUsage(maxTargetSdk = Build.VERSION_CODES.R, trackingBug = 170729553)
    public void injectSmsPdu(byte[] pdu, String format, PendingIntent receivedIntent) {
        if (mContext.checkCallingOrSelfPermission(android.Manifest.permission.MODIFY_PHONE_STATE)
                != PackageManager.PERMISSION_GRANTED) {
            mSmsPermissions.enforceCallerIsImsAppOrCarrierApp("injectSmsPdu");
        }

        if (Rlog.isLoggable("SMS", Log.VERBOSE)) {
            log("pdu: " + IccUtils.bytesToHexString(pdu)
                    + "\n format=" + format
                    + "\n receivedIntent=" + receivedIntent);
        }
        mDispatchersController.injectSmsPdu(pdu, format, false /* isOverIms */,
                result -> {
                    if (receivedIntent != null) {
                        try {
                            receivedIntent.send(result);
                        } catch (PendingIntent.CanceledException e) {
                            loge("receivedIntent cancelled.");
                        }
                    }
                }
        );
    }

    /**
     * Send a multi-part text based SMS.
     *
     * @param destAddr the address to send the message to
     * @param scAddr is the service center address or null to use
     *   the current default SMSC
     * @param parts an <code>ArrayList</code> of strings that, in order,
     *   comprise the original message
     * @param sentIntents if not null, an <code>ArrayList</code> of
     *   <code>PendingIntent</code>s (one for each message part) that is
     *   broadcast when the corresponding message part has been sent.
     *   The result code will be <code>Activity.RESULT_OK<code> for success,
     *   or one of these errors:
     *   <code>RESULT_ERROR_GENERIC_FAILURE</code>
     *   <code>RESULT_ERROR_RADIO_OFF</code>
     *   <code>RESULT_ERROR_NULL_PDU</code>.
     *  The per-application based SMS control checks sentIntent. If sentIntent
     *  is NULL the caller will be checked against all unknown applications,
     *  which cause smaller number of SMS to be sent in checking period.
     * @param deliveryIntents if not null, an <code>ArrayList</code> of
     *   <code>PendingIntent</code>s (one for each message part) that is
     *   broadcast when the corresponding message part has been delivered
     *   to the recipient.  The raw pdu of the status report is in the
     *   extended data ("pdu").
     * @param messageId An id that uniquely identifies the message requested to be sent.
     *                 Used for logging and diagnostics purposes. The id may be 0.
     */

    public void sendMultipartText(String callingPackage, String callingAttributionTag,
            String destAddr, String scAddr, List<String> parts, List<PendingIntent> sentIntents,
            List<PendingIntent> deliveryIntents, boolean persistMessageForNonDefaultSmsApp,
            long messageId) {
        sendMultipartTextWithOptions(callingPackage, callingAttributionTag, destAddr, scAddr, parts,
                sentIntents, deliveryIntents, persistMessageForNonDefaultSmsApp,
                SMS_MESSAGE_PRIORITY_NOT_SPECIFIED, false /* expectMore */,
                SMS_MESSAGE_PERIOD_NOT_SPECIFIED,
                messageId);
    }

    /**
     * Send a multi-part text based SMS with Messaging Options.
     *
     * @param destAddr the address to send the message to
     * @param scAddr is the service center address or null to use
     *   the current default SMSC
     * @param parts an <code>ArrayList</code> of strings that, in order,
     *   comprise the original message
     * @param sentIntents if not null, an <code>ArrayList</code> of
     *   <code>PendingIntent</code>s (one for each message part) that is
     *   broadcast when the corresponding message part has been sent.
     *   The result code will be <code>Activity.RESULT_OK<code> for success,
     *   or one of these errors:
     *   <code>RESULT_ERROR_GENERIC_FAILURE</code>
     *   <code>RESULT_ERROR_RADIO_OFF</code>
     *   <code>RESULT_ERROR_NULL_PDU</code>.
     *  The per-application based SMS control checks sentIntent. If sentIntent
     *  is NULL the caller will be checked against all unknown applications,
     *  which cause smaller number of SMS to be sent in checking period.
     * @param deliveryIntents if not null, an <code>ArrayList</code> of
     *   <code>PendingIntent</code>s (one for each message part) that is
     *   broadcast when the corresponding message part has been delivered
     *   to the recipient.  The raw pdu of the status report is in the
     *   extended data ("pdu").
     * @param persistMessageForNonDefaultSmsApp whether the sent message should
     *   be automatically persisted in the SMS db. It only affects messages sent
     *   by a non-default SMS app. Currently only the carrier app can set this
     *   parameter to false to skip auto message persistence.
     * @param priority Priority level of the message
     *  Refer specification See 3GPP2 C.S0015-B, v2.0, table 4.5.9-1
     *  ---------------------------------
     *  PRIORITY      | Level of Priority
     *  ---------------------------------
     *      '00'      |     Normal
     *      '01'      |     Interactive
     *      '10'      |     Urgent
     *      '11'      |     Emergency
     *  ----------------------------------
     *  Any Other values including negative considered as Invalid Priority Indicator of the message.
     * @param expectMore is a boolean to indicate the sending messages through same link or not.
     * @param validityPeriod Validity Period of the message in mins.
     *  Refer specification 3GPP TS 23.040 V6.8.1 section 9.2.3.12.1.
     *  Validity Period(Minimum) -> 5 mins
     *  Validity Period(Maximum) -> 635040 mins(i.e.63 weeks).
     *  Any Other values including negative considered as Invalid Validity Period of the message.
     * @param messageId An id that uniquely identifies the message requested to be sent.
     *                 Used for logging and diagnostics purposes. The id may be 0.
     */

    public void sendMultipartTextWithOptions(String callingPackage, String callingAttributionTag,
            String destAddr, String scAddr, List<String> parts, List<PendingIntent> sentIntents,
            List<PendingIntent> deliveryIntents, boolean persistMessageForNonDefaultSmsApp,
            int priority, boolean expectMore, int validityPeriod, long messageId) {
        if (!mSmsPermissions.checkCallingCanSendText(persistMessageForNonDefaultSmsApp,
                callingPackage, callingAttributionTag, "Sending SMS message")) {
            returnUnspecifiedFailure(sentIntents);
            return;
        }
        if (Rlog.isLoggable("SMS", Log.VERBOSE)) {
            int i = 0;
            for (String part : parts) {
                log("sendMultipartTextWithOptions: destAddr=" + destAddr + ", srAddr=" + scAddr
                        + ", part[" + (i++) + "]=" + part
                        + " " + SmsController.formatCrossStackMessageId(messageId));
            }
        }
        notifyIfOutgoingEmergencySms(destAddr);
        destAddr = filterDestAddress(destAddr);

        if (parts.size() > 1 && parts.size() < 10 && !SmsMessage.hasEmsSupport()) {
            for (int i = 0; i < parts.size(); i++) {
                // If EMS is not supported, we have to break down EMS into single segment SMS
                // and add page info " x/y".
                String singlePart = parts.get(i);
                if (SmsMessage.shouldAppendPageNumberAsPrefix()) {
                    singlePart = String.valueOf(i + 1) + '/' + parts.size() + ' ' + singlePart;
                } else {
                    singlePart = singlePart.concat(' ' + String.valueOf(i + 1) + '/'
                            + parts.size());
                }

                PendingIntent singleSentIntent = null;
                if (sentIntents != null && sentIntents.size() > i) {
                    singleSentIntent = sentIntents.get(i);
                }

                PendingIntent singleDeliveryIntent = null;
                if (deliveryIntents != null && deliveryIntents.size() > i) {
                    singleDeliveryIntent = deliveryIntents.get(i);
                }

                mDispatchersController.sendText(destAddr, scAddr, singlePart, singleSentIntent,
                        singleDeliveryIntent, null /* messageUri */, callingPackage,
                        persistMessageForNonDefaultSmsApp, priority, expectMore, validityPeriod,
                        false /* isForVvm */, messageId);
            }
            return;
        }

        mDispatchersController.sendMultipartText(destAddr,
                                      scAddr,
                                      (ArrayList<String>) parts,
                                      (ArrayList<PendingIntent>) sentIntents,
                                      (ArrayList<PendingIntent>) deliveryIntents,
                                      null, callingPackage, persistMessageForNonDefaultSmsApp,
                                          priority, expectMore, validityPeriod, messageId);

    }

    @UnsupportedAppUsage(maxTargetSdk = Build.VERSION_CODES.R, trackingBug = 170729553)
    public int getPremiumSmsPermission(String packageName) {
        return mDispatchersController.getPremiumSmsPermission(packageName);
    }


    @UnsupportedAppUsage(maxTargetSdk = Build.VERSION_CODES.R, trackingBug = 170729553)
    public void setPremiumSmsPermission(String packageName, int permission) {
        mDispatchersController.setPremiumSmsPermission(packageName, permission);
    }

    /**
     * create SmsRawData lists from all sms record byte[]
     * Use null to indicate "free" record
     *
     * @param messages List of message records from EF_SMS.
     * @return SmsRawData list of all in-used records
     */
    protected ArrayList<SmsRawData> buildValidRawData(ArrayList<byte[]> messages) {
        int count = messages.size();
        ArrayList<SmsRawData> ret;

        ret = new ArrayList<SmsRawData>(count);

        for (int i = 0; i < count; i++) {
            byte[] ba = messages.get(i);
            if ((ba[0] & 0x01) == STATUS_ON_ICC_FREE) {
                ret.add(null);
            } else {
                ret.add(new SmsRawData(messages.get(i)));
            }
        }

        return ret;
    }

    /**
     * Generates an EF_SMS record from status and raw PDU.
     *
     * @param status Message status.  See TS 51.011 10.5.3.
     * @param pdu Raw message PDU.
     * @return byte array for the record.
     */
    protected byte[] makeSmsRecordData(int status, byte[] pdu) {
        byte[] data;
        if (PhoneConstants.PHONE_TYPE_GSM == mPhone.getPhoneType()) {
            data = new byte[SmsManager.SMS_RECORD_LENGTH];
        } else {
            data = new byte[SmsManager.CDMA_SMS_RECORD_LENGTH];
        }

        // Status bits for this record.  See TS 51.011 10.5.3
        data[0] = (byte) (status & 0x07);

        System.arraycopy(pdu, 0, data, 1, pdu.length);

        // Pad out with 0xFF's.
        for (int j = pdu.length+1; j < data.length; j++) {
            data[j] = -1;
        }

        return data;
    }

    /**
     * Gets the SMSC address from (U)SIM.
     *
     * @return the SMSC address string, null if failed.
     */
    public String getSmscAddressFromIccEf(String callingPackage) {
        if (!mSmsPermissions.checkCallingOrSelfCanGetSmscAddress(
                callingPackage, "getSmscAddressFromIccEf")) {
            loge("Caller do not have permission to call GetSmscAddress");
            return null;
        }
        enforceNotOnHandlerThread("getSmscAddressFromIccEf");
        Request getRequest = new Request();
        synchronized (getRequest) {
            Message response = mHandler.obtainMessage(EVENT_GET_SMSC_DONE, getRequest);
            mPhone.mCi.getSmscAddress(response);
            waitForResult(getRequest);
        }
        return (String) getRequest.mResult;
    }

    /**
     * Sets the SMSC address on (U)SIM.
     *
     * @param smsc the SMSC address string.
     * @return true for success, false otherwise.
     */
    public boolean setSmscAddressOnIccEf(String callingPackage, String smsc) {
        if (!mSmsPermissions.checkCallingOrSelfCanSetSmscAddress(
                callingPackage, "setSmscAddressOnIccEf")) {
            loge("Caller do not have permission to call SetSmscAddress");
            return false;
        }
        enforceNotOnHandlerThread("setSmscAddressOnIccEf");
        Request setRequest = new Request();
        synchronized (setRequest) {
            Message response = mHandler.obtainMessage(EVENT_SET_SMSC_DONE, setRequest);
            mPhone.mCi.setSmscAddress(smsc, response);
            waitForResult(setRequest);
        }
        return (boolean) setRequest.mResult;
    }

    public boolean enableCellBroadcast(int messageIdentifier, int ranType) {
        return enableCellBroadcastRange(messageIdentifier, messageIdentifier, ranType);
    }

    public boolean disableCellBroadcast(int messageIdentifier, int ranType) {
        return disableCellBroadcastRange(messageIdentifier, messageIdentifier, ranType);
    }

    public boolean enableCellBroadcastRange(int startMessageId, int endMessageId, int ranType) {
        mContext.enforceCallingPermission(android.Manifest.permission.RECEIVE_EMERGENCY_BROADCAST,
                "enabling cell broadcast range [" + startMessageId + "-" + endMessageId + "]. "
                        + "ranType=" + ranType);
        if (ranType == SmsCbMessage.MESSAGE_FORMAT_3GPP) {
            return enableGsmBroadcastRange(startMessageId, endMessageId);
        } else if (ranType == SmsCbMessage.MESSAGE_FORMAT_3GPP2) {
            return enableCdmaBroadcastRange(startMessageId, endMessageId);
        } else {
            throw new IllegalArgumentException("Not a supported RAN Type");
        }
    }

    public boolean disableCellBroadcastRange(int startMessageId, int endMessageId, int ranType) {
        mContext.enforceCallingPermission(android.Manifest.permission.RECEIVE_EMERGENCY_BROADCAST,
                "disabling cell broadcast range [" + startMessageId + "-" + endMessageId
                        + "]. ranType=" + ranType);
        if (ranType == SmsCbMessage.MESSAGE_FORMAT_3GPP) {
            return disableGsmBroadcastRange(startMessageId, endMessageId);
        } else if (ranType == SmsCbMessage.MESSAGE_FORMAT_3GPP2)  {
            return disableCdmaBroadcastRange(startMessageId, endMessageId);
        } else {
            throw new IllegalArgumentException("Not a supported RAN Type");
        }
    }

    @UnsupportedAppUsage(maxTargetSdk = Build.VERSION_CODES.R, trackingBug = 170729553)
    synchronized public boolean enableGsmBroadcastRange(int startMessageId, int endMessageId) {

        mContext.enforceCallingPermission(android.Manifest.permission.RECEIVE_EMERGENCY_BROADCAST,
                "Enabling cell broadcast SMS");

        String client = mContext.getPackageManager().getNameForUid(
                Binder.getCallingUid());

        String msg;
        if (!mCellBroadcastRangeManager.enableRange(startMessageId, endMessageId, client)) {
            msg = "Failed to add GSM cell broadcast channels range " + startMessageId
                    + " to " + endMessageId;
            log(msg);
            mCellBroadcastLocalLog.log(msg);
            return false;
        }

        if (DBG) {
            msg = "Added GSM cell broadcast channels range " + startMessageId
                    + " to " + endMessageId;
            log(msg);
            mCellBroadcastLocalLog.log(msg);
        }

        setCellBroadcastActivation(!mCellBroadcastRangeManager.isEmpty());

        return true;
    }

    @UnsupportedAppUsage(maxTargetSdk = Build.VERSION_CODES.R, trackingBug = 170729553)
    synchronized public boolean disableGsmBroadcastRange(int startMessageId, int endMessageId) {

        mContext.enforceCallingPermission(android.Manifest.permission.RECEIVE_EMERGENCY_BROADCAST,
                "Disabling cell broadcast SMS");

        String client = mContext.getPackageManager().getNameForUid(
                Binder.getCallingUid());

        String msg;
        if (!mCellBroadcastRangeManager.disableRange(startMessageId, endMessageId, client)) {
            msg = "Failed to remove GSM cell broadcast channels range " + startMessageId
                    + " to " + endMessageId;
            log(msg);
            mCellBroadcastLocalLog.log(msg);
            return false;
        }

        if (DBG) {
            msg = "Removed GSM cell broadcast channels range " + startMessageId
                    + " to " + endMessageId;
            log(msg);
            mCellBroadcastLocalLog.log(msg);
        }

        setCellBroadcastActivation(!mCellBroadcastRangeManager.isEmpty());

        return true;
    }

    @UnsupportedAppUsage(maxTargetSdk = Build.VERSION_CODES.R, trackingBug = 170729553)
    synchronized public boolean enableCdmaBroadcastRange(int startMessageId, int endMessageId) {

        mContext.enforceCallingPermission(android.Manifest.permission.RECEIVE_EMERGENCY_BROADCAST,
                "Enabling cdma broadcast SMS");

        String client = mContext.getPackageManager().getNameForUid(
                Binder.getCallingUid());

        String msg;
        if (!mCdmaBroadcastRangeManager.enableRange(startMessageId, endMessageId, client)) {
            msg = "Failed to add cdma broadcast channels range " + startMessageId + " to "
                    + endMessageId;
            log(msg);
            mCellBroadcastLocalLog.log(msg);
            return false;
        }

        if (DBG) {
            msg = "Added cdma broadcast channels range " + startMessageId + " to " + endMessageId;
            log(msg);
            mCellBroadcastLocalLog.log(msg);
        }

        setCdmaBroadcastActivation(!mCdmaBroadcastRangeManager.isEmpty());

        return true;
    }

    @UnsupportedAppUsage(maxTargetSdk = Build.VERSION_CODES.R, trackingBug = 170729553)
    synchronized public boolean disableCdmaBroadcastRange(int startMessageId, int endMessageId) {

        mContext.enforceCallingPermission(android.Manifest.permission.RECEIVE_EMERGENCY_BROADCAST,
                "Disabling cell broadcast SMS");

        String client = mContext.getPackageManager().getNameForUid(
                Binder.getCallingUid());

        String msg;
        if (!mCdmaBroadcastRangeManager.disableRange(startMessageId, endMessageId, client)) {
            msg = "Failed to remove cdma broadcast channels range " + startMessageId + " to "
                    + endMessageId;
            log(msg);
            mCellBroadcastLocalLog.log(msg);
            return false;
        }

        if (DBG) {
            msg = "Removed cdma broadcast channels range " + startMessageId + " to " + endMessageId;
            log(msg);
            mCellBroadcastLocalLog.log(msg);
        }

        setCdmaBroadcastActivation(!mCdmaBroadcastRangeManager.isEmpty());

        return true;
    }

    /**
     * Reset all cell broadcast ranges. Previously enabled ranges will become invalid after this.
     */
    @RequiresPermission(android.Manifest.permission.MODIFY_CELL_BROADCASTS)
    public void resetAllCellBroadcastRanges() {
        mContext.enforceCallingPermission(android.Manifest.permission.MODIFY_CELL_BROADCASTS,
                "resetAllCellBroadcastRanges");
        mCdmaBroadcastRangeManager.clearRanges();
        mCellBroadcastRangeManager.clearRanges();
        log("Cell broadcast ranges reset.");
    }

    class CellBroadcastRangeManager extends IntRangeManager {
        private ArrayList<SmsBroadcastConfigInfo> mConfigList =
                new ArrayList<SmsBroadcastConfigInfo>();

        /**
         * Called when the list of enabled ranges has changed. This will be
         * followed by zero or more calls to {@link #addRange} followed by
         * a call to {@link #finishUpdate}.
         */
        protected void startUpdate() {
            mConfigList.clear();
        }

        /**
         * Called after {@link #startUpdate} to indicate a range of enabled
         * values.
         * @param startId the first id included in the range
         * @param endId the last id included in the range
         */
        protected void addRange(int startId, int endId, boolean selected) {
            mConfigList.add(new SmsBroadcastConfigInfo(startId, endId,
                        SMS_CB_CODE_SCHEME_MIN, SMS_CB_CODE_SCHEME_MAX, selected));
        }

        /**
         * Called to indicate the end of a range update started by the
         * previous call to {@link #startUpdate}.
         * @return true if successful, false otherwise
         */
        protected boolean finishUpdate() {
            if (mConfigList.isEmpty()) {
                return true;
            } else {
                SmsBroadcastConfigInfo[] configs =
                        mConfigList.toArray(new SmsBroadcastConfigInfo[mConfigList.size()]);
                return setCellBroadcastConfig(configs);
            }
        }
    }

    class CdmaBroadcastRangeManager extends IntRangeManager {
        private ArrayList<CdmaSmsBroadcastConfigInfo> mConfigList =
                new ArrayList<CdmaSmsBroadcastConfigInfo>();

        /**
         * Called when the list of enabled ranges has changed. This will be
         * followed by zero or more calls to {@link #addRange} followed by a
         * call to {@link #finishUpdate}.
         */
        protected void startUpdate() {
            mConfigList.clear();
        }

        /**
         * Called after {@link #startUpdate} to indicate a range of enabled
         * values.
         * @param startId the first id included in the range
         * @param endId the last id included in the range
         */
        protected void addRange(int startId, int endId, boolean selected) {
            mConfigList.add(new CdmaSmsBroadcastConfigInfo(startId, endId,
                    1, selected));
        }

        /**
         * Called to indicate the end of a range update started by the previous
         * call to {@link #startUpdate}.
         * @return true if successful, false otherwise
         */
        protected boolean finishUpdate() {
            if (mConfigList.isEmpty()) {
                return true;
            } else {
                CdmaSmsBroadcastConfigInfo[] configs =
                        mConfigList.toArray(new CdmaSmsBroadcastConfigInfo[mConfigList.size()]);
                return setCdmaBroadcastConfig(configs);
            }
        }
    }

    @UnsupportedAppUsage(maxTargetSdk = Build.VERSION_CODES.R, trackingBug = 170729553)
    private boolean setCellBroadcastConfig(SmsBroadcastConfigInfo[] configs) {
        if (DBG) {
            log("Calling setGsmBroadcastConfig with " + configs.length + " configurations");
        }
        enforceNotOnHandlerThread("setCellBroadcastConfig");
        Request setRequest = new Request();
        synchronized (setRequest) {
            Message response = mHandler.obtainMessage(EVENT_SET_BROADCAST_CONFIG_DONE, setRequest);

            mPhone.mCi.setGsmBroadcastConfig(configs, response);

            waitForResult(setRequest);
        }

        return (boolean) setRequest.mResult;
    }

    private boolean setCellBroadcastActivation(boolean activate) {
        if (DBG) {
            log("Calling setCellBroadcastActivation(" + activate + ')');
        }

        enforceNotOnHandlerThread("setCellBroadcastConfig");
        Request setRequest = new Request();
        synchronized (setRequest) {
            Message response = mHandler.obtainMessage(EVENT_SET_BROADCAST_ACTIVATION_DONE,
                    setRequest);

            mPhone.mCi.setGsmBroadcastActivation(activate, response);
            waitForResult(setRequest);
        }

        return (boolean) setRequest.mResult;
    }

    @UnsupportedAppUsage(maxTargetSdk = Build.VERSION_CODES.R, trackingBug = 170729553)
    private boolean setCdmaBroadcastConfig(CdmaSmsBroadcastConfigInfo[] configs) {
        if (DBG) {
            log("Calling setCdmaBroadcastConfig with " + configs.length + " configurations");
        }

        enforceNotOnHandlerThread("setCdmaBroadcastConfig");
        Request setRequest = new Request();
        synchronized (setRequest) {
            Message response = mHandler.obtainMessage(EVENT_SET_BROADCAST_CONFIG_DONE, setRequest);

            mPhone.mCi.setCdmaBroadcastConfig(configs, response);

            waitForResult(setRequest);
        }

        return (boolean) setRequest.mResult;
    }

    private boolean setCdmaBroadcastActivation(boolean activate) {
        if (DBG) {
            log("Calling setCdmaBroadcastActivation(" + activate + ")");
        }

        enforceNotOnHandlerThread("setCdmaBroadcastActivation");
        Request setRequest = new Request();
        synchronized (setRequest) {
            Message response = mHandler.obtainMessage(EVENT_SET_BROADCAST_ACTIVATION_DONE,
                    setRequest);

            mPhone.mCi.setCdmaBroadcastActivation(activate, response);

            waitForResult(setRequest);
        }

        return (boolean) setRequest.mResult;
    }

    @UnsupportedAppUsage
    protected void log(String msg) {
        Rlog.d(LOG_TAG, msg);
    }

    protected void loge(String msg) {
        Rlog.e(LOG_TAG, msg);
    }

    protected void loge(String msg, Throwable e) {
        Rlog.e(LOG_TAG, msg, e);
    }

    @UnsupportedAppUsage(maxTargetSdk = Build.VERSION_CODES.R, trackingBug = 170729553)
    public boolean isImsSmsSupported() {
        return mDispatchersController.isIms();
    }

    @UnsupportedAppUsage(maxTargetSdk = Build.VERSION_CODES.R, trackingBug = 170729553)
    public String getImsSmsFormat() {
        return mDispatchersController.getImsSmsFormat();
    }

    /**
     * @deprecated Use {@link #sendStoredText(String, String, Uri, String, PendingIntent,
     * PendingIntent)} instead
     */
    @Deprecated
    @UnsupportedAppUsage(maxTargetSdk = Build.VERSION_CODES.R, trackingBug = 170729553)
    public void sendStoredText(String callingPkg, Uri messageUri, String scAddress,
            PendingIntent sentIntent, PendingIntent deliveryIntent) {
        sendStoredText(callingPkg, null, messageUri, scAddress, sentIntent, deliveryIntent);
    }

    public void sendStoredText(String callingPkg, String callingAttributionTag,
            Uri messageUri, String scAddress, PendingIntent sentIntent,
            PendingIntent deliveryIntent) {
        if (!mSmsPermissions.checkCallingCanSendSms(callingPkg, callingAttributionTag,
                "Sending SMS message")) {
            returnUnspecifiedFailure(sentIntent);
            return;
        }
        if (Rlog.isLoggable("SMS", Log.VERBOSE)) {
            log("sendStoredText: scAddr=" + scAddress + " messageUri=" + messageUri
                    + " sentIntent=" + sentIntent + " deliveryIntent=" + deliveryIntent);
        }
        final ContentResolver resolver = mContext.getContentResolver();
        if (!isFailedOrDraft(resolver, messageUri)) {
            loge("sendStoredText: not FAILED or DRAFT message");
            returnUnspecifiedFailure(sentIntent);
            return;
        }
        final String[] textAndAddress = loadTextAndAddress(resolver, messageUri);
        if (textAndAddress == null) {
            loge("sendStoredText: can not load text");
            returnUnspecifiedFailure(sentIntent);
            return;
        }
        notifyIfOutgoingEmergencySms(textAndAddress[1]);
        textAndAddress[1] = filterDestAddress(textAndAddress[1]);
        mDispatchersController.sendText(textAndAddress[1], scAddress, textAndAddress[0],
                sentIntent, deliveryIntent, messageUri, callingPkg,
                true /* persistMessageForNonDefaultSmsApp */, SMS_MESSAGE_PRIORITY_NOT_SPECIFIED,
                false /* expectMore */, SMS_MESSAGE_PERIOD_NOT_SPECIFIED, false /* isForVvm */,
                0L /* messageId */);
    }

    /**
     * @deprecated Use {@link #sendStoredMultipartText(String, String, Uri, String, List, List)}
     * instead
     */
    @Deprecated
    @UnsupportedAppUsage(maxTargetSdk = Build.VERSION_CODES.R, trackingBug = 170729553)
    public void sendStoredMultipartText(String callingPkg, Uri messageUri, String scAddress,
            List<PendingIntent> sentIntents, List<PendingIntent> deliveryIntents) {
        sendStoredMultipartText(callingPkg, null, messageUri, scAddress, sentIntents,
                deliveryIntents);
    }

    public void sendStoredMultipartText(String callingPkg,
            String callingAttributionTag, Uri messageUri, String scAddress,
            List<PendingIntent> sentIntents, List<PendingIntent> deliveryIntents) {
        if (!mSmsPermissions.checkCallingCanSendSms(callingPkg, callingAttributionTag,
                "Sending SMS message")) {
            returnUnspecifiedFailure(sentIntents);
            return;
        }
        final ContentResolver resolver = mContext.getContentResolver();
        if (!isFailedOrDraft(resolver, messageUri)) {
            loge("sendStoredMultipartText: not FAILED or DRAFT message");
            returnUnspecifiedFailure(sentIntents);
            return;
        }
        final String[] textAndAddress = loadTextAndAddress(resolver, messageUri);
        if (textAndAddress == null) {
            loge("sendStoredMultipartText: can not load text");
            returnUnspecifiedFailure(sentIntents);
            return;
        }
        final ArrayList<String> parts = SmsManager.getDefault().divideMessage(textAndAddress[0]);
        if (parts == null || parts.size() < 1) {
            loge("sendStoredMultipartText: can not divide text");
            returnUnspecifiedFailure(sentIntents);
            return;
        }
        notifyIfOutgoingEmergencySms(textAndAddress[1]);
        textAndAddress[1] = filterDestAddress(textAndAddress[1]);

        if (parts.size() > 1 && parts.size() < 10 && !SmsMessage.hasEmsSupport()) {
            for (int i = 0; i < parts.size(); i++) {
                // If EMS is not supported, we have to break down EMS into single segment SMS
                // and add page info " x/y".
                String singlePart = parts.get(i);
                if (SmsMessage.shouldAppendPageNumberAsPrefix()) {
                    singlePart = String.valueOf(i + 1) + '/' + parts.size() + ' ' + singlePart;
                } else {
                    singlePart = singlePart.concat(' ' + String.valueOf(i + 1) + '/'
                            + parts.size());
                }

                PendingIntent singleSentIntent = null;
                if (sentIntents != null && sentIntents.size() > i) {
                    singleSentIntent = sentIntents.get(i);
                }

                PendingIntent singleDeliveryIntent = null;
                if (deliveryIntents != null && deliveryIntents.size() > i) {
                    singleDeliveryIntent = deliveryIntents.get(i);
                }

                mDispatchersController.sendText(textAndAddress[1], scAddress, singlePart,
                        singleSentIntent, singleDeliveryIntent, messageUri, callingPkg,
                        true  /* persistMessageForNonDefaultSmsApp */,
                        SMS_MESSAGE_PRIORITY_NOT_SPECIFIED,
                        false /* expectMore */, SMS_MESSAGE_PERIOD_NOT_SPECIFIED,
                        false /* isForVvm */, 0L /* messageId */);
            }
            return;
        }

        mDispatchersController.sendMultipartText(
                textAndAddress[1], // destAddress
                scAddress,
                parts,
                (ArrayList<PendingIntent>) sentIntents,
                (ArrayList<PendingIntent>) deliveryIntents,
                messageUri,
                callingPkg,
                true  /* persistMessageForNonDefaultSmsApp */,
                SMS_MESSAGE_PRIORITY_NOT_SPECIFIED,
                false /* expectMore */,
                SMS_MESSAGE_PERIOD_NOT_SPECIFIED,
                0L /* messageId */);
    }

    public int getSmsCapacityOnIcc(String callingPackage, String callingFeatureId) {
        if (!TelephonyPermissions.checkCallingOrSelfReadPhoneState(
                mContext, mPhone.getSubId(), callingPackage, callingFeatureId,
                "getSmsCapacityOnIcc")) {
            return 0;
        }

        int numberOnIcc = 0;
        if (mPhone.getIccRecordsLoaded()) {
            final UiccProfile uiccProfile = UiccController.getInstance()
                    .getUiccProfileForPhone(mPhone.getPhoneId());
            if(uiccProfile != null) {
                numberOnIcc = uiccProfile.getIccRecords().getSmsCapacityOnIcc();
            } else {
                loge("uiccProfile is null");
            }
        } else {
            loge("getSmsCapacityOnIcc - aborting, no icc card present.");
        }

        log("getSmsCapacityOnIcc().numberOnIcc = " + numberOnIcc);
        return numberOnIcc;
    }

    private boolean isFailedOrDraft(ContentResolver resolver, Uri messageUri) {
        // Clear the calling identity and query the database using the phone user id
        // Otherwise the AppOps check in TelephonyProvider would complain about mismatch
        // between the calling uid and the package uid
        final long identity = Binder.clearCallingIdentity();
        Cursor cursor = null;
        try {
            cursor = resolver.query(
                    messageUri,
                    new String[]{ Telephony.Sms.TYPE },
                    null/*selection*/,
                    null/*selectionArgs*/,
                    null/*sortOrder*/);
            if (cursor != null && cursor.moveToFirst()) {
                final int type = cursor.getInt(0);
                return type == Telephony.Sms.MESSAGE_TYPE_DRAFT
                        || type == Telephony.Sms.MESSAGE_TYPE_FAILED;
            }
        } catch (SQLiteException e) {
            loge("isFailedOrDraft: query message type failed", e);
        } finally {
            if (cursor != null) {
                cursor.close();
            }
            Binder.restoreCallingIdentity(identity);
        }
        return false;
    }

    // Return an array including both the SMS text (0) and address (1)
    private String[] loadTextAndAddress(ContentResolver resolver, Uri messageUri) {
        // Clear the calling identity and query the database using the phone user id
        // Otherwise the AppOps check in TelephonyProvider would complain about mismatch
        // between the calling uid and the package uid
        final long identity = Binder.clearCallingIdentity();
        Cursor cursor = null;
        try {
            cursor = resolver.query(
                    messageUri,
                    new String[]{
                            Telephony.Sms.BODY,
                            Telephony.Sms.ADDRESS
                    },
                    null/*selection*/,
                    null/*selectionArgs*/,
                    null/*sortOrder*/);
            if (cursor != null && cursor.moveToFirst()) {
                return new String[]{ cursor.getString(0), cursor.getString(1) };
            }
        } catch (SQLiteException e) {
            loge("loadText: query message text failed", e);
        } finally {
            if (cursor != null) {
                cursor.close();
            }
            Binder.restoreCallingIdentity(identity);
        }
        return null;
    }

    @VisibleForTesting
    public void notifyIfOutgoingEmergencySms(String destAddr) {
        Phone[] allPhones = mPhoneFactoryProxy.getPhones();
        EmergencyNumber emergencyNumber = mPhone.getEmergencyNumberTracker().getEmergencyNumber(
                destAddr);
        if (emergencyNumber != null) {
            mPhone.notifyOutgoingEmergencySms(emergencyNumber);
        } else if (allPhones.length > 1) {
            // If there are multiple active SIMs, check all instances:
            for (Phone phone : allPhones) {
                // If the current iteration was already checked, skip:
                if (phone.getPhoneId() == mPhone.getPhoneId()) {
                    continue;
                }
                emergencyNumber = phone.getEmergencyNumberTracker()
                        .getEmergencyNumber(destAddr);
                if (emergencyNumber != null) {
                    mPhone.notifyOutgoingEmergencySms(emergencyNumber);
                    break;
                }
            }
        }
    }

    private void returnUnspecifiedFailure(PendingIntent pi) {
        if (pi != null) {
            try {
                pi.send(SmsManager.RESULT_ERROR_GENERIC_FAILURE);
            } catch (PendingIntent.CanceledException e) {
                // ignore
            }
        }
    }

    private void returnUnspecifiedFailure(List<PendingIntent> pis) {
        if (pis == null) {
            return;
        }
        for (PendingIntent pi : pis) {
            returnUnspecifiedFailure(pi);
        }
    }

    @UnsupportedAppUsage(maxTargetSdk = Build.VERSION_CODES.R, trackingBug = 170729553)
    private String filterDestAddress(String destAddr) {
        String result = SmsNumberUtils.filterDestAddr(mContext, mPhone.getSubId(), destAddr);
        return result != null ? result : destAddr;
    }

    private void waitForResult(Request request) {
        synchronized (request) {
            while (!request.mStatus.get()) {
                try {
                    request.wait();
                } catch (InterruptedException e) {
                    log("Interrupted while waiting for result");
                }
            }
        }
    }

    /**
     * Get InboundSmsHandler for the phone.
     */
    public InboundSmsHandler getInboundSmsHandler(boolean is3gpp2) {
        return mDispatchersController.getInboundSmsHandler(is3gpp2);
    }

    public void dump(FileDescriptor fd, PrintWriter pw, String[] args) {
        pw.println("Enabled GSM channels: " + mCellBroadcastRangeManager);
        pw.println("Enabled CDMA channels: " + mCdmaBroadcastRangeManager);
        pw.println("CellBroadcast log:");
        mCellBroadcastLocalLog.dump(fd, pw, args);
        pw.println("SMS dispatcher controller log:");
        mDispatchersController.dump(fd, pw, args);
        pw.flush();
    }
}<|MERGE_RESOLUTION|>--- conflicted
+++ resolved
@@ -161,14 +161,9 @@
     protected IccSmsInterfaceManager(Phone phone, @NonNull FeatureFlags featureFlags) {
         this(phone, phone.getContext(),
                 (AppOpsManager) phone.getContext().getSystemService(Context.APP_OPS_SERVICE),
-<<<<<<< HEAD
                 TelephonyComponentFactory.getInstance().inject(
                         SmsDispatchersController.class.getName())
-                        .makeSmsDispatchersController(phone),
-=======
-                new SmsDispatchersController(
-                        phone, phone.mSmsStorageMonitor, phone.mSmsUsageMonitor, featureFlags),
->>>>>>> e755a370
+                        .makeSmsDispatchersController(phone, featureFlags),
                 new SmsPermissions(phone, phone.getContext(),
                         (AppOpsManager) phone.getContext().getSystemService(
                                 Context.APP_OPS_SERVICE)));
