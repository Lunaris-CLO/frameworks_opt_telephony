--- conflicted
+++ resolved
@@ -173,7 +173,6 @@
                 null);
     }
 
-<<<<<<< HEAD
     private BroadcastReceiver mConcurrentCallsReceiver = new BroadcastReceiver() {
         @Override
         public void onReceive(Context context, Intent intent) {
@@ -189,7 +188,7 @@
             broadcastMsimVoiceCapabilityChanged();
         }
     };
-=======
+
     /**
      * Updates the mapping between the slot IDs that support simultaneous calling and the
      * associated sub IDs as well as notifies listeners.
@@ -208,7 +207,6 @@
         mNotifier.notifySimultaneousCellularCallingSubscriptionsChanged(
                 mSubIdsSupportingSimultaneousCellularCalls);
     }
->>>>>>> 7f36a934
 
     private void registerForRadioState(Phone phone) {
         phone.mCi.registerForAvailable(mHandler, Phone.EVENT_RADIO_AVAILABLE, phone);
