/*
 * Copyright (C) 2008 The Android Open Source Project
 * Copyright (c) 2011-2013, 2021 The Linux Foundation. All rights reserved.
 * Not a Contribution.
 *
 * Licensed under the Apache License, Version 2.0 (the "License");
 * you may not use this file except in compliance with the License.
 * You may obtain a copy of the License at
 *
 *      http://www.apache.org/licenses/LICENSE-2.0
 *
 * Unless required by applicable law or agreed to in writing, software
 * distributed under the License is distributed on an "AS IS" BASIS,
 * WITHOUT WARRANTIES OR CONDITIONS OF ANY KIND, either express or implied.
 * See the License for the specific language governing permissions and
 * limitations under the License.
 */

package com.android.internal.telephony;

import android.compat.annotation.UnsupportedAppUsage;
import android.content.ContentValues;
import android.os.Build;
import android.os.TelephonyServiceManager.ServiceRegisterer;
import android.telephony.TelephonyFrameworkInitializer;
import android.content.ContentValues;

import com.android.internal.telephony.uicc.AdnCapacity;
import com.android.internal.telephony.uicc.AdnRecord;
import com.android.telephony.Rlog;

import java.util.List;

public class UiccPhoneBookController extends IIccPhoneBook.Stub {
    private static final String TAG = "UiccPhoneBookController";

    /* only one UiccPhoneBookController exists */
    @UnsupportedAppUsage(maxTargetSdk = Build.VERSION_CODES.R, trackingBug = 170729553)
    public UiccPhoneBookController() {
        ServiceRegisterer iccPhoneBookServiceRegisterer = TelephonyFrameworkInitializer
                .getTelephonyServiceManager()
                .getIccPhoneBookServiceRegisterer();
        if (iccPhoneBookServiceRegisterer.get() == null) {
            iccPhoneBookServiceRegisterer.register(this);
        }
    }

    @Override
    public boolean
    updateAdnRecordsInEfBySearch (int efid, String oldTag, String oldPhoneNumber,
            String newTag, String newPhoneNumber, String pin2) throws android.os.RemoteException {
        ContentValues values = new ContentValues();
        values.put(IccProvider.STR_TAG, oldTag);
        values.put(IccProvider.STR_NUMBER, oldPhoneNumber);
        values.put(IccProvider.STR_NEW_TAG, newTag);
        values.put(IccProvider.STR_NEW_NUMBER, newPhoneNumber);
        return updateAdnRecordsInEfBySearchForSubscriber(getDefaultSubscription(),
                efid, values, pin2);
    }

    @Override
    public boolean
    updateAdnRecordsInEfByIndexForSubscriber(int subId, int efid, ContentValues values,
            int index, String pin2) throws android.os.RemoteException {
        IccPhoneBookInterfaceManager iccPbkIntMgr =
                             getIccPhoneBookInterfaceManager(subId);
        if (iccPbkIntMgr != null) {
            return iccPbkIntMgr.updateAdnRecordsInEfByIndex(efid, values,
                    index, pin2);
        } else {
            Rlog.e(TAG,"updateAdnRecordsInEfByIndex iccPbkIntMgr is" +
                      " null for Subscription:"+subId);
            return false;
        }
    }

    @Override
    public int[] getAdnRecordsSize(int efid) throws android.os.RemoteException {
        return getAdnRecordsSizeForSubscriber(getDefaultSubscription(), efid);
    }

    @Override
    public int[]
    getAdnRecordsSizeForSubscriber(int subId, int efid) throws android.os.RemoteException {
        IccPhoneBookInterfaceManager iccPbkIntMgr =
                             getIccPhoneBookInterfaceManager(subId);
        if (iccPbkIntMgr != null) {
            return iccPbkIntMgr.getAdnRecordsSize(efid);
        } else {
            Rlog.e(TAG,"getAdnRecordsSize iccPbkIntMgr is" +
                      " null for Subscription:"+subId);
            return null;
        }
    }

    @Override
    public List<AdnRecord> getAdnRecordsInEf(int efid) throws android.os.RemoteException {
        return getAdnRecordsInEfForSubscriber(getDefaultSubscription(), efid);
    }

    @Override
    public List<AdnRecord> getAdnRecordsInEfForSubscriber(int subId, int efid)
           throws android.os.RemoteException {
        IccPhoneBookInterfaceManager iccPbkIntMgr =
                             getIccPhoneBookInterfaceManager(subId);
        if (iccPbkIntMgr != null) {
            return iccPbkIntMgr.getAdnRecordsInEf(efid);
        } else {
            Rlog.e(TAG,"getAdnRecordsInEf iccPbkIntMgr is" +
                      "null for Subscription:"+subId);
            return null;
        }
    }

    @Override
<<<<<<< HEAD
    public int[] getAdnRecordsCapacity() throws android.os.RemoteException {
        return getAdnRecordsCapacityForSubscriber(getDefaultSubscription());
    }

    @Override
    public int[] getAdnRecordsCapacityForSubscriber(int subId)
           throws android.os.RemoteException {
        IccPhoneBookInterfaceManager iccPbkIntMgr =
                             getIccPhoneBookInterfaceManager(subId);
        if (iccPbkIntMgr != null) {
            return iccPbkIntMgr.getAdnRecordsCapacity();
        } else {
            Rlog.e(TAG,"getAdnRecordsCapacity iccPbkIntMgr is" +
                      " null for Subscription:"+subId);
=======
    public AdnCapacity getAdnRecordsCapacityForSubscriber(int subId)
           throws android.os.RemoteException {
        IccPhoneBookInterfaceManager iccPbkIntMgr = getIccPhoneBookInterfaceManager(subId);
        if (iccPbkIntMgr != null) {
            return iccPbkIntMgr.getAdnRecordsCapacity();
        } else {
            Rlog.e(TAG, "getAdnRecordsCapacity iccPbkIntMgr is null for Subscription:" + subId);
>>>>>>> b30a1d86
            return null;
        }
    }

<<<<<<< HEAD
    public boolean
    updateAdnRecordsWithContentValuesInEfBySearch(int efid, ContentValues values,
        String pin2) throws android.os.RemoteException {
            return updateAdnRecordsWithContentValuesInEfBySearchUsingSubId(
                getDefaultSubscription(), efid, values, pin2);
    }

    public boolean
    updateAdnRecordsWithContentValuesInEfBySearchUsingSubId(int subId, int efid,
        ContentValues values, String pin2)
        throws android.os.RemoteException {
        IccPhoneBookInterfaceManager iccPbkIntMgr =
                             getIccPhoneBookInterfaceManager(subId);
        if (iccPbkIntMgr != null) {
            return iccPbkIntMgr.updateAdnRecordsWithContentValuesInEfBySearch(
                efid, values, pin2);
        } else {
            Rlog.e(TAG,"updateAdnRecordsWithContentValuesInEfBySearchUsingSubId " +
=======
    @Override
    public boolean
    updateAdnRecordsInEfBySearchForSubscriber(int subId, int efid,
            ContentValues values, String pin2)
            throws android.os.RemoteException {
        IccPhoneBookInterfaceManager iccPbkIntMgr = getIccPhoneBookInterfaceManager(subId);
        if (iccPbkIntMgr != null) {
            return iccPbkIntMgr.updateAdnRecordsInEfBySearchForSubscriber(
                efid, values, pin2);
        } else {
            Rlog.e(TAG,"updateAdnRecordsInEfBySearchForSubscriber " +
>>>>>>> b30a1d86
                "iccPbkIntMgr is null for Subscription:"+subId);
            return false;
        }
    }

    /**
     * get phone book interface manager object based on subscription.
     **/
    @UnsupportedAppUsage(maxTargetSdk = Build.VERSION_CODES.R, trackingBug = 170729553)
    private IccPhoneBookInterfaceManager
            getIccPhoneBookInterfaceManager(int subId) {

        int phoneId = SubscriptionController.getInstance().getPhoneId(subId);
        try {
            return PhoneFactory.getPhone(phoneId).getIccPhoneBookInterfaceManager();
        } catch (NullPointerException e) {
            Rlog.e(TAG, "Exception is :"+e.toString()+" For subscription :"+subId );
            e.printStackTrace(); //To print stack trace
            return null;
        } catch (ArrayIndexOutOfBoundsException e) {
            Rlog.e(TAG, "Exception is :"+e.toString()+" For subscription :"+subId );
            e.printStackTrace();
            return null;
        }
    }

    @UnsupportedAppUsage(maxTargetSdk = Build.VERSION_CODES.R, trackingBug = 170729553)
    private int getDefaultSubscription() {
        return PhoneFactory.getDefaultSubscription();
    }
}<|MERGE_RESOLUTION|>--- conflicted
+++ resolved
@@ -113,22 +113,11 @@
     }
 
     @Override
-<<<<<<< HEAD
-    public int[] getAdnRecordsCapacity() throws android.os.RemoteException {
+    public AdnCapacity getAdnRecordsCapacity() throws android.os.RemoteException {
         return getAdnRecordsCapacityForSubscriber(getDefaultSubscription());
     }
 
     @Override
-    public int[] getAdnRecordsCapacityForSubscriber(int subId)
-           throws android.os.RemoteException {
-        IccPhoneBookInterfaceManager iccPbkIntMgr =
-                             getIccPhoneBookInterfaceManager(subId);
-        if (iccPbkIntMgr != null) {
-            return iccPbkIntMgr.getAdnRecordsCapacity();
-        } else {
-            Rlog.e(TAG,"getAdnRecordsCapacity iccPbkIntMgr is" +
-                      " null for Subscription:"+subId);
-=======
     public AdnCapacity getAdnRecordsCapacityForSubscriber(int subId)
            throws android.os.RemoteException {
         IccPhoneBookInterfaceManager iccPbkIntMgr = getIccPhoneBookInterfaceManager(subId);
@@ -136,31 +125,17 @@
             return iccPbkIntMgr.getAdnRecordsCapacity();
         } else {
             Rlog.e(TAG, "getAdnRecordsCapacity iccPbkIntMgr is null for Subscription:" + subId);
->>>>>>> b30a1d86
             return null;
         }
     }
 
-<<<<<<< HEAD
     public boolean
     updateAdnRecordsWithContentValuesInEfBySearch(int efid, ContentValues values,
         String pin2) throws android.os.RemoteException {
-            return updateAdnRecordsWithContentValuesInEfBySearchUsingSubId(
+            return updateAdnRecordsInEfBySearchForSubscriber(
                 getDefaultSubscription(), efid, values, pin2);
     }
 
-    public boolean
-    updateAdnRecordsWithContentValuesInEfBySearchUsingSubId(int subId, int efid,
-        ContentValues values, String pin2)
-        throws android.os.RemoteException {
-        IccPhoneBookInterfaceManager iccPbkIntMgr =
-                             getIccPhoneBookInterfaceManager(subId);
-        if (iccPbkIntMgr != null) {
-            return iccPbkIntMgr.updateAdnRecordsWithContentValuesInEfBySearch(
-                efid, values, pin2);
-        } else {
-            Rlog.e(TAG,"updateAdnRecordsWithContentValuesInEfBySearchUsingSubId " +
-=======
     @Override
     public boolean
     updateAdnRecordsInEfBySearchForSubscriber(int subId, int efid,
@@ -172,7 +147,6 @@
                 efid, values, pin2);
         } else {
             Rlog.e(TAG,"updateAdnRecordsInEfBySearchForSubscriber " +
->>>>>>> b30a1d86
                 "iccPbkIntMgr is null for Subscription:"+subId);
             return false;
         }
