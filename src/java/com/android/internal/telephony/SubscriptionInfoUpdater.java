/*
* Copyright (C) 2014 The Android Open Source Project
*
* Licensed under the Apache License, Version 2.0 (the "License");
* you may not use this file except in compliance with the License.
* You may obtain a copy of the License at
*
*      http://www.apache.org/licenses/LICENSE-2.0
*
* Unless required by applicable law or agreed to in writing, software
* distributed under the License is distributed on an "AS IS" BASIS,
* WITHOUT WARRANTIES OR CONDITIONS OF ANY KIND, either express or implied.
* See the License for the specific language governing permissions and
* limitations under the License.
*/

package com.android.internal.telephony;

import android.Manifest;
import android.annotation.Nullable;
import android.app.ActivityManager;
import android.compat.annotation.UnsupportedAppUsage;
import android.content.BroadcastReceiver;
import android.content.ContentResolver;
import android.content.ContentValues;
import android.content.Context;
import android.content.Intent;
import android.content.IntentFilter;
import android.content.SharedPreferences;
import android.os.AsyncResult;
import android.os.Handler;
import android.os.Looper;
import android.os.Message;
import android.os.ParcelUuid;
import android.os.PersistableBundle;
import android.os.UserHandle;
import android.preference.PreferenceManager;
import android.provider.Settings;
import android.provider.Settings.Global;
import android.provider.Settings.SettingNotFoundException;
import android.service.carrier.CarrierIdentifier;
import android.service.carrier.CarrierService;
import android.service.euicc.EuiccProfileInfo;
import android.service.euicc.EuiccService;
import android.service.euicc.GetEuiccProfileInfoListResult;
import android.telephony.CarrierConfigManager;
import android.telephony.SubscriptionInfo;
import android.telephony.SubscriptionManager;
import android.telephony.TelephonyManager;
import android.telephony.TelephonyManager.SimState;
import android.telephony.UiccAccessRule;
import android.telephony.euicc.EuiccManager;
import android.text.TextUtils;
import android.util.Pair;

import com.android.internal.annotations.VisibleForTesting;
import com.android.internal.telephony.euicc.EuiccController;
import com.android.internal.telephony.metrics.TelephonyMetrics;
import com.android.internal.telephony.uicc.IccRecords;
import com.android.internal.telephony.uicc.IccUtils;
import com.android.internal.telephony.uicc.UiccCard;
import com.android.internal.telephony.uicc.UiccController;
import com.android.internal.telephony.uicc.UiccSlot;
import com.android.telephony.Rlog;

import java.io.FileDescriptor;
import java.io.PrintWriter;
import java.util.ArrayList;
import java.util.List;

/**
 *@hide
 */
public class SubscriptionInfoUpdater extends Handler {
    private static final String LOG_TAG = "SubscriptionInfoUpdater";
    @UnsupportedAppUsage
    private static final int SUPPORTED_MODEM_COUNT = TelephonyManager.getDefault()
            .getSupportedModemCount();

    private static final boolean DBG = true;

    private static final int EVENT_INVALID = -1;
    private static final int EVENT_GET_NETWORK_SELECTION_MODE_DONE = 2;
    private static final int EVENT_SIM_LOADED = 3;
    private static final int EVENT_SIM_ABSENT = 4;
    private static final int EVENT_SIM_LOCKED = 5;
    private static final int EVENT_SIM_IO_ERROR = 6;
    private static final int EVENT_SIM_UNKNOWN = 7;
    private static final int EVENT_SIM_RESTRICTED = 8;
    private static final int EVENT_SIM_NOT_READY = 9;
    private static final int EVENT_SIM_READY = 10;
    private static final int EVENT_SIM_IMSI = 11;
    private static final int EVENT_REFRESH_EMBEDDED_SUBSCRIPTIONS = 12;
    private static final int EVENT_MULTI_SIM_CONFIG_CHANGED = 13;
    private static final int EVENT_INACTIVE_SLOT_ICC_STATE_CHANGED = 14;

    private static final String ICCID_STRING_FOR_NO_SIM = "";

    private static final ParcelUuid REMOVE_GROUP_UUID =
            ParcelUuid.fromString(CarrierConfigManager.REMOVE_GROUP_UUID_STRING);

    // Key used to read/write the current IMSI. Updated on SIM_STATE_CHANGED - LOADED.
    public static final String CURR_SUBID = "curr_subid";

    @UnsupportedAppUsage
    private static Context sContext = null;
    @UnsupportedAppUsage

    protected static String[] sIccId = new String[SUPPORTED_MODEM_COUNT];
    private static int[] sSimCardState = new int[SUPPORTED_MODEM_COUNT];
    private static int[] sSimApplicationState = new int[SUPPORTED_MODEM_COUNT];
    private boolean[] mIsRecordLoaded = new boolean[SUPPORTED_MODEM_COUNT];
    private static boolean sIsSubInfoInitialized = false;
    private SubscriptionManager mSubscriptionManager = null;
    private EuiccManager mEuiccManager;
    private Handler mBackgroundHandler;

    // The current foreground user ID.
    @UnsupportedAppUsage
    private int mCurrentlyActiveUserId;
    private CarrierServiceBindHelper mCarrierServiceBindHelper;

    /**
     * Runnable with a boolean parameter. This is used in
     * updateEmbeddedSubscriptions(List<Integer> cardIds, @Nullable UpdateEmbeddedSubsCallback).
     */
    private interface UpdateEmbeddedSubsCallback {
        /**
         * Callback of the Runnable.
         * @param hasChanges Whether there is any subscription info change. If yes, we need to
         * notify the listeners.
         */
        void run(boolean hasChanges);
    }

    // TODO: The SubscriptionController instance should be passed in here from PhoneFactory
    // rather than invoking the static getter all over the place.
    @VisibleForTesting public SubscriptionInfoUpdater(Looper looper, Context context,
            CommandsInterface[] ci) {
        logd("Constructor invoked");
        mBackgroundHandler = new Handler(looper);

        sContext = context;
        mSubscriptionManager = SubscriptionManager.from(sContext);
        mEuiccManager = (EuiccManager) sContext.getSystemService(Context.EUICC_SERVICE);

        mCarrierServiceBindHelper = new CarrierServiceBindHelper(sContext);
        initializeCarrierApps();

        for (int index = 0; index < SUPPORTED_MODEM_COUNT; index++) {
            mIsRecordLoaded[index] = false;
        }

        PhoneConfigurationManager.registerForMultiSimConfigChange(
                this, EVENT_MULTI_SIM_CONFIG_CHANGED, null);
    }

    private void initializeCarrierApps() {
        // Initialize carrier apps:
        // -Now (on system startup)
        // -Whenever new carrier privilege rules might change (new SIM is loaded)
        // -Whenever we switch to a new user
        mCurrentlyActiveUserId = 0;
        sContext.registerReceiverForAllUsers(new BroadcastReceiver() {
            @Override
            public void onReceive(Context context, Intent intent) {
                // Remove this line after testing
                if (Intent.ACTION_USER_FOREGROUND.equals(intent.getAction())) {
                    UserHandle userHandle = intent.getParcelableExtra(Intent.EXTRA_USER);
                    // If couldn't get current user ID, guess it's 0.
                    mCurrentlyActiveUserId = userHandle != null ? userHandle.getIdentifier() : 0;
                    CarrierAppUtils.disableCarrierAppsUntilPrivileged(sContext.getOpPackageName(),
                            TelephonyManager.getDefault(), mCurrentlyActiveUserId, sContext);
                }
            }
        }, new IntentFilter(Intent.ACTION_USER_FOREGROUND), null, null);
        ActivityManager am = (ActivityManager) sContext.getSystemService(Context.ACTIVITY_SERVICE);
        mCurrentlyActiveUserId = am.getCurrentUser();
        CarrierAppUtils.disableCarrierAppsUntilPrivileged(sContext.getOpPackageName(),
                TelephonyManager.getDefault(), mCurrentlyActiveUserId, sContext);
    }

    /**
     * Update subscriptions when given a new ICC state.
     */
    public void updateInternalIccState(String simStatus, String reason, int phoneId) {
        logd("updateInternalIccState to simStatus " + simStatus + " reason " + reason
                + " phoneId " + phoneId);
        int message = internalIccStateToMessage(simStatus);
        if (message != EVENT_INVALID) {
            sendMessage(obtainMessage(message, phoneId, 0, reason));
        }
    }

    /**
     * Update subscriptions if needed when there's a change in inactive slot.
     * @param prevActivePhoneId is the corresponding phoneId of the slot if slot was previously
     *                          active. It could be INVALID if it was already inactive.
     * @param iccId iccId in that slot, if any.
     */
    public void updateInternalIccStateForInactiveSlot(int prevActivePhoneId, String iccId) {
        sendMessage(obtainMessage(EVENT_INACTIVE_SLOT_ICC_STATE_CHANGED, prevActivePhoneId,
                0, iccId));
    }

    private int internalIccStateToMessage(String simStatus) {
        switch(simStatus) {
            case IccCardConstants.INTENT_VALUE_ICC_ABSENT: return EVENT_SIM_ABSENT;
            case IccCardConstants.INTENT_VALUE_ICC_UNKNOWN: return EVENT_SIM_UNKNOWN;
            case IccCardConstants.INTENT_VALUE_ICC_CARD_IO_ERROR: return EVENT_SIM_IO_ERROR;
            case IccCardConstants.INTENT_VALUE_ICC_CARD_RESTRICTED: return EVENT_SIM_RESTRICTED;
            case IccCardConstants.INTENT_VALUE_ICC_NOT_READY: return EVENT_SIM_NOT_READY;
            case IccCardConstants.INTENT_VALUE_ICC_LOCKED: return EVENT_SIM_LOCKED;
            case IccCardConstants.INTENT_VALUE_ICC_LOADED: return EVENT_SIM_LOADED;
            case IccCardConstants.INTENT_VALUE_ICC_READY: return EVENT_SIM_READY;
            case IccCardConstants.INTENT_VALUE_ICC_IMSI: return EVENT_SIM_IMSI;
            default:
                logd("Ignoring simStatus: " + simStatus);
                return EVENT_INVALID;
        }
    }

    @UnsupportedAppUsage
    protected boolean isAllIccIdQueryDone() {
        for (int i = 0; i < TelephonyManager.getDefault().getActiveModemCount(); i++) {
            UiccSlot slot = UiccController.getInstance().getUiccSlotForPhone(i);
            int slotId = UiccController.getInstance().getSlotIdFromPhoneId(i);
            if  (sIccId[i] == null || slot == null || !slot.isActive()) {
                if (sIccId[i] == null) {
                    logd("Wait for SIM " + i + " Iccid");
                } else {
                    logd(String.format("Wait for slot corresponding to phone %d to be active, "
                            + "slotId is %d", i, slotId));
                }
                return false;
            }
        }
        logd("All IccIds query complete");

        return true;
    }

    @Override
    public void handleMessage(Message msg) {
        List<Integer> cardIds = new ArrayList<>();
        switch (msg.what) {
            case EVENT_GET_NETWORK_SELECTION_MODE_DONE: {
                AsyncResult ar = (AsyncResult)msg.obj;
                Integer slotId = (Integer)ar.userObj;
                if (ar.exception == null && ar.result != null) {
                    int[] modes = (int[])ar.result;
                    if (modes[0] == 1) {  // Manual mode.
                        PhoneFactory.getPhone(slotId).setNetworkSelectionModeAutomatic(null);
                    }
                } else {
                    logd("EVENT_GET_NETWORK_SELECTION_MODE_DONE: error getting network mode.");
                }
                break;
            }

            case EVENT_SIM_LOADED:
                handleSimLoaded(msg.arg1);
                break;

            case EVENT_SIM_ABSENT:
                handleSimAbsent(msg.arg1);
                break;

            case EVENT_INACTIVE_SLOT_ICC_STATE_CHANGED:
                handleInactiveSlotIccStateChange(msg.arg1, (String) msg.obj);
                break;

            case EVENT_SIM_LOCKED:
                handleSimLocked(msg.arg1, (String) msg.obj);
                break;

            case EVENT_SIM_UNKNOWN:
                broadcastSimStateChanged(msg.arg1, IccCardConstants.INTENT_VALUE_ICC_UNKNOWN, null);
                broadcastSimCardStateChanged(msg.arg1, TelephonyManager.SIM_STATE_UNKNOWN);
                broadcastSimApplicationStateChanged(msg.arg1, TelephonyManager.SIM_STATE_UNKNOWN);
                updateSubscriptionCarrierId(msg.arg1, IccCardConstants.INTENT_VALUE_ICC_UNKNOWN);
                updateCarrierServices(msg.arg1, IccCardConstants.INTENT_VALUE_ICC_UNKNOWN);
                break;

            case EVENT_SIM_IO_ERROR:
                handleSimError(msg.arg1);
                break;

            case EVENT_SIM_RESTRICTED:
                broadcastSimStateChanged(msg.arg1,
                        IccCardConstants.INTENT_VALUE_ICC_CARD_RESTRICTED,
                        IccCardConstants.INTENT_VALUE_ICC_CARD_RESTRICTED);
                broadcastSimCardStateChanged(msg.arg1, TelephonyManager.SIM_STATE_CARD_RESTRICTED);
                broadcastSimApplicationStateChanged(msg.arg1, TelephonyManager.SIM_STATE_NOT_READY);
                updateSubscriptionCarrierId(msg.arg1,
                        IccCardConstants.INTENT_VALUE_ICC_CARD_RESTRICTED);
                updateCarrierServices(msg.arg1, IccCardConstants.INTENT_VALUE_ICC_CARD_RESTRICTED);
                break;

            case EVENT_SIM_READY:
                cardIds.add(getCardIdFromPhoneId(msg.arg1));
                updateEmbeddedSubscriptions(cardIds, (hasChanges) -> {
                    if (hasChanges) {
                        SubscriptionController.getInstance().notifySubscriptionInfoChanged();
                    }
                });
                broadcastSimStateChanged(msg.arg1, IccCardConstants.INTENT_VALUE_ICC_READY, null);
                broadcastSimCardStateChanged(msg.arg1, TelephonyManager.SIM_STATE_PRESENT);
                broadcastSimApplicationStateChanged(msg.arg1, TelephonyManager.SIM_STATE_NOT_READY);
                break;

            case EVENT_SIM_IMSI:
                broadcastSimStateChanged(msg.arg1, IccCardConstants.INTENT_VALUE_ICC_IMSI, null);
                break;

            case EVENT_SIM_NOT_READY:
                // an eUICC with no active subscriptions never becomes ready, so we need to trigger
                // the embedded subscriptions update here
                cardIds.add(getCardIdFromPhoneId(msg.arg1));
                updateEmbeddedSubscriptions(cardIds, (hasChanges) -> {
                    if (hasChanges) {
                        SubscriptionController.getInstance().notifySubscriptionInfoChanged();
                    }
                });
                handleSimNotReady(msg.arg1);
                break;

            case EVENT_REFRESH_EMBEDDED_SUBSCRIPTIONS:
                cardIds.add(msg.arg1);
                Runnable r = (Runnable) msg.obj;
                updateEmbeddedSubscriptions(cardIds, (hasChanges) -> {
                    if (hasChanges) {
                        SubscriptionController.getInstance().notifySubscriptionInfoChanged();
                    }
                    if (r != null) {
                        r.run();
                    }
                });
                break;

            case EVENT_MULTI_SIM_CONFIG_CHANGED:
                onMultiSimConfigChanged();
            default:
                logd("Unknown msg:" + msg.what);
        }
    }

    private void onMultiSimConfigChanged() {
        int activeModemCount = ((TelephonyManager) sContext.getSystemService(
                Context.TELEPHONY_SERVICE)).getActiveModemCount();
        // For inactive modems, reset its states.
        for (int phoneId = activeModemCount; phoneId < SUPPORTED_MODEM_COUNT; phoneId++) {
            SubscriptionController.getInstance().clearSubInfoRecord(phoneId);
            sIccId[phoneId] = null;
            sSimCardState[phoneId] = TelephonyManager.SIM_STATE_UNKNOWN;
            sSimApplicationState[phoneId] = TelephonyManager.SIM_STATE_UNKNOWN;
        }
    }

    private int getCardIdFromPhoneId(int phoneId) {
        UiccController uiccController = UiccController.getInstance();
        UiccCard card = uiccController.getUiccCardForPhone(phoneId);
        if (card != null) {
            return uiccController.convertToPublicCardId(card.getCardId());
        }
        return TelephonyManager.UNINITIALIZED_CARD_ID;
    }

    void requestEmbeddedSubscriptionInfoListRefresh(int cardId, @Nullable Runnable callback) {
        sendMessage(obtainMessage(
                EVENT_REFRESH_EMBEDDED_SUBSCRIPTIONS, cardId, 0 /* arg2 */, callback));
    }

    protected void handleSimLocked(int phoneId, String reason) {
        if (sIccId[phoneId] != null && sIccId[phoneId].equals(ICCID_STRING_FOR_NO_SIM)) {
            logd("SIM" + (phoneId + 1) + " hot plug in");
            sIccId[phoneId] = null;
        }

        String iccId = sIccId[phoneId];
        if (iccId == null) {
            IccCard iccCard = PhoneFactory.getPhone(phoneId).getIccCard();
            if (iccCard == null) {
                logd("handleSimLocked: IccCard null");
                return;
            }
            IccRecords records = iccCard.getIccRecords();
            if (records == null) {
                logd("handleSimLocked: IccRecords null");
                return;
            }
            if (IccUtils.stripTrailingFs(records.getFullIccId()) == null) {
                logd("handleSimLocked: IccID null");
                return;
            }
            sIccId[phoneId] = IccUtils.stripTrailingFs(records.getFullIccId());
        } else {
            logd("NOT Querying IccId its already set sIccid[" + phoneId + "]=" + iccId);
        }

        updateSubscriptionInfoByIccId(phoneId, true /* updateEmbeddedSubs */);

        broadcastSimStateChanged(phoneId, IccCardConstants.INTENT_VALUE_ICC_LOCKED, reason);
        broadcastSimCardStateChanged(phoneId, TelephonyManager.SIM_STATE_PRESENT);
        broadcastSimApplicationStateChanged(phoneId, getSimStateFromLockedReason(reason));
        updateSubscriptionCarrierId(phoneId, IccCardConstants.INTENT_VALUE_ICC_LOCKED);
        updateCarrierServices(phoneId, IccCardConstants.INTENT_VALUE_ICC_LOCKED);
    }

    private static int getSimStateFromLockedReason(String lockedReason) {
        switch (lockedReason) {
            case IccCardConstants.INTENT_VALUE_LOCKED_ON_PIN:
                return TelephonyManager.SIM_STATE_PIN_REQUIRED;
            case IccCardConstants.INTENT_VALUE_LOCKED_ON_PUK:
                return TelephonyManager.SIM_STATE_PUK_REQUIRED;
            case IccCardConstants.INTENT_VALUE_LOCKED_NETWORK:
                return TelephonyManager.SIM_STATE_NETWORK_LOCKED;
            case IccCardConstants.INTENT_VALUE_ABSENT_ON_PERM_DISABLED:
                return TelephonyManager.SIM_STATE_PERM_DISABLED;
            default:
                Rlog.e(LOG_TAG, "Unexpected SIM locked reason " + lockedReason);
                return TelephonyManager.SIM_STATE_UNKNOWN;
        }
    }

    private void handleSimNotReady(int phoneId) {
        logd("handleSimNotReady: phoneId: " + phoneId);
        boolean isFinalState = false;

        IccCard iccCard = PhoneFactory.getPhone(phoneId).getIccCard();
        if (iccCard.isEmptyProfile() || areUiccAppsDisabledOnCard(phoneId)) {
            isFinalState = true;
            // ICC_NOT_READY is a terminal state for
            // 1) It's an empty profile as there's no uicc applications. Or
            // 2) Its uicc applications are set to be disabled.
            // At this phase, the subscription list is accessible. Treating NOT_READY
            // as equivalent to ABSENT, once the rest of the system can handle it.
            sIccId[phoneId] = ICCID_STRING_FOR_NO_SIM;
            updateSubscriptionInfoByIccId(phoneId, false /* updateEmbeddedSubs */);
        }

        broadcastSimStateChanged(phoneId, IccCardConstants.INTENT_VALUE_ICC_NOT_READY,
                null);
        broadcastSimCardStateChanged(phoneId, TelephonyManager.SIM_STATE_PRESENT);
        broadcastSimApplicationStateChanged(phoneId, TelephonyManager.SIM_STATE_NOT_READY);
        if (isFinalState) {
            updateCarrierServices(phoneId, IccCardConstants.INTENT_VALUE_ICC_NOT_READY);
        }
    }

    private boolean areUiccAppsDisabledOnCard(int phoneId) {
        // When uicc apps are disabled(supported in IRadio 1.5), we will still get IccId from
        // cardStatus (since IRadio 1.2). Amd upon cardStatus change we'll receive another
        // handleSimNotReady so this will be evaluated again.
        UiccSlot slot = UiccController.getInstance().getUiccSlotForPhone(phoneId);
        if (slot == null || slot.getIccId() == null) return false;
        SubscriptionInfo info = SubscriptionController.getInstance()
                .getSubInfoForIccId(IccUtils.stripTrailingFs(slot.getIccId()));
        return info != null && !info.areUiccApplicationsEnabled();
    }

    protected void handleSimLoaded(int phoneId) {
        logd("handleSimLoaded: phoneId: " + phoneId);

        // The SIM should be loaded at this state, but it is possible in cases such as SIM being
        // removed or a refresh RESET that the IccRecords could be null. The right behavior is to
        // not broadcast the SIM loaded.
        IccCard iccCard = PhoneFactory.getPhone(phoneId).getIccCard();
        if (iccCard == null) {  // Possibly a race condition.
            logd("handleSimLoaded: IccCard null");
            return;
        }
        IccRecords records = iccCard.getIccRecords();
        if (records == null) {  // Possibly a race condition.
            logd("handleSimLoaded: IccRecords null");
            return;
        }
        if (IccUtils.stripTrailingFs(records.getFullIccId()) == null) {
            logd("handleSimLoaded: IccID null");
            return;
        }
        sIccId[phoneId] = IccUtils.stripTrailingFs(records.getFullIccId());
        mIsRecordLoaded[phoneId] = true;

        updateSubscriptionInfoByIccId(phoneId, true /* updateEmbeddedSubs */);
        List<SubscriptionInfo> subscriptionInfos = SubscriptionController.getInstance()
                .getSubInfoUsingSlotIndexPrivileged(phoneId);
        if (subscriptionInfos == null || subscriptionInfos.isEmpty()) {
            loge("empty subinfo for phoneId: " + phoneId + "could not update ContentResolver");
        } else {
            for (SubscriptionInfo sub : subscriptionInfos) {
                int subId = sub.getSubscriptionId();
                TelephonyManager tm = (TelephonyManager)
                        sContext.getSystemService(Context.TELEPHONY_SERVICE);
                String operator = tm.getSimOperatorNumeric(subId);

                if (operator != null && !TextUtils.isEmpty(operator)) {
                    if (subId == SubscriptionController.getInstance().getDefaultSubId()) {
                        MccTable.updateMccMncConfiguration(sContext, operator);
                    }
                    SubscriptionController.getInstance().setMccMnc(operator, subId);
                } else {
                    logd("EVENT_RECORDS_LOADED Operator name is null");
                }

                String iso = tm.getSimCountryIsoForPhone(phoneId);

                if (!TextUtils.isEmpty(iso)) {
                    SubscriptionController.getInstance().setCountryIso(iso, subId);
                } else {
                    logd("EVENT_RECORDS_LOADED sim country iso is null");
                }

                String msisdn = tm.getLine1Number(subId);
                if (msisdn != null) {
                    SubscriptionController.getInstance().setDisplayNumber(msisdn, subId);
                }

                String imsi = tm.createForSubscriptionId(subId).getSubscriberId();
                if (imsi != null) {
                    SubscriptionController.getInstance().setImsi(imsi, subId);
                }

                String[] ehplmns = records.getEhplmns();
                String[] hplmns = records.getPlmnsFromHplmnActRecord();
                if (ehplmns != null || hplmns != null) {
                    SubscriptionController.getInstance().setAssociatedPlmns(ehplmns, hplmns, subId);
                }

                /* Update preferred network type and network selection mode on SIM change.
                 * Storing last subId in SharedPreference for now to detect SIM change.
                 */
                SharedPreferences sp =
                        PreferenceManager.getDefaultSharedPreferences(sContext);
                int storedSubId = sp.getInt(CURR_SUBID + phoneId, -1);

                if (storedSubId != subId) {
                    int networkType = Settings.Global.getInt(
                            PhoneFactory.getPhone(phoneId).getContext().getContentResolver(),
                            Settings.Global.PREFERRED_NETWORK_MODE + subId,
                            -1 /* invalid network mode */);

                    if (networkType == -1) {
                        networkType = RILConstants.PREFERRED_NETWORK_MODE;
                        try {
                            networkType = TelephonyManager.getIntAtIndex(
                                    sContext.getContentResolver(),
                                    Settings.Global.PREFERRED_NETWORK_MODE, phoneId);
                        } catch (SettingNotFoundException retrySnfe) {
                            Rlog.e(LOG_TAG, "Settings Exception Reading Value At Index for "
                                    + "Settings.Global.PREFERRED_NETWORK_MODE");
                        }

                        Settings.Global.putInt(
                                PhoneFactory.getPhone(phoneId).getContext().getContentResolver(),
                                Global.PREFERRED_NETWORK_MODE + subId,
                                networkType);
                    }

                    // Set the modem network mode
                    PhoneFactory.getPhone(phoneId).setPreferredNetworkType(networkType, null);

                    // Only support automatic selection mode on SIM change.
                    PhoneFactory.getPhone(phoneId).getNetworkSelectionMode(
                            obtainMessage(EVENT_GET_NETWORK_SELECTION_MODE_DONE,
                                    new Integer(phoneId)));

                    // Update stored subId
                    SharedPreferences.Editor editor = sp.edit();
                    editor.putInt(CURR_SUBID + phoneId, subId);
                    editor.apply();
                }

                // Update set of enabled carrier apps now that the privilege rules may have changed.
                CarrierAppUtils.disableCarrierAppsUntilPrivileged(sContext.getOpPackageName(),
                        TelephonyManager.getDefault(), mCurrentlyActiveUserId, sContext);

                if (mIsRecordLoaded[phoneId] == true) {
                    broadcastSimStateChanged(phoneId, IccCardConstants.
                            INTENT_VALUE_ICC_LOADED, null);
                    broadcastSimCardStateChanged(phoneId, TelephonyManager.SIM_STATE_PRESENT);
                    broadcastSimApplicationStateChanged(phoneId, TelephonyManager.SIM_STATE_LOADED);
                    updateCarrierServices(phoneId, IccCardConstants.INTENT_VALUE_ICC_LOADED);
                    mIsRecordLoaded[phoneId] = false;
                }
            }
        }

        // Update set of enabled carrier apps now that the privilege rules may have changed.
        CarrierAppUtils.disableCarrierAppsUntilPrivileged(sContext.getOpPackageName(),
                TelephonyManager.getDefault(), mCurrentlyActiveUserId, sContext);

        /**
         * The sim loading sequence will be
         *  1. ACTION_SUBINFO_CONTENT_CHANGE happens through updateSubscriptionInfoByIccId() above.
         *  2. ACTION_SIM_STATE_CHANGED/ACTION_SIM_CARD_STATE_CHANGED
         *  /ACTION_SIM_APPLICATION_STATE_CHANGED
         *  3. ACTION_SUBSCRIPTION_CARRIER_IDENTITY_CHANGED
         *  4. ACTION_CARRIER_CONFIG_CHANGED
         */
        broadcastSimStateChanged(phoneId, IccCardConstants.INTENT_VALUE_ICC_LOADED, null);
        broadcastSimCardStateChanged(phoneId, TelephonyManager.SIM_STATE_PRESENT);
        broadcastSimApplicationStateChanged(phoneId, TelephonyManager.SIM_STATE_LOADED);
        updateSubscriptionCarrierId(phoneId, IccCardConstants.INTENT_VALUE_ICC_LOADED);
        updateCarrierServices(phoneId, IccCardConstants.INTENT_VALUE_ICC_LOADED);
    }

    private void updateCarrierServices(int phoneId, String simState) {
        CarrierConfigManager configManager =
                (CarrierConfigManager) sContext.getSystemService(Context.CARRIER_CONFIG_SERVICE);
        configManager.updateConfigForPhoneId(phoneId, simState);
        mCarrierServiceBindHelper.updateForPhoneId(phoneId, simState);
    }

    private void updateSubscriptionCarrierId(int phoneId, String simState) {
        if (PhoneFactory.getPhone(phoneId) != null) {
            PhoneFactory.getPhone(phoneId).resolveSubscriptionCarrierId(simState);
        }
    }

<<<<<<< HEAD
    protected void handleSimAbsent(int phoneId, int absentAndInactive) {
        if (sIccId[phoneId] != null && !sIccId[phoneId].equals(ICCID_STRING_FOR_NO_SIM)) {
            logd("SIM" + (phoneId + 1) + " hot plug out, absentAndInactive=" + absentAndInactive);
=======
    /**
     * PhoneId is the corresponding phoneId of the slot if slot was previously active.
     * It could be INVALID if it was already inactive.
     */
    private void handleInactiveSlotIccStateChange(int phoneId, String iccId) {
        // If phoneId is valid, it means the physical slot was active in that phoneId. In this case,
        // we clear (mark inactive) the subscription in db on that phone.
        if (SubscriptionManager.isValidPhoneId(phoneId)) {
            if (sIccId[phoneId] != null && !sIccId[phoneId].equals(ICCID_STRING_FOR_NO_SIM)) {
                logd("Slot of SIM" + (phoneId + 1) + " becomes inactive");
            }
            cleanSubscriptionInPhone(phoneId);
        }
        if (!TextUtils.isEmpty(iccId)) {
            // If iccId is new, add a subscription record in the db.
            String strippedIccId = IccUtils.stripTrailingFs(iccId);
            if (SubscriptionController.getInstance().getSubInfoForIccId(strippedIccId) == null) {
                SubscriptionController.getInstance().insertEmptySubInfoRecord(
                        strippedIccId, "CARD", SubscriptionManager.INVALID_PHONE_INDEX,
                        SubscriptionManager.SUBSCRIPTION_TYPE_LOCAL_SIM);
            }
>>>>>>> b1591f47
        }
    }

    private void cleanSubscriptionInPhone(int phoneId) {
        sIccId[phoneId] = ICCID_STRING_FOR_NO_SIM;
        int[] subIds = SubscriptionController.getInstance().getSubId(phoneId);
        if (subIds != null && subIds.length > 0) {
            // When a SIM is unplugged, mark uicc applications enabled. This is to make sure when
            // user unplugs and re-inserts the SIM card, we re-enable it.
            ContentValues value = new ContentValues(1);
            value.put(SubscriptionManager.UICC_APPLICATIONS_ENABLED, true);
            sContext.getContentResolver().update(SubscriptionManager.CONTENT_URI, value,
                    SubscriptionController.getSelectionForSubIdList(subIds), null);
        }
        updateSubscriptionInfoByIccId(phoneId, true /* updateEmbeddedSubs */);
    }

    private void handleSimAbsent(int phoneId) {
        if (!SubscriptionManager.isValidPhoneId(phoneId)) {
            logd("handleSimAbsent on invalid phoneId");
            return;
        }
        if (sIccId[phoneId] != null && !sIccId[phoneId].equals(ICCID_STRING_FOR_NO_SIM)) {
            logd("SIM" + (phoneId + 1) + " hot plug out");
        }
        cleanSubscriptionInPhone(phoneId);

        broadcastSimStateChanged(phoneId, IccCardConstants.INTENT_VALUE_ICC_ABSENT, null);
        broadcastSimCardStateChanged(phoneId, TelephonyManager.SIM_STATE_ABSENT);
        broadcastSimApplicationStateChanged(phoneId, TelephonyManager.SIM_STATE_UNKNOWN);
        updateSubscriptionCarrierId(phoneId, IccCardConstants.INTENT_VALUE_ICC_ABSENT);
        updateCarrierServices(phoneId, IccCardConstants.INTENT_VALUE_ICC_ABSENT);
    }

    protected void handleSimError(int phoneId) {
        if (sIccId[phoneId] != null && !sIccId[phoneId].equals(ICCID_STRING_FOR_NO_SIM)) {
            logd("SIM" + (phoneId + 1) + " Error ");
        }
        sIccId[phoneId] = ICCID_STRING_FOR_NO_SIM;
        updateSubscriptionInfoByIccId(phoneId, true /* updateEmbeddedSubs */);
        broadcastSimStateChanged(phoneId, IccCardConstants.INTENT_VALUE_ICC_CARD_IO_ERROR,
                IccCardConstants.INTENT_VALUE_ICC_CARD_IO_ERROR);
        broadcastSimCardStateChanged(phoneId, TelephonyManager.SIM_STATE_CARD_IO_ERROR);
        broadcastSimApplicationStateChanged(phoneId, TelephonyManager.SIM_STATE_NOT_READY);
        updateSubscriptionCarrierId(phoneId, IccCardConstants.INTENT_VALUE_ICC_CARD_IO_ERROR);
        updateCarrierServices(phoneId, IccCardConstants.INTENT_VALUE_ICC_CARD_IO_ERROR);
    }

    protected synchronized void updateSubscriptionInfoByIccId(int phoneId,
            boolean updateEmbeddedSubs) {
        logd("updateSubscriptionInfoByIccId:+ Start - phoneId: " + phoneId);
        if (!SubscriptionManager.isValidPhoneId(phoneId)) {
            loge("[updateSubscriptionInfoByIccId]- invalid phoneId=" + phoneId);
            return;
        }
        logd("updateSubscriptionInfoByIccId: removing subscription info record: phoneId "
                + phoneId);
        // Clear phoneId only when sim absent is not enough. It's possible to switch SIM profile
        // within the same slot. Need to clear the slot index of the previous sub. Thus always clear
        // for the changing slot first.
        SubscriptionController.getInstance().clearSubInfoRecord(phoneId);

        // If SIM is not absent, insert new record or update existing record.
        if (!ICCID_STRING_FOR_NO_SIM.equals(sIccId[phoneId])) {
            logd("updateSubscriptionInfoByIccId: adding subscription info record: iccid: "
                    + sIccId[phoneId] + ", phoneId:" + phoneId);
            mSubscriptionManager.addSubscriptionInfoRecord(sIccId[phoneId], phoneId);
        }

        List<SubscriptionInfo> subInfos = SubscriptionController.getInstance()
                .getSubInfoUsingSlotIndexPrivileged(phoneId);
        if (subInfos != null) {
            boolean changed = false;
            for (int i = 0; i < subInfos.size(); i++) {
                SubscriptionInfo temp = subInfos.get(i);
                ContentValues value = new ContentValues(1);

                String msisdn = TelephonyManager.getDefault().getLine1Number(
                        temp.getSubscriptionId());

                if (!TextUtils.equals(msisdn, temp.getNumber())) {
                    value.put(SubscriptionManager.NUMBER, msisdn);
                    sContext.getContentResolver().update(SubscriptionManager
                            .getUriForSubscriptionId(temp.getSubscriptionId()), value, null, null);
                    changed = true;
                }
            }
            if (changed) {
                // refresh Cached Active Subscription Info List
                SubscriptionController.getInstance().refreshCachedActiveSubscriptionInfoList();
            }
        }

        // TODO investigate if we can update for each slot separately.
        if (isAllIccIdQueryDone()) {
            // Ensure the modems are mapped correctly
            if (mSubscriptionManager.isActiveSubId(
                    mSubscriptionManager.getDefaultDataSubscriptionId())) {
                mSubscriptionManager.setDefaultDataSubId(
                        mSubscriptionManager.getDefaultDataSubscriptionId());
            } else {
                logd("bypass reset default data sub if inactive");
            }
            setSubInfoInitialized();
        }

        UiccController uiccController = UiccController.getInstance();
        UiccSlot[] uiccSlots = uiccController.getUiccSlots();
        if (uiccSlots != null && updateEmbeddedSubs) {
            List<Integer> cardIds = new ArrayList<>();
            for (UiccSlot uiccSlot : uiccSlots) {
                if (uiccSlot != null && uiccSlot.getUiccCard() != null) {
                    int cardId = uiccController.convertToPublicCardId(
                            uiccSlot.getUiccCard().getCardId());
                    cardIds.add(cardId);
                }
            }
            updateEmbeddedSubscriptions(cardIds, (hasChanges) -> {
                if (hasChanges) {
                    SubscriptionController.getInstance().notifySubscriptionInfoChanged();
                }
                if (DBG) logd("updateSubscriptionInfoByIccId: SubscriptionInfo update complete");
            });
        }

        SubscriptionController.getInstance().notifySubscriptionInfoChanged();
        if (DBG) logd("updateSubscriptionInfoByIccId: SubscriptionInfo update complete");
    }

    private static void setSubInfoInitialized() {
        // Should only be triggered once.
        if (!sIsSubInfoInitialized) {
            if (DBG) logd("SubInfo Initialized");
            sIsSubInfoInitialized = true;
            SubscriptionController.getInstance().notifySubInfoReady();
            MultiSimSettingController.getInstance().notifyAllSubscriptionLoaded();
        }
    }

    /**
     * Whether subscriptions of all SIMs are initialized.
     */
    public static boolean isSubInfoInitialized() {
        return sIsSubInfoInitialized;
    }

    /**
     * Updates the cached list of embedded subscription for the eUICC with the given list of card
     * IDs {@code cardIds}. The step of reading the embedded subscription list from eUICC card is
     * executed in background thread. The callback {@code callback} is executed after the cache is
     * refreshed. The callback is executed in main thread.
     */
    @VisibleForTesting(visibility = VisibleForTesting.Visibility.PRIVATE)
    public void updateEmbeddedSubscriptions(List<Integer> cardIds,
            @Nullable UpdateEmbeddedSubsCallback callback) {
        // Do nothing if eUICCs are disabled. (Previous entries may remain in the cache, but they
        // are filtered out of list calls as long as EuiccManager.isEnabled returns false).
        if (!mEuiccManager.isEnabled()) {
            callback.run(false /* hasChanges */);
            return;
        }

        mBackgroundHandler.post(() -> {
            List<Pair<Integer, GetEuiccProfileInfoListResult>> results = new ArrayList<>();
            for (int cardId : cardIds) {
                GetEuiccProfileInfoListResult result =
                        EuiccController.get().blockingGetEuiccProfileInfoList(cardId);
                if (DBG) logd("blockingGetEuiccProfileInfoList cardId " + cardId);
                results.add(Pair.create(cardId, result));
            }

            // The runnable will be executed in the main thread.
            this.post(() -> {
                boolean hasChanges = false;
                for (Pair<Integer, GetEuiccProfileInfoListResult> cardIdAndResult : results) {
                    if (updateEmbeddedSubscriptionsCache(cardIdAndResult.first,
                            cardIdAndResult.second)) {
                        hasChanges = true;
                    }
                }
                // The latest state in the main thread may be changed when the callback is
                // triggered.
                if (callback != null) {
                    callback.run(hasChanges);
                }
            });
        });
    }

    /**
     * Update the cached list of embedded subscription based on the passed in
     * GetEuiccProfileInfoListResult {@code result}.
     *
     * @return true if changes may have been made. This is not a guarantee that changes were made,
     * but notifications about subscription changes may be skipped if this returns false as an
     * optimization to avoid spurious notifications.
     */
    private boolean updateEmbeddedSubscriptionsCache(int cardId,
            GetEuiccProfileInfoListResult result) {
        if (DBG) logd("updateEmbeddedSubscriptionsCache");

        if (result == null) {
            // IPC to the eUICC controller failed.
            return false;
        }

        // If the returned result is not RESULT_OK or the profile list is null, don't update cache.
        // Otherwise, update the cache.
        final EuiccProfileInfo[] embeddedProfiles;
        List<EuiccProfileInfo> list = result.getProfiles();
        if (result.getResult() == EuiccService.RESULT_OK && list != null) {
            embeddedProfiles = list.toArray(new EuiccProfileInfo[list.size()]);
            if (DBG) {
                logd("blockingGetEuiccProfileInfoList: got " + result.getProfiles().size()
                        + " profiles");
            }
        } else {
            if (DBG) {
                logd("blockingGetEuiccProfileInfoList returns an error. "
                        + "Result code=" + result.getResult()
                        + ". Null profile list=" + (result.getProfiles() == null));
            }
            return false;
        }

        final boolean isRemovable = result.getIsRemovable();

        final String[] embeddedIccids = new String[embeddedProfiles.length];
        for (int i = 0; i < embeddedProfiles.length; i++) {
            embeddedIccids[i] = embeddedProfiles[i].getIccid();
        }

        if (DBG) logd("Get eUICC profile list of size " + embeddedProfiles.length);

        // Note that this only tracks whether we make any writes to the DB. It's possible this will
        // be set to true for an update even when the row contents remain exactly unchanged from
        // before, since we don't compare against the previous value. Since this is only intended to
        // avoid some spurious broadcasts (particularly for users who don't use eSIM at all), this
        // is fine.
        boolean hasChanges = false;

        // Update or insert records for all embedded subscriptions (except non-removable ones if the
        // current eUICC is non-removable, since we assume these are still accessible though not
        // returned by the eUICC controller).
        List<SubscriptionInfo> existingSubscriptions = SubscriptionController.getInstance()
                .getSubscriptionInfoListForEmbeddedSubscriptionUpdate(embeddedIccids, isRemovable);
        ContentResolver contentResolver = sContext.getContentResolver();
        for (EuiccProfileInfo embeddedProfile : embeddedProfiles) {
            int index =
                    findSubscriptionInfoForIccid(existingSubscriptions, embeddedProfile.getIccid());
            int prevCarrierId = TelephonyManager.UNKNOWN_CARRIER_ID;
            int nameSource = SubscriptionManager.NAME_SOURCE_CARRIER_ID;
            if (index < 0) {
                // No existing entry for this ICCID; create an empty one.
                SubscriptionController.getInstance().insertEmptySubInfoRecord(
                        embeddedProfile.getIccid(), SubscriptionManager.SIM_NOT_INSERTED);
            } else {
                nameSource = existingSubscriptions.get(index).getNameSource();
                prevCarrierId = existingSubscriptions.get(index).getCarrierId();
                existingSubscriptions.remove(index);
            }

            if (DBG) {
                logd("embeddedProfile " + embeddedProfile + " existing record "
                        + (index < 0 ? "not found" : "found"));
            }

            ContentValues values = new ContentValues();
            values.put(SubscriptionManager.IS_EMBEDDED, 1);
            List<UiccAccessRule> ruleList = embeddedProfile.getUiccAccessRules();
            boolean isRuleListEmpty = false;
            if (ruleList == null || ruleList.size() == 0) {
                isRuleListEmpty = true;
            }
            values.put(SubscriptionManager.ACCESS_RULES,
                    isRuleListEmpty ? null : UiccAccessRule.encodeRules(
                            ruleList.toArray(new UiccAccessRule[ruleList.size()])));
            values.put(SubscriptionManager.IS_REMOVABLE, isRemovable);
            // override DISPLAY_NAME if the priority of existing nameSource is <= carrier
            if (SubscriptionController.getNameSourcePriority(nameSource)
                    <= SubscriptionController.getNameSourcePriority(
                            SubscriptionManager.NAME_SOURCE_CARRIER)) {
                values.put(SubscriptionManager.DISPLAY_NAME, embeddedProfile.getNickname());
                values.put(SubscriptionManager.NAME_SOURCE,
                        SubscriptionManager.NAME_SOURCE_CARRIER);
            }
            values.put(SubscriptionManager.PROFILE_CLASS, embeddedProfile.getProfileClass());
            CarrierIdentifier cid = embeddedProfile.getCarrierIdentifier();
            if (cid != null) {
                // Due to the limited subscription information, carrier id identified here might
                // not be accurate compared with CarrierResolver. Only update carrier id if there
                // is no valid carrier id present.
                if (prevCarrierId == TelephonyManager.UNKNOWN_CARRIER_ID) {
                    values.put(SubscriptionManager.CARRIER_ID,
                            CarrierResolver.getCarrierIdFromIdentifier(sContext, cid));
                }
                String mcc = cid.getMcc();
                String mnc = cid.getMnc();
                values.put(SubscriptionManager.MCC_STRING, mcc);
                values.put(SubscriptionManager.MCC, mcc);
                values.put(SubscriptionManager.MNC_STRING, mnc);
                values.put(SubscriptionManager.MNC, mnc);
            }
            // If cardId = unsupported or unitialized, we have no reason to update DB.
            // Additionally, if the device does not support cardId for default eUICC, the CARD_ID
            // field should not contain the EID
            UiccController uiccController = UiccController.getInstance();
            if (cardId >= 0 && uiccController.getCardIdForDefaultEuicc()
                    != TelephonyManager.UNSUPPORTED_CARD_ID) {
                values.put(SubscriptionManager.CARD_ID, uiccController.convertToCardString(cardId));
            }
            hasChanges = true;
            contentResolver.update(SubscriptionManager.CONTENT_URI, values,
                    SubscriptionManager.ICC_ID + "=\"" + embeddedProfile.getIccid() + "\"", null);

            // refresh Cached Active Subscription Info List
            SubscriptionController.getInstance().refreshCachedActiveSubscriptionInfoList();
        }

        // Remove all remaining subscriptions which have embedded = true. We set embedded to false
        // to ensure they are not returned in the list of embedded subscriptions (but keep them
        // around in case the subscription is added back later, which is equivalent to a removable
        // SIM being removed and reinserted).
        if (!existingSubscriptions.isEmpty()) {
            if (DBG) {
                logd("Removing existing embedded subscriptions of size"
                        + existingSubscriptions.size());
            }
            List<String> iccidsToRemove = new ArrayList<>();
            for (int i = 0; i < existingSubscriptions.size(); i++) {
                SubscriptionInfo info = existingSubscriptions.get(i);
                if (info.isEmbedded()) {
                    if (DBG) logd("Removing embedded subscription of IccId " + info.getIccId());
                    iccidsToRemove.add("\"" + info.getIccId() + "\"");
                }
            }
            String whereClause = SubscriptionManager.ICC_ID + " IN ("
                    + TextUtils.join(",", iccidsToRemove) + ")";
            ContentValues values = new ContentValues();
            values.put(SubscriptionManager.IS_EMBEDDED, 0);
            hasChanges = true;
            contentResolver.update(SubscriptionManager.CONTENT_URI, values, whereClause, null);

            // refresh Cached Active Subscription Info List
            SubscriptionController.getInstance().refreshCachedActiveSubscriptionInfoList();
        }

        if (DBG) logd("updateEmbeddedSubscriptions done hasChanges=" + hasChanges);
        return hasChanges;
    }

    /**
     * Called by CarrierConfigLoader to update the subscription before sending a broadcast.
     */
    public void updateSubscriptionByCarrierConfigAndNotifyComplete(int phoneId,
            String configPackageName, PersistableBundle config, Message onComplete) {
        post(() -> {
            updateSubscriptionByCarrierConfig(phoneId, configPackageName, config);
            onComplete.sendToTarget();
        });
    }

    private String getDefaultCarrierServicePackageName() {
        CarrierConfigManager configManager =
                (CarrierConfigManager) sContext.getSystemService(Context.CARRIER_CONFIG_SERVICE);
        return configManager.getDefaultCarrierServicePackageName();
    }

    private boolean isCarrierServicePackage(int phoneId, String pkgName) {
        if (pkgName.equals(getDefaultCarrierServicePackageName())) return false;

        List<String> carrierPackageNames = TelephonyManager.from(sContext)
                .getCarrierPackageNamesForIntentAndPhone(
                        new Intent(CarrierService.CARRIER_SERVICE_INTERFACE), phoneId);
        if (DBG) logd("Carrier Packages For Subscription = " + carrierPackageNames);
        return carrierPackageNames != null && carrierPackageNames.contains(pkgName);
    }

    /**
     * Update the currently active Subscription based on information from CarrierConfig
     */
    @VisibleForTesting
    public void updateSubscriptionByCarrierConfig(
            int phoneId, String configPackageName, PersistableBundle config) {
        if (!SubscriptionManager.isValidPhoneId(phoneId)
                || TextUtils.isEmpty(configPackageName) || config == null) {
            if (DBG) {
                logd("In updateSubscriptionByCarrierConfig(): phoneId=" + phoneId
                        + " configPackageName=" + configPackageName + " config="
                        + ((config == null) ? "null" : config.hashCode()));
            }
            return;
        }

        SubscriptionController sc = SubscriptionController.getInstance();
        if (sc == null) {
            loge("SubscriptionController was null");
            return;
        }

        int currentSubId = sc.getSubIdUsingPhoneId(phoneId);
        if (!SubscriptionManager.isValidSubscriptionId(currentSubId)
                || currentSubId == SubscriptionManager.DEFAULT_SUBSCRIPTION_ID) {
            if (DBG) logd("No subscription is active for phone being updated");
            return;
        }

        SubscriptionInfo currentSubInfo = sc.getSubscriptionInfo(currentSubId);
        if (currentSubInfo == null) {
            loge("Couldn't retrieve subscription info for current subscription");
            return;
        }

        ContentValues cv = new ContentValues();
        ParcelUuid groupUuid = null;

        // carrier certificates are not subscription-specific, so we want to load them even if
        // this current package is not a CarrierServicePackage
        String[] certs = config.getStringArray(
            CarrierConfigManager.KEY_CARRIER_CERTIFICATE_STRING_ARRAY);
        if (certs != null) {
            UiccAccessRule[] carrierConfigAccessRules = new UiccAccessRule[certs.length];
            for (int i = 0; i < certs.length; i++) {
                carrierConfigAccessRules[i] = new UiccAccessRule(IccUtils.hexStringToBytes(
                    certs[i]), null, 0);
            }
            cv.put(SubscriptionManager.ACCESS_RULES_FROM_CARRIER_CONFIGS,
                    UiccAccessRule.encodeRules(carrierConfigAccessRules));
        }

        if (!isCarrierServicePackage(phoneId, configPackageName)) {
            loge("Cannot manage subId=" + currentSubId + ", carrierPackage=" + configPackageName);
        } else {
            boolean isOpportunistic = config.getBoolean(
                    CarrierConfigManager.KEY_IS_OPPORTUNISTIC_SUBSCRIPTION_BOOL, false);
            if (currentSubInfo.isOpportunistic() != isOpportunistic) {
                if (DBG) logd("Set SubId=" + currentSubId + " isOpportunistic=" + isOpportunistic);
                cv.put(SubscriptionManager.IS_OPPORTUNISTIC, isOpportunistic ? "1" : "0");
            }

            String groupUuidString =
                config.getString(CarrierConfigManager.KEY_SUBSCRIPTION_GROUP_UUID_STRING, "");
            if (!TextUtils.isEmpty(groupUuidString)) {
                try {
                    // Update via a UUID Structure to ensure consistent formatting
                    groupUuid = ParcelUuid.fromString(groupUuidString);
                    if (groupUuid.equals(REMOVE_GROUP_UUID)
                            && currentSubInfo.getGroupUuid() != null) {
                        cv.put(SubscriptionManager.GROUP_UUID, (String) null);
                        if (DBG) logd("Group Removed for" + currentSubId);
                    } else if (SubscriptionController.getInstance().canPackageManageGroup(groupUuid,
                        configPackageName)) {
                        cv.put(SubscriptionManager.GROUP_UUID, groupUuid.toString());
                        cv.put(SubscriptionManager.GROUP_OWNER, configPackageName);
                        if (DBG) logd("Group Added for" + currentSubId);
                    } else {
                        loge("configPackageName " + configPackageName + " doesn't own grouUuid "
                            + groupUuid);
                    }
                } catch (IllegalArgumentException e) {
                    loge("Invalid Group UUID=" + groupUuidString);
                }
            }
        }
        if (cv.size() > 0 && sContext.getContentResolver().update(SubscriptionManager
                    .getUriForSubscriptionId(currentSubId), cv, null, null) > 0) {
            sc.refreshCachedActiveSubscriptionInfoList();
            sc.notifySubscriptionInfoChanged();
            MultiSimSettingController.getInstance().notifySubscriptionGroupChanged(groupUuid);
        }
    }

    private static int findSubscriptionInfoForIccid(List<SubscriptionInfo> list, String iccid) {
        for (int i = 0; i < list.size(); i++) {
            if (TextUtils.equals(iccid, list.get(i).getIccId())) {
                return i;
            }
        }
        return -1;
    }

    private boolean isNewSim(String iccId, String decIccId, String[] oldIccId) {
        boolean newSim = true;
        for (int i = 0; i < TelephonyManager.getDefault().getPhoneCount(); i++) {
            if(iccId.equals(oldIccId[i])) {
                newSim = false;
                break;
            } else if (decIccId != null && decIccId.equals(oldIccId[i])) {
                newSim = false;
                break;
            }
        }
        logd("newSim = " + newSim);

        return newSim;
    }

    @UnsupportedAppUsage
    private void broadcastSimStateChanged(int phoneId, String state, String reason) {
        Intent i = new Intent(TelephonyIntents.ACTION_SIM_STATE_CHANGED);
        // TODO - we'd like this intent to have a single snapshot of all sim state,
        // but until then this should not use REPLACE_PENDING or we may lose
        // information
        // i.addFlags(Intent.FLAG_RECEIVER_REPLACE_PENDING
        //         | Intent.FLAG_RECEIVER_REGISTERED_ONLY_BEFORE_BOOT);
        i.addFlags(Intent.FLAG_RECEIVER_REGISTERED_ONLY_BEFORE_BOOT);
        i.putExtra(PhoneConstants.PHONE_NAME_KEY, "Phone");
        i.putExtra(IccCardConstants.INTENT_KEY_ICC_STATE, state);
        i.putExtra(IccCardConstants.INTENT_KEY_LOCKED_REASON, reason);
        SubscriptionManager.putPhoneIdAndSubIdExtra(i, phoneId);
        logd("Broadcasting intent ACTION_SIM_STATE_CHANGED " + state + " reason " + reason +
                " for phone: " + phoneId);
        IntentBroadcaster.getInstance().broadcastStickyIntent(sContext, i, phoneId);
    }

    private void broadcastSimCardStateChanged(int phoneId, int state) {
        if (state != sSimCardState[phoneId]) {
            sSimCardState[phoneId] = state;
            Intent i = new Intent(TelephonyManager.ACTION_SIM_CARD_STATE_CHANGED);
            i.addFlags(Intent.FLAG_RECEIVER_REGISTERED_ONLY_BEFORE_BOOT);
            i.putExtra(TelephonyManager.EXTRA_SIM_STATE, state);
            SubscriptionManager.putPhoneIdAndSubIdExtra(i, phoneId);
            // TODO(b/130664115) we manually populate this intent with the slotId. In the future we
            // should do a review of whether to make this public
            int slotId = UiccController.getInstance().getSlotIdFromPhoneId(phoneId);
            i.putExtra(PhoneConstants.SLOT_KEY, slotId);
            logd("Broadcasting intent ACTION_SIM_CARD_STATE_CHANGED " + simStateString(state)
                    + " for phone: " + phoneId + " slot: " + slotId);
            sContext.sendBroadcast(i, Manifest.permission.READ_PRIVILEGED_PHONE_STATE);
            TelephonyMetrics.getInstance().updateSimState(phoneId, state);
        }
    }

    private void broadcastSimApplicationStateChanged(int phoneId, int state) {
        // Broadcast if the state has changed, except if old state was UNKNOWN and new is NOT_READY,
        // because that's the initial state and a broadcast should be sent only on a transition
        // after SIM is PRESENT. The only exception is eSIM boot profile, where NOT_READY is the
        // terminal state.
        boolean isUnknownToNotReady =
                (sSimApplicationState[phoneId] == TelephonyManager.SIM_STATE_UNKNOWN
                        && state == TelephonyManager.SIM_STATE_NOT_READY);
        IccCard iccCard = PhoneFactory.getPhone(phoneId).getIccCard();
        boolean emptyProfile = iccCard != null && iccCard.isEmptyProfile();
        if (state != sSimApplicationState[phoneId] && (!isUnknownToNotReady || emptyProfile)) {
            sSimApplicationState[phoneId] = state;
            Intent i = new Intent(TelephonyManager.ACTION_SIM_APPLICATION_STATE_CHANGED);
            i.addFlags(Intent.FLAG_RECEIVER_REGISTERED_ONLY_BEFORE_BOOT);
            i.putExtra(TelephonyManager.EXTRA_SIM_STATE, state);
            SubscriptionManager.putPhoneIdAndSubIdExtra(i, phoneId);
            // TODO(b/130664115) we populate this intent with the actual slotId. In the future we
            // should do a review of whether to make this public
            int slotId = UiccController.getInstance().getSlotIdFromPhoneId(phoneId);
            i.putExtra(PhoneConstants.SLOT_KEY, slotId);
            logd("Broadcasting intent ACTION_SIM_APPLICATION_STATE_CHANGED " + simStateString(state)
                    + " for phone: " + phoneId + " slot: " + slotId);
            sContext.sendBroadcast(i, Manifest.permission.READ_PRIVILEGED_PHONE_STATE);
            TelephonyMetrics.getInstance().updateSimState(phoneId, state);
        }
    }

    /**
     * Convert SIM state into string
     *
     * @param state SIM state
     * @return SIM state in string format
     */
    public static String simStateString(@SimState int state) {
        switch (state) {
            case TelephonyManager.SIM_STATE_UNKNOWN:
                return "UNKNOWN";
            case TelephonyManager.SIM_STATE_ABSENT:
                return "ABSENT";
            case TelephonyManager.SIM_STATE_PIN_REQUIRED:
                return "PIN_REQUIRED";
            case TelephonyManager.SIM_STATE_PUK_REQUIRED:
                return "PUK_REQUIRED";
            case TelephonyManager.SIM_STATE_NETWORK_LOCKED:
                return "NETWORK_LOCKED";
            case TelephonyManager.SIM_STATE_READY:
                return "READY";
            case TelephonyManager.SIM_STATE_NOT_READY:
                return "NOT_READY";
            case TelephonyManager.SIM_STATE_PERM_DISABLED:
                return "PERM_DISABLED";
            case TelephonyManager.SIM_STATE_CARD_IO_ERROR:
                return "CARD_IO_ERROR";
            case TelephonyManager.SIM_STATE_CARD_RESTRICTED:
                return "CARD_RESTRICTED";
            case TelephonyManager.SIM_STATE_LOADED:
                return "LOADED";
            case TelephonyManager.SIM_STATE_PRESENT:
                return "PRESENT";
            default:
                return "INVALID";
        }
    }

    @UnsupportedAppUsage
    private static void logd(String message) {
        Rlog.d(LOG_TAG, message);
    }

    private static void loge(String message) {
        Rlog.e(LOG_TAG, message);
    }

    public void dump(FileDescriptor fd, PrintWriter pw, String[] args) {
        pw.println("SubscriptionInfoUpdater:");
        mCarrierServiceBindHelper.dump(fd, pw, args);
    }
}<|MERGE_RESOLUTION|>--- conflicted
+++ resolved
@@ -618,11 +618,6 @@
         }
     }
 
-<<<<<<< HEAD
-    protected void handleSimAbsent(int phoneId, int absentAndInactive) {
-        if (sIccId[phoneId] != null && !sIccId[phoneId].equals(ICCID_STRING_FOR_NO_SIM)) {
-            logd("SIM" + (phoneId + 1) + " hot plug out, absentAndInactive=" + absentAndInactive);
-=======
     /**
      * PhoneId is the corresponding phoneId of the slot if slot was previously active.
      * It could be INVALID if it was already inactive.
@@ -644,7 +639,6 @@
                         strippedIccId, "CARD", SubscriptionManager.INVALID_PHONE_INDEX,
                         SubscriptionManager.SUBSCRIPTION_TYPE_LOCAL_SIM);
             }
->>>>>>> b1591f47
         }
     }
 
@@ -662,7 +656,7 @@
         updateSubscriptionInfoByIccId(phoneId, true /* updateEmbeddedSubs */);
     }
 
-    private void handleSimAbsent(int phoneId) {
+    protected void handleSimAbsent(int phoneId) {
         if (!SubscriptionManager.isValidPhoneId(phoneId)) {
             logd("handleSimAbsent on invalid phoneId");
             return;
