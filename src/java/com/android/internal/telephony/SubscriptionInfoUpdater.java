/*
* Copyright (C) 2014 The Android Open Source Project
*
* Licensed under the Apache License, Version 2.0 (the "License");
* you may not use this file except in compliance with the License.
* You may obtain a copy of the License at
*
*      http://www.apache.org/licenses/LICENSE-2.0
*
* Unless required by applicable law or agreed to in writing, software
* distributed under the License is distributed on an "AS IS" BASIS,
* WITHOUT WARRANTIES OR CONDITIONS OF ANY KIND, either express or implied.
* See the License for the specific language governing permissions and
* limitations under the License.
*/

package com.android.internal.telephony;

import android.Manifest;
import android.annotation.Nullable;
import android.annotation.UnsupportedAppUsage;
import android.app.ActivityManager;
import android.app.AppGlobals;
import android.app.UserSwitchObserver;
import android.content.ContentResolver;
import android.content.ContentValues;
import android.content.Context;
import android.content.Intent;
import android.content.SharedPreferences;
import android.content.pm.IPackageManager;
import android.os.AsyncResult;
import android.os.Handler;
import android.os.IRemoteCallback;
import android.os.Looper;
import android.os.Message;
import android.os.ParcelUuid;
import android.os.PersistableBundle;
import android.os.RemoteException;
import android.os.ServiceManager;
import android.permission.IPermissionManager;
import android.preference.PreferenceManager;
import android.provider.Settings;
import android.provider.Settings.Global;
import android.provider.Settings.SettingNotFoundException;
import android.service.carrier.CarrierIdentifier;
import android.service.carrier.CarrierService;
import android.service.euicc.EuiccProfileInfo;
import android.service.euicc.EuiccService;
import android.service.euicc.GetEuiccProfileInfoListResult;
import android.telephony.CarrierConfigManager;
import android.telephony.Rlog;
import android.telephony.SubscriptionInfo;
import android.telephony.SubscriptionManager;
import android.telephony.TelephonyManager;
import android.telephony.UiccAccessRule;
import android.telephony.euicc.EuiccManager;
import android.text.TextUtils;
import android.util.Pair;

import com.android.internal.annotations.VisibleForTesting;
import com.android.internal.telephony.euicc.EuiccController;
import com.android.internal.telephony.metrics.TelephonyMetrics;
import com.android.internal.telephony.uicc.IccRecords;
import com.android.internal.telephony.uicc.IccUtils;
import com.android.internal.telephony.uicc.UiccCard;
import com.android.internal.telephony.uicc.UiccController;
import com.android.internal.telephony.uicc.UiccSlot;

import java.io.FileDescriptor;
import java.io.PrintWriter;
import java.util.ArrayList;
import java.util.List;

/**
 *@hide
 */
public class SubscriptionInfoUpdater extends Handler {
    private static final String LOG_TAG = "SubscriptionInfoUpdater";
    @UnsupportedAppUsage
    private static final int SUPPORTED_MODEM_COUNT = TelephonyManager.getDefault()
            .getSupportedModemCount();

    private static final boolean DBG = true;

    private static final int EVENT_INVALID = -1;
    private static final int EVENT_GET_NETWORK_SELECTION_MODE_DONE = 2;
    private static final int EVENT_SIM_LOADED = 3;
    private static final int EVENT_SIM_ABSENT = 4;
    private static final int EVENT_SIM_LOCKED = 5;
    private static final int EVENT_SIM_IO_ERROR = 6;
    private static final int EVENT_SIM_UNKNOWN = 7;
    private static final int EVENT_SIM_RESTRICTED = 8;
    private static final int EVENT_SIM_NOT_READY = 9;
    private static final int EVENT_SIM_READY = 10;
    private static final int EVENT_SIM_IMSI = 11;
    private static final int EVENT_REFRESH_EMBEDDED_SUBSCRIPTIONS = 12;
    private static final int EVENT_MULTI_SIM_CONFIG_CHANGED = 13;

    private static final String ICCID_STRING_FOR_NO_SIM = "";

    private static final ParcelUuid REMOVE_GROUP_UUID =
            ParcelUuid.fromString(CarrierConfigManager.REMOVE_GROUP_UUID_STRING);

    // Key used to read/write the current IMSI. Updated on SIM_STATE_CHANGED - LOADED.
    public static final String CURR_SUBID = "curr_subid";

    @UnsupportedAppUsage
    private static Context sContext = null;
    @UnsupportedAppUsage

<<<<<<< HEAD
    protected static String[] sIccId = new String[PROJECT_SIM_NUM];
    private static int[] sSimCardState = new int[PROJECT_SIM_NUM];
    private static int[] sSimApplicationState = new int[PROJECT_SIM_NUM];
    private boolean[] mIsRecordLoaded = new boolean[PROJECT_SIM_NUM];
=======
    private static String[] sIccId = new String[SUPPORTED_MODEM_COUNT];
    private static int[] sSimCardState = new int[SUPPORTED_MODEM_COUNT];
    private static int[] sSimApplicationState = new int[SUPPORTED_MODEM_COUNT];
>>>>>>> 34602725
    private static boolean sIsSubInfoInitialized = false;
    private SubscriptionManager mSubscriptionManager = null;
    private EuiccManager mEuiccManager;
    @UnsupportedAppUsage
    private IPackageManager mPackageManager;
    private IPermissionManager mPermissionManager;
    private Handler mBackgroundHandler;

    // The current foreground user ID.
    @UnsupportedAppUsage
    private int mCurrentlyActiveUserId;
    private CarrierServiceBindHelper mCarrierServiceBindHelper;

    /**
     * Runnable with a boolean parameter. This is used in
     * updateEmbeddedSubscriptions(List<Integer> cardIds, @Nullable UpdateEmbeddedSubsCallback).
     */
    private interface UpdateEmbeddedSubsCallback {
        /**
         * Callback of the Runnable.
         * @param hasChanges Whether there is any subscription info change. If yes, we need to
         * notify the listeners.
         */
        void run(boolean hasChanges);
    }

    // TODO: The SubscriptionController instance should be passed in here from PhoneFactory
    // rather than invoking the static getter all over the place.
    public SubscriptionInfoUpdater(Looper looper, Context context, CommandsInterface[] ci) {
        this(looper, context, ci, IPackageManager.Stub.asInterface(
                ServiceManager.getService("package")), AppGlobals.getPermissionManager());
    }

    @VisibleForTesting public SubscriptionInfoUpdater(Looper looper, Context context,
            CommandsInterface[] ci, IPackageManager packageMgr, IPermissionManager permissionMgr) {
        logd("Constructor invoked");
        mBackgroundHandler = new Handler(looper);

        sContext = context;
        mSubscriptionManager = SubscriptionManager.from(sContext);
        mEuiccManager = (EuiccManager) sContext.getSystemService(Context.EUICC_SERVICE);
        mPackageManager = packageMgr;
        mPermissionManager = permissionMgr;

        mCarrierServiceBindHelper = new CarrierServiceBindHelper(sContext);
        initializeCarrierApps();

<<<<<<< HEAD
        for (int index = 0; index < PROJECT_SIM_NUM; index++) {
            mIsRecordLoaded[index] = false;
        }
=======
        PhoneConfigurationManager.registerForMultiSimConfigChange(
                this, EVENT_MULTI_SIM_CONFIG_CHANGED, null);
>>>>>>> 34602725
    }

    private void initializeCarrierApps() {
        // Initialize carrier apps:
        // -Now (on system startup)
        // -Whenever new carrier privilege rules might change (new SIM is loaded)
        // -Whenever we switch to a new user
        mCurrentlyActiveUserId = 0;
        try {
            ActivityManager.getService().registerUserSwitchObserver(new UserSwitchObserver() {
                @Override
                public void onUserSwitching(int newUserId, IRemoteCallback reply)
                        throws RemoteException {
                    mCurrentlyActiveUserId = newUserId;
                    CarrierAppUtils.disableCarrierAppsUntilPrivileged(sContext.getOpPackageName(),
                            mPackageManager, mPermissionManager, TelephonyManager.getDefault(),
                            sContext.getContentResolver(), mCurrentlyActiveUserId);

                    if (reply != null) {
                        try {
                            reply.sendResult(null);
                        } catch (RemoteException e) {
                        }
                    }
                }
            }, LOG_TAG);
            ActivityManager am = (ActivityManager) sContext.getSystemService(
                Context.ACTIVITY_SERVICE);
            mCurrentlyActiveUserId = am.getCurrentUser();
        } catch (RemoteException e) {
            logd("Couldn't get current user ID; guessing it's 0: " + e.getMessage());
        }
        CarrierAppUtils.disableCarrierAppsUntilPrivileged(sContext.getOpPackageName(),
                mPackageManager, mPermissionManager, TelephonyManager.getDefault(),
                sContext.getContentResolver(), mCurrentlyActiveUserId);
    }

    /**
     * Update subscriptions when given a new ICC state.
     */
    public void updateInternalIccState(String simStatus, String reason, int slotId,
            boolean absentAndInactive) {
        logd("updateInternalIccState to simStatus " + simStatus + " reason " + reason
                + " slotId " + slotId);
        int message = internalIccStateToMessage(simStatus);
        if (message != EVENT_INVALID) {
            sendMessage(obtainMessage(message, slotId, absentAndInactive ? 1 : 0, reason));
        }
    }

    private int internalIccStateToMessage(String simStatus) {
        switch(simStatus) {
            case IccCardConstants.INTENT_VALUE_ICC_ABSENT: return EVENT_SIM_ABSENT;
            case IccCardConstants.INTENT_VALUE_ICC_UNKNOWN: return EVENT_SIM_UNKNOWN;
            case IccCardConstants.INTENT_VALUE_ICC_CARD_IO_ERROR: return EVENT_SIM_IO_ERROR;
            case IccCardConstants.INTENT_VALUE_ICC_CARD_RESTRICTED: return EVENT_SIM_RESTRICTED;
            case IccCardConstants.INTENT_VALUE_ICC_NOT_READY: return EVENT_SIM_NOT_READY;
            case IccCardConstants.INTENT_VALUE_ICC_LOCKED: return EVENT_SIM_LOCKED;
            case IccCardConstants.INTENT_VALUE_ICC_LOADED: return EVENT_SIM_LOADED;
            case IccCardConstants.INTENT_VALUE_ICC_READY: return EVENT_SIM_READY;
            case IccCardConstants.INTENT_VALUE_ICC_IMSI: return EVENT_SIM_IMSI;
            default:
                logd("Ignoring simStatus: " + simStatus);
                return EVENT_INVALID;
        }
    }

    @UnsupportedAppUsage
<<<<<<< HEAD
    protected boolean isAllIccIdQueryDone() {
        for (int i = 0; i < TelephonyManager.getDefault().getPhoneCount(); i++) {
=======
    private boolean isAllIccIdQueryDone() {
        for (int i = 0; i < TelephonyManager.getDefault().getActiveModemCount(); i++) {
>>>>>>> 34602725
            UiccSlot slot = UiccController.getInstance().getUiccSlotForPhone(i);
            int slotId = UiccController.getInstance().getSlotIdFromPhoneId(i);
            if  (sIccId[i] == null || slot == null || !slot.isActive()) {
                if (sIccId[i] == null) {
                    logd("Wait for SIM " + i + " Iccid");
                } else {
                    logd(String.format("Wait for slot corresponding to phone %d to be active, "
                            + "slotId is %d", i, slotId));
                }
                return false;
            }
        }
        logd("All IccIds query complete");

        return true;
    }

    @Override
    public void handleMessage(Message msg) {
        List<Integer> cardIds = new ArrayList<>();
        switch (msg.what) {
            case EVENT_GET_NETWORK_SELECTION_MODE_DONE: {
                AsyncResult ar = (AsyncResult)msg.obj;
                Integer slotId = (Integer)ar.userObj;
                if (ar.exception == null && ar.result != null) {
                    int[] modes = (int[])ar.result;
                    if (modes[0] == 1) {  // Manual mode.
                        PhoneFactory.getPhone(slotId).setNetworkSelectionModeAutomatic(null);
                    }
                } else {
                    logd("EVENT_GET_NETWORK_SELECTION_MODE_DONE: error getting network mode.");
                }
                break;
            }

            case EVENT_SIM_LOADED:
                handleSimLoaded(msg.arg1);
                break;

            case EVENT_SIM_ABSENT:
                handleSimAbsent(msg.arg1, msg.arg2);
                break;

            case EVENT_SIM_LOCKED:
                handleSimLocked(msg.arg1, (String) msg.obj);
                break;

            case EVENT_SIM_UNKNOWN:
                broadcastSimStateChanged(msg.arg1, IccCardConstants.INTENT_VALUE_ICC_UNKNOWN, null);
                broadcastSimCardStateChanged(msg.arg1, TelephonyManager.SIM_STATE_UNKNOWN);
                broadcastSimApplicationStateChanged(msg.arg1, TelephonyManager.SIM_STATE_UNKNOWN);
                updateSubscriptionCarrierId(msg.arg1, IccCardConstants.INTENT_VALUE_ICC_UNKNOWN);
                updateCarrierServices(msg.arg1, IccCardConstants.INTENT_VALUE_ICC_UNKNOWN);
                break;

            case EVENT_SIM_IO_ERROR:
                handleSimError(msg.arg1);
                break;

            case EVENT_SIM_RESTRICTED:
                broadcastSimStateChanged(msg.arg1,
                        IccCardConstants.INTENT_VALUE_ICC_CARD_RESTRICTED,
                        IccCardConstants.INTENT_VALUE_ICC_CARD_RESTRICTED);
                broadcastSimCardStateChanged(msg.arg1, TelephonyManager.SIM_STATE_CARD_RESTRICTED);
                broadcastSimApplicationStateChanged(msg.arg1, TelephonyManager.SIM_STATE_NOT_READY);
                updateSubscriptionCarrierId(msg.arg1,
                        IccCardConstants.INTENT_VALUE_ICC_CARD_RESTRICTED);
                updateCarrierServices(msg.arg1, IccCardConstants.INTENT_VALUE_ICC_CARD_RESTRICTED);
                break;

            case EVENT_SIM_READY:
                cardIds.add(getCardIdFromPhoneId(msg.arg1));
                updateEmbeddedSubscriptions(cardIds, (hasChanges) -> {
                    if (hasChanges) {
                        SubscriptionController.getInstance().notifySubscriptionInfoChanged();
                    }
                });
                broadcastSimStateChanged(msg.arg1, IccCardConstants.INTENT_VALUE_ICC_READY, null);
                broadcastSimCardStateChanged(msg.arg1, TelephonyManager.SIM_STATE_PRESENT);
                broadcastSimApplicationStateChanged(msg.arg1, TelephonyManager.SIM_STATE_NOT_READY);
                break;

            case EVENT_SIM_IMSI:
                broadcastSimStateChanged(msg.arg1, IccCardConstants.INTENT_VALUE_ICC_IMSI, null);
                break;

            case EVENT_SIM_NOT_READY:
                // an eUICC with no active subscriptions never becomes ready, so we need to trigger
                // the embedded subscriptions update here
                cardIds.add(getCardIdFromPhoneId(msg.arg1));
                updateEmbeddedSubscriptions(cardIds, (hasChanges) -> {
                    if (hasChanges) {
                        SubscriptionController.getInstance().notifySubscriptionInfoChanged();
                    }
                });
                handleSimNotReady(msg.arg1);
                break;

            case EVENT_REFRESH_EMBEDDED_SUBSCRIPTIONS:
                cardIds.add(msg.arg1);
                Runnable r = (Runnable) msg.obj;
                updateEmbeddedSubscriptions(cardIds, (hasChanges) -> {
                    if (hasChanges) {
                        SubscriptionController.getInstance().notifySubscriptionInfoChanged();
                    }
                    if (r != null) {
                        r.run();
                    }
                });
                break;

            case EVENT_MULTI_SIM_CONFIG_CHANGED:
                onMultiSimConfigChanged();
            default:
                logd("Unknown msg:" + msg.what);
        }
    }

    private void onMultiSimConfigChanged() {
        int activeModemCount = ((TelephonyManager) sContext.getSystemService(
                Context.TELEPHONY_SERVICE)).getActiveModemCount();
        // For inactive modems, reset its states.
        for (int phoneId = activeModemCount; phoneId < SUPPORTED_MODEM_COUNT; phoneId++) {
            SubscriptionController.getInstance().clearSubInfoRecord(phoneId);
            sIccId[phoneId] = null;
            sSimCardState[phoneId] = TelephonyManager.SIM_STATE_UNKNOWN;
            sSimApplicationState[phoneId] = TelephonyManager.SIM_STATE_UNKNOWN;
        }
    }

    private int getCardIdFromPhoneId(int phoneId) {
        UiccController uiccController = UiccController.getInstance();
        UiccCard card = uiccController.getUiccCardForPhone(phoneId);
        if (card != null) {
            return uiccController.convertToPublicCardId(card.getCardId());
        }
        return TelephonyManager.UNINITIALIZED_CARD_ID;
    }

    void requestEmbeddedSubscriptionInfoListRefresh(int cardId, @Nullable Runnable callback) {
        sendMessage(obtainMessage(
                EVENT_REFRESH_EMBEDDED_SUBSCRIPTIONS, cardId, 0 /* arg2 */, callback));
    }

    protected void handleSimLocked(int slotId, String reason) {
        if (sIccId[slotId] != null && sIccId[slotId].equals(ICCID_STRING_FOR_NO_SIM)) {
            logd("SIM" + (slotId + 1) + " hot plug in");
            sIccId[slotId] = null;
        }

        String iccId = sIccId[slotId];
        if (iccId == null) {
            IccCard iccCard = PhoneFactory.getPhone(slotId).getIccCard();
            if (iccCard == null) {
                logd("handleSimLocked: IccCard null");
                return;
            }
            IccRecords records = iccCard.getIccRecords();
            if (records == null) {
                logd("handleSimLocked: IccRecords null");
                return;
            }
            if (IccUtils.stripTrailingFs(records.getFullIccId()) == null) {
                logd("handleSimLocked: IccID null");
                return;
            }
            sIccId[slotId] = IccUtils.stripTrailingFs(records.getFullIccId());
        } else {
            logd("NOT Querying IccId its already set sIccid[" + slotId + "]=" + iccId);
        }

        updateSubscriptionInfoByIccId(slotId, true /* updateEmbeddedSubs */);

        broadcastSimStateChanged(slotId, IccCardConstants.INTENT_VALUE_ICC_LOCKED, reason);
        broadcastSimCardStateChanged(slotId, TelephonyManager.SIM_STATE_PRESENT);
        broadcastSimApplicationStateChanged(slotId, getSimStateFromLockedReason(reason));
        updateSubscriptionCarrierId(slotId, IccCardConstants.INTENT_VALUE_ICC_LOCKED);
        updateCarrierServices(slotId, IccCardConstants.INTENT_VALUE_ICC_LOCKED);
    }

    private static int getSimStateFromLockedReason(String lockedReason) {
        switch (lockedReason) {
            case IccCardConstants.INTENT_VALUE_LOCKED_ON_PIN:
                return TelephonyManager.SIM_STATE_PIN_REQUIRED;
            case IccCardConstants.INTENT_VALUE_LOCKED_ON_PUK:
                return TelephonyManager.SIM_STATE_PUK_REQUIRED;
            case IccCardConstants.INTENT_VALUE_LOCKED_NETWORK:
                return TelephonyManager.SIM_STATE_NETWORK_LOCKED;
            case IccCardConstants.INTENT_VALUE_ABSENT_ON_PERM_DISABLED:
                return TelephonyManager.SIM_STATE_PERM_DISABLED;
            default:
                Rlog.e(LOG_TAG, "Unexpected SIM locked reason " + lockedReason);
                return TelephonyManager.SIM_STATE_UNKNOWN;
        }
    }

    private void handleSimNotReady(int slotId) {
        logd("handleSimNotReady: slotId: " + slotId);

        IccCard iccCard = PhoneFactory.getPhone(slotId).getIccCard();
        if (iccCard.isEmptyProfile()) {
            // ICC_NOT_READY is a terminal state for an eSIM on the boot profile. At this
            // phase, the subscription list is accessible. Treating NOT_READY
            // as equivalent to ABSENT, once the rest of the system can handle it.
            sIccId[slotId] = ICCID_STRING_FOR_NO_SIM;
            updateSubscriptionInfoByIccId(slotId, false /* updateEmbeddedSubs */);
        }

        broadcastSimStateChanged(slotId, IccCardConstants.INTENT_VALUE_ICC_NOT_READY,
                null);
        broadcastSimCardStateChanged(slotId, TelephonyManager.SIM_STATE_PRESENT);
        broadcastSimApplicationStateChanged(slotId, TelephonyManager.SIM_STATE_NOT_READY);
    }

    protected void handleSimLoaded(int slotId) {
        logd("handleSimLoaded: slotId: " + slotId);

        // The SIM should be loaded at this state, but it is possible in cases such as SIM being
        // removed or a refresh RESET that the IccRecords could be null. The right behavior is to
        // not broadcast the SIM loaded.
        int loadedSlotId = slotId;
        IccCard iccCard = PhoneFactory.getPhone(slotId).getIccCard();
        if (iccCard == null) {  // Possibly a race condition.
            logd("handleSimLoaded: IccCard null");
            return;
        }
        IccRecords records = iccCard.getIccRecords();
        if (records == null) {  // Possibly a race condition.
            logd("handleSimLoaded: IccRecords null");
            return;
        }
        if (IccUtils.stripTrailingFs(records.getFullIccId()) == null) {
            logd("handleSimLoaded: IccID null");
            return;
        }
        sIccId[slotId] = IccUtils.stripTrailingFs(records.getFullIccId());
        mIsRecordLoaded[slotId] = true;

        updateSubscriptionInfoByIccId(slotId, true /* updateEmbeddedSubs */);
        List<SubscriptionInfo> subscriptionInfos = SubscriptionController.getInstance()
                .getSubInfoUsingSlotIndexPrivileged(slotId);
        if (subscriptionInfos == null || subscriptionInfos.isEmpty()) {
            loge("empty subinfo for slotId: " + slotId + "could not update ContentResolver");
        } else {
            for (SubscriptionInfo sub : subscriptionInfos) {
                int subId = sub.getSubscriptionId();
                TelephonyManager tm = (TelephonyManager)
                        sContext.getSystemService(Context.TELEPHONY_SERVICE);
                String operator = tm.getSimOperatorNumeric(subId);

                if (operator != null && !TextUtils.isEmpty(operator)) {
                    if (subId == SubscriptionController.getInstance().getDefaultSubId()) {
                        MccTable.updateMccMncConfiguration(sContext, operator);
                    }
                    SubscriptionController.getInstance().setMccMnc(operator, subId);
                } else {
                    logd("EVENT_RECORDS_LOADED Operator name is null");
                }

                String iso = tm.getSimCountryIsoForPhone(slotId);

                if (!TextUtils.isEmpty(iso)) {
                    SubscriptionController.getInstance().setCountryIso(iso, subId);
                } else {
                    logd("EVENT_RECORDS_LOADED sim country iso is null");
                }

                String msisdn = tm.getLine1Number(subId);
                if (msisdn != null) {
                    SubscriptionController.getInstance().setDisplayNumber(msisdn, subId);
                }

                String imsi = tm.createForSubscriptionId(subId).getSubscriberId();
                if (imsi != null) {
                    SubscriptionController.getInstance().setImsi(imsi, subId);
                }

                String[] ehplmns = records.getEhplmns();
                String[] hplmns = records.getPlmnsFromHplmnActRecord();
                if (ehplmns != null || hplmns != null) {
                    SubscriptionController.getInstance().setAssociatedPlmns(ehplmns, hplmns, subId);
                }

                /* Update preferred network type and network selection mode on SIM change.
                 * Storing last subId in SharedPreference for now to detect SIM change.
                 */
                SharedPreferences sp =
                        PreferenceManager.getDefaultSharedPreferences(sContext);
                int storedSubId = sp.getInt(CURR_SUBID + slotId, -1);

                if (storedSubId != subId) {
                    int networkType = Settings.Global.getInt(
                            PhoneFactory.getPhone(slotId).getContext().getContentResolver(),
                            Settings.Global.PREFERRED_NETWORK_MODE + subId,
                            -1 /* invalid network mode */);

                    if (networkType == -1) {
                        networkType = RILConstants.PREFERRED_NETWORK_MODE;
                        try {
                            networkType = TelephonyManager.getIntAtIndex(
                                    sContext.getContentResolver(),
                                    Settings.Global.PREFERRED_NETWORK_MODE, slotId);
                        } catch (SettingNotFoundException retrySnfe) {
                            Rlog.e(LOG_TAG, "Settings Exception Reading Value At Index for "
                                    + "Settings.Global.PREFERRED_NETWORK_MODE");
                        }

                        Settings.Global.putInt(
                                PhoneFactory.getPhone(slotId).getContext().getContentResolver(),
                                Global.PREFERRED_NETWORK_MODE + subId,
                                networkType);
                    }

                    // Set the modem network mode
                    PhoneFactory.getPhone(slotId).setPreferredNetworkType(networkType, null);

                    // Only support automatic selection mode on SIM change.
                    PhoneFactory.getPhone(slotId).getNetworkSelectionMode(
                            obtainMessage(EVENT_GET_NETWORK_SELECTION_MODE_DONE,
                                    new Integer(slotId)));

                    // Update stored subId
                    SharedPreferences.Editor editor = sp.edit();
                    editor.putInt(CURR_SUBID + slotId, subId);
                    editor.apply();
                }

                // Update set of enabled carrier apps now that the privilege rules may have changed.
                CarrierAppUtils.disableCarrierAppsUntilPrivileged(sContext.getOpPackageName(),
                        mPackageManager, mPermissionManager, TelephonyManager.getDefault(),
                        sContext.getContentResolver(), mCurrentlyActiveUserId);

                if (mIsRecordLoaded[slotId] == true) {
                    broadcastSimStateChanged(slotId, IccCardConstants.
                            INTENT_VALUE_ICC_LOADED, null);
                    broadcastSimCardStateChanged(slotId, TelephonyManager.SIM_STATE_PRESENT);
                    broadcastSimApplicationStateChanged(slotId, TelephonyManager.SIM_STATE_LOADED);
                    updateCarrierServices(slotId, IccCardConstants.INTENT_VALUE_ICC_LOADED);
                    mIsRecordLoaded[slotId] = false;
                }
            }
        }

        // Update set of enabled carrier apps now that the privilege rules may have changed.
        CarrierAppUtils.disableCarrierAppsUntilPrivileged(sContext.getOpPackageName(),
                mPackageManager, mPermissionManager, TelephonyManager.getDefault(),
                sContext.getContentResolver(), mCurrentlyActiveUserId);

        /**
         * The sim loading sequence will be
         *  1. ACTION_SUBINFO_CONTENT_CHANGE happens through updateSubscriptionInfoByIccId() above.
         *  2. ACTION_SIM_STATE_CHANGED/ACTION_SIM_CARD_STATE_CHANGED
         *  /ACTION_SIM_APPLICATION_STATE_CHANGED
         *  3. ACTION_SUBSCRIPTION_CARRIER_IDENTITY_CHANGED
         *  4. ACTION_CARRIER_CONFIG_CHANGED
         */
        broadcastSimStateChanged(loadedSlotId, IccCardConstants.INTENT_VALUE_ICC_LOADED, null);
        broadcastSimCardStateChanged(loadedSlotId, TelephonyManager.SIM_STATE_PRESENT);
        broadcastSimApplicationStateChanged(loadedSlotId, TelephonyManager.SIM_STATE_LOADED);
        updateSubscriptionCarrierId(loadedSlotId, IccCardConstants.INTENT_VALUE_ICC_LOADED);
        updateCarrierServices(loadedSlotId, IccCardConstants.INTENT_VALUE_ICC_LOADED);
    }

    private void updateCarrierServices(int slotId, String simState) {
        CarrierConfigManager configManager =
                (CarrierConfigManager) sContext.getSystemService(Context.CARRIER_CONFIG_SERVICE);
        configManager.updateConfigForPhoneId(slotId, simState);
        mCarrierServiceBindHelper.updateForPhoneId(slotId, simState);
    }

    private void updateSubscriptionCarrierId(int slotId, String simState) {
        if (PhoneFactory.getPhone(slotId) != null) {
            PhoneFactory.getPhone(slotId).resolveSubscriptionCarrierId(simState);
        }
    }

    protected void handleSimAbsent(int slotId, int absentAndInactive) {
        if (sIccId[slotId] != null && !sIccId[slotId].equals(ICCID_STRING_FOR_NO_SIM)) {
            logd("SIM" + (slotId + 1) + " hot plug out, absentAndInactive=" + absentAndInactive);
        }
        sIccId[slotId] = ICCID_STRING_FOR_NO_SIM;
        updateSubscriptionInfoByIccId(slotId, true /* updateEmbeddedSubs */);
        // Do not broadcast if the SIM is absent and inactive, because the logical slotId here is
        // no longer correct
        if (absentAndInactive == 0) {
            broadcastSimStateChanged(slotId, IccCardConstants.INTENT_VALUE_ICC_ABSENT, null);
            broadcastSimCardStateChanged(slotId, TelephonyManager.SIM_STATE_ABSENT);
            broadcastSimApplicationStateChanged(slotId, TelephonyManager.SIM_STATE_UNKNOWN);
            updateSubscriptionCarrierId(slotId, IccCardConstants.INTENT_VALUE_ICC_ABSENT);
            updateCarrierServices(slotId, IccCardConstants.INTENT_VALUE_ICC_ABSENT);
        }
    }

    protected void handleSimError(int slotId) {
        if (sIccId[slotId] != null && !sIccId[slotId].equals(ICCID_STRING_FOR_NO_SIM)) {
            logd("SIM" + (slotId + 1) + " Error ");
        }
        sIccId[slotId] = ICCID_STRING_FOR_NO_SIM;
        updateSubscriptionInfoByIccId(slotId, true /* updateEmbeddedSubs */);
        broadcastSimStateChanged(slotId, IccCardConstants.INTENT_VALUE_ICC_CARD_IO_ERROR,
                IccCardConstants.INTENT_VALUE_ICC_CARD_IO_ERROR);
        broadcastSimCardStateChanged(slotId, TelephonyManager.SIM_STATE_CARD_IO_ERROR);
        broadcastSimApplicationStateChanged(slotId, TelephonyManager.SIM_STATE_NOT_READY);
        updateSubscriptionCarrierId(slotId, IccCardConstants.INTENT_VALUE_ICC_CARD_IO_ERROR);
        updateCarrierServices(slotId, IccCardConstants.INTENT_VALUE_ICC_CARD_IO_ERROR);
    }

    synchronized protected void updateSubscriptionInfoByIccId(int slotIndex,
            boolean updateEmbeddedSubs) {
        logd("updateSubscriptionInfoByIccId:+ Start");
        if (!SubscriptionManager.isValidSlotIndex(slotIndex)) {
            loge("[updateSubscriptionInfoByIccId]- invalid slotIndex=" + slotIndex);
            return;
        }
        logd("updateSubscriptionInfoByIccId: removing subscription info record: slotIndex "
                + slotIndex);
        // Clear slotIndex only when sim absent is not enough. It's possible to switch SIM profile
        // within the same slot. Need to clear the slot index of the previous sub. Thus always clear
        // for the changing slot first.
        SubscriptionController.getInstance().clearSubInfoRecord(slotIndex);

        // If SIM is not absent, insert new record or update existing record.
        if (!ICCID_STRING_FOR_NO_SIM.equals(sIccId[slotIndex])) {
            logd("updateSubscriptionInfoByIccId: adding subscription info record: iccid: "
                    + sIccId[slotIndex] + "slot: " + slotIndex);
            mSubscriptionManager.addSubscriptionInfoRecord(sIccId[slotIndex], slotIndex);
        }

        List<SubscriptionInfo> subInfos = SubscriptionController.getInstance()
                .getSubInfoUsingSlotIndexPrivileged(slotIndex);
        if (subInfos != null) {
            boolean changed = false;
            for (int i = 0; i < subInfos.size(); i++) {
                SubscriptionInfo temp = subInfos.get(i);
                ContentValues value = new ContentValues(1);

                String msisdn = TelephonyManager.getDefault().getLine1Number(
                        temp.getSubscriptionId());

                if (!TextUtils.equals(msisdn, temp.getNumber())) {
                    value.put(SubscriptionManager.NUMBER, msisdn);
                    sContext.getContentResolver().update(SubscriptionManager
                            .getUriForSubscriptionId(temp.getSubscriptionId()), value, null, null);
                    changed = true;
                }
            }
            if (changed) {
                // refresh Cached Active Subscription Info List
                SubscriptionController.getInstance().refreshCachedActiveSubscriptionInfoList();
            }
        }

        // TODO investigate if we can update for each slot separately.
        if (isAllIccIdQueryDone()) {
            // Ensure the modems are mapped correctly
            if (mSubscriptionManager.isActiveSubId(
                    mSubscriptionManager.getDefaultDataSubscriptionId())) {
                mSubscriptionManager.setDefaultDataSubId(
                        mSubscriptionManager.getDefaultDataSubscriptionId());
            } else {
                logd("bypass reset default data sub if inactive");
            }
            setSubInfoInitialized();
        }

        UiccController uiccController = UiccController.getInstance();
        UiccSlot[] uiccSlots = uiccController.getUiccSlots();
        if (uiccSlots != null && updateEmbeddedSubs) {
            List<Integer> cardIds = new ArrayList<>();
            for (UiccSlot uiccSlot : uiccSlots) {
                if (uiccSlot != null && uiccSlot.getUiccCard() != null) {
                    int cardId = uiccController.convertToPublicCardId(
                            uiccSlot.getUiccCard().getCardId());
                    cardIds.add(cardId);
                }
            }
            updateEmbeddedSubscriptions(cardIds, (hasChanges) -> {
                if (hasChanges) {
                    SubscriptionController.getInstance().notifySubscriptionInfoChanged();
                }
                if (DBG) logd("updateSubscriptionInfoByIccId: SubscriptionInfo update complete");
            });
        }

        SubscriptionController.getInstance().notifySubscriptionInfoChanged();
        if (DBG) logd("updateSubscriptionInfoByIccId: SubscriptionInfo update complete");
    }

    private static void setSubInfoInitialized() {
        // Should only be triggered once.
        if (!sIsSubInfoInitialized) {
            if (DBG) logd("SubInfo Initialized");
            sIsSubInfoInitialized = true;
            SubscriptionController.getInstance().notifySubInfoReady();
            MultiSimSettingController.getInstance().notifyAllSubscriptionLoaded();
        }
    }

    /**
     * Whether subscriptions of all SIMs are initialized.
     */
    public static boolean isSubInfoInitialized() {
        return sIsSubInfoInitialized;
    }

    /**
     * Updates the cached list of embedded subscription for the eUICC with the given list of card
     * IDs {@code cardIds}. The step of reading the embedded subscription list from eUICC card is
     * executed in background thread. The callback {@code callback} is executed after the cache is
     * refreshed. The callback is executed in main thread.
     */
    @VisibleForTesting(visibility = VisibleForTesting.Visibility.PRIVATE)
    public void updateEmbeddedSubscriptions(List<Integer> cardIds,
            @Nullable UpdateEmbeddedSubsCallback callback) {
        // Do nothing if eUICCs are disabled. (Previous entries may remain in the cache, but they
        // are filtered out of list calls as long as EuiccManager.isEnabled returns false).
        if (!mEuiccManager.isEnabled()) {
            callback.run(false /* hasChanges */);
            return;
        }

        mBackgroundHandler.post(() -> {
            List<Pair<Integer, GetEuiccProfileInfoListResult>> results = new ArrayList<>();
            for (int cardId : cardIds) {
                GetEuiccProfileInfoListResult result =
                        EuiccController.get().blockingGetEuiccProfileInfoList(cardId);
                if (DBG) logd("blockingGetEuiccProfileInfoList cardId " + cardId);
                results.add(Pair.create(cardId, result));
            }

            // The runnable will be executed in the main thread.
            this.post(() -> {
                boolean hasChanges = false;
                for (Pair<Integer, GetEuiccProfileInfoListResult> cardIdAndResult : results) {
                    if (updateEmbeddedSubscriptionsCache(cardIdAndResult.first,
                            cardIdAndResult.second)) {
                        hasChanges = true;
                    }
                }
                // The latest state in the main thread may be changed when the callback is
                // triggered.
                if (callback != null) {
                    callback.run(hasChanges);
                }
            });
        });
    }

    /**
     * Update the cached list of embedded subscription based on the passed in
     * GetEuiccProfileInfoListResult {@code result}.
     *
     * @return true if changes may have been made. This is not a guarantee that changes were made,
     * but notifications about subscription changes may be skipped if this returns false as an
     * optimization to avoid spurious notifications.
     */
    private boolean updateEmbeddedSubscriptionsCache(int cardId,
            GetEuiccProfileInfoListResult result) {
        if (DBG) logd("updateEmbeddedSubscriptionsCache");

        if (result == null) {
            // IPC to the eUICC controller failed.
            return false;
        }

        // If the returned result is not RESULT_OK or the profile list is null, don't update cache.
        // Otherwise, update the cache.
        final EuiccProfileInfo[] embeddedProfiles;
        List<EuiccProfileInfo> list = result.getProfiles();
        if (result.getResult() == EuiccService.RESULT_OK && list != null) {
            embeddedProfiles = list.toArray(new EuiccProfileInfo[list.size()]);
            if (DBG) {
                logd("blockingGetEuiccProfileInfoList: got " + result.getProfiles().size()
                        + " profiles");
            }
        } else {
            if (DBG) {
                logd("blockingGetEuiccProfileInfoList returns an error. "
                        + "Result code=" + result.getResult()
                        + ". Null profile list=" + (result.getProfiles() == null));
            }
            return false;
        }

        final boolean isRemovable = result.getIsRemovable();

        final String[] embeddedIccids = new String[embeddedProfiles.length];
        for (int i = 0; i < embeddedProfiles.length; i++) {
            embeddedIccids[i] = embeddedProfiles[i].getIccid();
        }

        if (DBG) logd("Get eUICC profile list of size " + embeddedProfiles.length);

        // Note that this only tracks whether we make any writes to the DB. It's possible this will
        // be set to true for an update even when the row contents remain exactly unchanged from
        // before, since we don't compare against the previous value. Since this is only intended to
        // avoid some spurious broadcasts (particularly for users who don't use eSIM at all), this
        // is fine.
        boolean hasChanges = false;

        // Update or insert records for all embedded subscriptions (except non-removable ones if the
        // current eUICC is non-removable, since we assume these are still accessible though not
        // returned by the eUICC controller).
        List<SubscriptionInfo> existingSubscriptions = SubscriptionController.getInstance()
                .getSubscriptionInfoListForEmbeddedSubscriptionUpdate(embeddedIccids, isRemovable);
        ContentResolver contentResolver = sContext.getContentResolver();
        for (EuiccProfileInfo embeddedProfile : embeddedProfiles) {
            int index =
                    findSubscriptionInfoForIccid(existingSubscriptions, embeddedProfile.getIccid());
            int prevCarrierId = TelephonyManager.UNKNOWN_CARRIER_ID;
            int nameSource = SubscriptionManager.NAME_SOURCE_DEFAULT_SOURCE;
            if (index < 0) {
                // No existing entry for this ICCID; create an empty one.
                SubscriptionController.getInstance().insertEmptySubInfoRecord(
                        embeddedProfile.getIccid(), SubscriptionManager.SIM_NOT_INSERTED);
            } else {
                nameSource = existingSubscriptions.get(index).getNameSource();
                prevCarrierId = existingSubscriptions.get(index).getCarrierId();
                existingSubscriptions.remove(index);
            }

            if (DBG) {
                logd("embeddedProfile " + embeddedProfile + " existing record "
                        + (index < 0 ? "not found" : "found"));
            }

            ContentValues values = new ContentValues();
            values.put(SubscriptionManager.IS_EMBEDDED, 1);
            List<UiccAccessRule> ruleList = embeddedProfile.getUiccAccessRules();
            boolean isRuleListEmpty = false;
            if (ruleList == null || ruleList.size() == 0) {
                isRuleListEmpty = true;
            }
            values.put(SubscriptionManager.ACCESS_RULES,
                    isRuleListEmpty ? null : UiccAccessRule.encodeRules(
                            ruleList.toArray(new UiccAccessRule[ruleList.size()])));
            values.put(SubscriptionManager.IS_REMOVABLE, isRemovable);
            // override DISPLAY_NAME if the priority of existing nameSource is <= carrier
            if (SubscriptionController.getNameSourcePriority(nameSource)
                    <= SubscriptionController.getNameSourcePriority(
                            SubscriptionManager.NAME_SOURCE_CARRIER)) {
                values.put(SubscriptionManager.DISPLAY_NAME, embeddedProfile.getNickname());
                values.put(SubscriptionManager.NAME_SOURCE,
                        SubscriptionManager.NAME_SOURCE_CARRIER);
            }
            values.put(SubscriptionManager.PROFILE_CLASS, embeddedProfile.getProfileClass());
            CarrierIdentifier cid = embeddedProfile.getCarrierIdentifier();
            if (cid != null) {
                // Due to the limited subscription information, carrier id identified here might
                // not be accurate compared with CarrierResolver. Only update carrier id if there
                // is no valid carrier id present.
                if (prevCarrierId == TelephonyManager.UNKNOWN_CARRIER_ID) {
                    values.put(SubscriptionManager.CARRIER_ID,
                            CarrierResolver.getCarrierIdFromIdentifier(sContext, cid));
                }
                String mcc = cid.getMcc();
                String mnc = cid.getMnc();
                values.put(SubscriptionManager.MCC_STRING, mcc);
                values.put(SubscriptionManager.MCC, mcc);
                values.put(SubscriptionManager.MNC_STRING, mnc);
                values.put(SubscriptionManager.MNC, mnc);
            }
            // If cardId = unsupported or unitialized, we have no reason to update DB.
            // Additionally, if the device does not support cardId for default eUICC, the CARD_ID
            // field should not contain the EID
            if (cardId >= 0 && UiccController.getInstance().getCardIdForDefaultEuicc()
                    != TelephonyManager.UNSUPPORTED_CARD_ID) {
                values.put(SubscriptionManager.CARD_ID,
                        mEuiccManager.createForCardId(cardId).getEid());
            }
            hasChanges = true;
            contentResolver.update(SubscriptionManager.CONTENT_URI, values,
                    SubscriptionManager.ICC_ID + "=\"" + embeddedProfile.getIccid() + "\"", null);

            // refresh Cached Active Subscription Info List
            SubscriptionController.getInstance().refreshCachedActiveSubscriptionInfoList();
        }

        // Remove all remaining subscriptions which have embedded = true. We set embedded to false
        // to ensure they are not returned in the list of embedded subscriptions (but keep them
        // around in case the subscription is added back later, which is equivalent to a removable
        // SIM being removed and reinserted).
        if (!existingSubscriptions.isEmpty()) {
            if (DBG) {
                logd("Removing existing embedded subscriptions of size"
                        + existingSubscriptions.size());
            }
            List<String> iccidsToRemove = new ArrayList<>();
            for (int i = 0; i < existingSubscriptions.size(); i++) {
                SubscriptionInfo info = existingSubscriptions.get(i);
                if (info.isEmbedded()) {
                    if (DBG) logd("Removing embedded subscription of IccId " + info.getIccId());
                    iccidsToRemove.add("\"" + info.getIccId() + "\"");
                }
            }
            String whereClause = SubscriptionManager.ICC_ID + " IN ("
                    + TextUtils.join(",", iccidsToRemove) + ")";
            ContentValues values = new ContentValues();
            values.put(SubscriptionManager.IS_EMBEDDED, 0);
            hasChanges = true;
            contentResolver.update(SubscriptionManager.CONTENT_URI, values, whereClause, null);

            // refresh Cached Active Subscription Info List
            SubscriptionController.getInstance().refreshCachedActiveSubscriptionInfoList();
        }

        if (DBG) logd("updateEmbeddedSubscriptions done hasChanges=" + hasChanges);
        return hasChanges;
    }

    /**
     * Called by CarrierConfigLoader to update the subscription before sending a broadcast.
     */
    public void updateSubscriptionByCarrierConfigAndNotifyComplete(int phoneId,
            String configPackageName, PersistableBundle config, Message onComplete) {
        post(() -> {
            updateSubscriptionByCarrierConfig(phoneId, configPackageName, config);
            onComplete.sendToTarget();
        });
    }

    private String getDefaultCarrierServicePackageName() {
        CarrierConfigManager configManager =
                (CarrierConfigManager) sContext.getSystemService(Context.CARRIER_CONFIG_SERVICE);
        return configManager.getDefaultCarrierServicePackageName();
    }

    private boolean isCarrierServicePackage(int phoneId, String pkgName) {
        if (pkgName.equals(getDefaultCarrierServicePackageName())) return false;

        List<String> carrierPackageNames = TelephonyManager.from(sContext)
                .getCarrierPackageNamesForIntentAndPhone(
                        new Intent(CarrierService.CARRIER_SERVICE_INTERFACE), phoneId);
        if (DBG) logd("Carrier Packages For Subscription = " + carrierPackageNames);
        return carrierPackageNames != null && carrierPackageNames.contains(pkgName);
    }

    /**
     * Update the currently active Subscription based on information from CarrierConfig
     */
    @VisibleForTesting
    public void updateSubscriptionByCarrierConfig(
            int phoneId, String configPackageName, PersistableBundle config) {
        if (!SubscriptionManager.isValidPhoneId(phoneId)
                || TextUtils.isEmpty(configPackageName) || config == null) {
            if (DBG) {
                logd("In updateSubscriptionByCarrierConfig(): phoneId=" + phoneId
                        + " configPackageName=" + configPackageName + " config="
                        + ((config == null) ? "null" : config.hashCode()));
            }
            return;
        }

        SubscriptionController sc = SubscriptionController.getInstance();
        if (sc == null) {
            loge("SubscriptionController was null");
            return;
        }

        int currentSubId = sc.getSubIdUsingPhoneId(phoneId);
        if (!SubscriptionManager.isValidSubscriptionId(currentSubId)
                || currentSubId == SubscriptionManager.DEFAULT_SUBSCRIPTION_ID) {
            if (DBG) logd("No subscription is active for phone being updated");
            return;
        }

        SubscriptionInfo currentSubInfo = sc.getSubscriptionInfo(currentSubId);
        if (currentSubInfo == null) {
            loge("Couldn't retrieve subscription info for current subscription");
            return;
        }

        ContentValues cv = new ContentValues();
        ParcelUuid groupUuid = null;

        // carrier certificates are not subscription-specific, so we want to load them even if
        // this current package is not a CarrierServicePackage
        String[] certs = config.getStringArray(
            CarrierConfigManager.KEY_CARRIER_CERTIFICATE_STRING_ARRAY);
        if (certs != null) {
            UiccAccessRule[] carrierConfigAccessRules = new UiccAccessRule[certs.length];
            for (int i = 0; i < certs.length; i++) {
                carrierConfigAccessRules[i] = new UiccAccessRule(IccUtils.hexStringToBytes(
                    certs[i]), null, 0);
            }
            cv.put(SubscriptionManager.ACCESS_RULES_FROM_CARRIER_CONFIGS,
                    UiccAccessRule.encodeRules(carrierConfigAccessRules));
        }

        if (!isCarrierServicePackage(phoneId, configPackageName)) {
            loge("Cannot manage subId=" + currentSubId + ", carrierPackage=" + configPackageName);
        } else {
            boolean isOpportunistic = config.getBoolean(
                    CarrierConfigManager.KEY_IS_OPPORTUNISTIC_SUBSCRIPTION_BOOL, false);
            if (currentSubInfo.isOpportunistic() != isOpportunistic) {
                if (DBG) logd("Set SubId=" + currentSubId + " isOpportunistic=" + isOpportunistic);
                cv.put(SubscriptionManager.IS_OPPORTUNISTIC, isOpportunistic ? "1" : "0");
            }

            String groupUuidString =
                config.getString(CarrierConfigManager.KEY_SUBSCRIPTION_GROUP_UUID_STRING, "");
            if (!TextUtils.isEmpty(groupUuidString)) {
                try {
                    // Update via a UUID Structure to ensure consistent formatting
                    groupUuid = ParcelUuid.fromString(groupUuidString);
                    if (groupUuid.equals(REMOVE_GROUP_UUID)
                            && currentSubInfo.getGroupUuid() != null) {
                        cv.put(SubscriptionManager.GROUP_UUID, (String) null);
                        if (DBG) logd("Group Removed for" + currentSubId);
                    } else if (SubscriptionController.getInstance().canPackageManageGroup(groupUuid,
                        configPackageName)) {
                        cv.put(SubscriptionManager.GROUP_UUID, groupUuid.toString());
                        cv.put(SubscriptionManager.GROUP_OWNER, configPackageName);
                        if (DBG) logd("Group Added for" + currentSubId);
                    } else {
                        loge("configPackageName " + configPackageName + " doesn't own grouUuid "
                            + groupUuid);
                    }
                } catch (IllegalArgumentException e) {
                    loge("Invalid Group UUID=" + groupUuidString);
                }
            }
        }
        if (cv.size() > 0 && sContext.getContentResolver().update(SubscriptionManager
                    .getUriForSubscriptionId(currentSubId), cv, null, null) > 0) {
            sc.refreshCachedActiveSubscriptionInfoList();
            sc.notifySubscriptionInfoChanged();
            MultiSimSettingController.getInstance().notifySubscriptionGroupChanged(groupUuid);
        }
    }

    private static int findSubscriptionInfoForIccid(List<SubscriptionInfo> list, String iccid) {
        for (int i = 0; i < list.size(); i++) {
            if (TextUtils.equals(iccid, list.get(i).getIccId())) {
                return i;
            }
        }
        return -1;
    }

    private boolean isNewSim(String iccId, String decIccId, String[] oldIccId) {
        boolean newSim = true;
        for (int i = 0; i < TelephonyManager.getDefault().getPhoneCount(); i++) {
            if(iccId.equals(oldIccId[i])) {
                newSim = false;
                break;
            } else if (decIccId != null && decIccId.equals(oldIccId[i])) {
                newSim = false;
                break;
            }
        }
        logd("newSim = " + newSim);

        return newSim;
    }

    @UnsupportedAppUsage
    private void broadcastSimStateChanged(int slotId, String state, String reason) {
        Intent i = new Intent(TelephonyIntents.ACTION_SIM_STATE_CHANGED);
        // TODO - we'd like this intent to have a single snapshot of all sim state,
        // but until then this should not use REPLACE_PENDING or we may lose
        // information
        // i.addFlags(Intent.FLAG_RECEIVER_REPLACE_PENDING
        //         | Intent.FLAG_RECEIVER_REGISTERED_ONLY_BEFORE_BOOT);
        i.addFlags(Intent.FLAG_RECEIVER_REGISTERED_ONLY_BEFORE_BOOT);
        i.putExtra(PhoneConstants.PHONE_NAME_KEY, "Phone");
        i.putExtra(IccCardConstants.INTENT_KEY_ICC_STATE, state);
        i.putExtra(IccCardConstants.INTENT_KEY_LOCKED_REASON, reason);
        SubscriptionManager.putPhoneIdAndSubIdExtra(i, slotId);
        logd("Broadcasting intent ACTION_SIM_STATE_CHANGED " + state + " reason " + reason +
                " for phone: " + slotId);
        IntentBroadcaster.getInstance().broadcastStickyIntent(i, slotId);
    }

    private void broadcastSimCardStateChanged(int phoneId, int state) {
        if (state != sSimCardState[phoneId]) {
            sSimCardState[phoneId] = state;
            Intent i = new Intent(TelephonyManager.ACTION_SIM_CARD_STATE_CHANGED);
            i.addFlags(Intent.FLAG_RECEIVER_REGISTERED_ONLY_BEFORE_BOOT);
            i.addFlags(Intent.FLAG_RECEIVER_INCLUDE_BACKGROUND);
            i.putExtra(TelephonyManager.EXTRA_SIM_STATE, state);
            SubscriptionManager.putPhoneIdAndSubIdExtra(i, phoneId);
            // TODO(b/130664115) we manually populate this intent with the slotId. In the future we
            // should do a review of whether to make this public
            int slotId = UiccController.getInstance().getSlotIdFromPhoneId(phoneId);
            i.putExtra(PhoneConstants.SLOT_KEY, slotId);
            logd("Broadcasting intent ACTION_SIM_CARD_STATE_CHANGED " + simStateString(state)
                    + " for phone: " + phoneId + " slot: " + slotId);
            sContext.sendBroadcast(i, Manifest.permission.READ_PRIVILEGED_PHONE_STATE);
            TelephonyMetrics.getInstance().updateSimState(phoneId, state);
        }
    }

    private void broadcastSimApplicationStateChanged(int phoneId, int state) {
        // Broadcast if the state has changed, except if old state was UNKNOWN and new is NOT_READY,
        // because that's the initial state and a broadcast should be sent only on a transition
        // after SIM is PRESENT. The only exception is eSIM boot profile, where NOT_READY is the
        // terminal state.
        boolean isUnknownToNotReady =
                (sSimApplicationState[phoneId] == TelephonyManager.SIM_STATE_UNKNOWN
                        && state == TelephonyManager.SIM_STATE_NOT_READY);
        IccCard iccCard = PhoneFactory.getPhone(phoneId).getIccCard();
        boolean emptyProfile = iccCard != null && iccCard.isEmptyProfile();
        if (state != sSimApplicationState[phoneId] && (!isUnknownToNotReady || emptyProfile)) {
            sSimApplicationState[phoneId] = state;
            Intent i = new Intent(TelephonyManager.ACTION_SIM_APPLICATION_STATE_CHANGED);
            i.addFlags(Intent.FLAG_RECEIVER_INCLUDE_BACKGROUND);
            i.addFlags(Intent.FLAG_RECEIVER_REGISTERED_ONLY_BEFORE_BOOT);
            i.putExtra(TelephonyManager.EXTRA_SIM_STATE, state);
            SubscriptionManager.putPhoneIdAndSubIdExtra(i, phoneId);
            // TODO(b/130664115) we populate this intent with the actual slotId. In the future we
            // should do a review of whether to make this public
            int slotId = UiccController.getInstance().getSlotIdFromPhoneId(phoneId);
            i.putExtra(PhoneConstants.SLOT_KEY, slotId);
            logd("Broadcasting intent ACTION_SIM_APPLICATION_STATE_CHANGED " + simStateString(state)
                    + " for phone: " + phoneId + " slot: " + slotId);
            sContext.sendBroadcast(i, Manifest.permission.READ_PRIVILEGED_PHONE_STATE);
            TelephonyMetrics.getInstance().updateSimState(phoneId, state);
        }
    }

    private static String simStateString(int state) {
        switch (state) {
            case TelephonyManager.SIM_STATE_UNKNOWN:
                return "UNKNOWN";
            case TelephonyManager.SIM_STATE_ABSENT:
                return "ABSENT";
            case TelephonyManager.SIM_STATE_PIN_REQUIRED:
                return "PIN_REQUIRED";
            case TelephonyManager.SIM_STATE_PUK_REQUIRED:
                return "PUK_REQUIRED";
            case TelephonyManager.SIM_STATE_NETWORK_LOCKED:
                return "NETWORK_LOCKED";
            case TelephonyManager.SIM_STATE_READY:
                return "READY";
            case TelephonyManager.SIM_STATE_NOT_READY:
                return "NOT_READY";
            case TelephonyManager.SIM_STATE_PERM_DISABLED:
                return "PERM_DISABLED";
            case TelephonyManager.SIM_STATE_CARD_IO_ERROR:
                return "CARD_IO_ERROR";
            case TelephonyManager.SIM_STATE_CARD_RESTRICTED:
                return "CARD_RESTRICTED";
            case TelephonyManager.SIM_STATE_LOADED:
                return "LOADED";
            case TelephonyManager.SIM_STATE_PRESENT:
                return "PRESENT";
            default:
                return "INVALID";
        }
    }

    @UnsupportedAppUsage
    private static void logd(String message) {
        Rlog.d(LOG_TAG, message);
    }

    private static void loge(String message) {
        Rlog.e(LOG_TAG, message);
    }

    public void dump(FileDescriptor fd, PrintWriter pw, String[] args) {
        pw.println("SubscriptionInfoUpdater:");
        mCarrierServiceBindHelper.dump(fd, pw, args);
    }
}<|MERGE_RESOLUTION|>--- conflicted
+++ resolved
@@ -108,16 +108,10 @@
     private static Context sContext = null;
     @UnsupportedAppUsage
 
-<<<<<<< HEAD
-    protected static String[] sIccId = new String[PROJECT_SIM_NUM];
-    private static int[] sSimCardState = new int[PROJECT_SIM_NUM];
-    private static int[] sSimApplicationState = new int[PROJECT_SIM_NUM];
-    private boolean[] mIsRecordLoaded = new boolean[PROJECT_SIM_NUM];
-=======
-    private static String[] sIccId = new String[SUPPORTED_MODEM_COUNT];
+    protected static String[] sIccId = new String[SUPPORTED_MODEM_COUNT];
     private static int[] sSimCardState = new int[SUPPORTED_MODEM_COUNT];
     private static int[] sSimApplicationState = new int[SUPPORTED_MODEM_COUNT];
->>>>>>> 34602725
+    private boolean[] mIsRecordLoaded = new boolean[SUPPORTED_MODEM_COUNT];
     private static boolean sIsSubInfoInitialized = false;
     private SubscriptionManager mSubscriptionManager = null;
     private EuiccManager mEuiccManager;
@@ -165,14 +159,12 @@
         mCarrierServiceBindHelper = new CarrierServiceBindHelper(sContext);
         initializeCarrierApps();
 
-<<<<<<< HEAD
-        for (int index = 0; index < PROJECT_SIM_NUM; index++) {
+        for (int index = 0; index < SUPPORTED_MODEM_COUNT; index++) {
             mIsRecordLoaded[index] = false;
         }
-=======
+
         PhoneConfigurationManager.registerForMultiSimConfigChange(
                 this, EVENT_MULTI_SIM_CONFIG_CHANGED, null);
->>>>>>> 34602725
     }
 
     private void initializeCarrierApps() {
@@ -241,13 +233,8 @@
     }
 
     @UnsupportedAppUsage
-<<<<<<< HEAD
     protected boolean isAllIccIdQueryDone() {
-        for (int i = 0; i < TelephonyManager.getDefault().getPhoneCount(); i++) {
-=======
-    private boolean isAllIccIdQueryDone() {
         for (int i = 0; i < TelephonyManager.getDefault().getActiveModemCount(); i++) {
->>>>>>> 34602725
             UiccSlot slot = UiccController.getInstance().getUiccSlotForPhone(i);
             int slotId = UiccController.getInstance().getSlotIdFromPhoneId(i);
             if  (sIccId[i] == null || slot == null || !slot.isActive()) {
