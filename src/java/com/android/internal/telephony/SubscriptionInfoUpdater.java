--- conflicted
+++ resolved
@@ -108,12 +108,8 @@
     @UnsupportedAppUsage
     private static Context sContext = null;
     @UnsupportedAppUsage
-<<<<<<< HEAD
-    protected static String mIccId[] = new String[PROJECT_SIM_NUM];
-=======
-
-    private static String[] sIccId = new String[PROJECT_SIM_NUM];
->>>>>>> a6ea0e13
+
+    protected static String[] sIccId = new String[PROJECT_SIM_NUM];
     private static int[] sSimCardState = new int[PROJECT_SIM_NUM];
     private static int[] sSimApplicationState = new int[PROJECT_SIM_NUM];
     private boolean[] mIsRecordLoaded = new boolean[PROJECT_SIM_NUM];
@@ -240,13 +236,8 @@
     }
 
     @UnsupportedAppUsage
-<<<<<<< HEAD
     protected boolean isAllIccIdQueryDone() {
-        for (int i = 0; i < PROJECT_SIM_NUM; i++) {
-=======
-    private boolean isAllIccIdQueryDone() {
         for (int i = 0; i < TelephonyManager.getDefault().getPhoneCount(); i++) {
->>>>>>> a6ea0e13
             UiccSlot slot = UiccController.getInstance().getUiccSlotForPhone(i);
             int slotId = UiccController.getInstance().getSlotIdFromPhoneId(i);
             if  (sIccId[i] == null || slot == null || !slot.isActive()) {
@@ -377,13 +368,8 @@
                 EVENT_REFRESH_EMBEDDED_SUBSCRIPTIONS, cardId, 0 /* arg2 */, callback));
     }
 
-<<<<<<< HEAD
     protected void handleSimLocked(int slotId, String reason) {
-        if (mIccId[slotId] != null && mIccId[slotId].equals(ICCID_STRING_FOR_NO_SIM)) {
-=======
-    private void handleSimLocked(int slotId, String reason) {
         if (sIccId[slotId] != null && sIccId[slotId].equals(ICCID_STRING_FOR_NO_SIM)) {
->>>>>>> a6ea0e13
             logd("SIM" + (slotId + 1) + " hot plug in");
             sIccId[slotId] = null;
         }
@@ -473,12 +459,8 @@
             logd("handleSimLoaded: IccID null");
             return;
         }
-<<<<<<< HEAD
-        mIccId[slotId] = IccUtils.stripTrailingFs(records.getFullIccId());
+        sIccId[slotId] = IccUtils.stripTrailingFs(records.getFullIccId());
         mIsRecordLoaded[slotId] = true;
-=======
-        sIccId[slotId] = IccUtils.stripTrailingFs(records.getFullIccId());
->>>>>>> a6ea0e13
 
         updateSubscriptionInfoByIccId(slotId, true /* updateEmbeddedSubs */);
         List<SubscriptionInfo> subscriptionInfos = SubscriptionController.getInstance()
@@ -570,9 +552,9 @@
                 }
 
                 // Update set of enabled carrier apps now that the privilege rules may have changed.
-                CarrierAppUtils.disableCarrierAppsUntilPrivileged(mContext.getOpPackageName(),
+                CarrierAppUtils.disableCarrierAppsUntilPrivileged(sContext.getOpPackageName(),
                         mPackageManager, mPermissionManager, TelephonyManager.getDefault(),
-                        mContext.getContentResolver(), mCurrentlyActiveUserId);
+                        sContext.getContentResolver(), mCurrentlyActiveUserId);
 
                 if (mIsRecordLoaded[slotId] == true) {
                     broadcastSimStateChanged(slotId, IccCardConstants.
@@ -618,13 +600,8 @@
         }
     }
 
-<<<<<<< HEAD
     protected void handleSimAbsent(int slotId, int absentAndInactive) {
-        if (mIccId[slotId] != null && !mIccId[slotId].equals(ICCID_STRING_FOR_NO_SIM)) {
-=======
-    private void handleSimAbsent(int slotId, int absentAndInactive) {
         if (sIccId[slotId] != null && !sIccId[slotId].equals(ICCID_STRING_FOR_NO_SIM)) {
->>>>>>> a6ea0e13
             logd("SIM" + (slotId + 1) + " hot plug out, absentAndInactive=" + absentAndInactive);
         }
         sIccId[slotId] = ICCID_STRING_FOR_NO_SIM;
@@ -640,13 +617,8 @@
         }
     }
 
-<<<<<<< HEAD
     protected void handleSimError(int slotId) {
-        if (mIccId[slotId] != null && !mIccId[slotId].equals(ICCID_STRING_FOR_NO_SIM)) {
-=======
-    private void handleSimError(int slotId) {
         if (sIccId[slotId] != null && !sIccId[slotId].equals(ICCID_STRING_FOR_NO_SIM)) {
->>>>>>> a6ea0e13
             logd("SIM" + (slotId + 1) + " Error ");
         }
         sIccId[slotId] = ICCID_STRING_FOR_NO_SIM;
