--- conflicted
+++ resolved
@@ -549,15 +549,9 @@
         }
     }
 
-<<<<<<< HEAD
-    protected void handleSimAbsent(int slotId) {
-        if (mIccId[slotId] != null && !mIccId[slotId].equals(ICCID_STRING_FOR_NO_SIM)) {
-            logd("SIM" + (slotId + 1) + " hot plug out or error.");
-=======
-    private void handleSimAbsent(int slotId, int absentAndInactive) {
+    protected void handleSimAbsent(int slotId, int absentAndInactive) {
         if (mIccId[slotId] != null && !mIccId[slotId].equals(ICCID_STRING_FOR_NO_SIM)) {
             logd("SIM" + (slotId + 1) + " hot plug out, absentAndInactive=" + absentAndInactive);
->>>>>>> fb678b19
         }
         mIccId[slotId] = ICCID_STRING_FOR_NO_SIM;
         updateSubscriptionInfoByIccId(slotId);
