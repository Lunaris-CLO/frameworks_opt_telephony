--- conflicted
+++ resolved
@@ -448,11 +448,7 @@
      * 4) If non above is met, clear the default value to INVALID.
      *
      */
-<<<<<<< HEAD
-    protected void updateDefaults(boolean init) {
-=======
-    private void updateDefaults() {
->>>>>>> d3b8f283
+    protected void updateDefaults() {
         if (DBG) log("updateDefaults");
 
         if (!isReadyToReevaluate()) return;
@@ -652,13 +648,8 @@
                 || change == PRIMARY_SUB_SWAPPED);
     }
 
-<<<<<<< HEAD
     protected void disableDataForNonDefaultNonOpportunisticSubscriptions() {
-        if (!mSubInfoInitialized) return;
-=======
-    private void disableDataForNonDefaultNonOpportunisticSubscriptions() {
         if (!isReadyToReevaluate()) return;
->>>>>>> d3b8f283
 
         int defaultDataSub = mSubController.getDefaultDataSubId();
 
@@ -762,9 +753,6 @@
         return SubscriptionManager.isValidSubscriptionId(newValue);
     }
 
-<<<<<<< HEAD
-    protected void log(String msg) {
-=======
     // When a primary and its grouped opportunistic subscriptions were active, and the primary
     // subscription gets deactivated or removed, we need to automatically disable the grouped
     // opportunistic subscription, which will be marked isGroupDisabled as true by SubController.
@@ -797,8 +785,7 @@
         }
     }
 
-    private void log(String msg) {
->>>>>>> d3b8f283
+    protected void log(String msg) {
         Log.d(LOG_TAG, msg);
     }
 
