--- conflicted
+++ resolved
@@ -126,12 +126,9 @@
 
     protected final Context mContext;
     protected final SubscriptionController mSubController;
-<<<<<<< HEAD
     protected boolean mIsAllSubscriptionsLoaded;
-=======
     private final SubscriptionManagerService mSubscriptionManagerService;
 
->>>>>>> 7a9d787c
     // Keep a record of active primary (non-opportunistic) subscription list.
     @NonNull protected List<Integer> mPrimarySubList = new ArrayList<>();
 
@@ -369,11 +366,9 @@
         // Make sure MOBILE_DATA of subscriptions in same group are synced.
         setUserDataEnabledForGroup(subId, enable);
 
-<<<<<<< HEAD
         //Skip setting DDS if this config is set
         if (mContext.getResources().getBoolean(
                 com.android.internal.R.bool.config_voice_data_sms_auto_fallback)) return;
-=======
         SubscriptionInfo subInfo = null;
         int defaultDataSubId;
         if (PhoneFactory.isSubscriptionManagerServiceEnabled()) {
@@ -383,7 +378,6 @@
             subInfo = mSubController.getSubscriptionInfo(subId);
             defaultDataSubId = mSubController.getDefaultDataSubId();
         }
->>>>>>> 7a9d787c
 
         // If user is enabling a non-default non-opportunistic subscription, make it default.
         if (defaultDataSubId != subId && subInfo != null && !subInfo.isOpportunistic() && enable
