--- conflicted
+++ resolved
@@ -350,11 +350,7 @@
 
     @NonNull
     private PersistableBundle getCarrierConfigSubset(String key) {
-<<<<<<< HEAD
-        PersistableBundle bundle = new PersistableBundle();
-=======
         PersistableBundle bundle = null;
->>>>>>> d02ca165
 
         if (mPhone != null) {
             CarrierConfigManager ccm =
@@ -367,11 +363,7 @@
                 loge("CarrierConfigLoader is not available.");
             }
         }
-<<<<<<< HEAD
-        return bundle;
-=======
         return bundle != null ? bundle : new PersistableBundle();
->>>>>>> d02ca165
     }
 
     private String getInitialCountryIso() {
