--- conflicted
+++ resolved
@@ -50,11 +50,8 @@
 import android.telephony.CellInfo;
 import android.telephony.ClientRequestStats;
 import android.telephony.ImsiEncryptionInfo;
-<<<<<<< HEAD
+import android.telephony.LinkCapacityEstimate;
 import android.telephony.PhoneNumberUtils;
-=======
-import android.telephony.LinkCapacityEstimate;
->>>>>>> 505eb9a8
 import android.telephony.PhoneStateListener;
 import android.telephony.PhysicalChannelConfig;
 import android.telephony.PreciseDataConnectionState;
@@ -5044,24 +5041,23 @@
         }
     }
 
-<<<<<<< HEAD
+    private void logd(String s) {
+        Rlog.d(LOG_TAG, "[" + mPhoneId + "] " + s);
+    }
+
+    private void logi(String s) {
+        Rlog.i(LOG_TAG, "[" + mPhoneId + "] " + s);
+    }
+
+    private void loge(String s) {
+        Rlog.e(LOG_TAG, "[" + mPhoneId + "] " + s);
+    }
+
+    private static String pii(String s) {
+        return Rlog.pii(LOG_TAG, s);
+    }
+
     public boolean isEmergencyNumber(String address) {
         return PhoneNumberUtils.isEmergencyNumber(getSubId(), address);
-=======
-    private void logd(String s) {
-        Rlog.d(LOG_TAG, "[" + mPhoneId + "] " + s);
-    }
-
-    private void logi(String s) {
-        Rlog.i(LOG_TAG, "[" + mPhoneId + "] " + s);
-    }
-
-    private void loge(String s) {
-        Rlog.e(LOG_TAG, "[" + mPhoneId + "] " + s);
-    }
-
-    private static String pii(String s) {
-        return Rlog.pii(LOG_TAG, s);
->>>>>>> 505eb9a8
     }
 }