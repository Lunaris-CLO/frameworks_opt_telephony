/*
 * Copyright (C) 2015 The Android Open Source Project
 *
 * Licensed under the Apache License, Version 2.0 (the "License");
 * you may not use this file except in compliance with the License.
 * You may obtain a copy of the License at
 *
 *      http://www.apache.org/licenses/LICENSE-2.0
 *
 * Unless required by applicable law or agreed to in writing, software
 * distributed under the License is distributed on an "AS IS" BASIS,
 * WITHOUT WARRANTIES OR CONDITIONS OF ANY KIND, either express or implied.
 * See the License for the specific language governing permissions and
 * limitations under the License.
 */

package com.android.internal.telephony;

import android.annotation.NonNull;
import android.annotation.Nullable;
import android.app.BroadcastOptions;
import android.compat.annotation.UnsupportedAppUsage;
import android.content.Context;
import android.content.Intent;
import android.content.SharedPreferences;
import android.content.res.Configuration;
import android.net.LinkProperties;
import android.net.NetworkCapabilities;
import android.net.Uri;
import android.os.AsyncResult;
import android.os.Build;
import android.os.Handler;
import android.os.Looper;
import android.os.Message;
import android.os.PersistableBundle;
import android.os.Registrant;
import android.os.RegistrantList;
import android.os.ResultReceiver;
import android.os.SystemClock;
import android.os.SystemProperties;
import android.os.WorkSource;
import android.preference.PreferenceManager;
import android.sysprop.TelephonyProperties;
import android.telecom.VideoProfile;
import android.telephony.AccessNetworkConstants;
import android.telephony.Annotation.ApnType;
import android.telephony.CarrierConfigManager;
import android.telephony.CarrierRestrictionRules;
import android.telephony.CellIdentity;
import android.telephony.CellInfo;
import android.telephony.ClientRequestStats;
import android.telephony.ImsiEncryptionInfo;
import android.telephony.LinkCapacityEstimate;
import android.telephony.PhoneNumberUtils;
import android.telephony.PhoneStateListener;
import android.telephony.PhysicalChannelConfig;
import android.telephony.PreciseDataConnectionState;
import android.telephony.RadioAccessFamily;
import android.telephony.RadioAccessSpecifier;
import android.telephony.ServiceState;
import android.telephony.SignalStrength;
import android.telephony.SubscriptionManager;
import android.telephony.TelephonyDisplayInfo;
import android.telephony.TelephonyManager;
import android.telephony.data.ApnSetting;
import android.telephony.emergency.EmergencyNumber;
import android.telephony.ims.RegistrationManager;
import android.telephony.ims.stub.ImsRegistrationImplBase;
import android.text.TextUtils;
import android.util.LocalLog;
import android.util.SparseArray;
import android.util.Xml;

import com.android.ims.ImsCall;
import com.android.ims.ImsConfig;
import com.android.ims.ImsException;
import com.android.ims.ImsManager;
import com.android.internal.R;
import com.android.internal.annotations.VisibleForTesting;
import com.android.internal.telephony.dataconnection.DataConnectionReasons;
import com.android.internal.telephony.dataconnection.DataEnabledSettings;
import com.android.internal.telephony.dataconnection.DcTracker;
import com.android.internal.telephony.dataconnection.LinkBandwidthEstimator;
import com.android.internal.telephony.dataconnection.TransportManager;
import com.android.internal.telephony.EcbmHandler;
import com.android.internal.telephony.emergency.EmergencyNumberTracker;
import com.android.internal.telephony.imsphone.ImsPhoneCall;
import com.android.internal.telephony.metrics.SmsStats;
import com.android.internal.telephony.metrics.VoiceCallSessionStats;
import com.android.internal.telephony.test.SimulatedRadioControl;
import com.android.internal.telephony.uicc.IccCardApplicationStatus.AppType;
import com.android.internal.telephony.uicc.IccFileHandler;
import com.android.internal.telephony.uicc.IccRecords;
import com.android.internal.telephony.uicc.IsimRecords;
import com.android.internal.telephony.uicc.SIMRecords;
import com.android.internal.telephony.uicc.UiccCard;
import com.android.internal.telephony.uicc.UiccCardApplication;
import com.android.internal.telephony.uicc.UiccController;
import com.android.internal.telephony.uicc.UsimServiceTable;
import com.android.internal.telephony.util.TelephonyUtils;
import com.android.internal.util.XmlUtils;
import com.android.telephony.Rlog;

import org.xmlpull.v1.XmlPullParser;
import org.xmlpull.v1.XmlPullParserException;

import java.io.File;
import java.io.FileDescriptor;
import java.io.FileNotFoundException;
import java.io.FileReader;
import java.io.IOException;
import java.io.PrintWriter;
import java.util.ArrayList;
import java.util.Arrays;
import java.util.Collections;
import java.util.HashMap;
import java.util.HashSet;
import java.util.List;
import java.util.Locale;
import java.util.Map;
import java.util.Set;
import java.util.concurrent.atomic.AtomicReference;
import java.util.function.Consumer;
import java.util.stream.Collectors;

/**
 * (<em>Not for SDK use</em>)
 * A base implementation for the com.android.internal.telephony.Phone interface.
 *
 * Note that implementations of Phone.java are expected to be used
 * from a single application thread. This should be the same thread that
 * originally called PhoneFactory to obtain the interface.
 *
 *  {@hide}
 *
 */

public abstract class Phone extends Handler implements PhoneInternalInterface {
    private static final String LOG_TAG = "Phone";

    protected final static Object lockForRadioTechnologyChange = new Object();

    protected final int USSD_MAX_QUEUE = 10;

    // Key used to read and write the saved network selection numeric value
    public static final String NETWORK_SELECTION_KEY = "network_selection_key";
    // Key used to read and write the saved network selection operator name
    public static final String NETWORK_SELECTION_NAME_KEY = "network_selection_name_key";
    // Key used to read and write the saved network selection operator short name
    public static final String NETWORK_SELECTION_SHORT_KEY = "network_selection_short_key";
    public static final String KEY_DO_NOT_SHOW_LIMITED_SERVICE_ALERT
            = "key_do_not_show_limited_service_alert";


    // Key used to read/write "disable data connection on boot" pref (used for testing)
    public static final String DATA_DISABLED_ON_BOOT_KEY = "disabled_on_boot_key";

    // Key used to read/write data_roaming_is_user_setting pref
    public static final String DATA_ROAMING_IS_USER_SETTING_KEY =
            "data_roaming_is_user_setting_key";

    // Default value when there has been no last emergency SMS time recorded yet.
    private static final int EMERGENCY_SMS_NO_TIME_RECORDED = -1;
    // The max timer value that the platform can be in emergency SMS mode (5 minutes).
    private static final int EMERGENCY_SMS_TIMER_MAX_MS = 300000;

    /* Event Constants */
    protected static final int EVENT_RADIO_AVAILABLE             = 1;
    /** Supplementary Service Notification received. */
    protected static final int EVENT_SSN                         = 2;
    protected static final int EVENT_SIM_RECORDS_LOADED          = 3;
    private static final int EVENT_MMI_DONE                      = 4;
    protected static final int EVENT_RADIO_ON                    = 5;
    protected static final int EVENT_GET_BASEBAND_VERSION_DONE   = 6;
    protected static final int EVENT_USSD                        = 7;
    protected static final int EVENT_RADIO_OFF_OR_NOT_AVAILABLE  = 8;
    protected static final int EVENT_GET_IMEI_DONE               = 9;
    protected static final int EVENT_GET_IMEISV_DONE             = 10;
    private static final int EVENT_GET_SIM_STATUS_DONE           = 11;
    protected static final int EVENT_SET_CALL_FORWARD_DONE       = 12;
    protected static final int EVENT_GET_CALL_FORWARD_DONE       = 13;
    protected static final int EVENT_CALL_RING                   = 14;
    private static final int EVENT_CALL_RING_CONTINUE            = 15;

    // Used to intercept the carrier selection calls so that
    // we can save the values.
    private static final int EVENT_SET_NETWORK_MANUAL_COMPLETE      = 16;
    private static final int EVENT_SET_NETWORK_AUTOMATIC_COMPLETE   = 17;
    protected static final int EVENT_SET_CLIR_COMPLETE              = 18;
    protected static final int EVENT_REGISTERED_TO_NETWORK          = 19;
    protected static final int EVENT_SET_VM_NUMBER_DONE             = 20;
    // Events for CDMA support
    protected static final int EVENT_GET_DEVICE_IDENTITY_DONE       = 21;
    protected static final int EVENT_RUIM_RECORDS_LOADED            = 22;
    protected static final int EVENT_NV_READY                       = 23;
    private static final int EVENT_SET_ENHANCED_VP                  = 24;
    @VisibleForTesting
    public static final int EVENT_EMERGENCY_CALLBACK_MODE_ENTER  = 25;
    protected static final int EVENT_EXIT_EMERGENCY_CALLBACK_RESPONSE = 26;
    protected static final int EVENT_CDMA_SUBSCRIPTION_SOURCE_CHANGED = 27;
    // other
    protected static final int EVENT_SET_NETWORK_AUTOMATIC          = 28;
    protected static final int EVENT_ICC_RECORD_EVENTS              = 29;
    @VisibleForTesting
    protected static final int EVENT_ICC_CHANGED                    = 30;
    // Single Radio Voice Call Continuity
    @VisibleForTesting
    protected static final int EVENT_SRVCC_STATE_CHANGED             = 31;
    @VisibleForTesting
    public static final int EVENT_INITIATE_SILENT_REDIAL           = 32;
    private static final int EVENT_RADIO_NOT_AVAILABLE              = 33;
    private static final int EVENT_UNSOL_OEM_HOOK_RAW               = 34;
    protected static final int EVENT_GET_RADIO_CAPABILITY           = 35;
    protected static final int EVENT_SS                             = 36;
    private static final int EVENT_CONFIG_LCE                       = 37;
    private static final int EVENT_CHECK_FOR_NETWORK_AUTOMATIC      = 38;
    protected static final int EVENT_VOICE_RADIO_TECH_CHANGED       = 39;
    protected static final int EVENT_REQUEST_VOICE_RADIO_TECH_DONE  = 40;
    protected static final int EVENT_RIL_CONNECTED                  = 41;
    protected static final int EVENT_UPDATE_PHONE_OBJECT            = 42;
    protected static final int EVENT_CARRIER_CONFIG_CHANGED         = 43;
    // Carrier's CDMA prefer mode setting
    protected static final int EVENT_SET_ROAMING_PREFERENCE_DONE    = 44;
    protected static final int EVENT_MODEM_RESET                    = 45;
    protected static final int EVENT_VRS_OR_RAT_CHANGED             = 46;
    // Radio state change
    protected static final int EVENT_RADIO_STATE_CHANGED            = 47;
    protected static final int EVENT_SET_CARRIER_DATA_ENABLED       = 48;
    protected static final int EVENT_DEVICE_PROVISIONED_CHANGE      = 49;
    protected static final int EVENT_DEVICE_PROVISIONING_DATA_SETTING_CHANGE = 50;
    protected static final int EVENT_GET_AVAILABLE_NETWORKS_DONE    = 51;

    private static final int EVENT_ALL_DATA_DISCONNECTED                  = 52;
    protected static final int EVENT_UICC_APPS_ENABLEMENT_STATUS_CHANGED  = 53;
    protected static final int EVENT_UICC_APPS_ENABLEMENT_SETTING_CHANGED = 54;
    protected static final int EVENT_GET_UICC_APPS_ENABLEMENT_DONE        = 55;
    protected static final int EVENT_REAPPLY_UICC_APPS_ENABLEMENT_DONE    = 56;
    protected static final int EVENT_REGISTRATION_FAILED = 57;
    protected static final int EVENT_BARRING_INFO_CHANGED = 58;
    protected static final int EVENT_LINK_CAPACITY_CHANGED = 59;
    protected static final int EVENT_RESET_CARRIER_KEY_IMSI_ENCRYPTION = 60;

    protected static final int EVENT_LAST = EVENT_RESET_CARRIER_KEY_IMSI_ENCRYPTION;

    // For shared prefs.
    private static final String GSM_ROAMING_LIST_OVERRIDE_PREFIX = "gsm_roaming_list_";
    private static final String GSM_NON_ROAMING_LIST_OVERRIDE_PREFIX = "gsm_non_roaming_list_";
    private static final String CDMA_ROAMING_LIST_OVERRIDE_PREFIX = "cdma_roaming_list_";
    private static final String CDMA_NON_ROAMING_LIST_OVERRIDE_PREFIX = "cdma_non_roaming_list_";

    // Key used to read/write current CLIR setting
    public static final String CLIR_KEY = "clir_sub_key";

    // Key used for storing voice mail count
    private static final String VM_COUNT = "vm_count_key";
    // Key used to read/write the ID for storing the voice mail
    private static final String VM_ID = "vm_id_key";

    // Key used to read/write if Video Call Forwarding is enabled
    public static final String CF_VIDEO = "cf_key_video";

    // Key used for storing call forwarding status
    public static final String CF_STATUS = "cf_status_key";
    // Key used to read/write the ID for storing the call forwarding status
    public static final String CF_ID = "cf_id_key";

    // Key used to read/write "disable DNS server check" pref (used for testing)
    private static final String DNS_SERVER_CHECK_DISABLED_KEY = "dns_server_check_disabled_key";

    // Integer used to let the calling application know that the we are ignoring auto mode switch.
    private static final int ALREADY_IN_AUTO_SELECTION = 1;

    /**
     * This method is invoked when the Phone exits Emergency Callback Mode.
     */
    protected void handleExitEmergencyCallbackMode() {
    }

    /**
     * Small container class used to hold information relevant to
     * the carrier selection process. operatorNumeric can be ""
     * if we are looking for automatic selection. operatorAlphaLong is the
     * corresponding operator name.
     */
    protected static class NetworkSelectMessage {
        public Message message;
        public String operatorNumeric;
        public String operatorAlphaLong;
        public String operatorAlphaShort;
    }

    public static class SilentRedialParam {
        public String dialString;
        public int causeCode;
        public DialArgs dialArgs;

        public SilentRedialParam(String dialString, int causeCode, DialArgs dialArgs) {
            this.dialString = dialString;
            this.causeCode = causeCode;
            this.dialArgs = dialArgs;
        }
    }

    /* Instance Variables */
    @UnsupportedAppUsage(maxTargetSdk = Build.VERSION_CODES.R, trackingBug = 170729553)
    public CommandsInterface mCi;
    protected int mVmCount = 0;
    private boolean mDnsCheckDisabled;
    // Data connection trackers. For each transport type (e.g. WWAN, WLAN), there will be a
    // corresponding DcTracker. The WWAN DcTracker is for cellular data connections while
    // WLAN DcTracker is for IWLAN data connection. For IWLAN legacy mode, only one (WWAN) DcTracker
    // will be created.
    protected final SparseArray<DcTracker> mDcTrackers = new SparseArray<>();
    /* Used for dispatching signals to configured carrier apps */
    protected CarrierSignalAgent mCarrierSignalAgent;
    /* Used for dispatching carrier action from carrier apps */
    protected CarrierActionAgent mCarrierActionAgent;
    private boolean mDoesRilSendMultipleCallRing;
    private int mCallRingContinueToken;
    private int mCallRingDelay;
    private boolean mIsVoiceCapable = true;
    private final AppSmsManager mAppSmsManager;
    private SimActivationTracker mSimActivationTracker;
    // Keep track of the case where ECM was cancelled to place another outgoing emergency call.
    // We will need to restart it after the emergency call ends.
    protected boolean mEcmCanceledForEmergency = false;
    private volatile long mTimeLastEmergencySmsSentMs = EMERGENCY_SMS_NO_TIME_RECORDED;

    // Variable to cache the video capability. When RAT changes, we lose this info and are unable
    // to recover from the state. We cache it and notify listeners when they register.
    protected boolean mIsVideoCapable = false;
    @UnsupportedAppUsage(maxTargetSdk = Build.VERSION_CODES.R, trackingBug = 170729553)
    protected UiccController mUiccController = null;
    @UnsupportedAppUsage(maxTargetSdk = Build.VERSION_CODES.R, trackingBug = 170729553)
    protected final AtomicReference<IccRecords> mIccRecords = new AtomicReference<IccRecords>();
    @UnsupportedAppUsage(maxTargetSdk = Build.VERSION_CODES.R, trackingBug = 170729553)
    public SmsStorageMonitor mSmsStorageMonitor;
    public SmsUsageMonitor mSmsUsageMonitor;
    @UnsupportedAppUsage(maxTargetSdk = Build.VERSION_CODES.R, trackingBug = 170729553)
    protected AtomicReference<UiccCardApplication> mUiccApplication =
            new AtomicReference<UiccCardApplication>();
    TelephonyTester mTelephonyTester;
    private String mName;
    private final String mActionDetached;
    private final String mActionAttached;
    protected DeviceStateMonitor mDeviceStateMonitor;
    protected DisplayInfoController mDisplayInfoController;
    protected TransportManager mTransportManager;
    protected DataEnabledSettings mDataEnabledSettings;
    // Used for identify the carrier of current subscription
    protected CarrierResolver mCarrierResolver;

    @UnsupportedAppUsage(maxTargetSdk = Build.VERSION_CODES.R, trackingBug = 170729553)
    protected int mPhoneId;

    @UnsupportedAppUsage(maxTargetSdk = Build.VERSION_CODES.R, trackingBug = 170729553)
    protected Phone mImsPhone = null;

    protected final AtomicReference<RadioCapability> mRadioCapability =
            new AtomicReference<RadioCapability>();

    private static final int DEFAULT_REPORT_INTERVAL_MS = 200;
    private static final boolean LCE_PULL_MODE = true;
    private int mLceStatus = RILConstants.LCE_NOT_AVAILABLE;
    protected TelephonyComponentFactory mTelephonyComponentFactory;
<<<<<<< HEAD
    protected EcbmHandler mEcbmHandler;
=======
    /**
     * Should ALWAYS be {@code true} in production code.  This is used only used in tests so that we
     * can disable the read checks which interfer with unit testing.
     */
    private boolean mAreThreadChecksEnabled = true;
>>>>>>> 5ca49a45

    //IMS
    /**
     * {@link CallStateException} message text used to indicate that an IMS call has failed because
     * it needs to be retried using GSM or CDMA (e.g. CS fallback).
     * TODO: Replace this with a proper exception; {@link CallStateException} doesn't make sense.
     */
    public static final String CS_FALLBACK = "cs_fallback";

    // Used for retry over cs for supplementary services
    public static final String CS_FALLBACK_SS = "cs_fallback_ss";

    /**
     * @deprecated Use {@link android.telephony.ims.ImsManager#EXTRA_WFC_REGISTRATION_FAILURE_TITLE}
     * instead.
     */
    @Deprecated
    public static final String EXTRA_KEY_ALERT_TITLE =
            android.telephony.ims.ImsManager.EXTRA_WFC_REGISTRATION_FAILURE_TITLE;
    /**
     * @deprecated Use
     * {@link android.telephony.ims.ImsManager#EXTRA_WFC_REGISTRATION_FAILURE_MESSAGE} instead.
     */
    @Deprecated
    public static final String EXTRA_KEY_ALERT_MESSAGE =
            android.telephony.ims.ImsManager.EXTRA_WFC_REGISTRATION_FAILURE_MESSAGE;
    public static final String EXTRA_KEY_ALERT_SHOW = "alertShow";
    public static final String EXTRA_KEY_NOTIFICATION_MESSAGE = "notificationMessage";

    private final RegistrantList mPreciseCallStateRegistrants = new RegistrantList();

    private final RegistrantList mHandoverRegistrants = new RegistrantList();

    private final RegistrantList mNewRingingConnectionRegistrants = new RegistrantList();

    private final RegistrantList mIncomingRingRegistrants = new RegistrantList();

    protected final RegistrantList mDisconnectRegistrants = new RegistrantList();

    private final RegistrantList mServiceStateRegistrants = new RegistrantList();

    protected final RegistrantList mMmiCompleteRegistrants = new RegistrantList();

    @UnsupportedAppUsage
    protected final RegistrantList mMmiRegistrants = new RegistrantList();

    protected final RegistrantList mUnknownConnectionRegistrants = new RegistrantList();

    protected final RegistrantList mSuppServiceFailedRegistrants = new RegistrantList();

    protected final RegistrantList mRadioOffOrNotAvailableRegistrants = new RegistrantList();

    protected final RegistrantList mSimRecordsLoadedRegistrants = new RegistrantList();

    private final RegistrantList mVideoCapabilityChangedRegistrants = new RegistrantList();

    protected final RegistrantList mEmergencyCallToggledRegistrants = new RegistrantList();

    private final RegistrantList mAllDataDisconnectedRegistrants = new RegistrantList();

    private final RegistrantList mCellInfoRegistrants = new RegistrantList();

    private final RegistrantList mRedialRegistrants = new RegistrantList();

    private final RegistrantList mPhysicalChannelConfigRegistrants = new RegistrantList();

    private final RegistrantList mOtaspRegistrants = new RegistrantList();

    private final RegistrantList mPreferredNetworkTypeRegistrants = new RegistrantList();

    protected Registrant mPostDialHandler;

    protected final LocalLog mLocalLog;

    private Looper mLooper; /* to insure registrants are in correct thread*/

    @UnsupportedAppUsage(maxTargetSdk = Build.VERSION_CODES.R, trackingBug = 170729553)
    protected final Context mContext;

    /**
     * PhoneNotifier is an abstraction for all system-wide
     * state change notification. DefaultPhoneNotifier is
     * used here unless running we're inside a unit test.
     */
    @UnsupportedAppUsage(maxTargetSdk = Build.VERSION_CODES.R, trackingBug = 170729553)
    protected PhoneNotifier mNotifier;

    protected SimulatedRadioControl mSimulatedRadioControl;

    private Map<Integer, Long> mAllowedNetworkTypesForReasons = new HashMap<>();
    private static final String ALLOWED_NETWORK_TYPES_TEXT_USER = "user";
    private static final String ALLOWED_NETWORK_TYPES_TEXT_POWER = "power";
    private static final String ALLOWED_NETWORK_TYPES_TEXT_CARRIER = "carrier";
    private static final String ALLOWED_NETWORK_TYPES_TEXT_ENABLE_2G = "enable_2g";
    private static final int INVALID_ALLOWED_NETWORK_TYPES = -1;
    protected boolean mIsCarrierNrSupported = false;

    private boolean mUnitTestMode;
    private CarrierPrivilegesTracker mCarrierPrivilegesTracker = null;

    protected VoiceCallSessionStats mVoiceCallSessionStats;
    protected SmsStats mSmsStats;

    protected LinkBandwidthEstimator mLinkBandwidthEstimator;

    public IccRecords getIccRecords() {
        return mIccRecords.get();
    }

    /**
     * Returns a string identifier for this phone interface for parties
     *  outside the phone app process.
     *  @return The string name.
     */
    @UnsupportedAppUsage
    public String getPhoneName() {
        return mName;
    }

    protected void setPhoneName(String name) {
        mName = name;
    }

    /**
     * Retrieves Nai for phones. Returns null if Nai is not set.
     */
    @UnsupportedAppUsage(maxTargetSdk = Build.VERSION_CODES.R, trackingBug = 170729553)
    public String getNai(){
         return null;
    }

    /**
     * Return the ActionDetached string. When this action is received by components
     * they are to simulate detaching from the network.
     *
     * @return com.android.internal.telephony.{mName}.action_detached
     *          {mName} is GSM, CDMA ...
     */
    public String getActionDetached() {
        return mActionDetached;
    }

    /**
     * Return the ActionAttached string. When this action is received by components
     * they are to simulate attaching to the network.
     *
     * @return com.android.internal.telephony.{mName}.action_detached
     *          {mName} is GSM, CDMA ...
     */
    public String getActionAttached() {
        return mActionAttached;
    }

    /**
     * Set a system property, unless we're in unit test mode
     */
    // CAF_MSIM TODO this need to be replated with TelephonyManager API ?
    @UnsupportedAppUsage(maxTargetSdk = Build.VERSION_CODES.R, trackingBug = 170729553)
    public String getSystemProperty(String property, String defValue) {
        if(getUnitTestMode()) {
            return null;
        }
        return SystemProperties.get(property, defValue);
    }

    /**
     * Constructs a Phone in normal (non-unit test) mode.
     *
     * @param notifier An instance of DefaultPhoneNotifier,
     * @param context Context object from hosting application
     * unless unit testing.
     * @param ci is CommandsInterface
     * @param unitTestMode when true, prevents notifications
     * of state change events
     */
    protected Phone(String name, PhoneNotifier notifier, Context context, CommandsInterface ci,
                    boolean unitTestMode) {
        this(name, notifier, context, ci, unitTestMode, SubscriptionManager.DEFAULT_PHONE_INDEX,
                TelephonyComponentFactory.getInstance());
    }

    /**
     * Constructs a Phone in normal (non-unit test) mode.
     *
     * @param notifier An instance of DefaultPhoneNotifier,
     * @param context Context object from hosting application
     * unless unit testing.
     * @param ci is CommandsInterface
     * @param unitTestMode when true, prevents notifications
     * of state change events
     * @param phoneId the phone-id of this phone.
     */
    protected Phone(String name, PhoneNotifier notifier, Context context, CommandsInterface ci,
                    boolean unitTestMode, int phoneId,
                    TelephonyComponentFactory telephonyComponentFactory) {
        mPhoneId = phoneId;
        mName = name;
        mNotifier = notifier;
        mContext = context;
        mLooper = Looper.myLooper();
        mCi = ci;
        mActionDetached = this.getClass().getPackage().getName() + ".action_detached";
        mActionAttached = this.getClass().getPackage().getName() + ".action_attached";
        mAppSmsManager = telephonyComponentFactory.inject(AppSmsManager.class.getName())
                .makeAppSmsManager(context);
        mLocalLog = new LocalLog(64);

        if (TelephonyUtils.IS_DEBUGGABLE) {
            mTelephonyTester = new TelephonyTester(this);
        }

        setUnitTestMode(unitTestMode);

        SharedPreferences sp = PreferenceManager.getDefaultSharedPreferences(context);
        mDnsCheckDisabled = sp.getBoolean(DNS_SERVER_CHECK_DISABLED_KEY, false);
        mCi.setOnCallRing(this, EVENT_CALL_RING, null);

        /* "Voice capable" means that this device supports circuit-switched
        * (i.e. voice) phone calls over the telephony network, and is allowed
        * to display the in-call UI while a cellular voice call is active.
        * This will be false on "data only" devices which can't make voice
        * calls and don't support any in-call UI.
        */
        mIsVoiceCapable = ((TelephonyManager) context.getSystemService(Context.TELEPHONY_SERVICE))
                .isVoiceCapable();

        /**
         *  Some RIL's don't always send RIL_UNSOL_CALL_RING so it needs
         *  to be generated locally. Ideally all ring tones should be loops
         * and this wouldn't be necessary. But to minimize changes to upper
         * layers it is requested that it be generated by lower layers.
         *
         * By default old phones won't have the property set but do generate
         * the RIL_UNSOL_CALL_RING so the default if there is no property is
         * true.
         */
        mDoesRilSendMultipleCallRing = TelephonyProperties.ril_sends_multiple_call_ring()
                .orElse(true);
        Rlog.d(LOG_TAG, "mDoesRilSendMultipleCallRing=" + mDoesRilSendMultipleCallRing);

        mCallRingDelay = TelephonyProperties.call_ring_delay().orElse(3000);
        Rlog.d(LOG_TAG, "mCallRingDelay=" + mCallRingDelay);

        // Initialize SMS stats
        mSmsStats = new SmsStats(this);

        if (getPhoneType() == PhoneConstants.PHONE_TYPE_IMS) {
            return;
        }

        // Initialize device storage and outgoing SMS usage monitors for SMSDispatchers.
        mTelephonyComponentFactory = telephonyComponentFactory;
        mSmsStorageMonitor = mTelephonyComponentFactory.inject(SmsStorageMonitor.class.getName())
                .makeSmsStorageMonitor(this);
        mSmsUsageMonitor = mTelephonyComponentFactory.inject(SmsUsageMonitor.class.getName())
                .makeSmsUsageMonitor(context);
        mUiccController = UiccController.getInstance();
        mUiccController.registerForIccChanged(this, EVENT_ICC_CHANGED, null);
        mSimActivationTracker = mTelephonyComponentFactory
                .inject(SimActivationTracker.class.getName())
                .makeSimActivationTracker(this);
        mCarrierPrivilegesTracker = new CarrierPrivilegesTracker(mLooper, this, mContext);
        if (getPhoneType() != PhoneConstants.PHONE_TYPE_SIP) {
            mCi.registerForSrvccStateChanged(this, EVENT_SRVCC_STATE_CHANGED, null);
        }
        mCi.startLceService(DEFAULT_REPORT_INTERVAL_MS, LCE_PULL_MODE,
                obtainMessage(EVENT_CONFIG_LCE));
    }

    /**
     * Start setup of ImsPhone, which will start trying to connect to the ImsResolver. Will not be
     * called if this device does not support FEATURE_IMS_TELEPHONY.
     */
    public void createImsPhone() {
        if (getPhoneType() == PhoneConstants.PHONE_TYPE_SIP) {
            return;
        }

        synchronized(Phone.lockForRadioTechnologyChange) {
            if (mImsPhone == null) {
                mImsPhone = PhoneFactory.makeImsPhone(mNotifier, this);
                CallManager.getInstance().registerPhone(mImsPhone);
                mImsPhone.registerForSilentRedial(
                        this, EVENT_INITIATE_SILENT_REDIAL, null);
            }
        }
        if (mEcbmHandler != null) {
            mEcbmHandler.updateImsPhone(mImsPhone, mPhoneId);
        }
    }

    /**
     * Checks if device should convert CDMA Caller ID restriction related MMI codes to
     * equivalent 3GPP MMI Codes that provide same functionality when device is roaming.
     * This method should only return true on multi-mode devices when carrier requires this
     * conversion to be done on the device.
     *
     * @return true when carrier config
     * "KEY_CONVERT_CDMA_CALLER_ID_MMI_CODES_WHILE_ROAMING_ON_3GPP_BOOL" is set to true
     */
    public boolean supportsConversionOfCdmaCallerIdMmiCodesWhileRoaming() {
        CarrierConfigManager configManager = (CarrierConfigManager)
                getContext().getSystemService(Context.CARRIER_CONFIG_SERVICE);
        PersistableBundle b = configManager.getConfigForSubId(getSubId());
        if (b != null) {
            return b.getBoolean(
                    CarrierConfigManager
                            .KEY_CONVERT_CDMA_CALLER_ID_MMI_CODES_WHILE_ROAMING_ON_3GPP_BOOL,
                    false);
        } else {
            // Default value set in CarrierConfigManager
            return false;
        }
    }

    /**
     * Check if sending CLIR activation("*31#") and deactivation("#31#") code only without dialing
     * number is prevented.
     *
     * @return {@code true} when carrier config
     * "KEY_PREVENT_CLIR_ACTIVATION_AND_DEACTIVATION_CODE_BOOL" is set to {@code true}
     */
    public boolean isClirActivationAndDeactivationPrevented() {
        CarrierConfigManager configManager = (CarrierConfigManager)
                getContext().getSystemService(Context.CARRIER_CONFIG_SERVICE);
        PersistableBundle b = configManager.getConfigForSubId(getSubId());
        if (b == null) {
            b = CarrierConfigManager.getDefaultConfig();
        }
        return b.getBoolean(
                CarrierConfigManager.KEY_PREVENT_CLIR_ACTIVATION_AND_DEACTIVATION_CODE_BOOL);
    }

    /**
     * When overridden the derived class needs to call
     * super.handleMessage(msg) so this method has a
     * a chance to process the message.
     *
     * @param msg
     */
    @Override
    public void handleMessage(Message msg) {
        AsyncResult ar;

        // messages to be handled whether or not the phone is being destroyed
        // should only include messages which are being re-directed and do not use
        // resources of the phone being destroyed
        switch (msg.what) {
            // handle the select network completion callbacks.
            case EVENT_SET_NETWORK_MANUAL_COMPLETE:
            case EVENT_SET_NETWORK_AUTOMATIC_COMPLETE:
                handleSetSelectNetwork((AsyncResult) msg.obj);
                return;
        }

        switch(msg.what) {
            case EVENT_CALL_RING:
                Rlog.d(LOG_TAG, "Event EVENT_CALL_RING Received state=" + getState());
                ar = (AsyncResult)msg.obj;
                if (ar.exception == null) {
                    PhoneConstants.State state = getState();
                    if ((!mDoesRilSendMultipleCallRing)
                            && ((state == PhoneConstants.State.RINGING) ||
                                    (state == PhoneConstants.State.IDLE))) {
                        mCallRingContinueToken += 1;
                        sendIncomingCallRingNotification(mCallRingContinueToken);
                    } else {
                        notifyIncomingRing();
                    }
                }
                break;

            case EVENT_CALL_RING_CONTINUE:
                Rlog.d(LOG_TAG, "Event EVENT_CALL_RING_CONTINUE Received state=" + getState());
                if (getState() == PhoneConstants.State.RINGING) {
                    sendIncomingCallRingNotification(msg.arg1);
                }
                break;

            case EVENT_ICC_CHANGED:
                onUpdateIccAvailability();
                break;

            case EVENT_INITIATE_SILENT_REDIAL:
                Rlog.i(LOG_TAG, "Event EVENT_INITIATE_SILENT_REDIAL Received");
                ar = (AsyncResult) msg.obj;
                if ((ar.exception == null) && (ar.result != null)) {
                    SilentRedialParam result = (SilentRedialParam) ar.result;
                    String dialString = result.dialString;
                    int causeCode = result.causeCode;
                    DialArgs dialArgs = result.dialArgs;
                    if (TextUtils.isEmpty(dialString)) return;
                    try {
                        Connection cn = dialInternal(dialString, dialArgs);
                        Rlog.i(LOG_TAG, "Notify redial connection changed cn: " + cn);
                        notifyRedialConnectionChanged(cn);
                    } catch (CallStateException e) {
                        Rlog.e(LOG_TAG, "Notify redial connection changed - silent redial failed: "
                                + e);
                        notifyRedialConnectionChanged(null);
                    }
                }
                break;

            case EVENT_SRVCC_STATE_CHANGED:
                ar = (AsyncResult)msg.obj;
                if (ar.exception == null) {
                    handleSrvccStateChanged((int[]) ar.result);
                } else {
                    Rlog.e(LOG_TAG, "Srvcc exception: " + ar.exception);
                }
                break;

            case EVENT_UNSOL_OEM_HOOK_RAW:
                // deprecated, ignore
                break;

            case EVENT_CONFIG_LCE:
                ar = (AsyncResult) msg.obj;
                if (ar.exception != null) {
                    Rlog.d(LOG_TAG, "config LCE service failed: " + ar.exception);
                } else {
                    final ArrayList<Integer> statusInfo = (ArrayList<Integer>)ar.result;
                    mLceStatus = statusInfo.get(0);
                }
                break;

            case EVENT_CHECK_FOR_NETWORK_AUTOMATIC: {
                onCheckForNetworkSelectionModeAutomatic(msg);
                break;
            }

            case EVENT_ALL_DATA_DISCONNECTED:
                if (areAllDataDisconnected()) {
                    mAllDataDisconnectedRegistrants.notifyRegistrants();
                }
                break;
            default:
                throw new RuntimeException("unexpected event not handled");
        }
    }

    public ArrayList<Connection> getHandoverConnection() {
        return null;
    }

    public void notifySrvccState(Call.SrvccState state) {
    }

    public void registerForSilentRedial(Handler h, int what, Object obj) {
    }

    public void unregisterForSilentRedial(Handler h) {
    }

    public void registerForVolteSilentRedial(Handler h, int what, Object obj) {
    }

    public void unregisterForVolteSilentRedial(Handler h) {
    }

    private void handleSrvccStateChanged(int[] ret) {
        Rlog.d(LOG_TAG, "handleSrvccStateChanged");

        ArrayList<Connection> conn = null;
        Phone imsPhone = mImsPhone;
        Call.SrvccState srvccState = Call.SrvccState.NONE;
        if (ret != null && ret.length != 0) {
            int state = ret[0];
            switch(state) {
                case TelephonyManager.SRVCC_STATE_HANDOVER_STARTED:
                    srvccState = Call.SrvccState.STARTED;
                    if (imsPhone != null) {
                        conn = imsPhone.getHandoverConnection();
                        migrateFrom(imsPhone);
                    } else {
                        Rlog.d(LOG_TAG, "HANDOVER_STARTED: mImsPhone null");
                    }
                    break;
                case TelephonyManager.SRVCC_STATE_HANDOVER_COMPLETED:
                    srvccState = Call.SrvccState.COMPLETED;
                    if (imsPhone != null) {
                        imsPhone.notifySrvccState(srvccState);
                    } else {
                        Rlog.d(LOG_TAG, "HANDOVER_COMPLETED: mImsPhone null");
                    }
                    break;
                case TelephonyManager.SRVCC_STATE_HANDOVER_FAILED:
                case TelephonyManager.SRVCC_STATE_HANDOVER_CANCELED:
                    srvccState = Call.SrvccState.FAILED;
                    break;

                default:
                    //ignore invalid state
                    return;
            }

            getCallTracker().notifySrvccState(srvccState, conn);

            notifySrvccStateChanged(state);
        }
    }

    /**
     * Gets the context for the phone, as set at initialization time.
     */
    @UnsupportedAppUsage
    public Context getContext() {
        return mContext;
    }

    // Will be called when icc changed
    protected abstract void onUpdateIccAvailability();

    /**
     * Disables the DNS check (i.e., allows "0.0.0.0").
     * Useful for lab testing environment.
     * @param b true disables the check, false enables.
     */
    public void disableDnsCheck(boolean b) {
        mDnsCheckDisabled = b;
        SharedPreferences sp = PreferenceManager.getDefaultSharedPreferences(getContext());
        SharedPreferences.Editor editor = sp.edit();
        editor.putBoolean(DNS_SERVER_CHECK_DISABLED_KEY, b);
        editor.apply();
    }

    /**
     * Returns true if the DNS check is currently disabled.
     */
    public boolean isDnsCheckDisabled() {
        return mDnsCheckDisabled;
    }

    /**
     * Register for getting notifications for change in the Call State {@link Call.State}
     * This is called PreciseCallState because the call state is more precise than the
     * {@link PhoneConstants.State} which can be obtained using the {@link PhoneStateListener}
     *
     * Resulting events will have an AsyncResult in <code>Message.obj</code>.
     * AsyncResult.userData will be set to the obj argument here.
     * The <em>h</em> parameter is held only by a weak reference.
     */
    @UnsupportedAppUsage
    public void registerForPreciseCallStateChanged(Handler h, int what, Object obj) {
        checkCorrectThread(h);

        mPreciseCallStateRegistrants.addUnique(h, what, obj);
    }

    /**
     * Unregisters for voice call state change notifications.
     * Extraneous calls are tolerated silently.
     */
    @UnsupportedAppUsage
    public void unregisterForPreciseCallStateChanged(Handler h) {
        mPreciseCallStateRegistrants.remove(h);
    }

    /**
     * Subclasses of Phone probably want to replace this with a
     * version scoped to their packages
     */
    protected void notifyPreciseCallStateChangedP() {
        AsyncResult ar = new AsyncResult(null, this, null);
        mPreciseCallStateRegistrants.notifyRegistrants(ar);

        mNotifier.notifyPreciseCallState(this);
    }

    /**
     * Notifies when a Handover happens due to SRVCC or Silent Redial
     */
    public void registerForHandoverStateChanged(Handler h, int what, Object obj) {
        checkCorrectThread(h);
        mHandoverRegistrants.addUnique(h, what, obj);
    }

    /**
     * Unregisters for handover state notifications
     */
    public void unregisterForHandoverStateChanged(Handler h) {
        mHandoverRegistrants.remove(h);
    }

    /**
     * Subclasses of Phone probably want to replace this with a
     * version scoped to their packages
     */
    public void notifyHandoverStateChanged(Connection cn) {
       AsyncResult ar = new AsyncResult(null, cn, null);
       mHandoverRegistrants.notifyRegistrants(ar);
    }

    /**
     * Notifies when a Handover happens due to Silent Redial
     */
    public void registerForRedialConnectionChanged(Handler h, int what, Object obj) {
        checkCorrectThread(h);
        mRedialRegistrants.addUnique(h, what, obj);
    }

    /**
     * Unregisters for redial connection notifications
     */
    public void unregisterForRedialConnectionChanged(Handler h) {
        mRedialRegistrants.remove(h);
    }

    /**
     * Subclasses of Phone probably want to replace this with a
     * version scoped to their packages
     */
    public void notifyRedialConnectionChanged(Connection cn) {
        AsyncResult ar = new AsyncResult(null, cn, null);
        mRedialRegistrants.notifyRegistrants(ar);
    }

    protected void setIsInEmergencyCall() {
    }

    /**
     * Notify the phone that an SMS has been sent. This will be used determine if the SMS was sent
     * to an emergency address.
     * @param destinationAddress the address that the SMS was sent to.
     */
    public void notifySmsSent(String destinationAddress) {
        TelephonyManager m = (TelephonyManager) getContext().getSystemService(
                Context.TELEPHONY_SERVICE);
        if (m != null && m.isEmergencyNumber(destinationAddress)) {
            mLocalLog.log("Emergency SMS detected, recording time.");
            mTimeLastEmergencySmsSentMs = SystemClock.elapsedRealtime();
        }
    }

    /**
     * Determine if the Phone has recently sent an emergency SMS and is still in the interval of
     * time defined by a carrier that we may need to do perform special actions, for example
     * override user setting for location so the carrier can find the user's location for emergency
     * services.
     *
     * @return true if the device is in emergency SMS mode, false otherwise.
     */
    public boolean isInEmergencySmsMode() {
        long lastSmsTimeMs = mTimeLastEmergencySmsSentMs;
        if (lastSmsTimeMs == EMERGENCY_SMS_NO_TIME_RECORDED) {
            // an emergency SMS hasn't been sent since the last check.
            return false;
        }
        CarrierConfigManager configManager = (CarrierConfigManager)
                getContext().getSystemService(Context.CARRIER_CONFIG_SERVICE);
        PersistableBundle b = configManager.getConfigForSubId(getSubId());
        if (b == null) {
            // default for KEY_EMERGENCY_SMS_MODE_TIMER_MS_INT is 0 and CarrierConfig isn't
            // available, so return false.
            return false;
        }
        int eSmsTimerMs = b.getInt(CarrierConfigManager.KEY_EMERGENCY_SMS_MODE_TIMER_MS_INT, 0);
        if (eSmsTimerMs == 0) {
            // We do not support this feature for this carrier.
            return false;
        }
        if (eSmsTimerMs > EMERGENCY_SMS_TIMER_MAX_MS) {
            eSmsTimerMs = EMERGENCY_SMS_TIMER_MAX_MS;
        }
        boolean isInEmergencySmsMode = SystemClock.elapsedRealtime()
                <= (lastSmsTimeMs + eSmsTimerMs);
        if (!isInEmergencySmsMode) {
            // Shortcut this next time so we do not have to waste time if another emergency SMS
            // hasn't been sent since the last query.
            mTimeLastEmergencySmsSentMs = EMERGENCY_SMS_NO_TIME_RECORDED;
        } else {
            mLocalLog.log("isInEmergencySmsMode: queried while eSMS mode is active.");
        }
        return isInEmergencySmsMode;
    }

    public void migrateUssdFrom(Phone from, String num, ResultReceiver wrappedCallback)
            throws UnsupportedOperationException {
        try {
            notifyMigrateUssd(num, wrappedCallback);
            migrate(mMmiRegistrants, from.mMmiRegistrants);
        } catch (UnsupportedOperationException e) {
            Rlog.e(LOG_TAG, "Error: " + e);
            throw e;
        }
    }

    protected void migrateFrom(Phone from) {
        migrate(mHandoverRegistrants, from.mHandoverRegistrants);
        migrate(mPreciseCallStateRegistrants, from.mPreciseCallStateRegistrants);
        migrate(mNewRingingConnectionRegistrants, from.mNewRingingConnectionRegistrants);
        migrate(mIncomingRingRegistrants, from.mIncomingRingRegistrants);
        migrate(mDisconnectRegistrants, from.mDisconnectRegistrants);
        migrate(mServiceStateRegistrants, from.mServiceStateRegistrants);
        migrate(mMmiCompleteRegistrants, from.mMmiCompleteRegistrants);
        migrate(mMmiRegistrants, from.mMmiRegistrants);
        migrate(mUnknownConnectionRegistrants, from.mUnknownConnectionRegistrants);
        migrate(mSuppServiceFailedRegistrants, from.mSuppServiceFailedRegistrants);
        migrate(mCellInfoRegistrants, from.mCellInfoRegistrants);
        migrate(mRedialRegistrants, from.mRedialRegistrants);
        // The emergency state of IMS phone will be cleared in ImsPhone#notifySrvccState after
        // receive SRVCC completed
        if (from.isInEmergencyCall()) {
            setIsInEmergencyCall();
        }
        setEcmCanceledForEmergency(from.isEcmCanceledForEmergency());
    }

    protected void migrate(RegistrantList to, RegistrantList from) {
        if (from == null) {
            // May be null in some cases, such as testing.
            return;
        }
        from.removeCleared();
        for (int i = 0, n = from.size(); i < n; i++) {
            Registrant r = (Registrant) from.get(i);
            Message msg = r.messageForRegistrant();
            // Since CallManager has already registered with both CS and IMS phones,
            // the migrate should happen only for those registrants which are not
            // registered with CallManager.Hence the below check is needed to add
            // only those registrants to the registrant list which are not
            // coming from the CallManager.
            if (msg != null) {
                if (msg.obj == CallManager.getInstance().getRegistrantIdentifier()) {
                    continue;
                } else {
                    to.add((Registrant) from.get(i));
                }
            } else {
                Rlog.d(LOG_TAG, "msg is null");
            }
        }
    }

    /**
     * Notifies when a previously untracked non-ringing/waiting connection has appeared.
     * This is likely due to some other entity (eg, SIM card application) initiating a call.
     */
    @UnsupportedAppUsage
    public void registerForUnknownConnection(Handler h, int what, Object obj) {
        checkCorrectThread(h);

        mUnknownConnectionRegistrants.addUnique(h, what, obj);
    }

    /**
     * Unregisters for unknown connection notifications.
     */
    @UnsupportedAppUsage
    public void unregisterForUnknownConnection(Handler h) {
        mUnknownConnectionRegistrants.remove(h);
    }

    /**
     * Notifies when a new ringing or waiting connection has appeared.<p>
     *
     *  Messages received from this:
     *  Message.obj will be an AsyncResult
     *  AsyncResult.userObj = obj
     *  AsyncResult.result = a Connection. <p>
     *  Please check Connection.isRinging() to make sure the Connection
     *  has not dropped since this message was posted.
     *  If Connection.isRinging() is true, then
     *   Connection.getCall() == Phone.getRingingCall()
     */
    @UnsupportedAppUsage
    public void registerForNewRingingConnection(
            Handler h, int what, Object obj) {
        checkCorrectThread(h);

        mNewRingingConnectionRegistrants.addUnique(h, what, obj);
    }

    /**
     * Unregisters for new ringing connection notification.
     * Extraneous calls are tolerated silently
     */
    @UnsupportedAppUsage
    public void unregisterForNewRingingConnection(Handler h) {
        mNewRingingConnectionRegistrants.remove(h);
    }

    /**
     * Notifies when phone's video capabilities changes <p>
     *
     *  Messages received from this:
     *  Message.obj will be an AsyncResult
     *  AsyncResult.userObj = obj
     *  AsyncResult.result = true if phone supports video calling <p>
     */
    public void registerForVideoCapabilityChanged(
            Handler h, int what, Object obj) {
        checkCorrectThread(h);

        mVideoCapabilityChangedRegistrants.addUnique(h, what, obj);

        // Notify any registrants of the cached video capability as soon as they register.
        notifyForVideoCapabilityChanged(mIsVideoCapable);
    }

    /**
     * Unregisters for video capability changed notification.
     * Extraneous calls are tolerated silently
     */
    public void unregisterForVideoCapabilityChanged(Handler h) {
        mVideoCapabilityChangedRegistrants.remove(h);
    }

    /**
     * Register for notifications when a sInCall VoicePrivacy is enabled
     *
     * @param h Handler that receives the notification message.
     * @param what User-defined message code.
     * @param obj User object.
     */
    public void registerForInCallVoicePrivacyOn(Handler h, int what, Object obj){
        mCi.registerForInCallVoicePrivacyOn(h, what, obj);
    }

    /**
     * Unegister for notifications when a sInCall VoicePrivacy is enabled
     *
     * @param h Handler to be removed from the registrant list.
     */
    public void unregisterForInCallVoicePrivacyOn(Handler h){
        mCi.unregisterForInCallVoicePrivacyOn(h);
    }

    /**
     * Register for notifications when a sInCall VoicePrivacy is disabled
     *
     * @param h Handler that receives the notification message.
     * @param what User-defined message code.
     * @param obj User object.
     */
    public void registerForInCallVoicePrivacyOff(Handler h, int what, Object obj){
        mCi.registerForInCallVoicePrivacyOff(h, what, obj);
    }

    /**
     * Unregister for notifications when a sInCall VoicePrivacy is disabled
     *
     * @param h Handler to be removed from the registrant list.
     */
    public void unregisterForInCallVoicePrivacyOff(Handler h){
        mCi.unregisterForInCallVoicePrivacyOff(h);
    }

    /**
     * Notifies when an incoming call rings.<p>
     *
     *  Messages received from this:
     *  Message.obj will be an AsyncResult
     *  AsyncResult.userObj = obj
     *  AsyncResult.result = a Connection. <p>
     */
    @UnsupportedAppUsage
    public void registerForIncomingRing(
            Handler h, int what, Object obj) {
        checkCorrectThread(h);

        mIncomingRingRegistrants.addUnique(h, what, obj);
    }

    /**
     * Unregisters for ring notification.
     * Extraneous calls are tolerated silently
     */
    @UnsupportedAppUsage
    public void unregisterForIncomingRing(Handler h) {
        mIncomingRingRegistrants.remove(h);
    }

    /**
     * Notifies when a voice connection has disconnected, either due to local
     * or remote hangup or error.
     *
     *  Messages received from this will have the following members:<p>
     *  <ul><li>Message.obj will be an AsyncResult</li>
     *  <li>AsyncResult.userObj = obj</li>
     *  <li>AsyncResult.result = a Connection object that is
     *  no longer connected.</li></ul>
     */
    @UnsupportedAppUsage
    public void registerForDisconnect(Handler h, int what, Object obj) {
        checkCorrectThread(h);

        mDisconnectRegistrants.addUnique(h, what, obj);
    }

    /**
     * Unregisters for voice disconnection notification.
     * Extraneous calls are tolerated silently
     */
    @UnsupportedAppUsage
    public void unregisterForDisconnect(Handler h) {
        mDisconnectRegistrants.remove(h);
    }

    /**
     * Register for notifications when a supplementary service attempt fails.
     * Message.obj will contain an AsyncResult.
     *
     * @param h Handler that receives the notification message.
     * @param what User-defined message code.
     * @param obj User object.
     */
    public void registerForSuppServiceFailed(Handler h, int what, Object obj) {
        checkCorrectThread(h);

        mSuppServiceFailedRegistrants.addUnique(h, what, obj);
    }

    /**
     * Unregister for notifications when a supplementary service attempt fails.
     * Extraneous calls are tolerated silently
     *
     * @param h Handler to be removed from the registrant list.
     */
    public void unregisterForSuppServiceFailed(Handler h) {
        mSuppServiceFailedRegistrants.remove(h);
    }

    /**
     * Register for notifications of initiation of a new MMI code request.
     * MMI codes for GSM are discussed in 3GPP TS 22.030.<p>
     *
     * Example: If Phone.dial is called with "*#31#", then the app will
     * be notified here.<p>
     *
     * The returned <code>Message.obj</code> will contain an AsyncResult.
     *
     * <code>obj.result</code> will be an "MmiCode" object.
     */
    @UnsupportedAppUsage
    public void registerForMmiInitiate(Handler h, int what, Object obj) {
        checkCorrectThread(h);

        mMmiRegistrants.addUnique(h, what, obj);
    }

    /**
     * Unregisters for new MMI initiate notification.
     * Extraneous calls are tolerated silently
     */
    @UnsupportedAppUsage
    public void unregisterForMmiInitiate(Handler h) {
        mMmiRegistrants.remove(h);
    }

    /**
     * Register for notifications that an MMI request has completed
     * its network activity and is in its final state. This may mean a state
     * of COMPLETE, FAILED, or CANCELLED.
     *
     * <code>Message.obj</code> will contain an AsyncResult.
     * <code>obj.result</code> will be an "MmiCode" object
     */
    @UnsupportedAppUsage
    public void registerForMmiComplete(Handler h, int what, Object obj) {
        checkCorrectThread(h);

        mMmiCompleteRegistrants.addUnique(h, what, obj);
    }

    /**
     * Unregisters for MMI complete notification.
     * Extraneous calls are tolerated silently
     */
    @UnsupportedAppUsage
    public void unregisterForMmiComplete(Handler h) {
        checkCorrectThread(h);

        mMmiCompleteRegistrants.remove(h);
    }

    /**
     * Registration point for Sim records loaded
     * @param h handler to notify
     * @param what what code of message when delivered
     * @param obj placed in Message.obj
     */
    @UnsupportedAppUsage
    public void registerForSimRecordsLoaded(Handler h, int what, Object obj) {
    }

    /**
     * Unregister for notifications for Sim records loaded
     * @param h Handler to be removed from the registrant list.
     */
    @UnsupportedAppUsage
    public void unregisterForSimRecordsLoaded(Handler h) {
    }

    /**
     * Register for TTY mode change notifications from the network.
     * Message.obj will contain an AsyncResult.
     * AsyncResult.result will be an Integer containing new mode.
     *
     * @param h Handler that receives the notification message.
     * @param what User-defined message code.
     * @param obj User object.
     */
    public void registerForTtyModeReceived(Handler h, int what, Object obj) {
    }

    /**
     * Unregisters for TTY mode change notifications.
     * Extraneous calls are tolerated silently
     *
     * @param h Handler to be removed from the registrant list.
     */
    public void unregisterForTtyModeReceived(Handler h) {
    }

    /**
     * Switches network selection mode to "automatic", re-scanning and
     * re-selecting a network if appropriate.
     *
     * @param response The message to dispatch when the network selection
     * is complete.
     *
     * @see #selectNetworkManually(OperatorInfo, boolean, android.os.Message)
     */
    @UnsupportedAppUsage
    public void setNetworkSelectionModeAutomatic(Message response) {
        Rlog.d(LOG_TAG, "setNetworkSelectionModeAutomatic, querying current mode");
        // we don't want to do this unecesarily - it acutally causes
        // the radio to repeate network selection and is costly
        // first check if we're already in automatic mode
        Message msg = obtainMessage(EVENT_CHECK_FOR_NETWORK_AUTOMATIC);
        msg.obj = response;
        mCi.getNetworkSelectionMode(msg);
    }

    private void onCheckForNetworkSelectionModeAutomatic(Message fromRil) {
        AsyncResult ar = (AsyncResult)fromRil.obj;
        Message response = (Message)ar.userObj;
        boolean doAutomatic = true;
        if (ar.exception == null && ar.result != null) {
            try {
                int[] modes = (int[])ar.result;
                if (modes[0] == 0) {
                    // already confirmed to be in automatic mode - don't resend
                    doAutomatic = false;
                }
            } catch (Exception e) {
                // send the setting on error
            }
        }

        // wrap the response message in our own message along with
        // an empty string (to indicate automatic selection) for the
        // operator's id.
        NetworkSelectMessage nsm = new NetworkSelectMessage();
        nsm.message = response;
        nsm.operatorNumeric = "";
        nsm.operatorAlphaLong = "";
        nsm.operatorAlphaShort = "";

        if (doAutomatic) {
            Message msg = obtainMessage(EVENT_SET_NETWORK_AUTOMATIC_COMPLETE, nsm);
            mCi.setNetworkSelectionModeAutomatic(msg);
        } else {
            Rlog.d(LOG_TAG, "setNetworkSelectionModeAutomatic - already auto, ignoring");
            // let the calling application know that the we are ignoring automatic mode switch.
            if (nsm.message != null) {
                nsm.message.arg1 = ALREADY_IN_AUTO_SELECTION;
            }

            ar.userObj = nsm;
            handleSetSelectNetwork(ar);
        }

        updateSavedNetworkOperator(nsm);
    }

    /**
     * Query the radio for the current network selection mode.
     *
     * Return values:
     *     0 - automatic.
     *     1 - manual.
     */
    public void getNetworkSelectionMode(Message message) {
        mCi.getNetworkSelectionMode(message);
    }

    public List<ClientRequestStats> getClientRequestStats() {
        return mCi.getClientRequestStats();
    }

    /**
     * Manually selects a network. <code>response</code> is
     * dispatched when this is complete.  <code>response.obj</code> will be
     * an AsyncResult, and <code>response.obj.exception</code> will be non-null
     * on failure.
     *
     * @see #setNetworkSelectionModeAutomatic(Message)
     */
    @UnsupportedAppUsage
    public void selectNetworkManually(OperatorInfo network, boolean persistSelection,
            Message response) {
        // wrap the response message in our own message along with
        // the operator's id.
        NetworkSelectMessage nsm = new NetworkSelectMessage();
        nsm.message = response;
        nsm.operatorNumeric = network.getOperatorNumeric();
        nsm.operatorAlphaLong = network.getOperatorAlphaLong();
        nsm.operatorAlphaShort = network.getOperatorAlphaShort();

        Message msg = obtainMessage(EVENT_SET_NETWORK_MANUAL_COMPLETE, nsm);
        mCi.setNetworkSelectionModeManual(network.getOperatorNumeric(), network.getRan(), msg);

        if (persistSelection) {
            updateSavedNetworkOperator(nsm);
        } else {
            clearSavedNetworkSelection();
            updateManualNetworkSelection(nsm);
        }
    }

    /**
     * Registration point for emergency call/callback mode start. Message.obj is AsyncResult and
     * Message.obj.result will be Integer indicating start of call by value 1 or end of call by
     * value 0
     * @param h handler to notify
     * @param what what code of message when delivered
     * @param obj placed in Message.obj.userObj
     */
    public void registerForEmergencyCallToggle(Handler h, int what, Object obj) {
        Registrant r = new Registrant(h, what, obj);
        mEmergencyCallToggledRegistrants.add(r);
    }

    public void unregisterForEmergencyCallToggle(Handler h) {
        mEmergencyCallToggledRegistrants.remove(h);
    }

    private void updateSavedNetworkOperator(NetworkSelectMessage nsm) {
        int subId = getSubId();
        if (SubscriptionController.getInstance().isActiveSubId(subId)) {
            // open the shared preferences editor, and write the value.
            // nsm.operatorNumeric is "" if we're in automatic.selection.
            SharedPreferences sp = PreferenceManager.getDefaultSharedPreferences(getContext());
            SharedPreferences.Editor editor = sp.edit();
            editor.putString(NETWORK_SELECTION_KEY + subId, nsm.operatorNumeric);
            editor.putString(NETWORK_SELECTION_NAME_KEY + subId, nsm.operatorAlphaLong);
            editor.putString(NETWORK_SELECTION_SHORT_KEY + subId, nsm.operatorAlphaShort);

            // commit and log the result.
            if (!editor.commit()) {
                Rlog.e(LOG_TAG, "failed to commit network selection preference");
            }
        } else {
            Rlog.e(LOG_TAG, "Cannot update network selection preference due to invalid subId " +
                    subId);
        }
    }

    /**
     * Update non-perisited manual network selection.
     *
     * @param nsm PLMN info of the selected network
     */
    protected void updateManualNetworkSelection(NetworkSelectMessage nsm)  {
        Rlog.e(LOG_TAG, "updateManualNetworkSelection() should be overridden");
    }

    /**
     * Used to track the settings upon completion of the network change.
     */
    private void handleSetSelectNetwork(AsyncResult ar) {
        // look for our wrapper within the asyncresult, skip the rest if it
        // is null.
        if (!(ar.userObj instanceof NetworkSelectMessage)) {
            Rlog.e(LOG_TAG, "unexpected result from user object.");
            return;
        }

        NetworkSelectMessage nsm = (NetworkSelectMessage) ar.userObj;

        // found the object, now we send off the message we had originally
        // attached to the request.
        if (nsm.message != null) {
            AsyncResult.forMessage(nsm.message, ar.result, ar.exception);
            nsm.message.sendToTarget();
        }
    }

    /**
     * Method to retrieve the saved operator from the Shared Preferences
     */
    @NonNull
    public OperatorInfo getSavedNetworkSelection() {
        // open the shared preferences and search with our key.
        SharedPreferences sp = PreferenceManager.getDefaultSharedPreferences(getContext());
        String numeric = sp.getString(NETWORK_SELECTION_KEY + getSubId(), "");
        String name = sp.getString(NETWORK_SELECTION_NAME_KEY + getSubId(), "");
        String shrt = sp.getString(NETWORK_SELECTION_SHORT_KEY + getSubId(), "");
        return new OperatorInfo(name, shrt, numeric);
    }

    /**
     * Clears the saved network selection.
     */
    private void clearSavedNetworkSelection() {
        // open the shared preferences and search with our key.
        PreferenceManager.getDefaultSharedPreferences(getContext()).edit().
                remove(NETWORK_SELECTION_KEY + getSubId()).
                remove(NETWORK_SELECTION_NAME_KEY + getSubId()).
                remove(NETWORK_SELECTION_SHORT_KEY + getSubId()).commit();
    }

    /**
     * Method to restore the previously saved operator id, or reset to
     * automatic selection, all depending upon the value in the shared
     * preferences.
     */
    private void restoreSavedNetworkSelection(Message response) {
        // retrieve the operator
        OperatorInfo networkSelection = getSavedNetworkSelection();

        // set to auto if the id is empty, otherwise select the network.
        if (networkSelection == null || TextUtils.isEmpty(networkSelection.getOperatorNumeric())) {
            setNetworkSelectionModeAutomatic(response);
        } else {
            selectNetworkManually(networkSelection, true, response);
        }
    }

    /**
     * Saves CLIR setting so that we can re-apply it as necessary
     * (in case the RIL resets it across reboots).
     */
    public void saveClirSetting(int commandInterfaceCLIRMode) {
        // Open the shared preferences editor, and write the value.
        SharedPreferences sp = PreferenceManager.getDefaultSharedPreferences(getContext());
        SharedPreferences.Editor editor = sp.edit();
        editor.putInt(CLIR_KEY + getSubId(), commandInterfaceCLIRMode);
        Rlog.i(LOG_TAG, "saveClirSetting: " + CLIR_KEY + getSubId() + "="
                + commandInterfaceCLIRMode);

        // Commit and log the result.
        if (!editor.commit()) {
            Rlog.e(LOG_TAG, "Failed to commit CLIR preference");
        }
    }

    /**
     * For unit tests; don't send notifications to "Phone"
     * mailbox registrants if true.
     */
    private void setUnitTestMode(boolean f) {
        mUnitTestMode = f;
    }

    /**
     * @return true If unit test mode is enabled
     */
    public boolean getUnitTestMode() {
        return mUnitTestMode;
    }

    /**
     * To be invoked when a voice call Connection disconnects.
     *
     * Subclasses of Phone probably want to replace this with a
     * version scoped to their packages
     */
    protected void notifyDisconnectP(Connection cn) {
        AsyncResult ar = new AsyncResult(null, cn, null);
        mDisconnectRegistrants.notifyRegistrants(ar);
    }

    /**
     * Register for ServiceState changed.
     * Message.obj will contain an AsyncResult.
     * AsyncResult.result will be a ServiceState instance
     */
    @UnsupportedAppUsage
    public void registerForServiceStateChanged(
            Handler h, int what, Object obj) {
        mServiceStateRegistrants.add(h, what, obj);
    }

    /**
     * Unregisters for ServiceStateChange notification.
     * Extraneous calls are tolerated silently
     */
    @UnsupportedAppUsage
    public void unregisterForServiceStateChanged(Handler h) {
        mServiceStateRegistrants.remove(h);
    }

    /**
     * Notifies when out-band ringback tone is needed.<p>
     *
     *  Messages received from this:
     *  Message.obj will be an AsyncResult
     *  AsyncResult.userObj = obj
     *  AsyncResult.result = boolean, true to start play ringback tone
     *                       and false to stop. <p>
     */
    @UnsupportedAppUsage
    public void registerForRingbackTone(Handler h, int what, Object obj) {
        mCi.registerForRingbackTone(h, what, obj);
    }

    /**
     * Unregisters for ringback tone notification.
     */
    @UnsupportedAppUsage
    public void unregisterForRingbackTone(Handler h) {
        mCi.unregisterForRingbackTone(h);
    }

    /**
     * Notifies when out-band on-hold tone is needed.<p>
     *
     *  Messages received from this:
     *  Message.obj will be an AsyncResult
     *  AsyncResult.userObj = obj
     *  AsyncResult.result = boolean, true to start play on-hold tone
     *                       and false to stop. <p>
     */
    public void registerForOnHoldTone(Handler h, int what, Object obj) {
    }

    /**
     * Unregisters for on-hold tone notification.
     */
    public void unregisterForOnHoldTone(Handler h) {
    }

    /**
     * Registers the handler to reset the uplink mute state to get
     * uplink audio.
     */
    public void registerForResendIncallMute(Handler h, int what, Object obj) {
        mCi.registerForResendIncallMute(h, what, obj);
    }

    /**
     * Unregisters for resend incall mute notifications.
     */
    public void unregisterForResendIncallMute(Handler h) {
        mCi.unregisterForResendIncallMute(h);
    }

    /**
     * Registers for CellInfo changed.
     * Message.obj will contain an AsyncResult.
     * AsyncResult.result will be a List<CellInfo> instance
     */
    public void registerForCellInfo(
            Handler h, int what, Object obj) {
        mCellInfoRegistrants.add(h, what, obj);
    }

    /**
     * Unregisters for CellInfo notification.
     * Extraneous calls are tolerated silently
     */
    public void unregisterForCellInfo(Handler h) {
        mCellInfoRegistrants.remove(h);
    }

    /**
     * Enables or disables echo suppression.
     */
    public void setEchoSuppressionEnabled() {
        // no need for regular phone
    }

    /**
     * Subclasses of Phone probably want to replace this with a
     * version scoped to their packages
     */
    protected void notifyServiceStateChangedP(ServiceState ss) {
        AsyncResult ar = new AsyncResult(null, ss, null);
        mServiceStateRegistrants.notifyRegistrants(ar);

        mNotifier.notifyServiceState(this);
    }

    /**
     * Version of notifyServiceStateChangedP which allows us to specify the subId. This is used when
     * we send out a final ServiceState update when a phone's subId becomes invalid.
     */
    protected void notifyServiceStateChangedPForSubId(ServiceState ss, int subId) {
        AsyncResult ar = new AsyncResult(null, ss, null);
        mServiceStateRegistrants.notifyRegistrants(ar);

        mNotifier.notifyServiceStateForSubId(this, ss, subId);
    }

    /**
     * If this is a simulated phone interface, returns a SimulatedRadioControl.
     * @return SimulatedRadioControl if this is a simulated interface;
     * otherwise, null.
     */
    public SimulatedRadioControl getSimulatedRadioControl() {
        return mSimulatedRadioControl;
    }

    /**
     * Verifies the current thread is the same as the thread originally
     * used in the initialization of this instance. Throws RuntimeException
     * if not.
     *
     * @exception RuntimeException if the current thread is not
     * the thread that originally obtained this Phone instance.
     */
    private void checkCorrectThread(Handler h) {
        if (!mAreThreadChecksEnabled) {
            return;
        }
        if (h.getLooper() != mLooper) {
            throw new RuntimeException(
                    "com.android.internal.telephony.Phone must be used from within one thread");
        }
    }

    /**
     * Set the properties by matching the carrier string in
     * a string-array resource
     */
    @Nullable Locale getLocaleFromCarrierProperties() {
        String carrier = SystemProperties.get("ro.carrier");

        if (null == carrier || 0 == carrier.length() || "unknown".equals(carrier)) {
            return null;
        }

        CharSequence[] carrierLocales = mContext.getResources().getTextArray(
                R.array.carrier_properties);

        for (int i = 0; i < carrierLocales.length; i+=3) {
            String c = carrierLocales[i].toString();
            if (carrier.equals(c)) {
                return Locale.forLanguageTag(carrierLocales[i + 1].toString().replace('_', '-'));
            }
        }

        return null;
    }

    /**
     * Get current coarse-grained voice call state.
     * Use {@link #registerForPreciseCallStateChanged(Handler, int, Object)
     * registerForPreciseCallStateChanged()} for change notification. <p>
     * If the phone has an active call and call waiting occurs,
     * then the phone state is RINGING not OFFHOOK
     * <strong>Note:</strong>
     * This registration point provides notification of finer-grained
     * changes.<p>
     */
    @UnsupportedAppUsage
    public abstract PhoneConstants.State getState();

    /**
     * Retrieves the IccFileHandler of the Phone instance
     */
    @UnsupportedAppUsage(maxTargetSdk = Build.VERSION_CODES.R, trackingBug = 170729553)
    public IccFileHandler getIccFileHandler(){
        UiccCardApplication uiccApplication = mUiccApplication.get();
        IccFileHandler fh;

        if (uiccApplication == null) {
            Rlog.d(LOG_TAG, "getIccFileHandler: uiccApplication == null, return null");
            fh = null;
        } else {
            fh = uiccApplication.getIccFileHandler();
        }

        Rlog.d(LOG_TAG, "getIccFileHandler: fh=" + fh);
        return fh;
    }

    /*
     * Retrieves the Handler of the Phone instance
     */
    public Handler getHandler() {
        return this;
    }

    /**
     * Update the phone object if the voice radio technology has changed
     *
     * @param voiceRadioTech The new voice radio technology
     */
    public void updatePhoneObject(int voiceRadioTech) {
    }

    /**
    * Retrieves the ServiceStateTracker of the phone instance.
    */
    @UnsupportedAppUsage(maxTargetSdk = Build.VERSION_CODES.R, trackingBug = 170729553)
    public ServiceStateTracker getServiceStateTracker() {
        return null;
    }

    /**
     * Check whether the radio is off for thermal reason.
     *
     * @return {@code true} only if thermal mitigation is one of the reason for which radio is off.
     */
    public boolean isRadioOffForThermalMitigation() {
        ServiceStateTracker sst = getServiceStateTracker();
        return sst != null && sst.getRadioPowerOffReasons()
                .contains(Phone.RADIO_POWER_REASON_THERMAL);
    }

    /**
     * Retrieves the EmergencyNumberTracker of the phone instance.
     */
    public EmergencyNumberTracker getEmergencyNumberTracker() {
        return null;
    }

    /**
    * Get call tracker
    */
    @UnsupportedAppUsage(maxTargetSdk = Build.VERSION_CODES.R, trackingBug = 170729553)
    public CallTracker getCallTracker() {
        return null;
    }

    /**
     * @return The instance of transport manager
     */
    public TransportManager getTransportManager() {
        return null;
    }

    /**
     * Retrieves the DeviceStateMonitor of the phone instance.
     */
    public DeviceStateMonitor getDeviceStateMonitor() {
        return null;
    }

    /**
     * Retrieves the DisplayInfoController of the phone instance.
     */
    public DisplayInfoController getDisplayInfoController() {
        return null;
    }

    /**
     * Update voice activation state
     */
    public void setVoiceActivationState(int state) {
        mSimActivationTracker.setVoiceActivationState(state);
    }
    /**
     * Update data activation state
     */
    public void setDataActivationState(int state) {
        mSimActivationTracker.setDataActivationState(state);
    }

    /**
     * Returns voice activation state
     */
    public int getVoiceActivationState() {
        return mSimActivationTracker.getVoiceActivationState();
    }
    /**
     * Returns data activation state
     */
    public int getDataActivationState() {
        return mSimActivationTracker.getDataActivationState();
    }

    /**
     * Update voice mail count related fields and notify listeners
     */
    public void updateVoiceMail() {
        Rlog.e(LOG_TAG, "updateVoiceMail() should be overridden");
    }

    public AppType getCurrentUiccAppType() {
        UiccCardApplication currentApp = mUiccApplication.get();
        if (currentApp != null) {
            return currentApp.getType();
        }
        return AppType.APPTYPE_UNKNOWN;
    }

    /**
     * Returns the ICC card interface for this phone, or null
     * if not applicable to underlying technology.
     */
    @UnsupportedAppUsage
    public IccCard getIccCard() {
        return null;
        //throw new Exception("getIccCard Shouldn't be called from Phone");
    }

    /**
     * Retrieves the serial number of the ICC, if applicable. Returns only the decimal digits before
     * the first hex digit in the ICC ID.
     */
    @UnsupportedAppUsage
    public String getIccSerialNumber() {
        IccRecords r = mIccRecords.get();
        return (r != null) ? r.getIccId() : null;
    }

    /**
     * Retrieves the full serial number of the ICC (including hex digits), if applicable.
     */
    public String getFullIccSerialNumber() {
        IccRecords r = mIccRecords.get();
        return (r != null) ? r.getFullIccId() : null;
    }

    /**
     * Returns SIM record load state. Use
     * <code>getSimCard().registerForReady()</code> for change notification.
     *
     * @return true if records from the SIM have been loaded and are
     * available (if applicable). If not applicable to the underlying
     * technology, returns true as well.
     */
    public boolean getIccRecordsLoaded() {
        IccRecords r = mIccRecords.get();
        return (r != null) ? r.getRecordsLoaded() : false;
    }

    /** Set the minimum interval for CellInfo requests to the modem */
    public void setCellInfoMinInterval(int interval) {
        getServiceStateTracker().setCellInfoMinInterval(interval);
    }

    /**
     * @return the last known CellInfo
     */
    public List<CellInfo> getAllCellInfo() {
        return getServiceStateTracker().getAllCellInfo();
    }

    /**
     * @param workSource calling WorkSource
     * @param rspMsg the response message containing the cell info
     */
    public void requestCellInfoUpdate(WorkSource workSource, Message rspMsg) {
        getServiceStateTracker().requestAllCellInfo(workSource, rspMsg);
    }

    /**
     * Returns the current CellIdentity if known
     */
    public CellIdentity getCurrentCellIdentity() {
        return getServiceStateTracker().getCellIdentity();
    }

    /**
     * @param workSource calling WorkSource
     * @param rspMsg the response message containing the cell location
     */
    public void getCellIdentity(WorkSource workSource, Message rspMsg) {
        getServiceStateTracker().requestCellIdentity(workSource, rspMsg);
    }

    /**
     * Sets the minimum time in milli-seconds between {@link PhoneStateListener#onCellInfoChanged
     * PhoneStateListener.onCellInfoChanged} will be invoked.
     *
     * The default, 0, means invoke onCellInfoChanged when any of the reported
     * information changes. Setting the value to INT_MAX(0x7fffffff) means never issue
     * A onCellInfoChanged.
     *
     * @param rateInMillis the rate
     * @param workSource calling WorkSource
     */
    public void setCellInfoListRate(int rateInMillis, WorkSource workSource) {
        mCi.setCellInfoListRate(rateInMillis, null, workSource);
    }

    /**
     * Get voice message waiting indicator status. No change notification
     * available on this interface. Use PhoneStateNotifier or similar instead.
     *
     * @return true if there is a voice message waiting
     */
    public boolean getMessageWaitingIndicator() {
        return mVmCount != 0;
    }

    /**
     *  Retrieves manually selected network info.
     */
    public String getManualNetworkSelectionPlmn() {
        return null;
    }


    private int getCallForwardingIndicatorFromSharedPref() {
        int status = IccRecords.CALL_FORWARDING_STATUS_DISABLED;
        int subId = getSubId();
        if (SubscriptionController.getInstance().isActiveSubId(subId)) {
            SharedPreferences sp = PreferenceManager.getDefaultSharedPreferences(mContext);
            status = sp.getInt(CF_STATUS + subId, IccRecords.CALL_FORWARDING_STATUS_UNKNOWN);
            Rlog.d(LOG_TAG, "getCallForwardingIndicatorFromSharedPref: for subId " + subId + "= " +
                    status);
            // Check for old preference if status is UNKNOWN for current subId. This part of the
            // code is needed only when upgrading from M to N.
            if (status == IccRecords.CALL_FORWARDING_STATUS_UNKNOWN) {
                String subscriberId = sp.getString(CF_ID, null);
                if (subscriberId != null) {
                    String currentSubscriberId = getSubscriberId();

                    if (subscriberId.equals(currentSubscriberId)) {
                        // get call forwarding status from preferences
                        status = sp.getInt(CF_STATUS, IccRecords.CALL_FORWARDING_STATUS_DISABLED);
                        setCallForwardingIndicatorInSharedPref(
                                status == IccRecords.CALL_FORWARDING_STATUS_ENABLED ? true : false);
                        Rlog.d(LOG_TAG, "getCallForwardingIndicatorFromSharedPref: " + status);
                    } else {
                        Rlog.d(LOG_TAG, "getCallForwardingIndicatorFromSharedPref: returning " +
                                "DISABLED as status for matching subscriberId not found");
                    }

                    // get rid of old preferences.
                    SharedPreferences.Editor editor = sp.edit();
                    editor.remove(CF_ID);
                    editor.remove(CF_STATUS);
                    editor.apply();
                }
            }
        } else {
            Rlog.e(LOG_TAG, "getCallForwardingIndicatorFromSharedPref: invalid subId " + subId);
        }
        return status;
    }

    private void setCallForwardingIndicatorInSharedPref(boolean enable) {
        int status = enable ? IccRecords.CALL_FORWARDING_STATUS_ENABLED :
                IccRecords.CALL_FORWARDING_STATUS_DISABLED;
        int subId = getSubId();
        Rlog.i(LOG_TAG, "setCallForwardingIndicatorInSharedPref: Storing status = " + status +
                " in pref " + CF_STATUS + subId);

        SharedPreferences sp = PreferenceManager.getDefaultSharedPreferences(mContext);
        SharedPreferences.Editor editor = sp.edit();
        editor.putInt(CF_STATUS + subId, status);
        editor.apply();
    }

    public void setVoiceCallForwardingFlag(int line, boolean enable, String number) {
        setCallForwardingIndicatorInSharedPref(enable);
        IccRecords r = getIccRecords();
        if (r != null) {
            r.setVoiceCallForwardingFlag(line, enable, number);
        }
        notifyCallForwardingIndicator();
    }

    /**
     * Set the voice call forwarding flag for GSM/UMTS and the like SIMs
     *
     * @param r to enable/disable
     * @param line to enable/disable
     * @param enable
     * @param number to which CFU is enabled
     */
    public void setVoiceCallForwardingFlag(IccRecords r, int line, boolean enable,
                                              String number) {
        setCallForwardingIndicatorInSharedPref(enable);
        if (r != null) {
            r.setVoiceCallForwardingFlag(line, enable, number);
        }
        notifyCallForwardingIndicator();
    }

    /**
     * Get voice call forwarding indicator status. No change notification
     * available on this interface. Use PhoneStateNotifier or similar instead.
     *
     * @return true if there is a voice call forwarding
     */
    public boolean getCallForwardingIndicator() {
        if (getPhoneType() == PhoneConstants.PHONE_TYPE_CDMA) {
            Rlog.e(LOG_TAG, "getCallForwardingIndicator: not possible in CDMA");
            return false;
        }
        IccRecords r = getIccRecords();
        int callForwardingIndicator = IccRecords.CALL_FORWARDING_STATUS_UNKNOWN;
        if (r != null) {
            callForwardingIndicator = r.getVoiceCallForwardingFlag();
        }
        if (callForwardingIndicator == IccRecords.CALL_FORWARDING_STATUS_UNKNOWN) {
            callForwardingIndicator = getCallForwardingIndicatorFromSharedPref();
        }
        Rlog.v(LOG_TAG, "getCallForwardingIndicator: iccForwardingFlag=" + (r != null
                    ? r.getVoiceCallForwardingFlag() : "null") + ", sharedPrefFlag="
                    + getCallForwardingIndicatorFromSharedPref());
        return ((callForwardingIndicator == IccRecords.CALL_FORWARDING_STATUS_ENABLED) ||
                getVideoCallForwardingPreference());
    }

    /**
     * This method stores the CF_VIDEO flag in preferences
     * @param enabled
     */
    public void setVideoCallForwardingPreference(boolean enabled) {
        Rlog.d(LOG_TAG, "Set video call forwarding info to preferences enabled = " + enabled
                + "subId = " + getSubId());
        SharedPreferences sp = PreferenceManager.getDefaultSharedPreferences(mContext);
        SharedPreferences.Editor edit = sp.edit();
        edit.putBoolean(CF_VIDEO + getSubId(), enabled);
        edit.commit();
    }

    /**
     * This method gets Video Call Forwarding enabled/disabled from preferences
     */
    public boolean getVideoCallForwardingPreference() {
        Rlog.d(LOG_TAG, "Get video call forwarding info from preferences");

        SharedPreferences sp = PreferenceManager.getDefaultSharedPreferences(mContext);
        return sp.getBoolean(CF_VIDEO + getSubId(), false);
    }

    public CarrierSignalAgent getCarrierSignalAgent() {
        return mCarrierSignalAgent;
    }

    public CarrierActionAgent getCarrierActionAgent() {
        return mCarrierActionAgent;
    }

    /**
     * Query the CDMA roaming preference setting.
     *
     * @param response is callback message to report one of TelephonyManager#CDMA_ROAMING_MODE_*
     */
    public void queryCdmaRoamingPreference(Message response) {
        mCi.queryCdmaRoamingPreference(response);
    }

    /**
     * Get the CDMA subscription mode setting.
     *
     * @param response is callback message to report one of TelephonyManager#CDMA_SUBSCRIPTION_*
     */
    public void queryCdmaSubscriptionMode(Message response) {
        mCi.getCdmaSubscriptionSource(response);
    }

    /**
     * Get current signal strength. No change notification available on this
     * interface. Use <code>PhoneStateNotifier</code> or an equivalent.
     * An ASU is 0-31 or -1 if unknown (for GSM, dBm = -113 - 2 * asu).
     * The following special values are defined:</p>
     * <ul><li>0 means "-113 dBm or less".</li>
     * <li>31 means "-51 dBm or greater".</li></ul>
     *
     * @return Current signal strength as SignalStrength
     */
    public SignalStrength getSignalStrength() {
        ServiceStateTracker sst = getServiceStateTracker();
        if (sst == null) {
            return new SignalStrength();
        } else {
            return sst.getSignalStrength();
        }
    }

    /**
     * @return true, if the device is in a state where both voice and data
     * are supported simultaneously. This can change based on location or network condition.
     */
    public boolean isConcurrentVoiceAndDataAllowed() {
        ServiceStateTracker sst = getServiceStateTracker();
        return sst == null ? false : sst.isConcurrentVoiceAndDataAllowed();
    }

    /**
     * Requests to set the CDMA roaming preference
     * @param cdmaRoamingType one of TelephonyManager#CDMA_ROAMING_MODE_*
     * @param response is callback message
     */
    public void setCdmaRoamingPreference(int cdmaRoamingType, Message response) {
        mCi.setCdmaRoamingPreference(cdmaRoamingType, response);
    }

    /**
     * Requests to set the CDMA subscription mode
     * @param cdmaSubscriptionType one of TelephonyManager#CDMA_SUBSCRIPTION_*
     * @param response is callback message
     */
    public void setCdmaSubscriptionMode(int cdmaSubscriptionType, Message response) {
        mCi.setCdmaSubscriptionSource(cdmaSubscriptionType, response);
    }

    /**
     * Get the effective allowed network types on the device.
     *
     * @return effective network type
     */
    public @TelephonyManager.NetworkTypeBitMask long getEffectiveAllowedNetworkTypes() {
        long allowedNetworkTypes = TelephonyManager.getAllNetworkTypesBitmask();
        synchronized (mAllowedNetworkTypesForReasons) {
            for (long networkTypes : mAllowedNetworkTypesForReasons.values()) {
                allowedNetworkTypes = allowedNetworkTypes & networkTypes;
            }
        }
        if (!mIsCarrierNrSupported) {
            allowedNetworkTypes &= ~TelephonyManager.NETWORK_TYPE_BITMASK_NR;
        }
        logd("SubId" + getSubId() + ",getEffectiveAllowedNetworkTypes: "
                + TelephonyManager.convertNetworkTypeBitmaskToString(allowedNetworkTypes));
        return allowedNetworkTypes;
    }

    /**
     * Notify the latest allowed network types changed.
     */
    public void notifyAllowedNetworkTypesChanged(
            @TelephonyManager.AllowedNetworkTypesReason int reason) {
        logd("SubId" + getSubId() + ",notifyAllowedNetworkTypesChanged: reason: " + reason
                + " value:" + TelephonyManager.convertNetworkTypeBitmaskToString(
                getAllowedNetworkTypes(reason)));
        mNotifier.notifyAllowedNetworkTypesChanged(this, reason, getAllowedNetworkTypes(reason));
    }

    /**
     * Is E-UTRA-NR Dual Connectivity enabled
     */
    public void isNrDualConnectivityEnabled(Message message, WorkSource workSource) {
        mCi.isNrDualConnectivityEnabled(message, workSource);
    }

    /**
     * Enable/Disable E-UTRA-NR Dual Connectivity
     * @param nrDualConnectivityState expected NR dual connectivity state
     * This can be passed following states
     * <ol>
     * <li>Enable NR dual connectivity {@link TelephonyManager#NR_DUAL_CONNECTIVITY_ENABLE}
     * <li>Disable NR dual connectivity {@link TelephonyManager#NR_DUAL_CONNECTIVITY_DISABLE}
     * <li>Disable NR dual connectivity and force secondary cell to be released
     * {@link TelephonyManager#NR_DUAL_CONNECTIVITY_DISABLE_IMMEDIATE}
     * </ol>
     */
    public void setNrDualConnectivityState(
            @TelephonyManager.NrDualConnectivityState int nrDualConnectivityState,
            Message message, WorkSource workSource) {
        mCi.setNrDualConnectivityState(nrDualConnectivityState, message, workSource);
    }

    /**
     * Get the allowed network types for a certain reason.
     * @param reason reason to configure allowed network types
     * @return the allowed network types.
     */
    public @TelephonyManager.NetworkTypeBitMask long getAllowedNetworkTypes(
            @TelephonyManager.AllowedNetworkTypesReason int reason) {
        long allowedNetworkTypes;
        long defaultAllowedNetworkTypes = RadioAccessFamily.getRafFromNetworkType(
                RILConstants.PREFERRED_NETWORK_MODE);

        if (!TelephonyManager.isValidAllowedNetworkTypesReason(reason)) {
            throw new IllegalArgumentException("AllowedNetworkTypes NumberFormat exception");
        }

        synchronized (mAllowedNetworkTypesForReasons) {
            allowedNetworkTypes = mAllowedNetworkTypesForReasons.getOrDefault(
                    reason,
                    defaultAllowedNetworkTypes);
        }
        if (!mIsCarrierNrSupported
                && reason == TelephonyManager.ALLOWED_NETWORK_TYPES_REASON_CARRIER) {
            allowedNetworkTypes = updateAllowedNetworkTypeForCarrierWithCarrierConfig();
        }
        logd("SubId" + getSubId() + ",get allowed network types "
                + convertAllowedNetworkTypeMapIndexToDbName(reason)
                + ": value = " + TelephonyManager.convertNetworkTypeBitmaskToString(
                allowedNetworkTypes));
        return allowedNetworkTypes;
    }

    /**
     * Loads the allowed network type from subscription database.
     */
    public void loadAllowedNetworksFromSubscriptionDatabase() {
        // Try to load ALLOWED_NETWORK_TYPES from SIMINFO.
        if (SubscriptionController.getInstance() == null) {
            return;
        }

        String result = SubscriptionController.getInstance().getSubscriptionProperty(
                getSubId(),
                SubscriptionManager.ALLOWED_NETWORK_TYPES);
        if (result == null) {
            return;
        }

        logd("SubId" + getSubId() + ",load allowed network types : value = " + result);
        Map<Integer, Long> oldAllowedNetworkTypes = new HashMap<>(mAllowedNetworkTypesForReasons);
        mAllowedNetworkTypesForReasons.clear();
        try {
            // Format: "REASON=VALUE,REASON2=VALUE2"
            for (String pair : result.trim().split(",")) {
                String[] networkTypesValues = (pair.trim().toLowerCase()).split("=");
                if (networkTypesValues.length != 2) {
                    Rlog.e(LOG_TAG, "Invalid ALLOWED_NETWORK_TYPES from DB, value = " + pair);
                    continue;
                }
                int key = convertAllowedNetworkTypeDbNameToMapIndex(networkTypesValues[0]);
                long value = Long.parseLong(networkTypesValues[1]);
                if (key != INVALID_ALLOWED_NETWORK_TYPES
                        && value != INVALID_ALLOWED_NETWORK_TYPES) {
                    synchronized (mAllowedNetworkTypesForReasons) {
                        mAllowedNetworkTypesForReasons.put(key, value);
                    }
                    if (!oldAllowedNetworkTypes.containsKey(key)
                            || oldAllowedNetworkTypes.get(key) != value) {
                        if (oldAllowedNetworkTypes.containsKey(key)) {
                            oldAllowedNetworkTypes.remove(key);
                        }
                        notifyAllowedNetworkTypesChanged(key);
                    }
                }
            }
        } catch (NumberFormatException e) {
            Rlog.e(LOG_TAG, "allowedNetworkTypes NumberFormat exception" + e);
        }

        for (int key : oldAllowedNetworkTypes.keySet()) {
            notifyAllowedNetworkTypesChanged(key);
        }
    }

    private int convertAllowedNetworkTypeDbNameToMapIndex(String name) {
        switch (name) {
            case ALLOWED_NETWORK_TYPES_TEXT_USER:
                return TelephonyManager.ALLOWED_NETWORK_TYPES_REASON_USER;
            case ALLOWED_NETWORK_TYPES_TEXT_POWER:
                return TelephonyManager.ALLOWED_NETWORK_TYPES_REASON_POWER;
            case ALLOWED_NETWORK_TYPES_TEXT_CARRIER:
                return TelephonyManager.ALLOWED_NETWORK_TYPES_REASON_CARRIER;
            case ALLOWED_NETWORK_TYPES_TEXT_ENABLE_2G:
                return TelephonyManager.ALLOWED_NETWORK_TYPES_REASON_ENABLE_2G;
            default:
                return INVALID_ALLOWED_NETWORK_TYPES;
        }
    }

    private String convertAllowedNetworkTypeMapIndexToDbName(int reason) {
        switch (reason) {
            case TelephonyManager.ALLOWED_NETWORK_TYPES_REASON_USER:
                return ALLOWED_NETWORK_TYPES_TEXT_USER;
            case TelephonyManager.ALLOWED_NETWORK_TYPES_REASON_POWER:
                return ALLOWED_NETWORK_TYPES_TEXT_POWER;
            case TelephonyManager.ALLOWED_NETWORK_TYPES_REASON_CARRIER:
                return ALLOWED_NETWORK_TYPES_TEXT_CARRIER;
            case TelephonyManager.ALLOWED_NETWORK_TYPES_REASON_ENABLE_2G:
                return ALLOWED_NETWORK_TYPES_TEXT_ENABLE_2G;
            default:
                return Integer.toString(INVALID_ALLOWED_NETWORK_TYPES);
        }
    }

    private @TelephonyManager.NetworkTypeBitMask long
            updateAllowedNetworkTypeForCarrierWithCarrierConfig() {
        long defaultAllowedNetworkTypes = RadioAccessFamily.getRafFromNetworkType(
                RILConstants.PREFERRED_NETWORK_MODE);
        long allowedNetworkTypes;
        synchronized (mAllowedNetworkTypesForReasons) {
            allowedNetworkTypes = mAllowedNetworkTypesForReasons.getOrDefault(
                    TelephonyManager.ALLOWED_NETWORK_TYPES_REASON_CARRIER,
                    defaultAllowedNetworkTypes);
        }
        if (mIsCarrierNrSupported) {
            return allowedNetworkTypes;
        }
        allowedNetworkTypes = allowedNetworkTypes & ~TelephonyManager.NETWORK_TYPE_BITMASK_NR;

        logd("Allowed network types for 'carrier' reason is changed by carrier config = "
                + TelephonyManager.convertNetworkTypeBitmaskToString(allowedNetworkTypes));
        return allowedNetworkTypes;
    }

    /**
     * Requests to set the allowed network types for a specific reason
     *
     * @param reason reason to configure allowed network type
     * @param networkTypes one of the network types
     */
    public void setAllowedNetworkTypes(@TelephonyManager.AllowedNetworkTypesReason int reason,
            @TelephonyManager.NetworkTypeBitMask long networkTypes, Message response) {
        int subId = getSubId();
        if (!TelephonyManager.isValidAllowedNetworkTypesReason(reason)) {
            loge("setAllowedNetworkTypes: Invalid allowed network type reason: " + reason);
            return;
        }
        if (!SubscriptionManager.isUsableSubscriptionId(subId)) {
            loge("setAllowedNetworkTypes: Invalid subscriptionId: " + subId);
            return;
        }
        String mapAsString = "";
        synchronized (mAllowedNetworkTypesForReasons) {
            mAllowedNetworkTypesForReasons.put(reason, networkTypes);
            mapAsString = mAllowedNetworkTypesForReasons.keySet().stream()
                    .map(key -> convertAllowedNetworkTypeMapIndexToDbName(key) + "="
                            + mAllowedNetworkTypesForReasons.get(key))
                    .collect(Collectors.joining(","));
        }
        SubscriptionManager.setSubscriptionProperty(subId,
                SubscriptionManager.ALLOWED_NETWORK_TYPES,
                mapAsString);
        logd("setAllowedNetworkTypes: SubId" + subId + ",setAllowedNetworkTypes " + mapAsString);

        updateAllowedNetworkTypes(response);
        notifyAllowedNetworkTypesChanged(reason);
    }

    public void updateAllowedNetworkTypes(Message response) {
        int modemRaf = getRadioAccessFamily();
        if (modemRaf == RadioAccessFamily.RAF_UNKNOWN) {
            Rlog.d(LOG_TAG, "setPreferredNetworkType: Abort, unknown RAF: "
                    + modemRaf);
            if (response != null) {
                CommandException ex;
                ex = new CommandException(CommandException.Error.GENERIC_FAILURE);
                AsyncResult.forMessage(response, null, ex);
                response.sendToTarget();
            }
            return;
        }

        int filteredRaf = (int) (modemRaf & getEffectiveAllowedNetworkTypes());

        logd("setAllowedNetworkTypes: modemRafBitMask = " + modemRaf
                + " ,modemRaf = " + TelephonyManager.convertNetworkTypeBitmaskToString(modemRaf)
                + " ,filteredRafBitMask = " + filteredRaf
                + " ,filteredRaf = " + TelephonyManager.convertNetworkTypeBitmaskToString(
                filteredRaf));
        mCi.setAllowedNetworkTypesBitmap(filteredRaf, response);
        mPreferredNetworkTypeRegistrants.notifyRegistrants();
    }

    /**
     * Query the allowed network types bitmask setting
     *
     * @param response is callback message to report network types bitmask
     */
    public void getAllowedNetworkTypesBitmask(Message response) {
        mCi.getAllowedNetworkTypesBitmap(response);
    }

    /**
     * Register for preferred network type changes
     *
     * @param h Handler that receives the notification message.
     * @param what User-defined message code.
     * @param obj User object.
     */
    public void registerForPreferredNetworkTypeChanged(Handler h, int what, Object obj) {
        checkCorrectThread(h);
        mPreferredNetworkTypeRegistrants.addUnique(h, what, obj);
    }

    /**
     * Unregister for preferred network type changes.
     *
     * @param h Handler that should be unregistered.
     */
    public void unregisterForPreferredNetworkTypeChanged(Handler h) {
        mPreferredNetworkTypeRegistrants.remove(h);
    }

    /**
     * Get the cached value of the preferred network type setting
     */
    public int getCachedAllowedNetworkTypesBitmask() {
        if (mCi != null && mCi instanceof BaseCommands) {
            return ((BaseCommands) mCi).mAllowedNetworkTypesBitmask;
        } else {
            return RadioAccessFamily.getRafFromNetworkType(RILConstants.PREFERRED_NETWORK_MODE);
        }
    }

    /**
     * Gets the default SMSC address.
     *
     * @param result Callback message contains the SMSC address.
     */
    @UnsupportedAppUsage
    public void getSmscAddress(Message result) {
        mCi.getSmscAddress(result);
    }

    /**
     * Sets the default SMSC address.
     *
     * @param address new SMSC address
     * @param result Callback message is empty on completion
     */
    @UnsupportedAppUsage
    public void setSmscAddress(String address, Message result) {
        mCi.setSmscAddress(address, result);
    }

    /**
     * setTTYMode
     * sets a TTY mode option.
     * @param ttyMode is a one of the following:
     * - {@link com.android.internal.telephony.Phone#TTY_MODE_OFF}
     * - {@link com.android.internal.telephony.Phone#TTY_MODE_FULL}
     * - {@link com.android.internal.telephony.Phone#TTY_MODE_HCO}
     * - {@link com.android.internal.telephony.Phone#TTY_MODE_VCO}
     * @param onComplete a callback message when the action is completed
     */
    public void setTTYMode(int ttyMode, Message onComplete) {
        mCi.setTTYMode(ttyMode, onComplete);
    }

    /**
     * setUiTTYMode
     * sets a TTY mode option.
     * @param ttyMode is a one of the following:
     * - {@link com.android.internal.telephony.Phone#TTY_MODE_OFF}
     * - {@link com.android.internal.telephony.Phone#TTY_MODE_FULL}
     * - {@link com.android.internal.telephony.Phone#TTY_MODE_HCO}
     * - {@link com.android.internal.telephony.Phone#TTY_MODE_VCO}
     * @param onComplete a callback message when the action is completed
     */
    public void setUiTTYMode(int uiTtyMode, Message onComplete) {
        Rlog.d(LOG_TAG, "unexpected setUiTTYMode method call");
    }

    /**
     * queryTTYMode
     * query the status of the TTY mode
     *
     * @param onComplete a callback message when the action is completed.
     */
    public void queryTTYMode(Message onComplete) {
        mCi.queryTTYMode(onComplete);
    }

    /**
     * Enable or disable enhanced Voice Privacy (VP). If enhanced VP is
     * disabled, normal VP is enabled.
     *
     * @param enable whether true or false to enable or disable.
     * @param onComplete a callback message when the action is completed.
     */
    public void enableEnhancedVoicePrivacy(boolean enable, Message onComplete) {
    }

    /**
     * Get the currently set Voice Privacy (VP) mode.
     *
     * @param onComplete a callback message when the action is completed.
     */
    public void getEnhancedVoicePrivacy(Message onComplete) {
    }

    /**
     * Assign a specified band for RF configuration.
     *
     * @param bandMode one of BM_*_BAND
     * @param response is callback message
     */
    public void setBandMode(int bandMode, Message response) {
        mCi.setBandMode(bandMode, response);
    }

    /**
     * Query the list of band mode supported by RF.
     *
     * @param response is callback message
     *        ((AsyncResult)response.obj).result  is an int[] where int[0] is
     *        the size of the array and the rest of each element representing
     *        one available BM_*_BAND
     */
    public void queryAvailableBandMode(Message response) {
        mCi.queryAvailableBandMode(response);
    }

    /**
     * Invokes RIL_REQUEST_OEM_HOOK_RAW on RIL implementation.
     *
     * @param data The data for the request.
     * @param response <strong>On success</strong>,
     * (byte[])(((AsyncResult)response.obj).result)
     * <strong>On failure</strong>,
     * (((AsyncResult)response.obj).result) == null and
     * (((AsyncResult)response.obj).exception) being an instance of
     * com.android.internal.telephony.gsm.CommandException
     *
     * @see #invokeOemRilRequestRaw(byte[], android.os.Message)
     * @deprecated OEM needs a vendor-extension hal and their apps should use that instead
     */
    @UnsupportedAppUsage
    @Deprecated
    public void invokeOemRilRequestRaw(byte[] data, Message response) {
        mCi.invokeOemRilRequestRaw(data, response);
    }

    /**
     * Invokes RIL_REQUEST_OEM_HOOK_Strings on RIL implementation.
     *
     * @param strings The strings to make available as the request data.
     * @param response <strong>On success</strong>, "response" bytes is
     * made available as:
     * (String[])(((AsyncResult)response.obj).result).
     * <strong>On failure</strong>,
     * (((AsyncResult)response.obj).result) == null and
     * (((AsyncResult)response.obj).exception) being an instance of
     * com.android.internal.telephony.gsm.CommandException
     *
     * @see #invokeOemRilRequestStrings(java.lang.String[], android.os.Message)
     * @deprecated OEM needs a vendor-extension hal and their apps should use that instead
     */
    @UnsupportedAppUsage
    @Deprecated
    public void invokeOemRilRequestStrings(String[] strings, Message response) {
        mCi.invokeOemRilRequestStrings(strings, response);
    }

    /**
     * Read one of the NV items defined in {@link RadioNVItems} / {@code ril_nv_items.h}.
     * Used for device configuration by some CDMA operators.
     *
     * @param itemID the ID of the item to read
     * @param response callback message with the String response in the obj field
     * @param workSource calling WorkSource
     */
    public void nvReadItem(int itemID, Message response, WorkSource workSource) {
        mCi.nvReadItem(itemID, response, workSource);
    }

    /**
     * Write one of the NV items defined in {@link RadioNVItems} / {@code ril_nv_items.h}.
     * Used for device configuration by some CDMA operators.
     *
     * @param itemID the ID of the item to read
     * @param itemValue the value to write, as a String
     * @param response Callback message.
     * @param workSource calling WorkSource
     */
    public void nvWriteItem(int itemID, String itemValue, Message response,
            WorkSource workSource) {
        mCi.nvWriteItem(itemID, itemValue, response, workSource);
    }

    /**
     * Update the CDMA Preferred Roaming List (PRL) in the radio NV storage.
     * Used for device configuration by some CDMA operators.
     *
     * @param preferredRoamingList byte array containing the new PRL
     * @param response Callback message.
     */
    public void nvWriteCdmaPrl(byte[] preferredRoamingList, Message response) {
        mCi.nvWriteCdmaPrl(preferredRoamingList, response);
    }

    /**
     * Perform the radio modem reboot. The radio will be taken offline. Used for device
     * configuration by some CDMA operators.
     * TODO: reuse nvResetConfig for now, should move to separate HAL API.
     *
     * @param response Callback message.
     */
    public void rebootModem(Message response) {
        mCi.nvResetConfig(1 /* 1: reload NV reset, trigger a modem reboot */, response);
    }

    /**
     * Perform the modem configuration reset. Used for device configuration by some CDMA operators.
     * TODO: reuse nvResetConfig for now, should move to separate HAL API.
     *
     * @param response Callback message.
     */
    public void resetModemConfig(Message response) {
        mCi.nvResetConfig(3 /* factory NV reset */, response);
    }

    /**
     * Perform modem configuration erase. Used for network reset
     *
     * @param response Callback message.
     */
    public void eraseModemConfig(Message response) {
        mCi.nvResetConfig(2 /* erase NV */, response);
    }

    /**
     * Erase data saved in the SharedPreference. Used for network reset
     *
     */
    public boolean eraseDataInSharedPreferences() {
        SharedPreferences sp = PreferenceManager.getDefaultSharedPreferences(getContext());
        SharedPreferences.Editor editor = sp.edit();
        Rlog.d(LOG_TAG, "Erase all data saved in SharedPreferences");
        editor.clear();
        return editor.commit();
    }

    public void setSystemSelectionChannels(List<RadioAccessSpecifier> specifiers,
            Message response) {
        mCi.setSystemSelectionChannels(specifiers, response);
    }

    /**
     * Get which bands the modem's background scan is acting on.
     *
     * @param response Callback message.
     */
    public void getSystemSelectionChannels(Message response) {
        mCi.getSystemSelectionChannels(response);
    }

    public void notifyDataActivity() {
        mNotifier.notifyDataActivity(this);
    }

    private void notifyMessageWaitingIndicator() {
        // Do not notify voice mail waiting if device doesn't support voice
        if (!mIsVoiceCapable)
            return;

        // This function is added to send the notification to DefaultPhoneNotifier.
        mNotifier.notifyMessageWaitingChanged(this);
    }

    /** Send notification with an updated PreciseDataConnectionState to a single data connection */
    public void notifyDataConnection(PreciseDataConnectionState state) {
        mNotifier.notifyDataConnection(this, state);
    }

    @UnsupportedAppUsage(maxTargetSdk = Build.VERSION_CODES.R, trackingBug = 170729553)
    public void notifyOtaspChanged(int otaspMode) {
        mOtaspRegistrants.notifyRegistrants(new AsyncResult(null, otaspMode, null));
    }

    public void notifyVoiceActivationStateChanged(int state) {
        mNotifier.notifyVoiceActivationStateChanged(this, state);
    }

    public void notifyDataActivationStateChanged(int state) {
        mNotifier.notifyDataActivationStateChanged(this, state);
    }

    public void notifyUserMobileDataStateChanged(boolean state) {
        mNotifier.notifyUserMobileDataStateChanged(this, state);
    }

    /** Send notification that display info has changed. */
    public void notifyDisplayInfoChanged(TelephonyDisplayInfo telephonyDisplayInfo) {
        mNotifier.notifyDisplayInfoChanged(this, telephonyDisplayInfo);
    }

    public void notifySignalStrength() {
        mNotifier.notifySignalStrength(this);
    }

    public PhoneConstants.DataState getDataConnectionState(String apnType) {
        return PhoneConstants.DataState.DISCONNECTED;
    }

    /** Default implementation to get the PreciseDataConnectionState */
    public @Nullable PreciseDataConnectionState getPreciseDataConnectionState(String apnType) {
        return null;
    }

    public void notifyCellInfo(List<CellInfo> cellInfo) {
        AsyncResult ar = new AsyncResult(null, cellInfo, null);
        mCellInfoRegistrants.notifyRegistrants(ar);

        mNotifier.notifyCellInfo(this, cellInfo);
    }

    protected void notifyMigrateUssd(String num, ResultReceiver wrappedCallback)
            throws UnsupportedOperationException {
        // notifyMigrateUssd shall be overriden by GsmCdmaPhone
        throw new UnsupportedOperationException("notifyMigrateUssd: not supported");
    }

    /**
     * Registration point for PhysicalChannelConfig change.
     * @param h handler to notify
     * @param what what code of message when delivered
     * @param obj placed in Message.obj.userObj
     */
    public void registerForPhysicalChannelConfig(Handler h, int what, Object obj) {
        checkCorrectThread(h);
        Registrant registrant = new Registrant(h, what, obj);
        mPhysicalChannelConfigRegistrants.add(registrant);
        // notify first
        List<PhysicalChannelConfig> physicalChannelConfigs = getPhysicalChannelConfigList();
        if (physicalChannelConfigs != null) {
            registrant.notifyRegistrant(new AsyncResult(null, physicalChannelConfigs, null));
        }
    }

    public void unregisterForPhysicalChannelConfig(Handler h) {
        mPhysicalChannelConfigRegistrants.remove(h);
    }

    /** Notify {@link PhysicalChannelConfig} changes. */
    public void notifyPhysicalChannelConfig(List<PhysicalChannelConfig> configs) {
        mPhysicalChannelConfigRegistrants.notifyRegistrants(new AsyncResult(null, configs, null));
        mNotifier.notifyPhysicalChannelConfig(this, configs);
    }

    public List<PhysicalChannelConfig> getPhysicalChannelConfigList() {
        return null;
    }

    /**
     * Notify listeners that SRVCC state has changed.
     */
    public void notifySrvccStateChanged(int state) {
        mNotifier.notifySrvccStateChanged(this, state);
    }

    /** Notify the {@link EmergencyNumber} changes. */
    public void notifyEmergencyNumberList() {
        mNotifier.notifyEmergencyNumberList(this);
    }

    /** Notify the outgoing Sms {@link EmergencyNumber} changes. */
    public void notifyOutgoingEmergencySms(EmergencyNumber emergencyNumber) {
        mNotifier.notifyOutgoingEmergencySms(this, emergencyNumber);
    }

    /** Notify the data enabled changes. */
    public void notifyDataEnabled(boolean enabled,
            @TelephonyManager.DataEnabledReason int reason) {
        mNotifier.notifyDataEnabled(this, enabled, reason);
    }

    /** Notify link capacity estimate has changed. */
    public void notifyLinkCapacityEstimateChanged(
            List<LinkCapacityEstimate> linkCapacityEstimateList) {
        mNotifier.notifyLinkCapacityEstimateChanged(this, linkCapacityEstimateList);
    }

    /**
     * @return true if a mobile originating emergency call is active
     */
    public boolean isInEmergencyCall() {
        return false;
    }

    // This property is used to handle phone process crashes, and is the same for CDMA and IMS
    // phones
    protected static boolean getInEcmMode() {
        return TelephonyProperties.in_ecm_mode().orElse(false);
    }

    public boolean isInEcm() {
        return EcbmHandler.getInstance().isInEcm();
    }

    public boolean isInImsEcm() {
        return false;
    }

    /**
     * @return true if this Phone is in an emergency call that caused emergency callback mode to be
     * canceled, false if not.
     */
    public boolean isEcmCanceledForEmergency() {
        return mEcmCanceledForEmergency;
    }

    /**
     * Set whether or not this Phone has an active emergency call that was placed during emergency
     * callback mode and caused it to be temporarily canceled.
     * @param isCanceled true if an emergency call was placed that caused ECM to be canceled, false
     *                   if it is not in this state.
     */
    public void setEcmCanceledForEmergency(boolean isCanceled) {
        mEcmCanceledForEmergency = isCanceled;
    }

    @UnsupportedAppUsage(maxTargetSdk = Build.VERSION_CODES.R, trackingBug = 170729553)
    private static int getVideoState(Call call) {
        int videoState = VideoProfile.STATE_AUDIO_ONLY;
        Connection conn = call.getEarliestConnection();
        if (conn != null) {
            videoState = conn.getVideoState();
        }
        return videoState;
    }

    /**
     * Determines if the specified call currently is or was at some point a video call, or if it is
     * a conference call.
     * @param call The call.
     * @return {@code true} if the call is or was a video call or is a conference call,
     *      {@code false} otherwise.
     */
    private boolean isVideoCallOrConference(Call call) {
        if (call.isMultiparty()) {
            return true;
        }

        boolean isDowngradedVideoCall = false;
        if (call instanceof ImsPhoneCall) {
            ImsPhoneCall imsPhoneCall = (ImsPhoneCall) call;
            ImsCall imsCall = imsPhoneCall.getImsCall();
            return imsCall != null && (imsCall.isVideoCall() ||
                    imsCall.wasVideoCall());
        }
        return isDowngradedVideoCall;
    }

    /**
     * @return {@code true} if an IMS video call or IMS conference is present, false otherwise.
     */
    public boolean isImsVideoCallOrConferencePresent() {
        boolean isPresent = false;
        if (mImsPhone != null) {
            isPresent = isVideoCallOrConference(mImsPhone.getForegroundCall()) ||
                    isVideoCallOrConference(mImsPhone.getBackgroundCall()) ||
                    isVideoCallOrConference(mImsPhone.getRingingCall());
        }
        Rlog.d(LOG_TAG, "isImsVideoCallOrConferencePresent: " + isPresent);
        return isPresent;
    }

    /**
     * Return a numerical identifier for the phone radio interface.
     * @return PHONE_TYPE_XXX as defined above.
     */
    @UnsupportedAppUsage
    public abstract int getPhoneType();

    /**
     * Returns unread voicemail count. This count is shown when the  voicemail
     * notification is expanded.<p>
     */
    public int getVoiceMessageCount(){
        return mVmCount;
    }

    /** sets the voice mail count of the phone and notifies listeners. */
    public void setVoiceMessageCount(int countWaiting) {
        mVmCount = countWaiting;
        int subId = getSubId();
        if (SubscriptionController.getInstance().isActiveSubId(subId)) {

            Rlog.d(LOG_TAG, "setVoiceMessageCount: Storing Voice Mail Count = " + countWaiting +
                    " for mVmCountKey = " + VM_COUNT + subId + " in preferences.");

            SharedPreferences sp = PreferenceManager.getDefaultSharedPreferences(mContext);
            SharedPreferences.Editor editor = sp.edit();
            editor.putInt(VM_COUNT + subId, countWaiting);
            editor.apply();
        } else {
            Rlog.e(LOG_TAG, "setVoiceMessageCount in sharedPreference: invalid subId " + subId);
        }
        // store voice mail count in SIM
        IccRecords records = UiccController.getInstance().getIccRecords(
                mPhoneId, UiccController.APP_FAM_3GPP);
        if (records != null) {
            Rlog.d(LOG_TAG, "setVoiceMessageCount: updating SIM Records");
            records.setVoiceMessageWaiting(1, countWaiting);
        } else {
            Rlog.d(LOG_TAG, "setVoiceMessageCount: SIM Records not found");
        }
        // notify listeners of voice mail
        notifyMessageWaitingIndicator();
    }

    /** gets the voice mail count from preferences */
    protected int getStoredVoiceMessageCount() {
        int countVoiceMessages = 0;
        int subId = getSubId();
        if (SubscriptionController.getInstance().isActiveSubId(subId)) {
            int invalidCount = -2;  //-1 is not really invalid. It is used for unknown number of vm
            SharedPreferences sp = PreferenceManager.getDefaultSharedPreferences(mContext);
            int countFromSP = sp.getInt(VM_COUNT + subId, invalidCount);
            if (countFromSP != invalidCount) {
                countVoiceMessages = countFromSP;
                Rlog.d(LOG_TAG, "getStoredVoiceMessageCount: from preference for subId " + subId +
                        "= " + countVoiceMessages);
            } else {
                // Check for old preference if count not found for current subId. This part of the
                // code is needed only when upgrading from M to N.
                String subscriberId = sp.getString(VM_ID, null);
                if (subscriberId != null) {
                    String currentSubscriberId = getSubscriberId();

                    if (currentSubscriberId != null && currentSubscriberId.equals(subscriberId)) {
                        // get voice mail count from preferences
                        countVoiceMessages = sp.getInt(VM_COUNT, 0);
                        setVoiceMessageCount(countVoiceMessages);
                        Rlog.d(LOG_TAG, "getStoredVoiceMessageCount: from preference = " +
                                countVoiceMessages);
                    } else {
                        Rlog.d(LOG_TAG, "getStoredVoiceMessageCount: returning 0 as count for " +
                                "matching subscriberId not found");

                    }
                    // get rid of old preferences.
                    SharedPreferences.Editor editor = sp.edit();
                    editor.remove(VM_ID);
                    editor.remove(VM_COUNT);
                    editor.apply();
                }
            }
        } else {
            Rlog.e(LOG_TAG, "getStoredVoiceMessageCount: invalid subId " + subId);
        }
        return countVoiceMessages;
    }

    /**
     * send secret dialer codes to launch arbitrary activities.
     * an Intent is started with the android_secret_code://<code> URI.
     *
     * @param code stripped version of secret code without *#*# prefix and #*#* suffix
     */
    public void sendDialerSpecialCode(String code) {
        if (!TextUtils.isEmpty(code)) {
            final BroadcastOptions options = BroadcastOptions.makeBasic();
            options.setBackgroundActivityStartsAllowed(true);
            Intent intent = new Intent(TelephonyIntents.SECRET_CODE_ACTION,
                    Uri.parse("android_secret_code://" + code));
            intent.addFlags(Intent.FLAG_RECEIVER_FOREGROUND);
            mContext.sendBroadcast(intent, null, options.toBundle());

            // {@link TelephonyManager.ACTION_SECRET_CODE} will replace {@link
            // TelephonyIntents#SECRET_CODE_ACTION} in the next Android version. Before
            // that both of these two actions will be broadcast.
            Intent secrectCodeIntent = new Intent(TelephonyManager.ACTION_SECRET_CODE,
                    Uri.parse("android_secret_code://" + code));
            secrectCodeIntent.addFlags(Intent.FLAG_RECEIVER_FOREGROUND);
            mContext.sendBroadcast(secrectCodeIntent, null, options.toBundle());
        }
    }

    /**
     * Returns the CDMA ERI icon index to display
     */
    public int getCdmaEriIconIndex() {
        return -1;
    }

    /**
     * Returns the CDMA ERI icon mode,
     * 0 - ON
     * 1 - FLASHING
     */
    public int getCdmaEriIconMode() {
        return -1;
    }

    /**
     * Returns the CDMA ERI text,
     */
    public String getCdmaEriText() {
        return "GSM nw, no ERI";
    }

    /**
     * Retrieves the MIN for CDMA phones.
     */
    public String getCdmaMin() {
        return null;
    }

    /**
     * Check if subscription data has been assigned to mMin
     *
     * return true if MIN info is ready; false otherwise.
     */
    public boolean isMinInfoReady() {
        return false;
    }

    /**
     *  Retrieves PRL Version for CDMA phones
     */
    public String getCdmaPrlVersion(){
        return null;
    }

    /**
     * @return {@code true} if data is suspended.
     */
    public boolean isDataSuspended() {
        return false;
    }

    /**
     * send burst DTMF tone, it can send the string as single character or multiple character
     * ignore if there is no active call or not valid digits string.
     * Valid digit means only includes characters ISO-LATIN characters 0-9, *, #
     * The difference between sendDtmf and sendBurstDtmf is sendDtmf only sends one character,
     * this api can send single character and multiple character, also, this api has response
     * back to caller.
     *
     * @param dtmfString is string representing the dialing digit(s) in the active call
     * @param on the DTMF ON length in milliseconds, or 0 for default
     * @param off the DTMF OFF length in milliseconds, or 0 for default
     * @param onComplete is the callback message when the action is processed by BP
     *
     */
    public void sendBurstDtmf(String dtmfString, int on, int off, Message onComplete) {
    }

    /**
     * Sets an event to be fired when the telephony system processes
     * a post-dial character on an outgoing call.<p>
     *
     * Messages of type <code>what</code> will be sent to <code>h</code>.
     * The <code>obj</code> field of these Message's will be instances of
     * <code>AsyncResult</code>. <code>Message.obj.result</code> will be
     * a Connection object.<p>
     *
     * Message.arg1 will be the post dial character being processed,
     * or 0 ('\0') if end of string.<p>
     *
     * If Connection.getPostDialState() == WAIT,
     * the application must call
     * {@link com.android.internal.telephony.Connection#proceedAfterWaitChar()
     * Connection.proceedAfterWaitChar()} or
     * {@link com.android.internal.telephony.Connection#cancelPostDial()
     * Connection.cancelPostDial()}
     * for the telephony system to continue playing the post-dial
     * DTMF sequence.<p>
     *
     * If Connection.getPostDialState() == WILD,
     * the application must call
     * {@link com.android.internal.telephony.Connection#proceedAfterWildChar
     * Connection.proceedAfterWildChar()}
     * or
     * {@link com.android.internal.telephony.Connection#cancelPostDial()
     * Connection.cancelPostDial()}
     * for the telephony system to continue playing the
     * post-dial DTMF sequence.<p>
     *
     * Only one post dial character handler may be set. <p>
     * Calling this method with "h" equal to null unsets this handler.<p>
     */
    @UnsupportedAppUsage
    public void setOnPostDialCharacter(Handler h, int what, Object obj) {
        mPostDialHandler = new Registrant(h, what, obj);
    }

    public Registrant getPostDialHandler() {
        return mPostDialHandler;
    }

    /**
     * request to exit emergency call back mode
     * the caller should use setOnECMModeExitResponse
     * to receive the emergency callback mode exit response
     */
    @UnsupportedAppUsage
    public void exitEmergencyCallbackMode() {
    }

    /**
     * Register for notifications when CDMA OTA Provision status change
     *
     * @param h Handler that receives the notification message.
     * @param what User-defined message code.
     * @param obj User object.
     */
    public void registerForCdmaOtaStatusChange(Handler h, int what, Object obj) {
    }

    /**
     * Unregister for notifications when CDMA OTA Provision status change
     * @param h Handler to be removed from the registrant list.
     */
    public void unregisterForCdmaOtaStatusChange(Handler h) {
    }

    /**
     * Registration point for subscription info ready
     * @param h handler to notify
     * @param what what code of message when delivered
     * @param obj placed in Message.obj
     */
    public void registerForSubscriptionInfoReady(Handler h, int what, Object obj) {
    }

    /**
     * Unregister for notifications for subscription info
     * @param h Handler to be removed from the registrant list.
     */
    public void unregisterForSubscriptionInfoReady(Handler h) {
    }

    /**
     * Returns true if OTA Service Provisioning needs to be performed.
     */
    @UnsupportedAppUsage(maxTargetSdk = Build.VERSION_CODES.R, trackingBug = 170729553)
    public boolean needsOtaServiceProvisioning() {
        return false;
    }

    /**
     * this decides if the dial number is OTA(Over the air provision) number or not
     * @param dialStr is string representing the dialing digit(s)
     * @return  true means the dialStr is OTA number, and false means the dialStr is not OTA number
     */
    public  boolean isOtaSpNumber(String dialStr) {
        return false;
    }

    /**
     * Register for notifications when OTA Service Provisioning mode has changed.
     *
     * <p>The mode is integer. {@link TelephonyManager#OTASP_UNKNOWN}
     * means the value is currently unknown and the system should wait until
     * {@link TelephonyManager#OTASP_NEEDED} or {@link TelephonyManager#OTASP_NOT_NEEDED} is
     * received before making the decision to perform OTASP or not.
     *
     * @param h Handler that receives the notification message.
     * @param what User-defined message code.
     * @param obj User object.
     */
    public void registerForOtaspChange(Handler h, int what, Object obj) {
        checkCorrectThread(h);
        mOtaspRegistrants.addUnique(h, what, obj);
        // notify first
        new Registrant(h, what, obj).notifyRegistrant(new AsyncResult(null, getOtasp(), null));
    }

    /**
     * Unegister for notifications when OTA Service Provisioning mode has changed.
     * @param h Handler to be removed from the registrant list.
     */
    public void unregisterForOtaspChange(Handler h) {
        mOtaspRegistrants.remove(h);
    }

    /**
     * Returns the current OTA Service Provisioning mode.
     *
     * @see registerForOtaspChange
     */
    public int getOtasp() {
        return TelephonyManager.OTASP_UNKNOWN;
    }

    /**
     * Register for notifications when CDMA call waiting comes
     *
     * @param h Handler that receives the notification message.
     * @param what User-defined message code.
     * @param obj User object.
     */
    public void registerForCallWaiting(Handler h, int what, Object obj){
    }

    /**
     * Unegister for notifications when CDMA Call waiting comes
     * @param h Handler to be removed from the registrant list.
     */
    public void unregisterForCallWaiting(Handler h){
    }

    /**
     * Registration point for Ecm timer reset
     * @param h handler to notify
     * @param what user-defined message code
     * @param obj placed in Message.obj
     */
    @UnsupportedAppUsage
    public void registerForEcmTimerReset(Handler h, int what, Object obj) {
    }

    /**
     * Unregister for notification for Ecm timer reset
     * @param h Handler to be removed from the registrant list.
     */
    @UnsupportedAppUsage
    public void unregisterForEcmTimerReset(Handler h) {
    }

    /**
     * Register for signal information notifications from the network.
     * Message.obj will contain an AsyncResult.
     * AsyncResult.result will be a SuppServiceNotification instance.
     *
     * @param h Handler that receives the notification message.
     * @param what User-defined message code.
     * @param obj User object.
     */
    public void registerForSignalInfo(Handler h, int what, Object obj) {
        mCi.registerForSignalInfo(h, what, obj);
    }

    /**
     * Unregisters for signal information notifications.
     * Extraneous calls are tolerated silently
     *
     * @param h Handler to be removed from the registrant list.
     */
    public void unregisterForSignalInfo(Handler h) {
        mCi.unregisterForSignalInfo(h);
    }

    /**
     * Register for display information notifications from the network.
     * Message.obj will contain an AsyncResult.
     * AsyncResult.result will be a SuppServiceNotification instance.
     *
     * @param h Handler that receives the notification message.
     * @param what User-defined message code.
     * @param obj User object.
     */
    public void registerForDisplayInfo(Handler h, int what, Object obj) {
        mCi.registerForDisplayInfo(h, what, obj);
    }

    /**
     * Unregisters for display information notifications.
     * Extraneous calls are tolerated silently
     *
     * @param h Handler to be removed from the registrant list.
     */
    public void unregisterForDisplayInfo(Handler h) {
         mCi.unregisterForDisplayInfo(h);
    }

    /**
     * Register for CDMA number information record notification from the network.
     * Message.obj will contain an AsyncResult.
     * AsyncResult.result will be a CdmaInformationRecords.CdmaNumberInfoRec
     * instance.
     *
     * @param h Handler that receives the notification message.
     * @param what User-defined message code.
     * @param obj User object.
     */
    public void registerForNumberInfo(Handler h, int what, Object obj) {
        mCi.registerForNumberInfo(h, what, obj);
    }

    /**
     * Unregisters for number information record notifications.
     * Extraneous calls are tolerated silently
     *
     * @param h Handler to be removed from the registrant list.
     */
    public void unregisterForNumberInfo(Handler h) {
        mCi.unregisterForNumberInfo(h);
    }

    /**
     * Register for CDMA redirected number information record notification
     * from the network.
     * Message.obj will contain an AsyncResult.
     * AsyncResult.result will be a CdmaInformationRecords.CdmaRedirectingNumberInfoRec
     * instance.
     *
     * @param h Handler that receives the notification message.
     * @param what User-defined message code.
     * @param obj User object.
     */
    public void registerForRedirectedNumberInfo(Handler h, int what, Object obj) {
        mCi.registerForRedirectedNumberInfo(h, what, obj);
    }

    /**
     * Unregisters for redirected number information record notification.
     * Extraneous calls are tolerated silently
     *
     * @param h Handler to be removed from the registrant list.
     */
    public void unregisterForRedirectedNumberInfo(Handler h) {
        mCi.unregisterForRedirectedNumberInfo(h);
    }

    /**
     * Register for CDMA line control information record notification
     * from the network.
     * Message.obj will contain an AsyncResult.
     * AsyncResult.result will be a CdmaInformationRecords.CdmaLineControlInfoRec
     * instance.
     *
     * @param h Handler that receives the notification message.
     * @param what User-defined message code.
     * @param obj User object.
     */
    public void registerForLineControlInfo(Handler h, int what, Object obj) {
        mCi.registerForLineControlInfo(h, what, obj);
    }

    /**
     * Unregisters for line control information notifications.
     * Extraneous calls are tolerated silently
     *
     * @param h Handler to be removed from the registrant list.
     */
    public void unregisterForLineControlInfo(Handler h) {
        mCi.unregisterForLineControlInfo(h);
    }

    /**
     * Register for CDMA T53 CLIR information record notifications
     * from the network.
     * Message.obj will contain an AsyncResult.
     * AsyncResult.result will be a CdmaInformationRecords.CdmaT53ClirInfoRec
     * instance.
     *
     * @param h Handler that receives the notification message.
     * @param what User-defined message code.
     * @param obj User object.
     */
    public void registerFoT53ClirlInfo(Handler h, int what, Object obj) {
        mCi.registerFoT53ClirlInfo(h, what, obj);
    }

    /**
     * Unregisters for T53 CLIR information record notification
     * Extraneous calls are tolerated silently
     *
     * @param h Handler to be removed from the registrant list.
     */
    public void unregisterForT53ClirInfo(Handler h) {
        mCi.unregisterForT53ClirInfo(h);
    }

    /**
     * Register for CDMA T53 audio control information record notifications
     * from the network.
     * Message.obj will contain an AsyncResult.
     * AsyncResult.result will be a CdmaInformationRecords.CdmaT53AudioControlInfoRec
     * instance.
     *
     * @param h Handler that receives the notification message.
     * @param what User-defined message code.
     * @param obj User object.
     */
    public void registerForT53AudioControlInfo(Handler h, int what, Object obj) {
        mCi.registerForT53AudioControlInfo(h, what, obj);
    }

    /**
     * Unregisters for T53 audio control information record notifications.
     * Extraneous calls are tolerated silently
     *
     * @param h Handler to be removed from the registrant list.
     */
    public void unregisterForT53AudioControlInfo(Handler h) {
        mCi.unregisterForT53AudioControlInfo(h);
    }

    /**
     * registers for exit emergency call back mode request response
     *
     * @param h Handler that receives the notification message.
     * @param what User-defined message code.
     * @param obj User object.
     */
    @UnsupportedAppUsage
    public void setOnEcbModeExitResponse(Handler h, int what, Object obj){
    }

    /**
     * Unregisters for exit emergency call back mode request response
     *
     * @param h Handler to be removed from the registrant list.
     */
    @UnsupportedAppUsage
    public void unsetOnEcbModeExitResponse(Handler h){
    }

    /**
     * Register for radio off or not available
     *
     * @param h Handler that receives the notification message.
     * @param what User-defined message code.
     * @param obj User object.
     */
    public void registerForRadioOffOrNotAvailable(Handler h, int what, Object obj) {
        mRadioOffOrNotAvailableRegistrants.addUnique(h, what, obj);
    }

    /**
     * Unregisters for radio off or not available
     *
     * @param h Handler to be removed from the registrant list.
     */
    public void unregisterForRadioOffOrNotAvailable(Handler h) {
        mRadioOffOrNotAvailableRegistrants.remove(h);
    }

    /**
     * Returns an array of string identifiers for the APN types serviced by the
     * currently active subscription.
     *
     * @return The string array of APN types. Return null if no active APN types.
     */
    @UnsupportedAppUsage
    @NonNull
    public String[] getActiveApnTypes() {
        if (mTransportManager == null || mDcTrackers == null)  {
            Rlog.e(LOG_TAG, "Invalid state for Transport/DcTrackers");
            return new String[0];
        }

        Set<String> activeApnTypes = new HashSet<String>();
        for (int transportType : mTransportManager.getAvailableTransports()) {
            DcTracker dct = getDcTracker(transportType);
            if (dct == null) continue; // TODO: should this ever happen?
            activeApnTypes.addAll(Arrays.asList(dct.getActiveApnTypes()));
        }

        return activeApnTypes.toArray(new String[activeApnTypes.size()]);
    }


    /**
     *  Location to an updatable file listing carrier provisioning urls.
     *  An example:
     *
     * <?xml version="1.0" encoding="utf-8"?>
     *  <provisioningUrls>
     *   <provisioningUrl mcc="310" mnc="4">http://myserver.com/foo?mdn=%3$s&amp;iccid=%1$s&amp;imei=%2$s</provisioningUrl>
     *  </provisioningUrls>
     */
    private static final String PROVISIONING_URL_PATH =
            "/data/misc/radio/provisioning_urls.xml";
    private final File mProvisioningUrlFile = new File(PROVISIONING_URL_PATH);

    /** XML tag for root element. */
    private static final String TAG_PROVISIONING_URLS = "provisioningUrls";
    /** XML tag for individual url */
    private static final String TAG_PROVISIONING_URL = "provisioningUrl";
    /** XML attribute for mcc */
    private static final String ATTR_MCC = "mcc";
    /** XML attribute for mnc */
    private static final String ATTR_MNC = "mnc";

    private String getProvisioningUrlBaseFromFile() {
        XmlPullParser parser;
        final Configuration config = mContext.getResources().getConfiguration();

        try (FileReader fileReader = new FileReader(mProvisioningUrlFile)) {
            parser = Xml.newPullParser();
            parser.setInput(fileReader);
            XmlUtils.beginDocument(parser, TAG_PROVISIONING_URLS);

            while (true) {
                XmlUtils.nextElement(parser);

                final String element = parser.getName();
                if (element == null) break;

                if (element.equals(TAG_PROVISIONING_URL)) {
                    String mcc = parser.getAttributeValue(null, ATTR_MCC);
                    try {
                        if (mcc != null && Integer.parseInt(mcc) == config.mcc) {
                            String mnc = parser.getAttributeValue(null, ATTR_MNC);
                            if (mnc != null && Integer.parseInt(mnc) == config.mnc) {
                                parser.next();
                                if (parser.getEventType() == XmlPullParser.TEXT) {
                                    return parser.getText();
                                }
                            }
                        }
                    } catch (NumberFormatException e) {
                        Rlog.e(LOG_TAG, "Exception in getProvisioningUrlBaseFromFile: " + e);
                    }
                }
            }
            return null;
        } catch (FileNotFoundException e) {
            Rlog.e(LOG_TAG, "Carrier Provisioning Urls file not found");
        } catch (XmlPullParserException e) {
            Rlog.e(LOG_TAG, "Xml parser exception reading Carrier Provisioning Urls file: " + e);
        } catch (IOException e) {
            Rlog.e(LOG_TAG, "I/O exception reading Carrier Provisioning Urls file: " + e);
        }
        return null;
    }

    /**
     * Get the mobile provisioning url.
     */
    public String getMobileProvisioningUrl() {
        String url = getProvisioningUrlBaseFromFile();
        if (TextUtils.isEmpty(url)) {
            url = mContext.getResources().getString(R.string.mobile_provisioning_url);
            Rlog.d(LOG_TAG, "getMobileProvisioningUrl: url from resource =" + url);
        } else {
            Rlog.d(LOG_TAG, "getMobileProvisioningUrl: url from File =" + url);
        }
        // Populate the iccid, imei and phone number in the provisioning url.
        if (!TextUtils.isEmpty(url)) {
            String phoneNumber = getLine1Number();
            if (TextUtils.isEmpty(phoneNumber)) {
                phoneNumber = "0000000000";
            }
            url = String.format(url,
                    getIccSerialNumber() /* ICCID */,
                    getDeviceId() /* IMEI */,
                    phoneNumber /* Phone number */);
        }

        return url;
    }

    /**
     * Check if there are matching tethering (i.e DUN) for the carrier.
     * @return true if there is a matching DUN APN.
     */
    public boolean hasMatchedTetherApnSetting() {
        if (getDcTracker(AccessNetworkConstants.TRANSPORT_TYPE_WWAN) != null) {
            return getDcTracker(AccessNetworkConstants.TRANSPORT_TYPE_WWAN)
                    .hasMatchedTetherApnSetting();
        }
        return false;
    }

    /**
     * Returns string for the active APN host.
     *  @return type as a string or null if none.
     */
    public String getActiveApnHost(String apnType) {
        if (mTransportManager != null) {
            int transportType = mTransportManager.getCurrentTransport(
                    ApnSetting.getApnTypesBitmaskFromString(apnType));
            if (getDcTracker(transportType) != null) {
                return getDcTracker(transportType).getActiveApnString(apnType);
            }
        }

        return null;
    }

    /**
     * Return the LinkProperties for the named apn or null if not available
     */
    public LinkProperties getLinkProperties(String apnType) {
        if (mTransportManager != null) {
            int transport = mTransportManager.getCurrentTransport(
                    ApnSetting.getApnTypesBitmaskFromString(apnType));
            if (getDcTracker(transport) != null) {
                return getDcTracker(transport).getLinkProperties(apnType);
            }
        }
        return null;
    }

    /**
     * Return the NetworkCapabilities
     */
    public NetworkCapabilities getNetworkCapabilities(String apnType) {
        if (mTransportManager != null) {
            int transportType = mTransportManager.getCurrentTransport(
                    ApnSetting.getApnTypesBitmaskFromString(apnType));
            if (getDcTracker(transportType) != null) {
                return getDcTracker(transportType).getNetworkCapabilities(apnType);
            }
        }
        return null;
    }

    /**
     * Report on whether data connectivity is allowed for given APN type.
     *
     * @param apnType APN type
     *
     * @return True if data is allowed to be established.
     */
    public boolean isDataAllowed(@ApnType int apnType) {
        return isDataAllowed(apnType, null);
    }

    /**
     * Report on whether data connectivity is allowed.
     *
     * @param apnType APN type
     * @param reasons The reasons that data can/can't be established. This is an output param.
     * @return True if data is allowed to be established
     */
    public boolean isDataAllowed(@ApnType int apnType, DataConnectionReasons reasons) {
        if (mTransportManager != null) {
            int transport = mTransportManager.getCurrentTransport(apnType);
            if (getDcTracker(transport) != null) {
                return getDcTracker(transport).isDataAllowed(reasons);
            }
        }
        return false;
    }


    /**
     * Action set from carrier signalling broadcast receivers to enable/disable metered apns.
     */
    public void carrierActionSetMeteredApnsEnabled(boolean enabled) {
        mCarrierActionAgent.carrierActionSetMeteredApnsEnabled(enabled);
    }

    /**
     * Action set from carrier signalling broadcast receivers to enable/disable radio
     */
    public void carrierActionSetRadioEnabled(boolean enabled) {
        mCarrierActionAgent.carrierActionSetRadioEnabled(enabled);
    }

    /**
     * Action set from carrier app to start/stop reporting default network condition.
     */
    public void carrierActionReportDefaultNetworkStatus(boolean report) {
        mCarrierActionAgent.carrierActionReportDefaultNetworkStatus(report);
    }

    /**
     * Action set from carrier signalling broadcast receivers to reset all carrier actions
     */
    public void carrierActionResetAll() {
        mCarrierActionAgent.carrierActionReset();
    }

    /**
     * Notify registrants of a new ringing Connection.
     * Subclasses of Phone probably want to replace this with a
     * version scoped to their packages
     */
    public void notifyNewRingingConnectionP(Connection cn) {
        if (!mIsVoiceCapable)
            return;
        AsyncResult ar = new AsyncResult(null, cn, null);
        mNewRingingConnectionRegistrants.notifyRegistrants(ar);
    }

    /**
     * Notify registrants of a new unknown connection.
     */
    public void notifyUnknownConnectionP(Connection cn) {
        mUnknownConnectionRegistrants.notifyResult(cn);
    }

    /**
     * Notify registrants if phone is video capable.
     */
    public void notifyForVideoCapabilityChanged(boolean isVideoCallCapable) {
        // Cache the current video capability so that we don't lose the information.
        mIsVideoCapable = isVideoCallCapable;

        AsyncResult ar = new AsyncResult(null, isVideoCallCapable, null);
        mVideoCapabilityChangedRegistrants.notifyRegistrants(ar);
    }

    /**
     * Notify registrants of a RING event.
     */
    private void notifyIncomingRing() {
        if (!mIsVoiceCapable)
            return;
        AsyncResult ar = new AsyncResult(null, this, null);
        mIncomingRingRegistrants.notifyRegistrants(ar);
    }

    /**
     * Send the incoming call Ring notification if conditions are right.
     */
    private void sendIncomingCallRingNotification(int token) {
        if (mIsVoiceCapable && !mDoesRilSendMultipleCallRing &&
                (token == mCallRingContinueToken)) {
            Rlog.d(LOG_TAG, "Sending notifyIncomingRing");
            notifyIncomingRing();
            sendMessageDelayed(
                    obtainMessage(EVENT_CALL_RING_CONTINUE, token, 0), mCallRingDelay);
        } else {
            Rlog.d(LOG_TAG, "Ignoring ring notification request,"
                    + " mDoesRilSendMultipleCallRing=" + mDoesRilSendMultipleCallRing
                    + " token=" + token
                    + " mCallRingContinueToken=" + mCallRingContinueToken
                    + " mIsVoiceCapable=" + mIsVoiceCapable);
        }
    }

    /**
     * Enable or disable always reporting signal strength changes from radio.
     *
     * @param isEnable {@code true} for enabling; {@code false} for disabling.
     */
    public void setAlwaysReportSignalStrength(boolean isEnable) {
        if (mDeviceStateMonitor != null) {
            mDeviceStateMonitor.setAlwaysReportSignalStrength(isEnable);
        }
    }

    /**
     * TODO: Adding a function for each property is not good.
     * A fucntion of type getPhoneProp(propType) where propType is an
     * enum of GSM+CDMA+LTE props would be a better approach.
     *
     * Get "Restriction of menu options for manual PLMN selection" bit
     * status from EF_CSP data, this belongs to "Value Added Services Group".
     * @return true if this bit is set or EF_CSP data is unavailable,
     * false otherwise
     */
    @UnsupportedAppUsage
    public boolean isCspPlmnEnabled() {
        return false;
    }

    /**
     * Return an interface to retrieve the ISIM records for IMS, if available.
     * @return the interface to retrieve the ISIM records, or null if not supported
     */
    @UnsupportedAppUsage(maxTargetSdk = Build.VERSION_CODES.R, trackingBug = 170729553)
    public IsimRecords getIsimRecords() {
        Rlog.e(LOG_TAG, "getIsimRecords() is only supported on LTE devices");
        return null;
    }

    /**
     * Retrieves the MSISDN from the UICC. For GSM/UMTS phones, this is equivalent to
     * {@link #getLine1Number()}. For CDMA phones, {@link #getLine1Number()} returns
     * the MDN, so this method is provided to return the MSISDN on CDMA/LTE phones.
     */
    @UnsupportedAppUsage(maxTargetSdk = Build.VERSION_CODES.R, trackingBug = 170729553)
    public String getMsisdn() {
        return null;
    }

    /**
     * Retrieves the EF_PNN from the UICC For GSM/UMTS phones.
     */
    public String getPlmn() {
        return null;
    }

    /**
     * Get the current for the default apn DataState. No change notification
     * exists at this interface -- use
     * {@link android.telephony.PhoneStateListener} instead.
     */
    @UnsupportedAppUsage(maxTargetSdk = Build.VERSION_CODES.R, trackingBug = 170729553)
    public PhoneConstants.DataState getDataConnectionState() {
        return getDataConnectionState(ApnSetting.TYPE_DEFAULT_STRING);
    }

    public void notifyCallForwardingIndicator() {
    }

    /**
     * Sets the SIM voice message waiting indicator records.
     * @param line GSM Subscriber Profile Number, one-based. Only '1' is supported
     * @param countWaiting The number of messages waiting, if known. Use
     *                     -1 to indicate that an unknown number of
     *                      messages are waiting
     */
    public void setVoiceMessageWaiting(int line, int countWaiting) {
        // This function should be overridden by class GsmCdmaPhone.
        Rlog.e(LOG_TAG, "Error! This function should never be executed, inactive Phone.");
    }

    /**
     * Gets the USIM service table from the UICC, if present and available.
     * @return an interface to the UsimServiceTable record, or null if not available
     */
    public UsimServiceTable getUsimServiceTable() {
        IccRecords r = mIccRecords.get();
        return (r != null) ? r.getUsimServiceTable() : null;
    }

    /**
     * Gets the Uicc card corresponding to this phone.
     * @return the UiccCard object corresponding to the phone ID.
     */
    @UnsupportedAppUsage(maxTargetSdk = Build.VERSION_CODES.R, trackingBug = 170729553)
    public UiccCard getUiccCard() {
        return mUiccController.getUiccCard(mPhoneId);
    }

    /**
     * Get P-CSCF address from PCO after data connection is established or modified.
     * @param apnType the apnType, "ims" for IMS APN, "emergency" for EMERGENCY APN
     */
    public String[] getPcscfAddress(String apnType) {
        if (mTransportManager != null) {
            int transportType = mTransportManager.getCurrentTransport(
                    ApnSetting.getApnTypesBitmaskFromString(apnType));
            if (getDcTracker(transportType) != null) {
                return getDcTracker(transportType).getPcscfAddress(apnType);
            }
        }

        return null;
    }

    /**
     * Set IMS registration state
     */
    public void setImsRegistrationState(boolean registered) {
    }

    /**
     * Return an instance of a IMS phone
     */
    @UnsupportedAppUsage(maxTargetSdk = Build.VERSION_CODES.R, trackingBug = 170729553)
    public Phone getImsPhone() {
        return mImsPhone;
    }

    /**
     * Returns Carrier specific information that will be used to encrypt the IMSI and IMPI.
     * @param keyType whether the key is being used for WLAN or ePDG.
     * @param fallback whether or not to fall back to the encryption key info stored in carrier
     *                 config
     * @return ImsiEncryptionInfo which includes the Key Type, the Public Key
     *        {@link java.security.PublicKey} and the Key Identifier.
     *        The keyIdentifier This is used by the server to help it locate the private key to
     *        decrypt the permanent identity.
     */
    public ImsiEncryptionInfo getCarrierInfoForImsiEncryption(int keyType, boolean fallback) {
        return null;
    }

    /**
     * Sets the carrier information needed to encrypt the IMSI and IMPI.
     * @param imsiEncryptionInfo Carrier specific information that will be used to encrypt the
     *        IMSI and IMPI. This includes the Key type, the Public key
     *        {@link java.security.PublicKey} and the Key identifier.
     */
    public void setCarrierInfoForImsiEncryption(ImsiEncryptionInfo imsiEncryptionInfo) {
        return;
    }

    /**
     * Deletes all the keys for a given Carrier from the device keystore.
     */
    public void deleteCarrierInfoForImsiEncryption() {
        return;
    }

    public int getCarrierId() {
        return TelephonyManager.UNKNOWN_CARRIER_ID;
    }

    public String getCarrierName() {
        return null;
    }

    public int getMNOCarrierId() {
        return TelephonyManager.UNKNOWN_CARRIER_ID;
    }

    public int getSpecificCarrierId() {
        return TelephonyManager.UNKNOWN_CARRIER_ID;
    }

    public String getSpecificCarrierName() {
        return null;
    }

    public int getCarrierIdListVersion() {
        return TelephonyManager.UNKNOWN_CARRIER_ID_LIST_VERSION;
    }

    public int getEmergencyNumberDbVersion() {
        return TelephonyManager.INVALID_EMERGENCY_NUMBER_DB_VERSION;
    }

    public void resolveSubscriptionCarrierId(String simState) {
    }

    /**
     *  Resets the Carrier Keys in the database. This involves 2 steps:
     *  1. Delete the keys from the database.
     *  2. Send an intent to download new Certificates.
     */
    public void resetCarrierKeysForImsiEncryption() {
        return;
    }

    /**
     * Return if outgoing Ims voice allowed
     */
    public boolean isOutgoingImsVoiceAllowed() {
        if (mImsPhone != null) {
            return mImsPhone.isOutgoingImsVoiceAllowed();
        }
        return false;
    }

    /**
     * Return if UT capability of ImsPhone is enabled or not
     */
    @UnsupportedAppUsage(maxTargetSdk = Build.VERSION_CODES.R, trackingBug = 170729553)
    public boolean isUtEnabled() {
        if (mImsPhone != null) {
            return mImsPhone.isUtEnabled();
        }
        return false;
    }

    @UnsupportedAppUsage(maxTargetSdk = Build.VERSION_CODES.R, trackingBug = 170729553)
    public void dispose() {
    }

    /**
     * Dials a number.
     *
     * @param dialString The number to dial.
     * @param dialArgs Parameters to dial with.
     * @return The Connection.
     * @throws CallStateException
     */
    protected Connection dialInternal(String dialString, DialArgs dialArgs)
            throws CallStateException {
        // dialInternal shall be overriden by GsmCdmaPhone
        return null;
    }

    /*
     * This function is for CSFB SS. GsmCdmaPhone overrides this function.
     */
    public void setCallWaiting(boolean enable, int serviceClass, Message onComplete) {
    }

    public void queryCLIP(Message onComplete) {
    }

    /*
     * Returns the subscription id.
     */
    @UnsupportedAppUsage
    public int getSubId() {
        if (SubscriptionController.getInstance() == null) {
            // TODO b/78359408 getInstance sometimes returns null in Treehugger tests, which causes
            // flakiness. Even though we haven't seen this crash in the wild we should keep this
            // check in until we've figured out the root cause.
            Rlog.e(LOG_TAG, "SubscriptionController.getInstance = null! Returning default subId");
            return SubscriptionManager.DEFAULT_SUBSCRIPTION_ID;
        }
        return SubscriptionController.getInstance().getSubIdUsingPhoneId(mPhoneId);
    }

    /**
     * Returns the phone id.
     */
    @UnsupportedAppUsage(maxTargetSdk = Build.VERSION_CODES.R, trackingBug = 170729553)
    public int getPhoneId() {
        return mPhoneId;
    }

    /**
     * Return the service state of mImsPhone if it is STATE_IN_SERVICE
     * otherwise return the current voice service state
     */
    public int getVoicePhoneServiceState() {
        Phone imsPhone = mImsPhone;
        if (imsPhone != null
                && imsPhone.getServiceState().getState() == ServiceState.STATE_IN_SERVICE) {
            return ServiceState.STATE_IN_SERVICE;
        }
        return getServiceState().getState();
    }

    /**
     * Override the service provider name and the operator name for the current ICCID.
     */
    public boolean setOperatorBrandOverride(String brand) {
        return false;
    }

    /**
     * Override the roaming indicator for the current ICCID.
     */
    public boolean setRoamingOverride(List<String> gsmRoamingList,
            List<String> gsmNonRoamingList, List<String> cdmaRoamingList,
            List<String> cdmaNonRoamingList) {
        String iccId = getIccSerialNumber();
        if (TextUtils.isEmpty(iccId)) {
            return false;
        }

        setRoamingOverrideHelper(gsmRoamingList, GSM_ROAMING_LIST_OVERRIDE_PREFIX, iccId);
        setRoamingOverrideHelper(gsmNonRoamingList, GSM_NON_ROAMING_LIST_OVERRIDE_PREFIX, iccId);
        setRoamingOverrideHelper(cdmaRoamingList, CDMA_ROAMING_LIST_OVERRIDE_PREFIX, iccId);
        setRoamingOverrideHelper(cdmaNonRoamingList, CDMA_NON_ROAMING_LIST_OVERRIDE_PREFIX, iccId);

        // Refresh.
        ServiceStateTracker tracker = getServiceStateTracker();
        if (tracker != null) {
            tracker.pollState();
        }
        return true;
    }

    private void setRoamingOverrideHelper(List<String> list, String prefix, String iccId) {
        SharedPreferences.Editor spEditor =
                PreferenceManager.getDefaultSharedPreferences(mContext).edit();
        String key = prefix + iccId;
        if (list == null || list.isEmpty()) {
            spEditor.remove(key).commit();
        } else {
            spEditor.putStringSet(key, new HashSet<String>(list)).commit();
        }
    }

    public boolean isMccMncMarkedAsRoaming(String mccMnc) {
        return getRoamingOverrideHelper(GSM_ROAMING_LIST_OVERRIDE_PREFIX, mccMnc);
    }

    public boolean isMccMncMarkedAsNonRoaming(String mccMnc) {
        return getRoamingOverrideHelper(GSM_NON_ROAMING_LIST_OVERRIDE_PREFIX, mccMnc);
    }

    public boolean isSidMarkedAsRoaming(int SID) {
        return getRoamingOverrideHelper(CDMA_ROAMING_LIST_OVERRIDE_PREFIX,
                Integer.toString(SID));
    }

    public boolean isSidMarkedAsNonRoaming(int SID) {
        return getRoamingOverrideHelper(CDMA_NON_ROAMING_LIST_OVERRIDE_PREFIX,
                Integer.toString(SID));
    }

    /**
     * Query the IMS Registration Status.
     *
     * @return true if IMS is Registered
     */
    public boolean isImsRegistered() {
        Phone imsPhone = mImsPhone;
        boolean isImsRegistered = false;
        if (imsPhone != null) {
            isImsRegistered = imsPhone.isImsRegistered();
        } else {
            ServiceStateTracker sst = getServiceStateTracker();
            if (sst != null) {
                isImsRegistered = sst.isImsRegistered();
            }
        }
        Rlog.d(LOG_TAG, "isImsRegistered =" + isImsRegistered);
        return isImsRegistered;
    }

    /**
     * Get Wifi Calling Feature Availability
     */
    @UnsupportedAppUsage(maxTargetSdk = Build.VERSION_CODES.R, trackingBug = 170729553)
    public boolean isWifiCallingEnabled() {
        Phone imsPhone = mImsPhone;
        boolean isWifiCallingEnabled = false;
        if (imsPhone != null) {
            isWifiCallingEnabled = imsPhone.isWifiCallingEnabled();
        }
        Rlog.d(LOG_TAG, "isWifiCallingEnabled =" + isWifiCallingEnabled);
        return isWifiCallingEnabled;
    }

    /**
     * @return true if the IMS capability for the registration technology specified is available,
     * false otherwise.
     */
    public boolean isImsCapabilityAvailable(int capability, int regTech) throws ImsException {
        Phone imsPhone = mImsPhone;
        boolean isAvailable = false;
        if (imsPhone != null) {
            isAvailable = imsPhone.isImsCapabilityAvailable(capability, regTech);
        }
        Rlog.d(LOG_TAG, "isImsCapabilityAvailable, capability=" + capability + ", regTech="
                + regTech + ", isAvailable=" + isAvailable);
        return isAvailable;
    }

    /**
     * Get Volte Feature Availability
     * @deprecated Use {@link #isVoiceOverCellularImsEnabled} instead.
     */
    @UnsupportedAppUsage(maxTargetSdk = Build.VERSION_CODES.R, trackingBug = 170729553)
    @Deprecated
    public boolean isVolteEnabled() {
        return isVoiceOverCellularImsEnabled();
    }

    /**
     * @return {@code true} if voice over IMS on cellular is enabled, {@code false} otherwise.
     */
    public boolean isVoiceOverCellularImsEnabled() {
        Phone imsPhone = mImsPhone;
        boolean isVolteEnabled = false;
        if (imsPhone != null) {
            isVolteEnabled = imsPhone.isVoiceOverCellularImsEnabled();
        }
        Rlog.d(LOG_TAG, "isVoiceOverCellularImsEnabled=" + isVolteEnabled);
        return isVolteEnabled;
    }

    /**
     * @return the IMS MmTel Registration technology for this Phone, defined in
     * {@link ImsRegistrationImplBase}.
     */
    public int getImsRegistrationTech() {
        Phone imsPhone = mImsPhone;
        int regTech = ImsRegistrationImplBase.REGISTRATION_TECH_NONE;
        if (imsPhone != null) {
            regTech = imsPhone.getImsRegistrationTech();
        }
        Rlog.d(LOG_TAG, "getImsRegistrationTechnology =" + regTech);
        return regTech;
    }

    /**
     * Get the IMS MmTel Registration technology for this Phone, defined in
     * {@link ImsRegistrationImplBase}.
     */
    public void getImsRegistrationTech(Consumer<Integer> callback) {
        Phone imsPhone = mImsPhone;
        if (imsPhone != null) {
            imsPhone.getImsRegistrationTech(callback);
        } else {
            callback.accept(ImsRegistrationImplBase.REGISTRATION_TECH_NONE);
        }
    }

    /**
     * Asynchronously get the IMS MmTel Registration state for this Phone.
     */
    public void getImsRegistrationState(Consumer<Integer> callback) {
        Phone imsPhone = mImsPhone;
        if (imsPhone != null) {
            imsPhone.getImsRegistrationState(callback);
        }
        callback.accept(RegistrationManager.REGISTRATION_STATE_NOT_REGISTERED);
    }


    private boolean getRoamingOverrideHelper(String prefix, String key) {
        String iccId = getIccSerialNumber();
        if (TextUtils.isEmpty(iccId) || TextUtils.isEmpty(key)) {
            return false;
        }

        SharedPreferences sp = PreferenceManager.getDefaultSharedPreferences(mContext);
        Set<String> value = sp.getStringSet(prefix + iccId, null);
        if (value == null) {
            return false;
        }
        return value.contains(key);
    }

    /**
     * @return returns the latest radio state from the modem
     */
    public int getRadioPowerState() {
        return mCi.getRadioState();
    }

    /**
     * Is Radio Present on the device and is it accessible
     */
    public boolean isRadioAvailable() {
        return mCi.getRadioState() != TelephonyManager.RADIO_POWER_UNAVAILABLE;
    }

    /**
     * Is Radio turned on
     */
    public boolean isRadioOn() {
        return mCi.getRadioState() == TelephonyManager.RADIO_POWER_ON;
    }

    /**
     * shutdown Radio gracefully
     */
    public void shutdownRadio() {
        getServiceStateTracker().requestShutdown();
    }

    /**
     * Return true if the device is shutting down.
     */
    public boolean isShuttingDown() {
        return getServiceStateTracker().isDeviceShuttingDown();
    }

    /**
     *  Set phone radio capability
     *
     *  @param rc the phone radio capability defined in
     *         RadioCapability. It's a input object used to transfer parameter to logic modem
     *  @param response Callback message.
     */
    public void setRadioCapability(RadioCapability rc, Message response) {
        mCi.setRadioCapability(rc, response);
    }

    /**
     *  Get phone radio access family
     *
     *  @return a bit mask to identify the radio access family.
     */
    public int getRadioAccessFamily() {
        final RadioCapability rc = getRadioCapability();
        return (rc == null ? RadioAccessFamily.RAF_UNKNOWN : rc.getRadioAccessFamily());
    }

    /**
     *  Get the associated data modems Id.
     *
     *  @return a String containing the id of the data modem
     */
    public String getModemUuId() {
        final RadioCapability rc = getRadioCapability();
        return (rc == null ? "" : rc.getLogicalModemUuid());
    }

    /**
     *  Get phone radio capability
     *
     *  @return the capability of the radio defined in RadioCapability
     */
    public RadioCapability getRadioCapability() {
        return mRadioCapability.get();
    }

    /**
     *  The RadioCapability has changed. This comes up from the RIL and is called when radios first
     *  become available or after a capability switch.  The flow is we use setRadioCapability to
     *  request a change with the RIL and get an UNSOL response with the new data which gets set
     *  here.
     *
     *  @param rc the phone radio capability currently in effect for this phone.
     *  @param capabilitySwitched whether this method called after a radio capability switch
     *      completion or called when radios first become available.
     */
    public void radioCapabilityUpdated(RadioCapability rc, boolean capabilitySwitched) {
        // Called when radios first become available or after a capability switch
        // Update the cached value
        mRadioCapability.set(rc);

        if (SubscriptionManager.isValidSubscriptionId(getSubId())) {
            boolean restoreSelection = !mContext.getResources().getBoolean(
                    com.android.internal.R.bool.skip_restoring_network_selection);
            sendSubscriptionSettings(restoreSelection);
        }

        // When radio capability switch is done, query IMEI value and update it in Phone objects
        // to make it in sync with the IMEI value currently used by Logical-Modem.
        if (capabilitySwitched) {
            mCi.getDeviceIdentity(obtainMessage(EVENT_GET_DEVICE_IDENTITY_DONE));
        }
    }

    public void sendSubscriptionSettings(boolean restoreNetworkSelection) {
        // Send settings down
        updateAllowedNetworkTypes(null);

        if (restoreNetworkSelection) {
            restoreSavedNetworkSelection(null);
        }
    }

    protected void setPreferredNetworkTypeIfSimLoaded() {
        int subId = getSubId();
        if (SubscriptionManager.from(mContext).isActiveSubId(subId)) {
            updateAllowedNetworkTypes(null);
        }
    }

    /**
     * Registers the handler when phone radio  capability is changed.
     *
     * @param h Handler for notification message.
     * @param what User-defined message code.
     * @param obj User object.
     */
    public void registerForRadioCapabilityChanged(Handler h, int what, Object obj) {
        mCi.registerForRadioCapabilityChanged(h, what, obj);
    }

    /**
     * Unregister for notifications when phone radio type and access technology is changed.
     *
     * @param h Handler to be removed from the registrant list.
     */
    public void unregisterForRadioCapabilityChanged(Handler h) {
        mCi.unregisterForRadioCapabilityChanged(this);
    }

    /**
     * Determines if the connection to IMS services are available yet.
     * @return {@code true} if the connection to IMS services are available.
     */
    public boolean isImsAvailable() {
        if (mImsPhone == null) {
            return false;
        }

        return mImsPhone.isImsAvailable();
    }

    /**
     * Determines if video calling is enabled for the phone.
     *
     * @return {@code true} if video calling is enabled, {@code false} otherwise.
     */
    @UnsupportedAppUsage(maxTargetSdk = Build.VERSION_CODES.R, trackingBug = 170729553)
    public boolean isVideoEnabled() {
        Phone imsPhone = mImsPhone;
        if (imsPhone != null) {
            return imsPhone.isVideoEnabled();
        }
        return false;
    }

    /**
     * Returns the status of Link Capacity Estimation (LCE) service.
     */
    public int getLceStatus() {
        return mLceStatus;
    }

    /**
     * Returns the modem activity information
     */
    public void getModemActivityInfo(Message response, WorkSource workSource)  {
        mCi.getModemActivityInfo(response, workSource);
    }

    /**
     * Starts LCE service after radio becomes available.
     * LCE service state may get destroyed on the modem when radio becomes unavailable.
     */
    public void startLceAfterRadioIsAvailable() {
        mCi.startLceService(DEFAULT_REPORT_INTERVAL_MS, LCE_PULL_MODE,
                obtainMessage(EVENT_CONFIG_LCE));
    }

    /**
     * Control the data throttling at modem.
     *
     * @param result Message that will be sent back to the requester
     * @param workSource calling Worksource
     * @param dataThrottlingAction the DataThrottlingAction that is being requested. Defined in
     *      android.telephony.TelephonyManger.
     * @param completionWindowMillis milliseconds in which data throttling action has to be
     *      achieved.
     */
    public void setDataThrottling(Message result, WorkSource workSource,
            int dataThrottlingAction, long completionWindowMillis) {
        mCi.setDataThrottling(result, workSource, dataThrottlingAction, completionWindowMillis);
    }

    /**
     * Set allowed carriers
     */
    public void setAllowedCarriers(CarrierRestrictionRules carrierRestrictionRules,
            Message response, WorkSource workSource) {
        mCi.setAllowedCarriers(carrierRestrictionRules, response, workSource);
    }

    /** Sets the SignalStrength reporting criteria. */
    public void setSignalStrengthReportingCriteria(
            int signalStrengthMeasure, int[] thresholds, int ran, boolean isEnabled) {
        // no-op default implementation
    }

    /** Sets the SignalStrength reporting criteria. */
    public void setLinkCapacityReportingCriteria(int[] dlThresholds, int[] ulThresholds, int ran) {
        // no-op default implementation
    }

    /**
     * Get allowed carriers
     */
    public void getAllowedCarriers(Message response, WorkSource workSource) {
        mCi.getAllowedCarriers(response, workSource);
    }

    /**
     * Returns the locale based on the carrier properties (such as {@code ro.carrier}) and
     * SIM preferences.
     */
    public Locale getLocaleFromSimAndCarrierPrefs() {
        final IccRecords records = mIccRecords.get();
        if (records != null && records.getSimLanguage() != null) {
            return new Locale(records.getSimLanguage());
        }

        return getLocaleFromCarrierProperties();
    }

    public boolean updateCurrentCarrierInProvider() {
        return false;
    }

    /**
     * @return True if all data connections are disconnected.
     */
    public boolean areAllDataDisconnected() {
        if (mTransportManager != null) {
            for (int transport : mTransportManager.getAvailableTransports()) {
                if (getDcTracker(transport) != null
                        && !getDcTracker(transport).areAllDataDisconnected()) {
                    return false;
                }
            }
        }
        return true;
    }

    public void registerForAllDataDisconnected(Handler h, int what) {
        mAllDataDisconnectedRegistrants.addUnique(h, what, null);
        if (mTransportManager != null) {
            for (int transport : mTransportManager.getAvailableTransports()) {
                if (getDcTracker(transport) != null
                        && !getDcTracker(transport).areAllDataDisconnected()) {
                    getDcTracker(transport).registerForAllDataDisconnected(
                            this, EVENT_ALL_DATA_DISCONNECTED);
                }
            }
        }
    }

    public void unregisterForAllDataDisconnected(Handler h) {
        mAllDataDisconnectedRegistrants.remove(h);
    }

    public DataEnabledSettings getDataEnabledSettings() {
        return mDataEnabledSettings;
    }

    @UnsupportedAppUsage
    public IccSmsInterfaceManager getIccSmsInterfaceManager(){
        return null;
    }

    protected boolean isMatchGid(String gid) {
        String gid1 = getGroupIdLevel1();
        int gidLength = gid.length();
        if (!TextUtils.isEmpty(gid1) && (gid1.length() >= gidLength)
                && gid1.substring(0, gidLength).equalsIgnoreCase(gid)) {
            return true;
        }
        return false;
    }

    public static void checkWfcWifiOnlyModeBeforeDial(Phone imsPhone, int phoneId, Context context)
            throws CallStateException {
        if (imsPhone == null || !imsPhone.isWifiCallingEnabled()) {
            ImsManager imsManager = ImsManager.getInstance(context, phoneId);
            boolean wfcWiFiOnly = (imsManager.isWfcEnabledByPlatform()
                    && imsManager.isWfcEnabledByUser() && (imsManager.getWfcMode()
                    == ImsConfig.WfcModeFeatureValueConstants.WIFI_ONLY));
            if (wfcWiFiOnly) {
                throw new CallStateException(
                        CallStateException.ERROR_OUT_OF_SERVICE,
                        "WFC Wi-Fi Only Mode: IMS not registered");
            }
        }
    }

    public void startRingbackTone() {
    }

    public void stopRingbackTone() {
    }

    public void callEndCleanupHandOverCallIfAny() {
    }

    /**
     * Cancel USSD session.
     *
     * @param msg The message to dispatch when the USSD session terminated.
     */
    public void cancelUSSD(Message msg) {
    }

    /**
     * Set boolean broadcastEmergencyCallStateChanges
     */
    public abstract void setBroadcastEmergencyCallStateChanges(boolean broadcast);

    public abstract void sendEmergencyCallStateChange(boolean callActive);

    /**
     * This function returns the parent phone of the current phone. It is applicable
     * only for IMS phone (function is overridden by ImsPhone). For others the phone
     * object itself is returned.
     * @return
     */
    public Phone getDefaultPhone() {
        return this;
    }

    /**
     * SIP URIs aliased to the current subscriber given by the IMS implementation.
     * Applicable only on IMS; used in absence of line1number.
     * @return array of SIP URIs aliased to the current subscriber
     */
    public Uri[] getCurrentSubscriberUris() {
        return null;
    }

    /**
     * Phone number of the current subscriber given by the IMS implementation.
     * Applicable only on IMS; used in absence of line1number.
     * @return phone number from SIP URIs aliased to the current subscriber
     */
    public String getSubscriberUriNumber() {
        return null;
    }

    public AppSmsManager getAppSmsManager() {
        return mAppSmsManager;
    }

    /**
     * Set SIM card power state.
     * @param state State of SIM (power down, power up, pass through)
     * - {@link android.telephony.TelephonyManager#CARD_POWER_DOWN}
     * - {@link android.telephony.TelephonyManager#CARD_POWER_UP}
     * - {@link android.telephony.TelephonyManager#CARD_POWER_UP_PASS_THROUGH}
     **/
    public void setSimPowerState(int state, Message result, WorkSource workSource) {
        mCi.setSimCardPower(state, result, workSource);
    }

    public SIMRecords getSIMRecords() {
        return null;
    }

    public void setCarrierTestOverride(String mccmnc, String imsi, String iccid, String gid1,
            String gid2, String pnn, String spn, String carrierPrivilegeRules, String apn) {
    }

    @Override
    public void getCallForwardingOption(int commandInterfaceCFReason,
            int commandInterfaceServiceClass, Message onComplete) {
    }

    @Override
    public void setCallForwardingOption(int commandInterfaceCFReason,
            int commandInterfaceCFAction, String dialingNumber,
            int commandInterfaceServiceClass, int timerSeconds, Message onComplete) {
    }

    /**
     * Check if the device can only make the emergency call. The device is emergency call only if
     * none of the phone is in service, and one of them has the capability to make the emergency
     * call.
     *
     * @return {@code True} if the device is emergency call only, otherwise return {@code False}.
     */
    public static boolean isEmergencyCallOnly() {
        boolean isEmergencyCallOnly = false;
        for (Phone phone : PhoneFactory.getPhones()) {
            if (phone != null) {
                ServiceStateTracker sst = phone.getServiceStateTracker();
                ServiceState ss = sst.getServiceState();
                // Combined reg state is in service, hence the device is not emergency call only.
                if (sst.getCombinedRegState(ss) == ServiceState.STATE_IN_SERVICE) {
                    return false;
                }
                isEmergencyCallOnly |= ss.isEmergencyOnly();
            }
        }
        return isEmergencyCallOnly;
    }

    /**
     * Get data connection tracker based on the transport type
     *
     * @param transportType Transport type defined in AccessNetworkConstants.TransportType
     * @return The data connection tracker. Null if not found.
     */
    public @Nullable DcTracker getDcTracker(int transportType) {
        return mDcTrackers.get(transportType);
    }

    // Return true if either CSIM or RUIM app is present. By default it returns false.
    public boolean isCdmaSubscriptionAppPresent() {
        return false;
    }

    /**
     * Enable or disable uicc applications.
     * @param enable whether to enable or disable uicc applications.
     * @param onCompleteMessage callback for async operation. Ignored if blockingCall is true.
     */
    public void enableUiccApplications(boolean enable, Message onCompleteMessage) {}

    /**
     * Whether disabling a physical subscription is supported or not.
     */
    public boolean canDisablePhysicalSubscription() {
        return false;
    }

    /**
     * Get the HAL version.
     *
     * @return the current HalVersion
     */
    public HalVersion getHalVersion() {
        if (mCi != null && mCi instanceof RIL) {
            return ((RIL) mCi).getHalVersion();
        }
        return RIL.RADIO_HAL_VERSION_UNKNOWN;
    }

    /**
     * Get the SIM's MCC/MNC
     *
     * @return MCC/MNC in string format, empty string if not available.
     */
    @NonNull
    public String getOperatorNumeric() {
        return "";
    }

    /** Returns the {@link VoiceCallSessionStats} for this phone ID. */
    public VoiceCallSessionStats getVoiceCallSessionStats() {
        return mVoiceCallSessionStats;
    }

    /** Sets the {@link VoiceCallSessionStats} mock for this phone ID during unit testing. */
    @VisibleForTesting
    public void setVoiceCallSessionStats(VoiceCallSessionStats voiceCallSessionStats) {
        mVoiceCallSessionStats = voiceCallSessionStats;
    }

    /** Returns the {@link SmsStats} for this phone ID. */
    public SmsStats getSmsStats() {
        return mSmsStats;
    }

    /** Sets the {@link SmsStats} mock for this phone ID during unit testing. */
    @VisibleForTesting
    public void setSmsStats(SmsStats smsStats) {
        mSmsStats = smsStats;
    }

    /** @hide */
    public CarrierPrivilegesTracker getCarrierPrivilegesTracker() {
        return mCarrierPrivilegesTracker;
    }

    public boolean useSsOverIms(Message onComplete) {
        return false;
    }

    /**
     * Check if device is idle. Device is idle when it is not in high power consumption mode.
     *
     * @see DeviceStateMonitor#shouldEnableHighPowerConsumptionIndications()
     *
     * @return true if device is idle
     */
    public boolean isDeviceIdle() {
        DeviceStateMonitor dsm = getDeviceStateMonitor();
        if (dsm == null) {
            Rlog.e(LOG_TAG, "isDeviceIdle: DeviceStateMonitor is null");
            return false;
        }
        return !dsm.shouldEnableHighPowerConsumptionIndications();
    }

    /**
     * Get notified when device idleness state has changed
     *
     * @param isIdle true if the new state is idle
     */
    public void notifyDeviceIdleStateChanged(boolean isIdle) {
        ServiceStateTracker sst = getServiceStateTracker();
        if (sst == null) {
            Rlog.e(LOG_TAG, "notifyDeviceIdleStateChanged: SST is null");
            return;
        }
        sst.onDeviceIdleStateChanged(isIdle);
    }

    /**
     * Returns a list of the equivalent home PLMNs (EF_EHPLMN) from the USIM app.
     *
     * @return A list of equivalent home PLMNs. Returns an empty list if EF_EHPLMN is empty or
     * does not exist on the SIM card.
     */
    public @NonNull List<String> getEquivalentHomePlmns() {
        return Collections.emptyList();
    }

    /**
     *
     * @return
     */
    public @NonNull List<String> getDataServicePackages() {
        return Collections.emptyList();
    }

    /**
     * Return link bandwidth estimator
     */
    public LinkBandwidthEstimator getLinkBandwidthEstimator() {
        return mLinkBandwidthEstimator;
    }

    /**
     * Request to get the current slicing configuration including URSP rules and
     * NSSAIs (configured, allowed and rejected).
     */
    public void getSlicingConfig(Message response) {
        mCi.getSlicingConfig(response);
    }

    /**
     * Returns the InboundSmsHandler object for this phone
     */
    public InboundSmsHandler getInboundSmsHandler(boolean is3gpp2) {
        return null;
    }

    public void dump(FileDescriptor fd, PrintWriter pw, String[] args) {
        pw.println("Phone: subId=" + getSubId());
        pw.println(" mPhoneId=" + mPhoneId);
        pw.println(" mCi=" + mCi);
        pw.println(" mDnsCheckDisabled=" + mDnsCheckDisabled);
        pw.println(" mDoesRilSendMultipleCallRing=" + mDoesRilSendMultipleCallRing);
        pw.println(" mCallRingContinueToken=" + mCallRingContinueToken);
        pw.println(" mCallRingDelay=" + mCallRingDelay);
        pw.println(" mIsVoiceCapable=" + mIsVoiceCapable);
        pw.println(" mIccRecords=" + mIccRecords.get());
        pw.println(" mUiccApplication=" + mUiccApplication.get());
        pw.println(" mSmsStorageMonitor=" + mSmsStorageMonitor);
        pw.println(" mSmsUsageMonitor=" + mSmsUsageMonitor);
        pw.flush();
        pw.println(" mLooper=" + mLooper);
        pw.println(" mContext=" + mContext);
        pw.println(" mNotifier=" + mNotifier);
        pw.println(" mSimulatedRadioControl=" + mSimulatedRadioControl);
        pw.println(" mUnitTestMode=" + mUnitTestMode);
        pw.println(" isDnsCheckDisabled()=" + isDnsCheckDisabled());
        pw.println(" getUnitTestMode()=" + getUnitTestMode());
        pw.println(" getState()=" + getState());
        pw.println(" getIccSerialNumber()=" + getIccSerialNumber());
        pw.println(" getIccRecordsLoaded()=" + getIccRecordsLoaded());
        pw.println(" getMessageWaitingIndicator()=" + getMessageWaitingIndicator());
        pw.println(" getCallForwardingIndicator()=" + getCallForwardingIndicator());
        pw.println(" isInEmergencyCall()=" + isInEmergencyCall());
        pw.flush();
        pw.println(" isInEcm()=" + isInEcm());
        pw.println(" getPhoneName()=" + getPhoneName());
        pw.println(" getPhoneType()=" + getPhoneType());
        pw.println(" getVoiceMessageCount()=" + getVoiceMessageCount());
        pw.println(" getActiveApnTypes()=" + getActiveApnTypes());
        pw.println(" needsOtaServiceProvisioning=" + needsOtaServiceProvisioning());
        pw.println(" isInEmergencySmsMode=" + isInEmergencySmsMode());
        pw.println(" isEcmCanceledForEmergency=" + isEcmCanceledForEmergency());
        pw.println(" service state=" + getServiceState());
        pw.flush();
        pw.println("++++++++++++++++++++++++++++++++");

        if (mImsPhone != null) {
            try {
                mImsPhone.dump(fd, pw, args);
            } catch (Exception e) {
                e.printStackTrace();
            }

            pw.flush();
            pw.println("++++++++++++++++++++++++++++++++");
        }

        if (mTransportManager != null) {
            for (int transport : mTransportManager.getAvailableTransports()) {
                if (getDcTracker(transport) != null) {
                    getDcTracker(transport).dump(fd, pw, args);
                    pw.flush();
                    pw.println("++++++++++++++++++++++++++++++++");
                }
            }
        }

        if (getServiceStateTracker() != null) {
            try {
                getServiceStateTracker().dump(fd, pw, args);
            } catch (Exception e) {
                e.printStackTrace();
            }

            pw.flush();
            pw.println("++++++++++++++++++++++++++++++++");
        }

        if (getEmergencyNumberTracker() != null) {
            try {
                getEmergencyNumberTracker().dump(fd, pw, args);
            } catch (Exception e) {
                e.printStackTrace();
            }

            pw.flush();
            pw.println("++++++++++++++++++++++++++++++++");
        }

        if (getDisplayInfoController() != null) {
            try {
                getDisplayInfoController().dump(fd, pw, args);
            } catch (Exception e) {
                e.printStackTrace();
            }

            pw.flush();
            pw.println("++++++++++++++++++++++++++++++++");
        }

        if (mCarrierResolver != null) {
            try {
                mCarrierResolver.dump(fd, pw, args);
            } catch (Exception e) {
                e.printStackTrace();
            }

            pw.flush();
            pw.println("++++++++++++++++++++++++++++++++");
        }

        if (mCarrierActionAgent != null) {
            try {
                mCarrierActionAgent.dump(fd, pw, args);
            } catch (Exception e) {
                e.printStackTrace();
            }

            pw.flush();
            pw.println("++++++++++++++++++++++++++++++++");
        }

        if (mCarrierSignalAgent != null) {
            try {
                mCarrierSignalAgent.dump(fd, pw, args);
            } catch (Exception e) {
                e.printStackTrace();
            }

            pw.flush();
            pw.println("++++++++++++++++++++++++++++++++");
        }

        if (getCallTracker() != null) {
            try {
                getCallTracker().dump(fd, pw, args);
            } catch (Exception e) {
                e.printStackTrace();
            }

            pw.flush();
            pw.println("++++++++++++++++++++++++++++++++");
        }

        if (mSimActivationTracker != null) {
            try {
                mSimActivationTracker.dump(fd, pw, args);
            } catch (Exception e) {
                e.printStackTrace();
            }

            pw.flush();
            pw.println("++++++++++++++++++++++++++++++++");
        }

        if (mDeviceStateMonitor != null) {
            pw.println("DeviceStateMonitor:");
            mDeviceStateMonitor.dump(fd, pw, args);
            pw.println("++++++++++++++++++++++++++++++++");
        }

        if (mTransportManager != null) {
            mTransportManager.dump(fd, pw, args);
        }

        if (mCi != null && mCi instanceof RIL) {
            try {
                ((RIL)mCi).dump(fd, pw, args);
            } catch (Exception e) {
                e.printStackTrace();
            }

            pw.flush();
            pw.println("++++++++++++++++++++++++++++++++");
        }

        if (getCarrierPrivilegesTracker() != null) {
            pw.println("CarrierPrivilegesTracker:");
            getCarrierPrivilegesTracker().dump(fd, pw, args);
            pw.println("++++++++++++++++++++++++++++++++");
        }

        if (getLinkBandwidthEstimator() != null) {
            pw.println("LinkBandwidthEstimator:");
            getLinkBandwidthEstimator().dump(fd, pw, args);
            pw.println("++++++++++++++++++++++++++++++++");
        }

        pw.println("Phone Local Log: ");
        if (mLocalLog != null) {
            try {
                mLocalLog.dump(fd, pw, args);
            } catch (Exception e) {
                e.printStackTrace();
            }
            pw.flush();
            pw.println("++++++++++++++++++++++++++++++++");
        }
    }

    private void logd(String s) {
        Rlog.d(LOG_TAG, "[" + mPhoneId + "] " + s);
    }

    private void logi(String s) {
        Rlog.i(LOG_TAG, "[" + mPhoneId + "] " + s);
    }

    private void loge(String s) {
        Rlog.e(LOG_TAG, "[" + mPhoneId + "] " + s);
    }

    private static String pii(String s) {
        return Rlog.pii(LOG_TAG, s);
    }

<<<<<<< HEAD
    public boolean isEmergencyNumber(String address) {
        return PhoneNumberUtils.isEmergencyNumber(getSubId(), address);
=======
    /**
     * Used in unit tests to disable the thread checks.  Should not be used otherwise.
     * @param enabled {@code true} if thread checks are enabled, {@code false} otherwise.
     */
    @VisibleForTesting
    public void setAreThreadChecksEnabled(boolean enabled) {
        mAreThreadChecksEnabled = enabled;
>>>>>>> 5ca49a45
    }
}<|MERGE_RESOLUTION|>--- conflicted
+++ resolved
@@ -363,15 +363,12 @@
     private static final boolean LCE_PULL_MODE = true;
     private int mLceStatus = RILConstants.LCE_NOT_AVAILABLE;
     protected TelephonyComponentFactory mTelephonyComponentFactory;
-<<<<<<< HEAD
-    protected EcbmHandler mEcbmHandler;
-=======
     /**
      * Should ALWAYS be {@code true} in production code.  This is used only used in tests so that we
      * can disable the read checks which interfer with unit testing.
      */
     private boolean mAreThreadChecksEnabled = true;
->>>>>>> 5ca49a45
+    protected EcbmHandler mEcbmHandler;
 
     //IMS
     /**
@@ -5106,10 +5103,6 @@
         return Rlog.pii(LOG_TAG, s);
     }
 
-<<<<<<< HEAD
-    public boolean isEmergencyNumber(String address) {
-        return PhoneNumberUtils.isEmergencyNumber(getSubId(), address);
-=======
     /**
      * Used in unit tests to disable the thread checks.  Should not be used otherwise.
      * @param enabled {@code true} if thread checks are enabled, {@code false} otherwise.
@@ -5117,6 +5110,9 @@
     @VisibleForTesting
     public void setAreThreadChecksEnabled(boolean enabled) {
         mAreThreadChecksEnabled = enabled;
->>>>>>> 5ca49a45
+    }
+
+    public boolean isEmergencyNumber(String address) {
+        return PhoneNumberUtils.isEmergencyNumber(getSubId(), address);
     }
 }