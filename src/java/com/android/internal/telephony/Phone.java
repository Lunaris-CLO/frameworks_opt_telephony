--- conflicted
+++ resolved
@@ -2513,22 +2513,11 @@
     }
 
     public boolean isInEcm() {
-<<<<<<< HEAD
         return EcbmHandler.getInstance().isInEcm();
-=======
-        return mIsPhoneInEcmState;
     }
 
     public boolean isInImsEcm() {
         return false;
-    }
-
-    public void setIsInEcm(boolean isInEcm) {
-        if (!getUnitTestMode()) {
-            TelephonyProperties.in_ecm_mode(isInEcm);
-        }
-        mIsPhoneInEcmState = isInEcm;
->>>>>>> 952f7183
     }
 
     @UnsupportedAppUsage
@@ -4184,19 +4173,10 @@
         mCi.setSimCardPower(state, null, workSource);
     }
 
-<<<<<<< HEAD
     public SIMRecords getSIMRecords() {
         return null;
     }
 
-    public void setRadioIndicationUpdateMode(int filters, int mode) {
-        if (mDeviceStateMonitor != null) {
-            mDeviceStateMonitor.setIndicationUpdateMode(filters, mode);
-        }
-    }
-
-=======
->>>>>>> 952f7183
     public void setCarrierTestOverride(String mccmnc, String imsi, String iccid, String gid1,
             String gid2, String pnn, String spn, String carrierPrivilegeRules, String apn) {
     }
