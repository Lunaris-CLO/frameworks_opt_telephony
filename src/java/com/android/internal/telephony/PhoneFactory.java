/*
 * Copyright (C) 2006 The Android Open Source Project
 *
 * Licensed under the Apache License, Version 2.0 (the "License");
 * you may not use this file except in compliance with the License.
 * You may obtain a copy of the License at
 *
 *      http://www.apache.org/licenses/LICENSE-2.0
 *
 * Unless required by applicable law or agreed to in writing, software
 * distributed under the License is distributed on an "AS IS" BASIS,
 * WITHOUT WARRANTIES OR CONDITIONS OF ANY KIND, either express or implied.
 * See the License for the specific language governing permissions and
 * limitations under the License.
 */

package com.android.internal.telephony;

import static android.telephony.TelephonyManager.HAL_SERVICE_RADIO;

import static com.android.internal.telephony.PhoneConstants.PHONE_TYPE_CDMA;
import static com.android.internal.telephony.PhoneConstants.PHONE_TYPE_CDMA_LTE;

import static java.util.Arrays.copyOf;

import android.annotation.NonNull;
import android.annotation.Nullable;
import android.compat.annotation.UnsupportedAppUsage;
import android.content.ComponentName;
import android.content.Context;
import android.content.SharedPreferences;
import android.content.pm.PackageManager;
import android.net.LocalServerSocket;
import android.os.Build;
import android.os.Looper;
import android.preference.PreferenceManager;
import android.provider.Settings;
import android.provider.Settings.SettingNotFoundException;
import android.telephony.AnomalyReporter;
import android.telephony.RadioAccessFamily;
import android.telephony.SubscriptionManager;
import android.telephony.TelephonyManager;
import android.util.LocalLog;

import com.android.internal.telephony.cdma.CdmaSubscriptionSourceManager;
import com.android.internal.telephony.data.CellularNetworkValidator;
import com.android.internal.telephony.data.PhoneSwitcher;
import com.android.internal.telephony.data.TelephonyNetworkFactory;
import com.android.internal.telephony.euicc.EuiccCardController;
import com.android.internal.telephony.euicc.EuiccController;
import com.android.internal.telephony.flags.FeatureFlags;
import com.android.internal.telephony.flags.FeatureFlagsImpl;
import com.android.internal.telephony.imsphone.ImsPhone;
import com.android.internal.telephony.imsphone.ImsPhoneFactory;
import com.android.internal.telephony.metrics.MetricsCollector;
import com.android.internal.telephony.metrics.TelephonyMetrics;
import com.android.internal.telephony.subscription.SubscriptionManagerService;
import com.android.internal.telephony.uicc.UiccController;
import com.android.internal.telephony.util.NotificationChannelController;
import com.android.internal.util.IndentingPrintWriter;
import com.android.telephony.Rlog;

import java.io.FileDescriptor;
import java.io.PrintWriter;
import java.lang.reflect.Method;
import java.util.HashMap;
import java.util.Map;

/**
 * {@hide}
 */
public class PhoneFactory {
    static final String LOG_TAG = "PhoneFactory";
    static final int SOCKET_OPEN_RETRY_MILLIS = 2 * 1000;
    static final int SOCKET_OPEN_MAX_RETRY = 3;
    static final boolean DBG = false;

    //***** Class Variables

    // lock sLockProxyPhones protects sPhones, sPhone and sTelephonyNetworkFactories
    final static Object sLockProxyPhones = new Object();
    static private Phone[] sPhones = null;
    static private Phone sPhone = null;

    static private CommandsInterface[] sCommandsInterfaces = null;

    static private ProxyController sProxyController;
    static private UiccController sUiccController;
    private static IntentBroadcaster sIntentBroadcaster;
    private static @Nullable EuiccController sEuiccController;
    private static @Nullable EuiccCardController sEuiccCardController;
    private static SubscriptionManagerService sSubscriptionManagerService;

    @UnsupportedAppUsage
    static private boolean sMadeDefaults = false;
    @UnsupportedAppUsage
    static private PhoneNotifier sPhoneNotifier;
    @UnsupportedAppUsage
    static private Context sContext;
    static private PhoneConfigurationManager sPhoneConfigurationManager;
    static private SimultaneousCallingTracker sSimultaneousCallingTracker;
    static private PhoneSwitcher sPhoneSwitcher;
    static private TelephonyNetworkFactory[] sTelephonyNetworkFactories;
    static private NotificationChannelController sNotificationChannelController;
    static private CellularNetworkValidator sCellularNetworkValidator;

    static private final HashMap<String, LocalLog>sLocalLogs = new HashMap<String, LocalLog>();
    private static MetricsCollector sMetricsCollector;
    private static RadioInterfaceCapabilityController sRadioHalCapabilities;
    private static @NonNull FeatureFlags sFeatureFlags = new FeatureFlagsImpl();

    //***** Class Methods

    /**
     * @param context The context.
     * @param featureFlags The feature flag.
     */
    public static void makeDefaultPhones(Context context, @NonNull FeatureFlags featureFlags) {
        sFeatureFlags = featureFlags;
        makeDefaultPhone(context, featureFlags);
    }

    /**
     * FIXME replace this with some other way of making these
     * instances
     */
    @UnsupportedAppUsage
    public static void makeDefaultPhone(Context context, @NonNull FeatureFlags featureFlags) {
        synchronized (sLockProxyPhones) {
            if (!sMadeDefaults) {
                sContext = context;

                // create the telephony device controller.
                TelephonyDevController.create();

                TelephonyMetrics metrics = TelephonyMetrics.getInstance();
                metrics.setContext(context);

                int retryCount = 0;
                for(;;) {
                    boolean hasException = false;
                    retryCount ++;

                    try {
                        // use UNIX domain socket to
                        // prevent subsequent initialization
                        new LocalServerSocket("com.android.internal.telephony");
                    } catch (java.io.IOException ex) {
                        hasException = true;
                    }

                    if ( !hasException ) {
                        break;
                    } else if (retryCount > SOCKET_OPEN_MAX_RETRY) {
                        throw new RuntimeException("PhoneFactory probably already running");
                    } else {
                        try {
                            Thread.sleep(SOCKET_OPEN_RETRY_MILLIS);
                        } catch (InterruptedException er) {
                        }
                    }
                }

                // register statsd pullers.
                sMetricsCollector = new MetricsCollector(context, sFeatureFlags);

                sPhoneNotifier = new DefaultPhoneNotifier(context, featureFlags);
                TelephonyComponentFactory telephonyComponentFactory
                        = TelephonyComponentFactory.getInstance();

                int cdmaSubscription = CdmaSubscriptionSourceManager.getDefault(context);
                Rlog.i(LOG_TAG, "Cdma Subscription set to " + cdmaSubscription);

                /* In case of multi SIM mode two instances of Phone, RIL are created,
                   where as in single SIM mode only instance. isMultiSimEnabled() function checks
                   whether it is single SIM or multi SIM mode */
                int numPhones = TelephonyManager.getDefault().getActiveModemCount();

                int[] networkModes = new int[numPhones];
                sPhones = new Phone[numPhones];
                sCommandsInterfaces = new RIL[numPhones];
                sTelephonyNetworkFactories = new TelephonyNetworkFactory[numPhones];

                for (int i = 0; i < numPhones; i++) {
                    // reads the system properties and makes commandsinterface
                    // Get preferred network type.
                    networkModes[i] = RILConstants.PREFERRED_NETWORK_MODE;

                    Rlog.i(LOG_TAG, "Network Mode set to " + Integer.toString(networkModes[i]));
<<<<<<< HEAD
                    sCommandsInterfaces[i] = telephonyComponentFactory.inject(RIL.class.getName()).
                            makeRIL(context,
                                    RadioAccessFamily.getRafFromNetworkType(networkModes[i]),
                                    cdmaSubscription, i);
=======
                    sCommandsInterfaces[i] = new RIL(context,
                            RadioAccessFamily.getRafFromNetworkType(networkModes[i]),
                            cdmaSubscription, i, featureFlags);
>>>>>>> 439b3658
                }

                if (numPhones > 0) {
                    final RadioConfig radioConfig = RadioConfig.make(context,
                            sCommandsInterfaces[0].getHalVersion(HAL_SERVICE_RADIO));
                    sRadioHalCapabilities = RadioInterfaceCapabilityController.init(radioConfig,
                            sCommandsInterfaces[0]);
                } else {
                    // There is no command interface to go off of
                    final RadioConfig radioConfig = RadioConfig.make(context, HalVersion.UNKNOWN);
                    sRadioHalCapabilities = RadioInterfaceCapabilityController.init(
                            radioConfig, null);
                }


                // Instantiate UiccController so that all other classes can just
                // call getInstance()
                sUiccController = UiccController.make(context);

                Rlog.i(LOG_TAG, "Creating SubscriptionManagerService");
                sSubscriptionManagerService = TelephonyComponentFactory.getInstance().inject(
                        SubscriptionManagerService.class.getName())
                        .makeSubscriptionManagerService(context, Looper.myLooper());

                TelephonyComponentFactory.getInstance().inject(MultiSimSettingController.class.
                        getName()).initMultiSimSettingController(context, featureFlags);

                if (context.getPackageManager().hasSystemFeature(
                        PackageManager.FEATURE_TELEPHONY_EUICC)) {
                    sEuiccController = EuiccController.init(context, sFeatureFlags);
                    sEuiccCardController = EuiccCardController.init(context, sFeatureFlags);
                }

                for (int i = 0; i < numPhones; i++) {
                    Phone phone = null;
                    int phoneType = TelephonyManager.getPhoneType(networkModes[i]);
                    TelephonyComponentFactory injectedComponentFactory =
                            telephonyComponentFactory.inject(GsmCdmaPhone.class.getName());
                    if (phoneType == PhoneConstants.PHONE_TYPE_GSM) {
                        phone = injectedComponentFactory.makePhone(context,
                                sCommandsInterfaces[i], sPhoneNotifier, i,
                                PhoneConstants.PHONE_TYPE_GSM,
                                TelephonyComponentFactory.getInstance(), featureFlags);
                    } else if (phoneType == PhoneConstants.PHONE_TYPE_CDMA) {
                        phone = injectedComponentFactory.makePhone(context,
                                sCommandsInterfaces[i], sPhoneNotifier, i,
                                PhoneConstants.PHONE_TYPE_CDMA_LTE,
                                TelephonyComponentFactory.getInstance(), featureFlags);
                    }
                    Rlog.i(LOG_TAG, "Creating Phone with type = " + phoneType + " sub = " + i);

                    sPhones[i] = phone;
                }

                // Set the default phone in base class.
                // FIXME: This is a first best guess at what the defaults will be. It
                // FIXME: needs to be done in a more controlled manner in the future.
                if (numPhones > 0) sPhone = sPhones[0];

                // Ensure that we have a default SMS app. Requesting the app with
                // updateIfNeeded set to true is enough to configure a default SMS app.
                ComponentName componentName =
                        SmsApplication.getDefaultSmsApplication(context, true /* updateIfNeeded */);
                String packageName = "NONE";
                if (componentName != null) {
                    packageName = componentName.getPackageName();
                }
                Rlog.i(LOG_TAG, "defaultSmsApplication: " + packageName);

                // Set up monitor to watch for changes to SMS packages
                SmsApplication.initSmsPackageMonitor(context);

                sMadeDefaults = true;

                // Only bring up IMS if the device supports having an IMS stack.
                if (context.getPackageManager().hasSystemFeature(
                        PackageManager.FEATURE_TELEPHONY_IMS)) {
                    // Start monitoring after defaults have been made.
                    // Default phone must be ready before ImsPhone is created because ImsService
                    // might need it when it is being opened.
                    for (int i = 0; i < numPhones; i++) {
                        sPhones[i].createImsPhone();
                    }
                } else {
                    Rlog.i(LOG_TAG, "IMS is not supported on this device, skipping ImsResolver.");
                }

                sPhoneConfigurationManager = PhoneConfigurationManager.init(sContext, featureFlags);
                if (featureFlags.simultaneousCallingIndications()) {
                    sSimultaneousCallingTracker =
                            SimultaneousCallingTracker.init(sContext, featureFlags);
                }

                sCellularNetworkValidator = CellularNetworkValidator.make(sContext);

                int maxActivePhones = sPhoneConfigurationManager
                        .getNumberOfModemsWithSimultaneousDataConnections();

                sPhoneSwitcher = TelephonyComponentFactory.getInstance().inject(
                        PhoneSwitcher.class.getName()).
                        makePhoneSwitcher(maxActivePhones, sContext, Looper.myLooper(),
                                featureFlags);

                sProxyController = ProxyController.getInstance(context, featureFlags);

                sIntentBroadcaster = IntentBroadcaster.getInstance(context);

                sNotificationChannelController = new NotificationChannelController(context);

                for (int i = 0; i < numPhones; i++) {
                    sTelephonyNetworkFactories[i] = TelephonyComponentFactory.getInstance().inject(
                            TelephonyNetworkFactory.class.getName())
                            .makeTelephonyNetworkFactory(Looper.myLooper(),
                            sPhones[i], sPhoneSwitcher, featureFlags);
                }
                telephonyComponentFactory.inject(TelephonyComponentFactory.class.getName()).
                        makeExtTelephonyClasses(context, sPhones, sCommandsInterfaces);
            }
        }
    }

    /**
     * Upon single SIM to dual SIM switch or vice versa, we dynamically allocate or de-allocate
     * Phone and CommandInterface objects.
     *
     * @param context The context
     * @param activeModemCount The number of active modems
     */
    public static void onMultiSimConfigChanged(Context context, int activeModemCount) {
        synchronized (sLockProxyPhones) {
            int prevActiveModemCount = sPhones.length;
            if (prevActiveModemCount == activeModemCount) return;

            // TODO: clean up sPhones, sCommandsInterfaces and sTelephonyNetworkFactories objects.
            // Currently we will not clean up the 2nd Phone object, so that it can be re-used if
            // user switches back.
            if (prevActiveModemCount > activeModemCount) return;

            sPhones = copyOf(sPhones, activeModemCount);
            sCommandsInterfaces = copyOf(sCommandsInterfaces, activeModemCount);
            sTelephonyNetworkFactories = copyOf(sTelephonyNetworkFactories, activeModemCount);

            int cdmaSubscription = CdmaSubscriptionSourceManager.getDefault(context);
            for (int i = prevActiveModemCount; i < activeModemCount; i++) {
                sCommandsInterfaces[i] = TelephonyComponentFactory.getInstance().inject(
                        RIL.class.getName()).
                        makeRIL(context, RadioAccessFamily.getRafFromNetworkType(
                        RILConstants.PREFERRED_NETWORK_MODE),
                        cdmaSubscription, i, sFeatureFlags);
                sPhones[i] = createPhone(context, i);
                if (context.getPackageManager().hasSystemFeature(
                        PackageManager.FEATURE_TELEPHONY_IMS)) {
                    sPhones[i].createImsPhone();
                }
                sTelephonyNetworkFactories[i] = TelephonyComponentFactory.getInstance().inject(
                        TelephonyNetworkFactory.class.getName())
                        .makeTelephonyNetworkFactory(Looper.myLooper(), sPhones[i], sPhoneSwitcher, sFeatureFlags);
            }
        }
    }

    private static Phone createPhone(Context context, int phoneId) {
        int phoneType = TelephonyManager.getPhoneType(RILConstants.PREFERRED_NETWORK_MODE);
        Rlog.i(LOG_TAG, "Creating Phone with type = " + phoneType + " phoneId = " + phoneId);

        // We always use PHONE_TYPE_CDMA_LTE now.
        if (phoneType == PHONE_TYPE_CDMA) phoneType = PHONE_TYPE_CDMA_LTE;
        TelephonyComponentFactory injectedComponentFactory =
                TelephonyComponentFactory.getInstance().inject(GsmCdmaPhone.class.getName());

        return injectedComponentFactory.makePhone(context,
                sCommandsInterfaces[phoneId], sPhoneNotifier, phoneId, phoneType,
                TelephonyComponentFactory.getInstance(), sFeatureFlags);
    }

    @UnsupportedAppUsage
    public static Phone getDefaultPhone() {
        synchronized (sLockProxyPhones) {
            if (!sMadeDefaults) {
                throw new IllegalStateException("Default phones haven't been made yet!");
            }
            return sPhone;
        }
    }

    @UnsupportedAppUsage
    public static Phone getPhone(int phoneId) {
        Phone phone;
        String dbgInfo = "";

        synchronized (sLockProxyPhones) {
            if (!sMadeDefaults) {
                throw new IllegalStateException("Default phones haven't been made yet!");
                // CAF_MSIM FIXME need to introduce default phone id ?
            } else if (phoneId == SubscriptionManager.DEFAULT_PHONE_INDEX) {
                if (DBG) {
                    dbgInfo = "phoneId == DEFAULT_PHONE_ID return sPhone";
                }
                phone = sPhone;
            } else {
                if (DBG) {
                    dbgInfo = "phoneId != DEFAULT_PHONE_ID return sPhones[phoneId]";
                }
                phone = (phoneId >= 0 && phoneId < sPhones.length)
                            ? sPhones[phoneId] : null;
            }
            if (DBG) {
                Rlog.d(LOG_TAG, "getPhone:- " + dbgInfo + " phoneId=" + phoneId +
                        " phone=" + phone);
            }
            return phone;
        }
    }

    @UnsupportedAppUsage(maxTargetSdk = Build.VERSION_CODES.R, trackingBug = 170729553)
    public static Phone[] getPhones() {
        synchronized (sLockProxyPhones) {
            if (!sMadeDefaults) {
                throw new IllegalStateException("Default phones haven't been made yet!");
            }
            return sPhones;
        }
    }

    /**
     * Get the network factory associated with a given phone ID.
     * @param phoneId the phone id
     * @return a factory for this phone ID, or null if none.
     */
    public static TelephonyNetworkFactory getNetworkFactory(int phoneId) {
        synchronized (sLockProxyPhones) {
            if (!sMadeDefaults) {
                throw new IllegalStateException("Default phones haven't been made yet!");
            }
            final String dbgInfo;
            if (phoneId == SubscriptionManager.DEFAULT_PHONE_INDEX) {
                dbgInfo = "getNetworkFactory with DEFAULT_PHONE_ID => factory for sPhone";
                phoneId = sPhone.getSubId();
            } else {
                dbgInfo = "getNetworkFactory with non-default, return factory for passed id";
            }
            // sTelephonyNetworkFactories is null in tests because in tests makeDefaultPhones()
            // is not called.
            final TelephonyNetworkFactory factory = (sTelephonyNetworkFactories != null
                            && (phoneId >= 0 && phoneId < sTelephonyNetworkFactories.length))
                            ? sTelephonyNetworkFactories[phoneId] : null;
            if (DBG) {
                Rlog.d(LOG_TAG, "getNetworkFactory:-" + dbgInfo + " phoneId=" + phoneId
                        + " factory=" + factory);
            }
            return factory;
        }
    }

    /**
     * Returns the preferred network type bitmask that should be set in the modem.
     *
     * @param phoneId The phone's id.
     * @return the preferred network mode bitmask that should be set.
     */
    @UnsupportedAppUsage(maxTargetSdk = Build.VERSION_CODES.R, trackingBug = 170729553)
    public static int calculatePreferredNetworkType(int phoneId) {
        if (getPhone(phoneId) == null) {
            Rlog.d(LOG_TAG, "Invalid phoneId return default network mode ");
            return RadioAccessFamily.getRafFromNetworkType(RILConstants.PREFERRED_NETWORK_MODE);
        }
        int networkType = (int) getPhone(phoneId).getAllowedNetworkTypes(
                TelephonyManager.ALLOWED_NETWORK_TYPES_REASON_USER);
        Rlog.d(LOG_TAG, "calculatePreferredNetworkType: phoneId = " + phoneId + " networkType = "
                + networkType);
        return networkType;
    }

    /* Gets the default subscription */
    @UnsupportedAppUsage(maxTargetSdk = Build.VERSION_CODES.R, trackingBug = 170729553)
    public static int getDefaultSubscription() {
        return SubscriptionManagerService.getInstance().getDefaultSubId();
    }

    /* Returns User SMS Prompt property,  enabled or not */
    public static boolean isSMSPromptEnabled() {
        boolean prompt = false;
        int value = 0;
        try {
            value = Settings.Global.getInt(sContext.getContentResolver(),
                    Settings.Global.MULTI_SIM_SMS_PROMPT);
        } catch (SettingNotFoundException snfe) {
            Rlog.e(LOG_TAG, "Settings Exception Reading Dual Sim SMS Prompt Values");
        }
        prompt = (value == 0) ? false : true ;
        Rlog.d(LOG_TAG, "SMS Prompt option:" + prompt);

       return prompt;
    }

    /**
     * Makes a {@link ImsPhone} object.
     * @return the {@code ImsPhone} object or null if the exception occured
     */
    public static Phone makeImsPhone(PhoneNotifier phoneNotifier, Phone defaultPhone) {
        return ImsPhoneFactory.makePhone(sContext, phoneNotifier, defaultPhone, sFeatureFlags);
    }

    /**
     * Get the instance of {@link SmsController}.
     */
    public static SmsController getSmsController() {
        synchronized (sLockProxyPhones) {
            if (!sMadeDefaults) {
                throw new IllegalStateException("Default phones haven't been made yet!");
            }
            return sProxyController.getSmsController();
        }
    }

    /**
     * Get Command Interfaces.
     */
    public static CommandsInterface[] getCommandsInterfaces() {
        synchronized (sLockProxyPhones) {
            return sCommandsInterfaces;
        }
    }

    /**
     * Adds a local log category.
     *
     * Only used within the telephony process.  Use localLog to add log entries.
     *
     * TODO - is there a better way to do this?  Think about design when we have a minute.
     *
     * @param key the name of the category - will be the header in the service dump.
     * @param size the number of lines to maintain in this category
     */
    public static void addLocalLog(String key, int size) {
        synchronized(sLocalLogs) {
            if (sLocalLogs.containsKey(key)) {
                throw new IllegalArgumentException("key " + key + " already present");
            }
            sLocalLogs.put(key, new LocalLog(size));
        }
    }

    /**
     * Add a line to the named Local Log.
     *
     * This will appear in the TelephonyDebugService dump.
     *
     * @param key the name of the log category to put this in.  Must be created
     *            via addLocalLog.
     * @param log the string to add to the log.
     */
    public static void localLog(String key, String log) {
        synchronized(sLocalLogs) {
            if (sLocalLogs.containsKey(key) == false) {
                throw new IllegalArgumentException("key " + key + " not found");
            }
            sLocalLogs.get(key).log(log);
        }
    }

    /** Returns the MetricsCollector instance. */
    public static MetricsCollector getMetricsCollector() {
        return sMetricsCollector;
    }

    /**
     * Print all feature flag configurations that Telephony is using for debugging purposes.
     */
    private static void reflectAndPrintFlagConfigs(IndentingPrintWriter pw) {

        try {
            // Look away, a forbidden technique (reflection) is being used to allow us to get
            // all flag configs without having to add them manually to this method.
            Method[] methods = FeatureFlags.class.getMethods();
            if (methods.length == 0) {
                pw.println("NONE");
                return;
            }
            for (Method m : methods) {
                pw.println(m.getName() + "-> " + m.invoke(sFeatureFlags));
            }
        } catch (Exception e) {
            pw.println("[ERROR]");
        }
    }

    public static void dump(FileDescriptor fd, PrintWriter printwriter, String[] args) {
        IndentingPrintWriter pw = new IndentingPrintWriter(printwriter, "  ");
        pw.println("PhoneFactory:");
        pw.println(" sMadeDefaults=" + sMadeDefaults);

        sPhoneSwitcher.dump(fd, pw, args);
        pw.println();

        Phone[] phones = (Phone[])PhoneFactory.getPhones();
        for (int i = 0; i < phones.length; i++) {
            pw.increaseIndent();
            Phone phone = phones[i];

            try {
                phone.dump(fd, pw, args);
            } catch (Exception e) {
                pw.println("Telephony DebugService: Could not get Phone[" + i + "] e=" + e);
                continue;
            }

            pw.flush();
            pw.println("++++++++++++++++++++++++++++++++");

            sTelephonyNetworkFactories[i].dump(fd, pw, args);

            pw.flush();
            pw.decreaseIndent();
            pw.println("++++++++++++++++++++++++++++++++");
        }

        pw.println("UiccController:");
        pw.increaseIndent();
        try {
            sUiccController.dump(fd, pw, args);
        } catch (Exception e) {
            e.printStackTrace();
        }
        pw.flush();
        pw.decreaseIndent();
        pw.println("++++++++++++++++++++++++++++++++");

        pw.flush();
        pw.decreaseIndent();
        pw.println("++++++++++++++++++++++++++++++++");

        pw.println("sRadioHalCapabilities:");
        pw.increaseIndent();
        try {
            sRadioHalCapabilities.dump(fd, pw, args);
        } catch (Exception e) {
            e.printStackTrace();
        }
        pw.flush();
        pw.decreaseIndent();
        pw.println("++++++++++++++++++++++++++++++++");

        pw.println("LocalLogs:");
        pw.increaseIndent();
        synchronized (sLocalLogs) {
            for (String key : sLocalLogs.keySet()) {
                pw.println(key);
                pw.increaseIndent();
                sLocalLogs.get(key).dump(fd, pw, args);
                pw.decreaseIndent();
            }
            pw.flush();
        }
        pw.decreaseIndent();
        pw.println("++++++++++++++++++++++++++++++++");

        pw.println("SharedPreferences:");
        pw.increaseIndent();
        try {
            if (sContext != null) {
                SharedPreferences sp = PreferenceManager.getDefaultSharedPreferences(sContext);
                Map spValues = sp.getAll();
                for (Object key : spValues.keySet()) {
                    pw.println(key + " : " + spValues.get(key));
                }
            }
        } catch (Exception e) {
            e.printStackTrace();
        }
        pw.decreaseIndent();
        pw.println("++++++++++++++++++++++++++++++++");
        pw.println("DebugEvents:");
        pw.increaseIndent();
        try {
            AnomalyReporter.dump(fd, pw, args);
        } catch (Exception e) {
            e.printStackTrace();
        }
        pw.flush();
        pw.decreaseIndent();

        pw.println("++++++++++++++++++++++++++++++++");
        pw.println("Flag Configurations:");
        pw.increaseIndent();
        reflectAndPrintFlagConfigs(pw);
        pw.flush();
        pw.decreaseIndent();
        pw.println("++++++++++++++++++++++++++++++++");
    }
}<|MERGE_RESOLUTION|>--- conflicted
+++ resolved
@@ -187,16 +187,10 @@
                     networkModes[i] = RILConstants.PREFERRED_NETWORK_MODE;
 
                     Rlog.i(LOG_TAG, "Network Mode set to " + Integer.toString(networkModes[i]));
-<<<<<<< HEAD
                     sCommandsInterfaces[i] = telephonyComponentFactory.inject(RIL.class.getName()).
                             makeRIL(context,
                                     RadioAccessFamily.getRafFromNetworkType(networkModes[i]),
-                                    cdmaSubscription, i);
-=======
-                    sCommandsInterfaces[i] = new RIL(context,
-                            RadioAccessFamily.getRafFromNetworkType(networkModes[i]),
-                            cdmaSubscription, i, featureFlags);
->>>>>>> 439b3658
+                                    cdmaSubscription, i, featureFlags);
                 }
 
                 if (numPhones > 0) {
