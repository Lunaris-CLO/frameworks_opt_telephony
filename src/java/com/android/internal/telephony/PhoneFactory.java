/*
 * Copyright (C) 2006 The Android Open Source Project
 *
 * Licensed under the Apache License, Version 2.0 (the "License");
 * you may not use this file except in compliance with the License.
 * You may obtain a copy of the License at
 *
 *      http://www.apache.org/licenses/LICENSE-2.0
 *
 * Unless required by applicable law or agreed to in writing, software
 * distributed under the License is distributed on an "AS IS" BASIS,
 * WITHOUT WARRANTIES OR CONDITIONS OF ANY KIND, either express or implied.
 * See the License for the specific language governing permissions and
 * limitations under the License.
 */

package com.android.internal.telephony;

import static android.telephony.TelephonyManager.HAL_SERVICE_RADIO;

import static com.android.internal.telephony.PhoneConstants.PHONE_TYPE_CDMA;
import static com.android.internal.telephony.PhoneConstants.PHONE_TYPE_CDMA_LTE;

import static java.util.Arrays.copyOf;

import android.annotation.NonNull;
import android.annotation.Nullable;
import android.compat.annotation.UnsupportedAppUsage;
import android.content.ComponentName;
import android.content.Context;
import android.content.SharedPreferences;
import android.content.pm.PackageManager;
import android.net.LocalServerSocket;
import android.os.Build;
import android.os.Looper;
import android.preference.PreferenceManager;
import android.provider.Settings;
import android.provider.Settings.SettingNotFoundException;
import android.telephony.AnomalyReporter;
import android.telephony.RadioAccessFamily;
import android.telephony.SubscriptionManager;
import android.telephony.TelephonyManager;
import android.util.LocalLog;

import com.android.internal.telephony.cdma.CdmaSubscriptionSourceManager;
import com.android.internal.telephony.data.CellularNetworkValidator;
import com.android.internal.telephony.data.PhoneSwitcher;
import com.android.internal.telephony.data.TelephonyNetworkFactory;
import com.android.internal.telephony.euicc.EuiccCardController;
import com.android.internal.telephony.euicc.EuiccController;
import com.android.internal.telephony.flags.FeatureFlags;
import com.android.internal.telephony.flags.FeatureFlagsImpl;
import com.android.internal.telephony.imsphone.ImsPhone;
import com.android.internal.telephony.imsphone.ImsPhoneFactory;
import com.android.internal.telephony.metrics.MetricsCollector;
import com.android.internal.telephony.metrics.TelephonyMetrics;
import com.android.internal.telephony.subscription.SubscriptionManagerService;
import com.android.internal.telephony.uicc.UiccController;
import com.android.internal.telephony.util.NotificationChannelController;
import com.android.internal.util.IndentingPrintWriter;
import com.android.telephony.Rlog;

import java.io.FileDescriptor;
import java.io.PrintWriter;
import java.lang.reflect.Method;
import java.util.HashMap;
import java.util.Map;

/**
 * {@hide}
 */
public class PhoneFactory {
    static final String LOG_TAG = "PhoneFactory";
    static final int SOCKET_OPEN_RETRY_MILLIS = 2 * 1000;
    static final int SOCKET_OPEN_MAX_RETRY = 3;
    static final boolean DBG = false;

    //***** Class Variables

    // lock sLockProxyPhones protects sPhones, sPhone and sTelephonyNetworkFactories
    final static Object sLockProxyPhones = new Object();
    static private Phone[] sPhones = null;
    static private Phone sPhone = null;

    static private CommandsInterface[] sCommandsInterfaces = null;

    static private ProxyController sProxyController;
    static private UiccController sUiccController;
    private static IntentBroadcaster sIntentBroadcaster;
    private static @Nullable EuiccController sEuiccController;
    private static @Nullable EuiccCardController sEuiccCardController;
    private static SubscriptionManagerService sSubscriptionManagerService;

    @UnsupportedAppUsage
    static private boolean sMadeDefaults = false;
    @UnsupportedAppUsage
    static private PhoneNotifier sPhoneNotifier;
    @UnsupportedAppUsage
    static private Context sContext;
    static private PhoneConfigurationManager sPhoneConfigurationManager;
    static private PhoneSwitcher sPhoneSwitcher;
    static private TelephonyNetworkFactory[] sTelephonyNetworkFactories;
    static private NotificationChannelController sNotificationChannelController;
    static private CellularNetworkValidator sCellularNetworkValidator;

    static private final HashMap<String, LocalLog>sLocalLogs = new HashMap<String, LocalLog>();
    private static MetricsCollector sMetricsCollector;
    private static RadioInterfaceCapabilityController sRadioHalCapabilities;
    private static @NonNull FeatureFlags sFeatureFlags = new FeatureFlagsImpl();

    //***** Class Methods

    /**
     * @param context The context.
     * @param featureFlags The feature flag.
     */
    public static void makeDefaultPhones(Context context, @NonNull FeatureFlags featureFlags) {
        sFeatureFlags = featureFlags;
        makeDefaultPhone(context, featureFlags);
    }

    /**
     * FIXME replace this with some other way of making these
     * instances
     */
    @UnsupportedAppUsage
    public static void makeDefaultPhone(Context context, @NonNull FeatureFlags featureFlags) {
        synchronized (sLockProxyPhones) {
            if (!sMadeDefaults) {
                sContext = context;

                // create the telephony device controller.
                TelephonyDevController.create();

                TelephonyMetrics metrics = TelephonyMetrics.getInstance();
                metrics.setContext(context);

                int retryCount = 0;
                for(;;) {
                    boolean hasException = false;
                    retryCount ++;

                    try {
                        // use UNIX domain socket to
                        // prevent subsequent initialization
                        new LocalServerSocket("com.android.internal.telephony");
                    } catch (java.io.IOException ex) {
                        hasException = true;
                    }

                    if ( !hasException ) {
                        break;
                    } else if (retryCount > SOCKET_OPEN_MAX_RETRY) {
                        throw new RuntimeException("PhoneFactory probably already running");
                    } else {
                        try {
                            Thread.sleep(SOCKET_OPEN_RETRY_MILLIS);
                        } catch (InterruptedException er) {
                        }
                    }
                }

                // register statsd pullers.
                sMetricsCollector = new MetricsCollector(context);

<<<<<<< HEAD
                sPhoneNotifier = new DefaultPhoneNotifier(context);
                TelephonyComponentFactory telephonyComponentFactory
                        = TelephonyComponentFactory.getInstance();
=======
                sPhoneNotifier = new DefaultPhoneNotifier(context, featureFlags);
>>>>>>> 721cccc1

                int cdmaSubscription = CdmaSubscriptionSourceManager.getDefault(context);
                Rlog.i(LOG_TAG, "Cdma Subscription set to " + cdmaSubscription);

                /* In case of multi SIM mode two instances of Phone, RIL are created,
                   where as in single SIM mode only instance. isMultiSimEnabled() function checks
                   whether it is single SIM or multi SIM mode */
                int numPhones = TelephonyManager.getDefault().getActiveModemCount();

                int[] networkModes = new int[numPhones];
                sPhones = new Phone[numPhones];
                sCommandsInterfaces = new RIL[numPhones];
                sTelephonyNetworkFactories = new TelephonyNetworkFactory[numPhones];

                for (int i = 0; i < numPhones; i++) {
                    // reads the system properties and makes commandsinterface
                    // Get preferred network type.
                    networkModes[i] = RILConstants.PREFERRED_NETWORK_MODE;

                    Rlog.i(LOG_TAG, "Network Mode set to " + Integer.toString(networkModes[i]));
                    sCommandsInterfaces[i] = telephonyComponentFactory.inject(RIL.class.getName()).
                            makeRIL(context,
                                    RadioAccessFamily.getRafFromNetworkType(networkModes[i]),
                                    cdmaSubscription, i);
                }

                if (numPhones > 0) {
                    final RadioConfig radioConfig = RadioConfig.make(context,
                            sCommandsInterfaces[0].getHalVersion(HAL_SERVICE_RADIO));
                    sRadioHalCapabilities = RadioInterfaceCapabilityController.init(radioConfig,
                            sCommandsInterfaces[0]);
                } else {
                    // There is no command interface to go off of
                    final RadioConfig radioConfig = RadioConfig.make(context, HalVersion.UNKNOWN);
                    sRadioHalCapabilities = RadioInterfaceCapabilityController.init(
                            radioConfig, null);
                }


                // Instantiate UiccController so that all other classes can just
                // call getInstance()
                sUiccController = UiccController.make(context);

                Rlog.i(LOG_TAG, "Creating SubscriptionManagerService");
                sSubscriptionManagerService = TelephonyComponentFactory.getInstance().inject(
                        SubscriptionManagerService.class.getName())
                        .makeSubscriptionManagerService(context, Looper.myLooper());

                TelephonyComponentFactory.getInstance().inject(MultiSimSettingController.class.
                        getName()).initMultiSimSettingController(context);

                if (context.getPackageManager().hasSystemFeature(
                        PackageManager.FEATURE_TELEPHONY_EUICC)) {
                    sEuiccController = EuiccController.init(context);
                    sEuiccCardController = EuiccCardController.init(context);
                }

                for (int i = 0; i < numPhones; i++) {
                    Phone phone = null;
                    int phoneType = TelephonyManager.getPhoneType(networkModes[i]);
                    TelephonyComponentFactory injectedComponentFactory =
                            telephonyComponentFactory.inject(GsmCdmaPhone.class.getName());
                    if (phoneType == PhoneConstants.PHONE_TYPE_GSM) {
                        phone = injectedComponentFactory.makePhone(context,
                                sCommandsInterfaces[i], sPhoneNotifier, i,
                                PhoneConstants.PHONE_TYPE_GSM,
                                TelephonyComponentFactory.getInstance(), featureFlags);
                    } else if (phoneType == PhoneConstants.PHONE_TYPE_CDMA) {
                        phone = injectedComponentFactory.makePhone(context,
                                sCommandsInterfaces[i], sPhoneNotifier, i,
                                PhoneConstants.PHONE_TYPE_CDMA_LTE,
                                TelephonyComponentFactory.getInstance(), featureFlags);
                    }
                    Rlog.i(LOG_TAG, "Creating Phone with type = " + phoneType + " sub = " + i);

                    sPhones[i] = phone;
                }

                // Set the default phone in base class.
                // FIXME: This is a first best guess at what the defaults will be. It
                // FIXME: needs to be done in a more controlled manner in the future.
                if (numPhones > 0) sPhone = sPhones[0];

                // Ensure that we have a default SMS app. Requesting the app with
                // updateIfNeeded set to true is enough to configure a default SMS app.
                ComponentName componentName =
                        SmsApplication.getDefaultSmsApplication(context, true /* updateIfNeeded */);
                String packageName = "NONE";
                if (componentName != null) {
                    packageName = componentName.getPackageName();
                }
                Rlog.i(LOG_TAG, "defaultSmsApplication: " + packageName);

                // Set up monitor to watch for changes to SMS packages
                SmsApplication.initSmsPackageMonitor(context);

                sMadeDefaults = true;

                // Only bring up IMS if the device supports having an IMS stack.
                if (context.getPackageManager().hasSystemFeature(
                        PackageManager.FEATURE_TELEPHONY_IMS)) {
                    // Start monitoring after defaults have been made.
                    // Default phone must be ready before ImsPhone is created because ImsService
                    // might need it when it is being opened.
                    for (int i = 0; i < numPhones; i++) {
                        sPhones[i].createImsPhone();
                    }
                } else {
                    Rlog.i(LOG_TAG, "IMS is not supported on this device, skipping ImsResolver.");
                }

                sPhoneConfigurationManager = PhoneConfigurationManager.init(sContext, featureFlags);

                sCellularNetworkValidator = CellularNetworkValidator.make(sContext);

                int maxActivePhones = sPhoneConfigurationManager
                        .getNumberOfModemsWithSimultaneousDataConnections();

                sPhoneSwitcher = TelephonyComponentFactory.getInstance().inject(
                        PhoneSwitcher.class.getName()).
                        makePhoneSwitcher(maxActivePhones, sContext, Looper.myLooper());

                sProxyController = ProxyController.getInstance(context);

                sIntentBroadcaster = IntentBroadcaster.getInstance(context);

                sNotificationChannelController = new NotificationChannelController(context);

                for (int i = 0; i < numPhones; i++) {
                    sTelephonyNetworkFactories[i] = TelephonyComponentFactory.getInstance().inject(
                            TelephonyNetworkFactory.class.getName())
                            .makeTelephonyNetworkFactory(Looper.myLooper(),
                            sPhones[i], sPhoneSwitcher);
                }
                telephonyComponentFactory.inject(TelephonyComponentFactory.class.getName()).
                        makeExtTelephonyClasses(context, sPhones, sCommandsInterfaces);
            }
        }
    }

    /**
     * Upon single SIM to dual SIM switch or vice versa, we dynamically allocate or de-allocate
     * Phone and CommandInterface objects.
     * @param context
     * @param activeModemCount
     */
    public static void onMultiSimConfigChanged(Context context, int activeModemCount) {
        synchronized (sLockProxyPhones) {
            int prevActiveModemCount = sPhones.length;
            if (prevActiveModemCount == activeModemCount) return;

            // TODO: clean up sPhones, sCommandsInterfaces and sTelephonyNetworkFactories objects.
            // Currently we will not clean up the 2nd Phone object, so that it can be re-used if
            // user switches back.
            if (prevActiveModemCount > activeModemCount) return;

            sPhones = copyOf(sPhones, activeModemCount);
            sCommandsInterfaces = copyOf(sCommandsInterfaces, activeModemCount);
            sTelephonyNetworkFactories = copyOf(sTelephonyNetworkFactories, activeModemCount);

            int cdmaSubscription = CdmaSubscriptionSourceManager.getDefault(context);
            for (int i = prevActiveModemCount; i < activeModemCount; i++) {
                sCommandsInterfaces[i] = TelephonyComponentFactory.getInstance().inject(
                        RIL.class.getName()).
                        makeRIL(context, RadioAccessFamily.getRafFromNetworkType(
                        RILConstants.PREFERRED_NETWORK_MODE),
                        cdmaSubscription, i);
                sPhones[i] = createPhone(context, i);
                if (context.getPackageManager().hasSystemFeature(
                        PackageManager.FEATURE_TELEPHONY_IMS)) {
                    sPhones[i].createImsPhone();
                }
                sTelephonyNetworkFactories[i] = TelephonyComponentFactory.getInstance().inject(
                        TelephonyNetworkFactory.class.getName())
                        .makeTelephonyNetworkFactory(Looper.myLooper(), sPhones[i], sPhoneSwitcher);
            }
        }
    }

    private static Phone createPhone(Context context, int phoneId) {
        int phoneType = TelephonyManager.getPhoneType(RILConstants.PREFERRED_NETWORK_MODE);
        Rlog.i(LOG_TAG, "Creating Phone with type = " + phoneType + " phoneId = " + phoneId);

        // We always use PHONE_TYPE_CDMA_LTE now.
        if (phoneType == PHONE_TYPE_CDMA) phoneType = PHONE_TYPE_CDMA_LTE;
        TelephonyComponentFactory injectedComponentFactory =
                TelephonyComponentFactory.getInstance().inject(GsmCdmaPhone.class.getName());

        return injectedComponentFactory.makePhone(context,
                sCommandsInterfaces[phoneId], sPhoneNotifier, phoneId, phoneType,
                TelephonyComponentFactory.getInstance(), sFeatureFlags);
    }

    @UnsupportedAppUsage
    public static Phone getDefaultPhone() {
        synchronized (sLockProxyPhones) {
            if (!sMadeDefaults) {
                throw new IllegalStateException("Default phones haven't been made yet!");
            }
            return sPhone;
        }
    }

    @UnsupportedAppUsage
    public static Phone getPhone(int phoneId) {
        Phone phone;
        String dbgInfo = "";

        synchronized (sLockProxyPhones) {
            if (!sMadeDefaults) {
                throw new IllegalStateException("Default phones haven't been made yet!");
                // CAF_MSIM FIXME need to introduce default phone id ?
            } else if (phoneId == SubscriptionManager.DEFAULT_PHONE_INDEX) {
                if (DBG) {
                    dbgInfo = "phoneId == DEFAULT_PHONE_ID return sPhone";
                }
                phone = sPhone;
            } else {
                if (DBG) {
                    dbgInfo = "phoneId != DEFAULT_PHONE_ID return sPhones[phoneId]";
                }
                phone = (phoneId >= 0 && phoneId < sPhones.length)
                            ? sPhones[phoneId] : null;
            }
            if (DBG) {
                Rlog.d(LOG_TAG, "getPhone:- " + dbgInfo + " phoneId=" + phoneId +
                        " phone=" + phone);
            }
            return phone;
        }
    }

    @UnsupportedAppUsage(maxTargetSdk = Build.VERSION_CODES.R, trackingBug = 170729553)
    public static Phone[] getPhones() {
        synchronized (sLockProxyPhones) {
            if (!sMadeDefaults) {
                throw new IllegalStateException("Default phones haven't been made yet!");
            }
            return sPhones;
        }
    }

    /**
     * Get the network factory associated with a given phone ID.
     * @param phoneId the phone id
     * @return a factory for this phone ID, or null if none.
     */
    public static TelephonyNetworkFactory getNetworkFactory(int phoneId) {
        synchronized (sLockProxyPhones) {
            if (!sMadeDefaults) {
                throw new IllegalStateException("Default phones haven't been made yet!");
            }
            final String dbgInfo;
            if (phoneId == SubscriptionManager.DEFAULT_PHONE_INDEX) {
                dbgInfo = "getNetworkFactory with DEFAULT_PHONE_ID => factory for sPhone";
                phoneId = sPhone.getSubId();
            } else {
                dbgInfo = "getNetworkFactory with non-default, return factory for passed id";
            }
            // sTelephonyNetworkFactories is null in tests because in tests makeDefaultPhones()
            // is not called.
            final TelephonyNetworkFactory factory = (sTelephonyNetworkFactories != null
                            && (phoneId >= 0 && phoneId < sTelephonyNetworkFactories.length))
                            ? sTelephonyNetworkFactories[phoneId] : null;
            if (DBG) {
                Rlog.d(LOG_TAG, "getNetworkFactory:-" + dbgInfo + " phoneId=" + phoneId
                        + " factory=" + factory);
            }
            return factory;
        }
    }

    /**
     * Returns the preferred network type bitmask that should be set in the modem.
     *
     * @param phoneId The phone's id.
     * @return the preferred network mode bitmask that should be set.
     */
    @UnsupportedAppUsage(maxTargetSdk = Build.VERSION_CODES.R, trackingBug = 170729553)
    public static int calculatePreferredNetworkType(int phoneId) {
        if (getPhone(phoneId) == null) {
            Rlog.d(LOG_TAG, "Invalid phoneId return default network mode ");
            return RadioAccessFamily.getRafFromNetworkType(RILConstants.PREFERRED_NETWORK_MODE);
        }
        int networkType = (int) getPhone(phoneId).getAllowedNetworkTypes(
                TelephonyManager.ALLOWED_NETWORK_TYPES_REASON_USER);
        Rlog.d(LOG_TAG, "calculatePreferredNetworkType: phoneId = " + phoneId + " networkType = "
                + networkType);
        return networkType;
    }

    /* Gets the default subscription */
    @UnsupportedAppUsage(maxTargetSdk = Build.VERSION_CODES.R, trackingBug = 170729553)
    public static int getDefaultSubscription() {
        return SubscriptionManagerService.getInstance().getDefaultSubId();
    }

    /* Returns User SMS Prompt property,  enabled or not */
    public static boolean isSMSPromptEnabled() {
        boolean prompt = false;
        int value = 0;
        try {
            value = Settings.Global.getInt(sContext.getContentResolver(),
                    Settings.Global.MULTI_SIM_SMS_PROMPT);
        } catch (SettingNotFoundException snfe) {
            Rlog.e(LOG_TAG, "Settings Exception Reading Dual Sim SMS Prompt Values");
        }
        prompt = (value == 0) ? false : true ;
        Rlog.d(LOG_TAG, "SMS Prompt option:" + prompt);

       return prompt;
    }

    /**
     * Makes a {@link ImsPhone} object.
     * @return the {@code ImsPhone} object or null if the exception occured
     */
    public static Phone makeImsPhone(PhoneNotifier phoneNotifier, Phone defaultPhone) {
        return ImsPhoneFactory.makePhone(sContext, phoneNotifier, defaultPhone, sFeatureFlags);
    }

    /**
     * Get the instance of {@link SmsController}.
     */
    public static SmsController getSmsController() {
        synchronized (sLockProxyPhones) {
            if (!sMadeDefaults) {
                throw new IllegalStateException("Default phones haven't been made yet!");
            }
            return sProxyController.getSmsController();
        }
    }

    /**
     * Get Command Interfaces.
     */
    public static CommandsInterface[] getCommandsInterfaces() {
        synchronized (sLockProxyPhones) {
            return sCommandsInterfaces;
        }
    }

    /**
     * Adds a local log category.
     *
     * Only used within the telephony process.  Use localLog to add log entries.
     *
     * TODO - is there a better way to do this?  Think about design when we have a minute.
     *
     * @param key the name of the category - will be the header in the service dump.
     * @param size the number of lines to maintain in this category
     */
    public static void addLocalLog(String key, int size) {
        synchronized(sLocalLogs) {
            if (sLocalLogs.containsKey(key)) {
                throw new IllegalArgumentException("key " + key + " already present");
            }
            sLocalLogs.put(key, new LocalLog(size));
        }
    }

    /**
     * Add a line to the named Local Log.
     *
     * This will appear in the TelephonyDebugService dump.
     *
     * @param key the name of the log category to put this in.  Must be created
     *            via addLocalLog.
     * @param log the string to add to the log.
     */
    public static void localLog(String key, String log) {
        synchronized(sLocalLogs) {
            if (sLocalLogs.containsKey(key) == false) {
                throw new IllegalArgumentException("key " + key + " not found");
            }
            sLocalLogs.get(key).log(log);
        }
    }

    /** Returns the MetricsCollector instance. */
    public static MetricsCollector getMetricsCollector() {
        return sMetricsCollector;
    }

    /**
     * Print all feature flag configurations that Telephony is using for debugging purposes.
     */
    private static void reflectAndPrintFlagConfigs(IndentingPrintWriter pw) {

        try {
            // Look away, a forbidden technique (reflection) is being used to allow us to get
            // all flag configs without having to add them manually to this method.
            Method[] methods = FeatureFlags.class.getMethods();
            if (methods.length == 0) {
                pw.println("NONE");
                return;
            }
            for (Method m : methods) {
                pw.println(m.getName() + "-> " + m.invoke(sFeatureFlags));
            }
        } catch (Exception e) {
            pw.println("[ERROR]");
        }
    }

    public static void dump(FileDescriptor fd, PrintWriter printwriter, String[] args) {
        IndentingPrintWriter pw = new IndentingPrintWriter(printwriter, "  ");
        pw.println("PhoneFactory:");
        pw.println(" sMadeDefaults=" + sMadeDefaults);

        sPhoneSwitcher.dump(fd, pw, args);
        pw.println();

        Phone[] phones = (Phone[])PhoneFactory.getPhones();
        for (int i = 0; i < phones.length; i++) {
            pw.increaseIndent();
            Phone phone = phones[i];

            try {
                phone.dump(fd, pw, args);
            } catch (Exception e) {
                pw.println("Telephony DebugService: Could not get Phone[" + i + "] e=" + e);
                continue;
            }

            pw.flush();
            pw.println("++++++++++++++++++++++++++++++++");

            sTelephonyNetworkFactories[i].dump(fd, pw, args);

            pw.flush();
            pw.decreaseIndent();
            pw.println("++++++++++++++++++++++++++++++++");
        }

        pw.println("UiccController:");
        pw.increaseIndent();
        try {
            sUiccController.dump(fd, pw, args);
        } catch (Exception e) {
            e.printStackTrace();
        }
        pw.flush();
        pw.decreaseIndent();
        pw.println("++++++++++++++++++++++++++++++++");

        pw.flush();
        pw.decreaseIndent();
        pw.println("++++++++++++++++++++++++++++++++");

        pw.println("sRadioHalCapabilities:");
        pw.increaseIndent();
        try {
            sRadioHalCapabilities.dump(fd, pw, args);
        } catch (Exception e) {
            e.printStackTrace();
        }
        pw.flush();
        pw.decreaseIndent();
        pw.println("++++++++++++++++++++++++++++++++");

        pw.println("LocalLogs:");
        pw.increaseIndent();
        synchronized (sLocalLogs) {
            for (String key : sLocalLogs.keySet()) {
                pw.println(key);
                pw.increaseIndent();
                sLocalLogs.get(key).dump(fd, pw, args);
                pw.decreaseIndent();
            }
            pw.flush();
        }
        pw.decreaseIndent();
        pw.println("++++++++++++++++++++++++++++++++");

        pw.println("SharedPreferences:");
        pw.increaseIndent();
        try {
            if (sContext != null) {
                SharedPreferences sp = PreferenceManager.getDefaultSharedPreferences(sContext);
                Map spValues = sp.getAll();
                for (Object key : spValues.keySet()) {
                    pw.println(key + " : " + spValues.get(key));
                }
            }
        } catch (Exception e) {
            e.printStackTrace();
        }
        pw.decreaseIndent();
        pw.println("++++++++++++++++++++++++++++++++");
        pw.println("DebugEvents:");
        pw.increaseIndent();
        try {
            AnomalyReporter.dump(fd, pw, args);
        } catch (Exception e) {
            e.printStackTrace();
        }
        pw.flush();
        pw.decreaseIndent();

        pw.println("++++++++++++++++++++++++++++++++");
        pw.println("Flag Configurations:");
        pw.increaseIndent();
        reflectAndPrintFlagConfigs(pw);
        pw.flush();
        pw.decreaseIndent();
        pw.println("++++++++++++++++++++++++++++++++");
    }
}<|MERGE_RESOLUTION|>--- conflicted
+++ resolved
@@ -163,13 +163,9 @@
                 // register statsd pullers.
                 sMetricsCollector = new MetricsCollector(context);
 
-<<<<<<< HEAD
-                sPhoneNotifier = new DefaultPhoneNotifier(context);
+                sPhoneNotifier = new DefaultPhoneNotifier(context, featureFlags);
                 TelephonyComponentFactory telephonyComponentFactory
                         = TelephonyComponentFactory.getInstance();
-=======
-                sPhoneNotifier = new DefaultPhoneNotifier(context, featureFlags);
->>>>>>> 721cccc1
 
                 int cdmaSubscription = CdmaSubscriptionSourceManager.getDefault(context);
                 Rlog.i(LOG_TAG, "Cdma Subscription set to " + cdmaSubscription);
