--- conflicted
+++ resolved
@@ -174,16 +174,11 @@
                 sUiccController = UiccController.make(context, sCommandsInterfaces);
 
                 Rlog.i(LOG_TAG, "Creating SubscriptionController");
-<<<<<<< HEAD
                 telephonyComponentFactory.inject(SubscriptionController.class.
                                 getName()).initSubscriptionController(context, sCommandsInterfaces);
                 telephonyComponentFactory.inject(MultiSimSettingController.class.
                                 getName()).initMultiSimSettingController(context,
                                 SubscriptionController.getInstance());
-=======
-                SubscriptionController sc = SubscriptionController.init(context);
-                MultiSimSettingController.init(context, sc);
->>>>>>> 2d55fe8c
 
                 if (context.getPackageManager().hasSystemFeature(
                         PackageManager.FEATURE_TELEPHONY_EUICC)) {
@@ -236,18 +231,11 @@
                 sMadeDefaults = true;
 
                 Rlog.i(LOG_TAG, "Creating SubInfoRecordUpdater ");
-<<<<<<< HEAD
                 sSubInfoRecordUpdater = telephonyComponentFactory.inject(
                         SubscriptionInfoUpdater.class.getName()).
                         makeSubscriptionInfoUpdater(BackgroundThread.get().
                         getLooper(), context, sPhones, sCommandsInterfaces);
                 SubscriptionController.getInstance().updatePhonesAvailability(sPhones);
-
-=======
-                sSubInfoRecordUpdater = new SubscriptionInfoUpdater(
-                        BackgroundThread.get().getLooper(), context, sPhones, sCommandsInterfaces);
-                sc.updatePhonesAvailability(sPhones);
->>>>>>> 2d55fe8c
 
                 // Only bring up IMS if the device supports having an IMS stack.
                 if (context.getPackageManager().hasSystemFeature(
@@ -278,7 +266,8 @@
                 ITelephonyRegistry tr = ITelephonyRegistry.Stub.asInterface(
                         ServiceManager.getService("telephony.registry"));
 
-                sSubscriptionMonitor = new SubscriptionMonitor(tr, sContext, sc, numPhones);
+                sSubscriptionMonitor = new SubscriptionMonitor(tr, sContext,
+                    SubscriptionController.getInstance(), numPhones);
 
                 sPhoneConfigurationManager = PhoneConfigurationManager.init(sContext);
 
@@ -289,8 +278,8 @@
 
                 sPhoneSwitcher = telephonyComponentFactory.inject(PhoneSwitcher.class.getName()).
                         makePhoneSwitcher(maxActivePhones, numPhones,
-                        sContext, sc, Looper.myLooper(), tr, sCommandsInterfaces,
-                        sPhones);
+                        sContext, SubscriptionController.getInstance(), Looper.myLooper(), tr,
+                        sCommandsInterfaces, sPhones);
 
                 sProxyController = ProxyController.getInstance(context, sPhones,
                         sUiccController, sCommandsInterfaces, sPhoneSwitcher);
