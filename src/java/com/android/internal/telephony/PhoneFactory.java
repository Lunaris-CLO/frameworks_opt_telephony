/*
 * Copyright (C) 2006 The Android Open Source Project
 *
 * Licensed under the Apache License, Version 2.0 (the "License");
 * you may not use this file except in compliance with the License.
 * You may obtain a copy of the License at
 *
 *      http://www.apache.org/licenses/LICENSE-2.0
 *
 * Unless required by applicable law or agreed to in writing, software
 * distributed under the License is distributed on an "AS IS" BASIS,
 * WITHOUT WARRANTIES OR CONDITIONS OF ANY KIND, either express or implied.
 * See the License for the specific language governing permissions and
 * limitations under the License.
 */

package com.android.internal.telephony;

import static android.telephony.TelephonyManager.HAL_SERVICE_RADIO;

import static com.android.internal.telephony.PhoneConstants.PHONE_TYPE_CDMA;
import static com.android.internal.telephony.PhoneConstants.PHONE_TYPE_CDMA_LTE;

import static java.util.Arrays.copyOf;

import android.annotation.NonNull;
import android.annotation.Nullable;
import android.compat.annotation.UnsupportedAppUsage;
import android.content.ComponentName;
import android.content.Context;
import android.content.SharedPreferences;
import android.content.pm.PackageManager;
import android.net.LocalServerSocket;
import android.os.Build;
import android.os.Looper;
import android.preference.PreferenceManager;
import android.provider.Settings;
import android.provider.Settings.SettingNotFoundException;
import android.telephony.AnomalyReporter;
import android.telephony.RadioAccessFamily;
import android.telephony.SubscriptionManager;
import android.telephony.TelephonyManager;
import android.util.LocalLog;

import com.android.internal.telephony.cdma.CdmaSubscriptionSourceManager;
import com.android.internal.telephony.data.CellularNetworkValidator;
import com.android.internal.telephony.data.PhoneSwitcher;
import com.android.internal.telephony.data.TelephonyNetworkFactory;
import com.android.internal.telephony.euicc.EuiccCardController;
import com.android.internal.telephony.euicc.EuiccController;
import com.android.internal.telephony.flags.FeatureFlags;
import com.android.internal.telephony.flags.FeatureFlagsImpl;
import com.android.internal.telephony.imsphone.ImsPhone;
import com.android.internal.telephony.imsphone.ImsPhoneFactory;
import com.android.internal.telephony.metrics.MetricsCollector;
import com.android.internal.telephony.metrics.TelephonyMetrics;
import com.android.internal.telephony.subscription.SubscriptionManagerService;
import com.android.internal.telephony.uicc.UiccController;
import com.android.internal.telephony.util.NotificationChannelController;
import com.android.internal.util.IndentingPrintWriter;
import com.android.telephony.Rlog;

import java.io.FileDescriptor;
import java.io.PrintWriter;
import java.lang.reflect.Method;
import java.util.HashMap;
import java.util.Map;

/**
 * {@hide}
 */
public class PhoneFactory {
    static final String LOG_TAG = "PhoneFactory";
    static final int SOCKET_OPEN_RETRY_MILLIS = 2 * 1000;
    static final int SOCKET_OPEN_MAX_RETRY = 3;
    static final boolean DBG = false;

    //***** Class Variables

    // lock sLockProxyPhones protects sPhones, sPhone and sTelephonyNetworkFactories
    final static Object sLockProxyPhones = new Object();
    static private Phone[] sPhones = null;
    static private Phone sPhone = null;

    static private CommandsInterface[] sCommandsInterfaces = null;

    static private ProxyController sProxyController;
    static private UiccController sUiccController;
    private static IntentBroadcaster sIntentBroadcaster;
    private static @Nullable EuiccController sEuiccController;
    private static @Nullable EuiccCardController sEuiccCardController;
    private static SubscriptionManagerService sSubscriptionManagerService;

    @UnsupportedAppUsage
    static private boolean sMadeDefaults = false;
    @UnsupportedAppUsage
    static private PhoneNotifier sPhoneNotifier;
    @UnsupportedAppUsage
    static private Context sContext;
    static private PhoneConfigurationManager sPhoneConfigurationManager;
    static private PhoneSwitcher sPhoneSwitcher;
    static private TelephonyNetworkFactory[] sTelephonyNetworkFactories;
    static private NotificationChannelController sNotificationChannelController;
    static private CellularNetworkValidator sCellularNetworkValidator;

    static private final HashMap<String, LocalLog>sLocalLogs = new HashMap<String, LocalLog>();
    private static MetricsCollector sMetricsCollector;
    private static RadioInterfaceCapabilityController sRadioHalCapabilities;
    private static @NonNull FeatureFlags sFeatureFlags = new FeatureFlagsImpl();

    //***** Class Methods

    /**
     * @param context The context.
     * @param featureFlags The feature flag.
     */
    public static void makeDefaultPhones(Context context, @NonNull FeatureFlags featureFlags) {
        sFeatureFlags = featureFlags;
        makeDefaultPhone(context, featureFlags);
    }

    /**
     * FIXME replace this with some other way of making these
     * instances
     */
    @UnsupportedAppUsage
    public static void makeDefaultPhone(Context context, @NonNull FeatureFlags featureFlags) {
        synchronized (sLockProxyPhones) {
            if (!sMadeDefaults) {
                sContext = context;

                // create the telephony device controller.
                TelephonyDevController.create();

                TelephonyMetrics metrics = TelephonyMetrics.getInstance();
                metrics.setContext(context);

                int retryCount = 0;
                for(;;) {
                    boolean hasException = false;
                    retryCount ++;

                    try {
                        // use UNIX domain socket to
                        // prevent subsequent initialization
                        new LocalServerSocket("com.android.internal.telephony");
                    } catch (java.io.IOException ex) {
                        hasException = true;
                    }

                    if ( !hasException ) {
                        break;
                    } else if (retryCount > SOCKET_OPEN_MAX_RETRY) {
                        throw new RuntimeException("PhoneFactory probably already running");
                    } else {
                        try {
                            Thread.sleep(SOCKET_OPEN_RETRY_MILLIS);
                        } catch (InterruptedException er) {
                        }
                    }
                }

                // register statsd pullers.
                sMetricsCollector = new MetricsCollector(context, sFeatureFlags);

                sPhoneNotifier = new DefaultPhoneNotifier(context, featureFlags);
                TelephonyComponentFactory telephonyComponentFactory
                        = TelephonyComponentFactory.getInstance();

                int cdmaSubscription = CdmaSubscriptionSourceManager.getDefault(context);
                Rlog.i(LOG_TAG, "Cdma Subscription set to " + cdmaSubscription);

                /* In case of multi SIM mode two instances of Phone, RIL are created,
                   where as in single SIM mode only instance. isMultiSimEnabled() function checks
                   whether it is single SIM or multi SIM mode */
                int numPhones = TelephonyManager.getDefault().getActiveModemCount();

                int[] networkModes = new int[numPhones];
                sPhones = new Phone[numPhones];
                sCommandsInterfaces = new RIL[numPhones];
                sTelephonyNetworkFactories = new TelephonyNetworkFactory[numPhones];

                for (int i = 0; i < numPhones; i++) {
                    // reads the system properties and makes commandsinterface
                    // Get preferred network type.
                    networkModes[i] = RILConstants.PREFERRED_NETWORK_MODE;

                    Rlog.i(LOG_TAG, "Network Mode set to " + Integer.toString(networkModes[i]));
                    sCommandsInterfaces[i] = telephonyComponentFactory.inject(RIL.class.getName()).
                            makeRIL(context,
                                    RadioAccessFamily.getRafFromNetworkType(networkModes[i]),
                                    cdmaSubscription, i);
                }

                if (numPhones > 0) {
                    final RadioConfig radioConfig = RadioConfig.make(context,
                            sCommandsInterfaces[0].getHalVersion(HAL_SERVICE_RADIO));
                    sRadioHalCapabilities = RadioInterfaceCapabilityController.init(radioConfig,
                            sCommandsInterfaces[0]);
                } else {
                    // There is no command interface to go off of
                    final RadioConfig radioConfig = RadioConfig.make(context, HalVersion.UNKNOWN);
                    sRadioHalCapabilities = RadioInterfaceCapabilityController.init(
                            radioConfig, null);
                }


                // Instantiate UiccController so that all other classes can just
                // call getInstance()
                sUiccController = UiccController.make(context);

                Rlog.i(LOG_TAG, "Creating SubscriptionManagerService");
                sSubscriptionManagerService = TelephonyComponentFactory.getInstance().inject(
                        SubscriptionManagerService.class.getName())
                        .makeSubscriptionManagerService(context, Looper.myLooper());

                TelephonyComponentFactory.getInstance().inject(MultiSimSettingController.class.
                        getName()).initMultiSimSettingController(context);

                if (context.getPackageManager().hasSystemFeature(
                        PackageManager.FEATURE_TELEPHONY_EUICC)) {
                    sEuiccController = EuiccController.init(context);
                    sEuiccCardController = EuiccCardController.init(context);
                }

                for (int i = 0; i < numPhones; i++) {
                    Phone phone = null;
                    int phoneType = TelephonyManager.getPhoneType(networkModes[i]);
                    TelephonyComponentFactory injectedComponentFactory =
                            telephonyComponentFactory.inject(GsmCdmaPhone.class.getName());
                    if (phoneType == PhoneConstants.PHONE_TYPE_GSM) {
                        phone = injectedComponentFactory.makePhone(context,
                                sCommandsInterfaces[i], sPhoneNotifier, i,
                                PhoneConstants.PHONE_TYPE_GSM,
                                TelephonyComponentFactory.getInstance(), featureFlags);
                    } else if (phoneType == PhoneConstants.PHONE_TYPE_CDMA) {
                        phone = injectedComponentFactory.makePhone(context,
                                sCommandsInterfaces[i], sPhoneNotifier, i,
                                PhoneConstants.PHONE_TYPE_CDMA_LTE,
                                TelephonyComponentFactory.getInstance(), featureFlags);
                    }
                    Rlog.i(LOG_TAG, "Creating Phone with type = " + phoneType + " sub = " + i);

                    sPhones[i] = phone;
                }

                // Set the default phone in base class.
                // FIXME: This is a first best guess at what the defaults will be. It
                // FIXME: needs to be done in a more controlled manner in the future.
                if (numPhones > 0) sPhone = sPhones[0];

                // Ensure that we have a default SMS app. Requesting the app with
                // updateIfNeeded set to true is enough to configure a default SMS app.
                ComponentName componentName =
                        SmsApplication.getDefaultSmsApplication(context, true /* updateIfNeeded */);
                String packageName = "NONE";
                if (componentName != null) {
                    packageName = componentName.getPackageName();
                }
                Rlog.i(LOG_TAG, "defaultSmsApplication: " + packageName);

                // Set up monitor to watch for changes to SMS packages
                SmsApplication.initSmsPackageMonitor(context);

                sMadeDefaults = true;

                // Only bring up IMS if the device supports having an IMS stack.
                if (context.getPackageManager().hasSystemFeature(
                        PackageManager.FEATURE_TELEPHONY_IMS)) {
                    // Start monitoring after defaults have been made.
                    // Default phone must be ready before ImsPhone is created because ImsService
                    // might need it when it is being opened.
                    for (int i = 0; i < numPhones; i++) {
                        sPhones[i].createImsPhone();
                    }
                } else {
                    Rlog.i(LOG_TAG, "IMS is not supported on this device, skipping ImsResolver.");
                }

                sPhoneConfigurationManager = PhoneConfigurationManager.init(sContext, featureFlags);

                sCellularNetworkValidator = CellularNetworkValidator.make(sContext);

                int maxActivePhones = sPhoneConfigurationManager
                        .getNumberOfModemsWithSimultaneousDataConnections();

                sPhoneSwitcher = TelephonyComponentFactory.getInstance().inject(
                        PhoneSwitcher.class.getName()).
                        makePhoneSwitcher(maxActivePhones, sContext, Looper.myLooper(),
                                featureFlags);

                sProxyController = ProxyController.getInstance(context, featureFlags);

                sIntentBroadcaster = IntentBroadcaster.getInstance(context);

                sNotificationChannelController = new NotificationChannelController(context);

                for (int i = 0; i < numPhones; i++) {
<<<<<<< HEAD
                    sTelephonyNetworkFactories[i] = TelephonyComponentFactory.getInstance().inject(
                            TelephonyNetworkFactory.class.getName())
                            .makeTelephonyNetworkFactory(Looper.myLooper(),
                            sPhones[i], sPhoneSwitcher);
=======
                    sTelephonyNetworkFactories[i] = new TelephonyNetworkFactory(
                            Looper.myLooper(), sPhones[i], featureFlags);
>>>>>>> 1ec27834
                }
                telephonyComponentFactory.inject(TelephonyComponentFactory.class.getName()).
                        makeExtTelephonyClasses(context, sPhones, sCommandsInterfaces);
            }
        }
    }

    /**
     * Upon single SIM to dual SIM switch or vice versa, we dynamically allocate or de-allocate
     * Phone and CommandInterface objects.
     *
     * @param context The context
     * @param activeModemCount The number of active modems
     */
    public static void onMultiSimConfigChanged(Context context, int activeModemCount) {
        synchronized (sLockProxyPhones) {
            int prevActiveModemCount = sPhones.length;
            if (prevActiveModemCount == activeModemCount) return;

            // TODO: clean up sPhones, sCommandsInterfaces and sTelephonyNetworkFactories objects.
            // Currently we will not clean up the 2nd Phone object, so that it can be re-used if
            // user switches back.
            if (prevActiveModemCount > activeModemCount) return;

            sPhones = copyOf(sPhones, activeModemCount);
            sCommandsInterfaces = copyOf(sCommandsInterfaces, activeModemCount);
            sTelephonyNetworkFactories = copyOf(sTelephonyNetworkFactories, activeModemCount);

            int cdmaSubscription = CdmaSubscriptionSourceManager.getDefault(context);
            for (int i = prevActiveModemCount; i < activeModemCount; i++) {
                sCommandsInterfaces[i] = TelephonyComponentFactory.getInstance().inject(
                        RIL.class.getName()).
                        makeRIL(context, RadioAccessFamily.getRafFromNetworkType(
                        RILConstants.PREFERRED_NETWORK_MODE),
                        cdmaSubscription, i);
                sPhones[i] = createPhone(context, i);
                if (context.getPackageManager().hasSystemFeature(
                        PackageManager.FEATURE_TELEPHONY_IMS)) {
                    sPhones[i].createImsPhone();
                }
<<<<<<< HEAD
                sTelephonyNetworkFactories[i] = TelephonyComponentFactory.getInstance().inject(
                        TelephonyNetworkFactory.class.getName())
                        .makeTelephonyNetworkFactory(Looper.myLooper(), sPhones[i], sPhoneSwitcher);
=======
                sTelephonyNetworkFactories[i] = new TelephonyNetworkFactory(
                        Looper.myLooper(), sPhones[i], sFeatureFlags);
>>>>>>> 1ec27834
            }
        }
    }

    private static Phone createPhone(Context context, int phoneId) {
        int phoneType = TelephonyManager.getPhoneType(RILConstants.PREFERRED_NETWORK_MODE);
        Rlog.i(LOG_TAG, "Creating Phone with type = " + phoneType + " phoneId = " + phoneId);

        // We always use PHONE_TYPE_CDMA_LTE now.
        if (phoneType == PHONE_TYPE_CDMA) phoneType = PHONE_TYPE_CDMA_LTE;
        TelephonyComponentFactory injectedComponentFactory =
                TelephonyComponentFactory.getInstance().inject(GsmCdmaPhone.class.getName());

        return injectedComponentFactory.makePhone(context,
                sCommandsInterfaces[phoneId], sPhoneNotifier, phoneId, phoneType,
                TelephonyComponentFactory.getInstance(), sFeatureFlags);
    }

    @UnsupportedAppUsage
    public static Phone getDefaultPhone() {
        synchronized (sLockProxyPhones) {
            if (!sMadeDefaults) {
                throw new IllegalStateException("Default phones haven't been made yet!");
            }
            return sPhone;
        }
    }

    @UnsupportedAppUsage
    public static Phone getPhone(int phoneId) {
        Phone phone;
        String dbgInfo = "";

        synchronized (sLockProxyPhones) {
            if (!sMadeDefaults) {
                throw new IllegalStateException("Default phones haven't been made yet!");
                // CAF_MSIM FIXME need to introduce default phone id ?
            } else if (phoneId == SubscriptionManager.DEFAULT_PHONE_INDEX) {
                if (DBG) {
                    dbgInfo = "phoneId == DEFAULT_PHONE_ID return sPhone";
                }
                phone = sPhone;
            } else {
                if (DBG) {
                    dbgInfo = "phoneId != DEFAULT_PHONE_ID return sPhones[phoneId]";
                }
                phone = (phoneId >= 0 && phoneId < sPhones.length)
                            ? sPhones[phoneId] : null;
            }
            if (DBG) {
                Rlog.d(LOG_TAG, "getPhone:- " + dbgInfo + " phoneId=" + phoneId +
                        " phone=" + phone);
            }
            return phone;
        }
    }

    @UnsupportedAppUsage(maxTargetSdk = Build.VERSION_CODES.R, trackingBug = 170729553)
    public static Phone[] getPhones() {
        synchronized (sLockProxyPhones) {
            if (!sMadeDefaults) {
                throw new IllegalStateException("Default phones haven't been made yet!");
            }
            return sPhones;
        }
    }

    /**
     * Get the network factory associated with a given phone ID.
     * @param phoneId the phone id
     * @return a factory for this phone ID, or null if none.
     */
    public static TelephonyNetworkFactory getNetworkFactory(int phoneId) {
        synchronized (sLockProxyPhones) {
            if (!sMadeDefaults) {
                throw new IllegalStateException("Default phones haven't been made yet!");
            }
            final String dbgInfo;
            if (phoneId == SubscriptionManager.DEFAULT_PHONE_INDEX) {
                dbgInfo = "getNetworkFactory with DEFAULT_PHONE_ID => factory for sPhone";
                phoneId = sPhone.getSubId();
            } else {
                dbgInfo = "getNetworkFactory with non-default, return factory for passed id";
            }
            // sTelephonyNetworkFactories is null in tests because in tests makeDefaultPhones()
            // is not called.
            final TelephonyNetworkFactory factory = (sTelephonyNetworkFactories != null
                            && (phoneId >= 0 && phoneId < sTelephonyNetworkFactories.length))
                            ? sTelephonyNetworkFactories[phoneId] : null;
            if (DBG) {
                Rlog.d(LOG_TAG, "getNetworkFactory:-" + dbgInfo + " phoneId=" + phoneId
                        + " factory=" + factory);
            }
            return factory;
        }
    }

    /**
     * Returns the preferred network type bitmask that should be set in the modem.
     *
     * @param phoneId The phone's id.
     * @return the preferred network mode bitmask that should be set.
     */
    @UnsupportedAppUsage(maxTargetSdk = Build.VERSION_CODES.R, trackingBug = 170729553)
    public static int calculatePreferredNetworkType(int phoneId) {
        if (getPhone(phoneId) == null) {
            Rlog.d(LOG_TAG, "Invalid phoneId return default network mode ");
            return RadioAccessFamily.getRafFromNetworkType(RILConstants.PREFERRED_NETWORK_MODE);
        }
        int networkType = (int) getPhone(phoneId).getAllowedNetworkTypes(
                TelephonyManager.ALLOWED_NETWORK_TYPES_REASON_USER);
        Rlog.d(LOG_TAG, "calculatePreferredNetworkType: phoneId = " + phoneId + " networkType = "
                + networkType);
        return networkType;
    }

    /* Gets the default subscription */
    @UnsupportedAppUsage(maxTargetSdk = Build.VERSION_CODES.R, trackingBug = 170729553)
    public static int getDefaultSubscription() {
        return SubscriptionManagerService.getInstance().getDefaultSubId();
    }

    /* Returns User SMS Prompt property,  enabled or not */
    public static boolean isSMSPromptEnabled() {
        boolean prompt = false;
        int value = 0;
        try {
            value = Settings.Global.getInt(sContext.getContentResolver(),
                    Settings.Global.MULTI_SIM_SMS_PROMPT);
        } catch (SettingNotFoundException snfe) {
            Rlog.e(LOG_TAG, "Settings Exception Reading Dual Sim SMS Prompt Values");
        }
        prompt = (value == 0) ? false : true ;
        Rlog.d(LOG_TAG, "SMS Prompt option:" + prompt);

       return prompt;
    }

    /**
     * Makes a {@link ImsPhone} object.
     * @return the {@code ImsPhone} object or null if the exception occured
     */
    public static Phone makeImsPhone(PhoneNotifier phoneNotifier, Phone defaultPhone) {
        return ImsPhoneFactory.makePhone(sContext, phoneNotifier, defaultPhone, sFeatureFlags);
    }

    /**
     * Get the instance of {@link SmsController}.
     */
    public static SmsController getSmsController() {
        synchronized (sLockProxyPhones) {
            if (!sMadeDefaults) {
                throw new IllegalStateException("Default phones haven't been made yet!");
            }
            return sProxyController.getSmsController();
        }
    }

    /**
     * Get Command Interfaces.
     */
    public static CommandsInterface[] getCommandsInterfaces() {
        synchronized (sLockProxyPhones) {
            return sCommandsInterfaces;
        }
    }

    /**
     * Adds a local log category.
     *
     * Only used within the telephony process.  Use localLog to add log entries.
     *
     * TODO - is there a better way to do this?  Think about design when we have a minute.
     *
     * @param key the name of the category - will be the header in the service dump.
     * @param size the number of lines to maintain in this category
     */
    public static void addLocalLog(String key, int size) {
        synchronized(sLocalLogs) {
            if (sLocalLogs.containsKey(key)) {
                throw new IllegalArgumentException("key " + key + " already present");
            }
            sLocalLogs.put(key, new LocalLog(size));
        }
    }

    /**
     * Add a line to the named Local Log.
     *
     * This will appear in the TelephonyDebugService dump.
     *
     * @param key the name of the log category to put this in.  Must be created
     *            via addLocalLog.
     * @param log the string to add to the log.
     */
    public static void localLog(String key, String log) {
        synchronized(sLocalLogs) {
            if (sLocalLogs.containsKey(key) == false) {
                throw new IllegalArgumentException("key " + key + " not found");
            }
            sLocalLogs.get(key).log(log);
        }
    }

    /** Returns the MetricsCollector instance. */
    public static MetricsCollector getMetricsCollector() {
        return sMetricsCollector;
    }

    /**
     * Print all feature flag configurations that Telephony is using for debugging purposes.
     */
    private static void reflectAndPrintFlagConfigs(IndentingPrintWriter pw) {

        try {
            // Look away, a forbidden technique (reflection) is being used to allow us to get
            // all flag configs without having to add them manually to this method.
            Method[] methods = FeatureFlags.class.getMethods();
            if (methods.length == 0) {
                pw.println("NONE");
                return;
            }
            for (Method m : methods) {
                pw.println(m.getName() + "-> " + m.invoke(sFeatureFlags));
            }
        } catch (Exception e) {
            pw.println("[ERROR]");
        }
    }

    public static void dump(FileDescriptor fd, PrintWriter printwriter, String[] args) {
        IndentingPrintWriter pw = new IndentingPrintWriter(printwriter, "  ");
        pw.println("PhoneFactory:");
        pw.println(" sMadeDefaults=" + sMadeDefaults);

        sPhoneSwitcher.dump(fd, pw, args);
        pw.println();

        Phone[] phones = (Phone[])PhoneFactory.getPhones();
        for (int i = 0; i < phones.length; i++) {
            pw.increaseIndent();
            Phone phone = phones[i];

            try {
                phone.dump(fd, pw, args);
            } catch (Exception e) {
                pw.println("Telephony DebugService: Could not get Phone[" + i + "] e=" + e);
                continue;
            }

            pw.flush();
            pw.println("++++++++++++++++++++++++++++++++");

            sTelephonyNetworkFactories[i].dump(fd, pw, args);

            pw.flush();
            pw.decreaseIndent();
            pw.println("++++++++++++++++++++++++++++++++");
        }

        pw.println("UiccController:");
        pw.increaseIndent();
        try {
            sUiccController.dump(fd, pw, args);
        } catch (Exception e) {
            e.printStackTrace();
        }
        pw.flush();
        pw.decreaseIndent();
        pw.println("++++++++++++++++++++++++++++++++");

        pw.flush();
        pw.decreaseIndent();
        pw.println("++++++++++++++++++++++++++++++++");

        pw.println("sRadioHalCapabilities:");
        pw.increaseIndent();
        try {
            sRadioHalCapabilities.dump(fd, pw, args);
        } catch (Exception e) {
            e.printStackTrace();
        }
        pw.flush();
        pw.decreaseIndent();
        pw.println("++++++++++++++++++++++++++++++++");

        pw.println("LocalLogs:");
        pw.increaseIndent();
        synchronized (sLocalLogs) {
            for (String key : sLocalLogs.keySet()) {
                pw.println(key);
                pw.increaseIndent();
                sLocalLogs.get(key).dump(fd, pw, args);
                pw.decreaseIndent();
            }
            pw.flush();
        }
        pw.decreaseIndent();
        pw.println("++++++++++++++++++++++++++++++++");

        pw.println("SharedPreferences:");
        pw.increaseIndent();
        try {
            if (sContext != null) {
                SharedPreferences sp = PreferenceManager.getDefaultSharedPreferences(sContext);
                Map spValues = sp.getAll();
                for (Object key : spValues.keySet()) {
                    pw.println(key + " : " + spValues.get(key));
                }
            }
        } catch (Exception e) {
            e.printStackTrace();
        }
        pw.decreaseIndent();
        pw.println("++++++++++++++++++++++++++++++++");
        pw.println("DebugEvents:");
        pw.increaseIndent();
        try {
            AnomalyReporter.dump(fd, pw, args);
        } catch (Exception e) {
            e.printStackTrace();
        }
        pw.flush();
        pw.decreaseIndent();

        pw.println("++++++++++++++++++++++++++++++++");
        pw.println("Flag Configurations:");
        pw.increaseIndent();
        reflectAndPrintFlagConfigs(pw);
        pw.flush();
        pw.decreaseIndent();
        pw.println("++++++++++++++++++++++++++++++++");
    }
}<|MERGE_RESOLUTION|>--- conflicted
+++ resolved
@@ -296,15 +296,10 @@
                 sNotificationChannelController = new NotificationChannelController(context);
 
                 for (int i = 0; i < numPhones; i++) {
-<<<<<<< HEAD
                     sTelephonyNetworkFactories[i] = TelephonyComponentFactory.getInstance().inject(
                             TelephonyNetworkFactory.class.getName())
                             .makeTelephonyNetworkFactory(Looper.myLooper(),
-                            sPhones[i], sPhoneSwitcher);
-=======
-                    sTelephonyNetworkFactories[i] = new TelephonyNetworkFactory(
-                            Looper.myLooper(), sPhones[i], featureFlags);
->>>>>>> 1ec27834
+                            sPhones[i], sPhoneSwitcher, featureFlags);
                 }
                 telephonyComponentFactory.inject(TelephonyComponentFactory.class.getName()).
                         makeExtTelephonyClasses(context, sPhones, sCommandsInterfaces);
@@ -345,14 +340,9 @@
                         PackageManager.FEATURE_TELEPHONY_IMS)) {
                     sPhones[i].createImsPhone();
                 }
-<<<<<<< HEAD
                 sTelephonyNetworkFactories[i] = TelephonyComponentFactory.getInstance().inject(
                         TelephonyNetworkFactory.class.getName())
-                        .makeTelephonyNetworkFactory(Looper.myLooper(), sPhones[i], sPhoneSwitcher);
-=======
-                sTelephonyNetworkFactories[i] = new TelephonyNetworkFactory(
-                        Looper.myLooper(), sPhones[i], sFeatureFlags);
->>>>>>> 1ec27834
+                        .makeTelephonyNetworkFactory(Looper.myLooper(), sPhones[i], sPhoneSwitcher, sFeatureFlags);
             }
         }
     }
