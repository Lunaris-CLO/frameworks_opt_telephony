/*
 * Copyright (C) 2006 The Android Open Source Project
 *
 * Licensed under the Apache License, Version 2.0 (the "License");
 * you may not use this file except in compliance with the License.
 * You may obtain a copy of the License at
 *
 *      http://www.apache.org/licenses/LICENSE-2.0
 *
 * Unless required by applicable law or agreed to in writing, software
 * distributed under the License is distributed on an "AS IS" BASIS,
 * WITHOUT WARRANTIES OR CONDITIONS OF ANY KIND, either express or implied.
 * See the License for the specific language governing permissions and
 * limitations under the License.
 */

package com.android.internal.telephony;

import static android.telephony.TelephonyManager.HAL_SERVICE_RADIO;

import static com.android.internal.telephony.PhoneConstants.PHONE_TYPE_CDMA;
import static com.android.internal.telephony.PhoneConstants.PHONE_TYPE_CDMA_LTE;

import static java.util.Arrays.copyOf;

import android.annotation.NonNull;
import android.annotation.Nullable;
import android.compat.annotation.UnsupportedAppUsage;
import android.content.ComponentName;
import android.content.Context;
import android.content.SharedPreferences;
import android.content.pm.PackageManager;
import android.net.LocalServerSocket;
import android.os.Build;
import android.os.HandlerThread;
import android.os.Looper;
import android.preference.PreferenceManager;
import android.provider.DeviceConfig;
import android.provider.Settings;
import android.provider.Settings.SettingNotFoundException;
import android.telephony.AnomalyReporter;
import android.telephony.RadioAccessFamily;
import android.telephony.SubscriptionManager;
import android.telephony.TelephonyManager;
import android.util.LocalLog;

import com.android.internal.telephony.cdma.CdmaSubscriptionSourceManager;
import com.android.internal.telephony.data.CellularNetworkValidator;
import com.android.internal.telephony.data.PhoneSwitcher;
import com.android.internal.telephony.data.TelephonyNetworkFactory;
import com.android.internal.telephony.euicc.EuiccCardController;
import com.android.internal.telephony.euicc.EuiccController;
import com.android.internal.telephony.flags.FeatureFlags;
import com.android.internal.telephony.flags.FeatureFlagsImpl;
import com.android.internal.telephony.imsphone.ImsPhone;
import com.android.internal.telephony.imsphone.ImsPhoneFactory;
import com.android.internal.telephony.metrics.MetricsCollector;
import com.android.internal.telephony.metrics.TelephonyMetrics;
import com.android.internal.telephony.subscription.SubscriptionManagerService;
import com.android.internal.telephony.uicc.UiccController;
import com.android.internal.telephony.util.NotificationChannelController;
import com.android.internal.util.IndentingPrintWriter;
import com.android.telephony.Rlog;

import java.io.FileDescriptor;
import java.io.PrintWriter;
import java.util.HashMap;
import java.util.Map;

/**
 * {@hide}
 */
public class PhoneFactory {
    static final String LOG_TAG = "PhoneFactory";
    static final int SOCKET_OPEN_RETRY_MILLIS = 2 * 1000;
    static final int SOCKET_OPEN_MAX_RETRY = 3;
    static final boolean DBG = false;

    //***** Class Variables

    // lock sLockProxyPhones protects sPhones, sPhone and sTelephonyNetworkFactories
    final static Object sLockProxyPhones = new Object();
    static private Phone[] sPhones = null;
    static private Phone sPhone = null;

    static private CommandsInterface[] sCommandsInterfaces = null;

    static private ProxyController sProxyController;
    static private UiccController sUiccController;
    private static IntentBroadcaster sIntentBroadcaster;
    private static @Nullable EuiccController sEuiccController;
    private static @Nullable EuiccCardController sEuiccCardController;
    private static SubscriptionManagerService sSubscriptionManagerService;

    static private SubscriptionInfoUpdater sSubInfoRecordUpdater = null;

    @UnsupportedAppUsage
    static private boolean sMadeDefaults = false;
    @UnsupportedAppUsage
    static private PhoneNotifier sPhoneNotifier;
    @UnsupportedAppUsage
    static private Context sContext;
    static private PhoneConfigurationManager sPhoneConfigurationManager;
    static private PhoneSwitcher sPhoneSwitcher;
    static private TelephonyNetworkFactory[] sTelephonyNetworkFactories;
    static private NotificationChannelController sNotificationChannelController;
    static private CellularNetworkValidator sCellularNetworkValidator;

    static private final HashMap<String, LocalLog>sLocalLogs = new HashMap<String, LocalLog>();
    private static MetricsCollector sMetricsCollector;
    private static RadioInterfaceCapabilityController sRadioHalCapabilities;
    private static @NonNull FeatureFlags sFeatureFlags = new FeatureFlagsImpl();

    private static boolean sSubscriptionManagerServiceEnabled = false;

    //***** Class Methods

    /**
     * @param context The context.
     * @param featureFlags The feature flag.
     */
    public static void makeDefaultPhones(Context context, @NonNull FeatureFlags featureFlags) {
        sFeatureFlags = featureFlags;
        makeDefaultPhone(context, featureFlags);
    }

    /**
     * FIXME replace this with some other way of making these
     * instances
     */
    @UnsupportedAppUsage
    public static void makeDefaultPhone(Context context, @NonNull FeatureFlags featureFlags) {
        synchronized (sLockProxyPhones) {
            if (!sMadeDefaults) {
                sContext = context;

                // This is a temp flag which will be removed before U AOSP public release.
                sSubscriptionManagerServiceEnabled = context.getResources().getBoolean(
                        com.android.internal.R.bool.config_using_subscription_manager_service)
                        || DeviceConfig.getBoolean(DeviceConfig.NAMESPACE_TELEPHONY,
                        "enable_subscription_manager_service", false);

                // create the telephony device controller.
                TelephonyDevController.create();

                TelephonyMetrics metrics = TelephonyMetrics.getInstance();
                metrics.setContext(context);

                int retryCount = 0;
                for(;;) {
                    boolean hasException = false;
                    retryCount ++;

                    try {
                        // use UNIX domain socket to
                        // prevent subsequent initialization
                        new LocalServerSocket("com.android.internal.telephony");
                    } catch (java.io.IOException ex) {
                        hasException = true;
                    }

                    if ( !hasException ) {
                        break;
                    } else if (retryCount > SOCKET_OPEN_MAX_RETRY) {
                        throw new RuntimeException("PhoneFactory probably already running");
                    } else {
                        try {
                            Thread.sleep(SOCKET_OPEN_RETRY_MILLIS);
                        } catch (InterruptedException er) {
                        }
                    }
                }

                // register statsd pullers.
                sMetricsCollector = new MetricsCollector(context);

                sPhoneNotifier = new DefaultPhoneNotifier(context);
                TelephonyComponentFactory telephonyComponentFactory
                        = TelephonyComponentFactory.getInstance();

                int cdmaSubscription = CdmaSubscriptionSourceManager.getDefault(context);
                Rlog.i(LOG_TAG, "Cdma Subscription set to " + cdmaSubscription);

                /* In case of multi SIM mode two instances of Phone, RIL are created,
                   where as in single SIM mode only instance. isMultiSimEnabled() function checks
                   whether it is single SIM or multi SIM mode */
                int numPhones = TelephonyManager.getDefault().getActiveModemCount();

                int[] networkModes = new int[numPhones];
                sPhones = new Phone[numPhones];
                sCommandsInterfaces = new RIL[numPhones];
                sTelephonyNetworkFactories = new TelephonyNetworkFactory[numPhones];

                for (int i = 0; i < numPhones; i++) {
                    // reads the system properties and makes commandsinterface
                    // Get preferred network type.
                    networkModes[i] = RILConstants.PREFERRED_NETWORK_MODE;

                    Rlog.i(LOG_TAG, "Network Mode set to " + Integer.toString(networkModes[i]));
                    sCommandsInterfaces[i] = telephonyComponentFactory.inject(RIL.class.getName()).
                            makeRIL(context,
                                    RadioAccessFamily.getRafFromNetworkType(networkModes[i]),
                                    cdmaSubscription, i);
                }

                if (numPhones > 0) {
                    final RadioConfig radioConfig = RadioConfig.make(context,
                            sCommandsInterfaces[0].getHalVersion(HAL_SERVICE_RADIO));
                    sRadioHalCapabilities = RadioInterfaceCapabilityController.init(radioConfig,
                            sCommandsInterfaces[0]);
                } else {
                    // There is no command interface to go off of
                    final RadioConfig radioConfig = RadioConfig.make(context, HalVersion.UNKNOWN);
                    sRadioHalCapabilities = RadioInterfaceCapabilityController.init(
                            radioConfig, null);
                }


                // Instantiate UiccController so that all other classes can just
                // call getInstance()
                sUiccController = UiccController.make(context);

<<<<<<< HEAD

                if (isSubscriptionManagerServiceEnabled()) {
                    Rlog.i(LOG_TAG, "Creating SubscriptionManagerService");
                    sSubscriptionManagerService = TelephonyComponentFactory.getInstance().inject(
                            SubscriptionManagerService.class.getName())
                            .makeSubscriptionManagerService(context, Looper.myLooper());
                } else {
                    Rlog.i(LOG_TAG, "Creating SubscriptionController");
                    TelephonyComponentFactory.getInstance().inject(SubscriptionController.class
                            .getName()).initSubscriptionController(context);
                }

                SubscriptionController sc = null;
                if (!isSubscriptionManagerServiceEnabled()) {
                    sc = SubscriptionController.getInstance();
                }
=======
                Rlog.i(LOG_TAG, "Creating SubscriptionManagerService");
                sSubscriptionManagerService = new SubscriptionManagerService(context,
                        Looper.myLooper(), featureFlags);
>>>>>>> 648fc8ab

                TelephonyComponentFactory.getInstance().inject(MultiSimSettingController.class.
                        getName()).initMultiSimSettingController(context, sc);

                if (context.getPackageManager().hasSystemFeature(
                        PackageManager.FEATURE_TELEPHONY_EUICC)) {
                    sEuiccController = EuiccController.init(context);
                    sEuiccCardController = EuiccCardController.init(context);
                }

                for (int i = 0; i < numPhones; i++) {
                    Phone phone = null;
                    int phoneType = TelephonyManager.getPhoneType(networkModes[i]);
                    TelephonyComponentFactory injectedComponentFactory =
                            telephonyComponentFactory.inject(GsmCdmaPhone.class.getName());
                    if (phoneType == PhoneConstants.PHONE_TYPE_GSM) {
                        phone = injectedComponentFactory.makePhone(context,
                                sCommandsInterfaces[i], sPhoneNotifier, i,
                                PhoneConstants.PHONE_TYPE_GSM,
                                TelephonyComponentFactory.getInstance());
                    } else if (phoneType == PhoneConstants.PHONE_TYPE_CDMA) {
                        phone = injectedComponentFactory.makePhone(context,
                                sCommandsInterfaces[i], sPhoneNotifier, i,
                                PhoneConstants.PHONE_TYPE_CDMA_LTE,
                                TelephonyComponentFactory.getInstance());
                    }
                    Rlog.i(LOG_TAG, "Creating Phone with type = " + phoneType + " sub = " + i);

                    sPhones[i] = phone;
                }

                // Set the default phone in base class.
                // FIXME: This is a first best guess at what the defaults will be. It
                // FIXME: needs to be done in a more controlled manner in the future.
                if (numPhones > 0) sPhone = sPhones[0];

                // Ensure that we have a default SMS app. Requesting the app with
                // updateIfNeeded set to true is enough to configure a default SMS app.
                ComponentName componentName =
                        SmsApplication.getDefaultSmsApplication(context, true /* updateIfNeeded */);
                String packageName = "NONE";
                if (componentName != null) {
                    packageName = componentName.getPackageName();
                }
                Rlog.i(LOG_TAG, "defaultSmsApplication: " + packageName);

                // Set up monitor to watch for changes to SMS packages
                SmsApplication.initSmsPackageMonitor(context);

                sMadeDefaults = true;

                if (!isSubscriptionManagerServiceEnabled()) {
                    Rlog.i(LOG_TAG, "Creating SubInfoRecordUpdater ");
                    HandlerThread pfhandlerThread = new HandlerThread("PhoneFactoryHandlerThread");
                    pfhandlerThread.start();
                    sSubInfoRecordUpdater = TelephonyComponentFactory.getInstance().inject(
                            SubscriptionInfoUpdater.class.getName())
                            .makeSubscriptionInfoUpdater(pfhandlerThread.getLooper(), context,
                                    SubscriptionController.getInstance());
                }

                // Only bring up IMS if the device supports having an IMS stack.
                if (context.getPackageManager().hasSystemFeature(
                        PackageManager.FEATURE_TELEPHONY_IMS)) {
                    // Start monitoring after defaults have been made.
                    // Default phone must be ready before ImsPhone is created because ImsService
                    // might need it when it is being opened.
                    for (int i = 0; i < numPhones; i++) {
                        sPhones[i].createImsPhone();
                    }
                } else {
                    Rlog.i(LOG_TAG, "IMS is not supported on this device, skipping ImsResolver.");
                }

                sPhoneConfigurationManager = PhoneConfigurationManager.init(sContext);

                sCellularNetworkValidator = CellularNetworkValidator.make(sContext);

                int maxActivePhones = sPhoneConfigurationManager
                        .getNumberOfModemsWithSimultaneousDataConnections();

                sPhoneSwitcher = TelephonyComponentFactory.getInstance().inject(
                        PhoneSwitcher.class.getName()).
                        makePhoneSwitcher(maxActivePhones, sContext, Looper.myLooper());

                sProxyController = ProxyController.getInstance(context);

                sIntentBroadcaster = IntentBroadcaster.getInstance(context);

                sNotificationChannelController = new NotificationChannelController(context);

                for (int i = 0; i < numPhones; i++) {
                    sTelephonyNetworkFactories[i] = TelephonyComponentFactory.getInstance().inject(
                            TelephonyNetworkFactory.class.getName())
                            .makeTelephonyNetworkFactory(Looper.myLooper(),
                            sPhones[i], sPhoneSwitcher);
                }
                telephonyComponentFactory.inject(TelephonyComponentFactory.class.getName()).
                        makeExtTelephonyClasses(context, sPhones, sCommandsInterfaces);
            }
        }
    }

    /**
     * @return {@code true} if the new {@link SubscriptionManagerService} is enabled, otherwise the
     * old {@link SubscriptionController} is used.
     */
    public static boolean isSubscriptionManagerServiceEnabled() {
        return sSubscriptionManagerServiceEnabled;
    }

    /**
     * Upon single SIM to dual SIM switch or vice versa, we dynamically allocate or de-allocate
     * Phone and CommandInterface objects.
     * @param context
     * @param activeModemCount
     */
    public static void onMultiSimConfigChanged(Context context, int activeModemCount) {
        synchronized (sLockProxyPhones) {
            int prevActiveModemCount = sPhones.length;
            if (prevActiveModemCount == activeModemCount) return;

            // TODO: clean up sPhones, sCommandsInterfaces and sTelephonyNetworkFactories objects.
            // Currently we will not clean up the 2nd Phone object, so that it can be re-used if
            // user switches back.
            if (prevActiveModemCount > activeModemCount) return;

            sPhones = copyOf(sPhones, activeModemCount);
            sCommandsInterfaces = copyOf(sCommandsInterfaces, activeModemCount);
            sTelephonyNetworkFactories = copyOf(sTelephonyNetworkFactories, activeModemCount);

            int cdmaSubscription = CdmaSubscriptionSourceManager.getDefault(context);
            for (int i = prevActiveModemCount; i < activeModemCount; i++) {
                sCommandsInterfaces[i] = TelephonyComponentFactory.getInstance().inject(
                        RIL.class.getName()).
                        makeRIL(context, RadioAccessFamily.getRafFromNetworkType(
                        RILConstants.PREFERRED_NETWORK_MODE),
                        cdmaSubscription, i);
                sPhones[i] = createPhone(context, i);
                if (context.getPackageManager().hasSystemFeature(
                        PackageManager.FEATURE_TELEPHONY_IMS)) {
                    sPhones[i].createImsPhone();
                }
                sTelephonyNetworkFactories[i] = TelephonyComponentFactory.getInstance().inject(
                        TelephonyNetworkFactory.class.getName())
                        .makeTelephonyNetworkFactory(Looper.myLooper(), sPhones[i], sPhoneSwitcher);
            }
        }
    }

    private static Phone createPhone(Context context, int phoneId) {
        int phoneType = TelephonyManager.getPhoneType(RILConstants.PREFERRED_NETWORK_MODE);
        Rlog.i(LOG_TAG, "Creating Phone with type = " + phoneType + " phoneId = " + phoneId);

        // We always use PHONE_TYPE_CDMA_LTE now.
        if (phoneType == PHONE_TYPE_CDMA) phoneType = PHONE_TYPE_CDMA_LTE;
        TelephonyComponentFactory injectedComponentFactory =
                TelephonyComponentFactory.getInstance().inject(GsmCdmaPhone.class.getName());

        return injectedComponentFactory.makePhone(context,
                sCommandsInterfaces[phoneId], sPhoneNotifier, phoneId, phoneType,
                TelephonyComponentFactory.getInstance(), sFeatureFlags);
    }

    @UnsupportedAppUsage
    public static Phone getDefaultPhone() {
        synchronized (sLockProxyPhones) {
            if (!sMadeDefaults) {
                throw new IllegalStateException("Default phones haven't been made yet!");
            }
            return sPhone;
        }
    }

    @UnsupportedAppUsage
    public static Phone getPhone(int phoneId) {
        Phone phone;
        String dbgInfo = "";

        synchronized (sLockProxyPhones) {
            if (!sMadeDefaults) {
                throw new IllegalStateException("Default phones haven't been made yet!");
                // CAF_MSIM FIXME need to introduce default phone id ?
            } else if (phoneId == SubscriptionManager.DEFAULT_PHONE_INDEX) {
                if (DBG) {
                    dbgInfo = "phoneId == DEFAULT_PHONE_ID return sPhone";
                }
                phone = sPhone;
            } else {
                if (DBG) {
                    dbgInfo = "phoneId != DEFAULT_PHONE_ID return sPhones[phoneId]";
                }
                phone = (phoneId >= 0 && phoneId < sPhones.length)
                            ? sPhones[phoneId] : null;
            }
            if (DBG) {
                Rlog.d(LOG_TAG, "getPhone:- " + dbgInfo + " phoneId=" + phoneId +
                        " phone=" + phone);
            }
            return phone;
        }
    }

    @UnsupportedAppUsage(maxTargetSdk = Build.VERSION_CODES.R, trackingBug = 170729553)
    public static Phone[] getPhones() {
        synchronized (sLockProxyPhones) {
            if (!sMadeDefaults) {
                throw new IllegalStateException("Default phones haven't been made yet!");
            }
            return sPhones;
        }
    }

    public static SubscriptionInfoUpdater getSubscriptionInfoUpdater() {
        return sSubInfoRecordUpdater;
    }

    /**
     * Get the network factory associated with a given phone ID.
     * @param phoneId the phone id
     * @return a factory for this phone ID, or null if none.
     */
    public static TelephonyNetworkFactory getNetworkFactory(int phoneId) {
        synchronized (sLockProxyPhones) {
            if (!sMadeDefaults) {
                throw new IllegalStateException("Default phones haven't been made yet!");
            }
            final String dbgInfo;
            if (phoneId == SubscriptionManager.DEFAULT_PHONE_INDEX) {
                dbgInfo = "getNetworkFactory with DEFAULT_PHONE_ID => factory for sPhone";
                phoneId = sPhone.getSubId();
            } else {
                dbgInfo = "getNetworkFactory with non-default, return factory for passed id";
            }
            // sTelephonyNetworkFactories is null in tests because in tests makeDefaultPhones()
            // is not called.
            final TelephonyNetworkFactory factory = (sTelephonyNetworkFactories != null
                            && (phoneId >= 0 && phoneId < sTelephonyNetworkFactories.length))
                            ? sTelephonyNetworkFactories[phoneId] : null;
            if (DBG) {
                Rlog.d(LOG_TAG, "getNetworkFactory:-" + dbgInfo + " phoneId=" + phoneId
                        + " factory=" + factory);
            }
            return factory;
        }
    }

    /**
     * Returns the preferred network type bitmask that should be set in the modem.
     *
     * @param phoneId The phone's id.
     * @return the preferred network mode bitmask that should be set.
     */
    // TODO: Fix when we "properly" have TelephonyDevController/SubscriptionController ..
    @UnsupportedAppUsage(maxTargetSdk = Build.VERSION_CODES.R, trackingBug = 170729553)
    public static int calculatePreferredNetworkType(int phoneId) {
        if (getPhone(phoneId) == null) {
            Rlog.d(LOG_TAG, "Invalid phoneId return default network mode ");
            return RadioAccessFamily.getRafFromNetworkType(RILConstants.PREFERRED_NETWORK_MODE);
        }
        int networkType = (int) getPhone(phoneId).getAllowedNetworkTypes(
                TelephonyManager.ALLOWED_NETWORK_TYPES_REASON_USER);
        Rlog.d(LOG_TAG, "calculatePreferredNetworkType: phoneId = " + phoneId + " networkType = "
                + networkType);
        return networkType;
    }

    /* Gets the default subscription */
    @UnsupportedAppUsage(maxTargetSdk = Build.VERSION_CODES.R, trackingBug = 170729553)
    public static int getDefaultSubscription() {
        if (isSubscriptionManagerServiceEnabled()) {
            return SubscriptionManagerService.getInstance().getDefaultSubId();
        }
        return SubscriptionController.getInstance().getDefaultSubId();
    }

    /* Returns User SMS Prompt property,  enabled or not */
    public static boolean isSMSPromptEnabled() {
        boolean prompt = false;
        int value = 0;
        try {
            value = Settings.Global.getInt(sContext.getContentResolver(),
                    Settings.Global.MULTI_SIM_SMS_PROMPT);
        } catch (SettingNotFoundException snfe) {
            Rlog.e(LOG_TAG, "Settings Exception Reading Dual Sim SMS Prompt Values");
        }
        prompt = (value == 0) ? false : true ;
        Rlog.d(LOG_TAG, "SMS Prompt option:" + prompt);

       return prompt;
    }

    /**
     * Makes a {@link ImsPhone} object.
     * @return the {@code ImsPhone} object or null if the exception occured
     */
    public static Phone makeImsPhone(PhoneNotifier phoneNotifier, Phone defaultPhone) {
        return ImsPhoneFactory.makePhone(sContext, phoneNotifier, defaultPhone);
    }

    /**
     * Request a refresh of the embedded subscription list.
     *
     * @param cardId the card ID of the eUICC.
     * @param callback Optional callback to execute after the refresh completes. Must terminate
     *     quickly as it will be called from SubscriptionInfoUpdater's handler thread.
     */
    public static void requestEmbeddedSubscriptionInfoListRefresh(
            int cardId, @Nullable Runnable callback) {
        sSubInfoRecordUpdater.requestEmbeddedSubscriptionInfoListRefresh(cardId, callback);
    }

    /**
     * Get a the SmsController.
     */
    public static SmsController getSmsController() {
        synchronized (sLockProxyPhones) {
            if (!sMadeDefaults) {
                throw new IllegalStateException("Default phones haven't been made yet!");
            }
            return sProxyController.getSmsController();
        }
    }

    /**
     * Get Command Interfaces.
     */
    public static CommandsInterface[] getCommandsInterfaces() {
        synchronized (sLockProxyPhones) {
            return sCommandsInterfaces;
        }
    }

    /**
     * Adds a local log category.
     *
     * Only used within the telephony process.  Use localLog to add log entries.
     *
     * TODO - is there a better way to do this?  Think about design when we have a minute.
     *
     * @param key the name of the category - will be the header in the service dump.
     * @param size the number of lines to maintain in this category
     */
    public static void addLocalLog(String key, int size) {
        synchronized(sLocalLogs) {
            if (sLocalLogs.containsKey(key)) {
                throw new IllegalArgumentException("key " + key + " already present");
            }
            sLocalLogs.put(key, new LocalLog(size));
        }
    }

    /**
     * Add a line to the named Local Log.
     *
     * This will appear in the TelephonyDebugService dump.
     *
     * @param key the name of the log category to put this in.  Must be created
     *            via addLocalLog.
     * @param log the string to add to the log.
     */
    public static void localLog(String key, String log) {
        synchronized(sLocalLogs) {
            if (sLocalLogs.containsKey(key) == false) {
                throw new IllegalArgumentException("key " + key + " not found");
            }
            sLocalLogs.get(key).log(log);
        }
    }

    /** Returns the MetricsCollector instance. */
    public static MetricsCollector getMetricsCollector() {
        return sMetricsCollector;
    }

    public static void dump(FileDescriptor fd, PrintWriter printwriter, String[] args) {
        IndentingPrintWriter pw = new IndentingPrintWriter(printwriter, "  ");
        pw.println("PhoneFactory:");
        pw.println(" sMadeDefaults=" + sMadeDefaults);

        sPhoneSwitcher.dump(fd, pw, args);
        pw.println();

        Phone[] phones = (Phone[])PhoneFactory.getPhones();
        for (int i = 0; i < phones.length; i++) {
            pw.increaseIndent();
            Phone phone = phones[i];

            try {
                phone.dump(fd, pw, args);
            } catch (Exception e) {
                pw.println("Telephony DebugService: Could not get Phone[" + i + "] e=" + e);
                continue;
            }

            pw.flush();
            pw.println("++++++++++++++++++++++++++++++++");

            sTelephonyNetworkFactories[i].dump(fd, pw, args);

            pw.flush();
            pw.decreaseIndent();
            pw.println("++++++++++++++++++++++++++++++++");
        }

        pw.println("UiccController:");
        pw.increaseIndent();
        try {
            sUiccController.dump(fd, pw, args);
        } catch (Exception e) {
            e.printStackTrace();
        }
        pw.flush();
        pw.decreaseIndent();
        pw.println("++++++++++++++++++++++++++++++++");

        if (!isSubscriptionManagerServiceEnabled()) {
            pw.println("SubscriptionController:");
            pw.increaseIndent();
            try {
                SubscriptionController.getInstance().dump(fd, pw, args);
            } catch (Exception e) {
                e.printStackTrace();
            }
            pw.flush();
            pw.decreaseIndent();
            pw.println("++++++++++++++++++++++++++++++++");

            pw.println("SubInfoRecordUpdater:");
            pw.increaseIndent();
            try {
                sSubInfoRecordUpdater.dump(fd, pw, args);
            } catch (Exception e) {
                e.printStackTrace();
            }
        }
        pw.flush();
        pw.decreaseIndent();
        pw.println("++++++++++++++++++++++++++++++++");

        pw.println("sRadioHalCapabilities:");
        pw.increaseIndent();
        try {
            sRadioHalCapabilities.dump(fd, pw, args);
        } catch (Exception e) {
            e.printStackTrace();
        }
        pw.flush();
        pw.decreaseIndent();
        pw.println("++++++++++++++++++++++++++++++++");

        pw.println("LocalLogs:");
        pw.increaseIndent();
        synchronized (sLocalLogs) {
            for (String key : sLocalLogs.keySet()) {
                pw.println(key);
                pw.increaseIndent();
                sLocalLogs.get(key).dump(fd, pw, args);
                pw.decreaseIndent();
            }
            pw.flush();
        }
        pw.decreaseIndent();
        pw.println("++++++++++++++++++++++++++++++++");

        pw.println("SharedPreferences:");
        pw.increaseIndent();
        try {
            if (sContext != null) {
                SharedPreferences sp = PreferenceManager.getDefaultSharedPreferences(sContext);
                Map spValues = sp.getAll();
                for (Object key : spValues.keySet()) {
                    pw.println(key + " : " + spValues.get(key));
                }
            }
        } catch (Exception e) {
            e.printStackTrace();
        }
        pw.decreaseIndent();
        pw.println("++++++++++++++++++++++++++++++++");
        pw.println("DebugEvents:");
        pw.increaseIndent();
        try {
            AnomalyReporter.dump(fd, pw, args);
        } catch (Exception e) {
            e.printStackTrace();
        }

        pw.flush();
        pw.decreaseIndent();
    }
}<|MERGE_RESOLUTION|>--- conflicted
+++ resolved
@@ -220,7 +220,6 @@
                 // call getInstance()
                 sUiccController = UiccController.make(context);
 
-<<<<<<< HEAD
 
                 if (isSubscriptionManagerServiceEnabled()) {
                     Rlog.i(LOG_TAG, "Creating SubscriptionManagerService");
@@ -237,11 +236,6 @@
                 if (!isSubscriptionManagerServiceEnabled()) {
                     sc = SubscriptionController.getInstance();
                 }
-=======
-                Rlog.i(LOG_TAG, "Creating SubscriptionManagerService");
-                sSubscriptionManagerService = new SubscriptionManagerService(context,
-                        Looper.myLooper(), featureFlags);
->>>>>>> 648fc8ab
 
                 TelephonyComponentFactory.getInstance().inject(MultiSimSettingController.class.
                         getName()).initMultiSimSettingController(context, sc);
@@ -261,12 +255,12 @@
                         phone = injectedComponentFactory.makePhone(context,
                                 sCommandsInterfaces[i], sPhoneNotifier, i,
                                 PhoneConstants.PHONE_TYPE_GSM,
-                                TelephonyComponentFactory.getInstance());
+                                TelephonyComponentFactory.getInstance(), featureFlags);
                     } else if (phoneType == PhoneConstants.PHONE_TYPE_CDMA) {
                         phone = injectedComponentFactory.makePhone(context,
                                 sCommandsInterfaces[i], sPhoneNotifier, i,
                                 PhoneConstants.PHONE_TYPE_CDMA_LTE,
-                                TelephonyComponentFactory.getInstance());
+                                TelephonyComponentFactory.getInstance(), featureFlags);
                     }
                     Rlog.i(LOG_TAG, "Creating Phone with type = " + phoneType + " sub = " + i);
 
