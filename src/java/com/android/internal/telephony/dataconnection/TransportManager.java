--- conflicted
+++ resolved
@@ -18,20 +18,9 @@
 
 import android.annotation.NonNull;
 import android.annotation.Nullable;
-<<<<<<< HEAD
-import android.annotation.StringDef;
-import android.content.SharedPreferences;
-import android.os.AsyncResult;
 import android.os.Handler;
 import android.os.Message;
 import android.os.RegistrantList;
-import android.os.SystemProperties;
-import android.preference.PreferenceManager;
-=======
-import android.os.Handler;
-import android.os.Message;
-import android.os.RegistrantList;
->>>>>>> fe2bfbb3
 import android.telephony.AccessNetworkConstants;
 import android.telephony.AccessNetworkConstants.TransportType;
 import android.telephony.Annotation.ApnType;
@@ -100,41 +89,8 @@
     // preference back to the original transport to avoid another handover request.
     private static final long FALL_BACK_REEVALUATE_DELAY_MILLIS = TimeUnit.SECONDS.toMillis(3);
 
-<<<<<<< HEAD
     private static final String APN_TRANSPORT = "apn_transport-%d-%d";
 
-    public static final String SYSTEM_PROPERTIES_IWLAN_OPERATION_MODE =
-            "ro.telephony.iwlan_operation_mode";
-
-    @Retention(RetentionPolicy.SOURCE)
-    @StringDef(prefix = {"IWLAN_OPERATION_MODE_"},
-            value = {
-                    IWLAN_OPERATION_MODE_DEFAULT,
-                    IWLAN_OPERATION_MODE_LEGACY,
-                    IWLAN_OPERATION_MODE_AP_ASSISTED})
-    public @interface IwlanOperationMode {}
-
-    /**
-     * IWLAN default mode. On device that has IRadio 1.4 or above, it means
-     * {@link #IWLAN_OPERATION_MODE_AP_ASSISTED}. On device that has IRadio 1.3 or below, it means
-     * {@link #IWLAN_OPERATION_MODE_LEGACY}.
-     */
-    public static final String IWLAN_OPERATION_MODE_DEFAULT = "default";
-
-    /**
-     * IWLAN legacy mode. IWLAN is completely handled by the modem, and when the device is on
-     * IWLAN, modem reports IWLAN as a RAT.
-     */
-    public static final String IWLAN_OPERATION_MODE_LEGACY = "legacy";
-
-    /**
-     * IWLAN application processor assisted mode. IWLAN is handled by the bound IWLAN data service
-     * and network service separately.
-     */
-    public static final String IWLAN_OPERATION_MODE_AP_ASSISTED = "AP-assisted";
-
-=======
->>>>>>> fe2bfbb3
     private final Phone mPhone;
 
     private final LocalLog mLocalLog = new LocalLog(64);
@@ -219,22 +175,7 @@
      * @param transport The transport. Must be WWAN or WLAN.
      */
     private synchronized void setCurrentTransport(@ApnType int apnType, int transport) {
-<<<<<<< HEAD
-        Integer previousTransport = mCurrentTransports.put(apnType, transport);
-        if (previousTransport == null || previousTransport != transport) {
-            logl("setCurrentTransport: apnType=" + ApnSetting.getApnTypeString(apnType)
-                    + ", transport=" + AccessNetworkConstants.transportTypeToString(transport));
-        }
-        final SharedPreferences sp
-                = PreferenceManager.getDefaultSharedPreferences(mPhone.getContext());
-        final SharedPreferences.Editor editor = sp.edit();
-        final String key = String.format(APN_TRANSPORT, apnType, mPhone.getPhoneId());
-        editor.putInt(key, transport);
-        boolean result = editor.commit();
-        logl("setCurrentTransport: key=" + key + ", result=" + result);
-=======
         mAccessNetworksManager.setCurrentTransport(apnType, transport);
->>>>>>> fe2bfbb3
     }
 
     private boolean isHandoverPending() {
@@ -322,27 +263,7 @@
      * @return The transport type
      */
     public int getCurrentTransport(@ApnType int apnType) {
-<<<<<<< HEAD
-        // In legacy mode, always route to cellular.
-        if (isInLegacyMode()) {
-            return AccessNetworkConstants.TRANSPORT_TYPE_WWAN;
-        }
-
-        // If we can't find the corresponding transport, always route to cellular.
-        if (!mCurrentTransports.containsKey(apnType)) {
-            final SharedPreferences sp
-                    = PreferenceManager.getDefaultSharedPreferences(mPhone.getContext());
-            final String key = String.format(APN_TRANSPORT, apnType, mPhone.getPhoneId());
-            final int transport = sp.getInt(key, AccessNetworkConstants.TRANSPORT_TYPE_WWAN);
-            mCurrentTransports.put(apnType, transport);
-            logl("getCurrentTransport: apnType=" + ApnSetting.getApnTypeString(apnType)
-                    + ", transport=" + AccessNetworkConstants.transportTypeToString(transport));
-            return transport;
-        }
-        return mCurrentTransports.get(apnType);
-=======
         return mAccessNetworksManager.getCurrentTransport(apnType);
->>>>>>> fe2bfbb3
     }
 
     /**
