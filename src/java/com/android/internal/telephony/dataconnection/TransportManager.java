/*
 * Copyright 2018 The Android Open Source Project
 *
 * Licensed under the Apache License, Version 2.0 (the "License");
 * you may not use this file except in compliance with the License.
 * You may obtain a copy of the License at
 *
 *      http://www.apache.org/licenses/LICENSE-2.0
 *
 * Unless required by applicable law or agreed to in writing, software
 * distributed under the License is distributed on an "AS IS" BASIS,
 * WITHOUT WARRANTIES OR CONDITIONS OF ANY KIND, either express or implied.
 * See the License for the specific language governing permissions and
 * limitations under the License.
 */

package com.android.internal.telephony.dataconnection;

import android.annotation.NonNull;
import android.annotation.Nullable;
import android.annotation.StringDef;
import android.content.SharedPreferences;
import android.os.AsyncResult;
import android.os.Handler;
import android.os.Message;
import android.os.RegistrantList;
import android.os.SystemProperties;
import android.preference.PreferenceManager;
import android.telephony.AccessNetworkConstants;
import android.telephony.AccessNetworkConstants.AccessNetworkType;
import android.telephony.AccessNetworkConstants.TransportType;
import android.telephony.Annotation.ApnType;
import android.telephony.CarrierConfigManager;
import android.telephony.data.ApnSetting;
import android.util.IndentingPrintWriter;
import android.util.LocalLog;
import android.util.SparseArray;
import android.util.SparseIntArray;

import com.android.internal.annotations.VisibleForTesting;
import com.android.internal.telephony.Phone;
import com.android.internal.telephony.RIL;
import com.android.internal.telephony.dataconnection.AccessNetworksManager.QualifiedNetworks;
import com.android.internal.telephony.util.ArrayUtils;
import com.android.telephony.Rlog;

import java.io.FileDescriptor;
import java.io.PrintWriter;
import java.lang.annotation.Retention;
import java.lang.annotation.RetentionPolicy;
import java.util.ArrayDeque;
import java.util.Arrays;
import java.util.HashMap;
import java.util.Iterator;
import java.util.List;
import java.util.Map;
import java.util.concurrent.ConcurrentHashMap;
import java.util.stream.Collectors;

/**
 * This class represents the transport manager which manages available transports (i.e. WWAN or
 * WLAN) and determine the correct transport for {@link TelephonyNetworkFactory} to handle the data
 * requests.
 *
 * The device can operate in the following modes, which is stored in the system properties
 * ro.telephony.iwlan_operation_mode. If the system properties is missing, then it's tied to
 * IRadio version. For 1.4 or above, it's AP-assisted mdoe. For 1.3 or below, it's legacy mode.
 *
 * Legacy mode:
 *      Frameworks send all data requests to the default data service, which is the cellular data
 *      service. IWLAN should be still reported as a RAT on cellular network service.
 *
 * AP-assisted mode:
 *      IWLAN is handled by IWLAN data service extending {@link android.telephony.data.DataService},
 *      IWLAN network service extending {@link android.telephony.NetworkService}, and qualified
 *      network service extending {@link android.telephony.data.QualifiedNetworksService}.
 *
 *      The following settings for service package name need to be configured properly for
 *      frameworks to bind.
 *
 *      Package name of data service:
 *          The resource overlay 'config_wlan_data_service_package' or,
 *          the carrier config
 *          {@link CarrierConfigManager#KEY_CARRIER_DATA_SERVICE_WLAN_PACKAGE_OVERRIDE_STRING}.
 *          The carrier config takes precedence over the resource overlay if both exist.
 *
 *      Package name of network service
 *          The resource overlay 'config_wlan_network_service_package' or
 *          the carrier config
 *          {@link CarrierConfigManager#KEY_CARRIER_NETWORK_SERVICE_WLAN_PACKAGE_OVERRIDE_STRING}.
 *          The carrier config takes precedence over the resource overlay if both exist.
 *
 *      Package name of qualified network service
 *          The resource overlay 'config_qualified_networks_service_package' or
 *          the carrier config
 *          {@link CarrierConfigManager#
 *          KEY_CARRIER_QUALIFIED_NETWORKS_SERVICE_PACKAGE_OVERRIDE_STRING}.
 *          The carrier config takes precedence over the resource overlay if both exist.
 */
public class TransportManager extends Handler {
    private final String mLogTag;

    // Key is the access network, value is the transport.
    private static final Map<Integer, Integer> ACCESS_NETWORK_TRANSPORT_TYPE_MAP;

    static {
        ACCESS_NETWORK_TRANSPORT_TYPE_MAP = new HashMap<>();
        ACCESS_NETWORK_TRANSPORT_TYPE_MAP.put(AccessNetworkType.GERAN,
                AccessNetworkConstants.TRANSPORT_TYPE_WWAN);
        ACCESS_NETWORK_TRANSPORT_TYPE_MAP.put(AccessNetworkType.UTRAN,
                AccessNetworkConstants.TRANSPORT_TYPE_WWAN);
        ACCESS_NETWORK_TRANSPORT_TYPE_MAP.put(AccessNetworkType.EUTRAN,
                AccessNetworkConstants.TRANSPORT_TYPE_WWAN);
        ACCESS_NETWORK_TRANSPORT_TYPE_MAP.put(AccessNetworkType.CDMA2000,
                AccessNetworkConstants.TRANSPORT_TYPE_WWAN);
        ACCESS_NETWORK_TRANSPORT_TYPE_MAP.put(AccessNetworkType.NGRAN,
                AccessNetworkConstants.TRANSPORT_TYPE_WWAN);
        ACCESS_NETWORK_TRANSPORT_TYPE_MAP.put(AccessNetworkType.IWLAN,
                AccessNetworkConstants.TRANSPORT_TYPE_WLAN);
        ACCESS_NETWORK_TRANSPORT_TYPE_MAP.put(AccessNetworkType.NGRAN,
                AccessNetworkConstants.TRANSPORT_TYPE_WWAN);
    }

    private static final int EVENT_QUALIFIED_NETWORKS_CHANGED = 1;

    private static final int EVENT_UPDATE_AVAILABLE_NETWORKS = 2;

    private static final String APN_TRANSPORT = "apn_transport-%d-%d";

    public static final String SYSTEM_PROPERTIES_IWLAN_OPERATION_MODE =
            "ro.telephony.iwlan_operation_mode";

    @Retention(RetentionPolicy.SOURCE)
    @StringDef(prefix = {"IWLAN_OPERATION_MODE_"},
            value = {
                    IWLAN_OPERATION_MODE_DEFAULT,
                    IWLAN_OPERATION_MODE_LEGACY,
                    IWLAN_OPERATION_MODE_AP_ASSISTED})
    public @interface IwlanOperationMode {}

    /**
     * IWLAN default mode. On device that has IRadio 1.4 or above, it means
     * {@link #IWLAN_OPERATION_MODE_AP_ASSISTED}. On device that has IRadio 1.3 or below, it means
     * {@link #IWLAN_OPERATION_MODE_LEGACY}.
     */
    public static final String IWLAN_OPERATION_MODE_DEFAULT = "default";

    /**
     * IWLAN legacy mode. IWLAN is completely handled by the modem, and when the device is on
     * IWLAN, modem reports IWLAN as a RAT.
     */
    public static final String IWLAN_OPERATION_MODE_LEGACY = "legacy";

    /**
     * IWLAN application processor assisted mode. IWLAN is handled by the bound IWLAN data service
     * and network service separately.
     */
    public static final String IWLAN_OPERATION_MODE_AP_ASSISTED = "AP-assisted";

    private final Phone mPhone;

    private final LocalLog mLocalLog = new LocalLog(100);

    /** The available transports. Must be one or more of AccessNetworkConstants.TransportType.XXX */
    private final int[] mAvailableTransports;

    @Nullable
    private AccessNetworksManager mAccessNetworksManager;

    /**
     * Current available networks. The key is the APN type, and the value is the available network
     * list in the preferred order.
     */
    private final SparseArray<int[]> mCurrentAvailableNetworks;

    /**
     * The queued available networks list.
     */
    private final ArrayDeque<List<QualifiedNetworks>> mQueuedNetworksList;

    /**
     * The current transport of the APN type. The key is the APN type, and the value is the
     * transport.
     */
    private final Map<Integer, Integer> mCurrentTransports;

    /**
     * The pending handover list. This is a list of APNs that are being handover to the new
     * transport. The entry will be removed once handover is completed. The key
     * is the APN type, and the value is the target transport that the APN is handovered to.
     */
    private final SparseIntArray mPendingHandoverApns;

    /**
     * The registrants for listening data handover needed events.
     */
    private final RegistrantList mHandoverNeededEventRegistrants;

    /**
     * Handover parameters
     */
    @VisibleForTesting
    public static final class HandoverParams {
        /**
         * The callback for handover complete.
         */
        public interface HandoverCallback {
            /**
             * Called when handover is completed.
             *
             * @param success {@true} if handover succeeded, otherwise failed.
             * @param fallback {@true} if handover failed, the data connection fallback to the
             * original transport
             */
            void onCompleted(boolean success, boolean fallback);
        }

        public final @ApnType int apnType;
        public final int targetTransport;
        public final HandoverCallback callback;

        @VisibleForTesting
        public HandoverParams(int apnType, int targetTransport, HandoverCallback callback) {
            this.apnType = apnType;
            this.targetTransport = targetTransport;
            this.callback = callback;
        }
    }

    public TransportManager(Phone phone) {
        mPhone = phone;
        mCurrentAvailableNetworks = new SparseArray<>();
        mCurrentTransports = new ConcurrentHashMap<>();
        mPendingHandoverApns = new SparseIntArray();
        mHandoverNeededEventRegistrants = new RegistrantList();
        mQueuedNetworksList = new ArrayDeque<>();
        mLogTag = TransportManager.class.getSimpleName() + "-" + mPhone.getPhoneId();

        if (isInLegacyMode()) {
            log("operates in legacy mode.");
            // For legacy mode, WWAN is the only transport to handle all data connections, even
            // the IWLAN ones.
            mAvailableTransports = new int[]{AccessNetworkConstants.TRANSPORT_TYPE_WWAN};
        } else {
            log("operates in AP-assisted mode.");
            mAccessNetworksManager = new AccessNetworksManager(phone);
            mAccessNetworksManager.registerForQualifiedNetworksChanged(this,
                    EVENT_QUALIFIED_NETWORKS_CHANGED);
            mAvailableTransports = new int[]{AccessNetworkConstants.TRANSPORT_TYPE_WWAN,
                    AccessNetworkConstants.TRANSPORT_TYPE_WLAN};
        }
    }

    @Override
    public void handleMessage(Message msg) {
        switch (msg.what) {
            case EVENT_QUALIFIED_NETWORKS_CHANGED:
                AsyncResult ar = (AsyncResult) msg.obj;
                List<QualifiedNetworks> networks = (List<QualifiedNetworks>) ar.result;
                mQueuedNetworksList.add(networks);
                sendEmptyMessage(EVENT_UPDATE_AVAILABLE_NETWORKS);
                break;
            case EVENT_UPDATE_AVAILABLE_NETWORKS:
                updateAvailableNetworks();
                break;
            default:
                loge("Unexpected event " + msg.what);
                break;
        }
    }

    private boolean isHandoverNeeded(QualifiedNetworks newNetworks) {
        int apnType = newNetworks.apnType;
        int[] newNetworkList = newNetworks.qualifiedNetworks;
        int[] currentNetworkList = mCurrentAvailableNetworks.get(apnType);

        if (ArrayUtils.isEmpty(currentNetworkList)
                && ACCESS_NETWORK_TRANSPORT_TYPE_MAP.get(newNetworkList[0])
                != getCurrentTransport(apnType)) {
            // This is a special case that when first time boot up in airplane mode with wifi on,
            // qualified network service reports IWLAN as the preferred network. Although there
            // is no live data connection on cellular, there might be network requests which were
            // already sent to cellular DCT. In this case, we still need to handover the network
            // request to the new transport.
            return true;
        }

        // If the current network list is empty, but the new network list is not, then we can
        // directly setup data on the new network. If the current network list is not empty, but
        // the new network is, then we can tear down the data directly. Therefore if one of the
        // list is empty, then we don't need to do handover.
        if (ArrayUtils.isEmpty(newNetworkList) || ArrayUtils.isEmpty(currentNetworkList)) {
            return false;
        }

        if (mPendingHandoverApns.get(newNetworks.apnType)
                == ACCESS_NETWORK_TRANSPORT_TYPE_MAP.get(newNetworkList[0])) {
            log("Handover not needed. There is already an ongoing handover.");
            return false;
        }

        // The list is networks in the preferred order. For now we only pick the first element
        // because it's the most preferred. In the future we should also consider the rest in the
        // list, for example, the first one violates carrier/user policy.
        return !ACCESS_NETWORK_TRANSPORT_TYPE_MAP.get(newNetworkList[0])
                .equals(getCurrentTransport(newNetworks.apnType));
    }

    private static boolean areNetworksValid(QualifiedNetworks networks) {
        if (networks.qualifiedNetworks == null || networks.qualifiedNetworks.length == 0) {
            return false;
        }
        for (int network : networks.qualifiedNetworks) {
            if (!ACCESS_NETWORK_TRANSPORT_TYPE_MAP.containsKey(network)) {
                return false;
            }
        }
        return true;
    }

    /**
     * Set the current transport of apn type.
     *
     * @param apnType The APN type
     * @param transport The transport. Must be WWAN or WLAN.
     */
    private synchronized void setCurrentTransport(@ApnType int apnType, int transport) {
<<<<<<< HEAD
        mCurrentTransports.put(apnType, transport);
        logl("setCurrentTransport: apnType=" + ApnSetting.getApnTypeString(apnType)
                + ", transport=" + AccessNetworkConstants.transportTypeToString(transport));
        final SharedPreferences sp
                = PreferenceManager.getDefaultSharedPreferences(mPhone.getContext());
        final SharedPreferences.Editor editor = sp.edit();
        final String key = String.format(APN_TRANSPORT, apnType, mPhone.getPhoneId());
        editor.putInt(key, transport);
        boolean result = editor.commit();
        logl("setCurrentTransport: key=" + key + ", result=" + result);
=======
        Integer previousTransport = mCurrentTransports.put(apnType, transport);
        if (previousTransport == null || previousTransport != transport) {
            logl("setCurrentTransport: apnType=" + ApnSetting.getApnTypeString(apnType)
                    + ", transport=" + AccessNetworkConstants.transportTypeToString(transport));
        }
>>>>>>> b30a1d86
    }

    private boolean isHandoverPending() {
        return mPendingHandoverApns.size() > 0;
    }

    private void updateAvailableNetworks() {
        if (mQueuedNetworksList.size() == 0) {
            log("Nothing in the available network list queue.");
            return;
        }

        List<QualifiedNetworks> networksList = mQueuedNetworksList.peek();
        logl("updateAvailableNetworks: " + networksList);
        for (QualifiedNetworks networks : networksList) {
            if (areNetworksValid(networks)) {
                if (isHandoverNeeded(networks)) {
                    // If handover is needed, perform the handover works. For now we only pick the
                    // first element because it's the most preferred. In the future we should also
                    // consider the rest in the list, for example, the first one violates
                    // carrier/user policy.
                    int targetTransport = ACCESS_NETWORK_TRANSPORT_TYPE_MAP.get(
                            networks.qualifiedNetworks[0]);
                    logl("Handover needed for APN type: "
                            + ApnSetting.getApnTypeString(networks.apnType)
                            + ", target transport: "
                            + AccessNetworkConstants.transportTypeToString(targetTransport));
                    // No matter whether this APN is in pending handover list,
                    // Here prohibit the handover request for different target transport till the
                    // previous requests gets completed
                    if(mPendingHandoverApns.size() > 0
                            && mPendingHandoverApns.indexOfValue(targetTransport) < 0) {
                        log("Wait for the prevoius traget's handover completed.");
                        return;
                    }
                    mPendingHandoverApns.put(networks.apnType, targetTransport);
                    mHandoverNeededEventRegistrants.notifyResult(
                            new HandoverParams(networks.apnType, targetTransport,
                                    (success, fallback) -> {
                                        // The callback for handover completed.
                                        if (success) {
                                            logl("Handover succeeded.");
                                        } else {
                                            logl("APN type "
                                                    + ApnSetting.getApnTypeString(networks.apnType)
                                                    + " handover to "
                                                    + AccessNetworkConstants.transportTypeToString(
                                                    targetTransport) + " failed."
                                                    + ", fallback=" + fallback);
                                        }
                                        if (success || !fallback) {
                                            // If handover succeeds or failed without falling back
                                            // to the original transport, we should move to the new
                                            // transport (even if it is failed).
                                            setCurrentTransport(networks.apnType, targetTransport);
                                        }
                                        mPendingHandoverApns.delete(networks.apnType);

                                        // If there are still pending available network changes, we
                                        // need to process the rest.
                                        if (mQueuedNetworksList.size() > 0
                                                && !isHandoverPending()) {
                                            sendEmptyMessage(EVENT_UPDATE_AVAILABLE_NETWORKS);
                                        }
                                    }));
                }
                mCurrentAvailableNetworks.put(networks.apnType, networks.qualifiedNetworks);
            } else {
                loge("Invalid networks received: " + networks);
            }
        }
        // Remove the handled qualified networks
        mQueuedNetworksList.remove();

        // If there are still pending available network changes, we need to process the rest.
        if (mQueuedNetworksList.size() > 0 && !isHandoverPending()) {
            sendEmptyMessage(EVENT_UPDATE_AVAILABLE_NETWORKS);
        }
    }

    /**
     * @return The available transports. Note that on legacy devices, the only available transport
     * would be WWAN only. If the device is configured as AP-assisted mode, the available transport
     * will always be WWAN and WLAN (even if the device is not camped on IWLAN).
     * See {@link #isInLegacyMode()} for mode details.
     */
    public synchronized @NonNull int[] getAvailableTransports() {
        return mAvailableTransports;
    }

    /**
     * @return {@code true} if the device operates in legacy mode, otherwise {@code false}.
     */
    public boolean isInLegacyMode() {
        // Get IWLAN operation mode from the system property. If the system property is configured
        // to default or not configured, the mode is tied to IRadio version. For 1.4 or above, it's
        // AP-assisted mode, for 1.3 or below, it's legacy mode.
        String mode = SystemProperties.get(SYSTEM_PROPERTIES_IWLAN_OPERATION_MODE);

        if (mode.equals(IWLAN_OPERATION_MODE_AP_ASSISTED)) {
            return false;
        } else if (mode.equals(IWLAN_OPERATION_MODE_LEGACY)) {
            return true;
        }

        return mPhone.getHalVersion().less(RIL.RADIO_HAL_VERSION_1_4);
    }

    /**
     * Get the transport based on the APN type.
     *
     * @param apnType APN type
     * @return The transport type
     */
    public int getCurrentTransport(@ApnType int apnType) {
        // In legacy mode, always route to cellular.
        if (isInLegacyMode()) {
            return AccessNetworkConstants.TRANSPORT_TYPE_WWAN;
        }

        // If we can't find the corresponding transport, always route to cellular.
        if (!mCurrentTransports.containsKey(apnType)) {
            final SharedPreferences sp
                    = PreferenceManager.getDefaultSharedPreferences(mPhone.getContext());
            final String key = String.format(APN_TRANSPORT, apnType, mPhone.getPhoneId());
            final int transport = sp.getInt(key, AccessNetworkConstants.TRANSPORT_TYPE_WWAN);
            mCurrentTransports.put(apnType, transport);
            logl("getCurrentTransport: apnType=" + ApnSetting.getApnTypeString(apnType)
                    + ", transport=" + AccessNetworkConstants.transportTypeToString(transport));
            return transport;
        }
        return mCurrentTransports.get(apnType);
    }

    /**
     * Check if there is any APN type of network preferred on IWLAN.
     *
     * @return {@code true} if there is any APN preferred on IWLAN, otherwise {@code false}.
     */
    public boolean isAnyApnPreferredOnIwlan() {
        for (int i = 0; i < mCurrentAvailableNetworks.size(); i++) {
            int[] networkList = mCurrentAvailableNetworks.valueAt(i);
            if (networkList.length > 0 && networkList[0] == AccessNetworkType.IWLAN) {
                return true;
            }
        }
        return false;
    }

    /**
     * Register for data handover needed event
     *
     * @param h The handler of the event
     * @param what The id of the event
     */
    public void registerForHandoverNeededEvent(Handler h, int what) {
        if (h != null) {
            mHandoverNeededEventRegistrants.addUnique(h, what, null);
        }
    }

    /**
     * Unregister for data handover needed event
     *
     * @param h The handler
     */
    public void unregisterForHandoverNeededEvent(Handler h) {
        mHandoverNeededEventRegistrants.remove(h);
    }

    /**
     * Registers the data throttler with DcTracker.
     */
    public void registerDataThrottler(DataThrottler dataThrottler) {
        if (mAccessNetworksManager != null) {
            mAccessNetworksManager.registerDataThrottler(dataThrottler);
        }
    }

    /**
     * Get the latest preferred transport. Note that the current transport only changed after
     * handover is completed, and there might be queued update network requests not processed yet.
     * This method is used to get the latest preference sent from qualified networks service.
     *
     * @param apnType APN type
     * @return The preferred transport. {@link AccessNetworkConstants#TRANSPORT_TYPE_INVALID} if
     * unknown, unavailable, or QNS explicitly specifies data connection of the APN type should not
     * be brought up on either cellular or IWLAN.
     */
    public @TransportType int getPreferredTransport(@ApnType int apnType) {
        // Since the latest updates from QNS is stored at the end of the queue, so if we want to
        // check what's the latest, we should iterate the queue reversely.
        Iterator<List<QualifiedNetworks>> it = mQueuedNetworksList.descendingIterator();
        while (it.hasNext()) {
            List<QualifiedNetworks> networksList = it.next();
            for (QualifiedNetworks networks : networksList) {
                if (networks.apnType == apnType) {
                    if (networks.qualifiedNetworks.length > 0) {
                        return ACCESS_NETWORK_TRANSPORT_TYPE_MAP.get(networks.qualifiedNetworks[0]);
                    }
                    // This is the case that QNS explicitly specifies no data allowed on neither
                    // cellular nor IWLAN.
                    return AccessNetworkConstants.TRANSPORT_TYPE_INVALID;
                }
            }
        }

        // if not found in the queue, see if it's in the current available networks.
        int[] currentNetworkList = mCurrentAvailableNetworks.get(apnType);
        if (currentNetworkList != null) {
            if (currentNetworkList.length > 0) {
                return ACCESS_NETWORK_TRANSPORT_TYPE_MAP.get(currentNetworkList[0]);
            }
            // This is the case that QNS explicitly specifies no data allowed on neither
            // cellular nor IWLAN.
            return AccessNetworkConstants.TRANSPORT_TYPE_INVALID;
        }

        // If no input from QNS, for example in legacy mode, the default preferred transport should
        // be cellular.
        return AccessNetworkConstants.TRANSPORT_TYPE_WWAN;
    }


    /**
     * Dump the state of transport manager
     *
     * @param fd File descriptor
     * @param printwriter Print writer
     * @param args Arguments
     */
    public void dump(FileDescriptor fd, PrintWriter printwriter, String[] args) {
        IndentingPrintWriter pw = new IndentingPrintWriter(printwriter, "  ");
        pw.println(mLogTag);
        pw.increaseIndent();
        pw.println("mAvailableTransports=[" + Arrays.stream(mAvailableTransports)
                .mapToObj(AccessNetworkConstants::transportTypeToString)
                .collect(Collectors.joining(",")) + "]");
        pw.println("mCurrentAvailableNetworks=");
        pw.increaseIndent();
        for (int i = 0; i < mCurrentAvailableNetworks.size(); i++) {
            pw.println("APN type "
                    + ApnSetting.getApnTypeString(mCurrentAvailableNetworks.keyAt(i))
                    + ": [" + Arrays.stream(mCurrentAvailableNetworks.valueAt(i))
                    .mapToObj(AccessNetworkType::toString)
                    .collect(Collectors.joining(",")) + "]");
        }
        pw.decreaseIndent();
        pw.println("mQueuedNetworksList=" + mQueuedNetworksList);
        pw.println("mPendingHandoverApns=" + mPendingHandoverApns);
        pw.println("mCurrentTransports=");
        pw.increaseIndent();
        for (Map.Entry<Integer, Integer> entry : mCurrentTransports.entrySet()) {
            pw.println("APN type " + ApnSetting.getApnTypeString(entry.getKey())
                    + ": " + AccessNetworkConstants.transportTypeToString(entry.getValue()));
        }
        pw.decreaseIndent();
        pw.println("isInLegacy=" + isInLegacyMode());
        pw.println("IWLAN operation mode="
                + SystemProperties.get(SYSTEM_PROPERTIES_IWLAN_OPERATION_MODE));
        if (mAccessNetworksManager != null) {
            mAccessNetworksManager.dump(fd, pw, args);
        }
        pw.println("Local logs=");
        pw.increaseIndent();
        mLocalLog.dump(fd, pw, args);
        pw.decreaseIndent();
        pw.decreaseIndent();
        pw.flush();
    }

    private void logl(String s) {
        log(s);
        mLocalLog.log(s);
    }

    private void log(String s) {
        Rlog.d(mLogTag, s);
    }

    private void loge(String s) {
        Rlog.e(mLogTag, s);
    }
}<|MERGE_RESOLUTION|>--- conflicted
+++ resolved
@@ -325,10 +325,11 @@
      * @param transport The transport. Must be WWAN or WLAN.
      */
     private synchronized void setCurrentTransport(@ApnType int apnType, int transport) {
-<<<<<<< HEAD
-        mCurrentTransports.put(apnType, transport);
-        logl("setCurrentTransport: apnType=" + ApnSetting.getApnTypeString(apnType)
-                + ", transport=" + AccessNetworkConstants.transportTypeToString(transport));
+        Integer previousTransport = mCurrentTransports.put(apnType, transport);
+        if (previousTransport == null || previousTransport != transport) {
+            logl("setCurrentTransport: apnType=" + ApnSetting.getApnTypeString(apnType)
+                    + ", transport=" + AccessNetworkConstants.transportTypeToString(transport));
+        }
         final SharedPreferences sp
                 = PreferenceManager.getDefaultSharedPreferences(mPhone.getContext());
         final SharedPreferences.Editor editor = sp.edit();
@@ -336,13 +337,6 @@
         editor.putInt(key, transport);
         boolean result = editor.commit();
         logl("setCurrentTransport: key=" + key + ", result=" + result);
-=======
-        Integer previousTransport = mCurrentTransports.put(apnType, transport);
-        if (previousTransport == null || previousTransport != transport) {
-            logl("setCurrentTransport: apnType=" + ApnSetting.getApnTypeString(apnType)
-                    + ", transport=" + AccessNetworkConstants.transportTypeToString(transport));
-        }
->>>>>>> b30a1d86
     }
 
     private boolean isHandoverPending() {
