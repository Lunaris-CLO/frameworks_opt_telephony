/*
 * Copyright (C) 2006 The Android Open Source Project
 *
 * Licensed under the Apache License, Version 2.0 (the "License");
 * you may not use this file except in compliance with the License.
 * You may obtain a copy of the License at
 *
 *      http://www.apache.org/licenses/LICENSE-2.0
 *
 * Unless required by applicable law or agreed to in writing, software
 * distributed under the License is distributed on an "AS IS" BASIS,
 * WITHOUT WARRANTIES OR CONDITIONS OF ANY KIND, either express or implied.
 * See the License for the specific language governing permissions and
 * limitations under the License.
 */

package com.android.internal.telephony.dataconnection;

import static android.Manifest.permission.READ_PRIVILEGED_PHONE_STATE;
import static android.telephony.TelephonyManager.NETWORK_TYPE_LTE;
import static android.telephony.TelephonyManager.NETWORK_TYPE_NR;
import static android.telephony.data.ApnSetting.PROTOCOL_IPV4V6;
import static android.telephony.data.ApnSetting.TYPE_DEFAULT;
import static android.telephony.data.ApnSetting.TYPE_IA;

import static com.android.internal.telephony.RILConstants.DATA_PROFILE_DEFAULT;
import static com.android.internal.telephony.RILConstants.DATA_PROFILE_INVALID;

import android.annotation.IntDef;
import android.annotation.NonNull;
import android.annotation.Nullable;
import android.app.AlarmManager;
import android.app.PendingIntent;
import android.app.ProgressDialog;
import android.content.ActivityNotFoundException;
import android.content.BroadcastReceiver;
import android.content.ContentResolver;
import android.content.ContentValues;
import android.content.Context;
import android.content.Intent;
import android.content.IntentFilter;
import android.content.SharedPreferences;
import android.content.res.Resources;
import android.database.ContentObserver;
import android.database.Cursor;
import android.net.ConnectivityManager;
import android.net.LinkProperties;
import android.net.NetworkAgent;
import android.net.NetworkCapabilities;
import android.net.NetworkPolicyManager;
import android.net.NetworkRequest;
import android.net.ProxyInfo;
import android.net.TrafficStats;
import android.net.Uri;
import android.os.AsyncResult;
import android.os.Bundle;
import android.os.Handler;
import android.os.HandlerThread;
import android.os.Message;
import android.os.PersistableBundle;
import android.os.RegistrantList;
import android.os.SystemClock;
import android.os.SystemProperties;
import android.preference.PreferenceManager;
import android.provider.Settings;
import android.provider.Settings.SettingNotFoundException;
import android.provider.Telephony;
import android.telephony.AccessNetworkConstants;
import android.telephony.AccessNetworkConstants.TransportType;
import android.telephony.Annotation.ApnType;
import android.telephony.Annotation.DataFailureCause;
import android.telephony.Annotation.NetworkType;
import android.telephony.CarrierConfigManager;
import android.telephony.CellLocation;
import android.telephony.DataFailCause;
import android.telephony.NetworkRegistrationInfo;
import android.telephony.PcoData;
import android.telephony.PreciseDataConnectionState;
import android.telephony.ServiceState;
import android.telephony.ServiceState.RilRadioTechnology;
import android.telephony.SubscriptionManager;
import android.telephony.SubscriptionPlan;
import android.telephony.TelephonyDisplayInfo;
import android.telephony.TelephonyFrameworkInitializer;
import android.telephony.TelephonyManager;
import android.telephony.TelephonyManager.SimState;
import android.telephony.cdma.CdmaCellLocation;
import android.telephony.data.ApnSetting;
import android.telephony.data.DataProfile;
import android.telephony.gsm.GsmCellLocation;
import android.text.TextUtils;
import android.util.EventLog;
import android.util.LocalLog;
import android.util.Pair;
import android.util.SparseArray;
import android.view.WindowManager;

import com.android.internal.annotations.VisibleForTesting;
import com.android.internal.telephony.DctConstants;
import com.android.internal.telephony.EventLogTags;
import com.android.internal.telephony.GsmCdmaPhone;
import com.android.internal.telephony.ITelephony;
import com.android.internal.telephony.Phone;
import com.android.internal.telephony.PhoneConstants;
import com.android.internal.telephony.PhoneFactory;
import com.android.internal.telephony.PhoneSwitcher;
import com.android.internal.telephony.RILConstants;
import com.android.internal.telephony.SettingsObserver;
import com.android.internal.telephony.SubscriptionInfoUpdater;
import com.android.internal.telephony.dataconnection.DataConnectionReasons.DataAllowedReasonType;
import com.android.internal.telephony.dataconnection.DataConnectionReasons.DataDisallowedReasonType;
import com.android.internal.telephony.dataconnection.DataEnabledSettings.DataEnabledChangedReason;
import com.android.internal.telephony.metrics.TelephonyMetrics;
import com.android.internal.telephony.util.ArrayUtils;
import com.android.internal.telephony.util.TelephonyUtils;
import com.android.internal.util.AsyncChannel;
import com.android.telephony.Rlog;

import java.io.FileDescriptor;
import java.io.PrintWriter;
import java.lang.annotation.Retention;
import java.lang.annotation.RetentionPolicy;
import java.util.ArrayList;
import java.util.Arrays;
import java.util.Collection;
import java.util.HashMap;
import java.util.List;
import java.util.Map;
import java.util.Map.Entry;
import java.util.Set;
import java.util.concurrent.ConcurrentHashMap;
import java.util.concurrent.atomic.AtomicBoolean;
import java.util.concurrent.atomic.AtomicInteger;
import java.util.stream.Collectors;

/**
 * {@hide}
 */
public class DcTracker extends Handler {
    protected static final boolean DBG = true;
    protected static final boolean VDBG = false; // STOPSHIP if true
    private static final boolean VDBG_STALL = false; // STOPSHIP if true
    private static final boolean RADIO_TESTS = false;

    @IntDef(value = {
            REQUEST_TYPE_NORMAL,
            REQUEST_TYPE_HANDOVER,
    })
    @Retention(RetentionPolicy.SOURCE)
    public @interface RequestNetworkType {}

    /**
     * Normal request for {@link #requestNetwork(NetworkRequest, int, Message)}. For request
     * network, this adds the request to the {@link ApnContext}. If there were no network request
     * attached to the {@link ApnContext} earlier, this request setups a data connection.
     */
    public static final int REQUEST_TYPE_NORMAL = 1;

    /**
     * Handover request for {@link #requestNetwork(NetworkRequest, int, Message)} or
     * {@link #releaseNetwork(NetworkRequest, int)}. For request network, this
     * initiates the handover data setup process. The existing data connection will be seamlessly
     * handover to the new network. For release network, this performs a data connection softly
     * clean up at the underlying layer (versus normal data release).
     */
    public static final int REQUEST_TYPE_HANDOVER = 2;

    @IntDef(value = {
            RELEASE_TYPE_NORMAL,
            RELEASE_TYPE_DETACH,
            RELEASE_TYPE_HANDOVER,
    })
    @Retention(RetentionPolicy.SOURCE)
    public @interface ReleaseNetworkType {}

    /**
     * For release network, this is just removing the network request from the {@link ApnContext}.
     * Note this does not tear down the physical data connection. Normally the data connection is
     * torn down by connectivity service directly calling {@link NetworkAgent#unwanted()}.
     */
    public static final int RELEASE_TYPE_NORMAL = 1;

    /**
     * Detach request for {@link #releaseNetwork(NetworkRequest, int)} only. This
     * forces the APN context detach from the data connection. If this {@link ApnContext} is the
     * last one attached to the data connection, the data connection will be torn down, otherwise
     * the data connection remains active.
     */
    public static final int RELEASE_TYPE_DETACH = 2;

    /**
     * Handover request for {@link #releaseNetwork(NetworkRequest, int)}. For release
     * network, this performs a data connection softly clean up at the underlying layer (versus
     * normal data release).
     */
    public static final int RELEASE_TYPE_HANDOVER = 3;

    /** The extras for request network completion message */
    static final String DATA_COMPLETE_MSG_EXTRA_NETWORK_REQUEST = "extra_network_request";
    static final String DATA_COMPLETE_MSG_EXTRA_TRANSPORT_TYPE = "extra_transport_type";
    static final String DATA_COMPLETE_MSG_EXTRA_REQUEST_TYPE = "extra_request_type";
    static final String DATA_COMPLETE_MSG_EXTRA_SUCCESS = "extra_success";
    /**
     * The flag indicates whether after handover failure, the data connection should remain on the
     * original transport.
     */
    static final String DATA_COMPLETE_MSG_EXTRA_HANDOVER_FAILURE_FALLBACK =
            "extra_handover_failure_fallback";

    private final String mLogTag;
    private final String mLogTagSuffix;

    public AtomicBoolean isCleanupRequired = new AtomicBoolean(false);

    private final TelephonyManager mTelephonyManager;

    private final AlarmManager mAlarmManager;

    /* Currently requested APN type (TODO: This should probably be a parameter not a member) */
    private int mRequestedApnType = ApnSetting.TYPE_DEFAULT;

    // All data enabling/disabling related settings
    private final DataEnabledSettings mDataEnabledSettings;

    /**
     * After detecting a potential connection problem, this is the max number
     * of subsequent polls before attempting recovery.
     */
    // 1 sec. default polling interval when screen is on.
    private static final int POLL_NETSTAT_MILLIS = 1000;
    // 10 min. default polling interval when screen is off.
    private static final int POLL_NETSTAT_SCREEN_OFF_MILLIS = 1000*60*10;
    // Default sent packets without ack which triggers initial recovery steps
    private static final int NUMBER_SENT_PACKETS_OF_HANG = 10;

    private static final int EVENT_ESSENTIAL_SIM_RECORDS_LOADED = 100;

    // Default for the data stall alarm while non-aggressive stall detection
    private static final int DATA_STALL_ALARM_NON_AGGRESSIVE_DELAY_IN_MS_DEFAULT = 1000 * 60 * 6;
    // Default for the data stall alarm for aggressive stall detection
    private static final int DATA_STALL_ALARM_AGGRESSIVE_DELAY_IN_MS_DEFAULT = 1000 * 60;

    private static final boolean DATA_STALL_SUSPECTED = true;
    protected static final boolean DATA_STALL_NOT_SUSPECTED = false;

    private static final String INTENT_DATA_STALL_ALARM =
            "com.android.internal.telephony.data-stall";
    // Tag for tracking stale alarms
    private static final String INTENT_DATA_STALL_ALARM_EXTRA_TAG = "data_stall_alarm_extra_tag";
    private static final String INTENT_DATA_STALL_ALARM_EXTRA_TRANSPORT_TYPE =
            "data_stall_alarm_extra_transport_type";

    /** The higher index has higher priority. */
    private static final DctConstants.State[] DATA_CONNECTION_STATE_PRIORITIES = {
            DctConstants.State.IDLE,
            DctConstants.State.DISCONNECTING,
            DctConstants.State.CONNECTING,
            DctConstants.State.CONNECTED,
    };

    protected DcTesterFailBringUpAll mDcTesterFailBringUpAll;
    protected DcController mDcc;

    /** kept in sync with mApnContexts
     * Higher numbers are higher priority and sorted so highest priority is first */
    private ArrayList<ApnContext> mPrioritySortedApnContexts = new ArrayList<>();

    /** all APN settings applicable to the current carrier */
    protected ArrayList<ApnSetting> mAllApnSettings = new ArrayList<>();

    /** preferred apn */
    private ApnSetting mPreferredApn = null;

    /** Is packet service restricted by network */
    private boolean mIsPsRestricted = false;

    /** emergency apn Setting*/
    private ApnSetting mEmergencyApn = null;

    /* Once disposed dont handle any messages */
    private boolean mIsDisposed = false;

    private ContentResolver mResolver;

    /* Set to true with CMD_ENABLE_MOBILE_PROVISIONING */
    private boolean mIsProvisioning = false;

    /* The Url passed as object parameter in CMD_ENABLE_MOBILE_PROVISIONING */
    private String mProvisioningUrl = null;

    /* Indicating data service is bound or not */
    private boolean mDataServiceBound = false;

    /* Intent for the provisioning apn alarm */
    private static final String INTENT_PROVISIONING_APN_ALARM =
            "com.android.internal.telephony.provisioning_apn_alarm";

    /* Tag for tracking stale alarms */
    private static final String PROVISIONING_APN_ALARM_TAG_EXTRA = "provisioning.apn.alarm.tag";

    /* Debug property for overriding the PROVISIONING_APN_ALARM_DELAY_IN_MS */
    private static final String DEBUG_PROV_APN_ALARM = "persist.debug.prov_apn_alarm";

    /* Default for the provisioning apn alarm timeout */
    private static final int PROVISIONING_APN_ALARM_DELAY_IN_MS_DEFAULT = 1000 * 60 * 15;

    /* The provision apn alarm intent used to disable the provisioning apn */
    private PendingIntent mProvisioningApnAlarmIntent = null;

    /* Used to track stale provisioning apn alarms */
    private int mProvisioningApnAlarmTag = (int) SystemClock.elapsedRealtime();

    private AsyncChannel mReplyAc = new AsyncChannel();

    /* Track Data RAT changes */
    private int mCurrentDataRat = ServiceState.RIL_RADIO_TECHNOLOGY_UNKNOWN;

    private final LocalLog mDataRoamingLeakageLog = new LocalLog(50);
    private final LocalLog mApnSettingsInitializationLog = new LocalLog(50);

    /* 5G connection reevaluation watchdog alarm constants */
    private long mWatchdogTimeMs = 1000 * 60 * 60;
    private boolean mWatchdog = false;

    /* Default for whether 5G frequencies are considered unmetered */
    private boolean mNrNsaAllUnmetered = false;
    private boolean mNrNsaMmwaveUnmetered = false;
    private boolean mNrNsaSub6Unmetered = false;
    private boolean mNrSaAllUnmetered = false;
    private boolean mNrSaMmwaveUnmetered = false;
    private boolean mNrSaSub6Unmetered = false;
    private boolean mRoamingUnmetered = false;

    /* List of SubscriptionPlans, updated when initialized and when plans are changed. */
    private List<SubscriptionPlan> mSubscriptionPlans = null;

    @SimState
    private int mSimState = TelephonyManager.SIM_STATE_UNKNOWN;

    private final BroadcastReceiver mIntentReceiver = new BroadcastReceiver () {
        @Override
        public void onReceive(Context context, Intent intent) {
            String action = intent.getAction();

            if (action.equals(Intent.ACTION_SCREEN_ON)) {
                // TODO: Evaluate hooking this up with DeviceStateMonitor
                if (DBG) log("screen on");
                mIsScreenOn = true;
                stopNetStatPoll();
                startNetStatPoll();
                restartDataStallAlarm();
            } else if (action.equals(Intent.ACTION_SCREEN_OFF)) {
                if (DBG) log("screen off");
                mIsScreenOn = false;
                stopNetStatPoll();
                startNetStatPoll();
                restartDataStallAlarm();
            } else if (action.equals(INTENT_DATA_STALL_ALARM)) {
                onActionIntentDataStallAlarm(intent);
            } else if (action.equals(INTENT_PROVISIONING_APN_ALARM)) {
                if (DBG) log("Provisioning apn alarm");
                onActionIntentProvisioningApnAlarm(intent);
            } else if (action.equals(TelephonyManager.ACTION_SIM_CARD_STATE_CHANGED)
                    || action.equals(TelephonyManager.ACTION_SIM_APPLICATION_STATE_CHANGED)) {
                if (mPhone.getPhoneId() == intent.getIntExtra(SubscriptionManager.EXTRA_SLOT_INDEX,
                        SubscriptionManager.INVALID_SIM_SLOT_INDEX)) {
                    int simState = intent.getIntExtra(TelephonyManager.EXTRA_SIM_STATE,
                            TelephonyManager.SIM_STATE_UNKNOWN);
                    sendMessage(obtainMessage(DctConstants.EVENT_SIM_STATE_UPDATED, simState, 0));
                }
            } else if (action.equals(CarrierConfigManager.ACTION_CARRIER_CONFIG_CHANGED)) {
                if (mPhone.getPhoneId() == intent.getIntExtra(CarrierConfigManager.EXTRA_SLOT_INDEX,
                        SubscriptionManager.INVALID_SIM_SLOT_INDEX)) {
                    if (intent.getBooleanExtra(
                            CarrierConfigManager.EXTRA_REBROADCAST_ON_UNLOCK, false)) {
                        // Ignore the rebroadcast one to prevent multiple carrier config changed
                        // event during boot up.
                        return;
                    }
                    int subId = intent.getIntExtra(SubscriptionManager.EXTRA_SUBSCRIPTION_INDEX,
                            SubscriptionManager.INVALID_SUBSCRIPTION_ID);
                    if (SubscriptionManager.isValidSubscriptionId(subId)) {
                        sendEmptyMessage(DctConstants.EVENT_CARRIER_CONFIG_CHANGED);
                    }
                }
            } else {
                if (DBG) log("onReceive: Unknown action=" + action);
            }
        }
    };

    private final Runnable mPollNetStat = new Runnable() {
        @Override
        public void run() {
            updateDataActivity();

            if (mIsScreenOn) {
                mNetStatPollPeriod = Settings.Global.getInt(mResolver,
                        Settings.Global.PDP_WATCHDOG_POLL_INTERVAL_MS, POLL_NETSTAT_MILLIS);
            } else {
                mNetStatPollPeriod = Settings.Global.getInt(mResolver,
                        Settings.Global.PDP_WATCHDOG_LONG_POLL_INTERVAL_MS,
                        POLL_NETSTAT_SCREEN_OFF_MILLIS);
            }

            if (mNetStatPollEnabled) {
                mDataConnectionTracker.postDelayed(this, mNetStatPollPeriod);
            }
        }
    };

    private NetworkPolicyManager mNetworkPolicyManager;
    private final NetworkPolicyManager.SubscriptionCallback mSubscriptionCallback =
            new NetworkPolicyManager.SubscriptionCallback() {
        @Override
        public void onSubscriptionOverride(int subId, int overrideMask, int overrideValue) {
            if (mPhone == null || mPhone.getSubId() != subId) return;

            for (DataConnection dataConnection : mDataConnections.values()) {
                dataConnection.onSubscriptionOverride(overrideMask, overrideValue);
            }
        }

        @Override
        public void onSubscriptionPlansChanged(int subId, SubscriptionPlan[] plans) {
            if (mPhone == null || mPhone.getSubId() != subId) return;

            mSubscriptionPlans = plans == null ? null : Arrays.asList(plans);
            if (DBG) log("SubscriptionPlans changed: " + mSubscriptionPlans);
            reevaluateUnmeteredConnections();
        }
    };

    private final SettingsObserver mSettingsObserver;

    private void registerSettingsObserver() {
        mSettingsObserver.unobserve();
        String simSuffix = "";
        if (TelephonyManager.getDefault().getSimCount() > 1) {
            simSuffix = Integer.toString(mPhone.getSubId());
        }

        mSettingsObserver.observe(
                Settings.Global.getUriFor(Settings.Global.DATA_ROAMING + simSuffix),
                DctConstants.EVENT_ROAMING_SETTING_CHANGE);
        mSettingsObserver.observe(
                Settings.Global.getUriFor(Settings.Global.DEVICE_PROVISIONED),
                DctConstants.EVENT_DEVICE_PROVISIONED_CHANGE);
    }

    /**
     * Maintain the sum of transmit and receive packets.
     *
     * The packet counts are initialized and reset to -1 and
     * remain -1 until they can be updated.
     */
    public static class TxRxSum {
        public long txPkts;
        public long rxPkts;

        public TxRxSum() {
            reset();
        }

        public TxRxSum(long txPkts, long rxPkts) {
            this.txPkts = txPkts;
            this.rxPkts = rxPkts;
        }

        public TxRxSum(TxRxSum sum) {
            txPkts = sum.txPkts;
            rxPkts = sum.rxPkts;
        }

        public void reset() {
            txPkts = -1;
            rxPkts = -1;
        }

        @Override
        public String toString() {
            return "{txSum=" + txPkts + " rxSum=" + rxPkts + "}";
        }

        /**
         * Get total Tx/Rx packet count from TrafficStats
         */
        public void updateTotalTxRxSum() {
            this.txPkts = TrafficStats.getMobileTxPackets();
            this.rxPkts = TrafficStats.getMobileRxPackets();
        }
    }

    private void onDataReconnect(ApnContext apnContextforRetry, int subId) {
        int phoneSubId = mPhone.getSubId();
        String apnType = apnContextforRetry.getApnType();
        String reason =  apnContextforRetry.getReason();

        if (subId != phoneSubId) {
            log("onDataReconnect: invalid subId");
            return;
        }

        ApnContext apnContext = mApnContexts.get(apnType);

        if (DBG) {
            log("onDataReconnect: mState=" + mState + " reason=" + reason + " apnType=" + apnType
                    + " apnContext=" + apnContext);
        }

        if ((apnContext != null) && (apnContext.isEnabled())) {
            apnContext.setReason(reason);
            DctConstants.State apnContextState = apnContext.getState();
            if (DBG) {
                log("onDataReconnect: apnContext state=" + apnContextState);
            }
            if ((apnContextState == DctConstants.State.FAILED)
                    || (apnContextState == DctConstants.State.IDLE)) {
                if (DBG) {
                    log("onDataReconnect: state is FAILED|IDLE, disassociate");
                }
                apnContext.releaseDataConnection("");
            } else {
                if (DBG) log("onDataReconnect: keep associated");
            }
            // TODO: IF already associated should we send the EVENT_TRY_SETUP_DATA???
            sendMessage(obtainMessage(DctConstants.EVENT_TRY_SETUP_DATA, apnContext));
        }
    }

    private void onActionIntentDataStallAlarm(Intent intent) {
        if (VDBG_STALL) log("onActionIntentDataStallAlarm: action=" + intent.getAction());

        int subId = intent.getIntExtra(PhoneConstants.SUBSCRIPTION_KEY,
                SubscriptionManager.INVALID_SUBSCRIPTION_ID);
        if (!SubscriptionManager.isValidSubscriptionId(subId) || (subId != mPhone.getSubId())) {
            return;
        }

        int transportType = intent.getIntExtra(INTENT_DATA_STALL_ALARM_EXTRA_TRANSPORT_TYPE, 0);
        if (transportType != mTransportType) {
            return;
        }

        Message msg = obtainMessage(DctConstants.EVENT_DATA_STALL_ALARM,
                intent.getAction());
        msg.arg1 = intent.getIntExtra(INTENT_DATA_STALL_ALARM_EXTRA_TAG, 0);
        sendMessage(msg);
    }

    private RegistrantList mAllDataDisconnectedRegistrants = new RegistrantList();

    // member variables
    protected final Phone mPhone;
    private DctConstants.Activity mActivity = DctConstants.Activity.NONE;
    private DctConstants.State mState = DctConstants.State.IDLE;
    private final Handler mDataConnectionTracker;

    private long mTxPkts;
    private long mRxPkts;
    private int mNetStatPollPeriod;
    private boolean mNetStatPollEnabled = false;

    private TxRxSum mDataStallTxRxSum = new TxRxSum(0, 0);
    // Used to track stale data stall alarms.
    private int mDataStallAlarmTag = (int) SystemClock.elapsedRealtime();
    // The current data stall alarm intent
    private PendingIntent mDataStallAlarmIntent = null;
    // Number of packets sent since the last received packet
    private long mSentSinceLastRecv;
    // Controls when a simple recovery attempt it to be tried
    private int mNoRecvPollCount = 0;
    // Reference counter for enabling fail fast
    private static int sEnableFailFastRefCounter = 0;
    // True if data stall detection is enabled
    private volatile boolean mDataStallNoRxEnabled = true;

    protected volatile boolean mFailFast = false;

    // True when in voice call
    protected boolean mInVoiceCall = false;

    /** Intent sent when the reconnect alarm fires. */
    private PendingIntent mReconnectIntent = null;

    // When false we will not auto attach and manually attaching is required.
    protected boolean mAutoAttachOnCreationConfig = false;
    private AtomicBoolean mAutoAttachEnabled = new AtomicBoolean(false);

    // State of screen
    // (TODO: Reconsider tying directly to screen, maybe this is
    //        really a lower power mode")
    private boolean mIsScreenOn = true;

    /** Allows the generation of unique Id's for DataConnection objects */
    protected AtomicInteger mUniqueIdGenerator = new AtomicInteger(0);

    /** The data connections. */
    protected HashMap<Integer, DataConnection> mDataConnections =
            new HashMap<Integer, DataConnection>();

    /** Convert an ApnType string to Id (TODO: Use "enumeration" instead of String for ApnType) */
    private HashMap<String, Integer> mApnToDataConnectionId = new HashMap<String, Integer>();

    /** Phone.APN_TYPE_* ===> ApnContext */
    protected ConcurrentHashMap<String, ApnContext> mApnContexts =
            new ConcurrentHashMap<String, ApnContext>();

    private SparseArray<ApnContext> mApnContextsByType = new SparseArray<ApnContext>();

    private int mDisconnectPendingCount = 0;

    private ArrayList<DataProfile> mLastDataProfileList = new ArrayList<>();

    /** RAT name ===> (downstream, upstream) bandwidth values from carrier config. */
    private ConcurrentHashMap<String, Pair<Integer, Integer>> mBandwidths =
            new ConcurrentHashMap<>();

    private boolean mConfigReady = false;

    /**
     * Handles changes to the APN db.
     */
    private class ApnChangeObserver extends ContentObserver {
        public ApnChangeObserver () {
            super(mDataConnectionTracker);
        }

        @Override
        public void onChange(boolean selfChange) {
            sendMessage(obtainMessage(DctConstants.EVENT_APN_CHANGED));
        }
    }

    //***** Instance Variables

    private boolean mReregisterOnReconnectFailure = false;


    //***** Constants

    private static final int PROVISIONING_SPINNER_TIMEOUT_MILLIS = 120 * 1000;

    static final Uri PREFERAPN_NO_UPDATE_URI_USING_SUBID =
                        Uri.parse("content://telephony/carriers/preferapn_no_update/subId/");
    static final String APN_ID = "apn_id";

    private boolean mCanSetPreferApn = false;

    private AtomicBoolean mAttached = new AtomicBoolean(false);

    /** Watches for changes to the APN db. */
    private ApnChangeObserver mApnObserver;

    private final String mProvisionActionName;
    private BroadcastReceiver mProvisionBroadcastReceiver;
    private ProgressDialog mProvisioningSpinner;

    protected final DataServiceManager mDataServiceManager;

    private final int mTransportType;

    private DataStallRecoveryHandler mDsRecoveryHandler;
    private HandlerThread mHandlerThread;
    /**
     * Request network completion message map. Key is the APN type, value is the list of completion
     * messages to be sent. Using a list because there might be multiple network requests for
     * the same APN type.
     */
    private final Map<Integer, List<Message>> mRequestNetworkCompletionMsgs = new HashMap<>();

    //***** Constructor
    public DcTracker(Phone phone, @TransportType int transportType) {
        super();
        mPhone = phone;
        if (DBG) log("DCT.constructor");
        mTelephonyManager = TelephonyManager.from(phone.getContext())
                .createForSubscriptionId(phone.getSubId());
        // The 'C' in tag indicates cellular, and 'I' indicates IWLAN. This is to distinguish
        // between two DcTrackers, one for each.
        mLogTagSuffix = "-" + ((transportType == AccessNetworkConstants.TRANSPORT_TYPE_WWAN)
                ? "C" : "I") + "-" + mPhone.getPhoneId();
        mLogTag = "DCT" + mLogTagSuffix;

        mTransportType = transportType;
        mDataServiceManager = new DataServiceManager(phone, transportType, mLogTagSuffix);

        mResolver = mPhone.getContext().getContentResolver();
        mAlarmManager =
                (AlarmManager) mPhone.getContext().getSystemService(Context.ALARM_SERVICE);

        mDsRecoveryHandler = new DataStallRecoveryHandler();

        IntentFilter filter = new IntentFilter();
        filter.addAction(Intent.ACTION_SCREEN_ON);
        filter.addAction(Intent.ACTION_SCREEN_OFF);
        filter.addAction(INTENT_DATA_STALL_ALARM);
        filter.addAction(INTENT_PROVISIONING_APN_ALARM);
        filter.addAction(CarrierConfigManager.ACTION_CARRIER_CONFIG_CHANGED);
        filter.addAction(TelephonyManager.ACTION_SIM_CARD_STATE_CHANGED);
        filter.addAction(TelephonyManager.ACTION_SIM_APPLICATION_STATE_CHANGED);

        mDataEnabledSettings = mPhone.getDataEnabledSettings();

        mDataEnabledSettings.registerForDataEnabledChanged(this,
                DctConstants.EVENT_DATA_ENABLED_CHANGED, null);
        mDataEnabledSettings.registerForDataEnabledOverrideChanged(this,
                DctConstants.EVENT_DATA_ENABLED_OVERRIDE_RULES_CHANGED);

        mPhone.getContext().registerReceiver(mIntentReceiver, filter, null, mPhone);

        SharedPreferences sp = PreferenceManager.getDefaultSharedPreferences(mPhone.getContext());
        mAutoAttachEnabled.set(sp.getBoolean(Phone.DATA_DISABLED_ON_BOOT_KEY, false));

        mNetworkPolicyManager = (NetworkPolicyManager) mPhone.getContext()
                .getSystemService(Context.NETWORK_POLICY_SERVICE);
        mNetworkPolicyManager.registerSubscriptionCallback(mSubscriptionCallback);

        mHandlerThread = new HandlerThread("DcHandlerThread");
        mHandlerThread.start();
        Handler dcHandler = new Handler(mHandlerThread.getLooper());
        mDcc = DcController.makeDcc(mPhone, this, mDataServiceManager, dcHandler, mLogTagSuffix);
        mDcTesterFailBringUpAll = new DcTesterFailBringUpAll(mPhone, dcHandler);

        mDataConnectionTracker = this;
        registerForAllEvents();
        mApnObserver = new ApnChangeObserver();
        phone.getContext().getContentResolver().registerContentObserver(
                Telephony.Carriers.CONTENT_URI, true, mApnObserver);

        initApnContexts();

        initEmergencyApnSetting();
        addEmergencyApnSetting();

        mProvisionActionName = "com.android.internal.telephony.PROVISION" + phone.getPhoneId();

        mSettingsObserver = new SettingsObserver(mPhone.getContext(), this);
        registerSettingsObserver();
    }

    @VisibleForTesting
    public DcTracker() {
        mLogTag = "DCT";
        mLogTagSuffix = null;
        mTelephonyManager = null;
        mAlarmManager = null;
        mPhone = null;
        mDataConnectionTracker = null;
        mProvisionActionName = null;
        mSettingsObserver = new SettingsObserver(null, this);
        mDataEnabledSettings = null;
        mTransportType = 0;
        mDataServiceManager = null;
    }

    public void registerServiceStateTrackerEvents() {
        mPhone.getServiceStateTracker().registerForDataConnectionAttached(mTransportType, this,
                DctConstants.EVENT_DATA_CONNECTION_ATTACHED, null);
        mPhone.getServiceStateTracker().registerForDataConnectionDetached(mTransportType, this,
                DctConstants.EVENT_DATA_CONNECTION_DETACHED, null);
        mPhone.getServiceStateTracker().registerForDataRoamingOn(this,
                DctConstants.EVENT_ROAMING_ON, null);
        mPhone.getServiceStateTracker().registerForDataRoamingOff(this,
                DctConstants.EVENT_ROAMING_OFF, null, true);
        mPhone.getServiceStateTracker().registerForPsRestrictedEnabled(this,
                DctConstants.EVENT_PS_RESTRICT_ENABLED, null);
        mPhone.getServiceStateTracker().registerForPsRestrictedDisabled(this,
                DctConstants.EVENT_PS_RESTRICT_DISABLED, null);
        mPhone.getServiceStateTracker().registerForDataRegStateOrRatChanged(mTransportType, this,
                DctConstants.EVENT_DATA_RAT_CHANGED, null);
    }

    public void unregisterServiceStateTrackerEvents() {
        mPhone.getServiceStateTracker().unregisterForDataConnectionAttached(mTransportType, this);
        mPhone.getServiceStateTracker().unregisterForDataConnectionDetached(mTransportType, this);
        mPhone.getServiceStateTracker().unregisterForDataRoamingOn(this);
        mPhone.getServiceStateTracker().unregisterForDataRoamingOff(this);
        mPhone.getServiceStateTracker().unregisterForPsRestrictedEnabled(this);
        mPhone.getServiceStateTracker().unregisterForPsRestrictedDisabled(this);
        mPhone.getServiceStateTracker().unregisterForDataRegStateOrRatChanged(mTransportType, this);
    }

    private void registerForAllEvents() {
        if (mTransportType == AccessNetworkConstants.TRANSPORT_TYPE_WWAN) {
            mPhone.mCi.registerForAvailable(this, DctConstants.EVENT_RADIO_AVAILABLE, null);
            mPhone.mCi.registerForOffOrNotAvailable(this,
                    DctConstants.EVENT_RADIO_OFF_OR_NOT_AVAILABLE, null);
            mPhone.mCi.registerForPcoData(this, DctConstants.EVENT_PCO_DATA_RECEIVED, null);
        }

        // Note, this is fragile - the Phone is now presenting a merged picture
        // of PS (volte) & CS and by diving into its internals you're just seeing
        // the CS data.  This works well for the purposes this is currently used for
        // but that may not always be the case.  Should probably be redesigned to
        // accurately reflect what we're really interested in (registerForCSVoiceCallEnded).
        mPhone.getCallTracker().registerForVoiceCallEnded(this,
                DctConstants.EVENT_VOICE_CALL_ENDED, null);
        mPhone.getCallTracker().registerForVoiceCallStarted(this,
                DctConstants.EVENT_VOICE_CALL_STARTED, null);
        mPhone.getDisplayInfoController().registerForTelephonyDisplayInfoChanged(this,
                DctConstants.EVENT_TELEPHONY_DISPLAY_INFO_CHANGED, null);
        registerServiceStateTrackerEvents();
        mDataServiceManager.registerForServiceBindingChanged(this,
                DctConstants.EVENT_DATA_SERVICE_BINDING_CHANGED, null);
    }

    public void dispose() {
        if (DBG) log("DCT.dispose");

        if (mProvisionBroadcastReceiver != null) {
            mPhone.getContext().unregisterReceiver(mProvisionBroadcastReceiver);
            mProvisionBroadcastReceiver = null;
        }
        if (mProvisioningSpinner != null) {
            mProvisioningSpinner.dismiss();
            mProvisioningSpinner = null;
        }

        cleanUpAllConnectionsInternal(true, null);

        mIsDisposed = true;
        mPhone.getContext().unregisterReceiver(mIntentReceiver);
        mSettingsObserver.unobserve();

        mNetworkPolicyManager.unregisterSubscriptionCallback(mSubscriptionCallback);
        mDcc.dispose();
        mDcTesterFailBringUpAll.dispose();

        mPhone.getContext().getContentResolver().unregisterContentObserver(mApnObserver);
        mApnContexts.clear();
        mApnContextsByType.clear();
        mPrioritySortedApnContexts.clear();
        unregisterForAllEvents();

        destroyDataConnections();
    }

    /**
     * Stop the internal handler thread
     *
     * TESTING ONLY
     */
    @VisibleForTesting
    public void stopHandlerThread() {
        mHandlerThread.quit();
    }

    private void unregisterForAllEvents() {
         //Unregister for all events
        if (mTransportType == AccessNetworkConstants.TRANSPORT_TYPE_WWAN) {
            mPhone.mCi.unregisterForAvailable(this);
            mPhone.mCi.unregisterForOffOrNotAvailable(this);
            mPhone.mCi.unregisterForPcoData(this);
        }

        mPhone.getCallTracker().unregisterForVoiceCallEnded(this);
        mPhone.getCallTracker().unregisterForVoiceCallStarted(this);
        mPhone.getDisplayInfoController().unregisterForTelephonyDisplayInfoChanged(this);
        unregisterServiceStateTrackerEvents();
        mDataServiceManager.unregisterForServiceBindingChanged(this);
        mDataEnabledSettings.unregisterForDataEnabledChanged(this);
        mDataEnabledSettings.unregisterForDataEnabledOverrideChanged(this);
    }

    /**
     * Reevaluate existing data connections when conditions change.
     *
     * For example, handle reverting restricted networks back to unrestricted. If we're changing
     * user data to enabled and this makes data truly enabled (not disabled by other factors) we
     * need to reevaluate and possibly add NET_CAPABILITY_NOT_RESTRICTED capability to the data
     * connection. This allows non-privilege apps to use the network.
     *
     * Or when we brought up a unmetered data connection while data is off, we only limit this
     * data connection for unmetered use only. When data is turned back on, we need to tear that
     * down so a full capable data connection can be re-established.
     */
    private void reevaluateDataConnections() {
        for (DataConnection dataConnection : mDataConnections.values()) {
            dataConnection.reevaluateRestrictedState();
        }
    }

    public long getSubId() {
        return mPhone.getSubId();
    }

    public DctConstants.Activity getActivity() {
        return mActivity;
    }

    private void setActivity(DctConstants.Activity activity) {
        log("setActivity = " + activity);
        mActivity = activity;
        mPhone.notifyDataActivity();
    }

    public void requestNetwork(NetworkRequest networkRequest, @RequestNetworkType int type,
                               Message onCompleteMsg) {
        final int apnType = ApnContext.getApnTypeFromNetworkRequest(networkRequest);
        final ApnContext apnContext = mApnContextsByType.get(apnType);
        if (apnContext != null) {
            apnContext.requestNetwork(networkRequest, type, onCompleteMsg);
        }
    }

    public void releaseNetwork(NetworkRequest networkRequest, @ReleaseNetworkType int type) {
        final int apnType = ApnContext.getApnTypeFromNetworkRequest(networkRequest);
        final ApnContext apnContext = mApnContextsByType.get(apnType);
        if (apnContext != null) {
            apnContext.releaseNetwork(networkRequest, type);
        }
    }

    // Turn telephony radio on or off.
    private void setRadio(boolean on) {
        final ITelephony phone = ITelephony.Stub.asInterface(
                TelephonyFrameworkInitializer
                        .getTelephonyServiceManager()
                        .getTelephonyServiceRegisterer()
                        .get());
        try {
            phone.setRadio(on);
        } catch (Exception e) {
            // Ignore.
        }
    }

    // Class to handle Intent dispatched with user selects the "Sign-in to network"
    // notification.
    private class ProvisionNotificationBroadcastReceiver extends BroadcastReceiver {
        private final String mNetworkOperator;
        // Mobile provisioning URL.  Valid while provisioning notification is up.
        // Set prior to notification being posted as URL contains ICCID which
        // disappears when radio is off (which is the case when notification is up).
        private final String mProvisionUrl;

        public ProvisionNotificationBroadcastReceiver(String provisionUrl, String networkOperator) {
            mNetworkOperator = networkOperator;
            mProvisionUrl = provisionUrl;
        }

        private void setEnableFailFastMobileData(int enabled) {
            sendMessage(obtainMessage(DctConstants.CMD_SET_ENABLE_FAIL_FAST_MOBILE_DATA, enabled, 0));
        }

        private void enableMobileProvisioning() {
            final Message msg = obtainMessage(DctConstants.CMD_ENABLE_MOBILE_PROVISIONING);
            Bundle bundle = new Bundle(1);
            bundle.putString(DctConstants.PROVISIONING_URL_KEY, mProvisionUrl);
            msg.setData(bundle);
            sendMessage(msg);
        }

        @Override
        public void onReceive(Context context, Intent intent) {
            // Turning back on the radio can take time on the order of a minute, so show user a
            // spinner so they know something is going on.
            log("onReceive : ProvisionNotificationBroadcastReceiver");
            mProvisioningSpinner = new ProgressDialog(context);
            mProvisioningSpinner.setTitle(mNetworkOperator);
            mProvisioningSpinner.setMessage(
                    // TODO: Don't borrow "Connecting..." i18n string; give Telephony a version.
                    context.getText(com.android.internal.R.string.media_route_status_connecting));
            mProvisioningSpinner.setIndeterminate(true);
            mProvisioningSpinner.setCancelable(true);
            // Allow non-Activity Service Context to create a View.
            mProvisioningSpinner.getWindow().setType(
                    WindowManager.LayoutParams.TYPE_KEYGUARD_DIALOG);
            mProvisioningSpinner.show();
            // After timeout, hide spinner so user can at least use their device.
            // TODO: Indicate to user that it is taking an unusually long time to connect?
            sendMessageDelayed(obtainMessage(DctConstants.CMD_CLEAR_PROVISIONING_SPINNER,
                    mProvisioningSpinner), PROVISIONING_SPINNER_TIMEOUT_MILLIS);
            // This code is almost identical to the old
            // ConnectivityService.handleMobileProvisioningAction code.
            setRadio(true);
            setEnableFailFastMobileData(DctConstants.ENABLED);
            enableMobileProvisioning();
        }
    }

    @Override
    protected void finalize() {
        if(DBG && mPhone != null) log("finalize");
    }

    private void initApnContexts() {
        PersistableBundle carrierConfig;
        CarrierConfigManager configManager = (CarrierConfigManager) mPhone.getContext()
                .getSystemService(Context.CARRIER_CONFIG_SERVICE);
        if (configManager != null) {
            carrierConfig = configManager.getConfigForSubId(mPhone.getSubId());
        } else {
            carrierConfig = null;
        }
        initApnContexts(carrierConfig);
    }

    //Blows away any existing apncontexts that may exist, only use in ctor.
    private void initApnContexts(PersistableBundle carrierConfig) {
        if (!mTelephonyManager.isDataCapable()) {
            log("initApnContexts: isDataCapable == false.  No Apn Contexts loaded");
            return;
        }

        log("initApnContexts: E");
        // Load device network attributes from resources
        final Collection<ApnConfigType> types =
                new ApnConfigTypeRepository(carrierConfig).getTypes();

        for (ApnConfigType apnConfigType : types) {
            ApnContext apnContext = new ApnContext(mPhone, apnConfigType.getType(), mLogTag, this,
                    apnConfigType.getPriority());
            mPrioritySortedApnContexts.add(apnContext);
            mApnContexts.put(apnContext.getApnType(), apnContext);
            mApnContextsByType.put(ApnSetting.getApnTypesBitmaskFromString(apnContext.getApnType()),
                    apnContext);

            log("initApnContexts: apnContext=" + ApnSetting.getApnTypeString(
                    apnConfigType.getType()));
        }
        mPrioritySortedApnContexts.sort((c1, c2) -> c2.getPriority() - c1.getPriority());
        logSortedApnContexts();
    }

    private void sortApnContextByPriority() {
        if (!mTelephonyManager.isDataCapable()) {
            log("sortApnContextByPriority: isDataCapable == false.  No Apn Contexts loaded");
            return;
        }

        PersistableBundle carrierConfig;
        CarrierConfigManager configManager = (CarrierConfigManager) mPhone.getContext()
                .getSystemService(Context.CARRIER_CONFIG_SERVICE);
        if (configManager != null) {
            carrierConfig = configManager.getConfigForSubId(mPhone.getSubId());
        } else {
            carrierConfig = null;
        }

        log("sortApnContextByPriority: E");
        // Load device network attributes from resources
        final Collection<ApnConfigType> types =
                new ApnConfigTypeRepository(carrierConfig).getTypes();
        for (ApnConfigType apnConfigType : types) {
            if (mApnContextsByType.contains(apnConfigType.getType())) {
                ApnContext apnContext = mApnContextsByType.get(apnConfigType.getType());
                apnContext.setPriority(apnConfigType.getPriority());
            }
        }

        //Doing sorted in a different list to keep thread safety
        ArrayList<ApnContext> prioritySortedApnContexts =
                new ArrayList<>(mPrioritySortedApnContexts);
        prioritySortedApnContexts.sort((c1, c2) -> c2.getPriority() - c1.getPriority());
        mPrioritySortedApnContexts = prioritySortedApnContexts;
        logSortedApnContexts();
    }

    public LinkProperties getLinkProperties(String apnType) {
        ApnContext apnContext = mApnContexts.get(apnType);
        if (apnContext != null) {
            DataConnection dataConnection = apnContext.getDataConnection();
            if (dataConnection != null) {
                if (DBG) log("return link properties for " + apnType);
                return dataConnection.getLinkProperties();
            }
        }
        if (DBG) log("return new LinkProperties");
        return new LinkProperties();
    }

    public NetworkCapabilities getNetworkCapabilities(String apnType) {
        ApnContext apnContext = mApnContexts.get(apnType);
        if (apnContext!=null) {
            DataConnection dataConnection = apnContext.getDataConnection();
            if (dataConnection != null) {
                if (DBG) {
                    log("get active pdp is not null, return NetworkCapabilities for " + apnType);
                }
                return dataConnection.getNetworkCapabilities();
            }
        }
        if (DBG) log("return new NetworkCapabilities");
        return new NetworkCapabilities();
    }

    // Return all active apn types
    public String[] getActiveApnTypes() {
        if (DBG) log("get all active apn types");
        ArrayList<String> result = new ArrayList<String>();

        for (ApnContext apnContext : mApnContexts.values()) {
            if (mAttached.get() && apnContext.isReady()) {
                result.add(apnContext.getApnType());
            }
        }

        return result.toArray(new String[0]);
    }

    /**
     * Get ApnTypes with connected data connections.  This is different than getActiveApnTypes()
     * which returns apn types that with active apn contexts.
     * @return apn types
     */
    public String[] getConnectedApnTypes() {
        return mApnContexts.values().stream()
                .filter(ac -> ac.getState() == DctConstants.State.CONNECTED)
                .map(ApnContext::getApnType)
                .toArray(String[]::new);
    }

    @VisibleForTesting
    public Collection<ApnContext> getApnContexts() {
        return mPrioritySortedApnContexts;
    }

    /** Return active ApnSetting of a specific apnType */
    public ApnSetting getActiveApnSetting(String apnType) {
        if (VDBG) log("get active ApnSetting for type:" + apnType);
        ApnContext apnContext = mApnContexts.get(apnType);
        return (apnContext != null) ? apnContext.getApnSetting() : null;
    }

    // Return active apn of specific apn type
    public String getActiveApnString(String apnType) {
        if (VDBG) log( "get active apn string for type:" + apnType);
        ApnSetting setting = getActiveApnSetting(apnType);
        return (setting != null) ? setting.getApnName() : null;
    }

    /**
     * Returns {@link DctConstants.State} based on the state of the {@link DataConnection} that
     * contains a {@link ApnSetting} that supported the given apn type {@code anpType}.
     *
     * <p>
     * Assumes there is less than one {@link ApnSetting} can support the given apn type.
     */
    public DctConstants.State getState(String apnType) {
        DctConstants.State state = DctConstants.State.IDLE;
        final int apnTypeBitmask = ApnSetting.getApnTypesBitmaskFromString(apnType);
        for (DataConnection dc : mDataConnections.values()) {
            ApnSetting apnSetting = dc.getApnSetting();
            if (apnSetting != null && apnSetting.canHandleType(apnTypeBitmask)) {
                if (dc.isActive()) {
                    state = getBetterConnectionState(state, DctConstants.State.CONNECTED);
                } else if (dc.isActivating()) {
                    state = getBetterConnectionState(state, DctConstants.State.CONNECTING);
                } else if (dc.isInactive()) {
                    state = getBetterConnectionState(state, DctConstants.State.IDLE);
                } else if (dc.isDisconnecting()) {
                    state = getBetterConnectionState(state, DctConstants.State.DISCONNECTING);
                }
            }
        }
        return state;
    }

    /** Convert the internal DctConstants enum state to the TelephonyManager DATA_*  state.
     * @param state the DctConstants.State
     * @return a corresponding TelephonyManager.DataState
     */
    @TelephonyManager.DataState
    public static int convertDctStateToTelephonyDataState(DctConstants.State state) {
        switch(state) {
            case CONNECTING: // fall through
            case RETRYING:
                return TelephonyManager.DATA_CONNECTING;
            case CONNECTED:
                return TelephonyManager.DATA_CONNECTED;
            case DISCONNECTING:
                return TelephonyManager.DATA_DISCONNECTING;
            case IDLE: // fall through
            case FAILED: // fall through
            default:
                return TelephonyManager.DATA_DISCONNECTED;
        }
    }

    /** Return the Precise Data Connection State information */
    public @NonNull PreciseDataConnectionState getPreciseDataConnectionState(
            String apnType, boolean isSuspended, int networkType) {

        int telState = convertDctStateToTelephonyDataState(getState(apnType));
        // Since suspended isn't actually reported by the DCT, do a fixup based on current
        // voice call state and device + rat capability
        if ((telState == TelephonyManager.DATA_CONNECTED
                || telState == TelephonyManager.DATA_DISCONNECTING)
                && isSuspended) {
            telState = TelephonyManager.DATA_SUSPENDED;
        }

        ApnSetting apnSetting = getActiveApnSetting(apnType);
        int apnTypesBitmask = ApnSetting.getApnTypesBitmaskFromString(apnType);

        // TODO: should the data fail cause be populated?
        return new PreciseDataConnectionState(
                telState, networkType, apnTypesBitmask, apnType,
                getLinkProperties(apnType),
                DataFailCause.NONE, apnSetting);
    }

    /**
     * Return a better connection state between {@code stateA} and {@code stateB}. Check
     * {@link #DATA_CONNECTION_STATE_PRIORITIES} for the details.
     * @return the better connection state between {@code stateA} and {@code stateB}.
     */
    private static DctConstants.State getBetterConnectionState(
            DctConstants.State stateA, DctConstants.State stateB) {
        int idxA = ArrayUtils.indexOf(DATA_CONNECTION_STATE_PRIORITIES, stateA);
        int idxB = ArrayUtils.indexOf(DATA_CONNECTION_STATE_PRIORITIES, stateB);
        return idxA >= idxB ? stateA : stateB;
    }

    // Return if apn type is a provisioning apn.
    private boolean isProvisioningApn(String apnType) {
        ApnContext apnContext = mApnContexts.get(apnType);
        if (apnContext != null) {
            return apnContext.isProvisioningApn();
        }
        return false;
    }

    //****** Called from ServiceStateTracker
    /**
     * Invoked when ServiceStateTracker observes a transition from GPRS
     * attach to detach.
     */
    private void onDataConnectionDetached() {
        /*
         * We presently believe it is unnecessary to tear down the PDP context
         * when GPRS detaches, but we should stop the network polling.
         */
        if (DBG) log ("onDataConnectionDetached: stop polling and notify detached");
        stopNetStatPoll();
        stopDataStallAlarm();
        mPhone.notifyAllActiveDataConnections();
        mAttached.set(false);
    }

    private void onDataConnectionAttached() {
        if (DBG) log("onDataConnectionAttached");
        mAttached.set(true);
        if (isAnyDataConnected()) {
            if (DBG) log("onDataConnectionAttached: start polling notify attached");
            startNetStatPoll();
            startDataStallAlarm(DATA_STALL_NOT_SUSPECTED);
            mPhone.notifyAllActiveDataConnections();
        }
        if (mAutoAttachOnCreationConfig) {
            mAutoAttachEnabled.set(true);
        }
        setupDataOnAllConnectableApns(Phone.REASON_DATA_ATTACHED, RetryFailures.ALWAYS);
    }

    protected boolean getAttachedStatus() {
        return mAttached.get();
    }

    /**
     * Check if it is allowed to make a data connection (without checking APN context specific
     * conditions).
     *
     * @param dataConnectionReasons Data connection allowed or disallowed reasons as the output
     *                              param. It's okay to pass null here and no reasons will be
     *                              provided.
     * @return True if data connection is allowed, otherwise false.
     */
    public boolean isDataAllowed(DataConnectionReasons dataConnectionReasons) {
        return isDataAllowed(null, REQUEST_TYPE_NORMAL, dataConnectionReasons);
    }

    /**
     * Check if it is allowed to make a data connection for a given APN type.
     *
     * @param apnContext APN context. If passing null, then will only check general but not APN
     *                   specific conditions (e.g. APN state, metered/unmetered APN).
     * @param requestType Setup data request type.
     * @param dataConnectionReasons Data connection allowed or disallowed reasons as the output
     *                              param. It's okay to pass null here and no reasons will be
     *                              provided.
     * @return True if data connection is allowed, otherwise false.
     */
    public boolean isDataAllowed(ApnContext apnContext, @RequestNetworkType int requestType,
                                 DataConnectionReasons dataConnectionReasons) {
        // Step 1: Get all environment conditions.
        // Step 2: Special handling for emergency APN.
        // Step 3. Build disallowed reasons.
        // Step 4: Determine if data should be allowed in some special conditions.

        DataConnectionReasons reasons = new DataConnectionReasons();

        int requestApnType = 0;
        if (apnContext != null) {
            requestApnType = apnContext.getApnTypeBitmask();
        }

        // Step 1: Get all environment conditions.
        final boolean internalDataEnabled = mDataEnabledSettings.isInternalDataEnabled();
        boolean attachedState = getAttachedStatus();
        boolean desiredPowerState = mPhone.getServiceStateTracker().getDesiredPowerState();
        boolean radioStateFromCarrier = mPhone.getServiceStateTracker().getPowerStateFromCarrier();
        // TODO: Remove this hack added by ag/641832.
        int dataRat = getDataRat();
        if (dataRat == ServiceState.RIL_RADIO_TECHNOLOGY_IWLAN) {
            desiredPowerState = true;
            radioStateFromCarrier = true;
        }

        boolean defaultDataSelected = SubscriptionManager.isValidSubscriptionId(
                SubscriptionManager.getDefaultDataSubscriptionId());

        boolean isMeteredApnType = apnContext == null
                || ApnSettingUtils.isMeteredApnType(requestApnType, mPhone);

        PhoneConstants.State phoneState = PhoneConstants.State.IDLE;
        // Note this is explicitly not using mPhone.getState.  See b/19090488.
        // mPhone.getState reports the merge of CS and PS (volte) voice call state
        // but we only care about CS calls here for data/voice concurrency issues.
        // Calling getCallTracker currently gives you just the CS side where the
        // ImsCallTracker is held internally where applicable.
        // This should be redesigned to ask explicitly what we want:
        // voiceCallStateAllowDataCall, or dataCallAllowed or something similar.
        if (mPhone.getCallTracker() != null) {
            phoneState = mPhone.getCallTracker().getState();
        }

        // Step 2: Special handling for emergency APN.
        if (apnContext != null
                && requestApnType == ApnSetting.TYPE_EMERGENCY
                && apnContext.isConnectable()) {
            // If this is an emergency APN, as long as the APN is connectable, we
            // should allow it.
            if (dataConnectionReasons != null) {
                dataConnectionReasons.add(DataAllowedReasonType.EMERGENCY_APN);
            }
            // Bail out without further checks.
            return true;
        }

        // Step 3. Build disallowed reasons.
        if (apnContext != null && !apnContext.isConnectable()) {
            reasons.add(DataDisallowedReasonType.APN_NOT_CONNECTABLE);
        }

        // In legacy mode, if RAT is IWLAN then don't allow default/IA PDP at all.
        // Rest of APN types can be evaluated for remaining conditions.
        if ((apnContext != null && requestApnType == TYPE_DEFAULT
                || requestApnType == TYPE_IA)
                && mPhone.getTransportManager().isInLegacyMode()
                && dataRat == ServiceState.RIL_RADIO_TECHNOLOGY_IWLAN) {
            reasons.add(DataDisallowedReasonType.ON_IWLAN);
        }

        if (shouldRestrictDataForEcbm() || mPhone.isInEmergencyCall()) {
            reasons.add(DataDisallowedReasonType.IN_ECBM);
        }

        if (!attachedState && !shouldAutoAttach() && requestType != REQUEST_TYPE_HANDOVER) {
            reasons.add(DataDisallowedReasonType.NOT_ATTACHED);
        }
        if (mPhone.getSubId() == SubscriptionManager.INVALID_SUBSCRIPTION_ID) {
            reasons.add(DataDisallowedReasonType.SIM_NOT_READY);
        }
        if (phoneState != PhoneConstants.State.IDLE
                && !mPhone.getServiceStateTracker().isConcurrentVoiceAndDataAllowed()) {
            reasons.add(DataDisallowedReasonType.INVALID_PHONE_STATE);
            reasons.add(DataDisallowedReasonType.CONCURRENT_VOICE_DATA_NOT_ALLOWED);
        }
        if (!internalDataEnabled) {
            reasons.add(DataDisallowedReasonType.INTERNAL_DATA_DISABLED);
        }
        if (!defaultDataSelected) {
            reasons.add(DataDisallowedReasonType.DEFAULT_DATA_UNSELECTED);
        }
        if (mPhone.getServiceState().getDataRoaming() && !getDataRoamingEnabled()) {
            reasons.add(DataDisallowedReasonType.ROAMING_DISABLED);
        }
        if (mIsPsRestricted) {
            reasons.add(DataDisallowedReasonType.PS_RESTRICTED);
        }
        if (!desiredPowerState) {
            reasons.add(DataDisallowedReasonType.UNDESIRED_POWER_STATE);
        }
        if (!radioStateFromCarrier) {
            reasons.add(DataDisallowedReasonType.RADIO_DISABLED_BY_CARRIER);
        }

        if (apnContext != null) {
            // If the transport has been already switched to the other transport, we should not
            // allow the data setup. The only exception is the handover case, where we setup
            // handover data connection before switching the transport.
            if (mTransportType != mPhone.getTransportManager().getCurrentTransport(
                    apnContext.getApnTypeBitmask()) && requestType != REQUEST_TYPE_HANDOVER) {
                reasons.add(DataDisallowedReasonType.ON_OTHER_TRANSPORT);
            }
        }

        boolean isDataEnabled = apnContext == null ? mDataEnabledSettings.isDataEnabled()
                : mDataEnabledSettings.isDataEnabled(requestApnType);

        if (!isDataEnabled) {
            reasons.add(DataDisallowedReasonType.DATA_DISABLED);
        }

        // If there are hard disallowed reasons, we should not allow data connection no matter what.
        if (reasons.containsHardDisallowedReasons()) {
            if (dataConnectionReasons != null) {
                dataConnectionReasons.copyFrom(reasons);
            }
            return false;
        }

        // Step 4: Determine if data should be allowed in some special conditions.

        // At this point, if data is not allowed, it must be because of the soft reasons. We
        // should start to check some special conditions that data will be allowed.
        if (!reasons.allowed()) {
            // Check if the transport is WLAN ie wifi (for AP-assisted mode devices)
            if (mTransportType == AccessNetworkConstants.TRANSPORT_TYPE_WLAN) {
                reasons.add(DataAllowedReasonType.UNMETERED_APN);
            // Or if the data is on cellular, and the APN type is determined unmetered by the
            // configuration.
            } else if (mTransportType == AccessNetworkConstants.TRANSPORT_TYPE_WWAN
                    && !isMeteredApnType && requestApnType != TYPE_DEFAULT) {
                reasons.add(DataAllowedReasonType.UNMETERED_APN);
            }

            // If the request is restricted and there are only soft disallowed reasons (e.g. data
            // disabled, data roaming disabled) existing, we should allow the data.
            if (apnContext != null
                    && apnContext.hasRestrictedRequests(true)
                    && !reasons.allowed()) {
                reasons.add(DataAllowedReasonType.RESTRICTED_REQUEST);
            }
        } else {
            // If there is no disallowed reasons, then we should allow the data request with
            // normal reason.
            reasons.add(DataAllowedReasonType.NORMAL);
        }

        if (dataConnectionReasons != null) {
            dataConnectionReasons.copyFrom(reasons);
        }

        return reasons.allowed();
    }

    // arg for setupDataOnAllConnectableApns
    protected enum RetryFailures {
        // retry failed networks always (the old default)
        ALWAYS,
        // retry only when a substantial change has occurred.  Either:
        // 1) we were restricted by voice/data concurrency and aren't anymore
        // 2) our apn list has change
        ONLY_ON_CHANGE
    };

    protected void setupDataOnAllConnectableApns(String reason) {
        setupDataOnAllConnectableApns(reason, RetryFailures.ALWAYS);
    }

    protected void setupDataOnAllConnectableApns(String reason, RetryFailures retryFailures) {
        if (VDBG) log("setupDataOnAllConnectableApns: " + reason);

        if (DBG && !VDBG) {
            StringBuilder sb = new StringBuilder(120);
            for (ApnContext apnContext : mPrioritySortedApnContexts) {
                sb.append(apnContext.getApnType());
                sb.append(":[state=");
                sb.append(apnContext.getState());
                sb.append(",enabled=");
                sb.append(apnContext.isEnabled());
                sb.append("] ");
            }
            log("setupDataOnAllConnectableApns: " + reason + " " + sb);
        }

        for (ApnContext apnContext : mPrioritySortedApnContexts) {
            setupDataOnConnectableApn(apnContext, reason, retryFailures);
        }
    }

    protected void setupDataOnConnectableApn(ApnContext apnContext, String reason,
            RetryFailures retryFailures) {
        if (VDBG) log("setupDataOnAllConnectableApns: apnContext " + apnContext);

        if (apnContext.getState() == DctConstants.State.FAILED
                || apnContext.getState() == DctConstants.State.RETRYING) {
            if (retryFailures == RetryFailures.ALWAYS) {
                apnContext.releaseDataConnection(reason);
            } else if (!apnContext.isConcurrentVoiceAndDataAllowed()
                    && mPhone.getServiceStateTracker().isConcurrentVoiceAndDataAllowed()) {
                // RetryFailures.ONLY_ON_CHANGE - check if voice concurrency has changed
                apnContext.releaseDataConnection(reason);
            }
        }
        if (apnContext.isConnectable()) {
            log("isConnectable() call trySetupData");
            apnContext.setReason(reason);
            trySetupData(apnContext, REQUEST_TYPE_NORMAL);
        }
    }

    private boolean shouldRestrictDataForEcbm() {
        boolean isInEcm = mPhone.isInEcm();
        boolean isInImsEcm = mPhone.getImsPhone() != null && mPhone.getImsPhone().isInImsEcm();
        log("shouldRestrictDataForEcbm: isInEcm=" + isInEcm + " isInImsEcm=" + isInImsEcm);
        return isInEcm && !isInImsEcm;
    }

    private boolean trySetupData(ApnContext apnContext, @RequestNetworkType int requestType) {

        if (mPhone.getSimulatedRadioControl() != null) {
            // Assume data is connected on the simulator
            // FIXME  this can be improved
            apnContext.setState(DctConstants.State.CONNECTED);
            mPhone.notifyDataConnection(apnContext.getApnType());

            log("trySetupData: X We're on the simulator; assuming connected retValue=true");
            return true;
        }

        DataConnectionReasons dataConnectionReasons = new DataConnectionReasons();
        boolean isDataAllowed = isDataAllowed(apnContext, requestType, dataConnectionReasons);
        String logStr = "trySetupData for APN type " + apnContext.getApnType() + ", reason: "
                + apnContext.getReason() + ", requestType=" + requestTypeToString(requestType)
                + ". " + dataConnectionReasons.toString();
        if (DBG) log(logStr);
        apnContext.requestLog(logStr);
        if (isDataAllowed) {
            if (apnContext.getState() == DctConstants.State.FAILED) {
                String str = "trySetupData: make a FAILED ApnContext IDLE so its reusable";
                if (DBG) log(str);
                apnContext.requestLog(str);
                apnContext.setState(DctConstants.State.IDLE);
            }
            int radioTech = getDataRat();
            if (radioTech == ServiceState.RIL_RADIO_TECHNOLOGY_UNKNOWN && mPhone.getServiceState()
                    .getState() == ServiceState.STATE_IN_SERVICE) {
                radioTech = getVoiceRat();
            }
            log("service state=" + mPhone.getServiceState());
            apnContext.setConcurrentVoiceAndDataAllowed(mPhone.getServiceStateTracker()
                    .isConcurrentVoiceAndDataAllowed());
            if (apnContext.getState() == DctConstants.State.IDLE) {
                String requestedApnType = apnContext.getApnType();
                /*when UICC card is not present, add default emergency apn to apnsettings
                  only if emergency apn is not present.
                */
                if(requestedApnType.equals(PhoneConstants.APN_TYPE_EMERGENCY)){
                    if(mAllApnSettings == null){
                        mAllApnSettings = new ArrayList<ApnSetting>();
                    }
                    addEmergencyApnSetting();
                }
                ArrayList<ApnSetting> waitingApns =
                        buildWaitingApns(requestedApnType, radioTech);
                if (waitingApns.isEmpty()) {
                    ApnSetting apn = apnContext != null ? apnContext.getApnSetting() : null;
                    mPhone.notifyDataConnectionFailed(apnContext.getApnType(),
                            apn != null ? apn.getApnName() : null,
                            DataFailCause.MISSING_UNKNOWN_APN);
                    String str = "trySetupData: X No APN found retValue=false";
                    if (DBG) log(str);
                    apnContext.requestLog(str);
                    return false;
                } else {
                    apnContext.setWaitingApns(waitingApns);
                    if (DBG) {
                        log ("trySetupData: Create from mAllApnSettings : "
                                    + apnListToString(mAllApnSettings));
                    }
                }
            }

            boolean retValue = setupData(apnContext, radioTech, requestType);

            if (DBG) log("trySetupData: X retValue=" + retValue);
            return retValue;
        } else {
            StringBuilder str = new StringBuilder();

            str.append("trySetupData failed. apnContext = [type=" + apnContext.getApnType()
                    + ", mState=" + apnContext.getState() + ", apnEnabled="
                    + apnContext.isEnabled() + ", mDependencyMet="
                    + apnContext.isDependencyMet() + "] ");

            if (!mDataEnabledSettings.isDataEnabled()) {
                str.append("isDataEnabled() = false. " + mDataEnabledSettings);
            }

            // If this is a data retry, we should set the APN state to FAILED so it won't stay
            // in RETRYING forever.
            if (apnContext.getState() == DctConstants.State.RETRYING) {
                apnContext.setState(DctConstants.State.FAILED);
                str.append(" Stop retrying.");
            }

            if (DBG) log(str.toString());
            apnContext.requestLog(str.toString());
            return false;
        }
    }

    /**
     * Clean up all data connections. Note this is just detach the APN context from the data
     * connection. After all APN contexts are detached from the data connection, the data
     * connection will be torn down.
     *
     * @param reason Reason for the clean up.
     */
    public void cleanUpAllConnections(String reason) {
        log("cleanUpAllConnections");
        Message msg = obtainMessage(DctConstants.EVENT_CLEAN_UP_ALL_CONNECTIONS);
        msg.obj = reason;
        sendMessage(msg);
    }

    /**
     * Clean up all data connections by detaching the APN contexts from the data connections, which
     * eventually tearing down all data connections after all APN contexts are detached from the
     * data connections.
     *
     * @param detach {@code true} if detaching APN context from the underlying data connection (when
     * no other APN context is attached to the data connection, the data connection will be torn
     * down.) {@code false} to only reset the data connection's state machine.
     *
     * @param reason reason for the clean up.
     * @return boolean - true if we did cleanup any connections, false if they
     *                   were already all disconnected.
     */
    private boolean cleanUpAllConnectionsInternal(boolean detach, String reason) {
        if (DBG) log("cleanUpAllConnectionsInternal: detach=" + detach + " reason=" + reason);
        boolean didDisconnect = false;
        boolean disableMeteredOnly = false;

        // reasons that only metered apn will be torn down
        if (!TextUtils.isEmpty(reason)) {
            disableMeteredOnly = reason.equals(Phone.REASON_DATA_SPECIFIC_DISABLED) ||
                    reason.equals(Phone.REASON_ROAMING_ON) ||
                    reason.equals(Phone.REASON_CARRIER_ACTION_DISABLE_METERED_APN) ||
                    reason.equals(Phone.REASON_SINGLE_PDN_ARBITRATION);
        }

        for (ApnContext apnContext : mApnContexts.values()) {
            // Exclude the IMS APN from single data connection case.
            if (reason.equals(Phone.REASON_SINGLE_PDN_ARBITRATION)
                    && apnContext.getApnType().equals(PhoneConstants.APN_TYPE_IMS)) {
                continue;
            }

            if (shouldCleanUpConnection(apnContext, disableMeteredOnly,
                    reason.equals(Phone.REASON_SINGLE_PDN_ARBITRATION))) {
                // TODO - only do cleanup if not disconnected
                if (apnContext.isDisconnected() == false) didDisconnect = true;
                apnContext.setReason(reason);
                cleanUpConnectionInternal(detach, RELEASE_TYPE_DETACH, apnContext);
            } else if (DBG) {
                log("cleanUpAllConnectionsInternal: APN type " + apnContext.getApnType()
                        + " shouldn't be cleaned up.");
            }
        }

        stopNetStatPoll();
        stopDataStallAlarm();

        // TODO: Do we need mRequestedApnType?
        mRequestedApnType = ApnSetting.TYPE_DEFAULT;

        log("cleanUpAllConnectionsInternal: mDisconnectPendingCount = "
                + mDisconnectPendingCount);
        if (detach && mDisconnectPendingCount == 0) {
            notifyAllDataDisconnected();
        }

        return didDisconnect;
    }

    boolean shouldCleanUpConnection(ApnContext apnContext, boolean disableMeteredOnly,
            boolean singlePdn) {
        if (apnContext == null) return false;

        // If APN setting is not null and the reason is single PDN arbitration, clean up connection.
        ApnSetting apnSetting = apnContext.getApnSetting();
        if (apnSetting != null && singlePdn) return true;

        // If meteredOnly is false, clean up all connections.
        if (!disableMeteredOnly) return true;

        // If meteredOnly is true, and apnSetting is null or it's un-metered, no need to clean up.
        if (apnSetting == null || !ApnSettingUtils.isMetered(apnSetting, mPhone)) return false;

        boolean isRoaming = mPhone.getServiceState().getDataRoaming();
        boolean isDataRoamingDisabled = !getDataRoamingEnabled();
        boolean isDataDisabled = !mDataEnabledSettings.isDataEnabled(
                apnSetting.getApnTypeBitmask());

        // Should clean up if its data is disabled, or data roaming is disabled while roaming.
        return isDataDisabled || (isRoaming && isDataRoamingDisabled);
    }

    /**
     * Detach the APN context from the associated data connection. This data connection might be
     * torn down if no other APN context is attached to it.
     *
     * @param apnContext The APN context to be detached
     */
    void cleanUpConnection(ApnContext apnContext) {
        if (DBG) log("cleanUpConnection: apnContext=" + apnContext);
        Message msg = obtainMessage(DctConstants.EVENT_CLEAN_UP_CONNECTION);
        msg.arg2 = 0;
        msg.obj = apnContext;
        sendMessage(msg);
    }

    /**
     * Detach the APN context from the associated data connection. This data connection will be
     * torn down if no other APN context is attached to it.
     *
     * @param detach {@code true} if detaching APN context from the underlying data connection (when
     * no other APN context is attached to the data connection, the data connection will be torn
     * down.) {@code false} to only reset the data connection's state machine.
     * @param releaseType Data release type.
     * @param apnContext The APN context to be detached.
     */
    protected void cleanUpConnectionInternal(boolean detach, @ReleaseNetworkType int releaseType,
                                           ApnContext apnContext) {
        if (apnContext == null) {
            if (DBG) log("cleanUpConnectionInternal: apn context is null");
            return;
        }

        DataConnection dataConnection = apnContext.getDataConnection();
        String str = "cleanUpConnectionInternal: detach=" + detach + " reason="
                + apnContext.getReason();
        if (VDBG) log(str + " apnContext=" + apnContext);
        apnContext.requestLog(str);
        if (detach) {
            if (apnContext.isDisconnected()) {
                // The request is detach and but ApnContext is not connected.
                // If apnContext is not enabled anymore, break the linkage to the data connection.
                apnContext.releaseDataConnection("");
            } else {
                // Connection is still there. Try to clean up.
                if (dataConnection != null) {
                    if (apnContext.getState() != DctConstants.State.DISCONNECTING) {
                        boolean disconnectAll = false;
                        if (PhoneConstants.APN_TYPE_DUN.equals(apnContext.getApnType())
                                && ServiceState.isCdma(getDataRat())) {
                            if (DBG) {
                                log("cleanUpConnectionInternal: disconnectAll DUN connection");
                            }
                            // For CDMA DUN, we need to tear it down immediately. A new data
                            // connection will be reestablished with correct profile id.
                            disconnectAll = true;
                        }
                        final int generation = apnContext.getConnectionGeneration();
                        str = "cleanUpConnectionInternal: tearing down"
                                + (disconnectAll ? " all" : "") + " using gen#" + generation;
                        if (DBG) log(str + "apnContext=" + apnContext);
                        apnContext.requestLog(str);
                        Pair<ApnContext, Integer> pair = new Pair<>(apnContext, generation);
                        Message msg = obtainMessage(DctConstants.EVENT_DISCONNECT_DONE, pair);

                        if (disconnectAll || releaseType == RELEASE_TYPE_HANDOVER) {
                            dataConnection.tearDownAll(apnContext.getReason(), releaseType, msg);
                        } else {
                            dataConnection.tearDown(apnContext, apnContext.getReason(), msg);
                        }

                        apnContext.setState(DctConstants.State.DISCONNECTING);
                        mDisconnectPendingCount++;
                    }
                } else {
                    // apn is connected but no reference to the data connection.
                    // Should not be happen, but reset the state in case.
                    apnContext.setState(DctConstants.State.IDLE);
                    apnContext.requestLog("cleanUpConnectionInternal: connected, bug no dc");
                    mPhone.notifyDataConnection(apnContext.getApnType());
                }
            }
        } else {
            // force clean up the data connection.
            if (dataConnection != null) dataConnection.reset();
            apnContext.setState(DctConstants.State.IDLE);
            mPhone.notifyDataConnection(apnContext.getApnType());
            apnContext.setDataConnection(null);
        }

        // Make sure reconnection alarm is cleaned up if there is no ApnContext
        // associated to the connection.
        if (dataConnection != null) {
            cancelReconnect(apnContext);
        }
        str = "cleanUpConnectionInternal: X detach=" + detach + " reason="
                + apnContext.getReason();
        if (DBG) log(str + " apnContext=" + apnContext + " dc=" + apnContext.getDataConnection());
    }

    private Cursor getPreferredApnCursor(int subId) {
        Cursor cursor = null;
        if (subId != SubscriptionManager.INVALID_SUBSCRIPTION_ID) {
            cursor = mPhone.getContext().getContentResolver().query(
                    Uri.withAppendedPath(PREFERAPN_NO_UPDATE_URI_USING_SUBID,
                            String.valueOf(subId)), null, null, null,
                    Telephony.Carriers.DEFAULT_SORT_ORDER);
        }
        return cursor;
    }

    private ApnSetting getPreferredApnFromDB() {
        ApnSetting preferredApn = null;
        Cursor cursor = getPreferredApnCursor(mPhone.getSubId());
        if (cursor != null) {
            if (cursor.getCount() > 0) {
                cursor.moveToFirst();
                preferredApn = ApnSetting.makeApnSetting(cursor);
            }
            cursor.close();
        }
        if (VDBG) log("getPreferredApnFromDB: preferredApn=" + preferredApn);
        return preferredApn;
    }

    private void setDefaultPreferredApnIfNeeded() {
        ApnSetting defaultPreferredApn = null;
        PersistableBundle bundle = getCarrierConfig();
        String defaultPreferredApnName = bundle.getString(CarrierConfigManager
                .KEY_DEFAULT_PREFERRED_APN_NAME_STRING);

        if (TextUtils.isEmpty(defaultPreferredApnName) || getPreferredApnFromDB() != null) {
            return;
        }

        String selection = Telephony.Carriers.APN + " = \"" + defaultPreferredApnName + "\" AND "
                + Telephony.Carriers.EDITED_STATUS + " = " + Telephony.Carriers.UNEDITED;
        Cursor cursor = mPhone.getContext().getContentResolver().query(
                Uri.withAppendedPath(Telephony.Carriers.SIM_APN_URI,
                        "filtered/subId/" + mPhone.getSubId()),
                null, selection, null, Telephony.Carriers._ID);

        if (cursor != null) {
            if (cursor.getCount() > 0) {
                if (cursor.moveToFirst()) {
                    defaultPreferredApn = ApnSetting.makeApnSetting(cursor);
                }
            }
            cursor.close();
        }

        if (defaultPreferredApn != null
                && defaultPreferredApn.canHandleType(mRequestedApnType)) {
            log("setDefaultPreferredApnIfNeeded: For APN type "
                    + ApnSetting.getApnTypeString(mRequestedApnType)
                    + " found default apnSetting "
                    + defaultPreferredApn);

            setPreferredApn(defaultPreferredApn.getId(), true);
        }

        return;
    }

    /**
     * Check if preferred apn is allowed to edit by user.
     * @return {@code true} if it is allowed to edit.
     */
    @VisibleForTesting
    public boolean isPreferredApnUserEdited() {
        boolean isUserEdited = false;
        Cursor cursor = getPreferredApnCursor(mPhone.getSubId());
        if (cursor != null) {
            if (cursor.getCount() > 0) {
                if (cursor.moveToFirst()) {
                    isUserEdited = cursor.getInt(
                            cursor.getColumnIndexOrThrow(Telephony.Carriers.EDITED_STATUS))
                            == Telephony.Carriers.USER_EDITED;
                }
            }
            cursor.close();
        }
        if (VDBG) log("isPreferredApnUserEdited: isUserEdited=" + isUserEdited);
        return isUserEdited;
    }

    /**
     * Fetch the DUN apns
     * @return a list of DUN ApnSetting objects
     */
    @VisibleForTesting
    public @NonNull ArrayList<ApnSetting> fetchDunApns() {
        if (mPhone.getServiceState().getRoaming() && !isPreferredApnUserEdited()
                && getCarrierConfig().getBoolean(CarrierConfigManager
                .KEY_DISABLE_DUN_APN_WHILE_ROAMING_WITH_PRESET_APN_BOOL)) {
            if (VDBG) log("fetchDunApns: Dun apn is not used in roaming network");
            return new ArrayList<ApnSetting>(0);
        }

        int bearer = getDataRat();
        String operator = mPhone.getOperatorNumeric();
        ArrayList<ApnSetting> dunCandidates = new ArrayList<ApnSetting>();
        ArrayList<ApnSetting> retDunSettings = new ArrayList<ApnSetting>();

        // Places to look for tether APN in order: TETHER_DUN_APN setting (to be deprecated soon),
        // APN database
        String apnData = Settings.Global.getString(mResolver, Settings.Global.TETHER_DUN_APN);
        if (!TextUtils.isEmpty(apnData)) {
            dunCandidates.addAll(ApnSetting.arrayFromString(apnData));
            if (VDBG) log("fetchDunApns: dunCandidates from Setting: " + dunCandidates);
        }

        if (dunCandidates.isEmpty()) {
            if (!ArrayUtils.isEmpty(mAllApnSettings)) {
                for (ApnSetting apn : mAllApnSettings) {
                    if (apn.canHandleType(ApnSetting.TYPE_DUN)) {
                        dunCandidates.add(apn);
                    }
                }
                if (VDBG) log("fetchDunApns: dunCandidates from database: " + dunCandidates);
            }
        }

        int preferredApnSetId = getPreferredApnSetId();
        for (ApnSetting dunSetting : dunCandidates) {
            if (dunSetting.canSupportNetworkType(
                    ServiceState.rilRadioTechnologyToNetworkType(bearer))) {
                if (preferredApnSetId == dunSetting.getApnSetId()) {
                    retDunSettings.add(dunSetting);
                }
            }
        }

        if (VDBG) log("fetchDunApns: dunSettings=" + retDunSettings);
        return retDunSettings;
    }

    private int getPreferredApnSetId() {
        Cursor c = mPhone.getContext().getContentResolver()
                .query(Uri.withAppendedPath(Telephony.Carriers.CONTENT_URI,
                    "preferapnset/subId/" + mPhone.getSubId()),
                        new String[] {Telephony.Carriers.APN_SET_ID}, null, null, null);
        if (c == null) {
            loge("getPreferredApnSetId: cursor is null");
            return Telephony.Carriers.NO_APN_SET_ID;
        }

        int setId;
        if (c.getCount() < 1) {
            loge("getPreferredApnSetId: no APNs found");
            setId = Telephony.Carriers.NO_APN_SET_ID;
        } else {
            c.moveToFirst();
            setId = c.getInt(0 /* index of Telephony.Carriers.APN_SET_ID */);
        }

        if (!c.isClosed()) {
            c.close();
        }
        return setId;
    }

    public boolean hasMatchedTetherApnSetting() {
        ArrayList<ApnSetting> matches = fetchDunApns();
        log("hasMatchedTetherApnSetting: APNs=" + matches);
        return matches.size() > 0;
    }

    /**
     * @return the {@link DataConnection} with the given context id {@code cid}.
     */
    public DataConnection getDataConnectionByContextId(int cid) {
        return mDcc.getActiveDcByCid(cid);
    }

    /**
     * @return the {@link DataConnection} with the given APN context. Null if no data connection
     * is found.
     */
    public @Nullable DataConnection getDataConnectionByApnType(String apnType) {
        // TODO: Clean up all APN type in string usage
        ApnContext apnContext = mApnContexts.get(apnType);
        if (apnContext != null) {
            return apnContext.getDataConnection();
        }
        return null;
    }

    protected boolean isPermanentFailure(@DataFailureCause int dcFailCause) {
        return (DataFailCause.isPermanentFailure(mPhone.getContext(), dcFailCause,
                mPhone.getSubId())
                && (mAttached.get() == false || dcFailCause != DataFailCause.SIGNAL_LOST));
    }

    private DataConnection findFreeDataConnection() {
        for (DataConnection dataConnection : mDataConnections.values()) {
            boolean inUse = false;
            for (ApnContext apnContext : mApnContexts.values()) {
                if (apnContext.getDataConnection() == dataConnection) {
                    inUse = true;
                    break;
                }
            }
            if (!inUse) {
                if (DBG) {
                    log("findFreeDataConnection: found free DataConnection=" + dataConnection);
                }
                return dataConnection;
            }
        }
        log("findFreeDataConnection: NO free DataConnection");
        return null;
    }

    /**
     * Setup a data connection based on given APN type.
     *
     * @param apnContext APN context
     * @param radioTech RAT of the data connection
     * @param requestType Data request type
     * @return True if successful, otherwise false.
     */
    private boolean setupData(ApnContext apnContext, int radioTech,
                              @RequestNetworkType int requestType) {
        if (DBG) {
            log("setupData: apnContext=" + apnContext + ", requestType="
                    + requestTypeToString(requestType));
        }
        apnContext.requestLog("setupData. requestType=" + requestTypeToString(requestType));
        ApnSetting apnSetting;
        DataConnection dataConnection = null;

        apnSetting = apnContext.getNextApnSetting();

        if (apnSetting == null) {
            if (DBG) log("setupData: return for no apn found!");
            return false;
        }

        // profile id is only meaningful when the profile is persistent on the modem.
        int profileId = DATA_PROFILE_INVALID;
        if (apnSetting.isPersistent()) {
            profileId = apnSetting.getProfileId();
            if (profileId == DATA_PROFILE_DEFAULT) {
                profileId = getApnProfileID(apnContext.getApnType());
            }
        }

        // On CDMA, if we're explicitly asking for DUN, we need have
        // a dun-profiled connection so we can't share an existing one
        // On GSM/LTE we can share existing apn connections provided they support
        // this type.
        if (!apnContext.getApnType().equals(PhoneConstants.APN_TYPE_DUN)
                || ServiceState.isGsm(getDataRat())) {
            dataConnection = checkForCompatibleDataConnection(apnContext, apnSetting);
            if (dataConnection != null) {
                // Get the apn setting used by the data connection
                ApnSetting dataConnectionApnSetting = dataConnection.getApnSetting();
                if (dataConnectionApnSetting != null) {
                    // Setting is good, so use it.
                    apnSetting = dataConnectionApnSetting;
                }
            }
        }
        if (dataConnection == null) {
            if (isOnlySingleDcAllowed(radioTech)) {
                if (isHigherPriorityApnContextActive(apnContext)) {
                    if (DBG) {
                        log("setupData: Higher priority ApnContext active.  Ignoring call");
                    }
                    return false;
                }

                // Should not start cleanUp if the setupData is for IMS APN
                // or retry of same APN(State==RETRYING).
                if (!apnContext.getApnType().equals(PhoneConstants.APN_TYPE_IMS)
                        && (apnContext.getState() != DctConstants.State.RETRYING)) {
                    // Only lower priority calls left.  Disconnect them all in this single PDP case
                    // so that we can bring up the requested higher priority call (once we receive
                    // response for deactivate request for the calls we are about to disconnect
                    if (cleanUpAllConnectionsInternal(true, Phone.REASON_SINGLE_PDN_ARBITRATION)) {
                        // If any call actually requested to be disconnected, means we can't
                        // bring up this connection yet as we need to wait for those data calls
                        // to be disconnected.
                        if (DBG) log("setupData: Some calls are disconnecting first." +
                                " Wait and retry");
                        return false;
                    }
                }

                // No other calls are active, so proceed
                if (DBG) log("setupData: Single pdp. Continue setting up data call.");
            }

            dataConnection = findFreeDataConnection();

            if (dataConnection == null) {
                dataConnection = createDataConnection();
            }

            if (dataConnection == null) {
                if (DBG) log("setupData: No free DataConnection and couldn't create one, WEIRD");
                return false;
            }
        }
        final int generation = apnContext.incAndGetConnectionGeneration();
        if (DBG) {
            log("setupData: dc=" + dataConnection + " apnSetting=" + apnSetting + " gen#="
                    + generation);
        }

        apnContext.setDataConnection(dataConnection);
        apnContext.setApnSetting(apnSetting);
        apnContext.setState(DctConstants.State.CONNECTING);
        mPhone.notifyDataConnection(apnContext.getApnType());

        Message msg = obtainMessage();
        msg.what = DctConstants.EVENT_DATA_SETUP_COMPLETE;
        msg.obj = new Pair<ApnContext, Integer>(apnContext, generation);

        ApnSetting preferredApn = getPreferredApn();
        boolean isPreferredApn = apnSetting.equals(preferredApn);
        dataConnection.bringUp(apnContext, profileId, radioTech, msg, generation, requestType,
                mPhone.getSubId(), isPreferredApn);

        if (DBG) {
            if (isPreferredApn) {
                log("setupData: initing! isPreferredApn=" + isPreferredApn
                        + ", apnSetting={" + apnSetting.toString() + "}");
            } else {
                String preferredApnStr = preferredApn == null ? "null" : preferredApn.toString();
                log("setupData: initing! isPreferredApn=" + isPreferredApn
                        + ", apnSetting={" + apnSetting + "}"
                        + ", preferredApn={" + preferredApnStr + "}");
            }
        }
        return true;
    }

    protected void setInitialAttachApn() {
        ApnSetting iaApnSetting = null;
        ApnSetting defaultApnSetting = null;
        ApnSetting firstNonEmergencyApnSetting = null;

        log("setInitialApn: E mPreferredApn=" + mPreferredApn);

        if (mPreferredApn != null && mPreferredApn.canHandleType(ApnSetting.TYPE_IA)) {
              iaApnSetting = mPreferredApn;
        } else if (!mAllApnSettings.isEmpty()) {
            // Search for Initial APN setting and the first apn that can handle default
            int preferredApnSetId = getPreferredApnSetId();
            for (ApnSetting apn : mAllApnSettings) {
                if (preferredApnSetId != apn.getApnSetId()) {
                    if (VDBG) {
                        log("setInitialApn: APN set id " + apn.getApnSetId()
                                + " does not match the preferred set id " + preferredApnSetId);
                    }
                    continue;
                }
                if (firstNonEmergencyApnSetting == null
                        && !apn.isEmergencyApn()) {
                    firstNonEmergencyApnSetting = apn;
                    log("setInitialApn: firstNonEmergencyApnSetting="
                            + firstNonEmergencyApnSetting);
                }
                if (apn.canHandleType(ApnSetting.TYPE_IA)) {
                    // The Initial Attach APN is highest priority so use it if there is one
                    log("setInitialApn: iaApnSetting=" + apn);
                    iaApnSetting = apn;
                    break;
                } else if ((defaultApnSetting == null)
                        && (apn.canHandleType(ApnSetting.TYPE_DEFAULT))) {
                    // Use the first default apn if no better choice
                    log("setInitialApn: defaultApnSetting=" + apn);
                    defaultApnSetting = apn;
                }
            }
        }

        if ((iaApnSetting == null) && (defaultApnSetting == null) &&
                !allowInitialAttachForOperator()) {
            log("Abort Initial attach");
            return;
        }

        // The priority of apn candidates from highest to lowest is:
        //   1) APN_TYPE_IA (Initial Attach)
        //   2) mPreferredApn, i.e. the current preferred apn
        //   3) The first apn that than handle APN_TYPE_DEFAULT
        //   4) The first APN we can find.

        ApnSetting initialAttachApnSetting = null;
        if (iaApnSetting != null) {
            if (DBG) log("setInitialAttachApn: using iaApnSetting");
            initialAttachApnSetting = iaApnSetting;
        } else if (mPreferredApn != null) {
            if (DBG) log("setInitialAttachApn: using mPreferredApn");
            initialAttachApnSetting = mPreferredApn;
        } else if (defaultApnSetting != null) {
            if (DBG) log("setInitialAttachApn: using defaultApnSetting");
            initialAttachApnSetting = defaultApnSetting;
        } else if (firstNonEmergencyApnSetting != null) {
            if (DBG) log("setInitialAttachApn: using firstNonEmergencyApnSetting");
            initialAttachApnSetting = firstNonEmergencyApnSetting;
        }

        if (initialAttachApnSetting == null) {
            if (DBG) log("setInitialAttachApn: X There in no available apn");
        } else {
            String numeric = mPhone.getOperatorNumeric();
            if (numeric != null &&
                    !numeric.equalsIgnoreCase(initialAttachApnSetting.getOperatorNumeric())) {
                if (DBG) log("setInitialAttachApn: use empty apn");
                //Add empty apn and send attach request
                initialAttachApnSetting = ApnSetting.makeApnSetting(-1, numeric, "", "", "", -1,
                        null, "", -1, "", "", 0, ApnSetting.TYPE_IA, ApnSetting.PROTOCOL_IPV4V6,
                        ApnSetting.PROTOCOL_IPV4V6, true, 0, 0, false, 0, 0, 0, 0, -1, "");
             }

            if (DBG) log("setInitialAttachApn: X selected Apn=" + initialAttachApnSetting);
            mDataServiceManager.setInitialAttachApn(createDataProfile(initialAttachApnSetting,
                            initialAttachApnSetting.equals(getPreferredApn())),
                    mPhone.getServiceState().getDataRoamingFromRegistration(), null);
        }
    }

    protected boolean allowInitialAttachForOperator() {
        return true;
    }

    /**
     * Handles changes to the APN database.
     */
    private void onApnChanged() {
        if (mPhone instanceof GsmCdmaPhone) {
            // The "current" may no longer be valid.  MMS depends on this to send properly. TBD
            ((GsmCdmaPhone)mPhone).updateCurrentCarrierInProvider();
        }

        // TODO: It'd be nice to only do this if the changed entrie(s)
        // match the current operator.
        if (DBG) log("onApnChanged: createAllApnList and cleanUpAllConnections");
        setDefaultPreferredApnIfNeeded();
        createAllApnList();
        setDataProfilesAsNeeded();
        setInitialAttachApn();
        cleanUpConnectionsOnUpdatedApns(isAnyDataConnected(), Phone.REASON_APN_CHANGED);

        // FIXME: See bug 17426028 maybe no conditional is needed.
        if (mPhone.getSubId() == SubscriptionManager.getDefaultDataSubscriptionId()) {
            setupDataOnAllConnectableApns(Phone.REASON_APN_CHANGED, RetryFailures.ALWAYS);
        }
    }

    /**
     * "Active" here means ApnContext isEnabled() and not in FAILED state
     * @param apnContext to compare with
     * @return true if higher priority active apn found
     */
    private boolean isHigherPriorityApnContextActive(ApnContext apnContext) {
        if (apnContext.getApnType().equals(PhoneConstants.APN_TYPE_IMS)) {
            return false;
        }

        for (ApnContext otherContext : mPrioritySortedApnContexts) {
            if (otherContext.getApnType().equals(PhoneConstants.APN_TYPE_IMS)) {
                continue;
            }
            if (apnContext.getApnType().equalsIgnoreCase(otherContext.getApnType())) return false;
            if (otherContext.isEnabled() && otherContext.getState() != DctConstants.State.FAILED) {
                return true;
            }
        }
        return false;
    }

    /**
     * Reports if we support multiple connections or not.
     * This is a combination of factors, based on carrier and RAT.
     * @param rilRadioTech the RIL Radio Tech currently in use
     * @return true if only single DataConnection is allowed
     */
    private boolean isOnlySingleDcAllowed(int rilRadioTech) {
        // Default single dc rats with no knowledge of carrier
        int[] singleDcRats = null;
        // get the carrier specific value, if it exists, from CarrierConfigManager.
        // generally configManager and bundle should not be null, but if they are it should be okay
        // to leave singleDcRats null as well
        CarrierConfigManager configManager = (CarrierConfigManager)
                mPhone.getContext().getSystemService(Context.CARRIER_CONFIG_SERVICE);
        if (configManager != null) {
            PersistableBundle bundle = configManager.getConfigForSubId(mPhone.getSubId());
            if (bundle != null) {
                singleDcRats = bundle.getIntArray(
                        CarrierConfigManager.KEY_ONLY_SINGLE_DC_ALLOWED_INT_ARRAY);
            }
        }
        boolean onlySingleDcAllowed = false;
        if (TelephonyUtils.IS_DEBUGGABLE
                && SystemProperties.getBoolean("persist.telephony.test.singleDc", false)) {
            onlySingleDcAllowed = true;
        }
        if (singleDcRats != null) {
            for (int i=0; i < singleDcRats.length && onlySingleDcAllowed == false; i++) {
                if (rilRadioTech == singleDcRats[i]) onlySingleDcAllowed = true;
            }
        }

        if (DBG) log("isOnlySingleDcAllowed(" + rilRadioTech + "): " + onlySingleDcAllowed);
        return onlySingleDcAllowed;
    }

    void sendRestartRadio() {
        if (DBG)log("sendRestartRadio:");
        Message msg = obtainMessage(DctConstants.EVENT_RESTART_RADIO);
        sendMessage(msg);
    }

    private void restartRadio() {
        if (DBG) log("restartRadio: ************TURN OFF RADIO**************");
        cleanUpAllConnectionsInternal(true, Phone.REASON_RADIO_TURNED_OFF);
        mPhone.getServiceStateTracker().powerOffRadioSafely();
        /* Note: no need to call setRadioPower(true).  Assuming the desired
         * radio power state is still ON (as tracked by ServiceStateTracker),
         * ServiceStateTracker will call setRadioPower when it receives the
         * RADIO_STATE_CHANGED notification for the power off.  And if the
         * desired power state has changed in the interim, we don't want to
         * override it with an unconditional power on.
         */
    }

    /**
     * Return true if data connection need to be setup after disconnected due to
     * reason.
     *
     * @param apnContext APN context
     * @return true if try setup data connection is need for this reason
     */
    protected boolean retryAfterDisconnected(ApnContext apnContext) {
        boolean retry = true;
        String reason = apnContext.getReason();

        if (Phone.REASON_RADIO_TURNED_OFF.equals(reason) || (isOnlySingleDcAllowed(getDataRat())
                && isHigherPriorityApnContextActive(apnContext))) {
            retry = false;
        }
        return retry;
    }

    protected void startReconnect(long delay, ApnContext apnContext) {
        Message msg = obtainMessage(DctConstants.EVENT_DATA_RECONNECT,
                       mPhone.getSubId(), mTransportType, apnContext);
        cancelReconnect(apnContext);
        sendMessageDelayed(msg, delay);

        if (DBG) {
            log("startReconnect: delay=" + delay + " apn="
                    + apnContext + "reason: " + apnContext.getReason()
                    + " subId: " + mPhone.getSubId());
        }
    }

    /**
     * Cancels the alarm associated with apnContext.
     *
     * @param apnContext on which the alarm should be stopped.
     */
    protected void cancelReconnect(ApnContext apnContext) {
        if (apnContext == null) return;

        if (DBG) {
            log("cancelReconnect: apn=" + apnContext);
        }
        removeMessages(DctConstants.EVENT_DATA_RECONNECT, apnContext);
    }

    /**
     * Read configuration. Note this must be called after carrier config is ready.
     */
    private void readConfiguration() {
        log("readConfiguration");
        if (mTransportType == AccessNetworkConstants.TRANSPORT_TYPE_WWAN) {
            // Auto attach is for cellular only.
            mAutoAttachOnCreationConfig = mPhone.getContext().getResources()
                    .getBoolean(com.android.internal.R.bool.config_auto_attach_data_on_creation);
        }

        mAutoAttachEnabled.set(false);
        setDefaultDataRoamingEnabled();
<<<<<<< HEAD
        mDataEnabledSettings.setDefaultMobileDataEnabled();
=======
        setDefaultPreferredApnIfNeeded();
>>>>>>> afc29894
        read5GConfiguration();
        registerSettingsObserver();
        SubscriptionPlan[] plans = mNetworkPolicyManager.getSubscriptionPlans(
                mPhone.getSubId(), mPhone.getContext().getOpPackageName());
        if (plans != null) {
            mSubscriptionPlans = Arrays.asList(plans);
            if (DBG) log("SubscriptionPlans initialized: " + mSubscriptionPlans);
            reevaluateUnmeteredConnections();
        }
        mConfigReady = true;
    }

    /**
     * @return {@code true} if carrier config has been applied.
     */
    private boolean isCarrierConfigApplied() {
        CarrierConfigManager configManager = (CarrierConfigManager) mPhone.getContext()
                .getSystemService(Context.CARRIER_CONFIG_SERVICE);
        if (configManager != null) {
            PersistableBundle b = configManager.getConfigForSubId(mPhone.getSubId());
            if (b != null) {
                return CarrierConfigManager.isConfigForIdentifiedCarrier(b);
            }
        }
        return false;
    }

    private void onCarrierConfigChanged() {
        if (DBG) log("onCarrierConfigChanged");

        if (!isCarrierConfigApplied()) {
            log("onCarrierConfigChanged: Carrier config is not ready yet.");
            return;
        }

        readConfiguration();

        if (mSimState == TelephonyManager.SIM_STATE_LOADED) {
            createAllApnList();
            setDataProfilesAsNeeded();
            setInitialAttachApn();
            sortApnContextByPriority();
            cleanUpConnectionsOnUpdatedApns(true, Phone.REASON_CARRIER_CHANGE);
            setupDataOnAllConnectableApns(Phone.REASON_CARRIER_CHANGE, RetryFailures.ALWAYS);
        } else {
            log("onCarrierConfigChanged: SIM is not loaded yet.");
        }
    }

    private void cleanUpConnectionsAndClearApnSettings() {
        if (DBG) log("reset APN List and clean up data connections");

        mConfigReady = false;
        cleanUpAllConnectionsInternal(true, Phone.REASON_SIM_NOT_READY);
        mAllApnSettings.clear();
        mAutoAttachOnCreationConfig = false;
        // Clear auto attach as modem is expected to do a new attach once SIM is ready
        mAutoAttachEnabled.set(false);
    }

    private void onSimAbsent() {
        if (DBG) log("onSimAbsent");

        cleanUpConnectionsAndClearApnSettings();
        // In no-sim case, we should still send the emergency APN to the modem, if there is any.
        createAllApnList();
        setDataProfilesAsNeeded();
    }

    private void onSimStateUpdated(@SimState int simState) {
        mSimState = simState;

        if (DBG) {
            log("onSimStateUpdated: state=" + SubscriptionInfoUpdater.simStateString(mSimState));
        }

        if (mSimState == TelephonyManager.SIM_STATE_ABSENT) {
            onSimAbsent();
        } else if (mSimState == TelephonyManager.SIM_STATE_NOT_READY) {
        /*After SIM REFRESH, SIM records might get disposed so APNs need to be reset.*/
            cleanUpConnectionsAndClearApnSettings();
        } else if (mSimState == TelephonyManager.SIM_STATE_LOADED) {
            if (mConfigReady) {
                createAllApnList();
                setDataProfilesAsNeeded();
                setInitialAttachApn();
                setupDataOnAllConnectableApns(Phone.REASON_SIM_LOADED, RetryFailures.ALWAYS);
            } else {
                log("onSimStateUpdated: config not ready yet.");
            }
        }
    }

    private DataConnection checkForCompatibleDataConnection(ApnContext apnContext,
            ApnSetting nextApn) {
        int apnType = apnContext.getApnTypeBitmask();
        ArrayList<ApnSetting> dunSettings = null;

        if (ApnSetting.TYPE_DUN == apnType) {
            dunSettings = fetchDunApns();
        }
        if (DBG) {
            log("checkForCompatibleDataConnection: apnContext=" + apnContext);
        }

        DataConnection potentialDc = null;
        for (DataConnection curDc : mDataConnections.values()) {
            if (curDc != null) {
                ApnSetting apnSetting = curDc.getApnSetting();
                log("apnSetting: " + apnSetting);
                if (dunSettings != null && dunSettings.size() > 0) {
                    for (ApnSetting dunSetting : dunSettings) {
                        //This ignore network type as a check which is ok because that's checked
                        //when calculating dun candidates.
                        if (areCompatible(dunSetting, apnSetting)) {
                            if (curDc.isActive()) {
                                if (DBG) {
                                    log("checkForCompatibleDataConnection:"
                                            + " found dun conn=" + curDc);
                                }
                                return curDc;
                            } else if (curDc.isActivating()) {
                                potentialDc = curDc;
                            }
                        }
                    }
                } else if (apnSetting != null && apnSetting.canHandleType(apnType)) {
                    if (curDc.isActive()) {
                        if (DBG) {
                            log("checkForCompatibleDataConnection:"
                                    + " found canHandle conn=" + curDc);
                        }
                        return curDc;
                    } else if (curDc.isActivating() || apnSetting.equals(nextApn)) {
                        potentialDc = curDc;
                    }
                }
            }
        }

        if (DBG) {
            log("checkForCompatibleDataConnection: potential dc=" + potentialDc);
        }
        return potentialDc;
    }

    private void addRequestNetworkCompleteMsg(Message onCompleteMsg,
                                              @ApnType int apnType) {
        if (onCompleteMsg != null) {
            List<Message> messageList = mRequestNetworkCompletionMsgs.get(apnType);
            if (messageList == null) messageList = new ArrayList<>();
            messageList.add(onCompleteMsg);
            mRequestNetworkCompletionMsgs.put(apnType, messageList);
        }
    }

    private void sendRequestNetworkCompleteMsg(Message message, boolean success,
                                               @TransportType int transport,
                                               @RequestNetworkType int requestType,
                                               @DataFailureCause int cause) {
        if (message == null) return;

        Bundle b = message.getData();
        b.putBoolean(DATA_COMPLETE_MSG_EXTRA_SUCCESS, success);
        b.putInt(DATA_COMPLETE_MSG_EXTRA_REQUEST_TYPE, requestType);
        b.putInt(DATA_COMPLETE_MSG_EXTRA_TRANSPORT_TYPE, transport);
        // TODO: For now this is the only fail cause that we know modem keeps data connection on
        // original transport. Might add more complicated logic or mapping in the future.
        b.putBoolean(DATA_COMPLETE_MSG_EXTRA_HANDOVER_FAILURE_FALLBACK,
                (requestType == REQUEST_TYPE_HANDOVER
                        && cause == DataFailCause.HANDOFF_PREFERENCE_CHANGED));
        message.sendToTarget();
    }

    public void enableApn(@ApnType int apnType, @RequestNetworkType int requestType,
                          Message onCompleteMsg) {
        sendMessage(obtainMessage(DctConstants.EVENT_ENABLE_APN, apnType, requestType,
                onCompleteMsg));
    }

    private void onEnableApn(@ApnType int apnType, @RequestNetworkType int requestType,
                             Message onCompleteMsg) {
        ApnContext apnContext = mApnContextsByType.get(apnType);
        if (apnContext == null) {
            loge("onEnableApn(" + apnType + "): NO ApnContext");
            sendRequestNetworkCompleteMsg(onCompleteMsg, false, mTransportType, requestType,
                    DataFailCause.NONE);
            return;
        }

        String str = "onEnableApn: apnType=" + ApnSetting.getApnTypeString(apnType)
                + ", request type=" + requestTypeToString(requestType);
        if (DBG) log(str);
        apnContext.requestLog(str);

        if (!apnContext.isDependencyMet()) {
            apnContext.setReason(Phone.REASON_DATA_DEPENDENCY_UNMET);
            apnContext.setEnabled(true);
            str = "onEnableApn: dependency is not met.";
            if (DBG) log(str);
            apnContext.requestLog(str);
            sendRequestNetworkCompleteMsg(onCompleteMsg, false, mTransportType, requestType,
                    DataFailCause.NONE);
            return;
        }

        if (apnContext.isReady()) {
            DctConstants.State state = apnContext.getState();
            switch(state) {
                case CONNECTING:
                    if (DBG) log("onEnableApn: 'CONNECTING' so return");
                    apnContext.requestLog("onEnableApn state=CONNECTING, so return");
                    addRequestNetworkCompleteMsg(onCompleteMsg, apnType);
                    return;
                case CONNECTED:
                    if (DBG) log("onEnableApn: 'CONNECTED' so return");
                    // Don't add to local log since this is so common
                    sendRequestNetworkCompleteMsg(onCompleteMsg, true, mTransportType,
                            requestType, DataFailCause.NONE);
                    return;
                case DISCONNECTING:
                    if (DBG) log("onEnableApn: 'DISCONNECTING' so return");
                    apnContext.requestLog("onEnableApn state=DISCONNECTING, so return");
                    sendRequestNetworkCompleteMsg(onCompleteMsg, false, mTransportType,
                            requestType, DataFailCause.NONE);
                    return;
                case IDLE:
                    // fall through: this is unexpected but if it happens cleanup and try setup
                case FAILED:
                case RETRYING:
                    // We're "READY" but not active so disconnect (cleanup = true) and
                    // connect (trySetup = true) to be sure we retry the connection.
                    apnContext.setReason(Phone.REASON_DATA_ENABLED);
                    break;
            }
        } else {
            if (apnContext.isEnabled()) {
                apnContext.setReason(Phone.REASON_DATA_DEPENDENCY_MET);
            } else {
                apnContext.setReason(Phone.REASON_DATA_ENABLED);
            }
            if (apnContext.getState() == DctConstants.State.FAILED) {
                apnContext.setState(DctConstants.State.IDLE);
            }
        }
        apnContext.setEnabled(true);
        apnContext.resetErrorCodeRetries();

        if (mConfigReady || apnContext.getApnTypeBitmask() == ApnSetting.TYPE_EMERGENCY) {
            if (trySetupData(apnContext, requestType)) {
                addRequestNetworkCompleteMsg(onCompleteMsg, apnType);
            } else {
                sendRequestNetworkCompleteMsg(onCompleteMsg, false, mTransportType,
                        requestType, DataFailCause.NONE);
            }
        } else {
            log("onEnableApn: config not ready yet.");
        }
    }

    public void disableApn(@ApnType int apnType, @ReleaseNetworkType int releaseType) {
        sendMessage(obtainMessage(DctConstants.EVENT_DISABLE_APN, apnType, releaseType));
    }

    private void onDisableApn(@ApnType int apnType,
                              @ReleaseNetworkType int releaseType) {
        ApnContext apnContext = mApnContextsByType.get(apnType);
        if (apnContext == null) {
            loge("disableApn(" + apnType + "): NO ApnContext");
            return;
        }

        boolean cleanup = false;
        String str = "onDisableApn: apnType=" + ApnSetting.getApnTypeString(apnType)
                + ", release type=" + releaseTypeToString(releaseType);
        if (DBG) log(str);
        apnContext.requestLog(str);

        if (apnContext.isReady()) {
            cleanup = (releaseType == RELEASE_TYPE_DETACH
                    || releaseType == RELEASE_TYPE_HANDOVER);
            if (apnContext.isDependencyMet()) {
                apnContext.setReason(Phone.REASON_DATA_DISABLED_INTERNAL);
                // If ConnectivityService has disabled this network, stop trying to bring
                // it up, but do not tear it down - ConnectivityService will do that
                // directly by talking with the DataConnection.
                //
                // This doesn't apply to DUN. When the user disable tethering, we would like to
                // detach the APN context from the data connection so the data connection can be
                // torn down if no other APN context attached to it.
                if (PhoneConstants.APN_TYPE_DUN.equals(apnContext.getApnType())
                        || apnContext.getState() != DctConstants.State.CONNECTED) {
                    str = "Clean up the connection. Apn type = " + apnContext.getApnType()
                            + ", state = " + apnContext.getState();
                    if (DBG) log(str);
                    apnContext.requestLog(str);
                    cleanup = true;
                }
            } else {
                apnContext.setReason(Phone.REASON_DATA_DEPENDENCY_UNMET);
            }
        }

        apnContext.setEnabled(false);
        if (cleanup) {
            cleanUpConnectionInternal(true, releaseType, apnContext);
        }

        if (isOnlySingleDcAllowed(getDataRat()) && !isHigherPriorityApnContextActive(apnContext)) {
            if (DBG) log("disableApn:isOnlySingleDcAllowed true & higher priority APN disabled");
            // If the highest priority APN is disabled and only single
            // data call is allowed, try to setup data call on other connectable APN.
            setupDataOnAllConnectableApns(Phone.REASON_SINGLE_PDN_ARBITRATION,
                    RetryFailures.ALWAYS);
        }
    }

    /**
     * Modify {@link android.provider.Settings.Global#DATA_ROAMING} value for user modification only
     */
    public void setDataRoamingEnabledByUser(boolean enabled) {
        mDataEnabledSettings.setDataRoamingEnabled(enabled);
        setDataRoamingFromUserAction(true);
        if (DBG) {
            log("setDataRoamingEnabledByUser: set phoneSubId=" + mPhone.getSubId()
                    + " isRoaming=" + enabled);
        }
    }

    /**
     * Return current {@link android.provider.Settings.Global#DATA_ROAMING} value.
     */
    public boolean getDataRoamingEnabled() {
        boolean isDataRoamingEnabled = mDataEnabledSettings.getDataRoamingEnabled();

        if (VDBG) {
            log("getDataRoamingEnabled: phoneSubId=" + mPhone.getSubId()
                    + " isDataRoamingEnabled=" + isDataRoamingEnabled);
        }
        return isDataRoamingEnabled;
    }

    /**
     * Set default value for {@link android.provider.Settings.Global#DATA_ROAMING}
     * if the setting is not from user actions. default value is based on carrier config and system
     * properties.
     */
    private void setDefaultDataRoamingEnabled() {
        // For single SIM phones, this is a per phone property.
        String setting = Settings.Global.DATA_ROAMING;
        boolean useCarrierSpecificDefault = false;
        if (mTelephonyManager.getSimCount() != 1) {
            setting = setting + mPhone.getSubId();
            try {
                Settings.Global.getInt(mResolver, setting);
            } catch (SettingNotFoundException ex) {
                // For msim, update to carrier default if uninitialized.
                useCarrierSpecificDefault = true;
            }
        } else if (!isDataRoamingFromUserAction()) {
            // for single sim device, update to carrier default if user action is not set
            useCarrierSpecificDefault = true;
        }
        log("setDefaultDataRoamingEnabled: useCarrierSpecificDefault "
                + useCarrierSpecificDefault);
        if (useCarrierSpecificDefault) {
            boolean defaultVal = mDataEnabledSettings.getDefaultDataRoamingEnabled();
            mDataEnabledSettings.setDataRoamingEnabled(defaultVal);
        }
    }

    private boolean isDataRoamingFromUserAction() {
        final SharedPreferences sp = PreferenceManager
                .getDefaultSharedPreferences(mPhone.getContext());
        // since we don't want to unset user preference from system update, pass true as the default
        // value if shared pref does not exist and set shared pref to false explicitly from factory
        // reset.
        if (!sp.contains(Phone.DATA_ROAMING_IS_USER_SETTING_KEY)
                && Settings.Global.getInt(mResolver, Settings.Global.DEVICE_PROVISIONED, 0) == 0) {
            sp.edit().putBoolean(Phone.DATA_ROAMING_IS_USER_SETTING_KEY, false).commit();
        }
        return sp.getBoolean(Phone.DATA_ROAMING_IS_USER_SETTING_KEY, true);
    }

    private void setDataRoamingFromUserAction(boolean isUserAction) {
        final SharedPreferences.Editor sp = PreferenceManager
                .getDefaultSharedPreferences(mPhone.getContext()).edit();
        sp.putBoolean(Phone.DATA_ROAMING_IS_USER_SETTING_KEY, isUserAction).commit();
    }

    // When the data roaming status changes from roaming to non-roaming.
    private void onDataRoamingOff() {
        if (DBG) log("onDataRoamingOff");

        reevaluateDataConnections();

        if (!getDataRoamingEnabled()) {
            // TODO: Remove this once all old vendor RILs are gone. We don't need to set initial apn
            // attach and send the data profile again as the modem should have both roaming and
            // non-roaming protocol in place. Modem should choose the right protocol based on the
            // roaming condition.
            setDataProfilesAsNeeded();
            setInitialAttachApn();

            // If the user did not enable data roaming, now when we transit from roaming to
            // non-roaming, we should try to reestablish the data connection.

            setupDataOnAllConnectableApns(Phone.REASON_ROAMING_OFF, RetryFailures.ALWAYS);
        } else {
            mPhone.notifyAllActiveDataConnections();
        }
    }

    // This method is called
    // 1. When the data roaming status changes from non-roaming to roaming.
    // 2. When allowed data roaming settings is changed by the user.
    private void onDataRoamingOnOrSettingsChanged(int messageType) {
        if (DBG) log("onDataRoamingOnOrSettingsChanged");
        // Used to differentiate data roaming turned on vs settings changed.
        boolean settingChanged = (messageType == DctConstants.EVENT_ROAMING_SETTING_CHANGE);

        // Check if the device is actually data roaming
        if (!mPhone.getServiceState().getDataRoaming()) {
            if (DBG) log("device is not roaming. ignored the request.");
            return;
        }

        checkDataRoamingStatus(settingChanged);

        if (getDataRoamingEnabled()) {
            // If the restricted data was brought up when data roaming is disabled, and now users
            // enable data roaming, we need to re-evaluate the conditions and possibly change the
            // network's capability.
            if (settingChanged) {
                reevaluateDataConnections();
            }

            if (DBG) log("onDataRoamingOnOrSettingsChanged: setup data on roaming");

            setupDataOnAllConnectableApns(Phone.REASON_ROAMING_ON, RetryFailures.ALWAYS);
            mPhone.notifyAllActiveDataConnections();
        } else {
            // If the user does not turn on data roaming, when we transit from non-roaming to
            // roaming, we need to tear down the data connection otherwise the user might be
            // charged for data roaming usage.
            if (DBG) log("onDataRoamingOnOrSettingsChanged: Tear down data connection on roaming.");
            cleanUpAllConnectionsInternal(true, Phone.REASON_ROAMING_ON);
        }
    }

    // We want to track possible roaming data leakage. Which is, if roaming setting
    // is disabled, yet we still setup a roaming data connection or have a connected ApnContext
    // switched to roaming. When this happens, we log it in a local log.
    private void checkDataRoamingStatus(boolean settingChanged) {
        if (!settingChanged && !getDataRoamingEnabled()
                && mPhone.getServiceState().getDataRoaming()) {
            for (ApnContext apnContext : mApnContexts.values()) {
                if (apnContext.getState() == DctConstants.State.CONNECTED) {
                    mDataRoamingLeakageLog.log("PossibleRoamingLeakage "
                            + " connection params: " + (apnContext.getDataConnection() != null
                            ? apnContext.getDataConnection().getConnectionParams() : ""));
                }
            }
        }
    }

    private void onRadioAvailable() {
        if (DBG) log("onRadioAvailable");
        if (mPhone.getSimulatedRadioControl() != null) {
            // Assume data is connected on the simulator
            // FIXME  this can be improved
            // setState(DctConstants.State.CONNECTED);
            mPhone.notifyAllActiveDataConnections();

            log("onRadioAvailable: We're on the simulator; assuming data is connected");
        }

        if (!areAllDataDisconnected()) {
            cleanUpConnectionInternal(true, RELEASE_TYPE_DETACH, null);
        }
    }

    private void onRadioOffOrNotAvailable() {
        // Make sure our reconnect delay starts at the initial value
        // next time the radio comes on

        mReregisterOnReconnectFailure = false;

        // Clear auto attach as modem is expected to do a new attach
        mAutoAttachEnabled.set(false);

        if (mPhone.getSimulatedRadioControl() != null) {
            // Assume data is connected on the simulator
            // FIXME  this can be improved
            log("We're on the simulator; assuming radio off is meaningless");
        } else {
            if (DBG) log("onRadioOffOrNotAvailable: is off and clean up all connections");
            cleanUpAllConnectionsInternal(false, Phone.REASON_RADIO_TURNED_OFF);
        }
    }

    private void completeConnection(ApnContext apnContext, @RequestNetworkType int type) {

        if (DBG) log("completeConnection: successful, notify the world apnContext=" + apnContext);

        if (mIsProvisioning && !TextUtils.isEmpty(mProvisioningUrl)) {
            if (DBG) {
                log("completeConnection: MOBILE_PROVISIONING_ACTION url="
                        + mProvisioningUrl);
            }
            Intent newIntent = Intent.makeMainSelectorActivity(Intent.ACTION_MAIN,
                    Intent.CATEGORY_APP_BROWSER);
            newIntent.setData(Uri.parse(mProvisioningUrl));
            newIntent.setFlags(Intent.FLAG_ACTIVITY_BROUGHT_TO_FRONT |
                    Intent.FLAG_ACTIVITY_NEW_TASK);
            try {
                mPhone.getContext().startActivity(newIntent);
            } catch (ActivityNotFoundException e) {
                loge("completeConnection: startActivityAsUser failed" + e);
            }
        }
        mIsProvisioning = false;
        mProvisioningUrl = null;
        if (mProvisioningSpinner != null) {
            sendMessage(obtainMessage(DctConstants.CMD_CLEAR_PROVISIONING_SPINNER,
                    mProvisioningSpinner));
        }

        mPhone.notifyDataConnection(apnContext.getApnType());

        startNetStatPoll();
        startDataStallAlarm(DATA_STALL_NOT_SUSPECTED);
    }

    /**
     * A SETUP (aka bringUp) has completed, possibly with an error. If
     * there is an error this method will call {@link #onDataSetupCompleteError}.
     */
    protected void onDataSetupComplete(ApnContext apnContext, boolean success, int cause,
                                     @RequestNetworkType int requestType) {
        int apnType = ApnSetting.getApnTypesBitmaskFromString(apnContext.getApnType());
        List<Message> messageList = mRequestNetworkCompletionMsgs.get(apnType);
        if (messageList != null) {
            for (Message msg : messageList) {
                sendRequestNetworkCompleteMsg(msg, success, mTransportType, requestType, cause);
            }
            messageList.clear();
        }

        if (success) {
            DataConnection dataConnection = apnContext.getDataConnection();

            if (RADIO_TESTS) {
                // Note: To change radio.test.onDSC.null.dcac from command line you need to
                // adb root and adb remount and from the command line you can only change the
                // value to 1 once. To change it a second time you can reboot or execute
                // adb shell stop and then adb shell start. The command line to set the value is:
                // adb shell sqlite3 /data/data/com.android.providers.settings/databases/settings.db "insert into system (name,value) values ('radio.test.onDSC.null.dcac', '1');"
                ContentResolver cr = mPhone.getContext().getContentResolver();
                String radioTestProperty = "radio.test.onDSC.null.dcac";
                if (Settings.System.getInt(cr, radioTestProperty, 0) == 1) {
                    log("onDataSetupComplete: " + radioTestProperty +
                            " is true, set dcac to null and reset property to false");
                    dataConnection = null;
                    Settings.System.putInt(cr, radioTestProperty, 0);
                    log("onDataSetupComplete: " + radioTestProperty + "=" +
                            Settings.System.getInt(mPhone.getContext().getContentResolver(),
                                    radioTestProperty, -1));
                }
            }
            if (dataConnection == null) {
                log("onDataSetupComplete: no connection to DC, handle as error");
                onDataSetupCompleteError(apnContext, requestType);
            } else {
                ApnSetting apn = apnContext.getApnSetting();
                if (DBG) {
                    log("onDataSetupComplete: success apn=" + (apn == null ? "unknown"
                            : apn.getApnName()));
                }
                if (apn != null && !TextUtils.isEmpty(apn.getProxyAddressAsString())) {
                    try {
                        int port = apn.getProxyPort();
                        if (port == -1) {
                            port = 8080;
                        }
                        ProxyInfo proxy = ProxyInfo.buildDirectProxy(
                                apn.getProxyAddressAsString(), port);
                        dataConnection.setLinkPropertiesHttpProxy(proxy);
                    } catch (NumberFormatException e) {
                        loge("onDataSetupComplete: NumberFormatException making ProxyProperties ("
                                + apn.getProxyPort() + "): " + e);
                    }
                }

                // everything is setup
                if (TextUtils.equals(apnContext.getApnType(), PhoneConstants.APN_TYPE_DEFAULT)
                        && mCanSetPreferApn && mPreferredApn == null) {
                    if (DBG) log("onDataSetupComplete: PREFERRED APN is null");
                    mPreferredApn = apn;
                    if (mPreferredApn != null) {
                        setPreferredApn(mPreferredApn.getId());
                    }
                }

                // A connection is setup
                apnContext.setState(DctConstants.State.CONNECTED);

                checkDataRoamingStatus(false);

                boolean isProvApn = apnContext.isProvisioningApn();
                final ConnectivityManager cm = (ConnectivityManager) mPhone.getContext()
                        .getSystemService(Context.CONNECTIVITY_SERVICE);
                if (mProvisionBroadcastReceiver != null) {
                    mPhone.getContext().unregisterReceiver(mProvisionBroadcastReceiver);
                    mProvisionBroadcastReceiver = null;
                }
                if ((!isProvApn) || mIsProvisioning) {
                    // Hide any provisioning notification.
                    cm.setProvisioningNotificationVisible(false, ConnectivityManager.TYPE_MOBILE,
                            mProvisionActionName);
                    // Complete the connection normally notifying the world we're connected.
                    // We do this if this isn't a special provisioning apn or if we've been
                    // told its time to provision.
                    completeConnection(apnContext, requestType);
                } else {
                    // This is a provisioning APN that we're reporting as connected. Later
                    // when the user desires to upgrade this to a "default" connection,
                    // mIsProvisioning == true, we'll go through the code path above.
                    // mIsProvisioning becomes true when CMD_ENABLE_MOBILE_PROVISIONING
                    // is sent to the DCT.
                    if (DBG) {
                        log("onDataSetupComplete: successful, BUT send connected to prov apn as"
                                + " mIsProvisioning:" + mIsProvisioning + " == false"
                                + " && (isProvisioningApn:" + isProvApn + " == true");
                    }

                    // While radio is up, grab provisioning URL.  The URL contains ICCID which
                    // disappears when radio is off.
                    mProvisionBroadcastReceiver = new ProvisionNotificationBroadcastReceiver(
                            cm.getMobileProvisioningUrl(),
                            mTelephonyManager.getNetworkOperatorName());
                    mPhone.getContext().registerReceiver(mProvisionBroadcastReceiver,
                            new IntentFilter(mProvisionActionName));
                    // Put up user notification that sign-in is required.
                    cm.setProvisioningNotificationVisible(true, ConnectivityManager.TYPE_MOBILE,
                            mProvisionActionName);
                    // Turn off radio to save battery and avoid wasting carrier resources.
                    // The network isn't usable and network validation will just fail anyhow.
                    setRadio(false);
                }
                if (DBG) {
                    log("onDataSetupComplete: SETUP complete type=" + apnContext.getApnType());
                }
                if (TelephonyUtils.IS_DEBUGGABLE) {
                    // adb shell setprop persist.radio.test.pco [pco_val]
                    String radioTestProperty = "persist.radio.test.pco";
                    int pcoVal = SystemProperties.getInt(radioTestProperty, -1);
                    if (pcoVal != -1) {
                        log("PCO testing: read pco value from persist.radio.test.pco " + pcoVal);
                        final byte[] value = new byte[1];
                        value[0] = (byte) pcoVal;
                        final Intent intent =
                                new Intent(TelephonyManager.ACTION_CARRIER_SIGNAL_PCO_VALUE);
                        intent.putExtra(TelephonyManager.EXTRA_APN_TYPE, "default");
                        intent.putExtra(TelephonyManager.EXTRA_APN_TYPE_INT, TYPE_DEFAULT);
                        intent.putExtra(TelephonyManager.EXTRA_APN_PROTOCOL, "IPV4V6");
                        intent.putExtra(TelephonyManager.EXTRA_APN_PROTOCOL_INT, PROTOCOL_IPV4V6);
                        intent.putExtra(TelephonyManager.EXTRA_PCO_ID, 0xFF00);
                        intent.putExtra(TelephonyManager.EXTRA_PCO_VALUE, value);
                        mPhone.getCarrierSignalAgent().notifyCarrierSignalReceivers(intent);
                    }
                }
            }
        } else {
            if (DBG) {
                ApnSetting apn = apnContext.getApnSetting();
                log("onDataSetupComplete: error apn=" + apn.getApnName() + ", cause=" + cause
                        + ", requestType=" + requestTypeToString(requestType));
            }
            if (DataFailCause.isEventLoggable(cause)) {
                // Log this failure to the Event Logs.
                int cid = getCellLocationId();
                EventLog.writeEvent(EventLogTags.PDP_SETUP_FAIL,
                        cause, cid, mTelephonyManager.getNetworkType());
            }
            ApnSetting apn = apnContext.getApnSetting();
            mPhone.notifyDataConnectionFailed(apnContext.getApnType(),
                    apn != null ? apn.getApnName() : null, cause);

            // Compose broadcast intent send to the specific carrier signaling receivers
            Intent intent = new Intent(TelephonyManager
                    .ACTION_CARRIER_SIGNAL_REQUEST_NETWORK_FAILED);
            intent.putExtra(TelephonyManager.EXTRA_ERROR_CODE, cause);
            intent.putExtra(TelephonyManager.EXTRA_APN_TYPE, apnContext.getApnType());
            intent.putExtra(TelephonyManager.EXTRA_APN_TYPE_INT,
                    ApnSetting.getApnTypesBitmaskFromString(apnContext.getApnType()));
            mPhone.getCarrierSignalAgent().notifyCarrierSignalReceivers(intent);

            if (DataFailCause.isRadioRestartFailure(mPhone.getContext(), cause, mPhone.getSubId())
                    || apnContext.restartOnError(cause)) {
                if (DBG) log("Modem restarted.");
                sendRestartRadio();
            }

            // If the data call failure cause is a permanent failure, we mark the APN as permanent
            // failed.
            if (isPermanentFailure(cause)) {
                log("cause = " + cause + ", mark apn as permanent failed. apn = " + apn);
                apnContext.markApnPermanentFailed(apn);
            }
            onDataSetupCompleteError(apnContext, requestType);
        }
    }

    /**
     * Error has occurred during the SETUP {aka bringUP} request and the DCT
     * should either try the next waiting APN or start over from the
     * beginning if the list is empty. Between each SETUP request there will
     * be a delay defined by {@link #getApnDelay()}.
     */
    protected void onDataSetupCompleteError(ApnContext apnContext,
                                          @RequestNetworkType int requestType) {
        long delay = apnContext.getDelayForNextApn(mFailFast);

        // Check if we need to retry or not.
        // TODO: We should support handover retry in the future.
        if (delay >= 0) {
            if (DBG) log("onDataSetupCompleteError: Try next APN. delay = " + delay);
            apnContext.setState(DctConstants.State.RETRYING);
            // Wait a bit before trying the next APN, so that
            // we're not tying up the RIL command channel

            startReconnect(delay, apnContext);
        } else {
            // If we are not going to retry any APN, set this APN context to failed state.
            // This would be the final state of a data connection.
            apnContext.setState(DctConstants.State.FAILED);
            mPhone.notifyDataConnection(apnContext.getApnType());
            apnContext.setDataConnection(null);
            log("onDataSetupCompleteError: Stop retrying APNs. delay=" + delay
                    + ", requestType=" + requestTypeToString(requestType));
        }
    }

    /**
     * Called when EVENT_NETWORK_STATUS_CHANGED is received.
     *
     * @param status One of {@code NetworkAgent.VALID_NETWORK} or
     * {@code NetworkAgent.INVALID_NETWORK}.
     * @param cid context id {@code cid}
     * @param redirectUrl If the Internet probe was redirected, this
     * is the destination it was redirected to, otherwise {@code null}
     */
    private void onNetworkStatusChanged(int status, int cid, String redirectUrl) {
        if (!TextUtils.isEmpty(redirectUrl)) {
            Intent intent = new Intent(TelephonyManager.ACTION_CARRIER_SIGNAL_REDIRECTED);
            intent.putExtra(TelephonyManager.EXTRA_REDIRECTION_URL, redirectUrl);
            mPhone.getCarrierSignalAgent().notifyCarrierSignalReceivers(intent);
            log("Notify carrier signal receivers with redirectUrl: " + redirectUrl);
        } else {
            final boolean isValid = status == NetworkAgent.VALIDATION_STATUS_VALID;
            final DataConnection dc = getDataConnectionByContextId(cid);
            if (!mDsRecoveryHandler.isRecoveryOnBadNetworkEnabled()) {
                if (DBG) log("Skip data stall recovery on network status change with in threshold");
                return;
            }
            if (mTransportType != AccessNetworkConstants.TRANSPORT_TYPE_WWAN) {
                if (DBG) log("Skip data stall recovery on non WWAN");
                return;
            }
            if (dc != null && dc.isValidationRequired()) {
                mDsRecoveryHandler.processNetworkStatusChanged(isValid);
            }
        }
    }

    /**
     * Called when EVENT_DISCONNECT_DONE is received.
     */
    private void onDisconnectDone(ApnContext apnContext) {
        if(DBG) log("onDisconnectDone: EVENT_DISCONNECT_DONE apnContext=" + apnContext);
        apnContext.setState(DctConstants.State.IDLE);
        final DataConnection dc = apnContext.getDataConnection();
        // when data connection is gone and not for handover, notify all apn types which
        // this data connection can handle. Note, this might not work if one apn type served for
        // multiple data connection.
        if (dc != null && dc.isInactive() && !dc.hasBeenTransferred()) {
            String[] types = ApnSetting.getApnTypesStringFromBitmask(
                    apnContext.getApnSetting().getApnTypeBitmask()).split(",");
            for (String type : types) {
                mPhone.notifyDataConnection(type);
            }
        }
        // if all data connection are gone, check whether Airplane mode request was
        // pending.
        if (areAllDataDisconnected()) {
            if (mPhone.getServiceStateTracker().processPendingRadioPowerOffAfterDataOff()) {
                if (DBG) log("onDisconnectDone: radio will be turned off, no retries");
                // Radio will be turned off. No need to retry data setup
                apnContext.setApnSetting(null);
                apnContext.setDataConnection(null);

                // Need to notify disconnect as well, in the case of switching Airplane mode.
                // Otherwise, it would cause 30s delayed to turn on Airplane mode.
                if (mDisconnectPendingCount > 0) {
                    mDisconnectPendingCount--;
                }

                if (mDisconnectPendingCount == 0) {
                    notifyAllDataDisconnected();
                }
                return;
            }
        }
        // If APN is still enabled, try to bring it back up automatically
        if (mAttached.get() && apnContext.isReady() && retryAfterDisconnected(apnContext)) {
            // Wait a bit before trying the next APN, so that
            // we're not tying up the RIL command channel.
            // This also helps in any external dependency to turn off the context.
            if (DBG) log("onDisconnectDone: attached, ready and retry after disconnect");
            long delay = apnContext.getRetryAfterDisconnectDelay();
            if (delay > 0) {
                // Data connection is in IDLE state, so when we reconnect later, we'll rebuild
                // the waiting APN list, which will also reset/reconfigure the retry manager.
                startReconnect(delay, apnContext);
            }
        } else {
            boolean restartRadioAfterProvisioning = mPhone.getContext().getResources().getBoolean(
                    com.android.internal.R.bool.config_restartRadioAfterProvisioning);

            if (apnContext.isProvisioningApn() && restartRadioAfterProvisioning) {
                log("onDisconnectDone: restartRadio after provisioning");
                restartRadio();
            }
            apnContext.setApnSetting(null);
            apnContext.setDataConnection(null);
            if (isOnlySingleDcAllowed(getDataRat())) {
                if(DBG) log("onDisconnectDone: isOnlySigneDcAllowed true so setup single apn");
                setupDataOnAllConnectableApns(Phone.REASON_SINGLE_PDN_ARBITRATION,
                        RetryFailures.ALWAYS);
            } else {
                if(DBG) log("onDisconnectDone: not retrying");
            }
        }

        if (mDisconnectPendingCount > 0)
            mDisconnectPendingCount--;

        if (mDisconnectPendingCount == 0) {
            apnContext.setConcurrentVoiceAndDataAllowed(
                    mPhone.getServiceStateTracker().isConcurrentVoiceAndDataAllowed());
            notifyAllDataDisconnected();
        }

    }

    private void onVoiceCallStarted() {
        if (DBG) log("onVoiceCallStarted");
        mInVoiceCall = true;
        if (isAnyDataConnected()
                && !mPhone.getServiceStateTracker().isConcurrentVoiceAndDataAllowed()) {
            if (DBG) log("onVoiceCallStarted stop polling");
            stopNetStatPoll();
            stopDataStallAlarm();
            mPhone.notifyAllActiveDataConnections();
        }
    }

    protected void onVoiceCallEnded() {
        if (DBG) log("onVoiceCallEnded");
        mInVoiceCall = false;
        if (isAnyDataConnected()) {
            if (!mPhone.getServiceStateTracker().isConcurrentVoiceAndDataAllowed()) {
                startNetStatPoll();
                startDataStallAlarm(DATA_STALL_NOT_SUSPECTED);
                mPhone.notifyAllActiveDataConnections();
            } else {
                // clean slate after call end.
                resetPollStats();
            }
        }
        // reset reconnect timer
        setupDataOnAllConnectableApns(Phone.REASON_VOICE_CALL_ENDED, RetryFailures.ALWAYS);
    }
    /**
     * @return {@code true} if there is any data in connected state.
     */
    @VisibleForTesting
    public boolean isAnyDataConnected() {
        for (DataConnection dc : mDataConnections.values()) {
            if (dc.isActive()) {
                return true;
            }
        }
        return false;
    }

    /**
     * @return {@code true} if all data connections are in disconnected state.
     */
    public boolean areAllDataDisconnected() {
        for (DataConnection dc : mDataConnections.values()) {
            if (!dc.isInactive()) {
                return false;
            }
        }
        return true;
    }

    protected void setDataProfilesAsNeeded() {
        if (DBG) log("setDataProfilesAsNeeded");

        ArrayList<DataProfile> dataProfileList = new ArrayList<>();

        int preferredApnSetId = getPreferredApnSetId();
        for (ApnSetting apn : mAllApnSettings) {
            if (apn.getApnSetId() == Telephony.Carriers.MATCH_ALL_APN_SET_ID
                    || preferredApnSetId == apn.getApnSetId()) {
                DataProfile dp = createDataProfile(apn, apn.equals(getPreferredApn()));
                if (!dataProfileList.contains(dp)) {
                    dataProfileList.add(dp);
                }
            } else {
                if (VDBG) {
                    log("setDataProfilesAsNeeded: APN set id " + apn.getApnSetId()
                            + " does not match the preferred set id " + preferredApnSetId);
                }
            }
        }

        // Check if the data profiles we are sending are same as we did last time. We don't want to
        // send the redundant profiles to the modem. Also if there the list is empty, we don't
        // send it to the modem.
        if (!dataProfileList.isEmpty()
                && (dataProfileList.size() != mLastDataProfileList.size()
                || !mLastDataProfileList.containsAll(dataProfileList))) {
            mDataServiceManager.setDataProfile(dataProfileList,
                    mPhone.getServiceState().getDataRoamingFromRegistration(), null);
        }
    }

    /**
     * Based on the sim operator numeric, create a list for all possible
     * Data Connections and setup the preferredApn.
     */
    protected void createAllApnList() {
        mAllApnSettings.clear();
        String operator = mPhone.getOperatorNumeric();

        // ORDER BY Telephony.Carriers._ID ("_id")
        Cursor cursor = mPhone.getContext().getContentResolver().query(
                Uri.withAppendedPath(Telephony.Carriers.SIM_APN_URI, "filtered/subId/"
                        + mPhone.getSubId()), null, null, null, Telephony.Carriers._ID);

        if (cursor != null) {
            while (cursor.moveToNext()) {
                ApnSetting apn = ApnSetting.makeApnSetting(cursor);
                if (apn == null) {
                    continue;
                }
                mAllApnSettings.add(apn);
            }
            cursor.close();
        } else {
            if (DBG) log("createAllApnList: cursor is null");
            mApnSettingsInitializationLog.log("cursor is null for carrier, operator: "
                    + operator);
        }

        addEmergencyApnSetting();

        dedupeApnSettings();

        filterApnSettings();

        if (mAllApnSettings.isEmpty()) {
            log("createAllApnList: No APN found for carrier, operator: " + operator);
            mApnSettingsInitializationLog.log("no APN found for carrier, operator: "
                    + operator);
            mPreferredApn = null;
            // Notify that there are no APN Settings,
            mPhone.notifyDataConnectionFailed(null, null, DataFailCause.MISSING_UNKNOWN_APN);
        } else {
            mPreferredApn = getPreferredApn();
            if (mPreferredApn != null && !mPreferredApn.getOperatorNumeric().equals(operator)) {
                mPreferredApn = null;
                setPreferredApn(-1);
            }
            if (DBG) log("createAllApnList: mPreferredApn=" + mPreferredApn);
        }
        if (DBG) log("createAllApnList: X mAllApnSettings=" + mAllApnSettings);
    }

    private void filterApnSettings() {
        PersistableBundle carrierConfig;
        CarrierConfigManager configManager = (CarrierConfigManager) mPhone.getContext()
                .getSystemService(Context.CARRIER_CONFIG_SERVICE);
        if (configManager == null) {
            loge("CarrierConfigManager is null");
            return;
        }

        carrierConfig = configManager.getConfigForSubId(mPhone.getSubId());
        if(carrierConfig == null) {
            loge("Carrier Config info is null");
            return;
        }

        if(carrierConfig.getBoolean(CarrierConfigManager.
                KEY_REQUIRE_APN_FILTERING_WITH_RADIO_CAPABILITY)) {
            filterApnSettingsWithRadioCapability();
        }
    }

    /**
     * Filters out multipe apns based on radio capability if the APN's GID value is listed in
     * CarrierConfigManager#KEY_MULTI_APN_ARRAY_FOR_SAME_GID as per the operator requirement.
     */
    protected void filterApnSettingsWithRadioCapability() {
    }

    private void dedupeApnSettings() {
        ArrayList<ApnSetting> resultApns = new ArrayList<ApnSetting>();

        // coalesce APNs if they are similar enough to prevent
        // us from bringing up two data calls with the same interface
        int i = 0;
        while (i < mAllApnSettings.size() - 1) {
            ApnSetting first = mAllApnSettings.get(i);
            ApnSetting second = null;
            int j = i + 1;
            while (j < mAllApnSettings.size()) {
                second = mAllApnSettings.get(j);
                if (first.similar(second)) {
                    ApnSetting newApn = mergeApns(first, second);
                    mAllApnSettings.set(i, newApn);
                    first = newApn;
                    mAllApnSettings.remove(j);
                } else {
                    j++;
                }
            }
            i++;
        }
    }

    private ApnSetting mergeApns(ApnSetting dest, ApnSetting src) {
        int id = dest.getId();
        if ((src.getApnTypeBitmask() & ApnSetting.TYPE_DEFAULT) == ApnSetting.TYPE_DEFAULT) {
            id = src.getId();
        }
        final int resultApnType = src.getApnTypeBitmask() | dest.getApnTypeBitmask();
        Uri mmsc = (dest.getMmsc() == null ? src.getMmsc() : dest.getMmsc());
        String mmsProxy = TextUtils.isEmpty(dest.getMmsProxyAddressAsString())
                ? src.getMmsProxyAddressAsString() : dest.getMmsProxyAddressAsString();
        int mmsPort = dest.getMmsProxyPort() == -1 ? src.getMmsProxyPort() : dest.getMmsProxyPort();
        String proxy = TextUtils.isEmpty(dest.getProxyAddressAsString())
                ? src.getProxyAddressAsString() : dest.getProxyAddressAsString();
        int port = dest.getProxyPort() == -1 ? src.getProxyPort() : dest.getProxyPort();
        int protocol = src.getProtocol() == ApnSetting.PROTOCOL_IPV4V6 ? src.getProtocol()
                : dest.getProtocol();
        int roamingProtocol = src.getRoamingProtocol() == ApnSetting.PROTOCOL_IPV4V6
                ? src.getRoamingProtocol() : dest.getRoamingProtocol();
        int networkTypeBitmask = (dest.getNetworkTypeBitmask() == 0
                || src.getNetworkTypeBitmask() == 0)
                ? 0 : (dest.getNetworkTypeBitmask() | src.getNetworkTypeBitmask());

        return ApnSetting.makeApnSetting(id, dest.getOperatorNumeric(), dest.getEntryName(),
            dest.getApnName(), proxy, port, mmsc, mmsProxy, mmsPort, dest.getUser(),
            dest.getPassword(), dest.getAuthType(), resultApnType, protocol, roamingProtocol,
            dest.isEnabled(), networkTypeBitmask, dest.getProfileId(),
            (dest.isPersistent() || src.isPersistent()), dest.getMaxConns(),
            dest.getWaitTime(), dest.getMaxConnsTime(), dest.getMtu(), dest.getMvnoType(),
            dest.getMvnoMatchData(), dest.getApnSetId(), dest.getCarrierId(),
            dest.getSkip464Xlat());
    }

    protected DataConnection createDataConnection() {
        if (DBG) log("createDataConnection E");

        int id = mUniqueIdGenerator.getAndIncrement();
        DataConnection dataConnection = DataConnection.makeDataConnection(mPhone, id, this,
                mDataServiceManager, mDcTesterFailBringUpAll, mDcc);
        mDataConnections.put(id, dataConnection);
        if (DBG) log("createDataConnection() X id=" + id + " dc=" + dataConnection);
        return dataConnection;
    }

    private void destroyDataConnections() {
        if(mDataConnections != null) {
            if (DBG) log("destroyDataConnections: clear mDataConnectionList");
            mDataConnections.clear();
        } else {
            if (DBG) log("destroyDataConnections: mDataConnecitonList is empty, ignore");
        }
    }

    /**
     * Build a list of APNs to be used to create PDP's.
     *
     * @param requestedApnType
     * @return waitingApns list to be used to create PDP
     *          error when waitingApns.isEmpty()
     */
    private ArrayList<ApnSetting> buildWaitingApns(String requestedApnType, int radioTech) {
        if (DBG) log("buildWaitingApns: E requestedApnType=" + requestedApnType);
        ArrayList<ApnSetting> apnList = new ArrayList<ApnSetting>();

        int requestedApnTypeBitmask = ApnSetting.getApnTypesBitmaskFromString(requestedApnType);
        if (requestedApnTypeBitmask == ApnSetting.TYPE_DUN) {
            ArrayList<ApnSetting> dunApns = fetchDunApns();
            if (dunApns.size() > 0) {
                for (ApnSetting dun : dunApns) {
                    apnList.add(dun);
                    if (DBG) log("buildWaitingApns: X added APN_TYPE_DUN apnList=" + apnList);
                }
                return apnList;
            }
        }

        String operator = mPhone.getOperatorNumeric();

        // This is a workaround for a bug (7305641) where we don't failover to other
        // suitable APNs if our preferred APN fails.  On prepaid ATT sims we need to
        // failover to a provisioning APN, but once we've used their default data
        // connection we are locked to it for life.  This change allows ATT devices
        // to say they don't want to use preferred at all.
        boolean usePreferred = true;
        try {
            usePreferred = !mPhone.getContext().getResources().getBoolean(com.android
                    .internal.R.bool.config_dontPreferApn);
        } catch (Resources.NotFoundException e) {
            if (DBG) log("buildWaitingApns: usePreferred NotFoundException set to true");
            usePreferred = true;
        }
        if (usePreferred) {
            mPreferredApn = getPreferredApn();
        }
        if (DBG) {
            log("buildWaitingApns: usePreferred=" + usePreferred
                    + " canSetPreferApn=" + mCanSetPreferApn
                    + " mPreferredApn=" + mPreferredApn
                    + " operator=" + operator + " radioTech=" + radioTech);
        }

        if (usePreferred && mCanSetPreferApn && mPreferredApn != null &&
                mPreferredApn.canHandleType(requestedApnTypeBitmask)) {
            if (DBG) {
                log("buildWaitingApns: Preferred APN:" + operator + ":"
                        + mPreferredApn.getOperatorNumeric() + ":" + mPreferredApn);
            }
            if (mPreferredApn.getOperatorNumeric().equals(operator)) {
                if (mPreferredApn.canSupportNetworkType(
                        ServiceState.rilRadioTechnologyToNetworkType(radioTech))) {
                    apnList.add(mPreferredApn);
                    if (DBG) log("buildWaitingApns: X added preferred apnList=" + apnList);
                    return apnList;
                } else if (mTransportType == mPhone.getTransportManager()
                        .getCurrentTransport(ApnSetting
                                .getApnTypesBitmaskFromString(requestedApnType))) {
                    if (DBG) log("buildWaitingApns: no preferred APN");
                    setPreferredApn(-1);
                    mPreferredApn = null;
                } else {
                    if (DBG) log("buildWaitingApns: do nothing");
                }
            } else {
                if (DBG) log("buildWaitingApns: no preferred APN");
                setPreferredApn(-1);
                mPreferredApn = null;
            }
        }

        if (DBG) log("buildWaitingApns: mAllApnSettings=" + mAllApnSettings);
        int preferredApnSetId = getPreferredApnSetId();
        for (ApnSetting apn : mAllApnSettings) {
            if (apn.canHandleType(requestedApnTypeBitmask)) {
                if (apn.canSupportNetworkType(
                        ServiceState.rilRadioTechnologyToNetworkType(radioTech))) {
                    if (apn.getApnSetId() == Telephony.Carriers.MATCH_ALL_APN_SET_ID
                            || preferredApnSetId == apn.getApnSetId()) {
                        if (VDBG) log("buildWaitingApns: adding apn=" + apn);
                        apnList.add(apn);
                    } else {
                        log("buildWaitingApns: APN set id " + apn.getApnSetId()
                                + " does not match the preferred set id " + preferredApnSetId);
                    }
                } else {
                    if (DBG) {
                        log("buildWaitingApns: networkTypeBitmask:"
                                + apn.getNetworkTypeBitmask()
                                + " does not include radioTech:"
                                + ServiceState.rilRadioTechnologyToString(radioTech));
                    }
                }
            } else if (VDBG) {
                log("buildWaitingApns: couldn't handle requested ApnType="
                        + requestedApnType);
            }
        }

<<<<<<< HEAD
        apnList = sortApnListByPreferred(apnList);

        if (requestedApnType.equals(PhoneConstants.APN_TYPE_DEFAULT) && mPreferredApn == null) {
            ApnContext apnContext = mApnContextsByType.get(ApnSetting.TYPE_DEFAULT);
            // If restored to default APN, the APN ID might be changed.
            // Here reset with the same APN added newly.
            if (apnContext != null && apnContext.getApnSetting() != null
                    && apnContext.getState() == DctConstants.State.CONNECTED) {
                for (ApnSetting apnSetting : apnList) {
                    if (apnSetting.equals(apnContext.getApnSetting(),
                            mPhone.getServiceState().getDataRoamingFromRegistration())) {
                        if (DBG) log("buildWaitingApns: reset preferred APN to "
                                + apnSetting);
                        mPreferredApn = apnSetting;
                        setPreferredApn(mPreferredApn.getId());
                        break;
                    }
                }
            }
        }

=======
>>>>>>> afc29894
        if (DBG) log("buildWaitingApns: " + apnList.size() + " APNs in the list: " + apnList);
        return apnList;
    }

    private String apnListToString (ArrayList<ApnSetting> apns) {
        StringBuilder result = new StringBuilder();
        for (int i = 0, size = apns.size(); i < size; i++) {
            result.append('[')
                  .append(apns.get(i).toString())
                  .append(']');
        }
        return result.toString();
    }

    private void setPreferredApn(int pos) {
        setPreferredApn(pos, false);
    }

    private void setPreferredApn(int pos, boolean force) {
        if (!force && !mCanSetPreferApn) {
            log("setPreferredApn: X !canSEtPreferApn");
            return;
        }

        String subId = Long.toString(mPhone.getSubId());
        Uri uri = Uri.withAppendedPath(PREFERAPN_NO_UPDATE_URI_USING_SUBID, subId);
        log("setPreferredApn: delete");
        ContentResolver resolver = mPhone.getContext().getContentResolver();
        resolver.delete(uri, null, null);

        if (pos >= 0) {
            log("setPreferredApn: insert");
            ContentValues values = new ContentValues();
            values.put(APN_ID, pos);
            resolver.insert(uri, values);
        }
    }

    @Nullable
    ApnSetting getPreferredApn() {
        //Only call this method from main thread
        if (mAllApnSettings == null || mAllApnSettings.isEmpty()) {
            log("getPreferredApn: mAllApnSettings is empty");
            return null;
        }

        String subId = Long.toString(mPhone.getSubId());
        Uri uri = Uri.withAppendedPath(PREFERAPN_NO_UPDATE_URI_USING_SUBID, subId);
        Cursor cursor = mPhone.getContext().getContentResolver().query(
                uri, new String[] { "_id", "name", "apn" },
                null, null, Telephony.Carriers.DEFAULT_SORT_ORDER);

        if (cursor != null) {
            mCanSetPreferApn = true;
        } else {
            mCanSetPreferApn = false;
        }

        if (VDBG) {
            log("getPreferredApn: mRequestedApnType=" + mRequestedApnType + " cursor=" + cursor
                    + " cursor.count=" + ((cursor != null) ? cursor.getCount() : 0));
        }

        if (mCanSetPreferApn && cursor.getCount() > 0) {
            int pos;
            cursor.moveToFirst();
            pos = cursor.getInt(cursor.getColumnIndexOrThrow(Telephony.Carriers._ID));
            for(ApnSetting p : mAllApnSettings) {
                if (p.getId() == pos && p.canHandleType(mRequestedApnType)) {
                    log("getPreferredApn: For APN type "
                            + ApnSetting.getApnTypeString(mRequestedApnType) + " found apnSetting "
                            + p);
                    cursor.close();
                    return p;
                }
            }
        }

        if (cursor != null) {
            cursor.close();
        }

        log("getPreferredApn: X not found");
        return null;
    }

    @Override
    public void handleMessage (Message msg) {
        if (VDBG) log("handleMessage msg=" + msg);

        AsyncResult ar;
        Pair<ApnContext, Integer> pair;
        ApnContext apnContext;
        int generation;
        int requestType;
        switch (msg.what) {
            case DctConstants.EVENT_DATA_CONNECTION_DETACHED:
                onDataConnectionDetached();
                break;

            case DctConstants.EVENT_DATA_CONNECTION_ATTACHED:
                onDataConnectionAttached();
                break;

            case DctConstants.EVENT_DO_RECOVERY:
                mDsRecoveryHandler.doRecovery();
                break;

            case DctConstants.EVENT_APN_CHANGED:
                onApnChanged();
                break;

            case DctConstants.EVENT_PS_RESTRICT_ENABLED:
                /**
                 * We don't need to explicitly to tear down the PDP context
                 * when PS restricted is enabled. The base band will deactive
                 * PDP context and notify us with PDP_CONTEXT_CHANGED.
                 * But we should stop the network polling and prevent reset PDP.
                 */
                if (DBG) log("EVENT_PS_RESTRICT_ENABLED " + mIsPsRestricted);
                stopNetStatPoll();
                stopDataStallAlarm();
                mIsPsRestricted = true;
                break;

            case DctConstants.EVENT_PS_RESTRICT_DISABLED:
                /**
                 * When PS restrict is removed, we need setup PDP connection if
                 * PDP connection is down.
                 */
                if (DBG) log("EVENT_PS_RESTRICT_DISABLED " + mIsPsRestricted);
                mIsPsRestricted  = false;
                if (isAnyDataConnected()) {
                    startNetStatPoll();
                    startDataStallAlarm(DATA_STALL_NOT_SUSPECTED);
                } else {
                    // TODO: Should all PDN states be checked to fail?
                    if (mState == DctConstants.State.FAILED) {
                        cleanUpAllConnectionsInternal(false, Phone.REASON_PS_RESTRICT_ENABLED);
                        mReregisterOnReconnectFailure = false;
                    }
                    apnContext = mApnContextsByType.get(ApnSetting.TYPE_DEFAULT);
                    if (apnContext != null) {
                        apnContext.setReason(Phone.REASON_PS_RESTRICT_ENABLED);
                        trySetupData(apnContext, REQUEST_TYPE_NORMAL);
                    } else {
                        loge("**** Default ApnContext not found ****");
                        if (TelephonyUtils.IS_DEBUGGABLE) {
                            throw new RuntimeException("Default ApnContext not found");
                        }
                    }
                }
                break;

            case DctConstants.EVENT_TRY_SETUP_DATA:
                trySetupData((ApnContext) msg.obj, REQUEST_TYPE_NORMAL);
                break;

            case DctConstants.EVENT_CLEAN_UP_CONNECTION:
                if (DBG) log("EVENT_CLEAN_UP_CONNECTION");
                cleanUpConnectionInternal(true, RELEASE_TYPE_DETACH, (ApnContext) msg.obj);
                break;
            case DctConstants.EVENT_CLEAN_UP_ALL_CONNECTIONS:
                if ((msg.obj != null) && (msg.obj instanceof String == false)) {
                    msg.obj = null;
                }
                cleanUpAllConnectionsInternal(true, (String) msg.obj);
                break;

            case DctConstants.EVENT_DATA_RAT_CHANGED:
                int previousDataRat = mCurrentDataRat;
                mCurrentDataRat = getDataRat();
                if (mCurrentDataRat == ServiceState.RIL_RADIO_TECHNOLOGY_UNKNOWN ||
                        mCurrentDataRat == previousDataRat) {
                    // unknown rat is an exception for data rat change. It's only received when out
                    // of service and is not applicable for apn bearer bitmask. We should bypass the
                    // check of waiting apn list and keep the data connection on, and no need to
                    // setup a new one.
                    if (DBG) log("Data RAT is unknown or no change, mCurrentDataRat=" +
                            mCurrentDataRat);
                    break;
                }
                cleanUpConnectionsOnUpdatedApns(false, Phone.REASON_NW_TYPE_CHANGED);
                //May new Network allow setupData, so try it here
                setupDataOnAllConnectableApns(Phone.REASON_NW_TYPE_CHANGED,
                        RetryFailures.ONLY_ON_CHANGE);
                break;

            case DctConstants.CMD_CLEAR_PROVISIONING_SPINNER:
                // Check message sender intended to clear the current spinner.
                if (mProvisioningSpinner == msg.obj) {
                    mProvisioningSpinner.dismiss();
                    mProvisioningSpinner = null;
                }
                break;

            case DctConstants.EVENT_ENABLE_APN:
                onEnableApn(msg.arg1, msg.arg2, (Message) msg.obj);
                break;

            case DctConstants.EVENT_DISABLE_APN:
                onDisableApn(msg.arg1, msg.arg2);
                break;

            case DctConstants.EVENT_DATA_STALL_ALARM:
                onDataStallAlarm(msg.arg1);
                break;

            case DctConstants.EVENT_ROAMING_OFF:
                onDataRoamingOff();
                break;

            case DctConstants.EVENT_ROAMING_ON:
            case DctConstants.EVENT_ROAMING_SETTING_CHANGE:
                onDataRoamingOnOrSettingsChanged(msg.what);
                break;

            case DctConstants.EVENT_DEVICE_PROVISIONED_CHANGE:
                // Update sharedPreference to false when exits new device provisioning, indicating
                // no users modifications on the settings for new devices. Thus carrier specific
                // default roaming settings can be applied for new devices till user modification.
                final SharedPreferences sp = PreferenceManager
                        .getDefaultSharedPreferences(mPhone.getContext());
                if (!sp.contains(Phone.DATA_ROAMING_IS_USER_SETTING_KEY)) {
                    sp.edit().putBoolean(Phone.DATA_ROAMING_IS_USER_SETTING_KEY, false).commit();
                }
                break;

            case DctConstants.EVENT_NETWORK_STATUS_CHANGED:
                int status = msg.arg1;
                int cid = msg.arg2;
                String url = (String) msg.obj;
                onNetworkStatusChanged(status, cid, url);
                break;

            case DctConstants.EVENT_RADIO_AVAILABLE:
                onRadioAvailable();
                break;

            case DctConstants.EVENT_RADIO_OFF_OR_NOT_AVAILABLE:
                onRadioOffOrNotAvailable();
                break;

            case DctConstants.EVENT_DATA_SETUP_COMPLETE:
                ar = (AsyncResult) msg.obj;
                pair = (Pair<ApnContext, Integer>) ar.userObj;
                apnContext = pair.first;
                generation = pair.second;
                requestType = msg.arg2;
                if (apnContext.getConnectionGeneration() == generation) {
                    boolean success = true;
                    int cause = DataFailCause.UNKNOWN;
                    if (ar.exception != null) {
                        success = false;
                        cause = (int) ar.result;
                    }
                    onDataSetupComplete(apnContext, success, cause, requestType);
                } else {
                    loge("EVENT_DATA_SETUP_COMPLETE: Dropped the event because generation "
                            + "did not match.");
                }
                break;

            case DctConstants.EVENT_DATA_SETUP_COMPLETE_ERROR:
                ar = (AsyncResult) msg.obj;
                pair = (Pair<ApnContext, Integer>) ar.userObj;
                apnContext = pair.first;
                generation = pair.second;
                requestType = msg.arg2;
                if (apnContext.getConnectionGeneration() == generation) {
                    onDataSetupCompleteError(apnContext, requestType);
                } else {
                    loge("EVENT_DATA_SETUP_COMPLETE_ERROR: Dropped the event because generation "
                            + "did not match.");
                }
                break;

            case DctConstants.EVENT_DISCONNECT_DONE:
                log("EVENT_DISCONNECT_DONE msg=" + msg);
                ar = (AsyncResult) msg.obj;
                pair = (Pair<ApnContext, Integer>) ar.userObj;
                apnContext = pair.first;
                generation = pair.second;
                if (apnContext.getConnectionGeneration() == generation) {
                    onDisconnectDone(apnContext);
                } else {
                    loge("EVENT_DISCONNECT_DONE: Dropped the event because generation "
                            + "did not match.");
                }
                break;

            case DctConstants.EVENT_VOICE_CALL_STARTED:
                onVoiceCallStarted();
                break;

            case DctConstants.EVENT_VOICE_CALL_ENDED:
                onVoiceCallEnded();
                break;
            case DctConstants.CMD_SET_ENABLE_FAIL_FAST_MOBILE_DATA: {
                sEnableFailFastRefCounter += (msg.arg1 == DctConstants.ENABLED) ? 1 : -1;
                if (DBG) {
                    log("CMD_SET_ENABLE_FAIL_FAST_MOBILE_DATA: "
                            + " sEnableFailFastRefCounter=" + sEnableFailFastRefCounter);
                }
                if (sEnableFailFastRefCounter < 0) {
                    final String s = "CMD_SET_ENABLE_FAIL_FAST_MOBILE_DATA: "
                            + "sEnableFailFastRefCounter:" + sEnableFailFastRefCounter + " < 0";
                    loge(s);
                    sEnableFailFastRefCounter = 0;
                }
                final boolean enabled = sEnableFailFastRefCounter > 0;
                if (DBG) {
                    log("CMD_SET_ENABLE_FAIL_FAST_MOBILE_DATA: enabled=" + enabled
                            + " sEnableFailFastRefCounter=" + sEnableFailFastRefCounter);
                }
                if (mFailFast != enabled) {
                    mFailFast = enabled;

                    mDataStallNoRxEnabled = !enabled;
                    if (mDsRecoveryHandler.isNoRxDataStallDetectionEnabled()
                            && isAnyDataConnected()
                            && (!mInVoiceCall ||
                                    mPhone.getServiceStateTracker()
                                        .isConcurrentVoiceAndDataAllowed())) {
                        if (DBG) log("CMD_SET_ENABLE_FAIL_FAST_MOBILE_DATA: start data stall");
                        stopDataStallAlarm();
                        startDataStallAlarm(DATA_STALL_NOT_SUSPECTED);
                    } else {
                        if (DBG) log("CMD_SET_ENABLE_FAIL_FAST_MOBILE_DATA: stop data stall");
                        stopDataStallAlarm();
                    }
                }

                break;
            }
            case DctConstants.CMD_ENABLE_MOBILE_PROVISIONING: {
                Bundle bundle = msg.getData();
                if (bundle != null) {
                    try {
                        mProvisioningUrl = (String)bundle.get(DctConstants.PROVISIONING_URL_KEY);
                    } catch(ClassCastException e) {
                        loge("CMD_ENABLE_MOBILE_PROVISIONING: provisioning url not a string" + e);
                        mProvisioningUrl = null;
                    }
                }
                if (TextUtils.isEmpty(mProvisioningUrl)) {
                    loge("CMD_ENABLE_MOBILE_PROVISIONING: provisioning url is empty, ignoring");
                    mIsProvisioning = false;
                    mProvisioningUrl = null;
                } else {
                    loge("CMD_ENABLE_MOBILE_PROVISIONING: provisioningUrl=" + mProvisioningUrl);
                    mIsProvisioning = true;
                    startProvisioningApnAlarm();
                }
                break;
            }
            case DctConstants.EVENT_PROVISIONING_APN_ALARM: {
                if (DBG) log("EVENT_PROVISIONING_APN_ALARM");
                ApnContext apnCtx = mApnContextsByType.get(ApnSetting.TYPE_DEFAULT);
                if (apnCtx.isProvisioningApn() && apnCtx.isConnectedOrConnecting()) {
                    if (mProvisioningApnAlarmTag == msg.arg1) {
                        if (DBG) log("EVENT_PROVISIONING_APN_ALARM: Disconnecting");
                        mIsProvisioning = false;
                        mProvisioningUrl = null;
                        stopProvisioningApnAlarm();
                        cleanUpConnectionInternal(true, RELEASE_TYPE_DETACH, apnCtx);
                    } else {
                        if (DBG) {
                            log("EVENT_PROVISIONING_APN_ALARM: ignore stale tag,"
                                    + " mProvisioningApnAlarmTag:" + mProvisioningApnAlarmTag
                                    + " != arg1:" + msg.arg1);
                        }
                    }
                } else {
                    if (DBG) log("EVENT_PROVISIONING_APN_ALARM: Not connected ignore");
                }
                break;
            }
            case DctConstants.CMD_IS_PROVISIONING_APN: {
                if (DBG) log("CMD_IS_PROVISIONING_APN");
                boolean isProvApn;
                try {
                    String apnType = null;
                    Bundle bundle = msg.getData();
                    if (bundle != null) {
                        apnType = (String)bundle.get(DctConstants.APN_TYPE_KEY);
                    }
                    if (TextUtils.isEmpty(apnType)) {
                        loge("CMD_IS_PROVISIONING_APN: apnType is empty");
                        isProvApn = false;
                    } else {
                        isProvApn = isProvisioningApn(apnType);
                    }
                } catch (ClassCastException e) {
                    loge("CMD_IS_PROVISIONING_APN: NO provisioning url ignoring");
                    isProvApn = false;
                }
                if (DBG) log("CMD_IS_PROVISIONING_APN: ret=" + isProvApn);
                mReplyAc.replyToMessage(msg, DctConstants.CMD_IS_PROVISIONING_APN,
                        isProvApn ? DctConstants.ENABLED : DctConstants.DISABLED);
                break;
            }
            case DctConstants.EVENT_RESTART_RADIO: {
                restartRadio();
                break;
            }
            case DctConstants.CMD_NET_STAT_POLL: {
                if (msg.arg1 == DctConstants.ENABLED) {
                    handleStartNetStatPoll((DctConstants.Activity)msg.obj);
                } else if (msg.arg1 == DctConstants.DISABLED) {
                    handleStopNetStatPoll((DctConstants.Activity)msg.obj);
                }
                break;
            }
            case DctConstants.EVENT_PCO_DATA_RECEIVED: {
                handlePcoData((AsyncResult)msg.obj);
                break;
            }
            case DctConstants.EVENT_DATA_RECONNECT:
                if (DBG) log("EVENT_DATA_RECONNECT: subId=" + msg.arg1);
                onDataReconnect((ApnContext) msg.obj, msg.arg1);
                break;
            case DctConstants.EVENT_DATA_SERVICE_BINDING_CHANGED:
                onDataServiceBindingChanged((Boolean) ((AsyncResult) msg.obj).result);
                break;
            case DctConstants.EVENT_DATA_ENABLED_CHANGED:
                ar = (AsyncResult) msg.obj;
                if (ar.result instanceof Pair) {
                    Pair<Boolean, Integer> p = (Pair<Boolean, Integer>) ar.result;
                    boolean enabled = p.first;
                    int reason = p.second;
                    onDataEnabledChanged(enabled, reason);
                }
                break;
            case DctConstants.EVENT_DATA_ENABLED_OVERRIDE_RULES_CHANGED:
                onDataEnabledOverrideRulesChanged();
                break;
            case DctConstants.EVENT_NR_TIMER_WATCHDOG:
                mWatchdog = false;
                reevaluateUnmeteredConnections();
                break;
            case DctConstants.EVENT_TELEPHONY_DISPLAY_INFO_CHANGED:
                reevaluateUnmeteredConnections();
                break;
            case DctConstants.EVENT_CARRIER_CONFIG_CHANGED:
                onCarrierConfigChanged();
                break;
            case DctConstants.EVENT_SIM_STATE_UPDATED:
                int simState = msg.arg1;
                onSimStateUpdated(simState);
                break;
            default:
                Rlog.e("DcTracker", "Unhandled event=" + msg);
                break;

        }
    }

    private int getApnProfileID(String apnType) {
        if (TextUtils.equals(apnType, PhoneConstants.APN_TYPE_IMS)) {
            return RILConstants.DATA_PROFILE_IMS;
        } else if (TextUtils.equals(apnType, PhoneConstants.APN_TYPE_FOTA)) {
            return RILConstants.DATA_PROFILE_FOTA;
        } else if (TextUtils.equals(apnType, PhoneConstants.APN_TYPE_CBS)) {
            return RILConstants.DATA_PROFILE_CBS;
        } else if (TextUtils.equals(apnType, PhoneConstants.APN_TYPE_IA)) {
            return RILConstants.DATA_PROFILE_DEFAULT; // DEFAULT for now
        } else if (TextUtils.equals(apnType, PhoneConstants.APN_TYPE_DUN)) {
            return RILConstants.DATA_PROFILE_TETHERED;
        } else {
            return RILConstants.DATA_PROFILE_DEFAULT;
        }
    }

    private int getCellLocationId() {
        int cid = -1;
        CellLocation loc = mPhone.getCellIdentity().asCellLocation();

        if (loc != null) {
            if (loc instanceof GsmCellLocation) {
                cid = ((GsmCellLocation)loc).getCid();
            } else if (loc instanceof CdmaCellLocation) {
                cid = ((CdmaCellLocation)loc).getBaseStationId();
            }
        }
        return cid;
    }

    /**
     * Update link bandwidth estimate default values from carrier config.
     * @param bandwidths String array of "RAT:upstream,downstream" for each RAT
     * @param useLte For NR NSA, whether to use LTE value for upstream or not
     */
    private void updateLinkBandwidths(String[] bandwidths, boolean useLte) {
        ConcurrentHashMap<String, Pair<Integer, Integer>> temp = new ConcurrentHashMap<>();
        for (String config : bandwidths) {
            int downstream = 14;
            int upstream = 14;
            String[] kv = config.split(":");
            if (kv.length == 2) {
                String[] split = kv[1].split(",");
                if (split.length == 2) {
                    try {
                        downstream = Integer.parseInt(split[0]);
                        upstream = Integer.parseInt(split[1]);
                    } catch (NumberFormatException ignored) {
                    }
                }
                temp.put(kv[0], new Pair<>(downstream, upstream));
            }
        }
        if (useLte) {
            Pair<Integer, Integer> ltePair = temp.get(DctConstants.RAT_NAME_LTE);
            if (ltePair != null) {
                if (temp.containsKey(DctConstants.RAT_NAME_NR_NSA)) {
                    temp.put(DctConstants.RAT_NAME_NR_NSA, new Pair<>(
                            temp.get(DctConstants.RAT_NAME_NR_NSA).first, ltePair.second));
                }
                if (temp.containsKey(DctConstants.RAT_NAME_NR_NSA_MMWAVE)) {
                    temp.put(DctConstants.RAT_NAME_NR_NSA_MMWAVE, new Pair<>(
                            temp.get(DctConstants.RAT_NAME_NR_NSA_MMWAVE).first, ltePair.second));
                }
            }
        }
        mBandwidths = temp;
        for (DataConnection dc : mDataConnections.values()) {
            dc.sendMessage(DataConnection.EVENT_CARRIER_CONFIG_LINK_BANDWIDTHS_CHANGED);
        }
    }

    /**
     * Return the link upstream/downstream values from CarrierConfig for the given RAT name.
     * @param ratName RAT name from ServiceState#rilRadioTechnologyToString.
     * @return pair of downstream/upstream values (kbps), or null if the config is not defined.
     */
    public Pair<Integer, Integer> getLinkBandwidthsFromCarrierConfig(String ratName) {
        return mBandwidths.get(ratName);
    }

    @VisibleForTesting
    public boolean shouldAutoAttach() {
        if (mAutoAttachEnabled.get()) return true;

        PhoneSwitcher phoneSwitcher = PhoneSwitcher.getInstance();
        ServiceState serviceState = mPhone.getServiceState();

        if (phoneSwitcher == null || serviceState == null) return false;

        // If voice is also not in service, don't auto attach.
        if (serviceState.getState() != ServiceState.STATE_IN_SERVICE) return false;

        // If voice is on LTE or NR, don't auto attach as for LTE / NR data would be attached.
        if (serviceState.getVoiceNetworkType() == NETWORK_TYPE_LTE
                || serviceState.getVoiceNetworkType() == NETWORK_TYPE_NR) return false;

        // If phone is non default phone, modem may have detached from data for optimization.
        // If phone is in voice call, for DSDS case DDS switch may be limited so we do try our
        // best to setup data connection and allow auto-attach.
        return (mPhone.getPhoneId() != phoneSwitcher.getPreferredDataPhoneId()
                || mPhone.getState() != PhoneConstants.State.IDLE);
    }

    private void notifyAllDataDisconnected() {
        sEnableFailFastRefCounter = 0;
        mFailFast = false;
        mAllDataDisconnectedRegistrants.notifyRegistrants();
    }

    public void registerForAllDataDisconnected(Handler h, int what) {
        mAllDataDisconnectedRegistrants.addUnique(h, what, null);

        if (areAllDataDisconnected()) {
            log("notify All Data Disconnected");
            notifyAllDataDisconnected();
        }
    }

    public void unregisterForAllDataDisconnected(Handler h) {
        mAllDataDisconnectedRegistrants.remove(h);
    }

    private void onDataEnabledChanged(boolean enable,
                                      @DataEnabledChangedReason int enabledChangedReason) {
        if (DBG) {
            log("onDataEnabledChanged: enable=" + enable + ", enabledChangedReason="
                    + enabledChangedReason);
        }

        if (enable) {
            reevaluateDataConnections();
            setupDataOnAllConnectableApns(Phone.REASON_DATA_ENABLED, RetryFailures.ALWAYS);
        } else {
            String cleanupReason;
            switch (enabledChangedReason) {
                case DataEnabledSettings.REASON_INTERNAL_DATA_ENABLED:
                    cleanupReason = Phone.REASON_DATA_DISABLED_INTERNAL;
                    break;
                case DataEnabledSettings.REASON_DATA_ENABLED_BY_CARRIER:
                    cleanupReason = Phone.REASON_CARRIER_ACTION_DISABLE_METERED_APN;
                    break;
                case DataEnabledSettings.REASON_USER_DATA_ENABLED:
                case DataEnabledSettings.REASON_POLICY_DATA_ENABLED:
                case DataEnabledSettings.REASON_PROVISIONED_CHANGED:
                case DataEnabledSettings.REASON_PROVISIONING_DATA_ENABLED_CHANGED:
                default:
                    cleanupReason = Phone.REASON_DATA_SPECIFIC_DISABLED;
                    break;

            }
            cleanUpAllConnectionsInternal(true, cleanupReason);
        }
    }

    private void reevaluateUnmeteredConnections() {
        log("reevaluateUnmeteredConnections");
        int rat = mPhone.getDisplayInfoController().getTelephonyDisplayInfo().getNetworkType();
        if (isNrUnmetered() && !mPhone.getServiceState().getRoaming() || mRoamingUnmetered) {
            setDataConnectionUnmetered(true);
            if (!mWatchdog) {
                startWatchdogAlarm();
            }
        } else {
            stopWatchdogAlarm();
            setDataConnectionUnmetered(isNetworkTypeUnmetered(rat));
        }
    }

    private void setDataConnectionUnmetered(boolean isUnmetered) {
        for (DataConnection dataConnection : mDataConnections.values()) {
            dataConnection.onMeterednessChanged(isUnmetered);
        }
    }

    private boolean isNetworkTypeUnmetered(@NetworkType int networkType) {
        if (mSubscriptionPlans == null || mSubscriptionPlans.size() == 0) {
            // safe return false if unable to get subscription plans or plans don't exist
            return false;
        }

        boolean isGeneralUnmetered = true;
        Set<Integer> allNetworkTypes = Arrays.stream(TelephonyManager.getAllNetworkTypes())
                .boxed().collect(Collectors.toSet());
        for (SubscriptionPlan plan : mSubscriptionPlans) {
            // check plan is general (applies to all network types) or specific
            if (Arrays.stream(plan.getNetworkTypes()).boxed().collect(Collectors.toSet())
                    .containsAll(allNetworkTypes)) {
                if (!isPlanUnmetered(plan)) {
                    // metered takes precedence over unmetered for safety
                    isGeneralUnmetered = false;
                }
            } else {
                // check plan applies to given network type
                if (networkType != TelephonyManager.NETWORK_TYPE_UNKNOWN) {
                    for (int planNetworkType : plan.getNetworkTypes()) {
                        if (planNetworkType == networkType) {
                            return isPlanUnmetered(plan);
                        }
                    }
                }
            }
        }
        return isGeneralUnmetered;
    }

    private boolean isPlanUnmetered(SubscriptionPlan plan) {
        return plan.getDataLimitBytes() == SubscriptionPlan.BYTES_UNLIMITED
                && (plan.getDataLimitBehavior() == SubscriptionPlan.LIMIT_BEHAVIOR_UNKNOWN
                || plan.getDataLimitBehavior() == SubscriptionPlan.LIMIT_BEHAVIOR_THROTTLED);
    }

    private boolean isNrUnmetered() {
        int rat = mPhone.getDisplayInfoController().getTelephonyDisplayInfo().getNetworkType();
        int override = mPhone.getDisplayInfoController().getTelephonyDisplayInfo()
                .getOverrideNetworkType();

        if (isNetworkTypeUnmetered(NETWORK_TYPE_NR)) {
            if (mNrNsaMmwaveUnmetered) {
                if (override == TelephonyDisplayInfo.OVERRIDE_NETWORK_TYPE_NR_NSA_MMWAVE) {
                    if (DBG) log("NR unmetered for mmwave only via SubscriptionPlans");
                    return true;
                }
                return false;
            } else if (mNrNsaSub6Unmetered) {
                if (override == TelephonyDisplayInfo.OVERRIDE_NETWORK_TYPE_NR_NSA) {
                    if (DBG) log("NR unmetered for sub6 only via SubscriptionPlans");
                    return true;
                }
                return false;
            }
            if (override == TelephonyDisplayInfo.OVERRIDE_NETWORK_TYPE_NR_NSA_MMWAVE
                    || override == TelephonyDisplayInfo.OVERRIDE_NETWORK_TYPE_NR_NSA
                    || rat == NETWORK_TYPE_NR) {
                if (DBG) log("NR unmetered for all frequencies via SubscriptionPlans");
                return true;
            }
            return false;
        }

        if (mNrNsaAllUnmetered) {
            if (mNrNsaMmwaveUnmetered) {
                if (override == TelephonyDisplayInfo.OVERRIDE_NETWORK_TYPE_NR_NSA_MMWAVE) {
                    if (DBG) log("NR NSA unmetered for mmwave only via carrier configs");
                    return true;
                }
                return false;
            } else if (mNrNsaSub6Unmetered) {
                if (override == TelephonyDisplayInfo.OVERRIDE_NETWORK_TYPE_NR_NSA) {
                    if (DBG) log("NR NSA unmetered for sub6 only via carrier configs");
                    return true;
                }
                return false;
            }
            if (override == TelephonyDisplayInfo.OVERRIDE_NETWORK_TYPE_NR_NSA_MMWAVE
                    || override == TelephonyDisplayInfo.OVERRIDE_NETWORK_TYPE_NR_NSA) {
                if (DBG) log("NR NSA unmetered for all frequencies via carrier configs");
                return true;
            }
            return false;
        }

        if (mNrSaAllUnmetered) {
            // TODO: add logic for mNrSaMmwaveUnmetered and mNrSaSub6Unmetered once it's defined
            // in TelephonyDisplayInfo
            if (rat == NETWORK_TYPE_NR) {
                if (DBG) log("NR SA unmetered for all frequencies via carrier configs");
                return true;
            }
            return false;
        }

        return false;
    }

    protected void log(String s) {
        Rlog.d(mLogTag, s);
    }

    protected void loge(String s) {
        Rlog.e(mLogTag, s);
    }

    private void logSortedApnContexts() {
        if (VDBG) {
            log("initApnContexts: X mApnContexts=" + mApnContexts);

            StringBuilder sb = new StringBuilder();
            sb.append("sorted apncontexts -> [");
            for (ApnContext apnContext : mPrioritySortedApnContexts) {
                sb.append(apnContext);
                sb.append(", ");

                log("sorted list");
            }
            sb.append("]");
            log(sb.toString());
        }
    }

    public void dump(FileDescriptor fd, PrintWriter pw, String[] args) {
        pw.println("DcTracker:");
        pw.println(" RADIO_TESTS=" + RADIO_TESTS);
        pw.println(" mDataEnabledSettings=" + mDataEnabledSettings);
        pw.println(" isDataAllowed=" + isDataAllowed(null));
        pw.flush();
        pw.println(" mRequestedApnType=" + mRequestedApnType);
        pw.println(" mPhone=" + mPhone.getPhoneName());
        pw.println(" mConfigReady=" + mConfigReady);
        pw.println(" mSimState=" + SubscriptionInfoUpdater.simStateString(mSimState));
        pw.println(" mActivity=" + mActivity);
        pw.println(" mState=" + mState);
        pw.println(" mTxPkts=" + mTxPkts);
        pw.println(" mRxPkts=" + mRxPkts);
        pw.println(" mNetStatPollPeriod=" + mNetStatPollPeriod);
        pw.println(" mNetStatPollEnabled=" + mNetStatPollEnabled);
        pw.println(" mDataStallTxRxSum=" + mDataStallTxRxSum);
        pw.println(" mDataStallAlarmTag=" + mDataStallAlarmTag);
        pw.println(" mDataStallNoRxEnabled=" + mDataStallNoRxEnabled);
        pw.println(" mEmergencyApn=" + mEmergencyApn);
        pw.println(" mSentSinceLastRecv=" + mSentSinceLastRecv);
        pw.println(" mNoRecvPollCount=" + mNoRecvPollCount);
        pw.println(" mResolver=" + mResolver);
        pw.println(" mReconnectIntent=" + mReconnectIntent);
        pw.println(" mAutoAttachEnabled=" + mAutoAttachEnabled.get());
        pw.println(" mIsScreenOn=" + mIsScreenOn);
        pw.println(" mUniqueIdGenerator=" + mUniqueIdGenerator);
        pw.println(" mDataServiceBound=" + mDataServiceBound);
        pw.println(" mDataRoamingLeakageLog= ");
        mDataRoamingLeakageLog.dump(fd, pw, args);
        pw.println(" mApnSettingsInitializationLog= ");
        mApnSettingsInitializationLog.dump(fd, pw, args);
        pw.flush();
        pw.println(" ***************************************");
        DcController dcc = mDcc;
        if (dcc != null) {
            if (mDataServiceBound) {
                dcc.dump(fd, pw, args);
            } else {
                pw.println(" Can't dump mDcc because data service is not bound.");
            }
        } else {
            pw.println(" mDcc=null");
        }
        pw.println(" ***************************************");
        HashMap<Integer, DataConnection> dcs = mDataConnections;
        if (dcs != null) {
            Set<Entry<Integer, DataConnection> > mDcSet = mDataConnections.entrySet();
            pw.println(" mDataConnections: count=" + mDcSet.size());
            for (Entry<Integer, DataConnection> entry : mDcSet) {
                pw.printf(" *** mDataConnection[%d] \n", entry.getKey());
                entry.getValue().dump(fd, pw, args);
            }
        } else {
            pw.println("mDataConnections=null");
        }
        pw.println(" ***************************************");
        pw.flush();
        HashMap<String, Integer> apnToDcId = mApnToDataConnectionId;
        if (apnToDcId != null) {
            Set<Entry<String, Integer>> apnToDcIdSet = apnToDcId.entrySet();
            pw.println(" mApnToDataConnectonId size=" + apnToDcIdSet.size());
            for (Entry<String, Integer> entry : apnToDcIdSet) {
                pw.printf(" mApnToDataConnectonId[%s]=%d\n", entry.getKey(), entry.getValue());
            }
        } else {
            pw.println("mApnToDataConnectionId=null");
        }
        pw.println(" ***************************************");
        pw.flush();
        ConcurrentHashMap<String, ApnContext> apnCtxs = mApnContexts;
        if (apnCtxs != null) {
            Set<Entry<String, ApnContext>> apnCtxsSet = apnCtxs.entrySet();
            pw.println(" mApnContexts size=" + apnCtxsSet.size());
            for (Entry<String, ApnContext> entry : apnCtxsSet) {
                entry.getValue().dump(fd, pw, args);
            }
            pw.println(" ***************************************");
        } else {
            pw.println(" mApnContexts=null");
        }
        pw.flush();

        pw.println(" mAllApnSettings size=" + mAllApnSettings.size());
        for (int i = 0; i < mAllApnSettings.size(); i++) {
            pw.printf(" mAllApnSettings[%d]: %s\n", i, mAllApnSettings.get(i));
        }
        pw.flush();

        pw.println(" mPreferredApn=" + mPreferredApn);
        pw.println(" mIsPsRestricted=" + mIsPsRestricted);
        pw.println(" mIsDisposed=" + mIsDisposed);
        pw.println(" mIntentReceiver=" + mIntentReceiver);
        pw.println(" mReregisterOnReconnectFailure=" + mReregisterOnReconnectFailure);
        pw.println(" canSetPreferApn=" + mCanSetPreferApn);
        pw.println(" mApnObserver=" + mApnObserver);
        pw.println(" isAnyDataConnected=" + isAnyDataConnected());
        pw.println(" mAttached=" + mAttached.get());
        mDataEnabledSettings.dump(fd, pw, args);
        pw.flush();
    }

    public String[] getPcscfAddress(String apnType) {
        log("getPcscfAddress()");
        ApnContext apnContext = null;

        if(apnType == null){
            log("apnType is null, return null");
            return null;
        }

        if (TextUtils.equals(apnType, PhoneConstants.APN_TYPE_EMERGENCY)) {
            apnContext = mApnContextsByType.get(ApnSetting.TYPE_EMERGENCY);
        } else if (TextUtils.equals(apnType, PhoneConstants.APN_TYPE_IMS)) {
            apnContext = mApnContextsByType.get(ApnSetting.TYPE_IMS);
        } else {
            log("apnType is invalid, return null");
            return null;
        }

        if (apnContext == null) {
            log("apnContext is null, return null");
            return null;
        }

        DataConnection dataConnection = apnContext.getDataConnection();
        String[] result = null;

        if (dataConnection != null) {
            result = dataConnection.getPcscfAddresses();

            if (result != null) {
                for (int i = 0; i < result.length; i++) {
                    log("Pcscf[" + i + "]: " + result[i]);
                }
            }
            return result;
        }
        return null;
    }

    /**
     * Read APN configuration from Telephony.db for Emergency APN
     * All operators recognize the connection request for EPDN based on APN type
     * PLMN name,APN name are not mandatory parameters
     */
    private void initEmergencyApnSetting() {
        // Operator Numeric is not available when SIM is not ready.
        // Query Telephony.db with APN type as EPDN request does not
        // require APN name, plmn and all operators support same APN config.
        // DB will contain only one entry for Emergency APN
        String selection = "type=\"emergency\"";
        Cursor cursor = mPhone.getContext().getContentResolver().query(
                Uri.withAppendedPath(Telephony.Carriers.CONTENT_URI, "filtered"),
                null, selection, null, null);

        if (cursor != null) {
            if (cursor.getCount() > 0) {
                if (cursor.moveToFirst()) {
                    mEmergencyApn = ApnSetting.makeApnSetting(cursor);
                }
            }
            cursor.close();
        }
        if (mEmergencyApn != null) return;

        // If no emergency APN setting has been found, make one using reasonable defaults
        mEmergencyApn = new ApnSetting.Builder()
                .setEntryName("Emergency")
                .setProtocol(ApnSetting.PROTOCOL_IPV4V6)
                .setRoamingProtocol(ApnSetting.PROTOCOL_IPV4V6)
                .setNetworkTypeBitmask((int)(TelephonyManager.NETWORK_TYPE_BITMASK_LTE
                | TelephonyManager.NETWORK_TYPE_BITMASK_IWLAN))
                .setApnName("sos")
                .setApnTypeBitmask(ApnSetting.TYPE_EMERGENCY)
                .setApnSetId(Telephony.Carriers.MATCH_ALL_APN_SET_ID)
                .build();
    }

    /**
     * Add the Emergency APN settings to APN settings list
     */
    private void addEmergencyApnSetting() {
        if(mEmergencyApn != null) {
            for (ApnSetting apn : mAllApnSettings) {
                if (apn.canHandleType(ApnSetting.TYPE_EMERGENCY)) {
                    log("addEmergencyApnSetting - E-APN setting is already present");
                    return;
                }
            }

            // If all of the APN settings cannot handle emergency, we add the emergency APN to the
            // list explicitly.
            if (!mAllApnSettings.contains(mEmergencyApn)) {
                mAllApnSettings.add(mEmergencyApn);
                log("Adding emergency APN : " + mEmergencyApn);
                return;
            }
        }
    }

    private void cleanUpConnectionsOnUpdatedApns(boolean detach, String reason) {
        if (DBG) log("cleanUpConnectionsOnUpdatedApns: detach=" + detach);
        if (mAllApnSettings.isEmpty()) {
            cleanUpAllConnectionsInternal(detach, Phone.REASON_APN_CHANGED);
        } else {
            if (getDataRat() == ServiceState.RIL_RADIO_TECHNOLOGY_UNKNOWN) {
                // unknown rat is an exception for data rat change. Its only received when out of
                // service and is not applicable for apn bearer bitmask. We should bypass the check
                // of waiting apn list and keep the data connection on.
                return;
            }
            for (ApnContext apnContext : mApnContexts.values()) {
                boolean cleanupRequired = true;
                if (!apnContext.isDisconnected()) {
                    ArrayList<ApnSetting> waitingApns = buildWaitingApns(
                            apnContext.getApnType(), getDataRat());
                    apnContext.setWaitingApns(waitingApns);
                    for (ApnSetting apnSetting : waitingApns) {
                        if (areCompatible(apnSetting, apnContext.getApnSetting())) {
                            cleanupRequired = false;
                            break;
                        }
                    }

                    if (cleanupRequired) {
                        if (DBG) {
                            log("cleanUpConnectionsOnUpdatedApns: APN type "
                                    + apnContext.getApnType() + " clean up is required. The new "
                                    + "waiting APN list " + waitingApns + " does not cover "
                                    + apnContext.getApnSetting());
                        }
                        apnContext.setReason(reason);
                        cleanUpConnectionInternal(true, RELEASE_TYPE_DETACH, apnContext);
                    }
                }
            }
        }

        if (!isAnyDataConnected()) {
            stopNetStatPoll();
            stopDataStallAlarm();
        }

        mRequestedApnType = ApnSetting.TYPE_DEFAULT;

        if (DBG) log("mDisconnectPendingCount = " + mDisconnectPendingCount);
        if (detach && mDisconnectPendingCount == 0) {
            notifyAllDataDisconnected();
        }
    }

    /**
     * Polling stuff
     */
    protected void resetPollStats() {
        mTxPkts = -1;
        mRxPkts = -1;
        mNetStatPollPeriod = POLL_NETSTAT_MILLIS;
    }

    protected void startNetStatPoll() {
        if (isAnyDataConnected() && !mNetStatPollEnabled) {
            if (DBG) {
                log("startNetStatPoll");
            }
            resetPollStats();
            mNetStatPollEnabled = true;
            mPollNetStat.run();
        }
        if (mPhone != null) {
            mPhone.notifyDataActivity();
        }
    }

    private void stopNetStatPoll() {
        mNetStatPollEnabled = false;
        removeCallbacks(mPollNetStat);
        if (DBG) {
            log("stopNetStatPoll");
        }

        // To sync data activity icon in the case of switching data connection to send MMS.
        if (mPhone != null) {
            mPhone.notifyDataActivity();
        }
    }

    public void sendStartNetStatPoll(DctConstants.Activity activity) {
        Message msg = obtainMessage(DctConstants.CMD_NET_STAT_POLL);
        msg.arg1 = DctConstants.ENABLED;
        msg.obj = activity;
        sendMessage(msg);
    }

    private void handleStartNetStatPoll(DctConstants.Activity activity) {
        startNetStatPoll();
        startDataStallAlarm(DATA_STALL_NOT_SUSPECTED);
        setActivity(activity);
    }

    public void sendStopNetStatPoll(DctConstants.Activity activity) {
        Message msg = obtainMessage(DctConstants.CMD_NET_STAT_POLL);
        msg.arg1 = DctConstants.DISABLED;
        msg.obj = activity;
        sendMessage(msg);
    }

    private void handleStopNetStatPoll(DctConstants.Activity activity) {
        stopNetStatPoll();
        stopDataStallAlarm();
        setActivity(activity);
    }

    private void onDataEnabledOverrideRulesChanged() {
        if (DBG) {
            log("onDataEnabledOverrideRulesChanged");
        }

        for (ApnContext apnContext : mPrioritySortedApnContexts) {
            if (isDataAllowed(apnContext, REQUEST_TYPE_NORMAL, null)) {
                if (apnContext.getDataConnection() != null) {
                    apnContext.getDataConnection().reevaluateRestrictedState();
                }
                setupDataOnConnectableApn(apnContext, Phone.REASON_DATA_ENABLED_OVERRIDE,
                        RetryFailures.ALWAYS);
            } else if (shouldCleanUpConnection(apnContext, true, false)) {
                apnContext.setReason(Phone.REASON_DATA_ENABLED_OVERRIDE);
                cleanUpConnectionInternal(true, RELEASE_TYPE_DETACH, apnContext);
            }
        }
    }

    private void updateDataActivity() {
        long sent, received;

        DctConstants.Activity newActivity;

        TxRxSum preTxRxSum = new TxRxSum(mTxPkts, mRxPkts);
        TxRxSum curTxRxSum = new TxRxSum();
        curTxRxSum.updateTotalTxRxSum();
        mTxPkts = curTxRxSum.txPkts;
        mRxPkts = curTxRxSum.rxPkts;

        if (VDBG) {
            log("updateDataActivity: curTxRxSum=" + curTxRxSum + " preTxRxSum=" + preTxRxSum);
        }

        if (mNetStatPollEnabled && (preTxRxSum.txPkts > 0 || preTxRxSum.rxPkts > 0)) {
            sent = mTxPkts - preTxRxSum.txPkts;
            received = mRxPkts - preTxRxSum.rxPkts;

            if (VDBG)
                log("updateDataActivity: sent=" + sent + " received=" + received);
            if (sent > 0 && received > 0) {
                newActivity = DctConstants.Activity.DATAINANDOUT;
            } else if (sent > 0 && received == 0) {
                newActivity = DctConstants.Activity.DATAOUT;
            } else if (sent == 0 && received > 0) {
                newActivity = DctConstants.Activity.DATAIN;
            } else {
                newActivity = (mActivity == DctConstants.Activity.DORMANT) ?
                        mActivity : DctConstants.Activity.NONE;
            }

            if (mActivity != newActivity && mIsScreenOn) {
                if (VDBG)
                    log("updateDataActivity: newActivity=" + newActivity);
                mActivity = newActivity;
                mPhone.notifyDataActivity();
            }
        }
    }

    private void handlePcoData(AsyncResult ar) {
        if (ar.exception != null) {
            loge("PCO_DATA exception: " + ar.exception);
            return;
        }
        PcoData pcoData = (PcoData)(ar.result);
        ArrayList<DataConnection> dcList = new ArrayList<>();
        DataConnection temp = mDcc.getActiveDcByCid(pcoData.cid);
        if (temp != null) {
            dcList.add(temp);
        }
        if (dcList.size() == 0) {
            loge("PCO_DATA for unknown cid: " + pcoData.cid + ", inferring");
            for (DataConnection dc : mDataConnections.values()) {
                final int cid = dc.getCid();
                if (cid == pcoData.cid) {
                    if (VDBG) log("  found " + dc);
                    dcList.clear();
                    dcList.add(dc);
                    break;
                }
                // check if this dc is still connecting
                if (cid == -1) {
                    for (ApnContext apnContext : dc.getApnContexts()) {
                        if (apnContext.getState() == DctConstants.State.CONNECTING) {
                            if (VDBG) log("  found potential " + dc);
                            dcList.add(dc);
                            break;
                        }
                    }
                }
            }
        }
        if (dcList.size() == 0) {
            loge("PCO_DATA - couldn't infer cid");
            return;
        }
        for (DataConnection dc : dcList) {
            List<ApnContext> apnContextList = dc.getApnContexts();
            if (apnContextList.size() == 0) {
                break;
            }
            // send one out for each apn type in play
            for (ApnContext apnContext : apnContextList) {
                String apnType = apnContext.getApnType();

                final Intent intent = new Intent(TelephonyManager.ACTION_CARRIER_SIGNAL_PCO_VALUE);
                intent.putExtra(TelephonyManager.EXTRA_APN_TYPE, apnType);
                intent.putExtra(TelephonyManager.EXTRA_APN_TYPE_INT,
                        ApnSetting.getApnTypesBitmaskFromString(apnType));
                intent.putExtra(TelephonyManager.EXTRA_APN_PROTOCOL, pcoData.bearerProto);
                intent.putExtra(TelephonyManager.EXTRA_APN_PROTOCOL_INT,
                        ApnSetting.getProtocolIntFromString(pcoData.bearerProto));
                intent.putExtra(TelephonyManager.EXTRA_PCO_ID, pcoData.pcoId);
                intent.putExtra(TelephonyManager.EXTRA_PCO_VALUE, pcoData.contents);
                mPhone.getCarrierSignalAgent().notifyCarrierSignalReceivers(intent);
            }
        }
    }

    /**
     * Data-Stall
     */

    // Recovery action taken in case of data stall
    @IntDef(
        value = {
            RECOVERY_ACTION_GET_DATA_CALL_LIST,
            RECOVERY_ACTION_CLEANUP,
            RECOVERY_ACTION_REREGISTER,
            RECOVERY_ACTION_RADIO_RESTART
        })
    @Retention(RetentionPolicy.SOURCE)
    private @interface RecoveryAction {};
    private static final int RECOVERY_ACTION_GET_DATA_CALL_LIST      = 0;
    private static final int RECOVERY_ACTION_CLEANUP                 = 1;
    private static final int RECOVERY_ACTION_REREGISTER              = 2;
    private static final int RECOVERY_ACTION_RADIO_RESTART           = 3;

    // Recovery handler class for cellular data stall
    private class DataStallRecoveryHandler {
        // Default minimum duration between each recovery steps
        private static final int
                DEFAULT_MIN_DURATION_BETWEEN_RECOVERY_STEPS_IN_MS = (3 * 60 * 1000); // 3 mins

        // The elapsed real time of last recovery attempted
        private long mTimeLastRecoveryStartMs;
        // Whether current network good or not
        private boolean mIsValidNetwork;

        public DataStallRecoveryHandler() {
            reset();
        }

        public void reset() {
            mTimeLastRecoveryStartMs = 0;
            putRecoveryAction(RECOVERY_ACTION_GET_DATA_CALL_LIST);
        }

        public boolean isAggressiveRecovery() {
            @RecoveryAction int action = getRecoveryAction();

            return ((action == RECOVERY_ACTION_CLEANUP)
                    || (action == RECOVERY_ACTION_REREGISTER)
                    || (action == RECOVERY_ACTION_RADIO_RESTART));
        }

        private long getMinDurationBetweenRecovery() {
            return Settings.Global.getLong(mResolver,
                Settings.Global.MIN_DURATION_BETWEEN_RECOVERY_STEPS_IN_MS,
                DEFAULT_MIN_DURATION_BETWEEN_RECOVERY_STEPS_IN_MS);
        }

        private long getElapsedTimeSinceRecoveryMs() {
            return (SystemClock.elapsedRealtime() - mTimeLastRecoveryStartMs);
        }

        @RecoveryAction
        private int getRecoveryAction() {
            @RecoveryAction int action = Settings.System.getInt(mResolver,
                    "radio.data.stall.recovery.action", RECOVERY_ACTION_GET_DATA_CALL_LIST);
            if (VDBG_STALL) log("getRecoveryAction: " + action);
            return action;
        }

        private void putRecoveryAction(@RecoveryAction int action) {
            Settings.System.putInt(mResolver, "radio.data.stall.recovery.action", action);
            if (VDBG_STALL) log("putRecoveryAction: " + action);
        }

        private void broadcastDataStallDetected(@RecoveryAction int recoveryAction) {
            Intent intent = new Intent(TelephonyManager.ACTION_DATA_STALL_DETECTED);
            SubscriptionManager.putPhoneIdAndSubIdExtra(intent, mPhone.getPhoneId());
            intent.putExtra(TelephonyManager.EXTRA_RECOVERY_ACTION, recoveryAction);
            mPhone.getContext().sendBroadcast(intent, READ_PRIVILEGED_PHONE_STATE);
        }

        private boolean isRecoveryAlreadyStarted() {
            return getRecoveryAction() != RECOVERY_ACTION_GET_DATA_CALL_LIST;
        }

        private boolean checkRecovery() {
            // To avoid back to back recovery wait for a grace period
            if (getElapsedTimeSinceRecoveryMs() < getMinDurationBetweenRecovery()) {
                if (VDBG_STALL) log("skip back to back data stall recovery");
                return false;
            }

            // Skip recovery if it can cause a call to drop
            if (mPhone.getState() != PhoneConstants.State.IDLE
                    && getRecoveryAction() > RECOVERY_ACTION_CLEANUP) {
                if (VDBG_STALL) log("skip data stall recovery as there is an active call");
                return false;
            }

            // Allow recovery if data is expected to work
            return mAttached.get() && isDataAllowed(null);
        }

        private void triggerRecovery() {
            // Updating the recovery start time early to avoid race when
            // the message is being processed in the Queue
            mTimeLastRecoveryStartMs = SystemClock.elapsedRealtime();
            sendMessage(obtainMessage(DctConstants.EVENT_DO_RECOVERY));
        }

        public void doRecovery() {
            if (isAnyDataConnected()) {
                // Go through a series of recovery steps, each action transitions to the next action
                @RecoveryAction final int recoveryAction = getRecoveryAction();
                final int signalStrength = mPhone.getSignalStrength().getLevel();
                TelephonyMetrics.getInstance().writeSignalStrengthEvent(
                        mPhone.getPhoneId(), signalStrength);
                TelephonyMetrics.getInstance().writeDataStallEvent(
                        mPhone.getPhoneId(), recoveryAction);
                broadcastDataStallDetected(recoveryAction);

                switch (recoveryAction) {
                    case RECOVERY_ACTION_GET_DATA_CALL_LIST:
                        EventLog.writeEvent(EventLogTags.DATA_STALL_RECOVERY_GET_DATA_CALL_LIST,
                            mSentSinceLastRecv);
                        if (DBG) log("doRecovery() get data call list");
                        mDataServiceManager.requestDataCallList(obtainMessage());
                        putRecoveryAction(RECOVERY_ACTION_CLEANUP);
                        break;
                    case RECOVERY_ACTION_CLEANUP:
                        EventLog.writeEvent(EventLogTags.DATA_STALL_RECOVERY_CLEANUP,
                            mSentSinceLastRecv);
                        if (DBG) log("doRecovery() cleanup all connections");
                        cleanUpConnection(mApnContexts.get(ApnSetting.getApnTypeString(
                                ApnSetting.TYPE_DEFAULT)));
                        putRecoveryAction(RECOVERY_ACTION_REREGISTER);
                        break;
                    case RECOVERY_ACTION_REREGISTER:
                        EventLog.writeEvent(EventLogTags.DATA_STALL_RECOVERY_REREGISTER,
                            mSentSinceLastRecv);
                        if (DBG) log("doRecovery() re-register");
                        mPhone.getServiceStateTracker().reRegisterNetwork(null);
                        putRecoveryAction(RECOVERY_ACTION_RADIO_RESTART);
                        break;
                    case RECOVERY_ACTION_RADIO_RESTART:
                        EventLog.writeEvent(EventLogTags.DATA_STALL_RECOVERY_RADIO_RESTART,
                            mSentSinceLastRecv);
                        if (DBG) log("restarting radio");
                        restartRadio();
                        reset();
                        break;
                    default:
                        throw new RuntimeException("doRecovery: Invalid recoveryAction="
                            + recoveryAction);
                }
                mSentSinceLastRecv = 0;
            }
        }

        public void processNetworkStatusChanged(boolean isValid) {
            if (isValid) {
                mIsValidNetwork = true;
                reset();
            } else {
                if (mIsValidNetwork || isRecoveryAlreadyStarted()) {
                    mIsValidNetwork = false;
                    // Check and trigger a recovery if network switched from good
                    // to bad or recovery is already started before.
                    if (checkRecovery()) {
                        if (DBG) log("trigger data stall recovery");
                        triggerRecovery();
                    }
                }
            }
        }

        public boolean isRecoveryOnBadNetworkEnabled() {
            return Settings.Global.getInt(mResolver,
                    Settings.Global.DATA_STALL_RECOVERY_ON_BAD_NETWORK, 1) == 1;
        }

        public boolean isNoRxDataStallDetectionEnabled() {
            return mDataStallNoRxEnabled && !isRecoveryOnBadNetworkEnabled();
        }
    }

    private void updateDataStallInfo() {
        long sent, received;

        TxRxSum preTxRxSum = new TxRxSum(mDataStallTxRxSum);
        mDataStallTxRxSum.updateTotalTxRxSum();

        if (VDBG_STALL) {
            log("updateDataStallInfo: mDataStallTxRxSum=" + mDataStallTxRxSum +
                    " preTxRxSum=" + preTxRxSum);
        }

        sent = mDataStallTxRxSum.txPkts - preTxRxSum.txPkts;
        received = mDataStallTxRxSum.rxPkts - preTxRxSum.rxPkts;

        if (RADIO_TESTS) {
            if (SystemProperties.getBoolean("radio.test.data.stall", false)) {
                log("updateDataStallInfo: radio.test.data.stall true received = 0;");
                received = 0;
            }
        }
        if ( sent > 0 && received > 0 ) {
            if (VDBG_STALL) log("updateDataStallInfo: IN/OUT");
            mSentSinceLastRecv = 0;
            mDsRecoveryHandler.reset();
        } else if (sent > 0 && received == 0) {
            if (isPhoneStateIdle()) {
                mSentSinceLastRecv += sent;
            } else {
                mSentSinceLastRecv = 0;
            }
            if (DBG) {
                log("updateDataStallInfo: OUT sent=" + sent +
                        " mSentSinceLastRecv=" + mSentSinceLastRecv);
            }
        } else if (sent == 0 && received > 0) {
            if (VDBG_STALL) log("updateDataStallInfo: IN");
            mSentSinceLastRecv = 0;
            mDsRecoveryHandler.reset();
        } else {
            if (VDBG_STALL) log("updateDataStallInfo: NONE");
        }
    }

    private boolean isPhoneStateIdle() {
        for (int i = 0; i < mTelephonyManager.getPhoneCount(); i++) {
            Phone phone = PhoneFactory.getPhone(i);
            if (phone != null && phone.getState() != PhoneConstants.State.IDLE) {
                log("isPhoneStateIdle false: Voice call active on phone " + i);
                return false;
            }
        }
        return true;
    }

    private void onDataStallAlarm(int tag) {
        if (mDataStallAlarmTag != tag) {
            if (DBG) {
                log("onDataStallAlarm: ignore, tag=" + tag + " expecting " + mDataStallAlarmTag);
            }
            return;
        }

        if (DBG) log("Data stall alarm");
        updateDataStallInfo();

        int hangWatchdogTrigger = Settings.Global.getInt(mResolver,
                Settings.Global.PDP_WATCHDOG_TRIGGER_PACKET_COUNT,
                NUMBER_SENT_PACKETS_OF_HANG);

        boolean suspectedStall = DATA_STALL_NOT_SUSPECTED;
        if (mSentSinceLastRecv >= hangWatchdogTrigger) {
            if (DBG) {
                log("onDataStallAlarm: tag=" + tag + " do recovery action="
                        + mDsRecoveryHandler.getRecoveryAction());
            }
            suspectedStall = DATA_STALL_SUSPECTED;
            sendMessage(obtainMessage(DctConstants.EVENT_DO_RECOVERY));
        } else {
            if (VDBG_STALL) {
                log("onDataStallAlarm: tag=" + tag + " Sent " + String.valueOf(mSentSinceLastRecv) +
                    " pkts since last received, < watchdogTrigger=" + hangWatchdogTrigger);
            }
        }
        startDataStallAlarm(suspectedStall);
    }

    protected void startDataStallAlarm(boolean suspectedStall) {
        int delayInMs;

        if (mDsRecoveryHandler.isNoRxDataStallDetectionEnabled() && isAnyDataConnected()) {
            // If screen is on or data stall is currently suspected, set the alarm
            // with an aggressive timeout.
            if (mIsScreenOn || suspectedStall || mDsRecoveryHandler.isAggressiveRecovery()) {
                delayInMs = Settings.Global.getInt(mResolver,
                        Settings.Global.DATA_STALL_ALARM_AGGRESSIVE_DELAY_IN_MS,
                        DATA_STALL_ALARM_AGGRESSIVE_DELAY_IN_MS_DEFAULT);
            } else {
                delayInMs = Settings.Global.getInt(mResolver,
                        Settings.Global.DATA_STALL_ALARM_NON_AGGRESSIVE_DELAY_IN_MS,
                        DATA_STALL_ALARM_NON_AGGRESSIVE_DELAY_IN_MS_DEFAULT);
            }

            mDataStallAlarmTag += 1;
            if (VDBG_STALL) {
                log("startDataStallAlarm: tag=" + mDataStallAlarmTag +
                        " delay=" + (delayInMs / 1000) + "s");
            }
            Intent intent = new Intent(INTENT_DATA_STALL_ALARM);
            intent.putExtra(INTENT_DATA_STALL_ALARM_EXTRA_TAG, mDataStallAlarmTag);
            intent.putExtra(INTENT_DATA_STALL_ALARM_EXTRA_TRANSPORT_TYPE, mTransportType);
            SubscriptionManager.putPhoneIdAndSubIdExtra(intent, mPhone.getPhoneId());
            mDataStallAlarmIntent = PendingIntent.getBroadcast(mPhone.getContext(), 0, intent,
                    PendingIntent.FLAG_UPDATE_CURRENT | PendingIntent.FLAG_IMMUTABLE);
            mAlarmManager.set(AlarmManager.ELAPSED_REALTIME,
                    SystemClock.elapsedRealtime() + delayInMs, mDataStallAlarmIntent);
        } else {
            if (VDBG_STALL) {
                log("startDataStallAlarm: NOT started, no connection tag=" + mDataStallAlarmTag);
            }
        }
    }

    private void stopDataStallAlarm() {
        if (VDBG_STALL) {
            log("stopDataStallAlarm: current tag=" + mDataStallAlarmTag +
                    " mDataStallAlarmIntent=" + mDataStallAlarmIntent);
        }
        mDataStallAlarmTag += 1;
        if (mDataStallAlarmIntent != null) {
            mAlarmManager.cancel(mDataStallAlarmIntent);
            mDataStallAlarmIntent = null;
        }
    }

    private void restartDataStallAlarm() {
        if (!isAnyDataConnected()) return;
        // To be called on screen status change.
        // Do not cancel the alarm if it is set with aggressive timeout.
        if (mDsRecoveryHandler.isAggressiveRecovery()) {
            if (DBG) log("restartDataStallAlarm: action is pending. not resetting the alarm.");
            return;
        }
        if (VDBG_STALL) log("restartDataStallAlarm: stop then start.");
        stopDataStallAlarm();
        startDataStallAlarm(DATA_STALL_NOT_SUSPECTED);
    }

    /**
     * Provisioning APN
     */
    private void onActionIntentProvisioningApnAlarm(Intent intent) {
        if (DBG) log("onActionIntentProvisioningApnAlarm: action=" + intent.getAction());
        Message msg = obtainMessage(DctConstants.EVENT_PROVISIONING_APN_ALARM,
                intent.getAction());
        msg.arg1 = intent.getIntExtra(PROVISIONING_APN_ALARM_TAG_EXTRA, 0);
        sendMessage(msg);
    }

    private void startProvisioningApnAlarm() {
        int delayInMs = Settings.Global.getInt(mResolver,
                                Settings.Global.PROVISIONING_APN_ALARM_DELAY_IN_MS,
                                PROVISIONING_APN_ALARM_DELAY_IN_MS_DEFAULT);
        if (TelephonyUtils.IS_DEBUGGABLE) {
            // Allow debug code to use a system property to provide another value
            String delayInMsStrg = Integer.toString(delayInMs);
            delayInMsStrg = System.getProperty(DEBUG_PROV_APN_ALARM, delayInMsStrg);
            try {
                delayInMs = Integer.parseInt(delayInMsStrg);
            } catch (NumberFormatException e) {
                loge("startProvisioningApnAlarm: e=" + e);
            }
        }
        mProvisioningApnAlarmTag += 1;
        if (DBG) {
            log("startProvisioningApnAlarm: tag=" + mProvisioningApnAlarmTag +
                    " delay=" + (delayInMs / 1000) + "s");
        }
        Intent intent = new Intent(INTENT_PROVISIONING_APN_ALARM);
        intent.putExtra(PROVISIONING_APN_ALARM_TAG_EXTRA, mProvisioningApnAlarmTag);
        mProvisioningApnAlarmIntent = PendingIntent.getBroadcast(mPhone.getContext(), 0, intent,
                PendingIntent.FLAG_UPDATE_CURRENT | PendingIntent.FLAG_IMMUTABLE);
        mAlarmManager.set(AlarmManager.ELAPSED_REALTIME_WAKEUP,
                SystemClock.elapsedRealtime() + delayInMs, mProvisioningApnAlarmIntent);
    }

    private void stopProvisioningApnAlarm() {
        if (DBG) {
            log("stopProvisioningApnAlarm: current tag=" + mProvisioningApnAlarmTag +
                    " mProvsioningApnAlarmIntent=" + mProvisioningApnAlarmIntent);
        }
        mProvisioningApnAlarmTag += 1;
        if (mProvisioningApnAlarmIntent != null) {
            mAlarmManager.cancel(mProvisioningApnAlarmIntent);
            mProvisioningApnAlarmIntent = null;
        }
    }

    /**
     * 5G connection reevaluation alarm
     */
    private void startWatchdogAlarm() {
        sendMessageDelayed(obtainMessage(DctConstants.EVENT_NR_TIMER_WATCHDOG), mWatchdogTimeMs);
        mWatchdog = true;
    }

    private void stopWatchdogAlarm() {
        removeMessages(DctConstants.EVENT_NR_TIMER_WATCHDOG);
        mWatchdog = false;
    }

    private static DataProfile createDataProfile(ApnSetting apn, boolean isPreferred) {
        return createDataProfile(apn, apn.getProfileId(), isPreferred);
    }

    @VisibleForTesting
    public static DataProfile createDataProfile(ApnSetting apn, int profileId,
                                                boolean isPreferred) {
        int profileType;

        int networkTypeBitmask = apn.getNetworkTypeBitmask();

        if (networkTypeBitmask == 0) {
            profileType = DataProfile.TYPE_COMMON;
        } else if (ServiceState.bearerBitmapHasCdma(networkTypeBitmask)) {
            profileType = DataProfile.TYPE_3GPP2;
        } else {
            profileType = DataProfile.TYPE_3GPP;
        }

        return new DataProfile.Builder()
                .setProfileId(profileId)
                .setApn(apn.getApnName())
                .setProtocolType(apn.getProtocol())
                .setAuthType(apn.getAuthType())
                .setUserName(apn.getUser() == null ? "" : apn.getUser())
                .setPassword(apn.getPassword() == null ? "" : apn.getPassword())
                .setType(profileType)
                .setMaxConnectionsTime(apn.getMaxConnsTime())
                .setMaxConnections(apn.getMaxConns())
                .setWaitTime(apn.getWaitTime())
                .enable(apn.isEnabled())
                .setSupportedApnTypesBitmask(apn.getApnTypeBitmask())
                .setRoamingProtocolType(apn.getRoamingProtocol())
                .setBearerBitmask(networkTypeBitmask)
                .setMtu(apn.getMtu())
                .setPersistent(apn.isPersistent())
                .setPreferred(isPreferred)
                .build();
    }

    private void onDataServiceBindingChanged(boolean bound) {
        if (bound) {
            if (mDcc == null) {
                mDcc = DcController.makeDcc(mPhone, this, mDataServiceManager,
                        new Handler(mHandlerThread.getLooper()), mLogTagSuffix);
            }
            mDcc.start();
        } else {
            mDcc.dispose();
            // dispose sets the associated Handler object (StateMachine#mSmHandler) to null, so mDcc
            // needs to be created again (simply calling start() on it after dispose will not work)
            mDcc = null;
        }
        mDataServiceBound = bound;
    }

    public static String requestTypeToString(@RequestNetworkType int type) {
        switch (type) {
            case REQUEST_TYPE_NORMAL: return "NORMAL";
            case REQUEST_TYPE_HANDOVER: return "HANDOVER";
        }
        return "UNKNOWN";
    }

    public static String releaseTypeToString(@ReleaseNetworkType int type) {
        switch (type) {
            case RELEASE_TYPE_NORMAL: return "NORMAL";
            case RELEASE_TYPE_DETACH: return "DETACH";
            case RELEASE_TYPE_HANDOVER: return "HANDOVER";
        }
        return "UNKNOWN";
    }

    @RilRadioTechnology
    protected int getDataRat() {
        ServiceState ss = mPhone.getServiceState();
        NetworkRegistrationInfo nrs = ss.getNetworkRegistrationInfo(
                NetworkRegistrationInfo.DOMAIN_PS, mTransportType);
        if (nrs != null) {
            return ServiceState.networkTypeToRilRadioTechnology(nrs.getAccessNetworkTechnology());
        }
        return ServiceState.RIL_RADIO_TECHNOLOGY_UNKNOWN;
    }

    @RilRadioTechnology
    private int getVoiceRat() {
        ServiceState ss = mPhone.getServiceState();
        NetworkRegistrationInfo nrs = ss.getNetworkRegistrationInfo(
                NetworkRegistrationInfo.DOMAIN_CS, mTransportType);
        if (nrs != null) {
            return ServiceState.networkTypeToRilRadioTechnology(nrs.getAccessNetworkTechnology());
        }
        return ServiceState.RIL_RADIO_TECHNOLOGY_UNKNOWN;
    }

    private void read5GConfiguration() {
        if (DBG) log("read5GConfiguration");
        String[] bandwidths = CarrierConfigManager.getDefaultConfig().getStringArray(
                CarrierConfigManager.KEY_BANDWIDTH_STRING_ARRAY);
        boolean useLte = false;
        CarrierConfigManager configManager = (CarrierConfigManager) mPhone.getContext()
                .getSystemService(Context.CARRIER_CONFIG_SERVICE);
        if (configManager != null) {
            PersistableBundle b = configManager.getConfigForSubId(mPhone.getSubId());
            if (b != null) {
                if (b.getStringArray(CarrierConfigManager.KEY_BANDWIDTH_STRING_ARRAY) != null) {
                    bandwidths = b.getStringArray(CarrierConfigManager.KEY_BANDWIDTH_STRING_ARRAY);
                }
                useLte = b.getBoolean(CarrierConfigManager
                        .KEY_BANDWIDTH_NR_NSA_USE_LTE_VALUE_FOR_UPSTREAM_BOOL);
                mWatchdogTimeMs = b.getLong(CarrierConfigManager.KEY_5G_WATCHDOG_TIME_MS_LONG);
                mNrNsaAllUnmetered = b.getBoolean(CarrierConfigManager.KEY_UNMETERED_NR_NSA_BOOL);
                mNrNsaMmwaveUnmetered = b.getBoolean(
                        CarrierConfigManager.KEY_UNMETERED_NR_NSA_MMWAVE_BOOL);
                mNrNsaSub6Unmetered = b.getBoolean(
                        CarrierConfigManager.KEY_UNMETERED_NR_NSA_SUB6_BOOL);
                mNrSaAllUnmetered = b.getBoolean(CarrierConfigManager.KEY_UNMETERED_NR_SA_BOOL);
                mNrSaMmwaveUnmetered = b.getBoolean(
                        CarrierConfigManager.KEY_UNMETERED_NR_SA_MMWAVE_BOOL);
                mNrSaSub6Unmetered = b.getBoolean(
                        CarrierConfigManager.KEY_UNMETERED_NR_SA_SUB6_BOOL);
                mRoamingUnmetered = b.getBoolean(
                        CarrierConfigManager.KEY_UNMETERED_NR_NSA_WHEN_ROAMING_BOOL);
            }
        }
        updateLinkBandwidths(bandwidths, useLte);
    }

    /**
     * Register for physical link state (i.e. RRC state) changed event.
     *
     * @param h The handler
     * @param what The event
     */
    public void registerForPhysicalLinkStateChanged(Handler h, int what) {
        mDcc.registerForPhysicalLinkStateChanged(h, what);
    }

    /**
     * Unregister from physical link state (i.e. RRC state) changed event.
     *
     * @param h The previously registered handler
     */
    public void unregisterForPhysicalLinkStateChanged(Handler h) {
        mDcc.unregisterForPhysicalLinkStateChanged(h);
    }

    // We use a specialized equals function in Apn setting when checking if an active
    // data connection is still legitimate to use against a different apn setting.
    // This method is extracted to a function to ensure that any future changes to this check will
    // be applied to both cleanUpConnectionsOnUpdatedApns and checkForCompatibleDataConnection.
    // Fix for b/158908392.
    private boolean areCompatible(ApnSetting apnSetting1, ApnSetting apnSetting2) {
        return apnSetting1.equals(apnSetting2,
                mPhone.getServiceState().getDataRoamingFromRegistration());
    }

    @NonNull
    private PersistableBundle getCarrierConfig() {
        CarrierConfigManager configManager = (CarrierConfigManager) mPhone.getContext()
                .getSystemService(Context.CARRIER_CONFIG_SERVICE);
        if (configManager != null) {
            // If an invalid subId is used, this bundle will contain default values.
            PersistableBundle config = configManager.getConfigForSubId(mPhone.getSubId());
            if (config != null) {
                return config;
            }
        }
        // Return static default defined in CarrierConfigManager.
        return CarrierConfigManager.getDefaultConfig();
    }
}<|MERGE_RESOLUTION|>--- conflicted
+++ resolved
@@ -2389,11 +2389,8 @@
 
         mAutoAttachEnabled.set(false);
         setDefaultDataRoamingEnabled();
-<<<<<<< HEAD
         mDataEnabledSettings.setDefaultMobileDataEnabled();
-=======
         setDefaultPreferredApnIfNeeded();
->>>>>>> afc29894
         read5GConfiguration();
         registerSettingsObserver();
         SubscriptionPlan[] plans = mNetworkPolicyManager.getSubscriptionPlans(
@@ -3595,9 +3592,6 @@
             }
         }
 
-<<<<<<< HEAD
-        apnList = sortApnListByPreferred(apnList);
-
         if (requestedApnType.equals(PhoneConstants.APN_TYPE_DEFAULT) && mPreferredApn == null) {
             ApnContext apnContext = mApnContextsByType.get(ApnSetting.TYPE_DEFAULT);
             // If restored to default APN, the APN ID might be changed.
@@ -3617,8 +3611,6 @@
             }
         }
 
-=======
->>>>>>> afc29894
         if (DBG) log("buildWaitingApns: " + apnList.size() + " APNs in the list: " + apnList);
         return apnList;
     }
