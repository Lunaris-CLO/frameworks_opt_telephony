/*
 * Copyright (C) 2006 The Android Open Source Project
 *
 * Licensed under the Apache License, Version 2.0 (the "License");
 * you may not use this file except in compliance with the License.
 * You may obtain a copy of the License at
 *
 *      http://www.apache.org/licenses/LICENSE-2.0
 *
 * Unless required by applicable law or agreed to in writing, software
 * distributed under the License is distributed on an "AS IS" BASIS,
 * WITHOUT WARRANTIES OR CONDITIONS OF ANY KIND, either express or implied.
 * See the License for the specific language governing permissions and
 * limitations under the License.
 */

package com.android.internal.telephony.dataconnection;

import static android.Manifest.permission.READ_PRIVILEGED_PHONE_STATE;
import static android.net.NetworkPolicyManager.SUBSCRIPTION_OVERRIDE_CONGESTED;
import static android.net.NetworkPolicyManager.SUBSCRIPTION_OVERRIDE_UNMETERED;
import static android.telephony.TelephonyManager.NETWORK_TYPE_LTE;
import static android.telephony.TelephonyManager.NETWORK_TYPE_NR;
import static android.telephony.data.DataCallResponse.HANDOVER_FAILURE_MODE_DO_FALLBACK;
import static android.telephony.data.DataCallResponse.HANDOVER_FAILURE_MODE_LEGACY;
import static android.telephony.data.DataCallResponse.HANDOVER_FAILURE_MODE_NO_FALLBACK_RETRY_SETUP_NORMAL;

import static com.android.internal.telephony.RILConstants.DATA_PROFILE_DEFAULT;
import static com.android.internal.telephony.RILConstants.DATA_PROFILE_INVALID;

import android.annotation.IntDef;
import android.annotation.NonNull;
import android.annotation.Nullable;
import android.app.AlarmManager;
import android.app.Notification;
import android.app.NotificationManager;
import android.app.PendingIntent;
import android.app.ProgressDialog;
import android.content.ActivityNotFoundException;
import android.content.BroadcastReceiver;
import android.content.ContentResolver;
import android.content.ContentValues;
import android.content.Context;
import android.content.Intent;
import android.content.IntentFilter;
import android.content.SharedPreferences;
import android.content.res.Resources;
import android.database.ContentObserver;
import android.database.Cursor;
import android.net.ConnectivityManager;
import android.net.LinkProperties;
import android.net.NetworkAgent;
import android.net.NetworkCapabilities;
import android.net.NetworkPolicyManager;
import android.net.NetworkRequest;
import android.net.TrafficStats;
import android.net.Uri;
import android.os.AsyncResult;
import android.os.Bundle;
import android.os.Handler;
import android.os.HandlerThread;
import android.os.Message;
import android.os.PersistableBundle;
import android.os.RegistrantList;
import android.os.SystemClock;
import android.os.SystemProperties;
import android.os.UserHandle;
import android.preference.PreferenceManager;
import android.provider.Settings;
import android.provider.Settings.SettingNotFoundException;
import android.provider.Telephony;
import android.telephony.AccessNetworkConstants;
import android.telephony.AccessNetworkConstants.TransportType;
import android.telephony.Annotation.ApnType;
import android.telephony.Annotation.DataFailureCause;
import android.telephony.Annotation.NetworkType;
import android.telephony.AnomalyReporter;
import android.telephony.CarrierConfigManager;
import android.telephony.CellLocation;
import android.telephony.DataFailCause;
import android.telephony.NetworkRegistrationInfo;
import android.telephony.PcoData;
import android.telephony.PreciseDataConnectionState;
import android.telephony.ServiceState;
import android.telephony.ServiceState.RilRadioTechnology;
import android.telephony.SubscriptionManager;
import android.telephony.SubscriptionPlan;
import android.telephony.TelephonyDisplayInfo;
import android.telephony.TelephonyFrameworkInitializer;
import android.telephony.TelephonyManager;
import android.telephony.TelephonyManager.SimState;
import android.telephony.cdma.CdmaCellLocation;
import android.telephony.data.ApnSetting;
import android.telephony.data.DataCallResponse;
import android.telephony.data.DataCallResponse.HandoverFailureMode;
import android.telephony.data.DataProfile;
import android.telephony.gsm.GsmCellLocation;
import android.text.TextUtils;
import android.util.EventLog;
import android.util.LocalLog;
import android.util.Log;
import android.util.Pair;
import android.util.SparseArray;
import android.view.WindowManager;

import com.android.internal.R;
import com.android.internal.annotations.VisibleForTesting;
import com.android.internal.telephony.DctConstants;
import com.android.internal.telephony.EventLogTags;
import com.android.internal.telephony.GsmCdmaPhone;
import com.android.internal.telephony.ITelephony;
import com.android.internal.telephony.Phone;
import com.android.internal.telephony.PhoneConstants;
import com.android.internal.telephony.PhoneFactory;
import com.android.internal.telephony.PhoneSwitcher;
import com.android.internal.telephony.RILConstants;
import com.android.internal.telephony.RetryManager;
import com.android.internal.telephony.SettingsObserver;
import com.android.internal.telephony.SubscriptionInfoUpdater;
import com.android.internal.telephony.dataconnection.DataConnectionReasons.DataAllowedReasonType;
import com.android.internal.telephony.dataconnection.DataConnectionReasons.DataDisallowedReasonType;
import com.android.internal.telephony.dataconnection.DataEnabledSettings.DataEnabledChangedReason;
import com.android.internal.telephony.metrics.DataStallRecoveryStats;
import com.android.internal.telephony.metrics.TelephonyMetrics;
import com.android.internal.telephony.util.ArrayUtils;
import com.android.internal.telephony.util.NotificationChannelController;
import com.android.internal.telephony.util.TelephonyUtils;
import com.android.internal.util.AsyncChannel;
import com.android.telephony.Rlog;

import java.io.FileDescriptor;
import java.io.PrintWriter;
import java.lang.annotation.Retention;
import java.lang.annotation.RetentionPolicy;
import java.util.ArrayList;
import java.util.Arrays;
import java.util.Collection;
import java.util.Collections;
import java.util.HashMap;
import java.util.List;
import java.util.Map;
import java.util.Map.Entry;
import java.util.Set;
import java.util.UUID;
import java.util.concurrent.ConcurrentHashMap;
import java.util.concurrent.atomic.AtomicBoolean;
import java.util.concurrent.atomic.AtomicInteger;
import java.util.stream.Collectors;

/**
 * {@hide}
 */
public class DcTracker extends Handler {
    protected static final boolean DBG = true;
    protected static final boolean VDBG = false; // STOPSHIP if true
    private static final boolean VDBG_STALL = false; // STOPSHIP if true
    private static final boolean RADIO_TESTS = false;
    private static final String NOTIFICATION_TAG = DcTracker.class.getSimpleName();

    @IntDef(value = {
            REQUEST_TYPE_NORMAL,
            REQUEST_TYPE_HANDOVER,
    })
    @Retention(RetentionPolicy.SOURCE)
    public @interface RequestNetworkType {}

    /**
     * Normal request for {@link #requestNetwork(NetworkRequest, int, Message)}. For request
     * network, this adds the request to the {@link ApnContext}. If there were no network request
     * attached to the {@link ApnContext} earlier, this request setups a data connection.
     */
    public static final int REQUEST_TYPE_NORMAL = 1;

    /**
     * Handover request for {@link #requestNetwork(NetworkRequest, int, Message)} or
     * {@link #releaseNetwork(NetworkRequest, int)}. For request network, this
     * initiates the handover data setup process. The existing data connection will be seamlessly
     * handover to the new network. For release network, this performs a data connection softly
     * clean up at the underlying layer (versus normal data release).
     */
    public static final int REQUEST_TYPE_HANDOVER = 2;

    @IntDef(value = {
            RELEASE_TYPE_NORMAL,
            RELEASE_TYPE_DETACH,
            RELEASE_TYPE_HANDOVER,
    })
    @Retention(RetentionPolicy.SOURCE)
    public @interface ReleaseNetworkType {}

    /**
     * For release network, this is just removing the network request from the {@link ApnContext}.
     * Note this does not tear down the physical data connection. Normally the data connection is
     * torn down by connectivity service directly calling {@link NetworkAgent#unwanted()}.
     */
    public static final int RELEASE_TYPE_NORMAL = 1;

    /**
     * Detach request for {@link #releaseNetwork(NetworkRequest, int)} only. This
     * forces the APN context detach from the data connection. If this {@link ApnContext} is the
     * last one attached to the data connection, the data connection will be torn down, otherwise
     * the data connection remains active.
     */
    public static final int RELEASE_TYPE_DETACH = 2;

    /**
     * Handover request for {@link #releaseNetwork(NetworkRequest, int)}. For release
     * network, this performs a data connection softly clean up at the underlying layer (versus
     * normal data release).
     */
    public static final int RELEASE_TYPE_HANDOVER = 3;

    /** The extras for handover completion message */
    static final String DATA_COMPLETE_MSG_EXTRA_NETWORK_REQUEST = "extra_network_request";
    static final String DATA_COMPLETE_MSG_EXTRA_TRANSPORT_TYPE = "extra_transport_type";
    static final String DATA_COMPLETE_MSG_EXTRA_SUCCESS = "extra_success";
    /**
     * The flag indicates whether after handover failure, the data connection should remain on the
     * original transport.
     */
    static final String DATA_COMPLETE_MSG_EXTRA_HANDOVER_FAILURE_FALLBACK =
            "extra_handover_failure_fallback";

    private final String mLogTag;

    public AtomicBoolean isCleanupRequired = new AtomicBoolean(false);

    private final TelephonyManager mTelephonyManager;

    private final AlarmManager mAlarmManager;

    /* Currently requested APN type (TODO: This should probably be a parameter not a member) */
    private int mRequestedApnType = ApnSetting.TYPE_DEFAULT;

    // All data enabling/disabling related settings
    private final DataEnabledSettings mDataEnabledSettings;

    /**
     * After detecting a potential connection problem, this is the max number
     * of subsequent polls before attempting recovery.
     */
    // 1 sec. default polling interval when screen is on.
    private static final int POLL_NETSTAT_MILLIS = 1000;
    // 10 min. default polling interval when screen is off.
    private static final int POLL_NETSTAT_SCREEN_OFF_MILLIS = 1000*60*10;
    // Default sent packets without ack which triggers initial recovery steps
    private static final int NUMBER_SENT_PACKETS_OF_HANG = 10;

    private static final int EVENT_ESSENTIAL_SIM_RECORDS_LOADED = 100;

    // Default for the data stall alarm while non-aggressive stall detection
    private static final int DATA_STALL_ALARM_NON_AGGRESSIVE_DELAY_IN_MS_DEFAULT = 1000 * 60 * 6;
    // Default for the data stall alarm for aggressive stall detection
    private static final int DATA_STALL_ALARM_AGGRESSIVE_DELAY_IN_MS_DEFAULT = 1000 * 60;

    private static final boolean DATA_STALL_SUSPECTED = true;
    protected static final boolean DATA_STALL_NOT_SUSPECTED = false;

    private static final String INTENT_DATA_STALL_ALARM =
            "com.android.internal.telephony.data-stall";
    // Tag for tracking stale alarms
    private static final String INTENT_DATA_STALL_ALARM_EXTRA_TAG = "data_stall_alarm_extra_tag";
    private static final String INTENT_DATA_STALL_ALARM_EXTRA_TRANSPORT_TYPE =
            "data_stall_alarm_extra_transport_type";

    // Unique id for no data notification on setup data permanently failed.
    private static final int NO_DATA_NOTIFICATION = 1001;

    /** The higher index has higher priority. */
    private static final DctConstants.State[] DATA_CONNECTION_STATE_PRIORITIES = {
            DctConstants.State.IDLE,
            DctConstants.State.DISCONNECTING,
            DctConstants.State.CONNECTING,
            DctConstants.State.CONNECTED,
    };

    protected DcTesterFailBringUpAll mDcTesterFailBringUpAll;
    protected DcController mDcc;

    /** kept in sync with mApnContexts
     * Higher numbers are higher priority and sorted so highest priority is first */
    private ArrayList<ApnContext> mPrioritySortedApnContexts = new ArrayList<>();

    /** all APN settings applicable to the current carrier */
    protected ArrayList<ApnSetting> mAllApnSettings = new ArrayList<>();

    /** preferred apn */
    private ApnSetting mPreferredApn = null;

    /** Is packet service restricted by network */
    private boolean mIsPsRestricted = false;

    /** emergency apn Setting*/
    private ApnSetting mEmergencyApn = null;

    /* Once disposed dont handle any messages */
    private boolean mIsDisposed = false;

    private ContentResolver mResolver;

    /* Set to true with CMD_ENABLE_MOBILE_PROVISIONING */
    private boolean mIsProvisioning = false;

    /* The Url passed as object parameter in CMD_ENABLE_MOBILE_PROVISIONING */
    private String mProvisioningUrl = null;

    /* Indicating data service is bound or not */
    private boolean mDataServiceBound = false;

    /* Intent to hide/show the sign-in error notification for provisioning */
    private static final String INTENT_PROVISION = "com.android.internal.telephony.PROVISION";

    /**
     * Extra containing the phone ID for INTENT_PROVISION
     * Must be kept consistent with NetworkNotificationManager#setProvNotificationVisible.
     * TODO: refactor the deprecated API to prevent hardcoding values.
     */
    private static final String EXTRA_PROVISION_PHONE_ID = "provision.phone.id";

    /* Intent for the provisioning apn alarm */
    private static final String INTENT_PROVISIONING_APN_ALARM =
            "com.android.internal.telephony.provisioning_apn_alarm";

    /* Tag for tracking stale alarms */
    private static final String PROVISIONING_APN_ALARM_TAG_EXTRA = "provisioning.apn.alarm.tag";

    /* Debug property for overriding the PROVISIONING_APN_ALARM_DELAY_IN_MS */
    private static final String DEBUG_PROV_APN_ALARM = "persist.debug.prov_apn_alarm";

    /* Default for the provisioning apn alarm timeout */
    private static final int PROVISIONING_APN_ALARM_DELAY_IN_MS_DEFAULT = 1000 * 60 * 15;

    /* The provision apn alarm intent used to disable the provisioning apn */
    private PendingIntent mProvisioningApnAlarmIntent = null;

    /* Used to track stale provisioning apn alarms */
    private int mProvisioningApnAlarmTag = (int) SystemClock.elapsedRealtime();

    private AsyncChannel mReplyAc = new AsyncChannel();

<<<<<<< HEAD
    /* Track Data RAT changes */
    private int mCurrentDataRat = ServiceState.RIL_RADIO_TECHNOLOGY_UNKNOWN;

    private final LocalLog mDataRoamingLeakageLog = new LocalLog(50);
    private final LocalLog mApnSettingsInitializationLog = new LocalLog(50);
=======
    private final LocalLog mDataRoamingLeakageLog = new LocalLog(32);
    private final LocalLog mApnSettingsInitializationLog = new LocalLog(32);
>>>>>>> 2fcaf13a

    /* 5G connection reevaluation watchdog alarm constants */
    private long mWatchdogTimeMs = 1000 * 60 * 60;
    private boolean mWatchdog = false;

    /* Default for whether 5G frequencies are considered unmetered */
    private boolean mNrNsaAllUnmetered = false;
    private boolean mNrNsaMmwaveUnmetered = false;
    private boolean mNrNsaSub6Unmetered = false;
    private boolean mNrSaAllUnmetered = false;
    private boolean mNrSaMmwaveUnmetered = false;
    private boolean mNrSaSub6Unmetered = false;
    private boolean mNrNsaRoamingUnmetered = false;

    // it effect the PhysicalLinkStateChanged
    private boolean mLteEndcUsingUserDataForRrcDetection = false;

    // stats per data call recovery event
    private DataStallRecoveryStats mDataStallRecoveryStats;

    /* List of SubscriptionPlans, updated when initialized and when plans are changed. */
    private List<SubscriptionPlan> mSubscriptionPlans = null;
    /* List of network types an unmetered override applies to, set by onSubscriptionOverride
     * and cleared when the device is rebooted or the override expires. */
    private List<Integer> mUnmeteredNetworkTypes = null;
    /* List of network types a congested override applies to, set by onSubscriptionOverride
     * and cleared when the device is rebooted or the override expires. */
    private List<Integer> mCongestedNetworkTypes = null;
    /* Whether an unmetered override is currently active. */
    private boolean mUnmeteredOverride = false;
    /* Whether a congested override is currently active. */
    private boolean mCongestedOverride = false;

    @SimState
    private int mSimState = TelephonyManager.SIM_STATE_UNKNOWN;

    private final BroadcastReceiver mIntentReceiver = new BroadcastReceiver () {
        @Override
        public void onReceive(Context context, Intent intent) {
            String action = intent.getAction();

            if (action.equals(Intent.ACTION_SCREEN_ON)) {
                // TODO: Evaluate hooking this up with DeviceStateMonitor
                if (DBG) log("screen on");
                mIsScreenOn = true;
                stopNetStatPoll();
                startNetStatPoll();
                restartDataStallAlarm();
            } else if (action.equals(Intent.ACTION_SCREEN_OFF)) {
                if (DBG) log("screen off");
                mIsScreenOn = false;
                stopNetStatPoll();
                startNetStatPoll();
                restartDataStallAlarm();
            } else if (action.equals(INTENT_DATA_STALL_ALARM)) {
                onActionIntentDataStallAlarm(intent);
            } else if (action.equals(INTENT_PROVISIONING_APN_ALARM)) {
                if (DBG) log("Provisioning apn alarm");
                onActionIntentProvisioningApnAlarm(intent);
            } else if (action.equals(TelephonyManager.ACTION_SIM_CARD_STATE_CHANGED)
                    || action.equals(TelephonyManager.ACTION_SIM_APPLICATION_STATE_CHANGED)) {
                if (mPhone.getPhoneId() == intent.getIntExtra(SubscriptionManager.EXTRA_SLOT_INDEX,
                        SubscriptionManager.INVALID_SIM_SLOT_INDEX)) {
                    int simState = intent.getIntExtra(TelephonyManager.EXTRA_SIM_STATE,
                            TelephonyManager.SIM_STATE_UNKNOWN);
                    sendMessage(obtainMessage(DctConstants.EVENT_SIM_STATE_UPDATED, simState, 0));
                }
            } else if (action.equals(CarrierConfigManager.ACTION_CARRIER_CONFIG_CHANGED)) {
                if (mPhone.getPhoneId() == intent.getIntExtra(CarrierConfigManager.EXTRA_SLOT_INDEX,
                        SubscriptionManager.INVALID_SIM_SLOT_INDEX)) {
                    if (intent.getBooleanExtra(
                            CarrierConfigManager.EXTRA_REBROADCAST_ON_UNLOCK, false)) {
                        // Ignore the rebroadcast one to prevent multiple carrier config changed
                        // event during boot up.
                        return;
                    }
                    int subId = intent.getIntExtra(SubscriptionManager.EXTRA_SUBSCRIPTION_INDEX,
                            SubscriptionManager.INVALID_SUBSCRIPTION_ID);
                    if (SubscriptionManager.isValidSubscriptionId(subId)) {
                        sendEmptyMessage(DctConstants.EVENT_CARRIER_CONFIG_CHANGED);
                    }
                }
            } else {
                if (DBG) log("onReceive: Unknown action=" + action);
            }
        }
    };

    private final Runnable mPollNetStat = new Runnable() {
        @Override
        public void run() {
            updateDataActivity();

            if (mIsScreenOn) {
                mNetStatPollPeriod = Settings.Global.getInt(mResolver,
                        Settings.Global.PDP_WATCHDOG_POLL_INTERVAL_MS, POLL_NETSTAT_MILLIS);
            } else {
                mNetStatPollPeriod = Settings.Global.getInt(mResolver,
                        Settings.Global.PDP_WATCHDOG_LONG_POLL_INTERVAL_MS,
                        POLL_NETSTAT_SCREEN_OFF_MILLIS);
            }

            if (mNetStatPollEnabled) {
                mDataConnectionTracker.postDelayed(this, mNetStatPollPeriod);
            }
        }
    };

    private NetworkPolicyManager mNetworkPolicyManager;
    private final NetworkPolicyManager.SubscriptionCallback mSubscriptionCallback =
            new NetworkPolicyManager.SubscriptionCallback() {
        @Override
        public void onSubscriptionOverride(int subId, int overrideMask, int overrideValue,
                int[] networkTypes) {
            if (mPhone == null || mPhone.getSubId() != subId) return;

            List<Integer> tempList = new ArrayList<>();
            for (int networkType : networkTypes) {
                tempList.add(networkType);
            }

            log("Subscription override: overrideMask=" + overrideMask
                    + ", overrideValue=" + overrideValue + ", networkTypes=" + tempList);

            if (overrideMask == SUBSCRIPTION_OVERRIDE_UNMETERED) {
                mUnmeteredNetworkTypes = tempList;
                mUnmeteredOverride = overrideValue != 0;
                reevaluateUnmeteredConnections();
            } else if (overrideMask == SUBSCRIPTION_OVERRIDE_CONGESTED) {
                mCongestedNetworkTypes = tempList;
                mCongestedOverride = overrideValue != 0;
                reevaluateCongestedConnections();
            }
        }

        @Override
        public void onSubscriptionPlansChanged(int subId, SubscriptionPlan[] plans) {
            if (mPhone == null || mPhone.getSubId() != subId) return;

            mSubscriptionPlans = plans == null ? null : Arrays.asList(plans);
            if (DBG) log("SubscriptionPlans changed: " + mSubscriptionPlans);
            reevaluateUnmeteredConnections();
        }
    };

    private final SettingsObserver mSettingsObserver;

    private void registerSettingsObserver() {
        mSettingsObserver.unobserve();
        String simSuffix = "";
        if (TelephonyManager.getDefault().getSimCount() > 1) {
            simSuffix = Integer.toString(mPhone.getSubId());
        }

        mSettingsObserver.observe(
                Settings.Global.getUriFor(Settings.Global.DATA_ROAMING + simSuffix),
                DctConstants.EVENT_ROAMING_SETTING_CHANGE);
        mSettingsObserver.observe(
                Settings.Global.getUriFor(Settings.Global.DEVICE_PROVISIONED),
                DctConstants.EVENT_DEVICE_PROVISIONED_CHANGE);
    }

    /**
     * Maintain the sum of transmit and receive packets.
     *
     * The packet counts are initialized and reset to -1 and
     * remain -1 until they can be updated.
     */
    public static class TxRxSum {
        public long txPkts;
        public long rxPkts;

        public TxRxSum() {
            reset();
        }

        public TxRxSum(long txPkts, long rxPkts) {
            this.txPkts = txPkts;
            this.rxPkts = rxPkts;
        }

        public TxRxSum(TxRxSum sum) {
            txPkts = sum.txPkts;
            rxPkts = sum.rxPkts;
        }

        public void reset() {
            txPkts = -1;
            rxPkts = -1;
        }

        @Override
        public String toString() {
            return "{txSum=" + txPkts + " rxSum=" + rxPkts + "}";
        }

        /**
         * Get total Tx/Rx packet count from TrafficStats
         */
        public void updateTotalTxRxSum() {
            this.txPkts = TrafficStats.getMobileTxPackets();
            this.rxPkts = TrafficStats.getMobileRxPackets();
        }
    }

    private void onDataReconnect(ApnContext apnContextforRetry, int subId,
            @RequestNetworkType int requestType) {
        int phoneSubId = mPhone.getSubId();
        String apnType = apnContextforRetry.getApnType();
        String reason =  apnContextforRetry.getReason();

        if (subId != phoneSubId) {
            log("onDataReconnect: invalid subId");
            return;
        }

        ApnContext apnContext = mApnContexts.get(apnType);

        if (DBG) {
            log("onDataReconnect: mState=" + mState + " reason=" + reason + " apnType=" + apnType
                    + " apnContext=" + apnContext);
        }

        if ((apnContext != null) && (apnContext.isEnabled())) {
            apnContext.setReason(reason);
            DctConstants.State apnContextState = apnContext.getState();
            if (DBG) {
                log("onDataReconnect: apnContext state=" + apnContextState);
            }
            if ((apnContextState == DctConstants.State.FAILED)
                    || (apnContextState == DctConstants.State.IDLE)) {
                if (DBG) {
                    log("onDataReconnect: state is FAILED|IDLE, disassociate");
                }
                apnContext.releaseDataConnection("");
            } else {
                if (DBG) log("onDataReconnect: keep associated");
            }
            // TODO: IF already associated should we send the EVENT_TRY_SETUP_DATA???
            sendMessage(obtainMessage(DctConstants.EVENT_TRY_SETUP_DATA, requestType,
                    0, apnContext));
        }
    }

    private void onActionIntentDataStallAlarm(Intent intent) {
        if (VDBG_STALL) log("onActionIntentDataStallAlarm: action=" + intent.getAction());

        int subId = intent.getIntExtra(PhoneConstants.SUBSCRIPTION_KEY,
                SubscriptionManager.INVALID_SUBSCRIPTION_ID);
        if (!SubscriptionManager.isValidSubscriptionId(subId) || (subId != mPhone.getSubId())) {
            return;
        }

        int transportType = intent.getIntExtra(INTENT_DATA_STALL_ALARM_EXTRA_TRANSPORT_TYPE, 0);
        if (transportType != mTransportType) {
            return;
        }

        Message msg = obtainMessage(DctConstants.EVENT_DATA_STALL_ALARM,
                intent.getAction());
        msg.arg1 = intent.getIntExtra(INTENT_DATA_STALL_ALARM_EXTRA_TAG, 0);
        sendMessage(msg);
    }

    private RegistrantList mAllDataDisconnectedRegistrants = new RegistrantList();

    // member variables
    protected final Phone mPhone;
    private DctConstants.Activity mActivity = DctConstants.Activity.NONE;
    private DctConstants.State mState = DctConstants.State.IDLE;
    private final Handler mDataConnectionTracker;

    private long mTxPkts;
    private long mRxPkts;
    private int mNetStatPollPeriod;
    private boolean mNetStatPollEnabled = false;

    private TxRxSum mDataStallTxRxSum = new TxRxSum(0, 0);
    // Used to track stale data stall alarms.
    private int mDataStallAlarmTag = (int) SystemClock.elapsedRealtime();
    // The current data stall alarm intent
    private PendingIntent mDataStallAlarmIntent = null;
    // Number of packets sent since the last received packet
    private long mSentSinceLastRecv;
    // Controls when a simple recovery attempt it to be tried
    private int mNoRecvPollCount = 0;
    // Reference counter for enabling fail fast
    private static int sEnableFailFastRefCounter = 0;
    // True if data stall detection is enabled
    private volatile boolean mDataStallNoRxEnabled = true;

    protected volatile boolean mFailFast = false;

    // True when in voice call
    protected boolean mInVoiceCall = false;

    /** Intent sent when the reconnect alarm fires. */
    private PendingIntent mReconnectIntent = null;

    // When false we will not auto attach and manually attaching is required.
    protected boolean mAutoAttachOnCreationConfig = false;
    private AtomicBoolean mAutoAttachEnabled = new AtomicBoolean(false);

    // State of screen
    // (TODO: Reconsider tying directly to screen, maybe this is
    //        really a lower power mode")
    private boolean mIsScreenOn = true;

    /** Allows the generation of unique Id's for DataConnection objects */
    protected AtomicInteger mUniqueIdGenerator = new AtomicInteger(0);

    /** The data connections. */
    protected HashMap<Integer, DataConnection> mDataConnections =
            new HashMap<Integer, DataConnection>();

    /** Convert an ApnType string to Id (TODO: Use "enumeration" instead of String for ApnType) */
    private HashMap<String, Integer> mApnToDataConnectionId = new HashMap<String, Integer>();

    /** Phone.APN_TYPE_* ===> ApnContext */
    protected ConcurrentHashMap<String, ApnContext> mApnContexts =
            new ConcurrentHashMap<String, ApnContext>();

    private SparseArray<ApnContext> mApnContextsByType = new SparseArray<ApnContext>();

    private ArrayList<DataProfile> mLastDataProfileList = new ArrayList<>();

    /** RAT name ===> (downstream, upstream) bandwidth values from carrier config. */
    private ConcurrentHashMap<String, Pair<Integer, Integer>> mBandwidths =
            new ConcurrentHashMap<>();

    private boolean mConfigReady = false;

    /**
     * Handles changes to the APN db.
     */
    private class ApnChangeObserver extends ContentObserver {
        public ApnChangeObserver () {
            super(mDataConnectionTracker);
        }

        @Override
        public void onChange(boolean selfChange) {
            sendMessage(obtainMessage(DctConstants.EVENT_APN_CHANGED));
        }
    }

    //***** Instance Variables

    private boolean mReregisterOnReconnectFailure = false;


    //***** Constants

    private static final int PROVISIONING_SPINNER_TIMEOUT_MILLIS = 120 * 1000;

    static final Uri PREFERAPN_NO_UPDATE_URI_USING_SUBID =
                        Uri.parse("content://telephony/carriers/preferapn_no_update/subId/");
    static final String APN_ID = "apn_id";

    private boolean mCanSetPreferApn = false;

    private AtomicBoolean mAttached = new AtomicBoolean(false);

    /** Watches for changes to the APN db. */
    private ApnChangeObserver mApnObserver;

    private BroadcastReceiver mProvisionBroadcastReceiver;
    private ProgressDialog mProvisioningSpinner;

    protected final DataServiceManager mDataServiceManager;

    @AccessNetworkConstants.TransportType
    private final int mTransportType;

    private DataStallRecoveryHandler mDsRecoveryHandler;
    private HandlerThread mHandlerThread;

    private final DataThrottler mDataThrottler;

    /**
     * Request network completion message map. Key is the APN type, value is the list of completion
     * messages to be sent. Using a list because there might be multiple network requests for
     * the same APN type.
     */
    private final Map<Integer, List<Message>> mHandoverCompletionMsgs = new HashMap<>();

    //***** Constructor
    public DcTracker(Phone phone, @TransportType int transportType) {
        super();
        mPhone = phone;
        if (DBG) log("DCT.constructor");
        mTelephonyManager = TelephonyManager.from(phone.getContext())
                .createForSubscriptionId(phone.getSubId());
        // The 'C' in tag indicates cellular, and 'I' indicates IWLAN. This is to distinguish
        // between two DcTrackers, one for each.
        String tagSuffix = "-" + ((transportType == AccessNetworkConstants.TRANSPORT_TYPE_WWAN)
                ? "C" : "I");
        tagSuffix += "-" + mPhone.getPhoneId();
        mLogTag = "DCT" + tagSuffix;

        mTransportType = transportType;
        mDataServiceManager = new DataServiceManager(phone, transportType, tagSuffix);
        mDataThrottler = new DataThrottler(mPhone, transportType);

        mResolver = mPhone.getContext().getContentResolver();
        mAlarmManager =
                (AlarmManager) mPhone.getContext().getSystemService(Context.ALARM_SERVICE);

        mDsRecoveryHandler = new DataStallRecoveryHandler();

        IntentFilter filter = new IntentFilter();
        filter.addAction(Intent.ACTION_SCREEN_ON);
        filter.addAction(Intent.ACTION_SCREEN_OFF);
        filter.addAction(INTENT_DATA_STALL_ALARM);
        filter.addAction(INTENT_PROVISIONING_APN_ALARM);
        filter.addAction(CarrierConfigManager.ACTION_CARRIER_CONFIG_CHANGED);
        filter.addAction(TelephonyManager.ACTION_SIM_CARD_STATE_CHANGED);
        filter.addAction(TelephonyManager.ACTION_SIM_APPLICATION_STATE_CHANGED);

        mDataEnabledSettings = mPhone.getDataEnabledSettings();

        mDataEnabledSettings.registerForDataEnabledChanged(this,
                DctConstants.EVENT_DATA_ENABLED_CHANGED, null);
        mDataEnabledSettings.registerForDataEnabledOverrideChanged(this,
                DctConstants.EVENT_DATA_ENABLED_OVERRIDE_RULES_CHANGED);

        mPhone.getContext().registerReceiver(mIntentReceiver, filter, null, mPhone);

        SharedPreferences sp = PreferenceManager.getDefaultSharedPreferences(mPhone.getContext());
        mAutoAttachEnabled.set(sp.getBoolean(Phone.DATA_DISABLED_ON_BOOT_KEY, false));

        mNetworkPolicyManager = (NetworkPolicyManager) mPhone.getContext()
                .getSystemService(Context.NETWORK_POLICY_SERVICE);
        mNetworkPolicyManager.registerSubscriptionCallback(mSubscriptionCallback);

        mHandlerThread = new HandlerThread("DcHandlerThread");
        mHandlerThread.start();
        Handler dcHandler = new Handler(mHandlerThread.getLooper());
        mDcc = DcController.makeDcc(mPhone, this, mDataServiceManager, dcHandler.getLooper(),
                tagSuffix);
        mDcTesterFailBringUpAll = new DcTesterFailBringUpAll(mPhone, dcHandler);

        mDataConnectionTracker = this;
        registerForAllEvents();
        mApnObserver = new ApnChangeObserver();
        phone.getContext().getContentResolver().registerContentObserver(
                Telephony.Carriers.CONTENT_URI, true, mApnObserver);

        initApnContexts();

        addDefaultApnSettingsAsNeeded();

        mSettingsObserver = new SettingsObserver(mPhone.getContext(), this);
        registerSettingsObserver();
    }

    @VisibleForTesting
    public DcTracker() {
        mLogTag = "DCT";
        mTelephonyManager = null;
        mAlarmManager = null;
        mPhone = null;
        mDataConnectionTracker = null;
        mSettingsObserver = new SettingsObserver(null, this);
        mDataEnabledSettings = null;
        mTransportType = 0;
        mDataServiceManager = null;
        mDataThrottler = null;
    }

    public void registerServiceStateTrackerEvents() {
        mPhone.getServiceStateTracker().registerForDataConnectionAttached(mTransportType, this,
                DctConstants.EVENT_DATA_CONNECTION_ATTACHED, null);
        mPhone.getServiceStateTracker().registerForDataConnectionDetached(mTransportType, this,
                DctConstants.EVENT_DATA_CONNECTION_DETACHED, null);
        mPhone.getServiceStateTracker().registerForDataRoamingOn(this,
                DctConstants.EVENT_ROAMING_ON, null);
        mPhone.getServiceStateTracker().registerForDataRoamingOff(this,
                DctConstants.EVENT_ROAMING_OFF, null, true);
        mPhone.getServiceStateTracker().registerForPsRestrictedEnabled(this,
                DctConstants.EVENT_PS_RESTRICT_ENABLED, null);
        mPhone.getServiceStateTracker().registerForPsRestrictedDisabled(this,
                DctConstants.EVENT_PS_RESTRICT_DISABLED, null);
        mPhone.getServiceStateTracker().registerForDataRegStateOrRatChanged(mTransportType, this,
                DctConstants.EVENT_DATA_RAT_CHANGED, null);
    }

    public void unregisterServiceStateTrackerEvents() {
        mPhone.getServiceStateTracker().unregisterForDataConnectionAttached(mTransportType, this);
        mPhone.getServiceStateTracker().unregisterForDataConnectionDetached(mTransportType, this);
        mPhone.getServiceStateTracker().unregisterForDataRoamingOn(this);
        mPhone.getServiceStateTracker().unregisterForDataRoamingOff(this);
        mPhone.getServiceStateTracker().unregisterForPsRestrictedEnabled(this);
        mPhone.getServiceStateTracker().unregisterForPsRestrictedDisabled(this);
        mPhone.getServiceStateTracker().unregisterForDataRegStateOrRatChanged(mTransportType, this);
        mPhone.getServiceStateTracker().unregisterForAirplaneModeChanged(this);
    }

    private void registerForAllEvents() {
        if (mTransportType == AccessNetworkConstants.TRANSPORT_TYPE_WWAN) {
            mPhone.mCi.registerForAvailable(this, DctConstants.EVENT_RADIO_AVAILABLE, null);
            mPhone.mCi.registerForOffOrNotAvailable(this,
                    DctConstants.EVENT_RADIO_OFF_OR_NOT_AVAILABLE, null);
            mPhone.mCi.registerForPcoData(this, DctConstants.EVENT_PCO_DATA_RECEIVED, null);
        }

        // Note, this is fragile - the Phone is now presenting a merged picture
        // of PS (volte) & CS and by diving into its internals you're just seeing
        // the CS data.  This works well for the purposes this is currently used for
        // but that may not always be the case.  Should probably be redesigned to
        // accurately reflect what we're really interested in (registerForCSVoiceCallEnded).
        mPhone.getCallTracker().registerForVoiceCallEnded(this,
                DctConstants.EVENT_VOICE_CALL_ENDED, null);
        mPhone.getCallTracker().registerForVoiceCallStarted(this,
                DctConstants.EVENT_VOICE_CALL_STARTED, null);
        mPhone.getDisplayInfoController().registerForTelephonyDisplayInfoChanged(this,
                DctConstants.EVENT_TELEPHONY_DISPLAY_INFO_CHANGED, null);
        registerServiceStateTrackerEvents();
        mDataServiceManager.registerForServiceBindingChanged(this,
                DctConstants.EVENT_DATA_SERVICE_BINDING_CHANGED, null);
        mDataServiceManager.registerForApnUnthrottled(this, DctConstants.EVENT_APN_UNTHROTTLED);
    }

    public void dispose() {
        if (DBG) log("DCT.dispose");

        if (mProvisionBroadcastReceiver != null) {
            mPhone.getContext().unregisterReceiver(mProvisionBroadcastReceiver);
            mProvisionBroadcastReceiver = null;
        }
        if (mProvisioningSpinner != null) {
            mProvisioningSpinner.dismiss();
            mProvisioningSpinner = null;
        }

        cleanUpAllConnectionsInternal(true, null);

        mIsDisposed = true;
        mPhone.getContext().unregisterReceiver(mIntentReceiver);
        mSettingsObserver.unobserve();

        mNetworkPolicyManager.unregisterSubscriptionCallback(mSubscriptionCallback);
        mDcTesterFailBringUpAll.dispose();

        mPhone.getContext().getContentResolver().unregisterContentObserver(mApnObserver);
        mApnContexts.clear();
        mApnContextsByType.clear();
        mPrioritySortedApnContexts.clear();
        unregisterForAllEvents();

        destroyDataConnections();
    }

    /**
     * Stop the internal handler thread
     *
     * TESTING ONLY
     */
    @VisibleForTesting
    public void stopHandlerThread() {
        mHandlerThread.quit();
    }

    private void unregisterForAllEvents() {
         //Unregister for all events
        if (mTransportType == AccessNetworkConstants.TRANSPORT_TYPE_WWAN) {
            mPhone.mCi.unregisterForAvailable(this);
            mPhone.mCi.unregisterForOffOrNotAvailable(this);
            mPhone.mCi.unregisterForPcoData(this);
        }

        mPhone.getCallTracker().unregisterForVoiceCallEnded(this);
        mPhone.getCallTracker().unregisterForVoiceCallStarted(this);
        mPhone.getDisplayInfoController().unregisterForTelephonyDisplayInfoChanged(this);
        unregisterServiceStateTrackerEvents();
        mDataServiceManager.unregisterForServiceBindingChanged(this);
        mDataEnabledSettings.unregisterForDataEnabledChanged(this);
        mDataEnabledSettings.unregisterForDataEnabledOverrideChanged(this);
        mDataServiceManager.unregisterForApnUnthrottled(this);
    }

    /**
     * Reevaluate existing data connections when conditions change.
     *
     * For example, handle reverting restricted networks back to unrestricted. If we're changing
     * user data to enabled and this makes data truly enabled (not disabled by other factors) we
     * need to reevaluate and possibly add NET_CAPABILITY_NOT_RESTRICTED capability to the data
     * connection. This allows non-privilege apps to use the network.
     *
     * Or when we brought up a unmetered data connection while data is off, we only limit this
     * data connection for unmetered use only. When data is turned back on, we need to tear that
     * down so a full capable data connection can be re-established.
     */
    private void reevaluateDataConnections() {
        for (DataConnection dataConnection : mDataConnections.values()) {
            dataConnection.reevaluateRestrictedState();
        }
    }

    public long getSubId() {
        return mPhone.getSubId();
    }

    public DctConstants.Activity getActivity() {
        return mActivity;
    }

    private void setActivity(DctConstants.Activity activity) {
        log("setActivity = " + activity);
        mActivity = activity;
        mPhone.notifyDataActivity();
    }

    /**
     * Request a network
     *
     * @param networkRequest Network request from clients
     * @param type The request type
     * @param onHandoverCompleteMsg When request type is handover, this message will be sent when
     * handover is completed. For normal request, this should be null.
     */
    public void requestNetwork(NetworkRequest networkRequest, @RequestNetworkType int type,
            Message onHandoverCompleteMsg) {
        if (type != REQUEST_TYPE_HANDOVER && onHandoverCompleteMsg != null) {
            throw new RuntimeException("request network with normal type request type but passing "
                    + "handover complete message.");
        }
        final int apnType = ApnContext.getApnTypeFromNetworkRequest(networkRequest);
        final ApnContext apnContext = mApnContextsByType.get(apnType);
        if (apnContext != null) {
            apnContext.requestNetwork(networkRequest, type, onHandoverCompleteMsg);
        }
    }

    public void releaseNetwork(NetworkRequest networkRequest, @ReleaseNetworkType int type) {
        final int apnType = ApnContext.getApnTypeFromNetworkRequest(networkRequest);
        final ApnContext apnContext = mApnContextsByType.get(apnType);
        if (apnContext != null) {
            apnContext.releaseNetwork(networkRequest, type);
        }
    }

    // Turn telephony radio on or off.
    private void setRadio(boolean on) {
        final ITelephony phone = ITelephony.Stub.asInterface(
                TelephonyFrameworkInitializer
                        .getTelephonyServiceManager()
                        .getTelephonyServiceRegisterer()
                        .get());
        try {
            phone.setRadio(on);
        } catch (Exception e) {
            // Ignore.
        }
    }

    // Class to handle Intent dispatched with user selects the "Sign-in to network"
    // notification.
    private class ProvisionNotificationBroadcastReceiver extends BroadcastReceiver {
        private final String mNetworkOperator;
        // Mobile provisioning URL.  Valid while provisioning notification is up.
        // Set prior to notification being posted as URL contains ICCID which
        // disappears when radio is off (which is the case when notification is up).
        private final String mProvisionUrl;

        public ProvisionNotificationBroadcastReceiver(String provisionUrl, String networkOperator) {
            mNetworkOperator = networkOperator;
            mProvisionUrl = provisionUrl;
        }

        private void setEnableFailFastMobileData(int enabled) {
            sendMessage(obtainMessage(DctConstants.CMD_SET_ENABLE_FAIL_FAST_MOBILE_DATA, enabled, 0));
        }

        private void enableMobileProvisioning() {
            final Message msg = obtainMessage(DctConstants.CMD_ENABLE_MOBILE_PROVISIONING);
            Bundle bundle = new Bundle(1);
            bundle.putString(DctConstants.PROVISIONING_URL_KEY, mProvisionUrl);
            msg.setData(bundle);
            sendMessage(msg);
        }

        @Override
        public void onReceive(Context context, Intent intent) {
            if (mPhone.getPhoneId() != intent.getIntExtra(EXTRA_PROVISION_PHONE_ID,
                    SubscriptionManager.INVALID_PHONE_INDEX)) {
                return;
            }
            // Turning back on the radio can take time on the order of a minute, so show user a
            // spinner so they know something is going on.
            log("onReceive : ProvisionNotificationBroadcastReceiver");
            mProvisioningSpinner = new ProgressDialog(context);
            mProvisioningSpinner.setTitle(mNetworkOperator);
            mProvisioningSpinner.setMessage(
                    // TODO: Don't borrow "Connecting..." i18n string; give Telephony a version.
                    context.getText(com.android.internal.R.string.media_route_status_connecting));
            mProvisioningSpinner.setIndeterminate(true);
            mProvisioningSpinner.setCancelable(true);
            // Allow non-Activity Service Context to create a View.
            mProvisioningSpinner.getWindow().setType(
                    WindowManager.LayoutParams.TYPE_KEYGUARD_DIALOG);
            mProvisioningSpinner.show();
            // After timeout, hide spinner so user can at least use their device.
            // TODO: Indicate to user that it is taking an unusually long time to connect?
            sendMessageDelayed(obtainMessage(DctConstants.CMD_CLEAR_PROVISIONING_SPINNER,
                    mProvisioningSpinner), PROVISIONING_SPINNER_TIMEOUT_MILLIS);
            // This code is almost identical to the old
            // ConnectivityService.handleMobileProvisioningAction code.
            setRadio(true);
            setEnableFailFastMobileData(DctConstants.ENABLED);
            enableMobileProvisioning();
        }
    }

    @Override
    protected void finalize() {
        if(DBG && mPhone != null) log("finalize");
    }

    private void initApnContexts() {
        PersistableBundle carrierConfig;
        CarrierConfigManager configManager = (CarrierConfigManager) mPhone.getContext()
                .getSystemService(Context.CARRIER_CONFIG_SERVICE);
        if (configManager != null) {
            carrierConfig = configManager.getConfigForSubId(mPhone.getSubId());
        } else {
            carrierConfig = null;
        }
        initApnContexts(carrierConfig);
    }

    //Blows away any existing apncontexts that may exist, only use in ctor.
    private void initApnContexts(PersistableBundle carrierConfig) {
        if (!mTelephonyManager.isDataCapable()) {
            log("initApnContexts: isDataCapable == false.  No Apn Contexts loaded");
            return;
        }

        log("initApnContexts: E");
        // Load device network attributes from resources
        final Collection<ApnConfigType> types =
                new ApnConfigTypeRepository(carrierConfig).getTypes();

        for (ApnConfigType apnConfigType : types) {
            ApnContext apnContext = new ApnContext(mPhone, apnConfigType.getType(), mLogTag, this,
                    apnConfigType.getPriority());
            int bitmask = ApnSetting.getApnTypesBitmaskFromString(apnContext.getApnType());
            mPrioritySortedApnContexts.add(apnContext);
            mApnContexts.put(apnContext.getApnType(), apnContext);
            mApnContextsByType.put(bitmask, apnContext);
            // Notify listeners that all data is disconnected when DCT is initialized.
            // Once connections are established, DC will then notify that data is connected.
            // This is to prevent the case where the phone process crashed but we don't notify
            // listeners that data was disconnected, so they may be stuck in a connected state.
            mPhone.notifyDataConnection(new PreciseDataConnectionState.Builder()
                    .setTransportType(mTransportType)
                    .setState(TelephonyManager.DATA_DISCONNECTED)
                    .setApnSetting(new ApnSetting.Builder()
                            .setApnTypeBitmask(bitmask).buildWithoutCheck())
                    .setNetworkType(getDataRat())
                    .build());
            log("initApnContexts: apnContext=" + ApnSetting.getApnTypeString(
                    apnConfigType.getType()));
        }
        mPrioritySortedApnContexts.sort((c1, c2) -> c2.getPriority() - c1.getPriority());
        logSortedApnContexts();
    }

    private void sortApnContextByPriority() {
        if (!mTelephonyManager.isDataCapable()) {
            log("sortApnContextByPriority: isDataCapable == false.  No Apn Contexts loaded");
            return;
        }

        PersistableBundle carrierConfig;
        CarrierConfigManager configManager = (CarrierConfigManager) mPhone.getContext()
                .getSystemService(Context.CARRIER_CONFIG_SERVICE);
        if (configManager != null) {
            carrierConfig = configManager.getConfigForSubId(mPhone.getSubId());
        } else {
            carrierConfig = null;
        }

        log("sortApnContextByPriority: E");
        // Load device network attributes from resources
        final Collection<ApnConfigType> types =
                new ApnConfigTypeRepository(carrierConfig).getTypes();
        for (ApnConfigType apnConfigType : types) {
            if (mApnContextsByType.contains(apnConfigType.getType())) {
                ApnContext apnContext = mApnContextsByType.get(apnConfigType.getType());
                apnContext.setPriority(apnConfigType.getPriority());
            }
        }

        //Doing sorted in a different list to keep thread safety
        ArrayList<ApnContext> prioritySortedApnContexts =
                new ArrayList<>(mPrioritySortedApnContexts);
        prioritySortedApnContexts.sort((c1, c2) -> c2.getPriority() - c1.getPriority());
        mPrioritySortedApnContexts = prioritySortedApnContexts;
        logSortedApnContexts();
    }

    public LinkProperties getLinkProperties(String apnType) {
        ApnContext apnContext = mApnContexts.get(apnType);
        if (apnContext != null) {
            DataConnection dataConnection = apnContext.getDataConnection();
            if (dataConnection != null) {
                if (DBG) log("return link properties for " + apnType);
                return dataConnection.getLinkProperties();
            }
        }
        if (DBG) log("return new LinkProperties");
        return new LinkProperties();
    }

    public NetworkCapabilities getNetworkCapabilities(String apnType) {
        ApnContext apnContext = mApnContexts.get(apnType);
        if (apnContext!=null) {
            DataConnection dataConnection = apnContext.getDataConnection();
            if (dataConnection != null) {
                if (DBG) {
                    log("get active pdp is not null, return NetworkCapabilities for " + apnType);
                }
                return dataConnection.getNetworkCapabilities();
            }
        }
        if (DBG) log("return new NetworkCapabilities");
        return new NetworkCapabilities();
    }

    // Return all active apn types
    public String[] getActiveApnTypes() {
        if (DBG) log("get all active apn types");
        ArrayList<String> result = new ArrayList<String>();

        for (ApnContext apnContext : mApnContexts.values()) {
            if (mAttached.get() && apnContext.isReady()) {
                result.add(apnContext.getApnType());
            }
        }

        return result.toArray(new String[0]);
    }

    /**
     * Get ApnTypes with connected data connections.  This is different than getActiveApnTypes()
     * which returns apn types that with active apn contexts.
     * @return apn types
     */
    public String[] getConnectedApnTypes() {
        return mApnContexts.values().stream()
                .filter(ac -> ac.getState() == DctConstants.State.CONNECTED)
                .map(ApnContext::getApnType)
                .toArray(String[]::new);
    }

    @VisibleForTesting
    public Collection<ApnContext> getApnContexts() {
        return mPrioritySortedApnContexts;
    }

    /** Return active ApnSetting of a specific apnType */
    public ApnSetting getActiveApnSetting(String apnType) {
        if (VDBG) log("get active ApnSetting for type:" + apnType);
        ApnContext apnContext = mApnContexts.get(apnType);
        return (apnContext != null) ? apnContext.getApnSetting() : null;
    }

    // Return active apn of specific apn type
    public String getActiveApnString(String apnType) {
        if (VDBG) log( "get active apn string for type:" + apnType);
        ApnSetting setting = getActiveApnSetting(apnType);
        return (setting != null) ? setting.getApnName() : null;
    }

    /**
     * Returns {@link DctConstants.State} based on the state of the {@link DataConnection} that
     * contains a {@link ApnSetting} that supported the given apn type {@code anpType}.
     *
     * <p>
     * Assumes there is less than one {@link ApnSetting} can support the given apn type.
     */
    // TODO: for enterprise this always returns IDLE, which is ok for now since it is never called
    // for enterprise
    public DctConstants.State getState(String apnType) {
        DctConstants.State state = DctConstants.State.IDLE;
        final int apnTypeBitmask = ApnSetting.getApnTypesBitmaskFromString(apnType);
        for (DataConnection dc : mDataConnections.values()) {
            ApnSetting apnSetting = dc.getApnSetting();
            if (apnSetting != null && apnSetting.canHandleType(apnTypeBitmask)) {
                if (dc.isActive()) {
                    state = getBetterConnectionState(state, DctConstants.State.CONNECTED);
                } else if (dc.isActivating()) {
                    state = getBetterConnectionState(state, DctConstants.State.CONNECTING);
                } else if (dc.isInactive()) {
                    state = getBetterConnectionState(state, DctConstants.State.IDLE);
                } else if (dc.isDisconnecting()) {
                    state = getBetterConnectionState(state, DctConstants.State.DISCONNECTING);
                }
            }
        }
        return state;
    }

    /**
     * Return a better connection state between {@code stateA} and {@code stateB}. Check
     * {@link #DATA_CONNECTION_STATE_PRIORITIES} for the details.
     * @return the better connection state between {@code stateA} and {@code stateB}.
     */
    private static DctConstants.State getBetterConnectionState(
            DctConstants.State stateA, DctConstants.State stateB) {
        int idxA = ArrayUtils.indexOf(DATA_CONNECTION_STATE_PRIORITIES, stateA);
        int idxB = ArrayUtils.indexOf(DATA_CONNECTION_STATE_PRIORITIES, stateB);
        return idxA >= idxB ? stateA : stateB;
    }

    // Return if apn type is a provisioning apn.
    private boolean isProvisioningApn(String apnType) {
        ApnContext apnContext = mApnContexts.get(apnType);
        if (apnContext != null) {
            return apnContext.isProvisioningApn();
        }
        return false;
    }

    //****** Called from ServiceStateTracker
    /**
     * Invoked when ServiceStateTracker observes a transition from GPRS
     * attach to detach.
     */
    private void onDataConnectionDetached() {
        /*
         * We presently believe it is unnecessary to tear down the PDP context
         * when GPRS detaches, but we should stop the network polling.
         */
        if (DBG) log ("onDataConnectionDetached: stop polling and notify detached");
        stopNetStatPoll();
        stopDataStallAlarm();
        mAttached.set(false);
    }

    private void onDataConnectionAttached() {
        if (DBG) log("onDataConnectionAttached");
        mAttached.set(true);
        if (isAnyDataConnected()) {
            if (DBG) log("onDataConnectionAttached: start polling notify attached");
            startNetStatPoll();
            startDataStallAlarm(DATA_STALL_NOT_SUSPECTED);
        }
        if (mAutoAttachOnCreationConfig) {
            mAutoAttachEnabled.set(true);
        }
        setupDataOnAllConnectableApns(Phone.REASON_DATA_ATTACHED, RetryFailures.ALWAYS);
    }

    protected boolean getAttachedStatus() {
        return mAttached.get();
    }

    /**
     * Check if it is allowed to make a data connection (without checking APN context specific
     * conditions).
     *
     * @param dataConnectionReasons Data connection allowed or disallowed reasons as the output
     *                              param. It's okay to pass null here and no reasons will be
     *                              provided.
     * @return True if data connection is allowed, otherwise false.
     */
    public boolean isDataAllowed(DataConnectionReasons dataConnectionReasons) {
        return isDataAllowed(null, REQUEST_TYPE_NORMAL, dataConnectionReasons);
    }

    /**
     * Check if it is allowed to make a data connection for a given APN type.
     *
     * @param apnContext APN context. If passing null, then will only check general but not APN
     *                   specific conditions (e.g. APN state, metered/unmetered APN).
     * @param requestType Setup data request type.
     * @param dataConnectionReasons Data connection allowed or disallowed reasons as the output
     *                              param. It's okay to pass null here and no reasons will be
     *                              provided.
     * @return True if data connection is allowed, otherwise false.
     */
    public boolean isDataAllowed(ApnContext apnContext, @RequestNetworkType int requestType,
                                 DataConnectionReasons dataConnectionReasons) {
        // Step 1: Get all environment conditions.
        // Step 2: Special handling for emergency APN.
        // Step 3. Build disallowed reasons.
        // Step 4: Determine if data should be allowed in some special conditions.

        DataConnectionReasons reasons = new DataConnectionReasons();

        int requestApnType = 0;
        if (apnContext != null) {
            requestApnType = apnContext.getApnTypeBitmask();
        }

        // Step 1: Get all environment conditions.
        final boolean internalDataEnabled = mDataEnabledSettings.isInternalDataEnabled();
        boolean attachedState = getAttachedStatus();
        boolean desiredPowerState = mPhone.getServiceStateTracker().getDesiredPowerState();
        boolean radioStateFromCarrier = mPhone.getServiceStateTracker().getPowerStateFromCarrier();
        // TODO: Remove this hack added by ag/641832.
        int dataRat = getDataRat();
        if (dataRat == ServiceState.RIL_RADIO_TECHNOLOGY_IWLAN) {
            desiredPowerState = true;
            radioStateFromCarrier = true;
        }

        boolean defaultDataSelected = SubscriptionManager.isValidSubscriptionId(
                SubscriptionManager.getDefaultDataSubscriptionId());

        boolean isMeteredApnType = apnContext == null
                || ApnSettingUtils.isMeteredApnType(requestApnType, mPhone);

        PhoneConstants.State phoneState = PhoneConstants.State.IDLE;
        // Note this is explicitly not using mPhone.getState.  See b/19090488.
        // mPhone.getState reports the merge of CS and PS (volte) voice call state
        // but we only care about CS calls here for data/voice concurrency issues.
        // Calling getCallTracker currently gives you just the CS side where the
        // ImsCallTracker is held internally where applicable.
        // This should be redesigned to ask explicitly what we want:
        // voiceCallStateAllowDataCall, or dataCallAllowed or something similar.
        if (mPhone.getCallTracker() != null) {
            phoneState = mPhone.getCallTracker().getState();
        }

        // Step 2: Special handling for emergency APN.
        if (apnContext != null
                && requestApnType == ApnSetting.TYPE_EMERGENCY
                && apnContext.isConnectable()) {
            // If this is an emergency APN, as long as the APN is connectable, we
            // should allow it.
            if (dataConnectionReasons != null) {
                dataConnectionReasons.add(DataAllowedReasonType.EMERGENCY_APN);
            }
            // Bail out without further checks.
            return true;
        }

        // Step 3. Build disallowed reasons.
        if (apnContext != null && !apnContext.isConnectable()) {
            DctConstants.State state = apnContext.getState();
            if (state == DctConstants.State.CONNECTED) {
                reasons.add(DataDisallowedReasonType.DATA_ALREADY_CONNECTED);
            } else if (state == DctConstants.State.DISCONNECTING) {
                reasons.add(DataDisallowedReasonType.DATA_IS_DISCONNECTING);
            } else if (state == DctConstants.State.CONNECTING) {
                reasons.add(DataDisallowedReasonType.DATA_IS_CONNECTING);
            } else {
                reasons.add(DataDisallowedReasonType.APN_NOT_CONNECTABLE);
            }
        }

        // In legacy mode, if RAT is IWLAN then don't allow default/IA PDP at all.
        // Rest of APN types can be evaluated for remaining conditions.
        if ((apnContext != null && requestApnType == ApnSetting.TYPE_DEFAULT
                || requestApnType == ApnSetting.TYPE_ENTERPRISE
                || requestApnType == ApnSetting.TYPE_IA)
                && mPhone.getTransportManager().isInLegacyMode()
                && dataRat == ServiceState.RIL_RADIO_TECHNOLOGY_IWLAN) {
            reasons.add(DataDisallowedReasonType.ON_IWLAN);
        }

        // If device is not on NR, don't allow enterprise
        if (apnContext != null && requestApnType == ApnSetting.TYPE_ENTERPRISE
                && dataRat != ServiceState.RIL_RADIO_TECHNOLOGY_NR) {
            reasons.add(DataDisallowedReasonType.NOT_ON_NR);
        }

        if (shouldRestrictDataForEcbm() || mPhone.isInEmergencyCall()) {
            reasons.add(DataDisallowedReasonType.IN_ECBM);
        }

        if (!attachedState && !shouldAutoAttach() && requestType != REQUEST_TYPE_HANDOVER) {
            reasons.add(DataDisallowedReasonType.NOT_ATTACHED);
        }
        if (mPhone.getSubId() == SubscriptionManager.INVALID_SUBSCRIPTION_ID) {
            reasons.add(DataDisallowedReasonType.SIM_NOT_READY);
        }
        if (phoneState != PhoneConstants.State.IDLE
                && !mPhone.getServiceStateTracker().isConcurrentVoiceAndDataAllowed()) {
            reasons.add(DataDisallowedReasonType.INVALID_PHONE_STATE);
            reasons.add(DataDisallowedReasonType.CONCURRENT_VOICE_DATA_NOT_ALLOWED);
        }
        if (!internalDataEnabled) {
            reasons.add(DataDisallowedReasonType.INTERNAL_DATA_DISABLED);
        }
        if (!defaultDataSelected) {
            reasons.add(DataDisallowedReasonType.DEFAULT_DATA_UNSELECTED);
        }
        if (mPhone.getServiceState().getDataRoaming() && !getDataRoamingEnabled()) {
            reasons.add(DataDisallowedReasonType.ROAMING_DISABLED);
        }
        if (mIsPsRestricted) {
            reasons.add(DataDisallowedReasonType.PS_RESTRICTED);
        }
        if (!desiredPowerState) {
            reasons.add(DataDisallowedReasonType.UNDESIRED_POWER_STATE);
        }
        if (!radioStateFromCarrier) {
            reasons.add(DataDisallowedReasonType.RADIO_DISABLED_BY_CARRIER);
        }
        if (!mDataServiceBound) {
            reasons.add(DataDisallowedReasonType.DATA_SERVICE_NOT_READY);
        }

        if (apnContext != null) {
            if (mPhone.getTransportManager().getPreferredTransport(
                    apnContext.getApnTypeBitmask())
                    == AccessNetworkConstants.TRANSPORT_TYPE_INVALID) {
                // If QNS explicitly specified this APN type is not allowed on either cellular or
                // IWLAN, we should not allow data setup.
                reasons.add(DataDisallowedReasonType.DISABLED_BY_QNS);
            } else if (mTransportType != mPhone.getTransportManager().getPreferredTransport(
                    apnContext.getApnTypeBitmask())) {
                // If the latest preference has already switched to other transport, we should not
                // allow data setup.
                reasons.add(DataDisallowedReasonType.ON_OTHER_TRANSPORT);
            }

            // If the transport has been already switched to the other transport, we should not
            // allow the data setup. The only exception is the handover case, where we setup
            // handover data connection before switching the transport.
            if (mTransportType != mPhone.getTransportManager().getCurrentTransport(
                    apnContext.getApnTypeBitmask()) && requestType != REQUEST_TYPE_HANDOVER) {
                reasons.add(DataDisallowedReasonType.ON_OTHER_TRANSPORT);
            }

            // Check if the device is under data throttling.
            long retryTime = mDataThrottler.getRetryTime(apnContext.getApnTypeBitmask());
            if (retryTime > SystemClock.elapsedRealtime()) {
                reasons.add(DataDisallowedReasonType.DATA_THROTTLED);
            }
        }

        boolean isDataEnabled = apnContext == null ? mDataEnabledSettings.isDataEnabled()
                : mDataEnabledSettings.isDataEnabled(requestApnType);

        if (!isDataEnabled) {
            reasons.add(DataDisallowedReasonType.DATA_DISABLED);
        }

        // If there are hard disallowed reasons, we should not allow data connection no matter what.
        if (reasons.containsHardDisallowedReasons()) {
            if (dataConnectionReasons != null) {
                dataConnectionReasons.copyFrom(reasons);
            }
            return false;
        }

        // Step 4: Determine if data should be allowed in some special conditions.

        // At this point, if data is not allowed, it must be because of the soft reasons. We
        // should start to check some special conditions that data will be allowed.
        if (!reasons.allowed()) {
            // Check if the transport is WLAN ie wifi (for AP-assisted mode devices)
            if (mTransportType == AccessNetworkConstants.TRANSPORT_TYPE_WLAN) {
                reasons.add(DataAllowedReasonType.UNMETERED_APN);
            // Or if the data is on cellular, and the APN type is determined unmetered by the
            // configuration.
            } else if (mTransportType == AccessNetworkConstants.TRANSPORT_TYPE_WWAN
                    && !isMeteredApnType && requestApnType != ApnSetting.TYPE_DEFAULT
                    && requestApnType != ApnSetting.TYPE_ENTERPRISE) {
                reasons.add(DataAllowedReasonType.UNMETERED_APN);
            }

            // If the request is restricted and there are only soft disallowed reasons (e.g. data
            // disabled, data roaming disabled) existing, we should allow the data. ENTERPRISE is
            // an exception and should not be treated as restricted for this purpose; it should be
            // treated same as DEFAULT.
            if (apnContext != null
                    && apnContext.hasRestrictedRequests(true)
                    && !apnContext.getApnType().equals(ApnSetting.TYPE_ENTERPRISE_STRING)
                    && !reasons.allowed()) {
                reasons.add(DataAllowedReasonType.RESTRICTED_REQUEST);
            }
        } else {
            // If there is no disallowed reasons, then we should allow the data request with
            // normal reason.
            reasons.add(DataAllowedReasonType.NORMAL);
        }

        if (dataConnectionReasons != null) {
            dataConnectionReasons.copyFrom(reasons);
        }

        return reasons.allowed();
    }

    // arg for setupDataOnAllConnectableApns
    protected enum RetryFailures {
        // retry failed networks always (the old default)
        ALWAYS,
        // retry only when a substantial change has occurred.  Either:
        // 1) we were restricted by voice/data concurrency and aren't anymore
        // 2) our apn list has change
        ONLY_ON_CHANGE
    };

    protected void setupDataOnAllConnectableApns(String reason) {
        setupDataOnAllConnectableApns(reason, RetryFailures.ALWAYS);
    }

    protected void setupDataOnAllConnectableApns(String reason, RetryFailures retryFailures) {
        if (VDBG) log("setupDataOnAllConnectableApns: " + reason);

        if (DBG && !VDBG) {
            StringBuilder sb = new StringBuilder(120);
            for (ApnContext apnContext : mPrioritySortedApnContexts) {
                sb.append(apnContext.getApnType());
                sb.append(":[state=");
                sb.append(apnContext.getState());
                sb.append(",enabled=");
                sb.append(apnContext.isEnabled());
                sb.append("] ");
            }
            log("setupDataOnAllConnectableApns: " + reason + " " + sb);
        }

        for (ApnContext apnContext : mPrioritySortedApnContexts) {
            setupDataOnConnectableApn(apnContext, reason, retryFailures);
        }
    }

    protected void setupDataOnConnectableApn(ApnContext apnContext, String reason,
            RetryFailures retryFailures) {
        if (VDBG) log("setupDataOnAllConnectableApns: apnContext " + apnContext);

        if (apnContext.getState() == DctConstants.State.FAILED
                || apnContext.getState() == DctConstants.State.RETRYING) {
            if (retryFailures == RetryFailures.ALWAYS) {
                apnContext.releaseDataConnection(reason);
            } else if (!apnContext.isConcurrentVoiceAndDataAllowed()
                    && mPhone.getServiceStateTracker().isConcurrentVoiceAndDataAllowed()) {
                // RetryFailures.ONLY_ON_CHANGE - check if voice concurrency has changed
                apnContext.releaseDataConnection(reason);
            }
        }
        if (apnContext.isConnectable()) {
            log("isConnectable() call trySetupData");
            apnContext.setReason(reason);
            trySetupData(apnContext, REQUEST_TYPE_NORMAL, null);
        }
    }

    private boolean shouldRestrictDataForEcbm() {
        boolean isInEcm = mPhone.isInEcm();
        boolean isInImsEcm = mPhone.getImsPhone() != null && mPhone.getImsPhone().isInImsEcm();
        log("shouldRestrictDataForEcbm: isInEcm=" + isInEcm + " isInImsEcm=" + isInImsEcm);
        return isInEcm && !isInImsEcm;
    }

    private boolean isHandoverPending(@ApnType int apnType) {
        List<Message> messageList = mHandoverCompletionMsgs.get(apnType);
        return messageList != null && messageList.size() > 0;
    }

    private void trySetupData(ApnContext apnContext, @RequestNetworkType int requestType,
            @Nullable Message onHandoverCompleteMsg) {
        if (onHandoverCompleteMsg != null) {
            addHandoverCompleteMsg(onHandoverCompleteMsg, apnContext.getApnTypeBitmask());
        }

        if (mPhone.getSimulatedRadioControl() != null) {
            // Assume data is connected on the simulator
            log("trySetupData: X We're on the simulator; assuming connected retValue=true");
            return;
        }

        DataConnectionReasons dataConnectionReasons = new DataConnectionReasons();
        boolean isDataAllowed = isDataAllowed(apnContext, requestType, dataConnectionReasons);
        String logStr = "trySetupData for APN type " + apnContext.getApnType() + ", reason: "
                + apnContext.getReason() + ", requestType=" + requestTypeToString(requestType)
                + ". " + dataConnectionReasons.toString();
        if (dataConnectionReasons.contains(DataDisallowedReasonType.DISABLED_BY_QNS)
                || dataConnectionReasons.contains(DataDisallowedReasonType.ON_OTHER_TRANSPORT)) {
            logStr += ", current transport=" + AccessNetworkConstants.transportTypeToString(
                    mPhone.getTransportManager().getCurrentTransport(
                            apnContext.getApnTypeBitmask()));
            logStr += ", preferred transport=" + AccessNetworkConstants.transportTypeToString(
                    mPhone.getTransportManager().getPreferredTransport(
                            apnContext.getApnTypeBitmask()));
        }
        if (DBG) log(logStr);
        ApnContext.requestLog(apnContext, logStr);
        if (!isDataAllowed) {
            StringBuilder str = new StringBuilder();

            str.append("trySetupData failed. apnContext = [type=" + apnContext.getApnType()
                    + ", mState=" + apnContext.getState() + ", apnEnabled="
                    + apnContext.isEnabled() + ", mDependencyMet="
                    + apnContext.isDependencyMet() + "] ");

            if (!mDataEnabledSettings.isDataEnabled()) {
                str.append("isDataEnabled() = false. " + mDataEnabledSettings);
            }

            // Check if it fails because of the existing data is still disconnecting.
            if (dataConnectionReasons.contains(DataDisallowedReasonType.DATA_IS_DISCONNECTING)
                    && isHandoverPending(apnContext.getApnTypeBitmask())) {
                // Normally we don't retry when isDataAllow() returns false, because that's consider
                // pre-condition not met, for example, data not enabled by the user, or airplane
                // mode is on. If we retry in those cases, there will be significant power impact.
                // DATA_IS_DISCONNECTING is a special case we want to retry, and for the handover
                // case only.
                log("Data is disconnecting. Will retry handover later.");
                return;
            }

            // If this is a data retry, we should set the APN state to FAILED so it won't stay
            // in RETRYING forever.
            if (apnContext.getState() == DctConstants.State.RETRYING) {
                apnContext.setState(DctConstants.State.FAILED);
                str.append(" Stop retrying.");
            }

            if (DBG) log(str.toString());
            ApnContext.requestLog(apnContext, str.toString());
            if (requestType == REQUEST_TYPE_HANDOVER) {
                // If fails due to latest preference already changed back to source transport, then
                // just fallback (will not attempt handover anymore, and will not tear down the
                // data connection on source transport.
                boolean fallback = dataConnectionReasons.contains(
                        DataDisallowedReasonType.ON_OTHER_TRANSPORT);
                sendHandoverCompleteMessages(apnContext.getApnTypeBitmask(), false, fallback);
            }
            return;
        }

        if (apnContext.getState() == DctConstants.State.FAILED) {
            String str = "trySetupData: make a FAILED ApnContext IDLE so its reusable";
            if (DBG) log(str);
            ApnContext.requestLog(apnContext, str);
            apnContext.setState(DctConstants.State.IDLE);
        }
        int radioTech = getDataRat();
        if (radioTech == ServiceState.RIL_RADIO_TECHNOLOGY_UNKNOWN && mPhone.getServiceState()
                .getState() == ServiceState.STATE_IN_SERVICE) {
            radioTech = getVoiceRat();
        }
        log("service state=" + mPhone.getServiceState());
        apnContext.setConcurrentVoiceAndDataAllowed(mPhone.getServiceStateTracker()
                .isConcurrentVoiceAndDataAllowed());
        if (apnContext.getState() == DctConstants.State.IDLE) {
            String requestedApnType = apnContext.getApnType();
            /*when UICC card is not present, add default emergency apn to apnsettings
              only if emergency apn is not present.
            */
            if(requestedApnType.equals(PhoneConstants.APN_TYPE_EMERGENCY)){
                if(mAllApnSettings == null){
                    mAllApnSettings = new ArrayList<ApnSetting>();
                }
                addDefaultApnSettingsAsNeeded();
            }
            ArrayList<ApnSetting> waitingApns =
                    buildWaitingApns(requestedApnType, radioTech);
            if (waitingApns.isEmpty()) {
                String str = "trySetupData: X No APN found retValue=false";
                if (DBG) log(str);
                ApnContext.requestLog(apnContext, str);
                if (requestType == REQUEST_TYPE_HANDOVER) {
                    sendHandoverCompleteMessages(apnContext.getApnTypeBitmask(), false,
                            false);
                }
                return;
            } else {
                apnContext.setWaitingApns(waitingApns);
                if (DBG) {
                    log("trySetupData: Create from mAllApnSettings : "
                                + apnListToString(mAllApnSettings));
                }
            }
        }

        if (!setupData(apnContext, radioTech, requestType)
                && requestType == REQUEST_TYPE_HANDOVER) {
            sendHandoverCompleteMessages(apnContext.getApnTypeBitmask(), false, false);
        }
    }

    /**
     * Clean up all data connections. Note this is just detach the APN context from the data
     * connection. After all APN contexts are detached from the data connection, the data
     * connection will be torn down.
     *
     * @param reason Reason for the clean up.
     */
    public void cleanUpAllConnections(String reason) {
        log("cleanUpAllConnections");
        Message msg = obtainMessage(DctConstants.EVENT_CLEAN_UP_ALL_CONNECTIONS);
        msg.obj = reason;
        sendMessage(msg);
    }

    /**
     * Clean up all data connections by detaching the APN contexts from the data connections, which
     * eventually tearing down all data connections after all APN contexts are detached from the
     * data connections.
     *
     * @param detach {@code true} if detaching APN context from the underlying data connection (when
     * no other APN context is attached to the data connection, the data connection will be torn
     * down.) {@code false} to only reset the data connection's state machine.
     *
     * @param reason reason for the clean up.
     * @return boolean - true if we did cleanup any connections, false if they
     *                   were already all disconnected.
     */
    private boolean cleanUpAllConnectionsInternal(boolean detach, String reason) {
        if (DBG) log("cleanUpAllConnectionsInternal: detach=" + detach + " reason=" + reason);
        boolean didDisconnect = false;
        boolean disableMeteredOnly = false;

        // reasons that only metered apn will be torn down
        if (!TextUtils.isEmpty(reason)) {
            disableMeteredOnly = reason.equals(Phone.REASON_DATA_SPECIFIC_DISABLED) ||
                    reason.equals(Phone.REASON_ROAMING_ON) ||
                    reason.equals(Phone.REASON_CARRIER_ACTION_DISABLE_METERED_APN) ||
                    reason.equals(Phone.REASON_SINGLE_PDN_ARBITRATION);
        }

        for (ApnContext apnContext : mApnContexts.values()) {
            // Exclude the IMS APN from single data connection case.
            if (reason.equals(Phone.REASON_SINGLE_PDN_ARBITRATION)
                    && apnContext.getApnType().equals(ApnSetting.TYPE_IMS_STRING)) {
                continue;
            }

            if (shouldCleanUpConnection(apnContext, disableMeteredOnly,
                    reason.equals(Phone.REASON_SINGLE_PDN_ARBITRATION))) {
                // TODO - only do cleanup if not disconnected
                if (apnContext.isDisconnected() == false) didDisconnect = true;
                apnContext.setReason(reason);
                cleanUpConnectionInternal(detach, RELEASE_TYPE_DETACH, apnContext);
            } else if (DBG) {
                log("cleanUpAllConnectionsInternal: APN type " + apnContext.getApnType()
                        + " shouldn't be cleaned up.");
            }
        }

        stopNetStatPoll();
        stopDataStallAlarm();

        // TODO: Do we need mRequestedApnType?
        mRequestedApnType = ApnSetting.TYPE_DEFAULT;

        if (areAllDataDisconnected()) {
            notifyAllDataDisconnected();
        }

        return didDisconnect;
    }

    boolean shouldCleanUpConnection(ApnContext apnContext, boolean disableMeteredOnly,
            boolean singlePdn) {
        if (apnContext == null) return false;

        // If APN setting is not null and the reason is single PDN arbitration, clean up connection.
        ApnSetting apnSetting = apnContext.getApnSetting();
        if (apnSetting != null && singlePdn) return true;

        // If meteredOnly is false, clean up all connections.
        if (!disableMeteredOnly) return true;

        // If meteredOnly is true, and apnSetting is null or it's un-metered, no need to clean up.
        if (apnSetting == null || !ApnSettingUtils.isMetered(apnSetting, mPhone)) return false;

        boolean isRoaming = mPhone.getServiceState().getDataRoaming();
        boolean isDataRoamingDisabled = !getDataRoamingEnabled();
        boolean isDataDisabled = !mDataEnabledSettings.isDataEnabled(
                apnSetting.getApnTypeBitmask());

        // Should clean up if its data is disabled, or data roaming is disabled while roaming.
        return isDataDisabled || (isRoaming && isDataRoamingDisabled);
    }

    /**
     * Detach the APN context from the associated data connection. This data connection might be
     * torn down if no other APN context is attached to it.
     *
     * @param apnContext The APN context to be detached
     */
    void cleanUpConnection(ApnContext apnContext) {
        if (DBG) log("cleanUpConnection: apnContext=" + apnContext);
        Message msg = obtainMessage(DctConstants.EVENT_CLEAN_UP_CONNECTION);
        msg.arg2 = 0;
        msg.obj = apnContext;
        sendMessage(msg);
    }

    /**
     * Detach the APN context from the associated data connection. This data connection will be
     * torn down if no other APN context is attached to it.
     *
     * @param detach {@code true} if detaching APN context from the underlying data connection (when
     * no other APN context is attached to the data connection, the data connection will be torn
     * down.) {@code false} to only reset the data connection's state machine.
     * @param releaseType Data release type.
     * @param apnContext The APN context to be detached.
     */
    protected void cleanUpConnectionInternal(boolean detach, @ReleaseNetworkType int releaseType,
                                           ApnContext apnContext) {
        if (apnContext == null) {
            if (DBG) log("cleanUpConnectionInternal: apn context is null");
            return;
        }

        DataConnection dataConnection = apnContext.getDataConnection();
        String str = "cleanUpConnectionInternal: detach=" + detach + " reason="
                + apnContext.getReason();
        if (VDBG) log(str + " apnContext=" + apnContext);
        ApnContext.requestLog(apnContext, str);
        if (detach) {
            if (apnContext.isDisconnected()) {
                // The request is detach and but ApnContext is not connected.
                // If apnContext is not enabled anymore, break the linkage to the data connection.
                apnContext.releaseDataConnection("");
            } else {
                // Connection is still there. Try to clean up.
                if (dataConnection != null) {
                    if (apnContext.getState() != DctConstants.State.DISCONNECTING) {
                        boolean disconnectAll = false;
                        if (ApnSetting.TYPE_DUN_STRING.equals(apnContext.getApnType())
                                && ServiceState.isCdma(getDataRat())) {
                            if (DBG) {
                                log("cleanUpConnectionInternal: disconnectAll DUN connection");
                            }
                            // For CDMA DUN, we need to tear it down immediately. A new data
                            // connection will be reestablished with correct profile id.
                            disconnectAll = true;
                        }
                        final int generation = apnContext.getConnectionGeneration();
                        str = "cleanUpConnectionInternal: tearing down"
                                + (disconnectAll ? " all" : "") + " using gen#" + generation;
                        if (DBG) log(str + "apnContext=" + apnContext);
                        ApnContext.requestLog(apnContext, str);
                        Pair<ApnContext, Integer> pair = new Pair<>(apnContext, generation);
                        Message msg = obtainMessage(DctConstants.EVENT_DISCONNECT_DONE, pair);

                        if (disconnectAll || releaseType == RELEASE_TYPE_HANDOVER) {
                            dataConnection.tearDownAll(apnContext.getReason(), releaseType, msg);
                        } else {
                            dataConnection.tearDown(apnContext, apnContext.getReason(), msg);
                        }

                        apnContext.setState(DctConstants.State.DISCONNECTING);
                    }
                } else {
                    // apn is connected but no reference to the data connection.
                    // Should not be happen, but reset the state in case.
                    apnContext.setState(DctConstants.State.IDLE);
                    ApnContext.requestLog(
                            apnContext, "cleanUpConnectionInternal: connected, bug no dc");
                }
            }
        } else {
            // force clean up the data connection.
            if (dataConnection != null) dataConnection.reset();
            apnContext.setState(DctConstants.State.IDLE);
            apnContext.setDataConnection(null);
        }

        // If there is any outstanding handover request, we need to respond it.
        sendHandoverCompleteMessages(apnContext.getApnTypeBitmask(), false, false);

        // Make sure reconnection alarm is cleaned up if there is no ApnContext
        // associated to the connection.The only exception is if APN is throttled.
        boolean isApnThrottled = false;
        long retryTime = mDataThrottler.getRetryTime(apnContext.getApnTypeBitmask());
        if (retryTime > SystemClock.elapsedRealtime()) {
            isApnThrottled = true;
        }
        if (dataConnection != null && !isApnThrottled) {
            cancelReconnect(apnContext);
        }
        str = "cleanUpConnectionInternal: X detach=" + detach + " reason="
                + apnContext.getReason();
        if (DBG) log(str + " apnContext=" + apnContext + " dc=" + apnContext.getDataConnection());
    }

    private Cursor getPreferredApnCursor(int subId) {
        Cursor cursor = null;
        if (subId != SubscriptionManager.INVALID_SUBSCRIPTION_ID) {
            cursor = mPhone.getContext().getContentResolver().query(
                    Uri.withAppendedPath(PREFERAPN_NO_UPDATE_URI_USING_SUBID,
                            String.valueOf(subId)), null, null, null,
                    Telephony.Carriers.DEFAULT_SORT_ORDER);
        }
        return cursor;
    }

    private ApnSetting getPreferredApnFromDB() {
        ApnSetting preferredApn = null;
        Cursor cursor = getPreferredApnCursor(mPhone.getSubId());
        if (cursor != null) {
            if (cursor.getCount() > 0) {
                cursor.moveToFirst();
                preferredApn = ApnSetting.makeApnSetting(cursor);
            }
            cursor.close();
        }
        if (VDBG) log("getPreferredApnFromDB: preferredApn=" + preferredApn);
        return preferredApn;
    }

    private void setDefaultPreferredApnIfNeeded() {
        ApnSetting defaultPreferredApn = null;
        PersistableBundle bundle = getCarrierConfig();
        String defaultPreferredApnName = bundle.getString(CarrierConfigManager
                .KEY_DEFAULT_PREFERRED_APN_NAME_STRING);

        if (TextUtils.isEmpty(defaultPreferredApnName) || getPreferredApnFromDB() != null) {
            return;
        }

        String selection = Telephony.Carriers.APN + " = \"" + defaultPreferredApnName + "\" AND "
                + Telephony.Carriers.EDITED_STATUS + " = " + Telephony.Carriers.UNEDITED;
        Cursor cursor = mPhone.getContext().getContentResolver().query(
                Uri.withAppendedPath(Telephony.Carriers.SIM_APN_URI,
                        "filtered/subId/" + mPhone.getSubId()),
                null, selection, null, Telephony.Carriers._ID);

        if (cursor != null) {
            if (cursor.getCount() > 0) {
                if (cursor.moveToFirst()) {
                    defaultPreferredApn = ApnSetting.makeApnSetting(cursor);
                }
            }
            cursor.close();
        }

        if (defaultPreferredApn != null
                && defaultPreferredApn.canHandleType(mRequestedApnType)) {
            log("setDefaultPreferredApnIfNeeded: For APN type "
                    + ApnSetting.getApnTypeString(mRequestedApnType)
                    + " found default apnSetting "
                    + defaultPreferredApn);

            setPreferredApn(defaultPreferredApn.getId(), true);
        }

        return;
    }

    /**
     * Check if preferred apn is allowed to edit by user.
     * @return {@code true} if it is allowed to edit.
     */
    @VisibleForTesting
    public boolean isPreferredApnUserEdited() {
        boolean isUserEdited = false;
        Cursor cursor = getPreferredApnCursor(mPhone.getSubId());
        if (cursor != null) {
            if (cursor.getCount() > 0) {
                if (cursor.moveToFirst()) {
                    isUserEdited = cursor.getInt(
                            cursor.getColumnIndexOrThrow(Telephony.Carriers.EDITED_STATUS))
                            == Telephony.Carriers.USER_EDITED;
                }
            }
            cursor.close();
        }
        if (VDBG) log("isPreferredApnUserEdited: isUserEdited=" + isUserEdited);
        return isUserEdited;
    }

    /**
     * Fetch the DUN apns
     * @return a list of DUN ApnSetting objects
     */
    @VisibleForTesting
    public @NonNull ArrayList<ApnSetting> fetchDunApns() {
        if (mPhone.getServiceState().getRoaming() && !isPreferredApnUserEdited()
                && getCarrierConfig().getBoolean(CarrierConfigManager
                .KEY_DISABLE_DUN_APN_WHILE_ROAMING_WITH_PRESET_APN_BOOL)) {
            if (VDBG) log("fetchDunApns: Dun apn is not used in roaming network");
            return new ArrayList<ApnSetting>(0);
        }

        int bearer = getDataRat();
        String operator = mPhone.getOperatorNumeric();
        ArrayList<ApnSetting> dunCandidates = new ArrayList<ApnSetting>();
        ArrayList<ApnSetting> retDunSettings = new ArrayList<ApnSetting>();

        // Places to look for tether APN in order: TETHER_DUN_APN setting (to be deprecated soon),
        // APN database
        String apnData = Settings.Global.getString(mResolver, Settings.Global.TETHER_DUN_APN);
        if (!TextUtils.isEmpty(apnData)) {
            dunCandidates.addAll(ApnSetting.arrayFromString(apnData));
            if (VDBG) log("fetchDunApns: dunCandidates from Setting: " + dunCandidates);
        }

        if (dunCandidates.isEmpty()) {
            if (!ArrayUtils.isEmpty(mAllApnSettings)) {
                for (ApnSetting apn : mAllApnSettings) {
                    if (apn.canHandleType(ApnSetting.TYPE_DUN)) {
                        dunCandidates.add(apn);
                    }
                }
                if (VDBG) log("fetchDunApns: dunCandidates from database: " + dunCandidates);
            }
        }

        int preferredApnSetId = getPreferredApnSetId();
        ApnSetting preferredApn = getPreferredApnFromDB();
        for (ApnSetting dunSetting : dunCandidates) {
            if (dunSetting.canSupportNetworkType(
                    ServiceState.rilRadioTechnologyToNetworkType(bearer))) {
                if (preferredApnSetId == dunSetting.getApnSetId()) {
                    if (preferredApn != null && preferredApn.equals(dunSetting)) {
                        // If there is a preferred APN can handled DUN type, prepend it to list to
                        // use it preferred.
                        retDunSettings.add(0, dunSetting);
                    } else {
                        retDunSettings.add(dunSetting);
                    }
                }
            }
        }

        if (VDBG) log("fetchDunApns: dunSettings=" + retDunSettings);
        return retDunSettings;
    }

    private int getPreferredApnSetId() {
        // preferapnset uri returns all APNs for the current carrier which have an apn_set_id
        // equal to the preferred APN (if no preferred APN, or if the preferred APN has no set id,
        // the query will return null)
        Cursor c = mPhone.getContext().getContentResolver()
                .query(Uri.withAppendedPath(Telephony.Carriers.CONTENT_URI,
                    "preferapnset/subId/" + mPhone.getSubId()),
                        new String[] {Telephony.Carriers.APN_SET_ID}, null, null, null);
        if (c == null) {
            loge("getPreferredApnSetId: cursor is null");
            return Telephony.Carriers.NO_APN_SET_ID;
        }

        int setId;
        if (c.getCount() < 1) {
            loge("getPreferredApnSetId: no APNs found");
            setId = Telephony.Carriers.NO_APN_SET_ID;
        } else {
            c.moveToFirst();
            setId = c.getInt(0 /* index of Telephony.Carriers.APN_SET_ID */);
        }

        if (!c.isClosed()) {
            c.close();
        }
        return setId;
    }

    public boolean hasMatchedTetherApnSetting() {
        ArrayList<ApnSetting> matches = fetchDunApns();
        log("hasMatchedTetherApnSetting: APNs=" + matches);
        return matches.size() > 0;
    }

    /**
     * @return the {@link DataConnection} with the given context id {@code cid}.
     */
    public DataConnection getDataConnectionByContextId(int cid) {
        return mDcc.getActiveDcByCid(cid);
    }

    /**
     * @return the {@link DataConnection} with the given APN context. Null if no data connection
     * is found.
     */
    public @Nullable DataConnection getDataConnectionByApnType(String apnType) {
        // TODO: Clean up all APN type in string usage
        ApnContext apnContext = mApnContexts.get(apnType);
        if (apnContext != null) {
            return apnContext.getDataConnection();
        }
        return null;
    }

    /**
     * Check if the data fail cause is a permanent failure (i.e. Frameworks will not retry data
     * setup).
     *
     * @param dcFailCause The data fail cause
     * @return {@code true} if the data fail cause is a permanent failure.
     */
    @VisibleForTesting
    public boolean isPermanentFailure(@DataFailureCause int dcFailCause) {
        return (DataFailCause.isPermanentFailure(mPhone.getContext(), dcFailCause,
                mPhone.getSubId())
                && (mAttached.get() == false || dcFailCause != DataFailCause.SIGNAL_LOST));
    }

    private DataConnection findFreeDataConnection() {
        for (DataConnection dataConnection : mDataConnections.values()) {
            boolean inUse = false;
            for (ApnContext apnContext : mApnContexts.values()) {
                if (apnContext.getDataConnection() == dataConnection) {
                    inUse = true;
                    break;
                }
            }
            if (!inUse) {
                if (DBG) {
                    log("findFreeDataConnection: found free DataConnection=" + dataConnection);
                }
                return dataConnection;
            }
        }
        log("findFreeDataConnection: NO free DataConnection");
        return null;
    }

    /**
     * Setup a data connection based on given APN type.
     *
     * @param apnContext APN context
     * @param radioTech RAT of the data connection
     * @param requestType Data request type
     * @return True if successful, otherwise false.
     */
    private boolean setupData(ApnContext apnContext, int radioTech,
                              @RequestNetworkType int requestType) {
        if (DBG) {
            log("setupData: apnContext=" + apnContext + ", requestType="
                    + requestTypeToString(requestType));
        }
        ApnContext.requestLog(
                apnContext, "setupData. requestType=" + requestTypeToString(requestType));
        ApnSetting apnSetting;
        DataConnection dataConnection = null;

        apnSetting = apnContext.getNextApnSetting();

        if (apnSetting == null) {
            if (DBG) log("setupData: return for no apn found!");
            return false;
        }

        // profile id is only meaningful when the profile is persistent on the modem.
        int profileId = DATA_PROFILE_INVALID;
        if (apnSetting.isPersistent()) {
            profileId = apnSetting.getProfileId();
            if (profileId == DATA_PROFILE_DEFAULT) {
                profileId = getApnProfileID(apnContext.getApnType());
            }
        }

        // On CDMA, if we're explicitly asking for DUN, we need have
        // a dun-profiled connection so we can't share an existing one
        // On GSM/LTE we can share existing apn connections provided they support
        // this type.
        // If asking for ENTERPRISE, there are no compatible data connections, so skip this check
        if ((apnContext.getApnTypeBitmask() != ApnSetting.TYPE_DUN
                || ServiceState.isGsm(getDataRat()))
                && apnContext.getApnTypeBitmask() != ApnSetting.TYPE_ENTERPRISE) {
            dataConnection = checkForCompatibleDataConnection(apnContext, apnSetting);
            if (dataConnection != null) {
                // Get the apn setting used by the data connection
                ApnSetting dataConnectionApnSetting = dataConnection.getApnSetting();
                if (dataConnectionApnSetting != null) {
                    // Setting is good, so use it.
                    apnSetting = dataConnectionApnSetting;
                }
            }
        }
        if (dataConnection == null) {
            if (isOnlySingleDcAllowed(radioTech)) {
                if (isHigherPriorityApnContextActive(apnContext)) {
                    if (DBG) {
                        log("setupData: Higher priority ApnContext active.  Ignoring call");
                    }
                    return false;
                }

                // Should not start cleanUp if the setupData is for IMS APN
                // or retry of same APN(State==RETRYING).
                if (!apnContext.getApnType().equals(ApnSetting.TYPE_IMS_STRING)
                        && (apnContext.getState() != DctConstants.State.RETRYING)) {
                    // Only lower priority calls left.  Disconnect them all in this single PDP case
                    // so that we can bring up the requested higher priority call (once we receive
                    // response for deactivate request for the calls we are about to disconnect
                    if (cleanUpAllConnectionsInternal(true, Phone.REASON_SINGLE_PDN_ARBITRATION)) {
                        // If any call actually requested to be disconnected, means we can't
                        // bring up this connection yet as we need to wait for those data calls
                        // to be disconnected.
                        if (DBG) log("setupData: Some calls are disconnecting first." +
                                " Wait and retry");
                        return false;
                    }
                }

                // No other calls are active, so proceed
                if (DBG) log("setupData: Single pdp. Continue setting up data call.");
            }

            dataConnection = findFreeDataConnection();

            if (dataConnection == null) {
                dataConnection = createDataConnection();
            }

            if (dataConnection == null) {
                if (DBG) log("setupData: No free DataConnection and couldn't create one, WEIRD");
                return false;
            }
        }
        final int generation = apnContext.incAndGetConnectionGeneration();
        if (DBG) {
            log("setupData: dc=" + dataConnection + " apnSetting=" + apnSetting + " gen#="
                    + generation);
        }

        apnContext.setDataConnection(dataConnection);
        apnContext.setApnSetting(apnSetting);
        apnContext.setState(DctConstants.State.CONNECTING);

        Message msg = obtainMessage();
        msg.what = DctConstants.EVENT_DATA_SETUP_COMPLETE;
        msg.obj = new Pair<ApnContext, Integer>(apnContext, generation);

        ApnSetting preferredApn = getPreferredApn();
        boolean isPreferredApn = apnSetting.equals(preferredApn);
        dataConnection.bringUp(apnContext, profileId, radioTech, msg, generation, requestType,
                mPhone.getSubId(), isPreferredApn);

        if (DBG) {
            if (isPreferredApn) {
                log("setupData: initing! isPreferredApn=" + isPreferredApn
                        + ", apnSetting={" + apnSetting.toString() + "}");
            } else {
                String preferredApnStr = preferredApn == null ? "null" : preferredApn.toString();
                log("setupData: initing! isPreferredApn=" + isPreferredApn
                        + ", apnSetting={" + apnSetting + "}"
                        + ", preferredApn={" + preferredApnStr + "}");
            }
        }
        return true;
    }

    // Get the allowed APN types for initial attach. The order in the returned list represent
    // the order of APN types that should be used for initial attach.
    private @NonNull @ApnType List<Integer> getAllowedInitialAttachApnTypes() {
        PersistableBundle bundle = getCarrierConfig();
        if (bundle != null) {
            String[] apnTypesArray = bundle.getStringArray(
                    CarrierConfigManager.KEY_ALLOWED_INITIAL_ATTACH_APN_TYPES_STRING_ARRAY);
            if (apnTypesArray != null) {
                return Arrays.stream(apnTypesArray)
                        .map(ApnSetting::getApnTypesBitmaskFromString)
                        .collect(Collectors.toList());
            }
        }

        return Collections.emptyList();
    }

    protected void setInitialAttachApn() {
        ApnSetting apnSetting = null;
        int preferredApnSetId = getPreferredApnSetId();
        ArrayList<ApnSetting> allApnSettings = new ArrayList<>();
        if (mPreferredApn != null) {
            // Put the preferred apn at the beginning of the list. It's okay to have a duplicate
            // when later on mAllApnSettings get added. That would not change the selection result.
            allApnSettings.add(mPreferredApn);
        }
        allApnSettings.addAll(mAllApnSettings);

        // Get the allowed APN types for initial attach. Note that if none of the APNs has the
        // allowed APN types, then the initial attach will not be performed.
        List<Integer> allowedApnTypes = getAllowedInitialAttachApnTypes();
        for (int allowedApnType : allowedApnTypes) {
            apnSetting = allApnSettings.stream()
                    .filter(apn -> apn.canHandleType(allowedApnType))
                    .filter(apn -> (apn.getApnSetId() == preferredApnSetId
                            || apn.getApnSetId() == Telephony.Carriers.MATCH_ALL_APN_SET_ID))
                    .findFirst()
                    .orElse(null);
            if (apnSetting != null) break;
        }

        // TODO(b/181063339) Re-implement d9991eda218 as necessary
        if (DBG) {
            log("setInitialAttachApn: Allowed APN types=" + allowedApnTypes.stream()
                    .map(ApnSetting::getApnTypeString)
                    .collect(Collectors.joining(",")));
        }

        if (apnSetting == null) {
            if (DBG) log("setInitialAttachApn: X There in no available apn.");
        } else {
            if (DBG) log("setInitialAttachApn: X selected APN=" + apnSetting);
            mDataServiceManager.setInitialAttachApn(createDataProfile(apnSetting,
                    apnSetting.equals(getPreferredApn())),
                    mPhone.getServiceState().getDataRoamingFromRegistration(), null);
        }
    }

    /**
     * Handles changes to the APN database.
     */
    private void onApnChanged() {
        if (mPhone instanceof GsmCdmaPhone) {
            // The "current" may no longer be valid.  MMS depends on this to send properly. TBD
            ((GsmCdmaPhone)mPhone).updateCurrentCarrierInProvider();
        }

        // TODO: It'd be nice to only do this if the changed entrie(s)
        // match the current operator.
        if (DBG) log("onApnChanged: createAllApnList and cleanUpAllConnections");
        mDataThrottler.reset();
        setDefaultPreferredApnIfNeeded();
        createAllApnList();
        setDataProfilesAsNeeded();
        setInitialAttachApn();
        cleanUpConnectionsOnUpdatedApns(isAnyDataConnected(), Phone.REASON_APN_CHANGED);

        // FIXME: See bug 17426028 maybe no conditional is needed.
        if (mPhone.getSubId() == SubscriptionManager.getDefaultDataSubscriptionId()) {
            setupDataOnAllConnectableApns(Phone.REASON_APN_CHANGED, RetryFailures.ALWAYS);
        }
    }

    /**
     * "Active" here means ApnContext isEnabled() and not in FAILED state
     * @param apnContext to compare with
     * @return true if higher priority active apn found
     */
    private boolean isHigherPriorityApnContextActive(ApnContext apnContext) {
        if (apnContext.getApnType().equals(ApnSetting.TYPE_IMS_STRING)) {
            return false;
        }

        for (ApnContext otherContext : mPrioritySortedApnContexts) {
            if (otherContext.getApnType().equals(ApnSetting.TYPE_IMS_STRING)) {
                continue;
            }
            if (apnContext.getApnType().equalsIgnoreCase(otherContext.getApnType())) return false;
            if (otherContext.isEnabled() && otherContext.getState() != DctConstants.State.FAILED) {
                return true;
            }
        }
        return false;
    }

    /**
     * Reports if we support multiple connections or not.
     * This is a combination of factors, based on carrier and RAT.
     * @param rilRadioTech the RIL Radio Tech currently in use
     * @return true if only single DataConnection is allowed
     */
    private boolean isOnlySingleDcAllowed(int rilRadioTech) {
        // Default single dc rats with no knowledge of carrier
        int[] singleDcRats = null;
        // get the carrier specific value, if it exists, from CarrierConfigManager.
        // generally configManager and bundle should not be null, but if they are it should be okay
        // to leave singleDcRats null as well
        CarrierConfigManager configManager = (CarrierConfigManager)
                mPhone.getContext().getSystemService(Context.CARRIER_CONFIG_SERVICE);
        if (configManager != null) {
            PersistableBundle bundle = configManager.getConfigForSubId(mPhone.getSubId());
            if (bundle != null) {
                singleDcRats = bundle.getIntArray(
                        CarrierConfigManager.KEY_ONLY_SINGLE_DC_ALLOWED_INT_ARRAY);
            }
        }
        boolean onlySingleDcAllowed = false;
        if (TelephonyUtils.IS_DEBUGGABLE
                && SystemProperties.getBoolean("persist.telephony.test.singleDc", false)) {
            onlySingleDcAllowed = true;
        }
        if (singleDcRats != null) {
            for (int i=0; i < singleDcRats.length && onlySingleDcAllowed == false; i++) {
                if (rilRadioTech == singleDcRats[i]) onlySingleDcAllowed = true;
            }
        }

        if (DBG) log("isOnlySingleDcAllowed(" + rilRadioTech + "): " + onlySingleDcAllowed);
        return onlySingleDcAllowed;
    }

    void sendRestartRadio() {
        if (DBG)log("sendRestartRadio:");
        Message msg = obtainMessage(DctConstants.EVENT_RESTART_RADIO);
        sendMessage(msg);
    }

    private void restartRadio() {
        if (DBG) log("restartRadio: ************TURN OFF RADIO**************");
        cleanUpAllConnectionsInternal(true, Phone.REASON_RADIO_TURNED_OFF);
        mPhone.getServiceStateTracker().powerOffRadioSafely();
        /* Note: no need to call setRadioPower(true).  Assuming the desired
         * radio power state is still ON (as tracked by ServiceStateTracker),
         * ServiceStateTracker will call setRadioPower when it receives the
         * RADIO_STATE_CHANGED notification for the power off.  And if the
         * desired power state has changed in the interim, we don't want to
         * override it with an unconditional power on.
         */
    }

    /**
     * Return true if data connection need to be setup after disconnected due to
     * reason.
     *
     * @param apnContext APN context
     * @return true if try setup data connection is need for this reason
     */
    protected boolean retryAfterDisconnected(ApnContext apnContext) {
        boolean retry = true;
        String reason = apnContext.getReason();

        if (Phone.REASON_RADIO_TURNED_OFF.equals(reason) || (isOnlySingleDcAllowed(getDataRat())
                && isHigherPriorityApnContextActive(apnContext))) {
            retry = false;
        }
        return retry;
    }

    protected void startReconnect(long delay, ApnContext apnContext,
            @RequestNetworkType int requestType) {
        apnContext.setState(DctConstants.State.RETRYING);
        Message msg = obtainMessage(DctConstants.EVENT_DATA_RECONNECT,
                       mPhone.getSubId(), requestType, apnContext);
        cancelReconnect(apnContext);

        // Wait a bit before trying the next APN, so that
        // we're not tying up the RIL command channel
        sendMessageDelayed(msg, delay);

        if (DBG) {
            log("startReconnect: delay=" + delay + ", apn="
                    + apnContext + ", reason=" + apnContext.getReason()
                    + ", subId=" + mPhone.getSubId() + ", request type="
                    + requestTypeToString(requestType));
        }
    }

    /**
     * Cancels the alarm associated with apnContext.
     *
     * @param apnContext on which the alarm should be stopped.
     */
    protected void cancelReconnect(ApnContext apnContext) {
        if (apnContext == null) return;

        if (DBG) {
            log("cancelReconnect: apn=" + apnContext);
        }
        removeMessages(DctConstants.EVENT_DATA_RECONNECT, apnContext);
    }

    /**
     * Read configuration. Note this must be called after carrier config is ready.
     */
    private void readConfiguration() {
        log("readConfiguration");
        if (mTransportType == AccessNetworkConstants.TRANSPORT_TYPE_WWAN) {
            // Auto attach is for cellular only.
            mAutoAttachOnCreationConfig = mPhone.getContext().getResources()
                    .getBoolean(com.android.internal.R.bool.config_auto_attach_data_on_creation);
        }

        mAutoAttachEnabled.set(false);
        setDefaultPreferredApnIfNeeded();
        mDataEnabledSettings.setDefaultMobileDataEnabled();
        read5GConfiguration();
        registerSettingsObserver();
        SubscriptionPlan[] plans = mNetworkPolicyManager.getSubscriptionPlans(
                mPhone.getSubId(), mPhone.getContext().getOpPackageName());
        if (plans != null) {
            mSubscriptionPlans = Arrays.asList(plans);
            if (DBG) log("SubscriptionPlans initialized: " + mSubscriptionPlans);
            reevaluateUnmeteredConnections();
        }
        mConfigReady = true;
    }

    /**
     * @return {@code true} if carrier config has been applied.
     */
    private boolean isCarrierConfigApplied() {
        CarrierConfigManager configManager = (CarrierConfigManager) mPhone.getContext()
                .getSystemService(Context.CARRIER_CONFIG_SERVICE);
        if (configManager != null) {
            PersistableBundle b = configManager.getConfigForSubId(mPhone.getSubId());
            if (b != null) {
                return CarrierConfigManager.isConfigForIdentifiedCarrier(b);
            }
        }
        return false;
    }

    private void onCarrierConfigChanged() {
        if (DBG) log("onCarrierConfigChanged");

        if (!isCarrierConfigApplied()) {
            log("onCarrierConfigChanged: Carrier config is not ready yet.");
            return;
        }

        readConfiguration();

        if (mSimState == TelephonyManager.SIM_STATE_LOADED) {
            setDefaultDataRoamingEnabled();
            createAllApnList();
            setDataProfilesAsNeeded();
            setInitialAttachApn();
            sortApnContextByPriority();
            cleanUpConnectionsOnUpdatedApns(true, Phone.REASON_CARRIER_CHANGE);
            setupDataOnAllConnectableApns(Phone.REASON_CARRIER_CHANGE, RetryFailures.ALWAYS);
        } else {
            log("onCarrierConfigChanged: SIM is not loaded yet.");
        }
    }

    private void cleanUpConnectionsAndClearApnSettings() {
        if (DBG) log("reset APN List and clean up data connections");

        mConfigReady = false;
        cleanUpAllConnectionsInternal(true, Phone.REASON_SIM_NOT_READY);
        mAllApnSettings.clear();
        mAutoAttachOnCreationConfig = false;
        // Clear auto attach as modem is expected to do a new attach once SIM is ready
        mAutoAttachEnabled.set(false);
    }

    private void onSimAbsent() {
        if (DBG) log("onSimAbsent");

        cleanUpConnectionsAndClearApnSettings();
        // In no-sim case, we should still send the emergency APN to the modem, if there is any.
        createAllApnList();
        setDataProfilesAsNeeded();
    }

    private void onSimStateUpdated(@SimState int simState) {
        mSimState = simState;

        if (DBG) {
            log("onSimStateUpdated: state=" + SubscriptionInfoUpdater.simStateString(mSimState));
        }

        if (mSimState == TelephonyManager.SIM_STATE_ABSENT) {
            onSimAbsent();
        } else if (mSimState == TelephonyManager.SIM_STATE_NOT_READY) {
        /*After SIM REFRESH, SIM records might get disposed so APNs need to be reset.*/
            cleanUpConnectionsAndClearApnSettings();
        } else if (mSimState == TelephonyManager.SIM_STATE_LOADED) {
            if (mConfigReady) {
                createAllApnList();
                setDataProfilesAsNeeded();
                setInitialAttachApn();
                setupDataOnAllConnectableApns(Phone.REASON_SIM_LOADED, RetryFailures.ALWAYS);
            } else {
                log("onSimStateUpdated: config not ready yet.");
            }
        }
    }

    private void onApnUnthrottled(String apn) {
        if (apn != null) {
            ApnSetting apnSetting = mAllApnSettings.stream()
                    .filter(as -> apn.equals(as.getApnName()))
                    .findFirst()
                    .orElse(null);
            if (apnSetting != null) {
                @ApnType int apnTypes = apnSetting.getApnTypeBitmask();
                mDataThrottler.setRetryTime(apnTypes, RetryManager.NO_SUGGESTED_RETRY_DELAY,
                        REQUEST_TYPE_NORMAL);
                // After data unthrottled, we should see if it's possible to bring up the data
                // again.
                setupDataOnAllConnectableApns(Phone.REASON_DATA_UNTHROTTLED, RetryFailures.ALWAYS);
            } else {
                loge("EVENT_APN_UNTHROTTLED: Invalid APN passed: " + apn);
            }
        } else {
            loge("EVENT_APN_UNTHROTTLED: apn is null");
        }
    }

    private DataConnection checkForCompatibleDataConnection(ApnContext apnContext,
            ApnSetting nextApn) {
        int apnType = apnContext.getApnTypeBitmask();
        ArrayList<ApnSetting> dunSettings = null;

        if (ApnSetting.TYPE_DUN == apnType) {
            dunSettings = fetchDunApns();
        }
        if (DBG) {
            log("checkForCompatibleDataConnection: apnContext=" + apnContext);
        }

        DataConnection potentialDc = null;
        for (DataConnection curDc : mDataConnections.values()) {
            if (curDc != null) {
                ApnSetting apnSetting = curDc.getApnSetting();
                log("apnSetting: " + apnSetting);
                if (dunSettings != null && dunSettings.size() > 0) {
                    for (ApnSetting dunSetting : dunSettings) {
                        //This ignore network type as a check which is ok because that's checked
                        //when calculating dun candidates.
                        if (areCompatible(dunSetting, apnSetting)) {
                            if (curDc.isActive()) {
                                if (DBG) {
                                    log("checkForCompatibleDataConnection:"
                                            + " found dun conn=" + curDc);
                                }
                                return curDc;
                            } else if (curDc.isActivating()) {
                                potentialDc = curDc;
                            }
                        }
                    }
                } else if (isApnSettingCompatible(curDc, apnType)) {
                    if (curDc.isActive()) {
                        if (DBG) {
                            log("checkForCompatibleDataConnection:"
                                    + " found canHandle conn=" + curDc);
                        }
                        return curDc;
                    } else if (curDc.isActivating()
                            || (apnSetting !=  null && apnSetting.equals(nextApn))) {
                        potentialDc = curDc;
                    }
                }
            }
        }

        if (DBG) {
            log("checkForCompatibleDataConnection: potential dc=" + potentialDc);
        }
        return potentialDc;
    }

    private boolean isApnSettingCompatible(DataConnection dc, int apnType) {
        ApnSetting apnSetting = dc.getApnSetting();
        if (apnSetting == null) return false;

        // Nothing can be compatible with type ENTERPRISE
        for (ApnContext apnContext : dc.getApnContexts()) {
            if (apnContext.getApnTypeBitmask() == ApnSetting.TYPE_ENTERPRISE) {
                return false;
            }
        }

        return apnSetting.canHandleType(apnType);
    }

    private void addHandoverCompleteMsg(Message onCompleteMsg,
            @ApnType int apnType) {
        if (onCompleteMsg != null) {
            List<Message> messageList = mHandoverCompletionMsgs.get(apnType);
            if (messageList == null) messageList = new ArrayList<>();
            messageList.add(onCompleteMsg);
            mHandoverCompletionMsgs.put(apnType, messageList);
        }
    }

    protected void sendHandoverCompleteMessages(@ApnType int apnType, boolean success,
            boolean fallbackOnFailedHandover) {
        List<Message> messageList = mHandoverCompletionMsgs.get(apnType);
        if (messageList != null) {
            for (Message msg : messageList) {
                sendHandoverCompleteMsg(msg, success, mTransportType, fallbackOnFailedHandover);
            }
            messageList.clear();
        }
    }

    private void sendHandoverCompleteMsg(Message message, boolean success,
            @TransportType int transport, boolean doFallbackOnFailedHandover) {
        if (message == null) return;

        Bundle b = message.getData();
        b.putBoolean(DATA_COMPLETE_MSG_EXTRA_SUCCESS, success);
        b.putInt(DATA_COMPLETE_MSG_EXTRA_TRANSPORT_TYPE, transport);
        b.putBoolean(DATA_COMPLETE_MSG_EXTRA_HANDOVER_FAILURE_FALLBACK, doFallbackOnFailedHandover);
        message.sendToTarget();
    }

    private static boolean shouldFallbackOnFailedHandover(
                               @HandoverFailureMode int handoverFailureMode,
                               @RequestNetworkType int requestType,
                               @DataFailureCause int cause) {
        if (requestType != REQUEST_TYPE_HANDOVER) {
            //The fallback is only relevant if the request is a handover
            return false;
        } else if (handoverFailureMode == HANDOVER_FAILURE_MODE_DO_FALLBACK) {
            return true;
        } else if (handoverFailureMode == HANDOVER_FAILURE_MODE_LEGACY) {
            return cause == DataFailCause.HANDOFF_PREFERENCE_CHANGED;
        } else {
            return false;
        }
    }

    /**
     * Calculates the new request type that will be used the next time a data connection retries
     * after a failed data call attempt.
     */
    @RequestNetworkType
    public static int calculateNewRetryRequestType(@HandoverFailureMode int handoverFailureMode,
            @RequestNetworkType int requestType,
            @DataFailureCause int cause) {
        boolean fallbackOnFailedHandover =
                shouldFallbackOnFailedHandover(handoverFailureMode, requestType, cause);
        if (requestType != REQUEST_TYPE_HANDOVER) {
            //The fallback is only relevant if the request is a handover
            return requestType;
        }

        if (fallbackOnFailedHandover) {
            // Since fallback is happening, the request type is really "NONE".
            return REQUEST_TYPE_NORMAL;
        }

        if (handoverFailureMode == HANDOVER_FAILURE_MODE_NO_FALLBACK_RETRY_SETUP_NORMAL) {
            return REQUEST_TYPE_NORMAL;
        }

        return REQUEST_TYPE_HANDOVER;
    }

    public void enableApn(@ApnType int apnType, @RequestNetworkType int requestType,
            Message onHandoverCompleteMsg) {
        sendMessage(obtainMessage(DctConstants.EVENT_ENABLE_APN, apnType, requestType,
                onHandoverCompleteMsg));
    }

    private void onEnableApn(@ApnType int apnType, @RequestNetworkType int requestType,
            Message onHandoverCompleteMsg) {
        ApnContext apnContext = mApnContextsByType.get(apnType);
        if (apnContext == null) {
            loge("onEnableApn(" + apnType + "): NO ApnContext");
            if (onHandoverCompleteMsg != null) {
                sendHandoverCompleteMsg(onHandoverCompleteMsg, false, mTransportType, false);
            }
            return;
        }

        String str = "onEnableApn: apnType=" + ApnSetting.getApnTypeString(apnType)
                + ", request type=" + requestTypeToString(requestType);
        if (DBG) log(str);
        ApnContext.requestLog(apnContext, str);

        if (!apnContext.isDependencyMet()) {
            apnContext.setReason(Phone.REASON_DATA_DEPENDENCY_UNMET);
            apnContext.setEnabled(true);
            str = "onEnableApn: dependency is not met.";
            if (DBG) log(str);
            ApnContext.requestLog(apnContext, str);
            if (onHandoverCompleteMsg != null) {
                sendHandoverCompleteMsg(onHandoverCompleteMsg, false, mTransportType, false);
            }
            return;
        }

        if (apnContext.isReady()) {
            DctConstants.State state = apnContext.getState();
            switch(state) {
                case CONNECTING:
                    if (onHandoverCompleteMsg != null) {
                        if (DBG) {
                            log("onEnableApn: already in CONNECTING state. Handover request "
                                    + "will be responded after connected.");
                        }
                        addHandoverCompleteMsg(onHandoverCompleteMsg, apnType);
                    } else {
                        if (DBG) log("onEnableApn: in CONNECTING state. Exit now.");
                    }
                    return;
                case CONNECTED:
                    if (onHandoverCompleteMsg != null) {
                        sendHandoverCompleteMsg(onHandoverCompleteMsg, true, mTransportType,
                                false);
                        if (DBG) {
                            log("onEnableApn: already in CONNECTED state. Consider as handover "
                                    + "succeeded");
                        }
                    } else {
                        if (DBG) log("onEnableApn: APN in CONNECTED state. Exit now.");
                    }
                    return;
                case IDLE:
                case FAILED:
                case RETRYING:
                    // We're "READY" but not active so disconnect (cleanup = true) and
                    // connect (trySetup = true) to be sure we retry the connection.
                    apnContext.setReason(Phone.REASON_DATA_ENABLED);
                    break;
            }
        } else {
            if (apnContext.isEnabled()) {
                apnContext.setReason(Phone.REASON_DATA_DEPENDENCY_MET);
            } else {
                apnContext.setReason(Phone.REASON_DATA_ENABLED);
            }
            if (apnContext.getState() == DctConstants.State.FAILED) {
                apnContext.setState(DctConstants.State.IDLE);
            }
        }
        apnContext.setEnabled(true);
        apnContext.resetErrorCodeRetries();

        if (mConfigReady || apnContext.getApnTypeBitmask() == ApnSetting.TYPE_EMERGENCY) {
            trySetupData(apnContext, requestType, onHandoverCompleteMsg);
        } else {
            log("onEnableApn: config not ready yet.");
        }
    }

    public void disableApn(@ApnType int apnType, @ReleaseNetworkType int releaseType) {
        sendMessage(obtainMessage(DctConstants.EVENT_DISABLE_APN, apnType, releaseType));
    }

    private void onDisableApn(@ApnType int apnType,
                              @ReleaseNetworkType int releaseType) {
        ApnContext apnContext = mApnContextsByType.get(apnType);
        if (apnContext == null) {
            loge("disableApn(" + apnType + "): NO ApnContext");
            return;
        }

        boolean cleanup = false;
        String str = "onDisableApn: apnType=" + ApnSetting.getApnTypeString(apnType)
                + ", release type=" + releaseTypeToString(releaseType);
        if (DBG) log(str);
        ApnContext.requestLog(apnContext, str);

        if (apnContext.isReady()) {
            cleanup = (releaseType == RELEASE_TYPE_DETACH
                    || releaseType == RELEASE_TYPE_HANDOVER);
            if (apnContext.isDependencyMet()) {
                apnContext.setReason(Phone.REASON_DATA_DISABLED_INTERNAL);
                // If ConnectivityService has disabled this network, stop trying to bring
                // it up, but do not tear it down - ConnectivityService will do that
                // directly by talking with the DataConnection.
                //
                // This doesn't apply to DUN. When the user disable tethering, we would like to
                // detach the APN context from the data connection so the data connection can be
                // torn down if no other APN context attached to it.
                if (ApnSetting.TYPE_DUN_STRING.equals(apnContext.getApnType())
                        || apnContext.getState() != DctConstants.State.CONNECTED) {
                    str = "Clean up the connection. Apn type = " + apnContext.getApnType()
                            + ", state = " + apnContext.getState();
                    if (DBG) log(str);
                    ApnContext.requestLog(apnContext, str);
                    cleanup = true;
                }
            } else {
                apnContext.setReason(Phone.REASON_DATA_DEPENDENCY_UNMET);
            }
        }

        apnContext.setEnabled(false);
        if (cleanup) {
            cleanUpConnectionInternal(true, releaseType, apnContext);
        }

        if (isOnlySingleDcAllowed(getDataRat()) && !isHigherPriorityApnContextActive(apnContext)) {
            if (DBG) log("disableApn:isOnlySingleDcAllowed true & higher priority APN disabled");
            // If the highest priority APN is disabled and only single
            // data call is allowed, try to setup data call on other connectable APN.
            setupDataOnAllConnectableApns(Phone.REASON_SINGLE_PDN_ARBITRATION,
                    RetryFailures.ALWAYS);
        }
    }

    /**
     * Modify {@link android.provider.Settings.Global#DATA_ROAMING} value for user modification only
     */
    public void setDataRoamingEnabledByUser(boolean enabled) {
        mDataEnabledSettings.setDataRoamingEnabled(enabled);
        setDataRoamingFromUserAction(true);
        if (DBG) {
            log("setDataRoamingEnabledByUser: set phoneSubId=" + mPhone.getSubId()
                    + " isRoaming=" + enabled);
        }
    }

    /**
     * Return current {@link android.provider.Settings.Global#DATA_ROAMING} value.
     */
    public boolean getDataRoamingEnabled() {
        boolean isDataRoamingEnabled = mDataEnabledSettings.getDataRoamingEnabled();

        if (VDBG) {
            log("getDataRoamingEnabled: phoneSubId=" + mPhone.getSubId()
                    + " isDataRoamingEnabled=" + isDataRoamingEnabled);
        }
        return isDataRoamingEnabled;
    }

    /**
     * Set default value for {@link android.provider.Settings.Global#DATA_ROAMING}
     * if the setting is not from user actions. default value is based on carrier config and system
     * properties.
     */
    private void setDefaultDataRoamingEnabled() {
        // For single SIM phones, this is a per phone property.
        String setting = Settings.Global.DATA_ROAMING;
        boolean useCarrierSpecificDefault = false;
        if (mTelephonyManager.getSimCount() != 1) {
            setting = setting + mPhone.getSubId();
            try {
                Settings.Global.getInt(mResolver, setting);
            } catch (SettingNotFoundException ex) {
                // For msim, update to carrier default if uninitialized.
                useCarrierSpecificDefault = true;
            }
        } else if (!isDataRoamingFromUserAction()) {
            // for single sim device, update to carrier default if user action is not set
            useCarrierSpecificDefault = true;
        }
        log("setDefaultDataRoamingEnabled: useCarrierSpecificDefault "
                + useCarrierSpecificDefault);
        if (useCarrierSpecificDefault) {
            boolean defaultVal = mDataEnabledSettings.getDefaultDataRoamingEnabled();
            mDataEnabledSettings.setDataRoamingEnabled(defaultVal);
        }
    }

    private boolean isDataRoamingFromUserAction() {
        final SharedPreferences sp = PreferenceManager
                .getDefaultSharedPreferences(mPhone.getContext());
        // since we don't want to unset user preference from system update, pass true as the default
        // value if shared pref does not exist and set shared pref to false explicitly from factory
        // reset.
        if (!sp.contains(Phone.DATA_ROAMING_IS_USER_SETTING_KEY)) {
            sp.edit().putBoolean(Phone.DATA_ROAMING_IS_USER_SETTING_KEY, false).commit();
        }
        return sp.getBoolean(Phone.DATA_ROAMING_IS_USER_SETTING_KEY, true);
    }

    private void setDataRoamingFromUserAction(boolean isUserAction) {
        final SharedPreferences.Editor sp = PreferenceManager
                .getDefaultSharedPreferences(mPhone.getContext()).edit();
        sp.putBoolean(Phone.DATA_ROAMING_IS_USER_SETTING_KEY, isUserAction).commit();
    }

    // When the data roaming status changes from roaming to non-roaming.
    private void onDataRoamingOff() {
        if (DBG) log("onDataRoamingOff");

        reevaluateDataConnections();

        if (!getDataRoamingEnabled()) {
            // TODO: Remove this once all old vendor RILs are gone. We don't need to set initial apn
            // attach and send the data profile again as the modem should have both roaming and
            // non-roaming protocol in place. Modem should choose the right protocol based on the
            // roaming condition.
            setDataProfilesAsNeeded();
            setInitialAttachApn();

            // If the user did not enable data roaming, now when we transit from roaming to
            // non-roaming, we should try to reestablish the data connection.

            setupDataOnAllConnectableApns(Phone.REASON_ROAMING_OFF, RetryFailures.ALWAYS);
        }
    }

    // This method is called
    // 1. When the data roaming status changes from non-roaming to roaming.
    // 2. When allowed data roaming settings is changed by the user.
    private void onDataRoamingOnOrSettingsChanged(int messageType) {
        if (DBG) log("onDataRoamingOnOrSettingsChanged");
        // Used to differentiate data roaming turned on vs settings changed.
        boolean settingChanged = (messageType == DctConstants.EVENT_ROAMING_SETTING_CHANGE);

        // Check if the device is actually data roaming
        if (!mPhone.getServiceState().getDataRoaming()) {
            if (DBG) log("device is not roaming. ignored the request.");
            return;
        }

        checkDataRoamingStatus(settingChanged);

        if (getDataRoamingEnabled()) {
            // If the restricted data was brought up when data roaming is disabled, and now users
            // enable data roaming, we need to re-evaluate the conditions and possibly change the
            // network's capability.
            if (settingChanged) {
                reevaluateDataConnections();
            }

            if (DBG) log("onDataRoamingOnOrSettingsChanged: setup data on roaming");

            setupDataOnAllConnectableApns(Phone.REASON_ROAMING_ON, RetryFailures.ALWAYS);
        } else {
            // If the user does not turn on data roaming, when we transit from non-roaming to
            // roaming, we need to tear down the data connection otherwise the user might be
            // charged for data roaming usage.
            if (DBG) log("onDataRoamingOnOrSettingsChanged: Tear down data connection on roaming.");
            cleanUpAllConnectionsInternal(true, Phone.REASON_ROAMING_ON);
        }
    }

    // We want to track possible roaming data leakage. Which is, if roaming setting
    // is disabled, yet we still setup a roaming data connection or have a connected ApnContext
    // switched to roaming. When this happens, we log it in a local log.
    private void checkDataRoamingStatus(boolean settingChanged) {
        if (!settingChanged && !getDataRoamingEnabled()
                && mPhone.getServiceState().getDataRoaming()) {
            for (ApnContext apnContext : mApnContexts.values()) {
                if (apnContext.getState() == DctConstants.State.CONNECTED) {
                    mDataRoamingLeakageLog.log("PossibleRoamingLeakage "
                            + " connection params: " + (apnContext.getDataConnection() != null
                            ? apnContext.getDataConnection().getConnectionParams() : ""));
                }
            }
        }
    }

    private void onRadioAvailable() {
        if (DBG) log("onRadioAvailable");
        if (!areAllDataDisconnected()) {
            cleanUpConnectionInternal(true, RELEASE_TYPE_DETACH, null);
        }
    }

    private void onRadioOffOrNotAvailable() {
        // Make sure our reconnect delay starts at the initial value
        // next time the radio comes on

        mReregisterOnReconnectFailure = false;

        // Clear auto attach as modem is expected to do a new attach
        mAutoAttachEnabled.set(false);

        if (mPhone.getSimulatedRadioControl() != null) {
            // Assume data is connected on the simulator
            // FIXME  this can be improved
            log("We're on the simulator; assuming radio off is meaningless");
        } else {
            if (DBG) log("onRadioOffOrNotAvailable: is off and clean up all connections");
            cleanUpAllConnectionsInternal(false, Phone.REASON_RADIO_TURNED_OFF);
        }
    }

    private void completeConnection(ApnContext apnContext, @RequestNetworkType int type) {

        if (DBG) log("completeConnection: successful, notify the world apnContext=" + apnContext);

        if (mIsProvisioning && !TextUtils.isEmpty(mProvisioningUrl)) {
            if (DBG) {
                log("completeConnection: MOBILE_PROVISIONING_ACTION url="
                        + mProvisioningUrl);
            }
            Intent newIntent = Intent.makeMainSelectorActivity(Intent.ACTION_MAIN,
                    Intent.CATEGORY_APP_BROWSER);
            newIntent.setData(Uri.parse(mProvisioningUrl));
            newIntent.setFlags(Intent.FLAG_ACTIVITY_BROUGHT_TO_FRONT |
                    Intent.FLAG_ACTIVITY_NEW_TASK);
            try {
                mPhone.getContext().startActivity(newIntent);
            } catch (ActivityNotFoundException e) {
                loge("completeConnection: startActivityAsUser failed" + e);
            }
        }
        mIsProvisioning = false;
        mProvisioningUrl = null;
        if (mProvisioningSpinner != null) {
            sendMessage(obtainMessage(DctConstants.CMD_CLEAR_PROVISIONING_SPINNER,
                    mProvisioningSpinner));
        }

        startNetStatPoll();
        startDataStallAlarm(DATA_STALL_NOT_SUSPECTED);

        PersistableBundle b = getCarrierConfig();
        if (apnContext.getApnTypeBitmask() == ApnSetting.TYPE_DEFAULT
                && b.getBoolean(CarrierConfigManager
                .KEY_DISPLAY_NO_DATA_NOTIFICATION_ON_PERMANENT_FAILURE_BOOL)) {
            NotificationManager notificationManager = (NotificationManager)
                    mPhone.getContext().getSystemService(Context.NOTIFICATION_SERVICE);
            notificationManager.cancel(Integer.toString(mPhone.getSubId()),
                    NO_DATA_NOTIFICATION);
        }
    }

    /**
     * A SETUP (aka bringUp) has completed, possibly with an error. If
     * there is an error this method will call {@link #onDataSetupCompleteError}.
     */
    protected void onDataSetupComplete(ApnContext apnContext, boolean success,
            @DataFailureCause int cause, @RequestNetworkType int requestType,
            @HandoverFailureMode int handoverFailureMode) {
        boolean fallbackOnFailedHandover = shouldFallbackOnFailedHandover(
                handoverFailureMode, requestType, cause);

        if (success && (handoverFailureMode != DataCallResponse.HANDOVER_FAILURE_MODE_UNKNOWN
                && handoverFailureMode != DataCallResponse.HANDOVER_FAILURE_MODE_LEGACY)) {
            Log.wtf(mLogTag, "bad failure mode: "
                    + DataCallResponse.failureModeToString(handoverFailureMode));
        } else if (handoverFailureMode
                != DataCallResponse.HANDOVER_FAILURE_MODE_NO_FALLBACK_RETRY_HANDOVER
                && cause != DataFailCause.SERVICE_TEMPORARILY_UNAVAILABLE) {
            sendHandoverCompleteMessages(apnContext.getApnTypeBitmask(), success,
                    fallbackOnFailedHandover);
        }

        if (success) {
            DataConnection dataConnection = apnContext.getDataConnection();

            if (RADIO_TESTS) {
                // Note: To change radio.test.onDSC.null.dcac from command line you need to
                // adb root and adb remount and from the command line you can only change the
                // value to 1 once. To change it a second time you can reboot or execute
                // adb shell stop and then adb shell start. The command line to set the value is:
                // adb shell sqlite3 /data/data/com.android.providers.settings/databases/settings.db "insert into system (name,value) values ('radio.test.onDSC.null.dcac', '1');"
                ContentResolver cr = mPhone.getContext().getContentResolver();
                String radioTestProperty = "radio.test.onDSC.null.dcac";
                if (Settings.System.getInt(cr, radioTestProperty, 0) == 1) {
                    log("onDataSetupComplete: " + radioTestProperty +
                            " is true, set dcac to null and reset property to false");
                    dataConnection = null;
                    Settings.System.putInt(cr, radioTestProperty, 0);
                    log("onDataSetupComplete: " + radioTestProperty + "=" +
                            Settings.System.getInt(mPhone.getContext().getContentResolver(),
                                    radioTestProperty, -1));
                }
            }
            if (dataConnection == null) {
                log("onDataSetupComplete: no connection to DC, handle as error");
                onDataSetupCompleteError(apnContext, requestType, false);
            } else {
                ApnSetting apn = apnContext.getApnSetting();
                if (DBG) {
                    log("onDataSetupComplete: success apn=" + (apn == null ? "unknown"
                            : apn.getApnName()));
                }

                // everything is setup
                if (TextUtils.equals(apnContext.getApnType(), ApnSetting.TYPE_DEFAULT_STRING)
                        && mCanSetPreferApn && mPreferredApn == null) {
                    if (DBG) log("onDataSetupComplete: PREFERRED APN is null");
                    mPreferredApn = apn;
                    if (mPreferredApn != null) {
                        setPreferredApn(mPreferredApn.getId());
                    }
                }

                // A connection is setup
                apnContext.setState(DctConstants.State.CONNECTED);

                checkDataRoamingStatus(false);

                boolean isProvApn = apnContext.isProvisioningApn();
                final ConnectivityManager cm = (ConnectivityManager) mPhone.getContext()
                        .getSystemService(Context.CONNECTIVITY_SERVICE);
                if (mProvisionBroadcastReceiver != null) {
                    mPhone.getContext().unregisterReceiver(mProvisionBroadcastReceiver);
                    mProvisionBroadcastReceiver = null;
                }

                if ((!isProvApn) || mIsProvisioning) {
                    if (mIsProvisioning) {
                        // Hide any notification that was showing previously
                        hideProvisioningNotification();
                    }

                    // Complete the connection normally notifying the world we're connected.
                    // We do this if this isn't a special provisioning apn or if we've been
                    // told its time to provision.
                    completeConnection(apnContext, requestType);
                } else {
                    // This is a provisioning APN that we're reporting as connected. Later
                    // when the user desires to upgrade this to a "default" connection,
                    // mIsProvisioning == true, we'll go through the code path above.
                    // mIsProvisioning becomes true when CMD_ENABLE_MOBILE_PROVISIONING
                    // is sent to the DCT.
                    if (DBG) {
                        log("onDataSetupComplete: successful, BUT send connected to prov apn as"
                                + " mIsProvisioning:" + mIsProvisioning + " == false"
                                + " && (isProvisioningApn:" + isProvApn + " == true");
                    }

                    // While radio is up, grab provisioning URL.  The URL contains ICCID which
                    // disappears when radio is off.
                    mProvisionBroadcastReceiver = new ProvisionNotificationBroadcastReceiver(
                            mPhone.getMobileProvisioningUrl(),
                            mTelephonyManager.getNetworkOperatorName());
                    mPhone.getContext().registerReceiver(mProvisionBroadcastReceiver,
                            new IntentFilter(INTENT_PROVISION));

                    // Put up user notification that sign-in is required.
                    showProvisioningNotification();

                    // Turn off radio to save battery and avoid wasting carrier resources.
                    // The network isn't usable and network validation will just fail anyhow.
                    setRadio(false);
                }
                if (DBG) {
                    log("onDataSetupComplete: SETUP complete type=" + apnContext.getApnType());
                }
                if (TelephonyUtils.IS_DEBUGGABLE) {
                    // adb shell setprop persist.radio.test.pco [pco_val]
                    String radioTestProperty = "persist.radio.test.pco";
                    int pcoVal = SystemProperties.getInt(radioTestProperty, -1);
                    if (pcoVal != -1) {
                        log("PCO testing: read pco value from persist.radio.test.pco " + pcoVal);
                        final byte[] value = new byte[1];
                        value[0] = (byte) pcoVal;
                        final Intent intent =
                                new Intent(TelephonyManager.ACTION_CARRIER_SIGNAL_PCO_VALUE);
                        intent.putExtra(TelephonyManager.EXTRA_APN_TYPE, ApnSetting.TYPE_DEFAULT);
                        intent.putExtra(TelephonyManager.EXTRA_APN_PROTOCOL,
                                ApnSetting.PROTOCOL_IPV4V6);
                        intent.putExtra(TelephonyManager.EXTRA_PCO_ID, 0xFF00);
                        intent.putExtra(TelephonyManager.EXTRA_PCO_VALUE, value);
                        mPhone.getCarrierSignalAgent().notifyCarrierSignalReceivers(intent);
                    }
                }
            }
        } else {
            if (DBG) {
                ApnSetting apn = apnContext.getApnSetting();
                log("onDataSetupComplete: error apn=" + apn.getApnName() + ", cause="
                        + DataFailCause.toString(cause) + ", requestType="
                        + requestTypeToString(requestType));
            }
            if (DataFailCause.isEventLoggable(cause)) {
                // Log this failure to the Event Logs.
                int cid = getCellLocationId();
                EventLog.writeEvent(EventLogTags.PDP_SETUP_FAIL,
                        cause, cid, mTelephonyManager.getNetworkType());
            }
            ApnSetting apn = apnContext.getApnSetting();

            // Compose broadcast intent send to the specific carrier signaling receivers
            Intent intent = new Intent(TelephonyManager
                    .ACTION_CARRIER_SIGNAL_REQUEST_NETWORK_FAILED);
            intent.putExtra(TelephonyManager.EXTRA_DATA_FAIL_CAUSE, cause);
            intent.putExtra(TelephonyManager.EXTRA_APN_TYPE,
                    ApnSetting.getApnTypesBitmaskFromString(apnContext.getApnType()));
            mPhone.getCarrierSignalAgent().notifyCarrierSignalReceivers(intent);

            if (DataFailCause.isRadioRestartFailure(mPhone.getContext(), cause, mPhone.getSubId())
                    || apnContext.restartOnError(cause)) {
                if (DBG) log("Modem restarted.");
                sendRestartRadio();
            }

            // If the data call failure cause is a permanent failure, we mark the APN as permanent
            // failed.
            if (isPermanentFailure(cause)) {
                log("cause=" + DataFailCause.toString(cause)
                        + ", mark apn as permanent failed. apn = " + apn);
                apnContext.markApnPermanentFailed(apn);

                PersistableBundle b = getCarrierConfig();
                if (apnContext.getApnTypeBitmask() == ApnSetting.TYPE_DEFAULT
                        && b.getBoolean(CarrierConfigManager
                        .KEY_DISPLAY_NO_DATA_NOTIFICATION_ON_PERMANENT_FAILURE_BOOL)) {
                    NotificationManager notificationManager = (NotificationManager)
                            mPhone.getContext().getSystemService(Context.NOTIFICATION_SERVICE);

                    CharSequence title = mPhone.getContext().getText(
                            com.android.internal.R.string.RestrictedOnDataTitle);
                    CharSequence details = mPhone.getContext().getText(
                            com.android.internal.R.string.RestrictedStateContent);

                    Notification notification = new Notification.Builder(mPhone.getContext(),
                            NotificationChannelController.CHANNEL_ID_MOBILE_DATA_STATUS)
                            .setWhen(System.currentTimeMillis())
                            .setAutoCancel(true)
                            .setSmallIcon(com.android.internal.R.drawable.stat_sys_warning)
                            .setTicker(title)
                            .setColor(mPhone.getContext().getResources().getColor(
                                    com.android.internal.R.color.system_notification_accent_color))
                            .setContentTitle(title)
                            .setStyle(new Notification.BigTextStyle().bigText(details))
                            .setContentText(details)
                            .build();
                    notificationManager.notify(Integer.toString(mPhone.getSubId()),
                            NO_DATA_NOTIFICATION, notification);
                }
            }

            int newRequestType = calculateNewRetryRequestType(handoverFailureMode, requestType,
                    cause);
            onDataSetupCompleteError(apnContext, newRequestType, fallbackOnFailedHandover);
        }
    }



    /**
     * Error has occurred during the SETUP {aka bringUP} request and the DCT
     * should either try the next waiting APN or start over from the
     * beginning if the list is empty. Between each SETUP request there will
     * be a delay defined by {@link ApnContext#getDelayForNextApn(boolean)}.
     */
    protected void onDataSetupCompleteError(ApnContext apnContext,
            @RequestNetworkType int requestType, boolean fallbackOnFailedHandover) {
        long delay = apnContext.getDelayForNextApn(mFailFast);
        // Check if we need to retry or not.
        if (delay >= 0 && delay != RetryManager.NO_RETRY && !fallbackOnFailedHandover) {
            if (DBG) {
                log("onDataSetupCompleteError: APN type=" + apnContext.getApnType()
                        + ". Request type=" + requestTypeToString(requestType) + ", Retry in "
                        + delay + "ms.");
            }
            startReconnect(delay, apnContext, requestType);
        } else {
            // If we are not going to retry any APN, set this APN context to failed state.
            // This would be the final state of a data connection.
            apnContext.setState(DctConstants.State.FAILED);
            apnContext.setDataConnection(null);
            log("onDataSetupCompleteError: Stop retrying APNs. delay=" + delay
                    + ", requestType=" + requestTypeToString(requestType));
            //send request network complete messages as needed
            sendHandoverCompleteMessages(apnContext.getApnTypeBitmask(), false,
                    fallbackOnFailedHandover);
        }
    }

    /**
     * Called when EVENT_NETWORK_STATUS_CHANGED is received.
     *
     * @param status One of {@code NetworkAgent.VALID_NETWORK} or
     * {@code NetworkAgent.INVALID_NETWORK}.
     * @param cid context id {@code cid}
     * @param redirectUrl If the Internet probe was redirected, this
     * is the destination it was redirected to, otherwise {@code null}
     */
    private void onNetworkStatusChanged(int status, int cid, String redirectUrl) {
        if (!TextUtils.isEmpty(redirectUrl)) {
            Intent intent = new Intent(TelephonyManager.ACTION_CARRIER_SIGNAL_REDIRECTED);
            intent.putExtra(TelephonyManager.EXTRA_REDIRECTION_URL, redirectUrl);
            mPhone.getCarrierSignalAgent().notifyCarrierSignalReceivers(intent);
            log("Notify carrier signal receivers with redirectUrl: " + redirectUrl);
        } else {
            final boolean isValid = status == NetworkAgent.VALIDATION_STATUS_VALID;
            final DataConnection dc = getDataConnectionByContextId(cid);
            if (!mDsRecoveryHandler.isRecoveryOnBadNetworkEnabled()) {
                if (DBG) log("Skip data stall recovery on network status change with in threshold");
                return;
            }
            if (mTransportType != AccessNetworkConstants.TRANSPORT_TYPE_WWAN) {
                if (DBG) log("Skip data stall recovery on non WWAN");
                return;
            }
            if (dc != null && dc.isValidationRequired()) {
                mDsRecoveryHandler.processNetworkStatusChanged(isValid);
            }
        }
    }

    /**
     * Called when EVENT_DISCONNECT_DONE is received.
     */
    private void onDisconnectDone(ApnContext apnContext) {
        if(DBG) log("onDisconnectDone: EVENT_DISCONNECT_DONE apnContext=" + apnContext);
        apnContext.setState(DctConstants.State.IDLE);
        // If all data connection are gone, check whether Airplane mode request was pending.
        if (areAllDataDisconnected()
                && mPhone.getServiceStateTracker().processPendingRadioPowerOffAfterDataOff()) {
            if (DBG) log("onDisconnectDone: radio will be turned off, no retries");
            // Radio will be turned off. No need to retry data setup
            apnContext.setApnSetting(null);
            apnContext.setDataConnection(null);

            // Need to notify disconnect as well, in the case of switching Airplane mode.
            // Otherwise, it would cause 30s delayed to turn on Airplane mode.
            notifyAllDataDisconnected();
            return;
        }
        // If APN is still enabled, try to bring it back up automatically
        if (mAttached.get() && apnContext.isReady() && retryAfterDisconnected(apnContext)) {
            // Wait a bit before trying the next APN, so that
            // we're not tying up the RIL command channel.
            // This also helps in any external dependency to turn off the context.
            if (DBG) log("onDisconnectDone: attached, ready and retry after disconnect");

            long remainingRetryTime = 0;
            long retryTime = mDataThrottler.getRetryTime(apnContext.getApnTypeBitmask());
            if (retryTime > SystemClock.elapsedRealtime()) {
                remainingRetryTime = retryTime - SystemClock.elapsedRealtime();
            }
            // See if there are still handover request pending that we need to retry handover
            // after previous data gets disconnected.
            if (isHandoverPending(apnContext.getApnTypeBitmask())) {
                if (DBG) log("Handover request pending. Retry handover immediately.");
                startReconnect(0, apnContext, REQUEST_TYPE_HANDOVER);
            } else if (remainingRetryTime > 0) {
                startReconnect(remainingRetryTime, apnContext, REQUEST_TYPE_NORMAL);
            } else {
                long delay = apnContext.getRetryAfterDisconnectDelay();
                if (delay > 0) {
                    // Data connection is in IDLE state, so when we reconnect later, we'll rebuild
                    // the waiting APN list, which will also reset/reconfigure the retry manager.
                    startReconnect(delay, apnContext, REQUEST_TYPE_NORMAL);
                }
            }
        } else {
            boolean restartRadioAfterProvisioning = mPhone.getContext().getResources().getBoolean(
                    com.android.internal.R.bool.config_restartRadioAfterProvisioning);

            if (apnContext.isProvisioningApn() && restartRadioAfterProvisioning) {
                log("onDisconnectDone: restartRadio after provisioning");
                restartRadio();
            }
            apnContext.setApnSetting(null);
            apnContext.setDataConnection(null);
            if (isOnlySingleDcAllowed(getDataRat())) {
                if(DBG) log("onDisconnectDone: isOnlySigneDcAllowed true so setup single apn");
                setupDataOnAllConnectableApns(Phone.REASON_SINGLE_PDN_ARBITRATION,
                        RetryFailures.ALWAYS);
            } else {
                if(DBG) log("onDisconnectDone: not retrying");
            }
        }

        if (areAllDataDisconnected()) {
            apnContext.setConcurrentVoiceAndDataAllowed(
                    mPhone.getServiceStateTracker().isConcurrentVoiceAndDataAllowed());
            notifyAllDataDisconnected();
        }

    }

    private void onVoiceCallStarted() {
        if (DBG) log("onVoiceCallStarted");
        mInVoiceCall = true;
        if (isAnyDataConnected()
                && !mPhone.getServiceStateTracker().isConcurrentVoiceAndDataAllowed()) {
            if (DBG) log("onVoiceCallStarted stop polling");
            stopNetStatPoll();
            stopDataStallAlarm();
        }
    }

    protected void onVoiceCallEnded() {
        if (DBG) log("onVoiceCallEnded");
        mInVoiceCall = false;
        if (isAnyDataConnected()) {
            if (!mPhone.getServiceStateTracker().isConcurrentVoiceAndDataAllowed()) {
                startNetStatPoll();
                startDataStallAlarm(DATA_STALL_NOT_SUSPECTED);
            } else {
                // clean slate after call end.
                resetPollStats();
            }
        }
        // reset reconnect timer
        setupDataOnAllConnectableApns(Phone.REASON_VOICE_CALL_ENDED, RetryFailures.ALWAYS);
    }
    /**
     * @return {@code true} if there is any data in connected state.
     */
    @VisibleForTesting
    public boolean isAnyDataConnected() {
        for (DataConnection dc : mDataConnections.values()) {
            if (dc.isActive()) {
                return true;
            }
        }
        return false;
    }

    /**
     * @return {@code true} if all data connections are in disconnected state.
     */
    public boolean areAllDataDisconnected() {
        for (DataConnection dc : mDataConnections.values()) {
            if (!dc.isInactive()) {
                if (DBG) log("areAllDataDisconnected false due to DC: " + dc.getName());
                return false;
            }
        }
        return true;
    }

    protected void setDataProfilesAsNeeded() {
        if (DBG) log("setDataProfilesAsNeeded");

        ArrayList<DataProfile> dataProfileList = new ArrayList<>();

        int preferredApnSetId = getPreferredApnSetId();
        for (ApnSetting apn : mAllApnSettings) {
            if (apn.getApnSetId() == Telephony.Carriers.MATCH_ALL_APN_SET_ID
                    || preferredApnSetId == apn.getApnSetId()) {
                DataProfile dp = createDataProfile(apn, apn.equals(getPreferredApn()));
                if (!dataProfileList.contains(dp)) {
                    dataProfileList.add(dp);
                }
            } else {
                if (VDBG) {
                    log("setDataProfilesAsNeeded: APN set id " + apn.getApnSetId()
                            + " does not match the preferred set id " + preferredApnSetId);
                }
            }
        }

        // Check if the data profiles we are sending are same as we did last time. We don't want to
        // send the redundant profiles to the modem. Also if there the list is empty, we don't
        // send it to the modem.
        if (!dataProfileList.isEmpty()
                && (dataProfileList.size() != mLastDataProfileList.size()
                || !mLastDataProfileList.containsAll(dataProfileList))) {
            mDataServiceManager.setDataProfile(dataProfileList,
                    mPhone.getServiceState().getDataRoamingFromRegistration(), null);
        }
    }

    /**
     * Based on the sim operator numeric, create a list for all possible
     * Data Connections and setup the preferredApn.
     */
    protected void createAllApnList() {
        mAllApnSettings.clear();
        String operator = mPhone.getOperatorNumeric();

        // ORDER BY Telephony.Carriers._ID ("_id")
        Cursor cursor = mPhone.getContext().getContentResolver().query(
                Uri.withAppendedPath(Telephony.Carriers.SIM_APN_URI, "filtered/subId/"
                        + mPhone.getSubId()), null, null, null, Telephony.Carriers._ID);

        if (cursor != null) {
            while (cursor.moveToNext()) {
                ApnSetting apn = ApnSetting.makeApnSetting(cursor);
                if (apn == null) {
                    continue;
                }
                mAllApnSettings.add(apn);
            }
            cursor.close();
        } else {
            if (DBG) log("createAllApnList: cursor is null");
            mApnSettingsInitializationLog.log("cursor is null for carrier, operator: "
                    + operator);
        }

        dedupeApnSettings();

        filterApnSettings();

        if (mAllApnSettings.isEmpty()) {
            log("createAllApnList: No APN found for carrier, operator: " + operator);
            mApnSettingsInitializationLog.log("no APN found for carrier, operator: "
                    + operator);
            mPreferredApn = null;
        } else {
            mPreferredApn = getPreferredApn();
            if (mPreferredApn != null && !mPreferredApn.getOperatorNumeric().equals(operator)) {
                mPreferredApn = null;
                setPreferredApn(-1);
            }
            if (DBG) log("createAllApnList: mPreferredApn=" + mPreferredApn);
        }

        addDefaultApnSettingsAsNeeded();
        if (DBG) log("createAllApnList: X mAllApnSettings=" + mAllApnSettings);
    }

    private void filterApnSettings() {
        PersistableBundle carrierConfig;
        CarrierConfigManager configManager = (CarrierConfigManager) mPhone.getContext()
                .getSystemService(Context.CARRIER_CONFIG_SERVICE);
        if (configManager == null) {
            loge("CarrierConfigManager is null");
            return;
        }

        carrierConfig = configManager.getConfigForSubId(mPhone.getSubId());
        if(carrierConfig == null) {
            loge("Carrier Config info is null");
            return;
        }

        if(carrierConfig.getBoolean(CarrierConfigManager.
                KEY_REQUIRE_APN_FILTERING_WITH_RADIO_CAPABILITY)) {
            filterApnSettingsWithRadioCapability();
        }
    }

    /**
     * Filters out multiple APNs based on radio capability if the APN's GID value is listed in
     * CarrierConfigManager#KEY_MULTI_APN_ARRAY_FOR_SAME_GID as per the operator requirement.
     */
    protected void filterApnSettingsWithRadioCapability() {
    }

    private void dedupeApnSettings() {
        ArrayList<ApnSetting> resultApns = new ArrayList<ApnSetting>();

        // coalesce APNs if they are similar enough to prevent
        // us from bringing up two data calls with the same interface
        int i = 0;
        while (i < mAllApnSettings.size() - 1) {
            ApnSetting first = mAllApnSettings.get(i);
            ApnSetting second = null;
            int j = i + 1;
            while (j < mAllApnSettings.size()) {
                second = mAllApnSettings.get(j);
                if (first.similar(second)) {
                    ApnSetting newApn = mergeApns(first, second);
                    mAllApnSettings.set(i, newApn);
                    first = newApn;
                    mAllApnSettings.remove(j);
                } else {
                    j++;
                }
            }
            i++;
        }
    }

    private ApnSetting mergeApns(ApnSetting dest, ApnSetting src) {
        int id = dest.getId();
        if ((src.getApnTypeBitmask() & ApnSetting.TYPE_DEFAULT) == ApnSetting.TYPE_DEFAULT) {
            id = src.getId();
        }
        final int resultApnType = src.getApnTypeBitmask() | dest.getApnTypeBitmask();
        Uri mmsc = (dest.getMmsc() == null ? src.getMmsc() : dest.getMmsc());
        String mmsProxy = TextUtils.isEmpty(dest.getMmsProxyAddressAsString())
                ? src.getMmsProxyAddressAsString() : dest.getMmsProxyAddressAsString();
        int mmsPort = dest.getMmsProxyPort() == -1 ? src.getMmsProxyPort() : dest.getMmsProxyPort();
        String proxy = TextUtils.isEmpty(dest.getProxyAddressAsString())
                ? src.getProxyAddressAsString() : dest.getProxyAddressAsString();
        int port = dest.getProxyPort() == -1 ? src.getProxyPort() : dest.getProxyPort();
        int protocol = src.getProtocol() == ApnSetting.PROTOCOL_IPV4V6 ? src.getProtocol()
                : dest.getProtocol();
        int roamingProtocol = src.getRoamingProtocol() == ApnSetting.PROTOCOL_IPV4V6
                ? src.getRoamingProtocol() : dest.getRoamingProtocol();
        int networkTypeBitmask = (dest.getNetworkTypeBitmask() == 0
                || src.getNetworkTypeBitmask() == 0)
                ? 0 : (dest.getNetworkTypeBitmask() | src.getNetworkTypeBitmask());

        return ApnSetting.makeApnSetting(id, dest.getOperatorNumeric(), dest.getEntryName(),
            dest.getApnName(), proxy, port, mmsc, mmsProxy, mmsPort, dest.getUser(),
            dest.getPassword(), dest.getAuthType(), resultApnType, protocol, roamingProtocol,
            dest.isEnabled(), networkTypeBitmask, dest.getProfileId(),
            (dest.isPersistent() || src.isPersistent()), dest.getMaxConns(),
            dest.getWaitTime(), dest.getMaxConnsTime(), dest.getMtu(), dest.getMvnoType(),
            dest.getMvnoMatchData(), dest.getApnSetId(), dest.getCarrierId(),
            dest.getSkip464Xlat());
    }

    protected DataConnection createDataConnection() {
        if (DBG) log("createDataConnection E");

        int id = mUniqueIdGenerator.getAndIncrement();
        boolean doAllocatePduSessionId =
                mTransportType == AccessNetworkConstants.TRANSPORT_TYPE_WLAN;
        DataConnection dataConnection = DataConnection.makeDataConnection(mPhone, id, this,
                mDataServiceManager, mDcTesterFailBringUpAll, mDcc, doAllocatePduSessionId);
        mDataConnections.put(id, dataConnection);
        if (DBG) log("createDataConnection() X id=" + id + " dc=" + dataConnection);
        return dataConnection;
    }

    private void destroyDataConnections() {
        if(mDataConnections != null) {
            if (DBG) log("destroyDataConnections: clear mDataConnectionList");
            mDataConnections.clear();
        } else {
            if (DBG) log("destroyDataConnections: mDataConnecitonList is empty, ignore");
        }
    }

    /**
     * Build a list of APNs to be used to create PDP's.
     *
     * @param requestedApnType
     * @return waitingApns list to be used to create PDP
     *          error when waitingApns.isEmpty()
     */
    private @NonNull ArrayList<ApnSetting> buildWaitingApns(String requestedApnType,
            int radioTech) {
        if (DBG) log("buildWaitingApns: E requestedApnType=" + requestedApnType);
        ArrayList<ApnSetting> apnList = new ArrayList<ApnSetting>();

        int requestedApnTypeBitmask = ApnSetting.getApnTypesBitmaskFromString(requestedApnType);
        if (requestedApnTypeBitmask == ApnSetting.TYPE_ENTERPRISE) {
            requestedApnTypeBitmask = ApnSetting.TYPE_DEFAULT;
        }
        if (requestedApnTypeBitmask == ApnSetting.TYPE_DUN) {
            ArrayList<ApnSetting> dunApns = fetchDunApns();
            if (dunApns.size() > 0) {
                for (ApnSetting dun : dunApns) {
                    apnList.add(dun);
                    if (DBG) log("buildWaitingApns: X added APN_TYPE_DUN apnList=" + apnList);
                }
                return apnList;
            }
        }

        String operator = mPhone.getOperatorNumeric();

        // This is a workaround for a bug (7305641) where we don't failover to other
        // suitable APNs if our preferred APN fails.  On prepaid ATT sims we need to
        // failover to a provisioning APN, but once we've used their default data
        // connection we are locked to it for life.  This change allows ATT devices
        // to say they don't want to use preferred at all.
        boolean usePreferred = true;
        try {
            usePreferred = !mPhone.getContext().getResources().getBoolean(com.android
                    .internal.R.bool.config_dontPreferApn);
        } catch (Resources.NotFoundException e) {
            if (DBG) log("buildWaitingApns: usePreferred NotFoundException set to true");
            usePreferred = true;
        }
        if (usePreferred) {
            mPreferredApn = getPreferredApn();
        }
        if (DBG) {
            log("buildWaitingApns: usePreferred=" + usePreferred
                    + " canSetPreferApn=" + mCanSetPreferApn
                    + " mPreferredApn=" + mPreferredApn
                    + " operator=" + operator + " radioTech=" + radioTech);
        }

        if (usePreferred && mCanSetPreferApn && mPreferredApn != null &&
                mPreferredApn.canHandleType(requestedApnTypeBitmask)) {
            if (DBG) {
                log("buildWaitingApns: Preferred APN:" + operator + ":"
                        + mPreferredApn.getOperatorNumeric() + ":" + mPreferredApn);
            }
            if (mPreferredApn.getOperatorNumeric().equals(operator)) {
                if (mPreferredApn.canSupportNetworkType(
                        ServiceState.rilRadioTechnologyToNetworkType(radioTech))) {
                    // Create a new instance of ApnSetting for ENTERPRISE because each
                    // DataConnection should have its own ApnSetting. ENTERPRISE uses the same
                    // APN as DEFAULT but is a separate DataConnection
                    if (ApnSetting.getApnTypesBitmaskFromString(requestedApnType)
                            == ApnSetting.TYPE_ENTERPRISE) {
                        apnList.add(ApnSetting.makeApnSetting(mPreferredApn));
                    } else {
                        apnList.add(mPreferredApn);
                    }
                    if (DBG) log("buildWaitingApns: X added preferred apnList=" + apnList);
                    return apnList;
                } else if (mTransportType == mPhone.getTransportManager()
                        .getCurrentTransport(ApnSetting
                                .getApnTypesBitmaskFromString(requestedApnType))) {
                    if (DBG) log("buildWaitingApns: no preferred APN");
                    setPreferredApn(-1);
                    mPreferredApn = null;
                } else {
                    if (DBG) log("buildWaitingApns: do nothing");
                }
            } else {
                if (DBG) log("buildWaitingApns: no preferred APN");
                setPreferredApn(-1);
                mPreferredApn = null;
            }
        }

        if (DBG) log("buildWaitingApns: mAllApnSettings=" + mAllApnSettings);
        int preferredApnSetId = getPreferredApnSetId();
        for (ApnSetting apn : mAllApnSettings) {
            if (apn.canHandleType(requestedApnTypeBitmask)) {
                if (apn.canSupportNetworkType(
                        ServiceState.rilRadioTechnologyToNetworkType(radioTech))) {
                    if (apn.getApnSetId() == Telephony.Carriers.MATCH_ALL_APN_SET_ID
                            || preferredApnSetId == apn.getApnSetId()) {
                        if (VDBG) log("buildWaitingApns: adding apn=" + apn);
                        // Create a new instance of ApnSetting for ENTERPRISE because each
                        // DataConnection should have its own ApnSetting. ENTERPRISE uses the same
                        // APN as DEFAULT but is a separate DataConnection
                        if (ApnSetting.getApnTypesBitmaskFromString(requestedApnType)
                                == ApnSetting.TYPE_ENTERPRISE) {
                            apnList.add(ApnSetting.makeApnSetting(apn));
                        } else {
                            apnList.add(apn);
                        }
                    } else {
                        log("buildWaitingApns: APN set id " + apn.getApnSetId()
                                + " does not match the preferred set id " + preferredApnSetId);
                    }
                } else {
                    if (DBG) {
                        log("buildWaitingApns: networkTypeBitmask:"
                                + apn.getNetworkTypeBitmask()
                                + " does not include radioTech:"
                                + ServiceState.rilRadioTechnologyToString(radioTech));
                    }
                }
            } else if (VDBG) {
                log("buildWaitingApns: couldn't handle requested ApnType="
                        + requestedApnType);
            }
        }

        if (requestedApnType.equals(PhoneConstants.APN_TYPE_DEFAULT) && mPreferredApn == null) {
            ApnContext apnContext = mApnContextsByType.get(ApnSetting.TYPE_DEFAULT);
            // If restored to default APN, the APN ID might be changed.
            // Here reset with the same APN added newly.
            if (apnContext != null && apnContext.getApnSetting() != null
                    && apnContext.getState() == DctConstants.State.CONNECTED) {
                for (ApnSetting apnSetting : apnList) {
                    if (apnSetting.equals(apnContext.getApnSetting(),
                            mPhone.getServiceState().getDataRoamingFromRegistration())) {
                        if (DBG) log("buildWaitingApns: reset preferred APN to "
                                + apnSetting);
                        mPreferredApn = apnSetting;
                        setPreferredApn(mPreferredApn.getId());
                        break;
                    }
                }
            }
        }

        if (DBG) log("buildWaitingApns: " + apnList.size() + " APNs in the list: " + apnList);
        return apnList;
    }

    private String apnListToString (ArrayList<ApnSetting> apns) {
        StringBuilder result = new StringBuilder();
        for (int i = 0, size = apns.size(); i < size; i++) {
            result.append('[')
                  .append(apns.get(i).toString())
                  .append(']');
        }
        return result.toString();
    }

    private void setPreferredApn(int pos) {
        setPreferredApn(pos, false);
    }

    private void setPreferredApn(int pos, boolean force) {
        if (!force && !mCanSetPreferApn) {
            log("setPreferredApn: X !canSEtPreferApn");
            return;
        }

        String subId = Long.toString(mPhone.getSubId());
        Uri uri = Uri.withAppendedPath(PREFERAPN_NO_UPDATE_URI_USING_SUBID, subId);
        log("setPreferredApn: delete");
        ContentResolver resolver = mPhone.getContext().getContentResolver();
        resolver.delete(uri, null, null);

        if (pos >= 0) {
            log("setPreferredApn: insert");
            ContentValues values = new ContentValues();
            values.put(APN_ID, pos);
            resolver.insert(uri, values);
        }
    }

    @Nullable
    ApnSetting getPreferredApn() {
        //Only call this method from main thread
        if (mAllApnSettings == null || mAllApnSettings.isEmpty()) {
            log("getPreferredApn: mAllApnSettings is empty");
            return null;
        }

        String subId = Long.toString(mPhone.getSubId());
        Uri uri = Uri.withAppendedPath(PREFERAPN_NO_UPDATE_URI_USING_SUBID, subId);
        Cursor cursor = mPhone.getContext().getContentResolver().query(
                uri, new String[] { "_id", "name", "apn" },
                null, null, Telephony.Carriers.DEFAULT_SORT_ORDER);

        if (cursor != null) {
            mCanSetPreferApn = true;
        } else {
            mCanSetPreferApn = false;
        }

        if (VDBG) {
            log("getPreferredApn: mRequestedApnType=" + mRequestedApnType + " cursor=" + cursor
                    + " cursor.count=" + ((cursor != null) ? cursor.getCount() : 0));
        }

        if (mCanSetPreferApn && cursor.getCount() > 0) {
            int pos;
            cursor.moveToFirst();
            pos = cursor.getInt(cursor.getColumnIndexOrThrow(Telephony.Carriers._ID));
            for(ApnSetting p : mAllApnSettings) {
                if (p.getId() == pos && p.canHandleType(mRequestedApnType)) {
                    log("getPreferredApn: For APN type "
                            + ApnSetting.getApnTypeString(mRequestedApnType)
                            + " found apnSetting " + p);
                    cursor.close();
                    return p;
                }
            }
        }

        if (cursor != null) {
            cursor.close();
        }

        log("getPreferredApn: X not found");
        return null;
    }

    @Override
    public void handleMessage (Message msg) {
        if (VDBG) log("handleMessage msg=" + msg);

        AsyncResult ar;
        Pair<ApnContext, Integer> pair;
        ApnContext apnContext;
        int generation;
        int requestType;
        int handoverFailureMode;
        switch (msg.what) {
            case DctConstants.EVENT_DATA_CONNECTION_DETACHED:
                onDataConnectionDetached();
                break;

            case DctConstants.EVENT_DATA_CONNECTION_ATTACHED:
                onDataConnectionAttached();
                break;

            case DctConstants.EVENT_DO_RECOVERY:
                mDsRecoveryHandler.doRecovery();
                break;

            case DctConstants.EVENT_APN_CHANGED:
                onApnChanged();
                break;

            case DctConstants.EVENT_PS_RESTRICT_ENABLED:
                /**
                 * We don't need to explicitly to tear down the PDP context
                 * when PS restricted is enabled. The base band will deactive
                 * PDP context and notify us with PDP_CONTEXT_CHANGED.
                 * But we should stop the network polling and prevent reset PDP.
                 */
                if (DBG) log("EVENT_PS_RESTRICT_ENABLED " + mIsPsRestricted);
                stopNetStatPoll();
                stopDataStallAlarm();
                mIsPsRestricted = true;
                break;

            case DctConstants.EVENT_PS_RESTRICT_DISABLED:
                /**
                 * When PS restrict is removed, we need setup PDP connection if
                 * PDP connection is down.
                 */
                if (DBG) log("EVENT_PS_RESTRICT_DISABLED " + mIsPsRestricted);
                mIsPsRestricted  = false;
                if (isAnyDataConnected()) {
                    startNetStatPoll();
                    startDataStallAlarm(DATA_STALL_NOT_SUSPECTED);
                } else {
                    // TODO: Should all PDN states be checked to fail?
                    if (mState == DctConstants.State.FAILED) {
                        cleanUpAllConnectionsInternal(false, Phone.REASON_PS_RESTRICT_ENABLED);
                        mReregisterOnReconnectFailure = false;
                    }
                    apnContext = mApnContextsByType.get(ApnSetting.TYPE_DEFAULT);
                    if (apnContext != null) {
                        apnContext.setReason(Phone.REASON_PS_RESTRICT_ENABLED);
                        trySetupData(apnContext, REQUEST_TYPE_NORMAL, null);
                    } else {
                        loge("**** Default ApnContext not found ****");
                        if (TelephonyUtils.IS_DEBUGGABLE) {
                            throw new RuntimeException("Default ApnContext not found");
                        }
                    }
                }
                break;

            case DctConstants.EVENT_TRY_SETUP_DATA:
                apnContext = (ApnContext) msg.obj;
                requestType = msg.arg1;
                trySetupData(apnContext, requestType, null);
                break;
            case DctConstants.EVENT_CLEAN_UP_CONNECTION:
                if (DBG) log("EVENT_CLEAN_UP_CONNECTION");
                cleanUpConnectionInternal(true, RELEASE_TYPE_DETACH, (ApnContext) msg.obj);
                break;
            case DctConstants.EVENT_CLEAN_UP_ALL_CONNECTIONS:
                if ((msg.obj != null) && (msg.obj instanceof String == false)) {
                    msg.obj = null;
                }
                cleanUpAllConnectionsInternal(true, (String) msg.obj);
                break;

            case DctConstants.EVENT_DATA_RAT_CHANGED:
                int previousDataRat = mCurrentDataRat;
                mCurrentDataRat = getDataRat();
                if (mCurrentDataRat == ServiceState.RIL_RADIO_TECHNOLOGY_UNKNOWN ||
                        mCurrentDataRat == previousDataRat) {
                    // unknown rat is an exception for data rat change. It's only received when out
                    // of service and is not applicable for apn bearer bitmask. We should bypass the
                    // check of waiting apn list and keep the data connection on, and no need to
                    // setup a new one.
                    if (DBG) log("Data RAT is unknown or no change, mCurrentDataRat=" +
                            mCurrentDataRat);
                    break;
                }
                cleanUpConnectionsOnUpdatedApns(false, Phone.REASON_NW_TYPE_CHANGED);
                //May new Network allow setupData, so try it here
                setupDataOnAllConnectableApns(Phone.REASON_NW_TYPE_CHANGED,
                        RetryFailures.ONLY_ON_CHANGE);
                break;

            case DctConstants.CMD_CLEAR_PROVISIONING_SPINNER:
                // Check message sender intended to clear the current spinner.
                if (mProvisioningSpinner == msg.obj) {
                    mProvisioningSpinner.dismiss();
                    mProvisioningSpinner = null;
                }
                break;

            case DctConstants.EVENT_ENABLE_APN:
                onEnableApn(msg.arg1, msg.arg2, (Message) msg.obj);
                break;

            case DctConstants.EVENT_DISABLE_APN:
                onDisableApn(msg.arg1, msg.arg2);
                break;

            case DctConstants.EVENT_DATA_STALL_ALARM:
                onDataStallAlarm(msg.arg1);
                break;

            case DctConstants.EVENT_ROAMING_OFF:
                onDataRoamingOff();
                break;

            case DctConstants.EVENT_ROAMING_ON:
            case DctConstants.EVENT_ROAMING_SETTING_CHANGE:
                onDataRoamingOnOrSettingsChanged(msg.what);
                break;

            case DctConstants.EVENT_DEVICE_PROVISIONED_CHANGE:
                // Update sharedPreference to false when exits new device provisioning, indicating
                // no users modifications on the settings for new devices. Thus carrier specific
                // default roaming settings can be applied for new devices till user modification.
                final SharedPreferences sp = PreferenceManager
                        .getDefaultSharedPreferences(mPhone.getContext());
                if (!sp.contains(Phone.DATA_ROAMING_IS_USER_SETTING_KEY)) {
                    sp.edit().putBoolean(Phone.DATA_ROAMING_IS_USER_SETTING_KEY, false).commit();
                }
                break;

            case DctConstants.EVENT_NETWORK_STATUS_CHANGED:
                int status = msg.arg1;
                int cid = msg.arg2;
                String url = (String) msg.obj;
                onNetworkStatusChanged(status, cid, url);
                break;

            case DctConstants.EVENT_RADIO_AVAILABLE:
                onRadioAvailable();
                break;

            case DctConstants.EVENT_RADIO_OFF_OR_NOT_AVAILABLE:
                onRadioOffOrNotAvailable();
                break;

            case DctConstants.EVENT_DATA_SETUP_COMPLETE:
                ar = (AsyncResult) msg.obj;
                pair = (Pair<ApnContext, Integer>) ar.userObj;
                apnContext = pair.first;
                generation = pair.second;
                requestType = msg.arg1;
                handoverFailureMode = msg.arg2;
                if (apnContext.getConnectionGeneration() == generation) {
                    boolean success = true;
                    int cause = DataFailCause.UNKNOWN;
                    if (ar.exception != null) {
                        success = false;
                        cause = (int) ar.result;
                    }
                    onDataSetupComplete(apnContext, success, cause, requestType,
                            handoverFailureMode);
                } else {
                    loge("EVENT_DATA_SETUP_COMPLETE: Dropped the event because generation "
                            + "did not match.");
                }
                break;

            case DctConstants.EVENT_DATA_SETUP_COMPLETE_ERROR:
                ar = (AsyncResult) msg.obj;
                pair = (Pair<ApnContext, Integer>) ar.userObj;
                apnContext = pair.first;
                generation = pair.second;
                handoverFailureMode = msg.arg2;
                if (apnContext.getConnectionGeneration() == generation) {
                    onDataSetupCompleteError(apnContext, handoverFailureMode, false);
                } else {
                    loge("EVENT_DATA_SETUP_COMPLETE_ERROR: Dropped the event because generation "
                            + "did not match.");
                }
                break;

            case DctConstants.EVENT_DISCONNECT_DONE:
                log("EVENT_DISCONNECT_DONE msg=" + msg);
                ar = (AsyncResult) msg.obj;
                pair = (Pair<ApnContext, Integer>) ar.userObj;
                apnContext = pair.first;
                generation = pair.second;
                if (apnContext.getConnectionGeneration() == generation) {
                    onDisconnectDone(apnContext);
                } else {
                    loge("EVENT_DISCONNECT_DONE: Dropped the event because generation "
                            + "did not match.");
                }
                break;

            case DctConstants.EVENT_VOICE_CALL_STARTED:
                onVoiceCallStarted();
                break;

            case DctConstants.EVENT_VOICE_CALL_ENDED:
                onVoiceCallEnded();
                break;
            case DctConstants.CMD_SET_ENABLE_FAIL_FAST_MOBILE_DATA: {
                sEnableFailFastRefCounter += (msg.arg1 == DctConstants.ENABLED) ? 1 : -1;
                if (DBG) {
                    log("CMD_SET_ENABLE_FAIL_FAST_MOBILE_DATA: "
                            + " sEnableFailFastRefCounter=" + sEnableFailFastRefCounter);
                }
                if (sEnableFailFastRefCounter < 0) {
                    final String s = "CMD_SET_ENABLE_FAIL_FAST_MOBILE_DATA: "
                            + "sEnableFailFastRefCounter:" + sEnableFailFastRefCounter + " < 0";
                    loge(s);
                    sEnableFailFastRefCounter = 0;
                }
                final boolean enabled = sEnableFailFastRefCounter > 0;
                if (DBG) {
                    log("CMD_SET_ENABLE_FAIL_FAST_MOBILE_DATA: enabled=" + enabled
                            + " sEnableFailFastRefCounter=" + sEnableFailFastRefCounter);
                }
                if (mFailFast != enabled) {
                    mFailFast = enabled;

                    mDataStallNoRxEnabled = !enabled;
                    if (mDsRecoveryHandler.isNoRxDataStallDetectionEnabled()
                            && isAnyDataConnected()
                            && (!mInVoiceCall ||
                                    mPhone.getServiceStateTracker()
                                        .isConcurrentVoiceAndDataAllowed())) {
                        if (DBG) log("CMD_SET_ENABLE_FAIL_FAST_MOBILE_DATA: start data stall");
                        stopDataStallAlarm();
                        startDataStallAlarm(DATA_STALL_NOT_SUSPECTED);
                    } else {
                        if (DBG) log("CMD_SET_ENABLE_FAIL_FAST_MOBILE_DATA: stop data stall");
                        stopDataStallAlarm();
                    }
                }

                break;
            }
            case DctConstants.CMD_ENABLE_MOBILE_PROVISIONING: {
                Bundle bundle = msg.getData();
                if (bundle != null) {
                    try {
                        mProvisioningUrl = (String)bundle.get(DctConstants.PROVISIONING_URL_KEY);
                    } catch(ClassCastException e) {
                        loge("CMD_ENABLE_MOBILE_PROVISIONING: provisioning url not a string" + e);
                        mProvisioningUrl = null;
                    }
                }
                if (TextUtils.isEmpty(mProvisioningUrl)) {
                    loge("CMD_ENABLE_MOBILE_PROVISIONING: provisioning url is empty, ignoring");
                    mIsProvisioning = false;
                    mProvisioningUrl = null;
                } else {
                    loge("CMD_ENABLE_MOBILE_PROVISIONING: provisioningUrl=" + mProvisioningUrl);
                    mIsProvisioning = true;
                    startProvisioningApnAlarm();
                }
                break;
            }
            case DctConstants.EVENT_PROVISIONING_APN_ALARM: {
                if (DBG) log("EVENT_PROVISIONING_APN_ALARM");
                ApnContext apnCtx = mApnContextsByType.get(ApnSetting.TYPE_DEFAULT);
                if (apnCtx.isProvisioningApn() && apnCtx.isConnectedOrConnecting()) {
                    if (mProvisioningApnAlarmTag == msg.arg1) {
                        if (DBG) log("EVENT_PROVISIONING_APN_ALARM: Disconnecting");
                        mIsProvisioning = false;
                        mProvisioningUrl = null;
                        stopProvisioningApnAlarm();
                        cleanUpConnectionInternal(true, RELEASE_TYPE_DETACH, apnCtx);
                    } else {
                        if (DBG) {
                            log("EVENT_PROVISIONING_APN_ALARM: ignore stale tag,"
                                    + " mProvisioningApnAlarmTag:" + mProvisioningApnAlarmTag
                                    + " != arg1:" + msg.arg1);
                        }
                    }
                } else {
                    if (DBG) log("EVENT_PROVISIONING_APN_ALARM: Not connected ignore");
                }
                break;
            }
            case DctConstants.CMD_IS_PROVISIONING_APN: {
                if (DBG) log("CMD_IS_PROVISIONING_APN");
                boolean isProvApn;
                try {
                    String apnType = null;
                    Bundle bundle = msg.getData();
                    if (bundle != null) {
                        apnType = (String)bundle.get(DctConstants.APN_TYPE_KEY);
                    }
                    if (TextUtils.isEmpty(apnType)) {
                        loge("CMD_IS_PROVISIONING_APN: apnType is empty");
                        isProvApn = false;
                    } else {
                        isProvApn = isProvisioningApn(apnType);
                    }
                } catch (ClassCastException e) {
                    loge("CMD_IS_PROVISIONING_APN: NO provisioning url ignoring");
                    isProvApn = false;
                }
                if (DBG) log("CMD_IS_PROVISIONING_APN: ret=" + isProvApn);
                mReplyAc.replyToMessage(msg, DctConstants.CMD_IS_PROVISIONING_APN,
                        isProvApn ? DctConstants.ENABLED : DctConstants.DISABLED);
                break;
            }
            case DctConstants.EVENT_RESTART_RADIO: {
                restartRadio();
                break;
            }
            case DctConstants.CMD_NET_STAT_POLL: {
                if (msg.arg1 == DctConstants.ENABLED) {
                    handleStartNetStatPoll((DctConstants.Activity)msg.obj);
                } else if (msg.arg1 == DctConstants.DISABLED) {
                    handleStopNetStatPoll((DctConstants.Activity)msg.obj);
                }
                break;
            }
            case DctConstants.EVENT_PCO_DATA_RECEIVED: {
                handlePcoData((AsyncResult)msg.obj);
                break;
            }
            case DctConstants.EVENT_DATA_RECONNECT:
                if (DBG) {
                    log("EVENT_DATA_RECONNECT: subId=" + msg.arg1 + ", type="
                            + requestTypeToString(msg.arg2));
                }
                onDataReconnect((ApnContext) msg.obj, msg.arg1, msg.arg2);
                break;
            case DctConstants.EVENT_DATA_SERVICE_BINDING_CHANGED:
                onDataServiceBindingChanged((Boolean) ((AsyncResult) msg.obj).result);
                break;
            case DctConstants.EVENT_DATA_ENABLED_CHANGED:
                ar = (AsyncResult) msg.obj;
                if (ar.result instanceof Pair) {
                    Pair<Boolean, Integer> p = (Pair<Boolean, Integer>) ar.result;
                    boolean enabled = p.first;
                    int reason = p.second;
                    onDataEnabledChanged(enabled, reason);
                }
                break;
            case DctConstants.EVENT_DATA_ENABLED_OVERRIDE_RULES_CHANGED:
                onDataEnabledOverrideRulesChanged();
                break;
            case DctConstants.EVENT_NR_TIMER_WATCHDOG:
                mWatchdog = false;
                reevaluateUnmeteredConnections();
                break;
            case DctConstants.EVENT_TELEPHONY_DISPLAY_INFO_CHANGED:
                reevaluateCongestedConnections();
                reevaluateUnmeteredConnections();
                break;
            case DctConstants.EVENT_CARRIER_CONFIG_CHANGED:
                onCarrierConfigChanged();
                break;
            case DctConstants.EVENT_SIM_STATE_UPDATED:
                int simState = msg.arg1;
                onSimStateUpdated(simState);
                break;
            case DctConstants.EVENT_APN_UNTHROTTLED:
                ar = (AsyncResult) msg.obj;
                String apn = (String) ar.result;
                onApnUnthrottled(apn);
                break;
            default:
                Rlog.e("DcTracker", "Unhandled event=" + msg);
                break;

        }
    }

    private int getApnProfileID(String apnType) {
        if (TextUtils.equals(apnType, ApnSetting.TYPE_IMS_STRING)) {
            return RILConstants.DATA_PROFILE_IMS;
        } else if (TextUtils.equals(apnType, ApnSetting.TYPE_FOTA_STRING)) {
            return RILConstants.DATA_PROFILE_FOTA;
        } else if (TextUtils.equals(apnType, ApnSetting.TYPE_CBS_STRING)) {
            return RILConstants.DATA_PROFILE_CBS;
        } else if (TextUtils.equals(apnType, ApnSetting.TYPE_IA_STRING)) {
            return RILConstants.DATA_PROFILE_DEFAULT; // DEFAULT for now
        } else if (TextUtils.equals(apnType, ApnSetting.TYPE_DUN_STRING)) {
            return RILConstants.DATA_PROFILE_TETHERED;
        } else {
            return RILConstants.DATA_PROFILE_DEFAULT;
        }
    }

    private int getCellLocationId() {
        int cid = -1;
        CellLocation loc = mPhone.getCurrentCellIdentity().asCellLocation();

        if (loc != null) {
            if (loc instanceof GsmCellLocation) {
                cid = ((GsmCellLocation)loc).getCid();
            } else if (loc instanceof CdmaCellLocation) {
                cid = ((CdmaCellLocation)loc).getBaseStationId();
            }
        }
        return cid;
    }

    /**
     * Update link bandwidth estimate default values from carrier config.
     * @param bandwidths String array of "RAT:upstream,downstream" for each RAT
     * @param useLte For NR NSA, whether to use LTE value for upstream or not
     */
    private void updateLinkBandwidths(String[] bandwidths, boolean useLte) {
        ConcurrentHashMap<String, Pair<Integer, Integer>> temp = new ConcurrentHashMap<>();
        for (String config : bandwidths) {
            int downstream = 14;
            int upstream = 14;
            String[] kv = config.split(":");
            if (kv.length == 2) {
                String[] split = kv[1].split(",");
                if (split.length == 2) {
                    try {
                        downstream = Integer.parseInt(split[0]);
                        upstream = Integer.parseInt(split[1]);
                    } catch (NumberFormatException ignored) {
                    }
                }
                temp.put(kv[0], new Pair<>(downstream, upstream));
            }
        }
        if (useLte) {
            Pair<Integer, Integer> ltePair = temp.get(DctConstants.RAT_NAME_LTE);
            if (ltePair != null) {
                if (temp.containsKey(DctConstants.RAT_NAME_NR_NSA)) {
                    temp.put(DctConstants.RAT_NAME_NR_NSA, new Pair<>(
                            temp.get(DctConstants.RAT_NAME_NR_NSA).first, ltePair.second));
                }
                if (temp.containsKey(DctConstants.RAT_NAME_NR_NSA_MMWAVE)) {
                    temp.put(DctConstants.RAT_NAME_NR_NSA_MMWAVE, new Pair<>(
                            temp.get(DctConstants.RAT_NAME_NR_NSA_MMWAVE).first, ltePair.second));
                }
            }
        }
        mBandwidths = temp;
        for (DataConnection dc : mDataConnections.values()) {
            dc.sendMessage(DataConnection.EVENT_CARRIER_CONFIG_LINK_BANDWIDTHS_CHANGED);
        }
    }

    /**
     * Return the link upstream/downstream values from CarrierConfig for the given RAT name.
     * @param ratName RAT name from ServiceState#rilRadioTechnologyToString.
     * @return pair of downstream/upstream values (kbps), or null if the config is not defined.
     */
    public Pair<Integer, Integer> getLinkBandwidthsFromCarrierConfig(String ratName) {
        return mBandwidths.get(ratName);
    }

    @VisibleForTesting
    public boolean shouldAutoAttach() {
        if (mAutoAttachEnabled.get()) return true;

        PhoneSwitcher phoneSwitcher = PhoneSwitcher.getInstance();
        ServiceState serviceState = mPhone.getServiceState();

        if (phoneSwitcher == null || serviceState == null) return false;

        // If voice is also not in service, don't auto attach.
        if (serviceState.getState() != ServiceState.STATE_IN_SERVICE) return false;

        // If voice is on LTE or NR, don't auto attach as for LTE / NR data would be attached.
        if (serviceState.getVoiceNetworkType() == NETWORK_TYPE_LTE
                || serviceState.getVoiceNetworkType() == NETWORK_TYPE_NR) return false;

        // If phone is non default phone, modem may have detached from data for optimization.
        // If phone is in voice call, for DSDS case DDS switch may be limited so we do try our
        // best to setup data connection and allow auto-attach.
        return (mPhone.getPhoneId() != phoneSwitcher.getPreferredDataPhoneId()
                || mPhone.getState() != PhoneConstants.State.IDLE);
    }

    private void notifyAllDataDisconnected() {
        sEnableFailFastRefCounter = 0;
        mFailFast = false;
        log("notify all data disconnected");
        mAllDataDisconnectedRegistrants.notifyRegistrants();
    }

    public void registerForAllDataDisconnected(Handler h, int what) {
        mAllDataDisconnectedRegistrants.addUnique(h, what, null);

        if (areAllDataDisconnected()) {
            notifyAllDataDisconnected();
        }
    }

    public void unregisterForAllDataDisconnected(Handler h) {
        mAllDataDisconnectedRegistrants.remove(h);
    }

    private void onDataEnabledChanged(boolean enable,
                                      @DataEnabledChangedReason int enabledChangedReason) {
        if (DBG) {
            log("onDataEnabledChanged: enable=" + enable + ", enabledChangedReason="
                    + enabledChangedReason);
        }

        if (enable) {
            reevaluateDataConnections();
            setupDataOnAllConnectableApns(Phone.REASON_DATA_ENABLED, RetryFailures.ALWAYS);
        } else {
            String cleanupReason;
            switch (enabledChangedReason) {
                case DataEnabledSettings.REASON_INTERNAL_DATA_ENABLED:
                    cleanupReason = Phone.REASON_DATA_DISABLED_INTERNAL;
                    break;
                case DataEnabledSettings.REASON_DATA_ENABLED_BY_CARRIER:
                    cleanupReason = Phone.REASON_CARRIER_ACTION_DISABLE_METERED_APN;
                    break;
                case DataEnabledSettings.REASON_USER_DATA_ENABLED:
                case DataEnabledSettings.REASON_POLICY_DATA_ENABLED:
                case DataEnabledSettings.REASON_PROVISIONED_CHANGED:
                case DataEnabledSettings.REASON_PROVISIONING_DATA_ENABLED_CHANGED:
                default:
                    cleanupReason = Phone.REASON_DATA_SPECIFIC_DISABLED;
                    break;

            }
            cleanUpAllConnectionsInternal(true, cleanupReason);
        }
    }

    private void reevaluateCongestedConnections() {
        log("reevaluateCongestedConnections");
        int rat = mPhone.getDisplayInfoController().getTelephonyDisplayInfo().getNetworkType();
        // congested override and either network is specified or unknown and all networks specified
        boolean isCongested = mCongestedOverride && (mCongestedNetworkTypes.contains(rat)
                || mUnmeteredNetworkTypes.containsAll(Arrays.stream(
                TelephonyManager.getAllNetworkTypes()).boxed().collect(Collectors.toSet())));
        for (DataConnection dataConnection : mDataConnections.values()) {
            dataConnection.onCongestednessChanged(isCongested);
        }
    }

    private void reevaluateUnmeteredConnections() {
        log("reevaluateUnmeteredConnections");
        int rat = mPhone.getDisplayInfoController().getTelephonyDisplayInfo().getNetworkType();
        if (isNrUnmetered() && (!mPhone.getServiceState().getRoaming() || mNrNsaRoamingUnmetered)) {
            setDataConnectionUnmetered(true);
            if (!mWatchdog) {
                startWatchdogAlarm();
            }
        } else {
            stopWatchdogAlarm();
            setDataConnectionUnmetered(isNetworkTypeUnmetered(rat));
        }
    }

    private void setDataConnectionUnmetered(boolean isUnmetered) {
        // TODO: Remove this after b/176119724 is fixed. This is just a workaround to prevent
        // NET_CAPABILITY_TEMPORARILY_NOT_METERED incorrectly set on devices that are not supposed
        // to use 5G unmetered network. Currently TEMPORARILY_NOT_METERED can only happen on few
        // devices and carriers.
        if (!isUnmetered || (isUnmetered && tempNotMeteredPossible())) {
            for (DataConnection dataConnection : mDataConnections.values()) {
                dataConnection.onMeterednessChanged(isUnmetered);
            }
        } else {
            // isUnmetered=true but TEMP_NOT_METERED is not possible
            String message = "Unexpected temp not metered detected. carrier supported="
                    + isTempNotMeteredSupportedByCarrier() + ", device 5G capable="
                    + isDevice5GCapable() + ", camped on 5G=" + isCampedOn5G()
                    + ", timer active=" + mPhone.getDisplayInfoController().is5GHysteresisActive()
                    + ", display info="
                    + mPhone.getDisplayInfoController().getTelephonyDisplayInfo()
                    + ", subscription plans=" + mSubscriptionPlans
                    + ", Service state=" + mPhone.getServiceState();
            loge(message);
            AnomalyReporter.reportAnomaly(
                    UUID.fromString("9151f0fc-01df-4afb-b744-9c4529055250"), message);
        }
    }

    private boolean isNetworkTypeUnmetered(@NetworkType int networkType) {
        boolean isUnmetered;
        if (mUnmeteredNetworkTypes == null || !mUnmeteredOverride) {
            // check SubscriptionPlans if override is not defined
            isUnmetered = isNetworkTypeUnmeteredViaSubscriptionPlan(networkType);
            log("isNetworkTypeUnmeteredViaSubscriptionPlan: networkType=" + networkType
                    + ", isUnmetered=" + isUnmetered);
            return isUnmetered;
        }
        // unmetered override and either network is specified or unknown and all networks specified
        isUnmetered = mUnmeteredNetworkTypes.contains(networkType)
                || mUnmeteredNetworkTypes.containsAll(Arrays.stream(
                TelephonyManager.getAllNetworkTypes()).boxed().collect(Collectors.toSet()));
        if (DBG) {
            log("isNetworkTypeUnmetered: networkType=" + networkType
                    + ", isUnmetered=" + isUnmetered);
        }
        return isUnmetered;
    }

    private boolean isNetworkTypeUnmeteredViaSubscriptionPlan(@NetworkType int networkType) {
        if (mSubscriptionPlans == null || mSubscriptionPlans.size() == 0) {
            // safe return false if unable to get subscription plans or plans don't exist
            return false;
        }

        boolean isGeneralUnmetered = true;
        Set<Integer> allNetworkTypes = Arrays.stream(TelephonyManager.getAllNetworkTypes())
                .boxed().collect(Collectors.toSet());
        for (SubscriptionPlan plan : mSubscriptionPlans) {
            // check plan is general (applies to all network types) or specific
            if (Arrays.stream(plan.getNetworkTypes()).boxed().collect(Collectors.toSet())
                    .containsAll(allNetworkTypes)) {
                if (!isPlanUnmetered(plan)) {
                    // metered takes precedence over unmetered for safety
                    isGeneralUnmetered = false;
                }
            } else {
                // check plan applies to given network type
                if (networkType != TelephonyManager.NETWORK_TYPE_UNKNOWN) {
                    for (int planNetworkType : plan.getNetworkTypes()) {
                        if (planNetworkType == networkType) {
                            return isPlanUnmetered(plan);
                        }
                    }
                }
            }
        }
        return isGeneralUnmetered;
    }

    private boolean isPlanUnmetered(SubscriptionPlan plan) {
        return plan.getDataLimitBytes() == SubscriptionPlan.BYTES_UNLIMITED;
    }

    private boolean isNrUnmetered() {
        int rat = mPhone.getDisplayInfoController().getTelephonyDisplayInfo().getNetworkType();
        int override = mPhone.getDisplayInfoController().getTelephonyDisplayInfo()
                .getOverrideNetworkType();

        if (isNetworkTypeUnmetered(NETWORK_TYPE_NR)) {
            if (mNrNsaMmwaveUnmetered) {
                if (override == TelephonyDisplayInfo.OVERRIDE_NETWORK_TYPE_NR_ADVANCED) {
                    if (DBG) log("NR unmetered for mmwave only");
                    return true;
                }
                return false;
            } else if (mNrNsaSub6Unmetered) {
                if (override == TelephonyDisplayInfo.OVERRIDE_NETWORK_TYPE_NR_NSA) {
                    if (DBG) log("NR unmetered for sub6 only");
                    return true;
                }
                return false;
            }
            if (override == TelephonyDisplayInfo.OVERRIDE_NETWORK_TYPE_NR_ADVANCED
                    || override == TelephonyDisplayInfo.OVERRIDE_NETWORK_TYPE_NR_NSA
                    || rat == NETWORK_TYPE_NR) {
                if (DBG) log("NR unmetered for all frequencies");
                return true;
            }
            return false;
        }

        if (mNrNsaAllUnmetered) {
            if (mNrNsaMmwaveUnmetered) {
                if (override == TelephonyDisplayInfo.OVERRIDE_NETWORK_TYPE_NR_ADVANCED) {
                    if (DBG) log("NR NSA unmetered for mmwave only via carrier configs");
                    return true;
                }
                return false;
            } else if (mNrNsaSub6Unmetered) {
                if (override == TelephonyDisplayInfo.OVERRIDE_NETWORK_TYPE_NR_NSA) {
                    if (DBG) log("NR NSA unmetered for sub6 only via carrier configs");
                    return true;
                }
                return false;
            }
            if (override == TelephonyDisplayInfo.OVERRIDE_NETWORK_TYPE_NR_ADVANCED
                    || override == TelephonyDisplayInfo.OVERRIDE_NETWORK_TYPE_NR_NSA) {
                if (DBG) log("NR NSA unmetered for all frequencies via carrier configs");
                return true;
            }
            return false;
        }

        if (mNrSaAllUnmetered) {
            // TODO: add logic for mNrSaMmwaveUnmetered and mNrSaSub6Unmetered once it's defined
            // in TelephonyDisplayInfo
            if (rat == NETWORK_TYPE_NR) {
                if (DBG) log("NR SA unmetered for all frequencies via carrier configs");
                return true;
            }
            return false;
        }

        return false;
    }

    // TODO: Remove this after b/176119724 is fixed. This is just a workaround to prevent
    // NET_CAPABILITY_TEMPORARILY_NOT_METERED incorrectly set on devices that are not supposed
    // to use 5G unmetered network. Currently TEMPORARILY_NOT_METERED can only happen on few devices
    // and carriers.
    private boolean isDevice5GCapable() {
        return (mPhone.getRadioAccessFamily() & TelephonyManager.NETWORK_TYPE_BITMASK_NR) != 0;
    }

    // TODO: Remove this after b/176119724 is fixed. This is just a workaround to prevent
    // NET_CAPABILITY_TEMPORARILY_NOT_METERED incorrectly set on devices that are not supposed
    // to use 5G unmetered network. Currently TEMPORARILY_NOT_METERED can only happen on few devices
    // and carriers.
    private boolean isTempNotMeteredSupportedByCarrier() {
        CarrierConfigManager configManager =
                mPhone.getContext().getSystemService(CarrierConfigManager.class);
        if (configManager != null) {
            PersistableBundle bundle = configManager.getConfigForSubId(mPhone.getSubId());
            if (bundle != null) {
                return bundle.getBoolean(
                        CarrierConfigManager.KEY_NETWORK_TEMP_NOT_METERED_SUPPORTED_BOOL);
            }
        }

        return false;
    }

    // TODO: Remove this after b/176119724 is fixed. This is just a workaround to prevent
    // NET_CAPABILITY_TEMPORARILY_NOT_METERED incorrectly set on devices that are not supposed
    // to use 5G unmetered network. Currently TEMPORARILY_NOT_METERED can only happen on few devices
    // and carriers.
    private boolean isCampedOn5G() {
        TelephonyDisplayInfo displayInfo = mPhone.getDisplayInfoController()
                .getTelephonyDisplayInfo();
        int overrideNetworkType = displayInfo.getOverrideNetworkType();
        NetworkRegistrationInfo nri =  mPhone.getServiceState().getNetworkRegistrationInfo(
                NetworkRegistrationInfo.DOMAIN_PS, AccessNetworkConstants.TRANSPORT_TYPE_WWAN);
        int networkType = nri == null ? TelephonyManager.NETWORK_TYPE_UNKNOWN
                : nri.getAccessNetworkTechnology();

        boolean isNrSa = networkType == TelephonyManager.NETWORK_TYPE_NR;
        boolean isNrNsa = (networkType == TelephonyManager.NETWORK_TYPE_LTE
                || networkType == TelephonyManager.NETWORK_TYPE_LTE_CA)
                && (overrideNetworkType == TelephonyDisplayInfo.OVERRIDE_NETWORK_TYPE_NR_NSA
                || overrideNetworkType == TelephonyDisplayInfo.OVERRIDE_NETWORK_TYPE_NR_ADVANCED);
        boolean is5GHysteresisActive = mPhone.getDisplayInfoController().is5GHysteresisActive();

        // True if device is on NR SA or NR NSA, or neither but 5G hysteresis is active
        return isNrSa || isNrNsa || is5GHysteresisActive;
    }

    // TODO: Remove this after b/176119724 is fixed. This is just a workaround to prevent
    // NET_CAPABILITY_TEMPORARILY_NOT_METERED incorrectly set on devices that are not supposed
    // to use 5G unmetered network. Currently TEMPORARILY_NOT_METERED can only happen on few devices
    // and carriers.
    private boolean tempNotMeteredPossible() {
        return isDevice5GCapable() && isTempNotMeteredSupportedByCarrier() && isCampedOn5G();
    }

    protected void log(String s) {
        Rlog.d(mLogTag, s);
    }

    protected void loge(String s) {
        Rlog.e(mLogTag, s);
    }

    private void logSortedApnContexts() {
        if (VDBG) {
            log("initApnContexts: X mApnContexts=" + mApnContexts);

            StringBuilder sb = new StringBuilder();
            sb.append("sorted apncontexts -> [");
            for (ApnContext apnContext : mPrioritySortedApnContexts) {
                sb.append(apnContext);
                sb.append(", ");

                log("sorted list");
            }
            sb.append("]");
            log(sb.toString());
        }
    }

    public void dump(FileDescriptor fd, PrintWriter pw, String[] args) {
        pw.println("DcTracker:");
        pw.println(" RADIO_TESTS=" + RADIO_TESTS);
        pw.println(" mDataEnabledSettings=" + mDataEnabledSettings);
        pw.println(" isDataAllowed=" + isDataAllowed(null));
        pw.flush();
        pw.println(" mRequestedApnType=" + mRequestedApnType);
        pw.println(" mPhone=" + mPhone.getPhoneName());
        pw.println(" mConfigReady=" + mConfigReady);
        pw.println(" mSimState=" + SubscriptionInfoUpdater.simStateString(mSimState));
        pw.println(" mActivity=" + mActivity);
        pw.println(" mState=" + mState);
        pw.println(" mTxPkts=" + mTxPkts);
        pw.println(" mRxPkts=" + mRxPkts);
        pw.println(" mNetStatPollPeriod=" + mNetStatPollPeriod);
        pw.println(" mNetStatPollEnabled=" + mNetStatPollEnabled);
        pw.println(" mDataStallTxRxSum=" + mDataStallTxRxSum);
        pw.println(" mDataStallAlarmTag=" + mDataStallAlarmTag);
        pw.println(" mDataStallNoRxEnabled=" + mDataStallNoRxEnabled);
        pw.println(" mEmergencyApn=" + mEmergencyApn);
        pw.println(" mSentSinceLastRecv=" + mSentSinceLastRecv);
        pw.println(" mNoRecvPollCount=" + mNoRecvPollCount);
        pw.println(" mResolver=" + mResolver);
        pw.println(" mReconnectIntent=" + mReconnectIntent);
        pw.println(" mAutoAttachEnabled=" + mAutoAttachEnabled.get());
        pw.println(" mIsScreenOn=" + mIsScreenOn);
        pw.println(" mUniqueIdGenerator=" + mUniqueIdGenerator);
        pw.println(" mDataServiceBound=" + mDataServiceBound);
        pw.println(" mDataRoamingLeakageLog= ");
        mDataRoamingLeakageLog.dump(fd, pw, args);
        pw.println(" mApnSettingsInitializationLog= ");
        mApnSettingsInitializationLog.dump(fd, pw, args);
        pw.flush();
        pw.println(" ***************************************");
        DcController dcc = mDcc;
        if (dcc != null) {
            if (mDataServiceBound) {
                dcc.dump(fd, pw, args);
            } else {
                pw.println(" Can't dump mDcc because data service is not bound.");
            }
        } else {
            pw.println(" mDcc=null");
        }
        pw.println(" ***************************************");
        HashMap<Integer, DataConnection> dcs = mDataConnections;
        if (dcs != null) {
            Set<Entry<Integer, DataConnection> > mDcSet = mDataConnections.entrySet();
            pw.println(" mDataConnections: count=" + mDcSet.size());
            for (Entry<Integer, DataConnection> entry : mDcSet) {
                pw.printf(" *** mDataConnection[%d] \n", entry.getKey());
                entry.getValue().dump(fd, pw, args);
            }
        } else {
            pw.println("mDataConnections=null");
        }
        pw.println(" ***************************************");
        pw.flush();
        HashMap<String, Integer> apnToDcId = mApnToDataConnectionId;
        if (apnToDcId != null) {
            Set<Entry<String, Integer>> apnToDcIdSet = apnToDcId.entrySet();
            pw.println(" mApnToDataConnectonId size=" + apnToDcIdSet.size());
            for (Entry<String, Integer> entry : apnToDcIdSet) {
                pw.printf(" mApnToDataConnectonId[%s]=%d\n", entry.getKey(), entry.getValue());
            }
        } else {
            pw.println("mApnToDataConnectionId=null");
        }
        pw.println(" ***************************************");
        pw.flush();
        ConcurrentHashMap<String, ApnContext> apnCtxs = mApnContexts;
        if (apnCtxs != null) {
            Set<Entry<String, ApnContext>> apnCtxsSet = apnCtxs.entrySet();
            pw.println(" mApnContexts size=" + apnCtxsSet.size());
            for (Entry<String, ApnContext> entry : apnCtxsSet) {
                entry.getValue().dump(fd, pw, args);
            }
            ApnContext.dumpLocalLog(fd, pw, args);
            pw.println(" ***************************************");
        } else {
            pw.println(" mApnContexts=null");
        }
        pw.flush();

        pw.println(" mAllApnSettings size=" + mAllApnSettings.size());
        for (int i = 0; i < mAllApnSettings.size(); i++) {
            pw.printf(" mAllApnSettings[%d]: %s\n", i, mAllApnSettings.get(i));
        }
        pw.flush();

        pw.println(" mPreferredApn=" + mPreferredApn);
        pw.println(" mIsPsRestricted=" + mIsPsRestricted);
        pw.println(" mIsDisposed=" + mIsDisposed);
        pw.println(" mIntentReceiver=" + mIntentReceiver);
        pw.println(" mReregisterOnReconnectFailure=" + mReregisterOnReconnectFailure);
        pw.println(" canSetPreferApn=" + mCanSetPreferApn);
        pw.println(" mApnObserver=" + mApnObserver);
        pw.println(" isAnyDataConnected=" + isAnyDataConnected());
        pw.println(" mAttached=" + mAttached.get());
        mDataEnabledSettings.dump(fd, pw, args);
        pw.flush();
    }

    public String[] getPcscfAddress(String apnType) {
        log("getPcscfAddress()");
        ApnContext apnContext = null;

        if(apnType == null){
            log("apnType is null, return null");
            return null;
        }

        if (TextUtils.equals(apnType, ApnSetting.TYPE_EMERGENCY_STRING)) {
            apnContext = mApnContextsByType.get(ApnSetting.TYPE_EMERGENCY);
        } else if (TextUtils.equals(apnType, ApnSetting.TYPE_IMS_STRING)) {
            apnContext = mApnContextsByType.get(ApnSetting.TYPE_IMS);
        } else {
            log("apnType is invalid, return null");
            return null;
        }

        if (apnContext == null) {
            log("apnContext is null, return null");
            return null;
        }

        DataConnection dataConnection = apnContext.getDataConnection();
        String[] result = null;

        if (dataConnection != null) {
            result = dataConnection.getPcscfAddresses();

            if (result != null) {
                for (int i = 0; i < result.length; i++) {
                    log("Pcscf[" + i + "]: " + result[i]);
                }
            }
            return result;
        }
        return null;
    }

    /**
     * Create default apn settings for the apn type like emergency, and ims
     */
    private ApnSetting buildDefaultApnSetting(@NonNull String entry,
            @NonNull String apn, @ApnType int apnTypeBitmask) {
        return new ApnSetting.Builder()
                .setEntryName(entry)
                .setProtocol(ApnSetting.PROTOCOL_IPV4V6)
                .setRoamingProtocol(ApnSetting.PROTOCOL_IPV4V6)
                .setApnName(apn)
                .setApnTypeBitmask(apnTypeBitmask)
                .setCarrierEnabled(true)
                .setApnSetId(Telephony.Carriers.MATCH_ALL_APN_SET_ID)
                .build();
    }

    /**
     * Add default APN settings to APN settings list as needed
     */
    private void addDefaultApnSettingsAsNeeded() {
        boolean isEmergencyApnConfigured = false;
        boolean isImsApnConfigured = false;

        String operator = mPhone.getOperatorNumeric();
        //Add default apn setting for ia if no APN is present.
        if (mAllApnSettings.isEmpty()) {
            mAllApnSettings.add(ApnSetting.makeApnSetting(0, operator, "DEFAULT IA", "", null,
                    -1, null, null, -1, "", "", 0, ApnSetting.TYPE_IA, ApnSetting.PROTOCOL_IPV4V6,
                    ApnSetting.PROTOCOL_IPV4V6, true, 0, 0, false, 0, 0, 0, 0, -1, "",
                    Telephony.Carriers.MATCH_ALL_APN_SET_ID, TelephonyManager.UNKNOWN_CARRIER_ID,
                    Telephony.Carriers.SKIP_464XLAT_DEFAULT));
            log("default IA empty(null) apn is created");
        }

        for (ApnSetting apn : mAllApnSettings) {
            if (apn.canHandleType(ApnSetting.TYPE_EMERGENCY)) {
                isEmergencyApnConfigured = true;
            }
            if (apn.canHandleType(ApnSetting.TYPE_IMS)) {
                isImsApnConfigured = true;
            }
            if (isEmergencyApnConfigured && isImsApnConfigured) {
                log("Both emergency and ims apn setting are already present");
                return;
            }
        }

        // Add default apn setting for emergency service if it is not present
        if (!isEmergencyApnConfigured) {
            mAllApnSettings.add(buildDefaultApnSetting(
                    "DEFAULT EIMS", "sos", ApnSetting.TYPE_EMERGENCY));
            log("default emergency apn is created");
        }

        // Only add default apn setting for ims when it is not present and sim is loaded
        if (!isImsApnConfigured && mSimState == TelephonyManager.SIM_STATE_LOADED) {
            mAllApnSettings.add(buildDefaultApnSetting(
                    "DEFAULT IMS", "ims", ApnSetting.TYPE_IMS));
            log("default ims apn is created");
        }
    }

    private void cleanUpConnectionsOnUpdatedApns(boolean detach, String reason) {
        if (DBG) log("cleanUpConnectionsOnUpdatedApns: detach=" + detach);
        if (mAllApnSettings.isEmpty()) {
            cleanUpAllConnectionsInternal(detach, Phone.REASON_APN_CHANGED);
        } else {
            if (getDataRat() == ServiceState.RIL_RADIO_TECHNOLOGY_UNKNOWN) {
                // unknown rat is an exception for data rat change. Its only received when out of
                // service and is not applicable for apn bearer bitmask. We should bypass the check
                // of waiting apn list and keep the data connection on.
                return;
            }
            for (ApnContext apnContext : mApnContexts.values()) {
                boolean cleanupRequired = true;
                if (!apnContext.isDisconnected()) {
                    ArrayList<ApnSetting> waitingApns = buildWaitingApns(
                            apnContext.getApnType(), getDataRat());
                    if (apnContext.getWaitingApns().size() != waitingApns.size()
                            || !apnContext.getWaitingApns().containsAll(waitingApns)) {
                        apnContext.setWaitingApns(waitingApns);
                    }
                    for (ApnSetting apnSetting : waitingApns) {
                        if (areCompatible(apnSetting, apnContext.getApnSetting())) {
                            cleanupRequired = false;
                            break;
                        }
                    }

                    if (cleanupRequired) {
                        if (DBG) {
                            log("cleanUpConnectionsOnUpdatedApns: APN type "
                                    + apnContext.getApnType() + " clean up is required. The new "
                                    + "waiting APN list " + waitingApns + " does not cover "
                                    + apnContext.getApnSetting());
                        }
                        apnContext.setReason(reason);
                        cleanUpConnectionInternal(true, RELEASE_TYPE_DETACH, apnContext);
                    }
                }
            }
        }

        if (!isAnyDataConnected()) {
            stopNetStatPoll();
            stopDataStallAlarm();
        }

        mRequestedApnType = ApnSetting.TYPE_DEFAULT;

        if (areAllDataDisconnected()) {
            notifyAllDataDisconnected();
        }
    }

    /**
     * Polling stuff
     */
    protected void resetPollStats() {
        mTxPkts = -1;
        mRxPkts = -1;
        mNetStatPollPeriod = POLL_NETSTAT_MILLIS;
    }

    protected void startNetStatPoll() {
        if (isAnyDataConnected() && !mNetStatPollEnabled) {
            if (DBG) {
                log("startNetStatPoll");
            }
            resetPollStats();
            mNetStatPollEnabled = true;
            mPollNetStat.run();
        }
        if (mPhone != null) {
            mPhone.notifyDataActivity();
        }
    }

    private void stopNetStatPoll() {
        mNetStatPollEnabled = false;
        removeCallbacks(mPollNetStat);
        if (DBG) {
            log("stopNetStatPoll");
        }

        // To sync data activity icon in the case of switching data connection to send MMS.
        if (mPhone != null) {
            mPhone.notifyDataActivity();
        }
    }

    public void sendStartNetStatPoll(DctConstants.Activity activity) {
        Message msg = obtainMessage(DctConstants.CMD_NET_STAT_POLL);
        msg.arg1 = DctConstants.ENABLED;
        msg.obj = activity;
        sendMessage(msg);
    }

    private void handleStartNetStatPoll(DctConstants.Activity activity) {
        startNetStatPoll();
        startDataStallAlarm(DATA_STALL_NOT_SUSPECTED);
        setActivity(activity);
    }

    public void sendStopNetStatPoll(DctConstants.Activity activity) {
        Message msg = obtainMessage(DctConstants.CMD_NET_STAT_POLL);
        msg.arg1 = DctConstants.DISABLED;
        msg.obj = activity;
        sendMessage(msg);
    }

    private void handleStopNetStatPoll(DctConstants.Activity activity) {
        stopNetStatPoll();
        stopDataStallAlarm();
        setActivity(activity);
    }

    private void onDataEnabledOverrideRulesChanged() {
        if (DBG) {
            log("onDataEnabledOverrideRulesChanged");
        }

        for (ApnContext apnContext : mPrioritySortedApnContexts) {
            if (isDataAllowed(apnContext, REQUEST_TYPE_NORMAL, null)) {
                if (apnContext.getDataConnection() != null) {
                    apnContext.getDataConnection().reevaluateRestrictedState();
                }
                setupDataOnConnectableApn(apnContext, Phone.REASON_DATA_ENABLED_OVERRIDE,
                        RetryFailures.ALWAYS);
            } else if (shouldCleanUpConnection(apnContext, true, false)) {
                apnContext.setReason(Phone.REASON_DATA_ENABLED_OVERRIDE);
                cleanUpConnectionInternal(true, RELEASE_TYPE_DETACH, apnContext);
            }
        }
    }

    private void updateDataActivity() {
        long sent, received;

        DctConstants.Activity newActivity;

        TxRxSum preTxRxSum = new TxRxSum(mTxPkts, mRxPkts);
        TxRxSum curTxRxSum = new TxRxSum();
        curTxRxSum.updateTotalTxRxSum();
        mTxPkts = curTxRxSum.txPkts;
        mRxPkts = curTxRxSum.rxPkts;

        if (VDBG) {
            log("updateDataActivity: curTxRxSum=" + curTxRxSum + " preTxRxSum=" + preTxRxSum);
        }

        if (mNetStatPollEnabled && (preTxRxSum.txPkts > 0 || preTxRxSum.rxPkts > 0)) {
            sent = mTxPkts - preTxRxSum.txPkts;
            received = mRxPkts - preTxRxSum.rxPkts;

            if (VDBG)
                log("updateDataActivity: sent=" + sent + " received=" + received);
            if (sent > 0 && received > 0) {
                newActivity = DctConstants.Activity.DATAINANDOUT;
            } else if (sent > 0 && received == 0) {
                newActivity = DctConstants.Activity.DATAOUT;
            } else if (sent == 0 && received > 0) {
                newActivity = DctConstants.Activity.DATAIN;
            } else {
                newActivity = (mActivity == DctConstants.Activity.DORMANT) ?
                        mActivity : DctConstants.Activity.NONE;
            }

            if (mActivity != newActivity && mIsScreenOn) {
                if (VDBG)
                    log("updateDataActivity: newActivity=" + newActivity);
                mActivity = newActivity;
                mPhone.notifyDataActivity();
            }
        }
    }

    private void handlePcoData(AsyncResult ar) {
        if (ar.exception != null) {
            loge("PCO_DATA exception: " + ar.exception);
            return;
        }
        PcoData pcoData = (PcoData)(ar.result);
        ArrayList<DataConnection> dcList = new ArrayList<>();
        DataConnection temp = mDcc.getActiveDcByCid(pcoData.cid);
        if (temp != null) {
            dcList.add(temp);
        }
        if (dcList.size() == 0) {
            loge("PCO_DATA for unknown cid: " + pcoData.cid + ", inferring");
            for (DataConnection dc : mDataConnections.values()) {
                final int cid = dc.getCid();
                if (cid == pcoData.cid) {
                    if (VDBG) log("  found " + dc);
                    dcList.clear();
                    dcList.add(dc);
                    break;
                }
                // check if this dc is still connecting
                if (cid == -1) {
                    for (ApnContext apnContext : dc.getApnContexts()) {
                        if (apnContext.getState() == DctConstants.State.CONNECTING) {
                            if (VDBG) log("  found potential " + dc);
                            dcList.add(dc);
                            break;
                        }
                    }
                }
            }
        }
        if (dcList.size() == 0) {
            loge("PCO_DATA - couldn't infer cid");
            return;
        }
        for (DataConnection dc : dcList) {
            List<ApnContext> apnContextList = dc.getApnContexts();
            if (apnContextList.size() == 0) {
                break;
            }
            // send one out for each apn type in play
            for (ApnContext apnContext : apnContextList) {
                String apnType = apnContext.getApnType();

                final Intent intent = new Intent(TelephonyManager.ACTION_CARRIER_SIGNAL_PCO_VALUE);
                intent.putExtra(TelephonyManager.EXTRA_APN_TYPE,
                        ApnSetting.getApnTypesBitmaskFromString(apnType));
                intent.putExtra(TelephonyManager.EXTRA_APN_PROTOCOL,
                        ApnSetting.getProtocolIntFromString(pcoData.bearerProto));
                intent.putExtra(TelephonyManager.EXTRA_PCO_ID, pcoData.pcoId);
                intent.putExtra(TelephonyManager.EXTRA_PCO_VALUE, pcoData.contents);
                mPhone.getCarrierSignalAgent().notifyCarrierSignalReceivers(intent);
            }
        }
    }

    /**
     * Data-Stall
     */

    // Recovery action taken in case of data stall
    @IntDef(
        value = {
            RECOVERY_ACTION_GET_DATA_CALL_LIST,
            RECOVERY_ACTION_CLEANUP,
            RECOVERY_ACTION_REREGISTER,
            RECOVERY_ACTION_RADIO_RESTART
        })
    @Retention(RetentionPolicy.SOURCE)
    public @interface RecoveryAction {};
    private static final int RECOVERY_ACTION_GET_DATA_CALL_LIST      = 0;
    private static final int RECOVERY_ACTION_CLEANUP                 = 1;
    private static final int RECOVERY_ACTION_REREGISTER              = 2;
    private static final int RECOVERY_ACTION_RADIO_RESTART           = 3;

    // Recovery handler class for cellular data stall
    private class DataStallRecoveryHandler {
        // Default minimum duration between each recovery steps
        private static final int
                DEFAULT_MIN_DURATION_BETWEEN_RECOVERY_STEPS_IN_MS = (3 * 60 * 1000); // 3 mins

        // The elapsed real time of last recovery attempted
        private long mTimeLastRecoveryStartMs;
        // Whether current network good or not
        private boolean mIsValidNetwork;
        // Whether data stall happened or not.
        private boolean mWasDataStall;
        // Whether the result of last action(RADIO_RESTART) reported.
        private boolean mLastActionReported;
        // The real time for data stall start.
        private long mDataStallStartMs;
        // Last data stall action.
        private @RecoveryAction int mLastAction;

        public DataStallRecoveryHandler() {
            reset();
        }

        public void reset() {
            mTimeLastRecoveryStartMs = 0;
            putRecoveryAction(RECOVERY_ACTION_GET_DATA_CALL_LIST);
        }

        private void setNetworkValidationState(boolean isValid) {
            // Validation status is true and was not data stall.
            if (isValid && !mWasDataStall) {
                return;
            }

            if (!mWasDataStall) {
                mWasDataStall = true;
                mDataStallStartMs = SystemClock.elapsedRealtime();
                if (DBG) log("data stall: start time = " + mDataStallStartMs);
                return;
            }

            if (!mLastActionReported) {
                int timeDuration = (int) (SystemClock.elapsedRealtime() - mDataStallStartMs);
                if (DBG) {
                    log("data stall: lastaction = " + mLastAction + ", isRecovered = "
                            + isValid + ", mTimeDuration = " + timeDuration);
                }
                DataStallRecoveryStats.onDataStallEvent(mLastAction, mPhone, isValid,
                                                        timeDuration);
                mLastActionReported = true;
            }

            if (isValid) {
                mLastActionReported = false;
                mWasDataStall = false;
            }
        }

        public boolean isAggressiveRecovery() {
            @RecoveryAction int action = getRecoveryAction();

            return ((action == RECOVERY_ACTION_CLEANUP)
                    || (action == RECOVERY_ACTION_REREGISTER)
                    || (action == RECOVERY_ACTION_RADIO_RESTART));
        }

        private long getMinDurationBetweenRecovery() {
            return Settings.Global.getLong(mResolver,
                Settings.Global.MIN_DURATION_BETWEEN_RECOVERY_STEPS_IN_MS,
                DEFAULT_MIN_DURATION_BETWEEN_RECOVERY_STEPS_IN_MS);
        }

        private long getElapsedTimeSinceRecoveryMs() {
            return (SystemClock.elapsedRealtime() - mTimeLastRecoveryStartMs);
        }

        @RecoveryAction
        private int getRecoveryAction() {
            @RecoveryAction int action = Settings.System.getInt(mResolver,
                    "radio.data.stall.recovery.action", RECOVERY_ACTION_GET_DATA_CALL_LIST);
            if (VDBG_STALL) log("getRecoveryAction: " + action);
            return action;
        }

        private void putRecoveryAction(@RecoveryAction int action) {
            Settings.System.putInt(mResolver, "radio.data.stall.recovery.action", action);
            if (VDBG_STALL) log("putRecoveryAction: " + action);
        }

        private void broadcastDataStallDetected(@RecoveryAction int recoveryAction) {
            Intent intent = new Intent(TelephonyManager.ACTION_DATA_STALL_DETECTED);
            SubscriptionManager.putPhoneIdAndSubIdExtra(intent, mPhone.getPhoneId());
            intent.putExtra(TelephonyManager.EXTRA_RECOVERY_ACTION, recoveryAction);
            mPhone.getContext().sendBroadcast(intent, READ_PRIVILEGED_PHONE_STATE);
        }

        private boolean isRecoveryAlreadyStarted() {
            return getRecoveryAction() != RECOVERY_ACTION_GET_DATA_CALL_LIST;
        }

        private boolean checkRecovery() {
            // To avoid back to back recovery wait for a grace period
            if (getElapsedTimeSinceRecoveryMs() < getMinDurationBetweenRecovery()) {
                if (VDBG_STALL) log("skip back to back data stall recovery");
                return false;
            }

            // Skip recovery if it can cause a call to drop
            if (mPhone.getState() != PhoneConstants.State.IDLE
                    && getRecoveryAction() > RECOVERY_ACTION_CLEANUP) {
                if (VDBG_STALL) log("skip data stall recovery as there is an active call");
                return false;
            }

            // Allow recovery if data is expected to work
            return mAttached.get() && isDataAllowed(null);
        }

        private void triggerRecovery() {
            // Updating the recovery start time early to avoid race when
            // the message is being processed in the Queue
            mTimeLastRecoveryStartMs = SystemClock.elapsedRealtime();
            sendMessage(obtainMessage(DctConstants.EVENT_DO_RECOVERY));
        }

        public void doRecovery() {
            if (isAnyDataConnected()) {
                // Go through a series of recovery steps, each action transitions to the next action
                @RecoveryAction final int recoveryAction = getRecoveryAction();
                final int signalStrength = mPhone.getSignalStrength().getLevel();
                TelephonyMetrics.getInstance().writeSignalStrengthEvent(
                        mPhone.getPhoneId(), signalStrength);
                TelephonyMetrics.getInstance().writeDataStallEvent(
                        mPhone.getPhoneId(), recoveryAction);
                mLastAction = recoveryAction;
                mLastActionReported = false;
                broadcastDataStallDetected(recoveryAction);

                switch (recoveryAction) {
                    case RECOVERY_ACTION_GET_DATA_CALL_LIST:
                        EventLog.writeEvent(EventLogTags.DATA_STALL_RECOVERY_GET_DATA_CALL_LIST,
                            mSentSinceLastRecv);
                        if (DBG) log("doRecovery() get data call list");
                        mDataServiceManager.requestDataCallList(obtainMessage());
                        putRecoveryAction(RECOVERY_ACTION_CLEANUP);
                        break;
                    case RECOVERY_ACTION_CLEANUP:
                        EventLog.writeEvent(EventLogTags.DATA_STALL_RECOVERY_CLEANUP,
                            mSentSinceLastRecv);
                        if (DBG) log("doRecovery() cleanup all connections");
                        cleanUpConnection(mApnContexts.get(ApnSetting.getApnTypeString(
                                ApnSetting.TYPE_DEFAULT)));
                        cleanUpConnection(mApnContexts.get(ApnSetting.getApnTypeString(
                                ApnSetting.TYPE_ENTERPRISE)));
                        putRecoveryAction(RECOVERY_ACTION_REREGISTER);
                        break;
                    case RECOVERY_ACTION_REREGISTER:
                        EventLog.writeEvent(EventLogTags.DATA_STALL_RECOVERY_REREGISTER,
                            mSentSinceLastRecv);
                        if (DBG) log("doRecovery() re-register");
                        mPhone.getServiceStateTracker().reRegisterNetwork(null);
                        putRecoveryAction(RECOVERY_ACTION_RADIO_RESTART);
                        break;
                    case RECOVERY_ACTION_RADIO_RESTART:
                        EventLog.writeEvent(EventLogTags.DATA_STALL_RECOVERY_RADIO_RESTART,
                            mSentSinceLastRecv);
                        if (DBG) log("restarting radio");
                        restartRadio();
                        reset();
                        break;
                    default:
                        throw new RuntimeException("doRecovery: Invalid recoveryAction="
                            + recoveryAction);
                }
                mSentSinceLastRecv = 0;
            }
        }

        public void processNetworkStatusChanged(boolean isValid) {
            setNetworkValidationState(isValid);
            if (isValid) {
                mIsValidNetwork = true;
                reset();
            } else {
                if (mIsValidNetwork || isRecoveryAlreadyStarted()) {
                    mIsValidNetwork = false;
                    // Check and trigger a recovery if network switched from good
                    // to bad or recovery is already started before.
                    if (checkRecovery()) {
                        if (DBG) log("trigger data stall recovery");
                        triggerRecovery();
                    }
                }
            }
        }

        public boolean isRecoveryOnBadNetworkEnabled() {
            return Settings.Global.getInt(mResolver,
                    Settings.Global.DATA_STALL_RECOVERY_ON_BAD_NETWORK, 1) == 1;
        }

        public boolean isNoRxDataStallDetectionEnabled() {
            return mDataStallNoRxEnabled && !isRecoveryOnBadNetworkEnabled();
        }
    }

    private void updateDataStallInfo() {
        long sent, received;

        TxRxSum preTxRxSum = new TxRxSum(mDataStallTxRxSum);
        mDataStallTxRxSum.updateTotalTxRxSum();

        if (VDBG_STALL) {
            log("updateDataStallInfo: mDataStallTxRxSum=" + mDataStallTxRxSum +
                    " preTxRxSum=" + preTxRxSum);
        }

        sent = mDataStallTxRxSum.txPkts - preTxRxSum.txPkts;
        received = mDataStallTxRxSum.rxPkts - preTxRxSum.rxPkts;

        if (RADIO_TESTS) {
            if (SystemProperties.getBoolean("radio.test.data.stall", false)) {
                log("updateDataStallInfo: radio.test.data.stall true received = 0;");
                received = 0;
            }
        }
        if ( sent > 0 && received > 0 ) {
            if (VDBG_STALL) log("updateDataStallInfo: IN/OUT");
            mSentSinceLastRecv = 0;
            mDsRecoveryHandler.reset();
        } else if (sent > 0 && received == 0) {
            if (isPhoneStateIdle()) {
                mSentSinceLastRecv += sent;
            } else {
                mSentSinceLastRecv = 0;
            }
            if (DBG) {
                log("updateDataStallInfo: OUT sent=" + sent +
                        " mSentSinceLastRecv=" + mSentSinceLastRecv);
            }
        } else if (sent == 0 && received > 0) {
            if (VDBG_STALL) log("updateDataStallInfo: IN");
            mSentSinceLastRecv = 0;
            mDsRecoveryHandler.reset();
        } else {
            if (VDBG_STALL) log("updateDataStallInfo: NONE");
        }
    }

    private boolean isPhoneStateIdle() {
        for (int i = 0; i < mTelephonyManager.getPhoneCount(); i++) {
            Phone phone = PhoneFactory.getPhone(i);
            if (phone != null && phone.getState() != PhoneConstants.State.IDLE) {
                log("isPhoneStateIdle false: Voice call active on phone " + i);
                return false;
            }
        }
        return true;
    }

    private void onDataStallAlarm(int tag) {
        if (mDataStallAlarmTag != tag) {
            if (DBG) {
                log("onDataStallAlarm: ignore, tag=" + tag + " expecting " + mDataStallAlarmTag);
            }
            return;
        }

        if (DBG) log("Data stall alarm");
        updateDataStallInfo();

        int hangWatchdogTrigger = Settings.Global.getInt(mResolver,
                Settings.Global.PDP_WATCHDOG_TRIGGER_PACKET_COUNT,
                NUMBER_SENT_PACKETS_OF_HANG);

        boolean suspectedStall = DATA_STALL_NOT_SUSPECTED;
        if (mSentSinceLastRecv >= hangWatchdogTrigger) {
            if (DBG) {
                log("onDataStallAlarm: tag=" + tag + " do recovery action="
                        + mDsRecoveryHandler.getRecoveryAction());
            }
            suspectedStall = DATA_STALL_SUSPECTED;
            sendMessage(obtainMessage(DctConstants.EVENT_DO_RECOVERY));
        } else {
            if (VDBG_STALL) {
                log("onDataStallAlarm: tag=" + tag + " Sent " + String.valueOf(mSentSinceLastRecv) +
                    " pkts since last received, < watchdogTrigger=" + hangWatchdogTrigger);
            }
        }
        startDataStallAlarm(suspectedStall);
    }

    protected void startDataStallAlarm(boolean suspectedStall) {
        int delayInMs;

        if (mDsRecoveryHandler.isNoRxDataStallDetectionEnabled() && isAnyDataConnected()) {
            // If screen is on or data stall is currently suspected, set the alarm
            // with an aggressive timeout.
            if (mIsScreenOn || suspectedStall || mDsRecoveryHandler.isAggressiveRecovery()) {
                delayInMs = Settings.Global.getInt(mResolver,
                        Settings.Global.DATA_STALL_ALARM_AGGRESSIVE_DELAY_IN_MS,
                        DATA_STALL_ALARM_AGGRESSIVE_DELAY_IN_MS_DEFAULT);
            } else {
                delayInMs = Settings.Global.getInt(mResolver,
                        Settings.Global.DATA_STALL_ALARM_NON_AGGRESSIVE_DELAY_IN_MS,
                        DATA_STALL_ALARM_NON_AGGRESSIVE_DELAY_IN_MS_DEFAULT);
            }

            mDataStallAlarmTag += 1;
            if (VDBG_STALL) {
                log("startDataStallAlarm: tag=" + mDataStallAlarmTag +
                        " delay=" + (delayInMs / 1000) + "s");
            }
            Intent intent = new Intent(INTENT_DATA_STALL_ALARM);
            intent.putExtra(INTENT_DATA_STALL_ALARM_EXTRA_TAG, mDataStallAlarmTag);
            intent.putExtra(INTENT_DATA_STALL_ALARM_EXTRA_TRANSPORT_TYPE, mTransportType);
            SubscriptionManager.putPhoneIdAndSubIdExtra(intent, mPhone.getPhoneId());
            mDataStallAlarmIntent = PendingIntent.getBroadcast(mPhone.getContext(), 0, intent,
                    PendingIntent.FLAG_UPDATE_CURRENT | PendingIntent.FLAG_IMMUTABLE);
            mAlarmManager.set(AlarmManager.ELAPSED_REALTIME,
                    SystemClock.elapsedRealtime() + delayInMs, mDataStallAlarmIntent);
        } else {
            if (VDBG_STALL) {
                log("startDataStallAlarm: NOT started, no connection tag=" + mDataStallAlarmTag);
            }
        }
    }

    private void stopDataStallAlarm() {
        if (VDBG_STALL) {
            log("stopDataStallAlarm: current tag=" + mDataStallAlarmTag +
                    " mDataStallAlarmIntent=" + mDataStallAlarmIntent);
        }
        mDataStallAlarmTag += 1;
        if (mDataStallAlarmIntent != null) {
            mAlarmManager.cancel(mDataStallAlarmIntent);
            mDataStallAlarmIntent = null;
        }
    }

    private void restartDataStallAlarm() {
        if (!isAnyDataConnected()) return;
        // To be called on screen status change.
        // Do not cancel the alarm if it is set with aggressive timeout.
        if (mDsRecoveryHandler.isAggressiveRecovery()) {
            if (DBG) log("restartDataStallAlarm: action is pending. not resetting the alarm.");
            return;
        }
        if (VDBG_STALL) log("restartDataStallAlarm: stop then start.");
        stopDataStallAlarm();
        startDataStallAlarm(DATA_STALL_NOT_SUSPECTED);
    }

    /**
     * Provisioning APN
     */
    private void onActionIntentProvisioningApnAlarm(Intent intent) {
        if (DBG) log("onActionIntentProvisioningApnAlarm: action=" + intent.getAction());
        Message msg = obtainMessage(DctConstants.EVENT_PROVISIONING_APN_ALARM,
                intent.getAction());
        msg.arg1 = intent.getIntExtra(PROVISIONING_APN_ALARM_TAG_EXTRA, 0);
        sendMessage(msg);
    }

    private void startProvisioningApnAlarm() {
        int delayInMs = Settings.Global.getInt(mResolver,
                                Settings.Global.PROVISIONING_APN_ALARM_DELAY_IN_MS,
                                PROVISIONING_APN_ALARM_DELAY_IN_MS_DEFAULT);
        if (TelephonyUtils.IS_DEBUGGABLE) {
            // Allow debug code to use a system property to provide another value
            String delayInMsStrg = Integer.toString(delayInMs);
            delayInMsStrg = System.getProperty(DEBUG_PROV_APN_ALARM, delayInMsStrg);
            try {
                delayInMs = Integer.parseInt(delayInMsStrg);
            } catch (NumberFormatException e) {
                loge("startProvisioningApnAlarm: e=" + e);
            }
        }
        mProvisioningApnAlarmTag += 1;
        if (DBG) {
            log("startProvisioningApnAlarm: tag=" + mProvisioningApnAlarmTag +
                    " delay=" + (delayInMs / 1000) + "s");
        }
        Intent intent = new Intent(INTENT_PROVISIONING_APN_ALARM);
        intent.putExtra(PROVISIONING_APN_ALARM_TAG_EXTRA, mProvisioningApnAlarmTag);
        mProvisioningApnAlarmIntent = PendingIntent.getBroadcast(mPhone.getContext(), 0, intent,
                PendingIntent.FLAG_UPDATE_CURRENT | PendingIntent.FLAG_IMMUTABLE);
        mAlarmManager.set(AlarmManager.ELAPSED_REALTIME_WAKEUP,
                SystemClock.elapsedRealtime() + delayInMs, mProvisioningApnAlarmIntent);
    }

    private void stopProvisioningApnAlarm() {
        if (DBG) {
            log("stopProvisioningApnAlarm: current tag=" + mProvisioningApnAlarmTag +
                    " mProvsioningApnAlarmIntent=" + mProvisioningApnAlarmIntent);
        }
        mProvisioningApnAlarmTag += 1;
        if (mProvisioningApnAlarmIntent != null) {
            mAlarmManager.cancel(mProvisioningApnAlarmIntent);
            mProvisioningApnAlarmIntent = null;
        }
    }

    /**
     * 5G connection reevaluation alarm
     */
    private void startWatchdogAlarm() {
        sendMessageDelayed(obtainMessage(DctConstants.EVENT_NR_TIMER_WATCHDOG), mWatchdogTimeMs);
        mWatchdog = true;
    }

    private void stopWatchdogAlarm() {
        removeMessages(DctConstants.EVENT_NR_TIMER_WATCHDOG);
        mWatchdog = false;
    }

    private static DataProfile createDataProfile(ApnSetting apn, boolean isPreferred) {
        return createDataProfile(apn, apn.getProfileId(), isPreferred);
    }

    @VisibleForTesting
    public static DataProfile createDataProfile(ApnSetting apn, int profileId,
                                                boolean isPreferred) {
        int profileType;

        int networkTypeBitmask = apn.getNetworkTypeBitmask();

        if (networkTypeBitmask == 0) {
            profileType = DataProfile.TYPE_COMMON;
        } else if ((networkTypeBitmask & TelephonyManager.NETWORK_STANDARDS_FAMILY_BITMASK_3GPP2)
                == networkTypeBitmask) {
            profileType = DataProfile.TYPE_3GPP2;
        } else if ((networkTypeBitmask & TelephonyManager.NETWORK_STANDARDS_FAMILY_BITMASK_3GPP)
                == networkTypeBitmask) {
            profileType = DataProfile.TYPE_3GPP;
        } else {
            profileType = DataProfile.TYPE_COMMON;
        }

        return new DataProfile.Builder()
                .setProfileId(profileId)
                .setApn(apn.getApnName())
                .setProtocolType(apn.getProtocol())
                .setAuthType(apn.getAuthType())
                .setUserName(apn.getUser() == null ? "" : apn.getUser())
                .setPassword(apn.getPassword() == null ? "" : apn.getPassword())
                .setType(profileType)
                .setMaxConnectionsTime(apn.getMaxConnsTime())
                .setMaxConnections(apn.getMaxConns())
                .setWaitTime(apn.getWaitTime())
                .enable(apn.isEnabled())
                .setSupportedApnTypesBitmask(apn.getApnTypeBitmask())
                .setRoamingProtocolType(apn.getRoamingProtocol())
                .setBearerBitmask(networkTypeBitmask)
                .setMtu(apn.getMtu())
                .setPersistent(apn.isPersistent())
                .setPreferred(isPreferred)
                .build();
    }

    private void onDataServiceBindingChanged(boolean bound) {
        if (!bound) {
            if (mTransportType == AccessNetworkConstants.TRANSPORT_TYPE_WLAN) {
                boolean connPersistenceOnRestart = mPhone.getContext().getResources()
                   .getBoolean(com.android
                       .internal.R.bool.config_wlan_data_service_conn_persistence_on_restart);
                if (!connPersistenceOnRestart) {
                    cleanUpAllConnectionsInternal(false, Phone.REASON_IWLAN_DATA_SERVICE_DIED);
                }
            }
        } else {
            //reset throttling after binding to data service
            mDataThrottler.reset();
        }
        mDataServiceBound = bound;
    }

    public static String requestTypeToString(@RequestNetworkType int type) {
        switch (type) {
            case REQUEST_TYPE_NORMAL: return "NORMAL";
            case REQUEST_TYPE_HANDOVER: return "HANDOVER";
        }
        return "UNKNOWN";
    }

    public static String releaseTypeToString(@ReleaseNetworkType int type) {
        switch (type) {
            case RELEASE_TYPE_NORMAL: return "NORMAL";
            case RELEASE_TYPE_DETACH: return "DETACH";
            case RELEASE_TYPE_HANDOVER: return "HANDOVER";
        }
        return "UNKNOWN";
    }

    @RilRadioTechnology
    protected int getDataRat() {
        ServiceState ss = mPhone.getServiceState();
        NetworkRegistrationInfo nrs = ss.getNetworkRegistrationInfo(
                NetworkRegistrationInfo.DOMAIN_PS, mTransportType);
        if (nrs != null) {
            return ServiceState.networkTypeToRilRadioTechnology(nrs.getAccessNetworkTechnology());
        }
        return ServiceState.RIL_RADIO_TECHNOLOGY_UNKNOWN;
    }

    @RilRadioTechnology
    private int getVoiceRat() {
        ServiceState ss = mPhone.getServiceState();
        NetworkRegistrationInfo nrs = ss.getNetworkRegistrationInfo(
                NetworkRegistrationInfo.DOMAIN_CS, mTransportType);
        if (nrs != null) {
            return ServiceState.networkTypeToRilRadioTechnology(nrs.getAccessNetworkTechnology());
        }
        return ServiceState.RIL_RADIO_TECHNOLOGY_UNKNOWN;
    }

    private void read5GConfiguration() {
        if (DBG) log("read5GConfiguration");
        String[] bandwidths = CarrierConfigManager.getDefaultConfig().getStringArray(
                CarrierConfigManager.KEY_BANDWIDTH_STRING_ARRAY);
        boolean useLte = false;
        CarrierConfigManager configManager = (CarrierConfigManager) mPhone.getContext()
                .getSystemService(Context.CARRIER_CONFIG_SERVICE);
        if (configManager != null) {
            PersistableBundle b = configManager.getConfigForSubId(mPhone.getSubId());
            if (b != null) {
                if (b.getStringArray(CarrierConfigManager.KEY_BANDWIDTH_STRING_ARRAY) != null) {
                    bandwidths = b.getStringArray(CarrierConfigManager.KEY_BANDWIDTH_STRING_ARRAY);
                }
                useLte = b.getBoolean(CarrierConfigManager
                        .KEY_BANDWIDTH_NR_NSA_USE_LTE_VALUE_FOR_UPSTREAM_BOOL);
                mWatchdogTimeMs = b.getLong(CarrierConfigManager.KEY_5G_WATCHDOG_TIME_MS_LONG);
                mNrNsaAllUnmetered = b.getBoolean(CarrierConfigManager.KEY_UNMETERED_NR_NSA_BOOL);
                mNrNsaMmwaveUnmetered = b.getBoolean(
                        CarrierConfigManager.KEY_UNMETERED_NR_NSA_MMWAVE_BOOL);
                mNrNsaSub6Unmetered = b.getBoolean(
                        CarrierConfigManager.KEY_UNMETERED_NR_NSA_SUB6_BOOL);
                mNrSaAllUnmetered = b.getBoolean(CarrierConfigManager.KEY_UNMETERED_NR_SA_BOOL);
                mNrSaMmwaveUnmetered = b.getBoolean(
                        CarrierConfigManager.KEY_UNMETERED_NR_SA_MMWAVE_BOOL);
                mNrSaSub6Unmetered = b.getBoolean(
                        CarrierConfigManager.KEY_UNMETERED_NR_SA_SUB6_BOOL);
                mNrNsaRoamingUnmetered = b.getBoolean(
                        CarrierConfigManager.KEY_UNMETERED_NR_NSA_WHEN_ROAMING_BOOL);
                mLteEndcUsingUserDataForRrcDetection = b.getBoolean(
                        CarrierConfigManager.KEY_LTE_ENDC_USING_USER_DATA_FOR_RRC_DETECTION_BOOL);
            }
        }
        updateLinkBandwidths(bandwidths, useLte);
    }

    public boolean getLteEndcUsingUserDataForIdleDetection() {
        return mLteEndcUsingUserDataForRrcDetection;
    }

    /**
     * Register for physical link state (i.e. RRC state) changed event.
     * if {@link CarrierConfigManager.KEY_LTE_ENDC_USING_USER_DATA_FOR_RRC_DETECTION_BOOL} is true,
     * then physical link state is focusing on "internet data connection" instead of RRC state.
     *
     * @param h The handler
     * @param what The event
     */
    public void registerForPhysicalLinkStateChanged(Handler h, int what) {
        mDcc.registerForPhysicalLinkStateChanged(h, what);
    }

    /**
     * Unregister from physical link state (i.e. RRC state) changed event.
     *
     * @param h The previously registered handler
     */
    public void unregisterForPhysicalLinkStateChanged(Handler h) {
        mDcc.unregisterForPhysicalLinkStateChanged(h);
    }

    // We use a specialized equals function in Apn setting when checking if an active
    // data connection is still legitimate to use against a different apn setting.
    // This method is extracted to a function to ensure that any future changes to this check will
    // be applied to both cleanUpConnectionsOnUpdatedApns and checkForCompatibleDataConnection.
    // Fix for b/158908392.
    private boolean areCompatible(ApnSetting apnSetting1, ApnSetting apnSetting2) {
        return apnSetting1.equals(apnSetting2,
                mPhone.getServiceState().getDataRoamingFromRegistration());
    }

    @NonNull
    private PersistableBundle getCarrierConfig() {
        CarrierConfigManager configManager = (CarrierConfigManager) mPhone.getContext()
                .getSystemService(Context.CARRIER_CONFIG_SERVICE);
        if (configManager != null) {
            // If an invalid subId is used, this bundle will contain default values.
            PersistableBundle config = configManager.getConfigForSubId(mPhone.getSubId());
            if (config != null) {
                return config;
            }
        }
        // Return static default defined in CarrierConfigManager.
        return CarrierConfigManager.getDefaultConfig();
    }

    /**
     * @return The data service manager.
     */
    public @NonNull DataServiceManager getDataServiceManager() {
        return mDataServiceManager;
    }

    /**
     * @return The data throttler
     */
    public @NonNull DataThrottler getDataThrottler() {
        return mDataThrottler;
    }

    private void showProvisioningNotification() {
        final Intent intent = new Intent(DcTracker.INTENT_PROVISION);
        intent.putExtra(DcTracker.EXTRA_PROVISION_PHONE_ID, mPhone.getPhoneId());
        final PendingIntent pendingIntent = PendingIntent.getBroadcast(
                mPhone.getContext(), 0 /* requestCode */, intent, PendingIntent.FLAG_IMMUTABLE);

        final Resources r = mPhone.getContext().getResources();
        final String title = r.getString(R.string.network_available_sign_in, 0);
        final String details = mTelephonyManager.getNetworkOperator(mPhone.getSubId());
        final Notification.Builder builder = new Notification.Builder(mPhone.getContext())
                .setWhen(System.currentTimeMillis())
                .setSmallIcon(R.drawable.stat_notify_rssi_in_range)
                .setChannelId(NotificationChannelController.CHANNEL_ID_MOBILE_DATA_STATUS)
                .setAutoCancel(true)
                .setTicker(title)
                .setColor(mPhone.getContext().getColor(
                        com.android.internal.R.color.system_notification_accent_color))
                .setContentTitle(title)
                .setContentText(details)
                .setContentIntent(pendingIntent)
                .setLocalOnly(true)
                .setOnlyAlertOnce(true);

        final Notification notification = builder.build();
        try {
            getNotificationManager().notify(NOTIFICATION_TAG, mPhone.getPhoneId(), notification);
        } catch (final NullPointerException npe) {
            Log.e(mLogTag, "showProvisioningNotification: error showing notification", npe);
        }
    }

    private void hideProvisioningNotification() {
        try {
            getNotificationManager().cancel(NOTIFICATION_TAG, mPhone.getPhoneId());
        } catch (final NullPointerException npe) {
            Log.e(mLogTag, "hideProvisioningNotification: error hiding notification", npe);
        }
    }

    private NotificationManager getNotificationManager() {
        return (NotificationManager) mPhone.getContext()
                .createContextAsUser(UserHandle.ALL, 0 /* flags */)
                .getSystemService(Context.NOTIFICATION_SERVICE);
    }
}<|MERGE_RESOLUTION|>--- conflicted
+++ resolved
@@ -338,16 +338,11 @@
 
     private AsyncChannel mReplyAc = new AsyncChannel();
 
-<<<<<<< HEAD
     /* Track Data RAT changes */
     private int mCurrentDataRat = ServiceState.RIL_RADIO_TECHNOLOGY_UNKNOWN;
 
-    private final LocalLog mDataRoamingLeakageLog = new LocalLog(50);
-    private final LocalLog mApnSettingsInitializationLog = new LocalLog(50);
-=======
     private final LocalLog mDataRoamingLeakageLog = new LocalLog(32);
     private final LocalLog mApnSettingsInitializationLog = new LocalLog(32);
->>>>>>> 2fcaf13a
 
     /* 5G connection reevaluation watchdog alarm constants */
     private long mWatchdogTimeMs = 1000 * 60 * 60;
