/*
 * Copyright (C) 2006 The Android Open Source Project
 *
 * Licensed under the Apache License, Version 2.0 (the "License");
 * you may not use this file except in compliance with the License.
 * You may obtain a copy of the License at
 *
 *      http://www.apache.org/licenses/LICENSE-2.0
 *
 * Unless required by applicable law or agreed to in writing, software
 * distributed under the License is distributed on an "AS IS" BASIS,
 * WITHOUT WARRANTIES OR CONDITIONS OF ANY KIND, either express or implied.
 * See the License for the specific language governing permissions and
 * limitations under the License.
 */

package com.android.internal.telephony.dataconnection;

import static android.Manifest.permission.READ_PRIVILEGED_PHONE_STATE;
import static android.telephony.TelephonyManager.NETWORK_TYPE_LTE;
import static android.telephony.TelephonyManager.NETWORK_TYPE_NR;

import static com.android.internal.telephony.RILConstants.DATA_PROFILE_DEFAULT;
import static com.android.internal.telephony.RILConstants.DATA_PROFILE_INVALID;

import android.annotation.IntDef;
import android.annotation.NonNull;
import android.annotation.Nullable;
import android.app.AlarmManager;
import android.app.PendingIntent;
import android.app.ProgressDialog;
import android.content.ActivityNotFoundException;
import android.content.BroadcastReceiver;
import android.content.ContentResolver;
import android.content.ContentValues;
import android.content.Context;
import android.content.Intent;
import android.content.IntentFilter;
import android.content.SharedPreferences;
import android.content.res.Resources;
import android.database.ContentObserver;
import android.database.Cursor;
import android.net.ConnectivityManager;
import android.net.INetworkPolicyListener;
import android.net.LinkProperties;
import android.net.NetworkAgent;
import android.net.NetworkCapabilities;
import android.net.NetworkConfig;
import android.net.NetworkPolicyManager;
import android.net.NetworkRequest;
import android.net.ProxyInfo;
import android.net.TrafficStats;
import android.net.Uri;
import android.os.AsyncResult;
import android.os.Build;
import android.os.Bundle;
import android.os.Handler;
import android.os.HandlerThread;
import android.os.Message;
import android.os.PersistableBundle;
import android.os.RegistrantList;
import android.os.ServiceManager;
import android.os.SystemClock;
import android.os.SystemProperties;
import android.preference.PreferenceManager;
import android.provider.Settings;
import android.provider.Settings.SettingNotFoundException;
import android.provider.Telephony;
import android.telephony.AccessNetworkConstants;
import android.telephony.AccessNetworkConstants.TransportType;
import android.telephony.Annotation.ApnType;
import android.telephony.Annotation.DataFailureCause;
import android.telephony.Annotation.NetworkType;
import android.telephony.Annotation.RilRadioTechnology;
import android.telephony.CarrierConfigManager;
import android.telephony.CellLocation;
import android.telephony.DataFailCause;
import android.telephony.DataFailCause.FailCause;
import android.telephony.NetworkRegistrationInfo;
import android.telephony.PcoData;
import android.telephony.Rlog;
import android.telephony.ServiceState;
import android.telephony.SubscriptionManager;
import android.telephony.SubscriptionManager.OnSubscriptionsChangedListener;
import android.telephony.SubscriptionPlan;
import android.telephony.TelephonyManager;
import android.telephony.cdma.CdmaCellLocation;
import android.telephony.data.ApnSetting;
import android.telephony.data.DataProfile;
import android.telephony.gsm.GsmCellLocation;
import android.text.TextUtils;
import android.util.EventLog;
import android.util.LocalLog;
import android.util.Pair;
import android.util.SparseArray;
import android.view.WindowManager;

import com.android.internal.annotations.VisibleForTesting;
import com.android.internal.telephony.DctConstants;
import com.android.internal.telephony.EventLogTags;
import com.android.internal.telephony.GsmCdmaPhone;
import com.android.internal.telephony.ITelephony;
import com.android.internal.telephony.Phone;
import com.android.internal.telephony.PhoneConstants;
import com.android.internal.telephony.PhoneFactory;
import com.android.internal.telephony.PhoneSwitcher;
import com.android.internal.telephony.RILConstants;
import com.android.internal.telephony.SettingsObserver;
import com.android.internal.telephony.TelephonyIntents;
import com.android.internal.telephony.dataconnection.DataConnectionReasons.DataAllowedReasonType;
import com.android.internal.telephony.dataconnection.DataConnectionReasons.DataDisallowedReasonType;
import com.android.internal.telephony.dataconnection.DataEnabledSettings.DataEnabledChangedReason;
import com.android.internal.telephony.metrics.TelephonyMetrics;
import com.android.internal.telephony.uicc.IccRecords;
import com.android.internal.telephony.uicc.RuimRecords;
import com.android.internal.telephony.uicc.SIMRecords;
import com.android.internal.telephony.uicc.UiccController;
import com.android.internal.util.ArrayUtils;
import com.android.internal.util.AsyncChannel;

import java.io.FileDescriptor;
import java.io.PrintWriter;
import java.lang.annotation.Retention;
import java.lang.annotation.RetentionPolicy;
import java.util.ArrayList;
import java.util.Arrays;
import java.util.Comparator;
import java.util.HashMap;
import java.util.List;
import java.util.Map;
import java.util.Map.Entry;
import java.util.PriorityQueue;
import java.util.Set;
import java.util.concurrent.ConcurrentHashMap;
import java.util.concurrent.atomic.AtomicBoolean;
import java.util.concurrent.atomic.AtomicInteger;
import java.util.concurrent.atomic.AtomicReference;
/**
 * {@hide}
 */
public class DcTracker extends Handler {
    protected static final boolean DBG = true;
    private static final boolean VDBG = false; // STOPSHIP if true
    private static final boolean VDBG_STALL = false; // STOPSHIP if true
    private static final boolean RADIO_TESTS = false;

    /**
     * These constants exist here because ConnectivityManager.TYPE_xxx constants are deprecated and
     * new ones will not be added (for instance NETWORK_TYPE_MCX below).
     * For backward compatibility, the values here need to be the same as
     * ConnectivityManager.TYPE_xxx because networkAttributes overlay uses those values.
     */
    private static final int NETWORK_TYPE_DEFAULT = ConnectivityManager.TYPE_MOBILE;
    private static final int NETWORK_TYPE_MMS = ConnectivityManager.TYPE_MOBILE_MMS;
    private static final int NETWORK_TYPE_SUPL = ConnectivityManager.TYPE_MOBILE_SUPL;
    private static final int NETWORK_TYPE_DUN = ConnectivityManager.TYPE_MOBILE_DUN;
    private static final int NETWORK_TYPE_HIPRI = ConnectivityManager.TYPE_MOBILE_HIPRI;
    private static final int NETWORK_TYPE_FOTA = ConnectivityManager.TYPE_MOBILE_FOTA;
    private static final int NETWORK_TYPE_IMS = ConnectivityManager.TYPE_MOBILE_IMS;
    private static final int NETWORK_TYPE_CBS = ConnectivityManager.TYPE_MOBILE_CBS;
    private static final int NETWORK_TYPE_IA = ConnectivityManager.TYPE_MOBILE_IA;
    private static final int NETWORK_TYPE_EMERGENCY = ConnectivityManager.TYPE_MOBILE_EMERGENCY;
    private static final int NETWORK_TYPE_MCX = 1001;  // far away from ConnectivityManager.TYPE_xxx
                                                       // constants as MCX isn't defined there.

    @IntDef(value = {
            REQUEST_TYPE_NORMAL,
            REQUEST_TYPE_HANDOVER,
    })
    @Retention(RetentionPolicy.SOURCE)
    public @interface RequestNetworkType {}

    /**
     * Normal request for {@link #requestNetwork(NetworkRequest, int, Message)}. For request
     * network, this adds the request to the {@link ApnContext}. If there were no network request
     * attached to the {@link ApnContext} earlier, this request setups a data connection.
     */
    public static final int REQUEST_TYPE_NORMAL = 1;

    /**
     * Handover request for {@link #requestNetwork(NetworkRequest, int, Message)} or
     * {@link #releaseNetwork(NetworkRequest, int)}. For request network, this
     * initiates the handover data setup process. The existing data connection will be seamlessly
     * handover to the new network. For release network, this performs a data connection softly
     * clean up at the underlying layer (versus normal data release).
     */
    public static final int REQUEST_TYPE_HANDOVER = 2;

    @IntDef(value = {
            RELEASE_TYPE_NORMAL,
            RELEASE_TYPE_DETACH,
            RELEASE_TYPE_HANDOVER,
    })
    @Retention(RetentionPolicy.SOURCE)
    public @interface ReleaseNetworkType {}

    /**
     * For release network, this is just removing the network request from the {@link ApnContext}.
     * Note this does not tear down the physical data connection. Normally the data connection is
     * torn down by connectivity service directly calling {@link NetworkAgent#unwanted()}.
     */
    public static final int RELEASE_TYPE_NORMAL = 1;

    /**
     * Detach request for {@link #releaseNetwork(NetworkRequest, int)} only. This
     * forces the APN context detach from the data connection. If this {@link ApnContext} is the
     * last one attached to the data connection, the data connection will be torn down, otherwise
     * the data connection remains active.
     */
    public static final int RELEASE_TYPE_DETACH = 2;

    /**
     * Handover request for {@link #releaseNetwork(NetworkRequest, int)}. For release
     * network, this performs a data connection softly clean up at the underlying layer (versus
     * normal data release).
     */
    public static final int RELEASE_TYPE_HANDOVER = 3;

    /** The extras for request network completion message */
    static final String DATA_COMPLETE_MSG_EXTRA_NETWORK_REQUEST = "extra_network_request";
    static final String DATA_COMPLETE_MSG_EXTRA_TRANSPORT_TYPE = "extra_transport_type";
    static final String DATA_COMPLETE_MSG_EXTRA_REQUEST_TYPE = "extra_request_type";
    static final String DATA_COMPLETE_MSG_EXTRA_SUCCESS = "extra_success";
    /**
     * The flag indicates whether after handover failure, the data connection should remain on the
     * original transport.
     */
    static final String DATA_COMPLETE_MSG_EXTRA_HANDOVER_FAILURE_FALLBACK =
            "extra_handover_failure_fallback";

    private final String mLogTag;

    public AtomicBoolean isCleanupRequired = new AtomicBoolean(false);

    private final TelephonyManager mTelephonyManager;

    private final AlarmManager mAlarmManager;
    private SIMRecords mSimRecords;

    /* Currently requested APN type (TODO: This should probably be a parameter not a member) */
    private int mRequestedApnType = ApnSetting.TYPE_DEFAULT;

    // All data enabling/disabling related settings
    private final DataEnabledSettings mDataEnabledSettings;

    /**
     * After detecting a potential connection problem, this is the max number
     * of subsequent polls before attempting recovery.
     */
    // 1 sec. default polling interval when screen is on.
    private static final int POLL_NETSTAT_MILLIS = 1000;
    // 10 min. default polling interval when screen is off.
    private static final int POLL_NETSTAT_SCREEN_OFF_MILLIS = 1000*60*10;
    // Default sent packets without ack which triggers initial recovery steps
    private static final int NUMBER_SENT_PACKETS_OF_HANG = 10;

    private static final int EVENT_SIM_RECORDS_LOADED = 100;

    // Default for the data stall alarm while non-aggressive stall detection
    private static final int DATA_STALL_ALARM_NON_AGGRESSIVE_DELAY_IN_MS_DEFAULT = 1000 * 60 * 6;
    // Default for the data stall alarm for aggressive stall detection
    private static final int DATA_STALL_ALARM_AGGRESSIVE_DELAY_IN_MS_DEFAULT = 1000 * 60;

    private static final boolean DATA_STALL_SUSPECTED = true;
    protected static final boolean DATA_STALL_NOT_SUSPECTED = false;

    private static final String INTENT_RECONNECT_ALARM =
            "com.android.internal.telephony.data-reconnect";
    private static final String INTENT_RECONNECT_ALARM_EXTRA_TYPE = "reconnect_alarm_extra_type";
    private static final String INTENT_RECONNECT_ALARM_EXTRA_REASON =
            "reconnect_alarm_extra_reason";
    private static final String INTENT_RECONNECT_ALARM_EXTRA_TRANSPORT_TYPE =
            "reconnect_alarm_extra_transport_type";

    private static final String INTENT_DATA_STALL_ALARM =
            "com.android.internal.telephony.data-stall";
    // Tag for tracking stale alarms
    private static final String INTENT_DATA_STALL_ALARM_EXTRA_TAG = "data_stall_alarm_extra_tag";
    private static final String INTENT_DATA_STALL_ALARM_EXTRA_TRANSPORT_TYPE =
            "data_stall_alarm_extra_transport_type";

    /** The higher index has higher priority. */
    private static final DctConstants.State[] DATA_CONNECTION_STATE_PRIORITIES = {
            DctConstants.State.IDLE,
            DctConstants.State.DISCONNECTING,
            DctConstants.State.CONNECTING,
            DctConstants.State.CONNECTED,
    };

    protected DcTesterFailBringUpAll mDcTesterFailBringUpAll;
    protected DcController mDcc;

    /** kept in sync with mApnContexts
     * Higher numbers are higher priority and sorted so highest priority is first */
    private final PriorityQueue<ApnContext>mPrioritySortedApnContexts =
            new PriorityQueue<ApnContext>(5,
            new Comparator<ApnContext>() {
                public int compare(ApnContext c1, ApnContext c2) {
                    return c2.priority - c1.priority;
                }
            } );

    /** all APN settings applicable to the current carrier */
    private ArrayList<ApnSetting> mAllApnSettings = new ArrayList<>();

    /** preferred apn */
    private ApnSetting mPreferredApn = null;

    /** Is packet service restricted by network */
    private boolean mIsPsRestricted = false;

    /** emergency apn Setting*/
    private ApnSetting mEmergencyApn = null;

    /* Once disposed dont handle any messages */
    private boolean mIsDisposed = false;

    private ContentResolver mResolver;

    /* Set to true with CMD_ENABLE_MOBILE_PROVISIONING */
    private boolean mIsProvisioning = false;

    /* The Url passed as object parameter in CMD_ENABLE_MOBILE_PROVISIONING */
    private String mProvisioningUrl = null;

    /* Indicating data service is bound or not */
    private boolean mDataServiceBound = false;

    /* Intent for the provisioning apn alarm */
    private static final String INTENT_PROVISIONING_APN_ALARM =
            "com.android.internal.telephony.provisioning_apn_alarm";

    /* Tag for tracking stale alarms */
    private static final String PROVISIONING_APN_ALARM_TAG_EXTRA = "provisioning.apn.alarm.tag";

    /* Debug property for overriding the PROVISIONING_APN_ALARM_DELAY_IN_MS */
    private static final String DEBUG_PROV_APN_ALARM = "persist.debug.prov_apn_alarm";

    /* Default for the provisioning apn alarm timeout */
    private static final int PROVISIONING_APN_ALARM_DELAY_IN_MS_DEFAULT = 1000 * 60 * 15;

    /* The provision apn alarm intent used to disable the provisioning apn */
    private PendingIntent mProvisioningApnAlarmIntent = null;

    /* Used to track stale provisioning apn alarms */
    private int mProvisioningApnAlarmTag = (int) SystemClock.elapsedRealtime();

    private AsyncChannel mReplyAc = new AsyncChannel();

    /* Track Data RAT changes */
    private int mCurrentDataRat = ServiceState.RIL_RADIO_TECHNOLOGY_UNKNOWN;

    private final LocalLog mDataRoamingLeakageLog = new LocalLog(50);
    private final LocalLog mApnSettingsInitializationLog = new LocalLog(50);

    /* Default for 5G connection reevaluation alarm durations */
    private long mHysteresisTimeMs = 0;
    private long mWatchdogTimeMs = 1000 * 60 * 60;

    /* Used to check whether 5G timers are currently active and waiting to go off */
    private boolean mHysteresis = false;
    private boolean mWatchdog = false;

    /* List of SubscriptionPlans, updated on SubscriptionManager.setSubscriptionPlans */
    private List<SubscriptionPlan> mSubscriptionPlans = null;

    /* Used to check whether phone was recently connected to 5G. */
    private boolean m5GWasConnected = false;

    private final BroadcastReceiver mIntentReceiver = new BroadcastReceiver () {
        @Override
        public void onReceive(Context context, Intent intent) {
            String action = intent.getAction();

            if (action.equals(Intent.ACTION_SCREEN_ON)) {
                // TODO: Evaluate hooking this up with DeviceStateMonitor
                if (DBG) log("screen on");
                mIsScreenOn = true;
                stopNetStatPoll();
                startNetStatPoll();
                restartDataStallAlarm();
            } else if (action.equals(Intent.ACTION_SCREEN_OFF)) {
                if (DBG) log("screen off");
                mIsScreenOn = false;
                stopNetStatPoll();
                startNetStatPoll();
                restartDataStallAlarm();
            } else if (action.startsWith(INTENT_RECONNECT_ALARM)) {
                onActionIntentReconnectAlarm(intent);
            } else if (action.equals(INTENT_DATA_STALL_ALARM)) {
                onActionIntentDataStallAlarm(intent);
            } else if (action.equals(INTENT_PROVISIONING_APN_ALARM)) {
                if (DBG) log("Provisioning apn alarm");
                onActionIntentProvisioningApnAlarm(intent);
            } else if (action.equals(CarrierConfigManager.ACTION_CARRIER_CONFIG_CHANGED)) {
                if (DBG) log("received carrier config change");
                if (mIccRecords.get() != null && mIccRecords.get().getRecordsLoaded()) {
                    setDefaultDataRoamingEnabled();
                    mDataEnabledSettings.setDefaultMobileDataEnabled();
                }
                CarrierConfigManager configManager = (CarrierConfigManager) mPhone.getContext()
                        .getSystemService(Context.CARRIER_CONFIG_SERVICE);
                if (configManager != null) {
                    PersistableBundle b = configManager.getConfigForSubId(mPhone.getSubId());
                    if (b != null) {
                        mHysteresisTimeMs = b.getLong(
                                CarrierConfigManager.KEY_5G_ICON_DISPLAY_GRACE_PERIOD_SEC_INT);
                        mWatchdogTimeMs = b.getLong(
                                CarrierConfigManager.KEY_5G_WATCHDOG_TIME_MS_LONG);
                    }
                }
            } else {
                if (DBG) log("onReceive: Unknown action=" + action);
            }
        }
    };

    private final Runnable mPollNetStat = new Runnable() {
        @Override
        public void run() {
            updateDataActivity();

            if (mIsScreenOn) {
                mNetStatPollPeriod = Settings.Global.getInt(mResolver,
                        Settings.Global.PDP_WATCHDOG_POLL_INTERVAL_MS, POLL_NETSTAT_MILLIS);
            } else {
                mNetStatPollPeriod = Settings.Global.getInt(mResolver,
                        Settings.Global.PDP_WATCHDOG_LONG_POLL_INTERVAL_MS,
                        POLL_NETSTAT_SCREEN_OFF_MILLIS);
            }

            if (mNetStatPollEnabled) {
                mDataConnectionTracker.postDelayed(this, mNetStatPollPeriod);
            }
        }
    };

    private SubscriptionManager mSubscriptionManager;
    private final DctOnSubscriptionsChangedListener
            mOnSubscriptionsChangedListener = new DctOnSubscriptionsChangedListener();

    private class DctOnSubscriptionsChangedListener extends OnSubscriptionsChangedListener {
        public final AtomicInteger mPreviousSubId =
                new AtomicInteger(SubscriptionManager.INVALID_SUBSCRIPTION_ID);

        /**
         * Callback invoked when there is any change to any SubscriptionInfo. Typically
         * this method invokes {@link SubscriptionManager#getActiveSubscriptionInfoList}
         */
        @Override
        public void onSubscriptionsChanged() {
            if (DBG) log("SubscriptionListener.onSubscriptionInfoChanged");
            // Set the network type, in case the radio does not restore it.
            int subId = mPhone.getSubId();
            if (mSubscriptionManager.isActiveSubId(subId)) {
                registerSettingsObserver();
            }
            if (mSubscriptionManager.isActiveSubId(subId) &&
                    mPreviousSubId.getAndSet(subId) != subId) {
                onRecordsLoadedOrSubIdChanged();
            }
        }
    };

    private NetworkPolicyManager mNetworkPolicyManager;
    private final INetworkPolicyListener mNetworkPolicyListener =
            new NetworkPolicyManager.Listener() {
        @Override
        public void onSubscriptionOverride(int subId, int overrideMask, int overrideValue) {
            if (mPhone == null || mPhone.getSubId() != subId) return;

            for (DataConnection dataConnection : mDataConnections.values()) {
                dataConnection.onSubscriptionOverride(overrideMask, overrideValue);
            }
        }

        @Override
        public void onSubscriptionPlansChanged(int subId, SubscriptionPlan[] plans) {
            if (mPhone == null || mPhone.getSubId() != subId) return;

            mSubscriptionPlans = plans == null ? null : Arrays.asList(plans);
            reevaluateUnmeteredConnections();
        }
    };

    private final SettingsObserver mSettingsObserver;

    private void registerSettingsObserver() {
        mSettingsObserver.unobserve();
        String simSuffix = "";
        if (TelephonyManager.getDefault().getSimCount() > 1) {
            simSuffix = Integer.toString(mPhone.getSubId());
        }

        mSettingsObserver.observe(
                Settings.Global.getUriFor(Settings.Global.DATA_ROAMING + simSuffix),
                DctConstants.EVENT_ROAMING_SETTING_CHANGE);
        mSettingsObserver.observe(
                Settings.Global.getUriFor(Settings.Global.DEVICE_PROVISIONED),
                DctConstants.EVENT_DEVICE_PROVISIONED_CHANGE);
    }

    /**
     * Maintain the sum of transmit and receive packets.
     *
     * The packet counts are initialized and reset to -1 and
     * remain -1 until they can be updated.
     */
    public static class TxRxSum {
        public long txPkts;
        public long rxPkts;

        public TxRxSum() {
            reset();
        }

        public TxRxSum(long txPkts, long rxPkts) {
            this.txPkts = txPkts;
            this.rxPkts = rxPkts;
        }

        public TxRxSum(TxRxSum sum) {
            txPkts = sum.txPkts;
            rxPkts = sum.rxPkts;
        }

        public void reset() {
            txPkts = -1;
            rxPkts = -1;
        }

        @Override
        public String toString() {
            return "{txSum=" + txPkts + " rxSum=" + rxPkts + "}";
        }

        /**
         * Get Tcp Tx/Rx packet count from TrafficStats
         */
        public void updateTcpTxRxSum() {
            this.txPkts = TrafficStats.getMobileTcpTxPackets();
            this.rxPkts = TrafficStats.getMobileTcpRxPackets();
        }

        /**
         * Get total Tx/Rx packet count from TrafficStats
         */
        public void updateTotalTxRxSum() {
            this.txPkts = TrafficStats.getMobileTxPackets();
            this.rxPkts = TrafficStats.getMobileRxPackets();
        }
    }

    private void onActionIntentReconnectAlarm(Intent intent) {
        Message msg = obtainMessage(DctConstants.EVENT_DATA_RECONNECT);
        msg.setData(intent.getExtras());
        sendMessage(msg);
    }

    private void onDataReconnect(Bundle bundle) {
        String reason = bundle.getString(INTENT_RECONNECT_ALARM_EXTRA_REASON);
        String apnType = bundle.getString(INTENT_RECONNECT_ALARM_EXTRA_TYPE);

        int phoneSubId = mPhone.getSubId();
        int currSubId = bundle.getInt(PhoneConstants.SUBSCRIPTION_KEY,
                SubscriptionManager.INVALID_SUBSCRIPTION_ID);

        // Stop reconnect if not current subId is not correct.
        // FIXME STOPSHIP - phoneSubId is coming up as -1 way after boot and failing this?
        if (!mSubscriptionManager.isActiveSubId(currSubId) || (currSubId != phoneSubId)) {
            return;
        }

        int transportType = bundle.getInt(INTENT_RECONNECT_ALARM_EXTRA_TRANSPORT_TYPE, 0);
        if (transportType != mTransportType) {
            return;
        }

        ApnContext apnContext = mApnContexts.get(apnType);

        if (DBG) {
            log("onDataReconnect: mState=" + mState + " reason=" + reason + " apnType=" + apnType
                    + " apnContext=" + apnContext);
        }

        if ((apnContext != null) && (apnContext.isEnabled())) {
            apnContext.setReason(reason);
            DctConstants.State apnContextState = apnContext.getState();
            if (DBG) {
                log("onDataReconnect: apnContext state=" + apnContextState);
            }
            if ((apnContextState == DctConstants.State.FAILED)
                    || (apnContextState == DctConstants.State.IDLE)) {
                if (DBG) {
                    log("onDataReconnect: state is FAILED|IDLE, disassociate");
                }
                apnContext.releaseDataConnection("");
            } else {
                if (DBG) log("onDataReconnect: keep associated");
            }
            // TODO: IF already associated should we send the EVENT_TRY_SETUP_DATA???
            sendMessage(obtainMessage(DctConstants.EVENT_TRY_SETUP_DATA, apnContext));

            apnContext.setReconnectIntent(null);
        }
    }

    private void onActionIntentDataStallAlarm(Intent intent) {
        if (VDBG_STALL) log("onActionIntentDataStallAlarm: action=" + intent.getAction());

        int subId = intent.getIntExtra(PhoneConstants.SUBSCRIPTION_KEY,
                SubscriptionManager.INVALID_SUBSCRIPTION_ID);
        if (!SubscriptionManager.isValidSubscriptionId(subId) || (subId != mPhone.getSubId())) {
            return;
        }

        int transportType = intent.getIntExtra(INTENT_DATA_STALL_ALARM_EXTRA_TRANSPORT_TYPE, 0);
        if (transportType != mTransportType) {
            return;
        }

        Message msg = obtainMessage(DctConstants.EVENT_DATA_STALL_ALARM,
                intent.getAction());
        msg.arg1 = intent.getIntExtra(INTENT_DATA_STALL_ALARM_EXTRA_TAG, 0);
        sendMessage(msg);
    }

    private RegistrantList mAllDataDisconnectedRegistrants = new RegistrantList();

    // member variables
    protected final Phone mPhone;
    private final UiccController mUiccController;
    protected final AtomicReference<IccRecords> mIccRecords = new AtomicReference<IccRecords>();
    private DctConstants.Activity mActivity = DctConstants.Activity.NONE;
    private DctConstants.State mState = DctConstants.State.IDLE;
    private final Handler mDataConnectionTracker;

    private long mTxPkts;
    private long mRxPkts;
    private int mNetStatPollPeriod;
    private boolean mNetStatPollEnabled = false;

    private TxRxSum mDataStallTxRxSum = new TxRxSum(0, 0);
    // Used to track stale data stall alarms.
    private int mDataStallAlarmTag = (int) SystemClock.elapsedRealtime();
    // The current data stall alarm intent
    private PendingIntent mDataStallAlarmIntent = null;
    // Number of packets sent since the last received packet
    private long mSentSinceLastRecv;
    // Controls when a simple recovery attempt it to be tried
    private int mNoRecvPollCount = 0;
    // Reference counter for enabling fail fast
    private static int sEnableFailFastRefCounter = 0;
    // True if data stall detection is enabled
    private volatile boolean mDataStallNoRxEnabled = true;

    private volatile boolean mFailFast = false;

    // True when in voice call
    protected boolean mInVoiceCall = false;

    /** Intent sent when the reconnect alarm fires. */
    private PendingIntent mReconnectIntent = null;

    // When false we will not auto attach and manually attaching is required.
    protected boolean mAutoAttachOnCreationConfig = false;
    private AtomicBoolean mAutoAttachOnCreation = new AtomicBoolean(false);
    private AtomicBoolean mAutoAttachEnabled = new AtomicBoolean(false);

    // State of screen
    // (TODO: Reconsider tying directly to screen, maybe this is
    //        really a lower power mode")
    private boolean mIsScreenOn = true;

    /** Allows the generation of unique Id's for DataConnection objects */
    protected AtomicInteger mUniqueIdGenerator = new AtomicInteger(0);

    /** The data connections. */
    protected HashMap<Integer, DataConnection> mDataConnections =
            new HashMap<Integer, DataConnection>();

    /** Convert an ApnType string to Id (TODO: Use "enumeration" instead of String for ApnType) */
    private HashMap<String, Integer> mApnToDataConnectionId = new HashMap<String, Integer>();

    /** Phone.APN_TYPE_* ===> ApnContext */
    private final ConcurrentHashMap<String, ApnContext> mApnContexts =
            new ConcurrentHashMap<String, ApnContext>();

    private final SparseArray<ApnContext> mApnContextsByType = new SparseArray<ApnContext>();

    private int mDisconnectPendingCount = 0;

    private ArrayList<DataProfile> mLastDataProfileList = new ArrayList<>();

    /**
     * Handles changes to the APN db.
     */
    private class ApnChangeObserver extends ContentObserver {
        public ApnChangeObserver () {
            super(mDataConnectionTracker);
        }

        @Override
        public void onChange(boolean selfChange) {
            sendMessage(obtainMessage(DctConstants.EVENT_APN_CHANGED));
        }
    }

    //***** Instance Variables

    private boolean mReregisterOnReconnectFailure = false;


    //***** Constants

    private static final int PROVISIONING_SPINNER_TIMEOUT_MILLIS = 120 * 1000;

    static final Uri PREFERAPN_NO_UPDATE_URI_USING_SUBID =
                        Uri.parse("content://telephony/carriers/preferapn_no_update/subId/");
    static final String APN_ID = "apn_id";

    private boolean mCanSetPreferApn = false;

    private AtomicBoolean mAttached = new AtomicBoolean(false);

    /** Watches for changes to the APN db. */
    private ApnChangeObserver mApnObserver;

    private final String mProvisionActionName;
    private BroadcastReceiver mProvisionBroadcastReceiver;
    private ProgressDialog mProvisioningSpinner;

    protected final DataServiceManager mDataServiceManager;

    private final int mTransportType;

    private DataStallRecoveryHandler mDsRecoveryHandler;

    /**
     * Request network completion message map. Key is the APN type, value is the list of completion
     * messages to be sent. Using a list because there might be multiple network requests for
     * the same APN type.
     */
    private final Map<Integer, List<Message>> mRequestNetworkCompletionMsgs = new HashMap<>();

    //***** Constructor
    public DcTracker(Phone phone, @TransportType int transportType) {
        super();
        mPhone = phone;
        if (DBG) log("DCT.constructor");
        mTelephonyManager = TelephonyManager.from(phone.getContext())
                .createForSubscriptionId(phone.getSubId());
        // The 'C' in tag indicates cellular, and 'I' indicates IWLAN. This is to distinguish
        // between two DcTrackers, one for each.
        String tagSuffix = "-" + ((transportType == AccessNetworkConstants.TRANSPORT_TYPE_WWAN)
                ? "C" : "I");
        tagSuffix += "-" + mPhone.getPhoneId();
        mLogTag = "DCT" + tagSuffix;

        mTransportType = transportType;
        mDataServiceManager = new DataServiceManager(phone, transportType, tagSuffix);

        mResolver = mPhone.getContext().getContentResolver();
        mUiccController = UiccController.getInstance();
        mUiccController.registerForIccChanged(this, DctConstants.EVENT_ICC_CHANGED, null);
        mAlarmManager =
                (AlarmManager) mPhone.getContext().getSystemService(Context.ALARM_SERVICE);

        mDsRecoveryHandler = new DataStallRecoveryHandler();

        IntentFilter filter = new IntentFilter();
        filter.addAction(Intent.ACTION_SCREEN_ON);
        filter.addAction(Intent.ACTION_SCREEN_OFF);
        filter.addAction(INTENT_DATA_STALL_ALARM);
        filter.addAction(INTENT_PROVISIONING_APN_ALARM);
        filter.addAction(CarrierConfigManager.ACTION_CARRIER_CONFIG_CHANGED);

        mDataEnabledSettings = mPhone.getDataEnabledSettings();

        mDataEnabledSettings.registerForDataEnabledChanged(this,
                DctConstants.EVENT_DATA_ENABLED_CHANGED, null);
        mDataEnabledSettings.registerForDataEnabledOverrideChanged(this,
                DctConstants.EVENT_DATA_ENABLED_OVERRIDE_RULES_CHANGED);

        mPhone.getContext().registerReceiver(mIntentReceiver, filter, null, mPhone);

        SharedPreferences sp = PreferenceManager.getDefaultSharedPreferences(mPhone.getContext());
        mAutoAttachEnabled.set(sp.getBoolean(Phone.DATA_DISABLED_ON_BOOT_KEY, false));

        mSubscriptionManager = SubscriptionManager.from(mPhone.getContext());
        mSubscriptionManager.addOnSubscriptionsChangedListener(mOnSubscriptionsChangedListener);

        mNetworkPolicyManager = NetworkPolicyManager.from(mPhone.getContext());
        mNetworkPolicyManager.registerListener(mNetworkPolicyListener);

        HandlerThread dcHandlerThread = new HandlerThread("DcHandlerThread");
        dcHandlerThread.start();
        Handler dcHandler = new Handler(dcHandlerThread.getLooper());
        mDcc = DcController.makeDcc(mPhone, this, mDataServiceManager, dcHandler, tagSuffix);
        mDcTesterFailBringUpAll = new DcTesterFailBringUpAll(mPhone, dcHandler);

        mDataConnectionTracker = this;
        registerForAllEvents();
        update();
        mApnObserver = new ApnChangeObserver();
        phone.getContext().getContentResolver().registerContentObserver(
                Telephony.Carriers.CONTENT_URI, true, mApnObserver);

        initApnContexts();

        for (ApnContext apnContext : mApnContexts.values()) {
            // Register the reconnect and restart actions.
            filter = new IntentFilter();
            filter.addAction(INTENT_RECONNECT_ALARM + '.' + apnContext.getApnType());
            mPhone.getContext().registerReceiver(mIntentReceiver, filter, null, mPhone);
        }

        initEmergencyApnSetting();
        addEmergencyApnSetting();

        mProvisionActionName = "com.android.internal.telephony.PROVISION" + phone.getPhoneId();

        mSettingsObserver = new SettingsObserver(mPhone.getContext(), this);
        registerSettingsObserver();
    }

    @VisibleForTesting
    public DcTracker() {
        mLogTag = "DCT";
        mTelephonyManager = null;
        mAlarmManager = null;
        mPhone = null;
        mUiccController = null;
        mDataConnectionTracker = null;
        mProvisionActionName = null;
        mSettingsObserver = new SettingsObserver(null, this);
        mDataEnabledSettings = null;
        mTransportType = 0;
        mDataServiceManager = null;
    }

    public void registerServiceStateTrackerEvents() {
        mPhone.getServiceStateTracker().registerForDataConnectionAttached(mTransportType, this,
                DctConstants.EVENT_DATA_CONNECTION_ATTACHED, null);
        mPhone.getServiceStateTracker().registerForDataConnectionDetached(mTransportType, this,
                DctConstants.EVENT_DATA_CONNECTION_DETACHED, null);
        mPhone.getServiceStateTracker().registerForDataRoamingOn(this,
                DctConstants.EVENT_ROAMING_ON, null);
        mPhone.getServiceStateTracker().registerForDataRoamingOff(this,
                DctConstants.EVENT_ROAMING_OFF, null, true);
        mPhone.getServiceStateTracker().registerForPsRestrictedEnabled(this,
                DctConstants.EVENT_PS_RESTRICT_ENABLED, null);
        mPhone.getServiceStateTracker().registerForPsRestrictedDisabled(this,
                DctConstants.EVENT_PS_RESTRICT_DISABLED, null);
        mPhone.getServiceStateTracker().registerForDataRegStateOrRatChanged(mTransportType, this,
                DctConstants.EVENT_DATA_RAT_CHANGED, null);
        // listens for PhysicalChannelConfig changes
        mPhone.registerForServiceStateChanged(this, DctConstants.EVENT_SERVICE_STATE_CHANGED, null);
    }

    public void unregisterServiceStateTrackerEvents() {
        mPhone.getServiceStateTracker().unregisterForDataConnectionAttached(mTransportType, this);
        mPhone.getServiceStateTracker().unregisterForDataConnectionDetached(mTransportType, this);
        mPhone.getServiceStateTracker().unregisterForDataRoamingOn(this);
        mPhone.getServiceStateTracker().unregisterForDataRoamingOff(this);
        mPhone.getServiceStateTracker().unregisterForPsRestrictedEnabled(this);
        mPhone.getServiceStateTracker().unregisterForPsRestrictedDisabled(this);
        mPhone.getServiceStateTracker().unregisterForDataRegStateOrRatChanged(mTransportType,
                this);
        mPhone.unregisterForServiceStateChanged(this);
    }

    private void registerForAllEvents() {
        if (mTransportType == AccessNetworkConstants.TRANSPORT_TYPE_WWAN) {
            mPhone.mCi.registerForAvailable(this, DctConstants.EVENT_RADIO_AVAILABLE, null);
            mPhone.mCi.registerForOffOrNotAvailable(this,
                    DctConstants.EVENT_RADIO_OFF_OR_NOT_AVAILABLE, null);
            mPhone.mCi.registerForPcoData(this, DctConstants.EVENT_PCO_DATA_RECEIVED, null);
        }

        // Note, this is fragile - the Phone is now presenting a merged picture
        // of PS (volte) & CS and by diving into its internals you're just seeing
        // the CS data.  This works well for the purposes this is currently used for
        // but that may not always be the case.  Should probably be redesigned to
        // accurately reflect what we're really interested in (registerForCSVoiceCallEnded).
        mPhone.getCallTracker().registerForVoiceCallEnded(this,
                DctConstants.EVENT_VOICE_CALL_ENDED, null);
        mPhone.getCallTracker().registerForVoiceCallStarted(this,
                DctConstants.EVENT_VOICE_CALL_STARTED, null);
        registerServiceStateTrackerEvents();
        mDataServiceManager.registerForServiceBindingChanged(this,
                DctConstants.EVENT_DATA_SERVICE_BINDING_CHANGED, null);
    }

    public void dispose() {
        if (DBG) log("DCT.dispose");

        if (mProvisionBroadcastReceiver != null) {
            mPhone.getContext().unregisterReceiver(mProvisionBroadcastReceiver);
            mProvisionBroadcastReceiver = null;
        }
        if (mProvisioningSpinner != null) {
            mProvisioningSpinner.dismiss();
            mProvisioningSpinner = null;
        }

        cleanUpAllConnectionsInternal(true, null);

        mIsDisposed = true;
        mPhone.getContext().unregisterReceiver(mIntentReceiver);
        mUiccController.unregisterForIccChanged(this);
        mSettingsObserver.unobserve();

        mSubscriptionManager
                .removeOnSubscriptionsChangedListener(mOnSubscriptionsChangedListener);
        mNetworkPolicyManager.unregisterListener(mNetworkPolicyListener);
        mDcc.dispose();
        mDcTesterFailBringUpAll.dispose();

        mPhone.getContext().getContentResolver().unregisterContentObserver(mApnObserver);
        mApnContexts.clear();
        mApnContextsByType.clear();
        mPrioritySortedApnContexts.clear();
        unregisterForAllEvents();

        destroyDataConnections();
    }

    private void unregisterForAllEvents() {
         //Unregister for all events
        if (mTransportType == AccessNetworkConstants.TRANSPORT_TYPE_WWAN) {
            mPhone.mCi.unregisterForAvailable(this);
            mPhone.mCi.unregisterForOffOrNotAvailable(this);
            mPhone.mCi.unregisterForPcoData(this);
        }

        IccRecords r = mIccRecords.get();
        if (r != null) {
            r.unregisterForRecordsLoaded(this);
            mIccRecords.set(null);
        }
        mPhone.getCallTracker().unregisterForVoiceCallEnded(this);
        mPhone.getCallTracker().unregisterForVoiceCallStarted(this);
        unregisterServiceStateTrackerEvents();
        mDataServiceManager.unregisterForServiceBindingChanged(this);

        mDataEnabledSettings.unregisterForDataEnabledChanged(this);
        mDataEnabledSettings.unregisterForDataEnabledOverrideChanged(this);
    }

    /**
     * Reevaluate existing data connections when conditions change.
     *
     * For example, handle reverting restricted networks back to unrestricted. If we're changing
     * user data to enabled and this makes data truly enabled (not disabled by other factors) we
     * need to reevaluate and possibly add NET_CAPABILITY_NOT_RESTRICTED capability to the data
     * connection. This allows non-privilege apps to use the network.
     *
     * Or when we brought up a unmetered data connection while data is off, we only limit this
     * data connection for unmetered use only. When data is turned back on, we need to tear that
     * down so a full capable data connection can be re-established.
     */
    private void reevaluateDataConnections() {
        for (DataConnection dataConnection : mDataConnections.values()) {
            dataConnection.reevaluateRestrictedState();
        }
    }

    public long getSubId() {
        return mPhone.getSubId();
    }

    public DctConstants.Activity getActivity() {
        return mActivity;
    }

    private void setActivity(DctConstants.Activity activity) {
        log("setActivity = " + activity);
        mActivity = activity;
        mPhone.notifyDataActivity();
    }

    public void requestNetwork(NetworkRequest networkRequest, @RequestNetworkType int type,
                               Message onCompleteMsg) {
        final int apnType = ApnContext.getApnTypeFromNetworkRequest(networkRequest);
        final ApnContext apnContext = mApnContextsByType.get(apnType);
        if (apnContext != null) {
            apnContext.requestNetwork(networkRequest, type, onCompleteMsg);
        }
    }

    public void releaseNetwork(NetworkRequest networkRequest, @ReleaseNetworkType int type) {
        final int apnType = ApnContext.getApnTypeFromNetworkRequest(networkRequest);
        final ApnContext apnContext = mApnContextsByType.get(apnType);
        if (apnContext != null) {
            apnContext.releaseNetwork(networkRequest, type);
        }
    }

    // Turn telephony radio on or off.
    private void setRadio(boolean on) {
        final ITelephony phone = ITelephony.Stub.asInterface(ServiceManager.checkService("phone"));
        try {
            phone.setRadio(on);
        } catch (Exception e) {
            // Ignore.
        }
    }

    // Class to handle Intent dispatched with user selects the "Sign-in to network"
    // notification.
    private class ProvisionNotificationBroadcastReceiver extends BroadcastReceiver {
        private final String mNetworkOperator;
        // Mobile provisioning URL.  Valid while provisioning notification is up.
        // Set prior to notification being posted as URL contains ICCID which
        // disappears when radio is off (which is the case when notification is up).
        private final String mProvisionUrl;

        public ProvisionNotificationBroadcastReceiver(String provisionUrl, String networkOperator) {
            mNetworkOperator = networkOperator;
            mProvisionUrl = provisionUrl;
        }

        private void setEnableFailFastMobileData(int enabled) {
            sendMessage(obtainMessage(DctConstants.CMD_SET_ENABLE_FAIL_FAST_MOBILE_DATA, enabled, 0));
        }

        private void enableMobileProvisioning() {
            final Message msg = obtainMessage(DctConstants.CMD_ENABLE_MOBILE_PROVISIONING);
            Bundle bundle = new Bundle(1);
            bundle.putString(DctConstants.PROVISIONING_URL_KEY, mProvisionUrl);
            msg.setData(bundle);
            sendMessage(msg);
        }

        @Override
        public void onReceive(Context context, Intent intent) {
            // Turning back on the radio can take time on the order of a minute, so show user a
            // spinner so they know something is going on.
            log("onReceive : ProvisionNotificationBroadcastReceiver");
            mProvisioningSpinner = new ProgressDialog(context);
            mProvisioningSpinner.setTitle(mNetworkOperator);
            mProvisioningSpinner.setMessage(
                    // TODO: Don't borrow "Connecting..." i18n string; give Telephony a version.
                    context.getText(com.android.internal.R.string.media_route_status_connecting));
            mProvisioningSpinner.setIndeterminate(true);
            mProvisioningSpinner.setCancelable(true);
            // Allow non-Activity Service Context to create a View.
            mProvisioningSpinner.getWindow().setType(
                    WindowManager.LayoutParams.TYPE_KEYGUARD_DIALOG);
            mProvisioningSpinner.show();
            // After timeout, hide spinner so user can at least use their device.
            // TODO: Indicate to user that it is taking an unusually long time to connect?
            sendMessageDelayed(obtainMessage(DctConstants.CMD_CLEAR_PROVISIONING_SPINNER,
                    mProvisioningSpinner), PROVISIONING_SPINNER_TIMEOUT_MILLIS);
            // This code is almost identical to the old
            // ConnectivityService.handleMobileProvisioningAction code.
            setRadio(true);
            setEnableFailFastMobileData(DctConstants.ENABLED);
            enableMobileProvisioning();
        }
    }

    @Override
    protected void finalize() {
        if(DBG && mPhone != null) log("finalize");
    }

    private ApnContext addApnContext(String type, NetworkConfig networkConfig) {
        ApnContext apnContext = new ApnContext(mPhone, type, mLogTag, networkConfig, this);
        mApnContexts.put(type, apnContext);
        mApnContextsByType.put(ApnSetting.getApnTypesBitmaskFromString(type), apnContext);
        mPrioritySortedApnContexts.add(apnContext);
        return apnContext;
    }

    private void initApnContexts() {
        log("initApnContexts: E");
        // Load device network attributes from resources
        String[] networkConfigStrings = mPhone.getContext().getResources().getStringArray(
                com.android.internal.R.array.networkAttributes);
        for (String networkConfigString : networkConfigStrings) {
            NetworkConfig networkConfig = new NetworkConfig(networkConfigString);
            ApnContext apnContext;

            switch (networkConfig.type) {
                case NETWORK_TYPE_DEFAULT:
                    apnContext = addApnContext(PhoneConstants.APN_TYPE_DEFAULT, networkConfig);
                    break;
                case NETWORK_TYPE_MMS:
                    apnContext = addApnContext(PhoneConstants.APN_TYPE_MMS, networkConfig);
                    break;
                case NETWORK_TYPE_SUPL:
                    apnContext = addApnContext(PhoneConstants.APN_TYPE_SUPL, networkConfig);
                    break;
                case NETWORK_TYPE_DUN:
                    apnContext = addApnContext(PhoneConstants.APN_TYPE_DUN, networkConfig);
                    break;
                case NETWORK_TYPE_HIPRI:
                    apnContext = addApnContext(PhoneConstants.APN_TYPE_HIPRI, networkConfig);
                    break;
                case NETWORK_TYPE_FOTA:
                    apnContext = addApnContext(PhoneConstants.APN_TYPE_FOTA, networkConfig);
                    break;
                case NETWORK_TYPE_IMS:
                    apnContext = addApnContext(PhoneConstants.APN_TYPE_IMS, networkConfig);
                    break;
                case NETWORK_TYPE_CBS:
                    apnContext = addApnContext(PhoneConstants.APN_TYPE_CBS, networkConfig);
                    break;
                case NETWORK_TYPE_IA:
                    apnContext = addApnContext(PhoneConstants.APN_TYPE_IA, networkConfig);
                    break;
                case NETWORK_TYPE_EMERGENCY:
                    apnContext = addApnContext(PhoneConstants.APN_TYPE_EMERGENCY, networkConfig);
                    break;
                case NETWORK_TYPE_MCX:
                    apnContext = addApnContext(PhoneConstants.APN_TYPE_MCX, networkConfig);
                    break;
                default:
                    log("initApnContexts: skipping unknown type=" + networkConfig.type);
                    continue;
            }
            log("initApnContexts: apnContext=" + apnContext);
        }

        if (VDBG) log("initApnContexts: X mApnContexts=" + mApnContexts);
    }

    public LinkProperties getLinkProperties(String apnType) {
        ApnContext apnContext = mApnContexts.get(apnType);
        if (apnContext != null) {
            DataConnection dataConnection = apnContext.getDataConnection();
            if (dataConnection != null) {
                if (DBG) log("return link properties for " + apnType);
                return dataConnection.getLinkProperties();
            }
        }
        if (DBG) log("return new LinkProperties");
        return new LinkProperties();
    }

    public NetworkCapabilities getNetworkCapabilities(String apnType) {
        ApnContext apnContext = mApnContexts.get(apnType);
        if (apnContext!=null) {
            DataConnection dataConnection = apnContext.getDataConnection();
            if (dataConnection != null) {
                if (DBG) {
                    log("get active pdp is not null, return NetworkCapabilities for " + apnType);
                }
                return dataConnection.getNetworkCapabilities();
            }
        }
        if (DBG) log("return new NetworkCapabilities");
        return new NetworkCapabilities();
    }

    // Return all active apn types
    public String[] getActiveApnTypes() {
        if (DBG) log("get all active apn types");
        ArrayList<String> result = new ArrayList<String>();

        for (ApnContext apnContext : mApnContexts.values()) {
            if (mAttached.get() && apnContext.isReady()) {
                result.add(apnContext.getApnType());
            }
        }

        return result.toArray(new String[0]);
    }

    // Return active apn of specific apn type
    public String getActiveApnString(String apnType) {
        if (VDBG) log( "get active apn string for type:" + apnType);
        ApnContext apnContext = mApnContexts.get(apnType);
        if (apnContext != null) {
            ApnSetting apnSetting = apnContext.getApnSetting();
            if (apnSetting != null) {
                return apnSetting.getApnName();
            }
        }
        return null;
    }

    /**
     * Returns {@link DctConstants.State} based on the state of the {@link DataConnection} that
     * contains a {@link ApnSetting} that supported the given apn type {@code anpType}.
     *
     * <p>
     * Assumes there is less than one {@link ApnSetting} can support the given apn type.
     */
    public DctConstants.State getState(String apnType) {
        DctConstants.State state = DctConstants.State.IDLE;
        final int apnTypeBitmask = ApnSetting.getApnTypesBitmaskFromString(apnType);
        for (DataConnection dc : mDataConnections.values()) {
            ApnSetting apnSetting = dc.getApnSetting();
            if (apnSetting != null && apnSetting.canHandleType(apnTypeBitmask)) {
                if (dc.isActive()) {
                    state = getBetterConnectionState(state, DctConstants.State.CONNECTED);
                } else if (dc.isActivating()) {
                    state = getBetterConnectionState(state, DctConstants.State.CONNECTING);
                } else if (dc.isInactive()) {
                    state = getBetterConnectionState(state, DctConstants.State.IDLE);
                } else if (dc.isDisconnecting()) {
                    state = getBetterConnectionState(state, DctConstants.State.DISCONNECTING);
                }
            }
        }
        return state;
    }

    /**
     * Return a better connection state between {@code stateA} and {@code stateB}. Check
     * {@link #DATA_CONNECTION_STATE_PRIORITIES} for the details.
     * @return the better connection state between {@code stateA} and {@code stateB}.
     */
    private static DctConstants.State getBetterConnectionState(
            DctConstants.State stateA, DctConstants.State stateB) {
        int idxA = ArrayUtils.indexOf(DATA_CONNECTION_STATE_PRIORITIES, stateA);
        int idxB = ArrayUtils.indexOf(DATA_CONNECTION_STATE_PRIORITIES, stateB);
        return idxA >= idxB ? stateA : stateB;
    }

    // Return if apn type is a provisioning apn.
    private boolean isProvisioningApn(String apnType) {
        ApnContext apnContext = mApnContexts.get(apnType);
        if (apnContext != null) {
            return apnContext.isProvisioningApn();
        }
        return false;
    }

    // Return state of overall
    public DctConstants.State getOverallState() {
        boolean isConnecting = false;
        boolean isFailed = true; // All enabled Apns should be FAILED.
        boolean isAnyEnabled = false;

        for (ApnContext apnContext : mApnContexts.values()) {
            if (apnContext.isEnabled()) {
                isAnyEnabled = true;
                switch (apnContext.getState()) {
                    case CONNECTED:
                    case DISCONNECTING:
                        if (VDBG) log("overall state is CONNECTED");
                        return DctConstants.State.CONNECTED;
                    case CONNECTING:
                        isConnecting = true;
                        isFailed = false;
                        break;
                    case IDLE:
                    case RETRYING:
                        isFailed = false;
                        break;
                    default:
                        isAnyEnabled = true;
                        break;
                }
            }
        }

        if (!isAnyEnabled) { // Nothing enabled. return IDLE.
            if (VDBG) log( "overall state is IDLE");
            return DctConstants.State.IDLE;
        }

        if (isConnecting) {
            if (VDBG) log( "overall state is CONNECTING");
            return DctConstants.State.CONNECTING;
        } else if (!isFailed) {
            if (VDBG) log( "overall state is IDLE");
            return DctConstants.State.IDLE;
        } else {
            if (VDBG) log( "overall state is FAILED");
            return DctConstants.State.FAILED;
        }
    }

    //****** Called from ServiceStateTracker
    /**
     * Invoked when ServiceStateTracker observes a transition from GPRS
     * attach to detach.
     */
    private void onDataConnectionDetached() {
        /*
         * We presently believe it is unnecessary to tear down the PDP context
         * when GPRS detaches, but we should stop the network polling.
         */
        if (DBG) log ("onDataConnectionDetached: stop polling and notify detached");
        stopNetStatPoll();
        stopDataStallAlarm();
        mPhone.notifyDataConnection();
        mAttached.set(false);
    }

    private void onDataConnectionAttached() {
        if (DBG) log("onDataConnectionAttached");
        mAttached.set(true);
        if (getOverallState() == DctConstants.State.CONNECTED) {
            if (DBG) log("onDataConnectionAttached: start polling notify attached");
            startNetStatPoll();
            startDataStallAlarm(DATA_STALL_NOT_SUSPECTED);
            mPhone.notifyDataConnection();
        }
        if (mAutoAttachOnCreationConfig) {
            mAutoAttachEnabled.set(true);
        }
        setupDataOnAllConnectableApns(Phone.REASON_DATA_ATTACHED, RetryFailures.ALWAYS);
    }

    /**
     * Check if it is allowed to make a data connection (without checking APN context specific
     * conditions).
     *
     * @param dataConnectionReasons Data connection allowed or disallowed reasons as the output
     *                              param. It's okay to pass null here and no reasons will be
     *                              provided.
     * @return True if data connection is allowed, otherwise false.
     */
    public boolean isDataAllowed(DataConnectionReasons dataConnectionReasons) {
        return isDataAllowed(null, REQUEST_TYPE_NORMAL, dataConnectionReasons);
    }

    /**
     * Check if it is allowed to make a data connection for a given APN type.
     *
     * @param apnContext APN context. If passing null, then will only check general but not APN
     *                   specific conditions (e.g. APN state, metered/unmetered APN).
     * @param requestType Setup data request type.
     * @param dataConnectionReasons Data connection allowed or disallowed reasons as the output
     *                              param. It's okay to pass null here and no reasons will be
     *                              provided.
     * @return True if data connection is allowed, otherwise false.
     */
    public boolean isDataAllowed(ApnContext apnContext, @RequestNetworkType int requestType,
                                 DataConnectionReasons dataConnectionReasons) {
        // Step 1: Get all environment conditions.
        // Step 2: Special handling for emergency APN.
        // Step 3. Build disallowed reasons.
        // Step 4: Determine if data should be allowed in some special conditions.

        DataConnectionReasons reasons = new DataConnectionReasons();

        // Step 1: Get all environment conditions.
        final boolean internalDataEnabled = mDataEnabledSettings.isInternalDataEnabled();
        boolean attachedState = mAttached.get();
        boolean desiredPowerState = mPhone.getServiceStateTracker().getDesiredPowerState();
        boolean radioStateFromCarrier = mPhone.getServiceStateTracker().getPowerStateFromCarrier();
        // TODO: Remove this hack added by ag/641832.
        int dataRat = getDataRat();
        if (dataRat == ServiceState.RIL_RADIO_TECHNOLOGY_IWLAN) {
            desiredPowerState = true;
            radioStateFromCarrier = true;
        }

        boolean recordsLoaded = mIccRecords.get() != null && mIccRecords.get().getRecordsLoaded();

        boolean defaultDataSelected = SubscriptionManager.isValidSubscriptionId(
                SubscriptionManager.getDefaultDataSubscriptionId());

        boolean isMeteredApnType = apnContext == null
                || ApnSettingUtils.isMeteredApnType(ApnSetting.getApnTypesBitmaskFromString(
                        apnContext.getApnType()) , mPhone);

        PhoneConstants.State phoneState = PhoneConstants.State.IDLE;
        // Note this is explicitly not using mPhone.getState.  See b/19090488.
        // mPhone.getState reports the merge of CS and PS (volte) voice call state
        // but we only care about CS calls here for data/voice concurrency issues.
        // Calling getCallTracker currently gives you just the CS side where the
        // ImsCallTracker is held internally where applicable.
        // This should be redesigned to ask explicitly what we want:
        // voiceCallStateAllowDataCall, or dataCallAllowed or something similar.
        if (mPhone.getCallTracker() != null) {
            phoneState = mPhone.getCallTracker().getState();
        }

        // Step 2: Special handling for emergency APN.
        if (apnContext != null
                && apnContext.getApnType().equals(PhoneConstants.APN_TYPE_EMERGENCY)
                && apnContext.isConnectable()) {
            // If this is an emergency APN, as long as the APN is connectable, we
            // should allow it.
            if (dataConnectionReasons != null) {
                dataConnectionReasons.add(DataAllowedReasonType.EMERGENCY_APN);
            }
            // Bail out without further checks.
            return true;
        }

        // Step 3. Build disallowed reasons.
        if (apnContext != null && !apnContext.isConnectable()) {
            reasons.add(DataDisallowedReasonType.APN_NOT_CONNECTABLE);
        }

        // In legacy mode, if RAT is IWLAN then don't allow default/IA PDP at all.
        // Rest of APN types can be evaluated for remaining conditions.
        if ((apnContext != null && (apnContext.getApnType().equals(PhoneConstants.APN_TYPE_DEFAULT)
                || apnContext.getApnType().equals(PhoneConstants.APN_TYPE_IA)))
                && mPhone.getTransportManager().isInLegacyMode()
                && dataRat == ServiceState.RIL_RADIO_TECHNOLOGY_IWLAN) {
            reasons.add(DataDisallowedReasonType.ON_IWLAN);
        }

        if (isEmergency()) {
            reasons.add(DataDisallowedReasonType.IN_ECBM);
        }

        if (!attachedState && !shouldAutoAttach() && requestType != REQUEST_TYPE_HANDOVER) {
            reasons.add(DataDisallowedReasonType.NOT_ATTACHED);
        }
        if (!recordsLoaded) {
            reasons.add(DataDisallowedReasonType.RECORD_NOT_LOADED);
        }
        if (phoneState != PhoneConstants.State.IDLE
                && !mPhone.getServiceStateTracker().isConcurrentVoiceAndDataAllowed()) {
            reasons.add(DataDisallowedReasonType.INVALID_PHONE_STATE);
            reasons.add(DataDisallowedReasonType.CONCURRENT_VOICE_DATA_NOT_ALLOWED);
        }
        if (!internalDataEnabled) {
            reasons.add(DataDisallowedReasonType.INTERNAL_DATA_DISABLED);
        }
        if (!defaultDataSelected) {
            reasons.add(DataDisallowedReasonType.DEFAULT_DATA_UNSELECTED);
        }
        if (mPhone.getServiceState().getDataRoaming() && !getDataRoamingEnabled()) {
            reasons.add(DataDisallowedReasonType.ROAMING_DISABLED);
        }
        if (mIsPsRestricted) {
            reasons.add(DataDisallowedReasonType.PS_RESTRICTED);
        }
        if (!desiredPowerState) {
            reasons.add(DataDisallowedReasonType.UNDESIRED_POWER_STATE);
        }
        if (!radioStateFromCarrier) {
            reasons.add(DataDisallowedReasonType.RADIO_DISABLED_BY_CARRIER);
        }

        if (apnContext != null) {
            // If the transport has been already switched to the other transport, we should not
            // allow the data setup. The only exception is the handover case, where we setup
            // handover data connection before switching the transport.
            if (mTransportType != mPhone.getTransportManager().getCurrentTransport(
                    apnContext.getApnTypeBitmask()) && requestType != REQUEST_TYPE_HANDOVER) {
                reasons.add(DataDisallowedReasonType.ON_OTHER_TRANSPORT);
            }
        }

        boolean isDataEnabled = apnContext == null ? mDataEnabledSettings.isDataEnabled()
                : mDataEnabledSettings.isDataEnabled(apnContext.getApnTypeBitmask());

        if (!isDataEnabled) {
            reasons.add(DataDisallowedReasonType.DATA_DISABLED);
        }

        // If there are hard disallowed reasons, we should not allow data connection no matter what.
        if (reasons.containsHardDisallowedReasons()) {
            if (dataConnectionReasons != null) {
                dataConnectionReasons.copyFrom(reasons);
            }
            return false;
        }

        // Step 4: Determine if data should be allowed in some special conditions.

        // At this point, if data is not allowed, it must be because of the soft reasons. We
        // should start to check some special conditions that data will be allowed.
        if (!reasons.allowed()) {
            // If the device is on IWLAN, then all data should be unmetered. Check if the transport
            // is WLAN (for AP-assisted mode devices), or RAT equals IWLAN (for legacy mode devices)
            if (mTransportType == AccessNetworkConstants.TRANSPORT_TYPE_WLAN
                    || (mPhone.getTransportManager().isInLegacyMode()
                    && dataRat == ServiceState.RIL_RADIO_TECHNOLOGY_IWLAN)) {
                reasons.add(DataAllowedReasonType.UNMETERED_APN);
            // Or if the data is on cellular, and the APN type is determined unmetered by the
            // configuration.
            } else if (mTransportType == AccessNetworkConstants.TRANSPORT_TYPE_WWAN
                    && !isMeteredApnType) {
                reasons.add(DataAllowedReasonType.UNMETERED_APN);
            }

            // If the request is restricted and there are only soft disallowed reasons (e.g. data
            // disabled, data roaming disabled) existing, we should allow the data.
            if (apnContext != null
                    && apnContext.hasRestrictedRequests(true)
                    && !reasons.allowed()) {
                reasons.add(DataAllowedReasonType.RESTRICTED_REQUEST);
            }
        } else {
            // If there is no disallowed reasons, then we should allow the data request with
            // normal reason.
            reasons.add(DataAllowedReasonType.NORMAL);
        }

        if (dataConnectionReasons != null) {
            dataConnectionReasons.copyFrom(reasons);
        }

        return reasons.allowed();
    }

    // arg for setupDataOnAllConnectableApns
    private enum RetryFailures {
        // retry failed networks always (the old default)
        ALWAYS,
        // retry only when a substantial change has occurred.  Either:
        // 1) we were restricted by voice/data concurrency and aren't anymore
        // 2) our apn list has change
        ONLY_ON_CHANGE
    };

    protected void setupDataOnAllConnectableApns(String reason) {
        setupDataOnAllConnectableApns(reason, RetryFailures.ALWAYS);
    }

    private void setupDataOnAllConnectableApns(String reason, RetryFailures retryFailures) {
        if (VDBG) log("setupDataOnAllConnectableApns: " + reason);

        if (DBG && !VDBG) {
            StringBuilder sb = new StringBuilder(120);
            for (ApnContext apnContext : mPrioritySortedApnContexts) {
                sb.append(apnContext.getApnType());
                sb.append(":[state=");
                sb.append(apnContext.getState());
                sb.append(",enabled=");
                sb.append(apnContext.isEnabled());
                sb.append("] ");
            }
            log("setupDataOnAllConnectableApns: " + reason + " " + sb);
        }

        for (ApnContext apnContext : mPrioritySortedApnContexts) {
            setupDataOnConnectableApn(apnContext, reason, retryFailures);
        }
    }

    private void setupDataOnConnectableApn(ApnContext apnContext, String reason,
            RetryFailures retryFailures) {
        if (VDBG) log("setupDataOnAllConnectableApns: apnContext " + apnContext);

        if (apnContext.getState() == DctConstants.State.FAILED
                || apnContext.getState() == DctConstants.State.RETRYING) {
            if (retryFailures == RetryFailures.ALWAYS) {
                apnContext.releaseDataConnection(reason);
            } else if (!apnContext.isConcurrentVoiceAndDataAllowed()
                    && mPhone.getServiceStateTracker().isConcurrentVoiceAndDataAllowed()) {
                // RetryFailures.ONLY_ON_CHANGE - check if voice concurrency has changed
                apnContext.releaseDataConnection(reason);
            }
        }
        if (apnContext.isConnectable()) {
            log("isConnectable() call trySetupData");
            apnContext.setReason(reason);
            trySetupData(apnContext, REQUEST_TYPE_NORMAL);
        }
    }

    boolean isEmergency() {
        final boolean result = mPhone.isInEcm() || mPhone.isInEmergencyCall();
        log("isEmergency: result=" + result);
        return result;
    }

    private boolean trySetupData(ApnContext apnContext, @RequestNetworkType int requestType) {

        if (mPhone.getSimulatedRadioControl() != null) {
            // Assume data is connected on the simulator
            // FIXME  this can be improved
            apnContext.setState(DctConstants.State.CONNECTED);
            mPhone.notifyDataConnection(apnContext.getApnType());

            log("trySetupData: X We're on the simulator; assuming connected retValue=true");
            return true;
        }

        DataConnectionReasons dataConnectionReasons = new DataConnectionReasons();
        boolean isDataAllowed = isDataAllowed(apnContext, requestType, dataConnectionReasons);
        String logStr = "trySetupData for APN type " + apnContext.getApnType() + ", reason: "
                + apnContext.getReason() + ", requestType=" + requestTypeToString(requestType)
                + ". " + dataConnectionReasons.toString();
        if (DBG) log(logStr);
        apnContext.requestLog(logStr);
        if (isDataAllowed) {
            if (apnContext.getState() == DctConstants.State.FAILED) {
                String str = "trySetupData: make a FAILED ApnContext IDLE so its reusable";
                if (DBG) log(str);
                apnContext.requestLog(str);
                apnContext.setState(DctConstants.State.IDLE);
            }
            int radioTech = getDataRat();
            if (radioTech == ServiceState.RIL_RADIO_TECHNOLOGY_UNKNOWN && mPhone.getServiceState()
                    .getVoiceRegState() == ServiceState.STATE_IN_SERVICE) {
                radioTech = getVoiceRat();
            }
            log("service state=" + mPhone.getServiceState());
            apnContext.setConcurrentVoiceAndDataAllowed(mPhone.getServiceStateTracker()
                    .isConcurrentVoiceAndDataAllowed());
            if (apnContext.getState() == DctConstants.State.IDLE) {
                String requestedApnType = apnContext.getApnType();
                /*when UICC card is not present, add default emergency apn to apnsettings
                  only if emergency apn is not present.
                */
                if(requestedApnType.equals(PhoneConstants.APN_TYPE_EMERGENCY)){
                    if(mAllApnSettings == null){
                        mAllApnSettings = new ArrayList<ApnSetting>();
                    }
                    addEmergencyApnSetting();
                }
                ArrayList<ApnSetting> waitingApns =
                        buildWaitingApns(requestedApnType, radioTech);
                if (waitingApns.isEmpty()) {
                    notifyNoData(DataFailCause.MISSING_UNKNOWN_APN, apnContext);
                    String str = "trySetupData: X No APN found retValue=false";
                    if (DBG) log(str);
                    apnContext.requestLog(str);
                    return false;
                } else {
                    apnContext.setWaitingApns(waitingApns);
                    if (DBG) {
                        log ("trySetupData: Create from mAllApnSettings : "
                                    + apnListToString(mAllApnSettings));
                    }
                }
            }

            boolean retValue = setupData(apnContext, radioTech, requestType);

            if (DBG) log("trySetupData: X retValue=" + retValue);
            return retValue;
        } else {
            StringBuilder str = new StringBuilder();

            str.append("trySetupData failed. apnContext = [type=" + apnContext.getApnType()
                    + ", mState=" + apnContext.getState() + ", apnEnabled="
                    + apnContext.isEnabled() + ", mDependencyMet="
                    + apnContext.isDependencyMet() + "] ");

            if (!mDataEnabledSettings.isDataEnabled()) {
                str.append("isDataEnabled() = false. " + mDataEnabledSettings);
            }

            // If this is a data retry, we should set the APN state to FAILED so it won't stay
            // in RETRYING forever.
            if (apnContext.getState() == DctConstants.State.RETRYING) {
                apnContext.setState(DctConstants.State.FAILED);
                str.append(" Stop retrying.");
            }

            if (DBG) log(str.toString());
            apnContext.requestLog(str.toString());
            return false;
        }
    }

    /**
     * Clean up all data connections. Note this is just detach the APN context from the data
     * connection. After all APN contexts are detached from the data connection, the data
     * connection will be torn down.
     *
     * @param reason Reason for the clean up.
     */
    public void cleanUpAllConnections(String reason) {
        log("cleanUpAllConnections");
        Message msg = obtainMessage(DctConstants.EVENT_CLEAN_UP_ALL_CONNECTIONS);
        msg.obj = reason;
        sendMessage(msg);
    }

    /**
     * Clean up all data connections by detaching the APN contexts from the data connections, which
     * eventually tearing down all data connections after all APN contexts are detached from the
     * data connections.
     *
     * @param detach {@code true} if detaching APN context from the underlying data connection (when
     * no other APN context is attached to the data connection, the data connection will be torn
     * down.) {@code false} to only reset the data connection's state machine.
     *
     * @param reason reason for the clean up.
     * @return boolean - true if we did cleanup any connections, false if they
     *                   were already all disconnected.
     */
    private boolean cleanUpAllConnectionsInternal(boolean detach, String reason) {
        if (DBG) log("cleanUpAllConnectionsInternal: detach=" + detach + " reason=" + reason);
        boolean didDisconnect = false;
        boolean disableMeteredOnly = false;

        // reasons that only metered apn will be torn down
        if (!TextUtils.isEmpty(reason)) {
            disableMeteredOnly = reason.equals(Phone.REASON_DATA_SPECIFIC_DISABLED) ||
                    reason.equals(Phone.REASON_ROAMING_ON) ||
                    reason.equals(Phone.REASON_CARRIER_ACTION_DISABLE_METERED_APN) ||
                    reason.equals(Phone.REASON_SINGLE_PDN_ARBITRATION);
        }

        for (ApnContext apnContext : mApnContexts.values()) {
            // Exclude the IMS APN from single data connection case.
            if (reason.equals(Phone.REASON_SINGLE_PDN_ARBITRATION)
                    && apnContext.getApnType().equals(PhoneConstants.APN_TYPE_IMS)) {
                continue;
            }

            if (shouldCleanUpConnection(apnContext, disableMeteredOnly)) {
                // TODO - only do cleanup if not disconnected
                if (apnContext.isDisconnected() == false) didDisconnect = true;
                apnContext.setReason(reason);
                cleanUpConnectionInternal(detach, RELEASE_TYPE_DETACH, apnContext);
            } else if (DBG) {
                log("cleanUpAllConnectionsInternal: APN type " + apnContext.getApnType()
                        + " shouldn't be cleaned up.");
            }
        }

        stopNetStatPoll();
        stopDataStallAlarm();

        // TODO: Do we need mRequestedApnType?
        mRequestedApnType = ApnSetting.TYPE_DEFAULT;

        log("cleanUpAllConnectionsInternal: mDisconnectPendingCount = "
                + mDisconnectPendingCount);
        if (detach && mDisconnectPendingCount == 0) {
            notifyAllDataDisconnected();
        }

        return didDisconnect;
    }

    boolean shouldCleanUpConnection(ApnContext apnContext, boolean disableMeteredOnly) {
        if (apnContext == null) return false;

        // If meteredOnly is false, clean up all connections.
        if (!disableMeteredOnly) return true;

        // If meteredOnly is true, and apnSetting is null or it's un-metered, no need to clean up.
        ApnSetting apnSetting = apnContext.getApnSetting();
        if (apnSetting == null || !ApnSettingUtils.isMetered(apnSetting, mPhone)) return false;

        boolean isRoaming = mPhone.getServiceState().getDataRoaming();
        boolean isDataRoamingDisabled = !getDataRoamingEnabled();
        boolean isDataDisabled = !mDataEnabledSettings.isDataEnabled(
                apnSetting.getApnTypeBitmask());

        // Should clean up if its data is disabled, or data roaming is disabled while roaming.
        return isDataDisabled || (isRoaming && isDataRoamingDisabled);
    }

    /**
     * Detach the APN context from the associated data connection. This data connection might be
     * torn down if no other APN context is attached to it.
     *
     * @param apnContext The APN context to be detached
     */
    void cleanUpConnection(ApnContext apnContext) {
        if (DBG) log("cleanUpConnection: apnContext=" + apnContext);
        Message msg = obtainMessage(DctConstants.EVENT_CLEAN_UP_CONNECTION);
        msg.arg2 = 0;
        msg.obj = apnContext;
        sendMessage(msg);
    }

    /**
     * Detach the APN context from the associated data connection. This data connection will be
     * torn down if no other APN context is attached to it.
     *
     * @param detach {@code true} if detaching APN context from the underlying data connection (when
     * no other APN context is attached to the data connection, the data connection will be torn
     * down.) {@code false} to only reset the data connection's state machine.
     * @param releaseType Data release type.
     * @param apnContext The APN context to be detached.
     */
    private void cleanUpConnectionInternal(boolean detach, @ReleaseNetworkType int releaseType,
                                           ApnContext apnContext) {
        if (apnContext == null) {
            if (DBG) log("cleanUpConnectionInternal: apn context is null");
            return;
        }

        DataConnection dataConnection = apnContext.getDataConnection();
        String str = "cleanUpConnectionInternal: detach=" + detach + " reason="
                + apnContext.getReason();
        if (VDBG) log(str + " apnContext=" + apnContext);
        apnContext.requestLog(str);
        if (detach) {
            if (apnContext.isDisconnected()) {
                // The request is detach and but ApnContext is not connected.
                // If apnContext is not enabled anymore, break the linkage to the data connection.
                apnContext.releaseDataConnection("");
            } else {
                // Connection is still there. Try to clean up.
                if (dataConnection != null) {
                    if (apnContext.getState() != DctConstants.State.DISCONNECTING) {
                        boolean disconnectAll = false;
                        if (PhoneConstants.APN_TYPE_DUN.equals(apnContext.getApnType())
                                && ServiceState.isCdma(getDataRat())) {
                            if (DBG) {
                                log("cleanUpConnectionInternal: disconnectAll DUN connection");
                            }
                            // For CDMA DUN, we need to tear it down immediately. A new data
                            // connection will be reestablished with correct profile id.
                            disconnectAll = true;
                        }
                        final int generation = apnContext.getConnectionGeneration();
                        str = "cleanUpConnectionInternal: tearing down"
                                + (disconnectAll ? " all" : "") + " using gen#" + generation;
                        if (DBG) log(str + "apnContext=" + apnContext);
                        apnContext.requestLog(str);
                        Pair<ApnContext, Integer> pair = new Pair<>(apnContext, generation);
                        Message msg = obtainMessage(DctConstants.EVENT_DISCONNECT_DONE, pair);

                        if (disconnectAll || releaseType == RELEASE_TYPE_HANDOVER) {
                            dataConnection.tearDownAll(apnContext.getReason(), releaseType, msg);
                        } else {
                            dataConnection.tearDown(apnContext, apnContext.getReason(), msg);
                        }

                        apnContext.setState(DctConstants.State.DISCONNECTING);
                        mDisconnectPendingCount++;
                    }
                } else {
                    // apn is connected but no reference to the data connection.
                    // Should not be happen, but reset the state in case.
                    apnContext.setState(DctConstants.State.IDLE);
                    apnContext.requestLog("cleanUpConnectionInternal: connected, bug no dc");
                    mPhone.notifyDataConnection(apnContext.getApnType());
                }
            }
        } else {
            // force clean up the data connection.
            if (dataConnection != null) dataConnection.reset();
            apnContext.setState(DctConstants.State.IDLE);
            mPhone.notifyDataConnection(apnContext.getApnType());
            apnContext.setDataConnection(null);
        }

        // Make sure reconnection alarm is cleaned up if there is no ApnContext
        // associated to the connection.
        if (dataConnection != null) {
            cancelReconnectAlarm(apnContext);
        }
        str = "cleanUpConnectionInternal: X detach=" + detach + " reason="
                + apnContext.getReason();
        if (DBG) log(str + " apnContext=" + apnContext + " dc=" + apnContext.getDataConnection());
    }

    /**
     * Fetch the DUN apns
     * @return a list of DUN ApnSetting objects
     */
    @VisibleForTesting
    public @NonNull ArrayList<ApnSetting> fetchDunApns() {
        int bearer = getDataRat();
        IccRecords r = mIccRecords.get();
        String operator = mPhone.getOperatorNumeric();
        ArrayList<ApnSetting> dunCandidates = new ArrayList<ApnSetting>();
        ArrayList<ApnSetting> retDunSettings = new ArrayList<ApnSetting>();

        // Places to look for tether APN in order: TETHER_DUN_APN setting (to be deprecated soon),
        // APN database
        String apnData = Settings.Global.getString(mResolver, Settings.Global.TETHER_DUN_APN);
        if (!TextUtils.isEmpty(apnData)) {
            dunCandidates.addAll(ApnSetting.arrayFromString(apnData));
            if (VDBG) log("fetchDunApns: dunCandidates from Setting: " + dunCandidates);
        }

        if (dunCandidates.isEmpty()) {
            if (!ArrayUtils.isEmpty(mAllApnSettings)) {
                for (ApnSetting apn : mAllApnSettings) {
                    if (apn.canHandleType(ApnSetting.TYPE_DUN)) {
                        dunCandidates.add(apn);
                    }
                }
                if (VDBG) log("fetchDunApns: dunCandidates from database: " + dunCandidates);
            }
        }

        for (ApnSetting dunSetting : dunCandidates) {
            if (!dunSetting.canSupportNetworkType(
                    ServiceState.rilRadioTechnologyToNetworkType(bearer))) {
                continue;
            }
            retDunSettings.add(dunSetting);
        }

        if (VDBG) log("fetchDunApns: dunSettings=" + retDunSettings);
        return retDunSettings;
    }

    private int getPreferredApnSetId() {
        Cursor c = mPhone.getContext().getContentResolver()
                .query(Uri.withAppendedPath(Telephony.Carriers.CONTENT_URI,
                    "preferapnset/subId/" + mPhone.getSubId()),
                        new String[] {Telephony.Carriers.APN_SET_ID}, null, null, null);
        if (c == null) {
            loge("getPreferredApnSetId: cursor is null");
            return Telephony.Carriers.NO_APN_SET_ID;
        }

        int setId;
        if (c.getCount() < 1) {
            loge("getPreferredApnSetId: no APNs found");
            setId = Telephony.Carriers.NO_APN_SET_ID;
        } else {
            c.moveToFirst();
            setId = c.getInt(0 /* index of Telephony.Carriers.APN_SET_ID */);
        }

        if (!c.isClosed()) {
            c.close();
        }
        return setId;
    }

    public boolean hasMatchedTetherApnSetting() {
        ArrayList<ApnSetting> matches = fetchDunApns();
        log("hasMatchedTetherApnSetting: APNs=" + matches);
        return matches.size() > 0;
    }

    /**
     * @return the {@link DataConnection} with the given context id {@code cid}.
     */
    public DataConnection getDataConnectionByContextId(int cid) {
        return mDcc.getActiveDcByCid(cid);
    }

    /**
     * @return the {@link DataConnection} with the given APN context. Null if no data connection
     * is found.
     */
    public @Nullable DataConnection getDataConnectionByApnType(String apnType) {
        // TODO: Clean up all APN type in string usage
        ApnContext apnContext = mApnContexts.get(apnType);
        if (apnContext != null) {
            return apnContext.getDataConnection();
        }
        return null;
    }

    /**
     * Cancels the alarm associated with apnContext.
     *
     * @param apnContext on which the alarm should be stopped.
     */
    private void cancelReconnectAlarm(ApnContext apnContext) {
        if (apnContext == null) return;

        PendingIntent intent = apnContext.getReconnectIntent();

        if (intent != null) {
                AlarmManager am =
                    (AlarmManager) mPhone.getContext().getSystemService(Context.ALARM_SERVICE);
                am.cancel(intent);
                apnContext.setReconnectIntent(null);
        }
    }

<<<<<<< HEAD
    protected boolean isPermanentFailure(@DataFailureCause int dcFailCause) {
=======
    protected boolean isPermanentFailure(@FailCause int dcFailCause) {
>>>>>>> 26d16d8e
        return (DataFailCause.isPermanentFailure(mPhone.getContext(), dcFailCause,
                mPhone.getSubId())
                && (mAttached.get() == false || dcFailCause != DataFailCause.SIGNAL_LOST));
    }

    private DataConnection findFreeDataConnection() {
        for (DataConnection dataConnection : mDataConnections.values()) {
            boolean inUse = false;
            for (ApnContext apnContext : mApnContexts.values()) {
                if (apnContext.getDataConnection() == dataConnection) {
                    inUse = true;
                    break;
                }
            }
            if (!inUse) {
                if (DBG) {
                    log("findFreeDataConnection: found free DataConnection=" + dataConnection);
                }
                return dataConnection;
            }
        }
        log("findFreeDataConnection: NO free DataConnection");
        return null;
    }

    /**
     * Setup a data connection based on given APN type.
     *
     * @param apnContext APN context
     * @param radioTech RAT of the data connection
     * @param requestType Data request type
     * @return True if successful, otherwise false.
     */
    private boolean setupData(ApnContext apnContext, int radioTech,
                              @RequestNetworkType int requestType) {
        if (DBG) {
            log("setupData: apnContext=" + apnContext + ", requestType="
                    + requestTypeToString(requestType));
        }
        apnContext.requestLog("setupData. requestType=" + requestTypeToString(requestType));
        ApnSetting apnSetting;
        DataConnection dataConnection = null;

        apnSetting = apnContext.getNextApnSetting();

        if (apnSetting == null) {
            if (DBG) log("setupData: return for no apn found!");
            return false;
        }

        // profile id is only meaningful when the profile is persistent on the modem.
        int profileId = DATA_PROFILE_INVALID;
        if (apnSetting.isPersistent()) {
            profileId = apnSetting.getProfileId();
            if (profileId == DATA_PROFILE_DEFAULT) {
                profileId = getApnProfileID(apnContext.getApnType());
            }
        }

        // On CDMA, if we're explicitly asking for DUN, we need have
        // a dun-profiled connection so we can't share an existing one
        // On GSM/LTE we can share existing apn connections provided they support
        // this type.
        if (!apnContext.getApnType().equals(PhoneConstants.APN_TYPE_DUN)
                || ServiceState.isGsm(getDataRat())) {
            dataConnection = checkForCompatibleDataConnection(apnContext);
            if (dataConnection != null) {
                // Get the apn setting used by the data connection
                ApnSetting dataConnectionApnSetting = dataConnection.getApnSetting();
                if (dataConnectionApnSetting != null) {
                    // Setting is good, so use it.
                    apnSetting = dataConnectionApnSetting;
                }
            }
        }
        if (dataConnection == null) {
            if (isOnlySingleDcAllowed(radioTech)) {
                if (isHigherPriorityApnContextActive(apnContext)) {
                    if (DBG) {
                        log("setupData: Higher priority ApnContext active.  Ignoring call");
                    }
                    return false;
                }

                // Should not start cleanUp if the setupData is for IMS APN
                // or retry of same APN(State==RETRYING).
                if (!apnContext.getApnType().equals(PhoneConstants.APN_TYPE_IMS)
                        && (apnContext.getState() != DctConstants.State.RETRYING)) {
                    // Only lower priority calls left.  Disconnect them all in this single PDP case
                    // so that we can bring up the requested higher priority call (once we receive
                    // response for deactivate request for the calls we are about to disconnect
                    if (cleanUpAllConnectionsInternal(true, Phone.REASON_SINGLE_PDN_ARBITRATION)) {
                        // If any call actually requested to be disconnected, means we can't
                        // bring up this connection yet as we need to wait for those data calls
                        // to be disconnected.
                        if (DBG) log("setupData: Some calls are disconnecting first." +
                                " Wait and retry");
                        return false;
                    }
                }

                // No other calls are active, so proceed
                if (DBG) log("setupData: Single pdp. Continue setting up data call.");
            }

            dataConnection = findFreeDataConnection();

            if (dataConnection == null) {
                dataConnection = createDataConnection();
            }

            if (dataConnection == null) {
                if (DBG) log("setupData: No free DataConnection and couldn't create one, WEIRD");
                return false;
            }
        }
        final int generation = apnContext.incAndGetConnectionGeneration();
        if (DBG) {
            log("setupData: dc=" + dataConnection + " apnSetting=" + apnSetting + " gen#="
                    + generation);
        }

        apnContext.setDataConnection(dataConnection);
        apnContext.setApnSetting(apnSetting);
        apnContext.setState(DctConstants.State.CONNECTING);
        mPhone.notifyDataConnection(apnContext.getApnType());

        Message msg = obtainMessage();
        msg.what = DctConstants.EVENT_DATA_SETUP_COMPLETE;
        msg.obj = new Pair<ApnContext, Integer>(apnContext, generation);
        dataConnection.bringUp(apnContext, profileId, radioTech, msg, generation, requestType,
                mPhone.getSubId());

        if (DBG) log("setupData: initing!");
        return true;
    }

    protected  void setInitialAttachApn() {
        ApnSetting iaApnSetting = null;
        ApnSetting defaultApnSetting = null;
        ApnSetting firstNonEmergencyApnSetting = null;

        log("setInitialApn: E mPreferredApn=" + mPreferredApn);

        if (mPreferredApn != null && mPreferredApn.canHandleType(ApnSetting.TYPE_IA)) {
              iaApnSetting = mPreferredApn;
        } else if (!mAllApnSettings.isEmpty()) {
            // Search for Initial APN setting and the first apn that can handle default
            for (ApnSetting apn : mAllApnSettings) {
                if (firstNonEmergencyApnSetting == null
                        && !apn.canHandleType(ApnSetting.TYPE_EMERGENCY)) {
                    firstNonEmergencyApnSetting = apn;
                    log("setInitialApn: firstNonEmergencyApnSetting="
                            + firstNonEmergencyApnSetting);
                }
                if (apn.canHandleType(ApnSetting.TYPE_IA)) {
                    // The Initial Attach APN is highest priority so use it if there is one
                    log("setInitialApn: iaApnSetting=" + apn);
                    iaApnSetting = apn;
                    break;
                } else if ((defaultApnSetting == null)
                        && (apn.canHandleType(ApnSetting.TYPE_DEFAULT))) {
                    // Use the first default apn if no better choice
                    log("setInitialApn: defaultApnSetting=" + apn);
                    defaultApnSetting = apn;
                }
            }
        }

        if ((iaApnSetting == null) && (defaultApnSetting == null) &&
                !allowInitialAttachForOperator()) {
            log("Abort Initial attach");
            return;
        }
        // The priority of apn candidates from highest to lowest is:
        //   1) APN_TYPE_IA (Initial Attach)
        //   2) mPreferredApn, i.e. the current preferred apn
        //   3) The first apn that than handle APN_TYPE_DEFAULT
        //   4) The first APN we can find.

        ApnSetting initialAttachApnSetting = null;
        if (iaApnSetting != null) {
            if (DBG) log("setInitialAttachApn: using iaApnSetting");
            initialAttachApnSetting = iaApnSetting;
        } else if (mPreferredApn != null) {
            if (DBG) log("setInitialAttachApn: using mPreferredApn");
            initialAttachApnSetting = mPreferredApn;
        } else if (defaultApnSetting != null) {
            if (DBG) log("setInitialAttachApn: using defaultApnSetting");
            initialAttachApnSetting = defaultApnSetting;
        } else if (firstNonEmergencyApnSetting != null) {
            if (DBG) log("setInitialAttachApn: using firstNonEmergencyApnSetting");
            initialAttachApnSetting = firstNonEmergencyApnSetting;
        }

        if (initialAttachApnSetting == null) {
            if (DBG) log("setInitialAttachApn: X There in no available apn");
        } else {
            String numeric = mPhone.getOperatorNumeric();
            if (numeric != null &&
                    !numeric.equalsIgnoreCase(initialAttachApnSetting.getOperatorNumeric())) {
                if (DBG) log("setInitialAttachApn: use empty apn");
                //Add empty apn and send attach request
                initialAttachApnSetting = ApnSetting.makeApnSetting(-1, numeric, "", "", "", -1,
                        null, "", -1, "", "", 0, ApnSetting.TYPE_IA, ApnSetting.PROTOCOL_IPV4V6,
                        ApnSetting.PROTOCOL_IPV4V6, true, 0, 0, false, 0, 0, 0, 0, -1, "");
             }

            if (DBG) log("setInitialAttachApn: X selected Apn=" + initialAttachApnSetting);
            mDataServiceManager.setInitialAttachApn(createDataProfile(initialAttachApnSetting,
                            initialAttachApnSetting.equals(getPreferredApn())),
                    mPhone.getServiceState().getDataRoamingFromRegistration(), null);
        }
    }

    protected boolean allowInitialAttachForOperator() {
        return true;
    }

    /**
     * Handles changes to the APN database.
     */
    private void onApnChanged() {
        DctConstants.State overallState = getOverallState();
        boolean isDisconnected = (overallState == DctConstants.State.IDLE ||
                overallState == DctConstants.State.FAILED);

        if (mPhone instanceof GsmCdmaPhone) {
            // The "current" may no longer be valid.  MMS depends on this to send properly. TBD
            ((GsmCdmaPhone)mPhone).updateCurrentCarrierInProvider();
        }

        // TODO: It'd be nice to only do this if the changed entrie(s)
        // match the current operator.
        if (DBG) log("onApnChanged: createAllApnList and cleanUpAllConnections");
        createAllApnList();
        setDataProfilesAsNeeded();
        setInitialAttachApn();
        cleanUpConnectionsOnUpdatedApns(!isDisconnected, Phone.REASON_APN_CHANGED);

        // FIXME: See bug 17426028 maybe no conditional is needed.
        if (mPhone.getSubId() == SubscriptionManager.getDefaultDataSubscriptionId()) {
            setupDataOnAllConnectableApns(Phone.REASON_APN_CHANGED, RetryFailures.ALWAYS);
        }
    }

    /**
     * "Active" here means ApnContext isEnabled() and not in FAILED state
     * @param apnContext to compare with
     * @return true if higher priority active apn found
     */
    private boolean isHigherPriorityApnContextActive(ApnContext apnContext) {
        if (apnContext.getApnType().equals(PhoneConstants.APN_TYPE_IMS)) {
            return false;
        }

        for (ApnContext otherContext : mPrioritySortedApnContexts) {
            if (otherContext.getApnType().equals(PhoneConstants.APN_TYPE_IMS)) {
                continue;
            }
            if (apnContext.getApnType().equalsIgnoreCase(otherContext.getApnType())) return false;
            if (otherContext.isEnabled() && otherContext.getState() != DctConstants.State.FAILED) {
                return true;
            }
        }
        return false;
    }

    /**
     * Reports if we support multiple connections or not.
     * This is a combination of factors, based on carrier and RAT.
     * @param rilRadioTech the RIL Radio Tech currently in use
     * @return true if only single DataConnection is allowed
     */
    private boolean isOnlySingleDcAllowed(int rilRadioTech) {
        // Default single dc rats with no knowledge of carrier
        int[] singleDcRats = null;
        // get the carrier specific value, if it exists, from CarrierConfigManager.
        // generally configManager and bundle should not be null, but if they are it should be okay
        // to leave singleDcRats null as well
        CarrierConfigManager configManager = (CarrierConfigManager)
                mPhone.getContext().getSystemService(Context.CARRIER_CONFIG_SERVICE);
        if (configManager != null) {
            PersistableBundle bundle = configManager.getConfigForSubId(mPhone.getSubId());
            if (bundle != null) {
                singleDcRats = bundle.getIntArray(
                        CarrierConfigManager.KEY_ONLY_SINGLE_DC_ALLOWED_INT_ARRAY);
            }
        }
        boolean onlySingleDcAllowed = false;
        if (Build.IS_DEBUGGABLE &&
                SystemProperties.getBoolean("persist.telephony.test.singleDc", false)) {
            onlySingleDcAllowed = true;
        }
        if (singleDcRats != null) {
            for (int i=0; i < singleDcRats.length && onlySingleDcAllowed == false; i++) {
                if (rilRadioTech == singleDcRats[i]) onlySingleDcAllowed = true;
            }
        }

        if (DBG) log("isOnlySingleDcAllowed(" + rilRadioTech + "): " + onlySingleDcAllowed);
        return onlySingleDcAllowed;
    }

    void sendRestartRadio() {
        if (DBG)log("sendRestartRadio:");
        Message msg = obtainMessage(DctConstants.EVENT_RESTART_RADIO);
        sendMessage(msg);
    }

    private void restartRadio() {
        if (DBG) log("restartRadio: ************TURN OFF RADIO**************");
        cleanUpAllConnectionsInternal(true, Phone.REASON_RADIO_TURNED_OFF);
        mPhone.getServiceStateTracker().powerOffRadioSafely();
        /* Note: no need to call setRadioPower(true).  Assuming the desired
         * radio power state is still ON (as tracked by ServiceStateTracker),
         * ServiceStateTracker will call setRadioPower when it receives the
         * RADIO_STATE_CHANGED notification for the power off.  And if the
         * desired power state has changed in the interim, we don't want to
         * override it with an unconditional power on.
         */

        int reset = Integer.parseInt(SystemProperties.get("net.ppp.reset-by-timeout", "0"));
        try {
            SystemProperties.set("net.ppp.reset-by-timeout", String.valueOf(reset + 1));
        } catch (RuntimeException ex) {
            log("Failed to set net.ppp.reset-by-timeout");
        }
    }

    /**
     * Return true if data connection need to be setup after disconnected due to
     * reason.
     *
     * @param apnContext APN context
     * @return true if try setup data connection is need for this reason
     */
    private boolean retryAfterDisconnected(ApnContext apnContext) {
        boolean retry = true;
        String reason = apnContext.getReason();

        if (Phone.REASON_RADIO_TURNED_OFF.equals(reason) || (isOnlySingleDcAllowed(getDataRat())
                && isHigherPriorityApnContextActive(apnContext))) {
            retry = false;
        }
        return retry;
    }

    private void startAlarmForReconnect(long delay, ApnContext apnContext) {
        String apnType = apnContext.getApnType();

        Intent intent = new Intent(INTENT_RECONNECT_ALARM + "." + apnType);
        intent.putExtra(INTENT_RECONNECT_ALARM_EXTRA_REASON, apnContext.getReason());
        intent.putExtra(INTENT_RECONNECT_ALARM_EXTRA_TYPE, apnType);
        intent.putExtra(INTENT_RECONNECT_ALARM_EXTRA_TRANSPORT_TYPE, mTransportType);
        SubscriptionManager.putPhoneIdAndSubIdExtra(intent, mPhone.getPhoneId());
        intent.addFlags(Intent.FLAG_RECEIVER_FOREGROUND);

        if (DBG) {
            log("startAlarmForReconnect: delay=" + delay + " action=" + intent.getAction()
                    + " apn=" + apnContext);
        }

        PendingIntent alarmIntent = PendingIntent.getBroadcast(mPhone.getContext(), 0,
                                        intent, PendingIntent.FLAG_UPDATE_CURRENT);
        apnContext.setReconnectIntent(alarmIntent);

        // Use the exact timer instead of the inexact one to provide better user experience.
        // In some extreme cases, we saw the retry was delayed for few minutes.
        // Note that if the stated trigger time is in the past, the alarm will be triggered
        // immediately.
        mAlarmManager.setExact(AlarmManager.ELAPSED_REALTIME_WAKEUP,
                SystemClock.elapsedRealtime() + delay, alarmIntent);
    }

<<<<<<< HEAD
    private void notifyNoData(@DataFailureCause int lastFailCauseCode,
=======
    private void notifyNoData(@FailCause int lastFailCauseCode,
>>>>>>> 26d16d8e
                              ApnContext apnContext) {
        if (DBG) log( "notifyNoData: type=" + apnContext.getApnType());
        if (isPermanentFailure(lastFailCauseCode)
            && (!apnContext.getApnType().equals(PhoneConstants.APN_TYPE_DEFAULT))) {
            mPhone.notifyDataConnectionFailed(apnContext.getApnType());
        }
    }

    protected void onRecordsLoadedOrSubIdChanged() {
        if (DBG) log("onRecordsLoadedOrSubIdChanged: createAllApnList");
        if (mTransportType == AccessNetworkConstants.TRANSPORT_TYPE_WWAN) {
            // Auto attach is for cellular only.
            mAutoAttachOnCreationConfig = mPhone.getContext().getResources()
                    .getBoolean(com.android.internal.R.bool.config_auto_attach_data_on_creation);
        }

        createAllApnList();
        setDataProfilesAsNeeded();
        setInitialAttachApn();
        mPhone.notifyDataConnection();
        setupDataOnAllConnectableApns(Phone.REASON_SIM_LOADED, RetryFailures.ALWAYS);
    }

    private void onSimNotReady() {
        if (DBG) log("onSimNotReady");

        cleanUpAllConnectionsInternal(true, Phone.REASON_SIM_NOT_READY);
        mAllApnSettings.clear();
        mAutoAttachOnCreationConfig = false;
        // Clear auto attach as modem is expected to do a new attach once SIM is ready
        mAutoAttachEnabled.set(false);
        mOnSubscriptionsChangedListener.mPreviousSubId.set(
                SubscriptionManager.INVALID_SUBSCRIPTION_ID);
        // In no-sim case, we should still send the emergency APN to the modem, if there is any.
        createAllApnList();
        setDataProfilesAsNeeded();
    }

    private DataConnection checkForCompatibleDataConnection(ApnContext apnContext) {
        int apnType = apnContext.getApnTypeBitmask();
        ArrayList<ApnSetting> dunSettings = null;

        if (ApnSetting.TYPE_DUN == apnType) {
            dunSettings = sortApnListByPreferred(fetchDunApns());
        }
        if (DBG) {
            log("checkForCompatibleDataConnection: apnContext=" + apnContext);
        }

        DataConnection potentialDc = null;
        for (DataConnection curDc : mDataConnections.values()) {
            if (curDc != null) {
                ApnSetting apnSetting = curDc.getApnSetting();
                log("apnSetting: " + apnSetting);
                if (dunSettings != null && dunSettings.size() > 0) {
                    for (ApnSetting dunSetting : dunSettings) {
                        if (dunSetting.equals(apnSetting)) {
                            if (curDc.isActive()) {
                                if (DBG) {
                                    log("checkForCompatibleDataConnection:"
                                            + " found dun conn=" + curDc);
                                }
                                return curDc;
                            } else if (curDc.isActivating()) {
                                potentialDc = curDc;
                            }
                        }
                    }
                } else if (apnSetting != null && apnSetting.canHandleType(apnType)) {
                    if (curDc.isActive()) {
                        if (DBG) {
                            log("checkForCompatibleDataConnection:"
                                    + " found canHandle conn=" + curDc);
                        }
                        return curDc;
                    } else if (curDc.isActivating()) {
                        potentialDc = curDc;
                    }
                }
            }
        }

        if (DBG) {
            log("checkForCompatibleDataConnection: potential dc=" + potentialDc);
        }
        return potentialDc;
    }

    private void addRequestNetworkCompleteMsg(Message onCompleteMsg,
                                              @ApnType int apnType) {
        if (onCompleteMsg != null) {
            List<Message> messageList = mRequestNetworkCompletionMsgs.get(apnType);
            if (messageList == null) messageList = new ArrayList<>();
            messageList.add(onCompleteMsg);
            mRequestNetworkCompletionMsgs.put(apnType, messageList);
        }
    }

    private void sendRequestNetworkCompleteMsg(Message message, boolean success,
                                               @TransportType int transport,
                                               @RequestNetworkType int requestType,
<<<<<<< HEAD
                                               @DataFailureCause int cause) {
=======
                                               @FailCause int cause) {
>>>>>>> 26d16d8e
        if (message == null) return;

        Bundle b = message.getData();
        b.putBoolean(DATA_COMPLETE_MSG_EXTRA_SUCCESS, success);
        b.putInt(DATA_COMPLETE_MSG_EXTRA_REQUEST_TYPE, requestType);
        b.putInt(DATA_COMPLETE_MSG_EXTRA_TRANSPORT_TYPE, transport);
        // TODO: For now this is the only fail cause that we know modem keeps data connection on
        // original transport. Might add more complicated logic or mapping in the future.
        b.putBoolean(DATA_COMPLETE_MSG_EXTRA_HANDOVER_FAILURE_FALLBACK,
                (requestType == REQUEST_TYPE_HANDOVER
                        && cause == DataFailCause.HANDOFF_PREFERENCE_CHANGED));
        message.sendToTarget();
    }

    public void enableApn(@ApnType int apnType, @RequestNetworkType int requestType,
                          Message onCompleteMsg) {
        sendMessage(obtainMessage(DctConstants.EVENT_ENABLE_APN, apnType, requestType,
                onCompleteMsg));
    }

    private void onEnableApn(@ApnType int apnType, @RequestNetworkType int requestType,
                             Message onCompleteMsg) {
        ApnContext apnContext = mApnContextsByType.get(apnType);
        if (apnContext == null) {
            loge("onEnableApn(" + apnType + "): NO ApnContext");
            sendRequestNetworkCompleteMsg(onCompleteMsg, false, mTransportType, requestType,
                    DataFailCause.NONE);
            return;
        }

        String str = "onEnableApn: apnType=" + ApnSetting.getApnTypeString(apnType)
                + ", request type=" + requestTypeToString(requestType);
        if (DBG) log(str);
        apnContext.requestLog(str);

        if (!apnContext.isDependencyMet()) {
            apnContext.setReason(Phone.REASON_DATA_DEPENDENCY_UNMET);
            apnContext.setEnabled(true);
            str = "onEnableApn: dependency is not met.";
            if (DBG) log(str);
            apnContext.requestLog(str);
            sendRequestNetworkCompleteMsg(onCompleteMsg, false, mTransportType, requestType,
                    DataFailCause.NONE);
            return;
        }

        if (apnContext.isReady()) {
            DctConstants.State state = apnContext.getState();
            switch(state) {
                case CONNECTING:
                    if (DBG) log("onEnableApn: 'CONNECTING' so return");
                    apnContext.requestLog("onEnableApn state=CONNECTING, so return");
                    addRequestNetworkCompleteMsg(onCompleteMsg, apnType);
                    return;
                case CONNECTED:
                    if (DBG) log("onEnableApn: 'CONNECTED' so return");
                    // Don't add to local log since this is so common
                    sendRequestNetworkCompleteMsg(onCompleteMsg, true, mTransportType,
                            requestType, DataFailCause.NONE);
                    return;
                case DISCONNECTING:
                    if (DBG) log("onEnableApn: 'DISCONNECTING' so return");
                    apnContext.requestLog("onEnableApn state=DISCONNECTING, so return");
                    sendRequestNetworkCompleteMsg(onCompleteMsg, false, mTransportType,
                            requestType, DataFailCause.NONE);
                    return;
                case IDLE:
                    // fall through: this is unexpected but if it happens cleanup and try setup
                case FAILED:
                case RETRYING:
                    // We're "READY" but not active so disconnect (cleanup = true) and
                    // connect (trySetup = true) to be sure we retry the connection.
                    apnContext.setReason(Phone.REASON_DATA_ENABLED);
                    break;
            }
        } else {
            if (apnContext.isEnabled()) {
                apnContext.setReason(Phone.REASON_DATA_DEPENDENCY_MET);
            } else {
                apnContext.setReason(Phone.REASON_DATA_ENABLED);
            }
            if (apnContext.getState() == DctConstants.State.FAILED) {
                apnContext.setState(DctConstants.State.IDLE);
            }
        }
        apnContext.setEnabled(true);
        apnContext.resetErrorCodeRetries();
        if (trySetupData(apnContext, requestType)) {
            addRequestNetworkCompleteMsg(onCompleteMsg, apnType);
        } else {
            sendRequestNetworkCompleteMsg(onCompleteMsg, false, mTransportType,
                    requestType, DataFailCause.NONE);
        }
    }

    public void disableApn(@ApnType int apnType, @ReleaseNetworkType int releaseType) {
        sendMessage(obtainMessage(DctConstants.EVENT_DISABLE_APN, apnType, releaseType));
    }

    private void onDisableApn(@ApnType int apnType,
                              @ReleaseNetworkType int releaseType) {
        ApnContext apnContext = mApnContextsByType.get(apnType);
        if (apnContext == null) {
            loge("disableApn(" + apnType + "): NO ApnContext");
            return;
        }

        boolean cleanup = false;
        String str = "onDisableApn: apnType=" + ApnSetting.getApnTypeString(apnType)
                + ", release type=" + releaseTypeToString(releaseType);
        if (DBG) log(str);
        apnContext.requestLog(str);

        if (apnContext.isReady()) {
            cleanup = (releaseType == RELEASE_TYPE_DETACH
                    || releaseType == RELEASE_TYPE_HANDOVER);
            if (apnContext.isDependencyMet()) {
                apnContext.setReason(Phone.REASON_DATA_DISABLED_INTERNAL);
                // If ConnectivityService has disabled this network, stop trying to bring
                // it up, but do not tear it down - ConnectivityService will do that
                // directly by talking with the DataConnection.
                //
                // This doesn't apply to DUN. When the user disable tethering, we would like to
                // detach the APN context from the data connection so the data connection can be
                // torn down if no other APN context attached to it.
                if (PhoneConstants.APN_TYPE_DUN.equals(apnContext.getApnType())
                        || apnContext.getState() != DctConstants.State.CONNECTED) {
                    str = "Clean up the connection. Apn type = " + apnContext.getApnType()
                            + ", state = " + apnContext.getState();
                    if (DBG) log(str);
                    apnContext.requestLog(str);
                    cleanup = true;
                }
            } else {
                apnContext.setReason(Phone.REASON_DATA_DEPENDENCY_UNMET);
            }
        }

        apnContext.setEnabled(false);
        if (cleanup) {
            cleanUpConnectionInternal(true, releaseType, apnContext);
        }

        if (isOnlySingleDcAllowed(getDataRat()) && !isHigherPriorityApnContextActive(apnContext)) {
            if (DBG) log("disableApn:isOnlySingleDcAllowed true & higher priority APN disabled");
            // If the highest priority APN is disabled and only single
            // data call is allowed, try to setup data call on other connectable APN.
            setupDataOnAllConnectableApns(Phone.REASON_SINGLE_PDN_ARBITRATION,
                    RetryFailures.ALWAYS);
        }
    }

    /**
     * Modify {@link android.provider.Settings.Global#DATA_ROAMING} value for user modification only
     */
    public void setDataRoamingEnabledByUser(boolean enabled) {
        mDataEnabledSettings.setDataRoamingEnabled(enabled);
        setDataRoamingFromUserAction(true);
        if (DBG) {
            log("setDataRoamingEnabledByUser: set phoneSubId=" + mPhone.getSubId()
                    + " isRoaming=" + enabled);
        }
    }

    /**
     * Return current {@link android.provider.Settings.Global#DATA_ROAMING} value.
     */
    public boolean getDataRoamingEnabled() {
        boolean isDataRoamingEnabled = mDataEnabledSettings.getDataRoamingEnabled();

        if (VDBG) {
            log("getDataRoamingEnabled: phoneSubId=" + mPhone.getSubId()
                    + " isDataRoamingEnabled=" + isDataRoamingEnabled);
        }
        return isDataRoamingEnabled;
    }

    /**
     * Set default value for {@link android.provider.Settings.Global#DATA_ROAMING}
     * if the setting is not from user actions. default value is based on carrier config and system
     * properties.
     */
    private void setDefaultDataRoamingEnabled() {
        // For single SIM phones, this is a per phone property.
        String setting = Settings.Global.DATA_ROAMING;
        boolean useCarrierSpecificDefault = false;
        if (mTelephonyManager.getSimCount() != 1) {
            setting = setting + mPhone.getSubId();
            try {
                Settings.Global.getInt(mResolver, setting);
            } catch (SettingNotFoundException ex) {
                // For msim, update to carrier default if uninitialized.
                useCarrierSpecificDefault = true;
            }
        } else if (!isDataRoamingFromUserAction()) {
            // for single sim device, update to carrier default if user action is not set
            useCarrierSpecificDefault = true;
        }
        log("setDefaultDataRoamingEnabled: useCarrierSpecificDefault "
                + useCarrierSpecificDefault);
        if (useCarrierSpecificDefault) {
            boolean defaultVal = mDataEnabledSettings.getDefaultDataRoamingEnabled();
            mDataEnabledSettings.setDataRoamingEnabled(defaultVal);
        }
    }

    private boolean isDataRoamingFromUserAction() {
        final SharedPreferences sp = PreferenceManager
                .getDefaultSharedPreferences(mPhone.getContext());
        // since we don't want to unset user preference from system update, pass true as the default
        // value if shared pref does not exist and set shared pref to false explicitly from factory
        // reset.
        if (!sp.contains(Phone.DATA_ROAMING_IS_USER_SETTING_KEY)
                && Settings.Global.getInt(mResolver, Settings.Global.DEVICE_PROVISIONED, 0) == 0) {
            sp.edit().putBoolean(Phone.DATA_ROAMING_IS_USER_SETTING_KEY, false).commit();
        }
        return sp.getBoolean(Phone.DATA_ROAMING_IS_USER_SETTING_KEY, true);
    }

    private void setDataRoamingFromUserAction(boolean isUserAction) {
        final SharedPreferences.Editor sp = PreferenceManager
                .getDefaultSharedPreferences(mPhone.getContext()).edit();
        sp.putBoolean(Phone.DATA_ROAMING_IS_USER_SETTING_KEY, isUserAction).commit();
    }

    // When the data roaming status changes from roaming to non-roaming.
    private void onDataRoamingOff() {
        if (DBG) log("onDataRoamingOff");

        reevaluateDataConnections();

        if (!getDataRoamingEnabled()) {
            // TODO: Remove this once all old vendor RILs are gone. We don't need to set initial apn
            // attach and send the data profile again as the modem should have both roaming and
            // non-roaming protocol in place. Modem should choose the right protocol based on the
            // roaming condition.
            setDataProfilesAsNeeded();
            setInitialAttachApn();

            // If the user did not enable data roaming, now when we transit from roaming to
            // non-roaming, we should try to reestablish the data connection.

            setupDataOnAllConnectableApns(Phone.REASON_ROAMING_OFF, RetryFailures.ALWAYS);
        } else {
            mPhone.notifyDataConnection();
        }
    }

    // This method is called
    // 1. When the data roaming status changes from non-roaming to roaming.
    // 2. When allowed data roaming settings is changed by the user.
    private void onDataRoamingOnOrSettingsChanged(int messageType) {
        if (DBG) log("onDataRoamingOnOrSettingsChanged");
        // Used to differentiate data roaming turned on vs settings changed.
        boolean settingChanged = (messageType == DctConstants.EVENT_ROAMING_SETTING_CHANGE);

        // Check if the device is actually data roaming
        if (!mPhone.getServiceState().getDataRoaming()) {
            if (DBG) log("device is not roaming. ignored the request.");
            return;
        }

        checkDataRoamingStatus(settingChanged);

        if (getDataRoamingEnabled()) {
            // If the restricted data was brought up when data roaming is disabled, and now users
            // enable data roaming, we need to re-evaluate the conditions and possibly change the
            // network's capability.
            if (settingChanged) {
                reevaluateDataConnections();
            }

            if (DBG) log("onDataRoamingOnOrSettingsChanged: setup data on roaming");

            setupDataOnAllConnectableApns(Phone.REASON_ROAMING_ON, RetryFailures.ALWAYS);
            mPhone.notifyDataConnection();
        } else {
            // If the user does not turn on data roaming, when we transit from non-roaming to
            // roaming, we need to tear down the data connection otherwise the user might be
            // charged for data roaming usage.
            if (DBG) log("onDataRoamingOnOrSettingsChanged: Tear down data connection on roaming.");
            cleanUpAllConnectionsInternal(true, Phone.REASON_ROAMING_ON);
        }
    }

    // We want to track possible roaming data leakage. Which is, if roaming setting
    // is disabled, yet we still setup a roaming data connection or have a connected ApnContext
    // switched to roaming. When this happens, we log it in a local log.
    private void checkDataRoamingStatus(boolean settingChanged) {
        if (!settingChanged && !getDataRoamingEnabled()
                && mPhone.getServiceState().getDataRoaming()) {
            for (ApnContext apnContext : mApnContexts.values()) {
                if (apnContext.getState() == DctConstants.State.CONNECTED) {
                    mDataRoamingLeakageLog.log("PossibleRoamingLeakage "
                            + " connection params: " + (apnContext.getDataConnection() != null
                            ? apnContext.getDataConnection().getConnectionParams() : ""));
                }
            }
        }
    }

    private void onRadioAvailable() {
        if (DBG) log("onRadioAvailable");
        if (mPhone.getSimulatedRadioControl() != null) {
            // Assume data is connected on the simulator
            // FIXME  this can be improved
            // setState(DctConstants.State.CONNECTED);
            mPhone.notifyDataConnection();

            log("onRadioAvailable: We're on the simulator; assuming data is connected");
        }

        if (getOverallState() != DctConstants.State.IDLE) {
            cleanUpConnectionInternal(true, RELEASE_TYPE_DETACH, null);
        }
    }

    private void onRadioOffOrNotAvailable() {
        // Make sure our reconnect delay starts at the initial value
        // next time the radio comes on

        mReregisterOnReconnectFailure = false;

        // Clear auto attach as modem is expected to do a new attach
        mAutoAttachEnabled.set(false);

        if (mPhone.getSimulatedRadioControl() != null) {
            // Assume data is connected on the simulator
            // FIXME  this can be improved
            log("We're on the simulator; assuming radio off is meaningless");
        } else {
            if (DBG) log("onRadioOffOrNotAvailable: is off and clean up all connections");
            cleanUpAllConnectionsInternal(false, Phone.REASON_RADIO_TURNED_OFF);
        }
    }

    private void completeConnection(ApnContext apnContext, @RequestNetworkType int type) {

        if (DBG) log("completeConnection: successful, notify the world apnContext=" + apnContext);

        if (mIsProvisioning && !TextUtils.isEmpty(mProvisioningUrl)) {
            if (DBG) {
                log("completeConnection: MOBILE_PROVISIONING_ACTION url="
                        + mProvisioningUrl);
            }
            Intent newIntent = Intent.makeMainSelectorActivity(Intent.ACTION_MAIN,
                    Intent.CATEGORY_APP_BROWSER);
            newIntent.setData(Uri.parse(mProvisioningUrl));
            newIntent.setFlags(Intent.FLAG_ACTIVITY_BROUGHT_TO_FRONT |
                    Intent.FLAG_ACTIVITY_NEW_TASK);
            try {
                mPhone.getContext().startActivity(newIntent);
            } catch (ActivityNotFoundException e) {
                loge("completeConnection: startActivityAsUser failed" + e);
            }
        }
        mIsProvisioning = false;
        mProvisioningUrl = null;
        if (mProvisioningSpinner != null) {
            sendMessage(obtainMessage(DctConstants.CMD_CLEAR_PROVISIONING_SPINNER,
                    mProvisioningSpinner));
        }

        // Notify data is connected except for handover case.
        if (type != REQUEST_TYPE_HANDOVER) {
            mPhone.notifyDataConnection(apnContext.getApnType());
        }
        startNetStatPoll();
        startDataStallAlarm(DATA_STALL_NOT_SUSPECTED);
    }

    /**
     * A SETUP (aka bringUp) has completed, possibly with an error. If
     * there is an error this method will call {@link #onDataSetupCompleteError}.
     */
    private void onDataSetupComplete(ApnContext apnContext, boolean success, int cause,
                                     @RequestNetworkType int requestType) {
        int apnType = ApnSetting.getApnTypesBitmaskFromString(apnContext.getApnType());
        List<Message> messageList = mRequestNetworkCompletionMsgs.get(apnType);
        if (messageList != null) {
            for (Message msg : messageList) {
                sendRequestNetworkCompleteMsg(msg, success, mTransportType, requestType, cause);
            }
            messageList.clear();
        }

        if (success) {
            DataConnection dataConnection = apnContext.getDataConnection();

            if (RADIO_TESTS) {
                // Note: To change radio.test.onDSC.null.dcac from command line you need to
                // adb root and adb remount and from the command line you can only change the
                // value to 1 once. To change it a second time you can reboot or execute
                // adb shell stop and then adb shell start. The command line to set the value is:
                // adb shell sqlite3 /data/data/com.android.providers.settings/databases/settings.db "insert into system (name,value) values ('radio.test.onDSC.null.dcac', '1');"
                ContentResolver cr = mPhone.getContext().getContentResolver();
                String radioTestProperty = "radio.test.onDSC.null.dcac";
                if (Settings.System.getInt(cr, radioTestProperty, 0) == 1) {
                    log("onDataSetupComplete: " + radioTestProperty +
                            " is true, set dcac to null and reset property to false");
                    dataConnection = null;
                    Settings.System.putInt(cr, radioTestProperty, 0);
                    log("onDataSetupComplete: " + radioTestProperty + "=" +
                            Settings.System.getInt(mPhone.getContext().getContentResolver(),
                                    radioTestProperty, -1));
                }
            }
            if (dataConnection == null) {
                log("onDataSetupComplete: no connection to DC, handle as error");
                onDataSetupCompleteError(apnContext, requestType);
            } else {
                ApnSetting apn = apnContext.getApnSetting();
                if (DBG) {
                    log("onDataSetupComplete: success apn=" + (apn == null ? "unknown"
                            : apn.getApnName()));
                }
                if (apn != null && !TextUtils.isEmpty(apn.getProxyAddressAsString())) {
                    try {
                        int port = apn.getProxyPort();
                        if (port == -1) {
                            port = 8080;
                        }
                        ProxyInfo proxy = new ProxyInfo(apn.getProxyAddressAsString(), port, null);
                        dataConnection.setLinkPropertiesHttpProxy(proxy);
                    } catch (NumberFormatException e) {
                        loge("onDataSetupComplete: NumberFormatException making ProxyProperties ("
                                + apn.getProxyPort() + "): " + e);
                    }
                }

                // everything is setup
                if (TextUtils.equals(apnContext.getApnType(), PhoneConstants.APN_TYPE_DEFAULT)
                        && mCanSetPreferApn && mPreferredApn == null) {
                    if (DBG) log("onDataSetupComplete: PREFERRED APN is null");
                    mPreferredApn = apn;
                    if (mPreferredApn != null) {
                        setPreferredApn(mPreferredApn.getId());
                    }
                }

                // A connection is setup
                apnContext.setState(DctConstants.State.CONNECTED);

                checkDataRoamingStatus(false);

                boolean isProvApn = apnContext.isProvisioningApn();
                final ConnectivityManager cm = ConnectivityManager.from(mPhone.getContext());
                if (mProvisionBroadcastReceiver != null) {
                    mPhone.getContext().unregisterReceiver(mProvisionBroadcastReceiver);
                    mProvisionBroadcastReceiver = null;
                }
                if ((!isProvApn) || mIsProvisioning) {
                    // Hide any provisioning notification.
                    cm.setProvisioningNotificationVisible(false, ConnectivityManager.TYPE_MOBILE,
                            mProvisionActionName);
                    // Complete the connection normally notifying the world we're connected.
                    // We do this if this isn't a special provisioning apn or if we've been
                    // told its time to provision.
                    completeConnection(apnContext, requestType);
                } else {
                    // This is a provisioning APN that we're reporting as connected. Later
                    // when the user desires to upgrade this to a "default" connection,
                    // mIsProvisioning == true, we'll go through the code path above.
                    // mIsProvisioning becomes true when CMD_ENABLE_MOBILE_PROVISIONING
                    // is sent to the DCT.
                    if (DBG) {
                        log("onDataSetupComplete: successful, BUT send connected to prov apn as"
                                + " mIsProvisioning:" + mIsProvisioning + " == false"
                                + " && (isProvisioningApn:" + isProvApn + " == true");
                    }

                    // While radio is up, grab provisioning URL.  The URL contains ICCID which
                    // disappears when radio is off.
                    mProvisionBroadcastReceiver = new ProvisionNotificationBroadcastReceiver(
                            cm.getMobileProvisioningUrl(),
                            mTelephonyManager.getNetworkOperatorName());
                    mPhone.getContext().registerReceiver(mProvisionBroadcastReceiver,
                            new IntentFilter(mProvisionActionName));
                    // Put up user notification that sign-in is required.
                    cm.setProvisioningNotificationVisible(true, ConnectivityManager.TYPE_MOBILE,
                            mProvisionActionName);
                    // Turn off radio to save battery and avoid wasting carrier resources.
                    // The network isn't usable and network validation will just fail anyhow.
                    setRadio(false);
                }
                if (DBG) {
                    log("onDataSetupComplete: SETUP complete type=" + apnContext.getApnType());
                }
                if (Build.IS_DEBUGGABLE) {
                    // adb shell setprop persist.radio.test.pco [pco_val]
                    String radioTestProperty = "persist.radio.test.pco";
                    int pcoVal = SystemProperties.getInt(radioTestProperty, -1);
                    if (pcoVal != -1) {
                        log("PCO testing: read pco value from persist.radio.test.pco " + pcoVal);
                        final byte[] value = new byte[1];
                        value[0] = (byte) pcoVal;
                        final Intent intent =
                                new Intent(TelephonyIntents.ACTION_CARRIER_SIGNAL_PCO_VALUE);
                        intent.putExtra(TelephonyIntents.EXTRA_APN_TYPE_KEY, "default");
                        intent.putExtra(TelephonyIntents.EXTRA_APN_PROTO_KEY, "IPV4V6");
                        intent.putExtra(TelephonyIntents.EXTRA_PCO_ID_KEY, 0xFF00);
                        intent.putExtra(TelephonyIntents.EXTRA_PCO_VALUE_KEY, value);
                        mPhone.getCarrierSignalAgent().notifyCarrierSignalReceivers(intent);
                    }
                }
            }
        } else {
            if (DBG) {
                ApnSetting apn = apnContext.getApnSetting();
                log("onDataSetupComplete: error apn=" + apn.getApnName() + ", cause=" + cause
                        + ", requestType=" + requestTypeToString(requestType));
            }
            if (DataFailCause.isEventLoggable(cause)) {
                // Log this failure to the Event Logs.
                int cid = getCellLocationId();
                EventLog.writeEvent(EventLogTags.PDP_SETUP_FAIL,
                        cause, cid, mTelephonyManager.getNetworkType());
            }
            ApnSetting apn = apnContext.getApnSetting();
            mPhone.notifyPreciseDataConnectionFailed(apnContext.getApnType(),
                    apn != null ? apn.getApnName() : null, cause);

            // Compose broadcast intent send to the specific carrier signaling receivers
            Intent intent = new Intent(TelephonyIntents
                    .ACTION_CARRIER_SIGNAL_REQUEST_NETWORK_FAILED);
            intent.putExtra(TelephonyIntents.EXTRA_ERROR_CODE_KEY, cause);
            intent.putExtra(TelephonyIntents.EXTRA_APN_TYPE_KEY, apnContext.getApnType());
            mPhone.getCarrierSignalAgent().notifyCarrierSignalReceivers(intent);

            if (DataFailCause.isRadioRestartFailure(mPhone.getContext(), cause, mPhone.getSubId())
                    || apnContext.restartOnError(cause)) {
                if (DBG) log("Modem restarted.");
                sendRestartRadio();
            }

            // If the data call failure cause is a permanent failure, we mark the APN as permanent
            // failed.
            if (isPermanentFailure(cause)) {
                log("cause = " + cause + ", mark apn as permanent failed. apn = " + apn);
                apnContext.markApnPermanentFailed(apn);
            }
            onDataSetupCompleteError(apnContext, requestType);
        }
    }

    /**
     * Error has occurred during the SETUP {aka bringUP} request and the DCT
     * should either try the next waiting APN or start over from the
     * beginning if the list is empty. Between each SETUP request there will
     * be a delay defined by {@link #getApnDelay()}.
     */
    private void onDataSetupCompleteError(ApnContext apnContext,
                                          @RequestNetworkType int requestType) {
        long delay = apnContext.getDelayForNextApn(mFailFast);

        // Check if we need to retry or not.
        // TODO: We should support handover retry in the future.
        if (delay >= 0) {
            if (DBG) log("onDataSetupCompleteError: Try next APN. delay = " + delay);
            apnContext.setState(DctConstants.State.RETRYING);
            // Wait a bit before trying the next APN, so that
            // we're not tying up the RIL command channel

            startAlarmForReconnect(delay, apnContext);
        } else {
            // If we are not going to retry any APN, set this APN context to failed state.
            // This would be the final state of a data connection.
            apnContext.setState(DctConstants.State.FAILED);
            mPhone.notifyDataConnection(apnContext.getApnType());
            apnContext.setDataConnection(null);
            log("onDataSetupCompleteError: Stop retrying APNs. delay=" + delay
                    + ", requestType=" + requestTypeToString(requestType));
        }
    }

    /**
     * Called when EVENT_NETWORK_STATUS_CHANGED is received.
     *
     * @param status One of {@code NetworkAgent.VALID_NETWORK} or
     * {@code NetworkAgent.INVALID_NETWORK}.
     * @param redirectUrl If the Internet probe was redirected, this
     * is the destination it was redirected to, otherwise {@code null}
     */
    private void onNetworkStatusChanged(int status, String redirectUrl) {
        if (!TextUtils.isEmpty(redirectUrl)) {
            Intent intent = new Intent(TelephonyIntents.ACTION_CARRIER_SIGNAL_REDIRECTED);
            intent.putExtra(TelephonyIntents.EXTRA_REDIRECTION_URL_KEY, redirectUrl);
            mPhone.getCarrierSignalAgent().notifyCarrierSignalReceivers(intent);
            log("Notify carrier signal receivers with redirectUrl: " + redirectUrl);
        } else {
            final boolean isValid = status == NetworkAgent.VALID_NETWORK;
            if (!mDsRecoveryHandler.isRecoveryOnBadNetworkEnabled()) {
                if (DBG) log("Skip data stall recovery on network status change with in threshold");
                return;
            }
            if (mTransportType != AccessNetworkConstants.TRANSPORT_TYPE_WWAN) {
                if (DBG) log("Skip data stall recovery on non WWAN");
                return;
            }
            mDsRecoveryHandler.processNetworkStatusChanged(isValid);
        }
    }

    /**
     * Called when EVENT_DISCONNECT_DONE is received.
     */
    private void onDisconnectDone(ApnContext apnContext) {
        if(DBG) log("onDisconnectDone: EVENT_DISCONNECT_DONE apnContext=" + apnContext);
        apnContext.setState(DctConstants.State.IDLE);
        final DataConnection dc = apnContext.getDataConnection();
        // when data connection is gone and not for handover, notify all apn types which
        // this data connection can handle. Note, this might not work if one apn type served for
        // multiple data connection.
        if (dc != null && dc.isInactive() && !dc.hasBeenTransferred()) {
            String[] types = ApnSetting.getApnTypesStringFromBitmask(
                    apnContext.getApnSetting().getApnTypeBitmask()).split(",");
            for (String type : types) {
                mPhone.notifyDataConnection(type);
            }
        }
        // if all data connection are gone, check whether Airplane mode request was
        // pending.
        if (isDisconnected()) {
            if (mPhone.getServiceStateTracker().processPendingRadioPowerOffAfterDataOff()) {
                if (DBG) log("onDisconnectDone: radio will be turned off, no retries");
                // Radio will be turned off. No need to retry data setup
                apnContext.setApnSetting(null);
                apnContext.setDataConnection(null);

                // Need to notify disconnect as well, in the case of switching Airplane mode.
                // Otherwise, it would cause 30s delayed to turn on Airplane mode.
                if (mDisconnectPendingCount > 0) {
                    mDisconnectPendingCount--;
                }

                if (mDisconnectPendingCount == 0) {
                    notifyAllDataDisconnected();
                }
                return;
            }
        }
        // If APN is still enabled, try to bring it back up automatically
        if (mAttached.get() && apnContext.isReady() && retryAfterDisconnected(apnContext)) {
            // Wait a bit before trying the next APN, so that
            // we're not tying up the RIL command channel.
            // This also helps in any external dependency to turn off the context.
            if (DBG) log("onDisconnectDone: attached, ready and retry after disconnect");
            long delay = apnContext.getRetryAfterDisconnectDelay();
            if (delay > 0) {
                // Data connection is in IDLE state, so when we reconnect later, we'll rebuild
                // the waiting APN list, which will also reset/reconfigure the retry manager.
                startAlarmForReconnect(delay, apnContext);
            }
        } else {
            boolean restartRadioAfterProvisioning = mPhone.getContext().getResources().getBoolean(
                    com.android.internal.R.bool.config_restartRadioAfterProvisioning);

            if (apnContext.isProvisioningApn() && restartRadioAfterProvisioning) {
                log("onDisconnectDone: restartRadio after provisioning");
                restartRadio();
            }
            apnContext.setApnSetting(null);
            apnContext.setDataConnection(null);
            if (isOnlySingleDcAllowed(getDataRat())) {
                if(DBG) log("onDisconnectDone: isOnlySigneDcAllowed true so setup single apn");
                setupDataOnAllConnectableApns(Phone.REASON_SINGLE_PDN_ARBITRATION,
                        RetryFailures.ALWAYS);
            } else {
                if(DBG) log("onDisconnectDone: not retrying");
            }
        }

        if (mDisconnectPendingCount > 0)
            mDisconnectPendingCount--;

        if (mDisconnectPendingCount == 0) {
            apnContext.setConcurrentVoiceAndDataAllowed(
                    mPhone.getServiceStateTracker().isConcurrentVoiceAndDataAllowed());
            notifyAllDataDisconnected();
        }

    }

    private void onVoiceCallStarted() {
        if (DBG) log("onVoiceCallStarted");
        mInVoiceCall = true;
        if (isConnected() && ! mPhone.getServiceStateTracker().isConcurrentVoiceAndDataAllowed()) {
            if (DBG) log("onVoiceCallStarted stop polling");
            stopNetStatPoll();
            stopDataStallAlarm();
            mPhone.notifyDataConnection();
        }
    }

    protected void onVoiceCallEnded() {
        if (DBG) log("onVoiceCallEnded");
        mInVoiceCall = false;
        if (isConnected()) {
            if (!mPhone.getServiceStateTracker().isConcurrentVoiceAndDataAllowed()) {
                startNetStatPoll();
                startDataStallAlarm(DATA_STALL_NOT_SUSPECTED);
                mPhone.notifyDataConnection();
            } else {
                // clean slate after call end.
                resetPollStats();
            }
        }
        // reset reconnect timer
        setupDataOnAllConnectableApns(Phone.REASON_VOICE_CALL_ENDED, RetryFailures.ALWAYS);
    }

    protected boolean isConnected() {
        for (ApnContext apnContext : mApnContexts.values()) {
            if (apnContext.getState() == DctConstants.State.CONNECTED) {
                // At least one context is connected, return true
                return true;
            }
        }
        // There are not any contexts connected, return false
        return false;
    }

    public boolean isDisconnected() {
        for (ApnContext apnContext : mApnContexts.values()) {
            if (!apnContext.isDisconnected()) {
                // At least one context was not disconnected return false
                return false;
            }
        }
        // All contexts were disconnected so return true
        return true;
    }

    protected void setDataProfilesAsNeeded() {
        if (DBG) log("setDataProfilesAsNeeded");

        ArrayList<DataProfile> dataProfileList = new ArrayList<>();

        for (ApnSetting apn : mAllApnSettings) {
            DataProfile dp = createDataProfile(apn, apn.equals(getPreferredApn()));
            if (!dataProfileList.contains(dp)) {
                dataProfileList.add(dp);
            }
        }

        // Check if the data profiles we are sending are same as we did last time. We don't want to
        // send the redundant profiles to the modem. Also if there the list is empty, we don't
        // send it to the modem.
        if (!dataProfileList.isEmpty()
                && (dataProfileList.size() != mLastDataProfileList.size()
                || !mLastDataProfileList.containsAll(dataProfileList))) {
            mDataServiceManager.setDataProfile(dataProfileList,
                    mPhone.getServiceState().getDataRoamingFromRegistration(), null);
        }
    }

    /**
     * Based on the sim operator numeric, create a list for all possible
     * Data Connections and setup the preferredApn.
     */
    protected void createAllApnList() {
        mAllApnSettings.clear();
        IccRecords r = mIccRecords.get();
        String operator = (r != null) ? r.getOperatorNumeric() : "";

        // ORDER BY Telephony.Carriers._ID ("_id")
        Cursor cursor = mPhone.getContext().getContentResolver().query(
                Uri.withAppendedPath(Telephony.Carriers.SIM_APN_URI, "filtered/subId/"
                        + mPhone.getSubId()), null, null, null, Telephony.Carriers._ID);

        if (cursor != null) {
            while (cursor.moveToNext()) {
                ApnSetting apn = ApnSetting.makeApnSetting(cursor);
                if (apn == null) {
                    continue;
                }
                mAllApnSettings.add(apn);
            }
            cursor.close();
        } else {
            if (DBG) log("createAllApnList: cursor is null");
            mApnSettingsInitializationLog.log("cursor is null for carrier, operator: "
                    + operator);
        }

        addEmergencyApnSetting();

        dedupeApnSettings();

        if (mAllApnSettings.isEmpty()) {
            log("createAllApnList: No APN found for carrier, operator: " + operator);
            mApnSettingsInitializationLog.log("no APN found for carrier, operator: "
                    + operator);
            mPreferredApn = null;
            // TODO: What is the right behavior?
            //notifyNoData(DataConnection.FailCause.MISSING_UNKNOWN_APN);
        } else {
            mPreferredApn = getPreferredApn();
            if (mPreferredApn != null && !mPreferredApn.getOperatorNumeric().equals(operator)) {
                mPreferredApn = null;
                setPreferredApn(-1);
            }
            if (DBG) log("createAllApnList: mPreferredApn=" + mPreferredApn);
        }
        if (DBG) log("createAllApnList: X mAllApnSettings=" + mAllApnSettings);
    }

    private void dedupeApnSettings() {
        ArrayList<ApnSetting> resultApns = new ArrayList<ApnSetting>();

        // coalesce APNs if they are similar enough to prevent
        // us from bringing up two data calls with the same interface
        int i = 0;
        while (i < mAllApnSettings.size() - 1) {
            ApnSetting first = mAllApnSettings.get(i);
            ApnSetting second = null;
            int j = i + 1;
            while (j < mAllApnSettings.size()) {
                second = mAllApnSettings.get(j);
                if (first.similar(second)) {
                    ApnSetting newApn = mergeApns(first, second);
                    mAllApnSettings.set(i, newApn);
                    first = newApn;
                    mAllApnSettings.remove(j);
                } else {
                    j++;
                }
            }
            i++;
        }
    }

    private ApnSetting mergeApns(ApnSetting dest, ApnSetting src) {
        int id = dest.getId();
        if ((src.getApnTypeBitmask() & ApnSetting.TYPE_DEFAULT) == ApnSetting.TYPE_DEFAULT) {
            id = src.getId();
        }
        final int resultApnType = src.getApnTypeBitmask() | dest.getApnTypeBitmask();
        Uri mmsc = (dest.getMmsc() == null ? src.getMmsc() : dest.getMmsc());
        String mmsProxy = TextUtils.isEmpty(dest.getMmsProxyAddressAsString())
                ? src.getMmsProxyAddressAsString() : dest.getMmsProxyAddressAsString();
        int mmsPort = dest.getMmsProxyPort() == -1 ? src.getMmsProxyPort() : dest.getMmsProxyPort();
        String proxy = TextUtils.isEmpty(dest.getProxyAddressAsString())
                ? src.getProxyAddressAsString() : dest.getProxyAddressAsString();
        int port = dest.getProxyPort() == -1 ? src.getProxyPort() : dest.getProxyPort();
        int protocol = src.getProtocol() == ApnSetting.PROTOCOL_IPV4V6 ? src.getProtocol()
                : dest.getProtocol();
        int roamingProtocol = src.getRoamingProtocol() == ApnSetting.PROTOCOL_IPV4V6
                ? src.getRoamingProtocol() : dest.getRoamingProtocol();
        int networkTypeBitmask = (dest.getNetworkTypeBitmask() == 0
                || src.getNetworkTypeBitmask() == 0)
                ? 0 : (dest.getNetworkTypeBitmask() | src.getNetworkTypeBitmask());

        return ApnSetting.makeApnSetting(id, dest.getOperatorNumeric(), dest.getEntryName(),
            dest.getApnName(), proxy, port, mmsc, mmsProxy, mmsPort, dest.getUser(),
            dest.getPassword(), dest.getAuthType(), resultApnType, protocol, roamingProtocol,
            dest.isEnabled(), networkTypeBitmask, dest.getProfileId(),
            (dest.isPersistent() || src.isPersistent()), dest.getMaxConns(),
            dest.getWaitTime(), dest.getMaxConnsTime(), dest.getMtu(), dest.getMvnoType(),
            dest.getMvnoMatchData(), dest.getApnSetId(), dest.getCarrierId(),
            dest.getSkip464Xlat());
    }

    protected DataConnection createDataConnection() {
        if (DBG) log("createDataConnection E");

        int id = mUniqueIdGenerator.getAndIncrement();
        DataConnection dataConnection = DataConnection.makeDataConnection(mPhone, id, this,
                mDataServiceManager, mDcTesterFailBringUpAll, mDcc);
        mDataConnections.put(id, dataConnection);
        if (DBG) log("createDataConnection() X id=" + id + " dc=" + dataConnection);
        return dataConnection;
    }

    private void destroyDataConnections() {
        if(mDataConnections != null) {
            if (DBG) log("destroyDataConnections: clear mDataConnectionList");
            mDataConnections.clear();
        } else {
            if (DBG) log("destroyDataConnections: mDataConnecitonList is empty, ignore");
        }
    }

    /**
     * Build a list of APNs to be used to create PDP's.
     *
     * @param requestedApnType
     * @return waitingApns list to be used to create PDP
     *          error when waitingApns.isEmpty()
     */
    private ArrayList<ApnSetting> buildWaitingApns(String requestedApnType, int radioTech) {
        if (DBG) log("buildWaitingApns: E requestedApnType=" + requestedApnType);
        ArrayList<ApnSetting> apnList = new ArrayList<ApnSetting>();

        int requestedApnTypeBitmask = ApnSetting.getApnTypesBitmaskFromString(requestedApnType);
        if (requestedApnTypeBitmask == ApnSetting.TYPE_DUN) {
            ArrayList<ApnSetting> dunApns = fetchDunApns();
            if (dunApns.size() > 0) {
                for (ApnSetting dun : dunApns) {
                    apnList.add(dun);
                    if (DBG) log("buildWaitingApns: X added APN_TYPE_DUN apnList=" + apnList);
                }
                return sortApnListByPreferred(apnList);
            }
        }

        String operator = mPhone.getOperatorNumeric();

        // This is a workaround for a bug (7305641) where we don't failover to other
        // suitable APNs if our preferred APN fails.  On prepaid ATT sims we need to
        // failover to a provisioning APN, but once we've used their default data
        // connection we are locked to it for life.  This change allows ATT devices
        // to say they don't want to use preferred at all.
        boolean usePreferred = true;
        try {
            usePreferred = ! mPhone.getContext().getResources().getBoolean(com.android.
                    internal.R.bool.config_dontPreferApn);
        } catch (Resources.NotFoundException e) {
            if (DBG) log("buildWaitingApns: usePreferred NotFoundException set to true");
            usePreferred = true;
        }
        if (usePreferred) {
            mPreferredApn = getPreferredApn();
        }
        if (DBG) {
            log("buildWaitingApns: usePreferred=" + usePreferred
                    + " canSetPreferApn=" + mCanSetPreferApn
                    + " mPreferredApn=" + mPreferredApn
                    + " operator=" + operator + " radioTech=" + radioTech
                    + " IccRecords r=" + mIccRecords);
        }

        if (usePreferred && mCanSetPreferApn && mPreferredApn != null &&
                mPreferredApn.canHandleType(requestedApnTypeBitmask)) {
            if (DBG) {
                log("buildWaitingApns: Preferred APN:" + operator + ":"
                        + mPreferredApn.getOperatorNumeric() + ":" + mPreferredApn);
            }
            if (mPreferredApn.getOperatorNumeric().equals(operator)) {
                if (mPreferredApn.canSupportNetworkType(
                        ServiceState.rilRadioTechnologyToNetworkType(radioTech))) {
                    apnList.add(mPreferredApn);
                    apnList = sortApnListByPreferred(apnList);
                    if (DBG) log("buildWaitingApns: X added preferred apnList=" + apnList);
                    return apnList;
                } else if (mTransportType == mPhone.getTransportManager()
                        .getCurrentTransport(ApnSetting
                                .getApnTypesBitmaskFromString(requestedApnType))) {
                    if (DBG) log("buildWaitingApns: no preferred APN");
                    setPreferredApn(-1);
                    mPreferredApn = null;
                } else {
                    if (DBG) log("buildWaitingApns: do nothing");
                }
            } else {
                if (DBG) log("buildWaitingApns: no preferred APN");
                setPreferredApn(-1);
                mPreferredApn = null;
            }
        }

        if (DBG) log("buildWaitingApns: mAllApnSettings=" + mAllApnSettings);
        for (ApnSetting apn : mAllApnSettings) {
            if (apn.canHandleType(requestedApnTypeBitmask)) {
                if (apn.canSupportNetworkType(
                        ServiceState.rilRadioTechnologyToNetworkType(radioTech))) {
                    if (VDBG) log("buildWaitingApns: adding apn=" + apn);
                    apnList.add(apn);
                } else {
                    if (DBG) {
                        log("buildWaitingApns: networkTypeBitmask:"
                                + apn.getNetworkTypeBitmask()
                                + " does not include radioTech:"
                                + ServiceState.rilRadioTechnologyToString(radioTech));
                    }
                }
            } else if (VDBG) {
                log("buildWaitingApns: couldn't handle requested ApnType="
                        + requestedApnType);
            }
        }

        apnList = sortApnListByPreferred(apnList);

        if (requestedApnType.equals(PhoneConstants.APN_TYPE_DEFAULT) && mPreferredApn == null) {
            ApnContext apnContext = mApnContextsByType.get(ApnSetting.TYPE_DEFAULT);
            // If restored to default APN, the APN ID might be changed.
            // Here reset with the same APN added newly.
            if (apnContext != null && apnContext.getApnSetting() != null
                    && apnContext.getState() == DctConstants.State.CONNECTED) {
                for (ApnSetting apnSetting : apnList) {
                    if (apnSetting.equals(apnContext.getApnSetting(),
                            mPhone.getServiceState().getDataRoamingFromRegistration())) {
                        if (DBG) log("buildWaitingApns: reset preferred APN to "
                                + apnSetting);
                        mPreferredApn = apnSetting;
                        setPreferredApn(mPreferredApn.getId());
                        break;
                    }
                }
            }
        }

        if (DBG) log("buildWaitingApns: " + apnList.size() + " APNs in the list: " + apnList);
        return apnList;
    }

    /**
     * Sort a list of ApnSetting objects, with the preferred APNs at the front of the list
     *
     * e.g. if the preferred APN set = 2 and we have
     *   1. APN with apn_set_id = 0 = Carriers.NO_SET_SET (no set is set)
     *   2. APN with apn_set_id = 1 (not preferred set)
     *   3. APN with apn_set_id = 2 (preferred set)
     * Then the return order should be (3, 1, 2) or (3, 2, 1)
     *
     * e.g. if the preferred APN set = Carriers.NO_SET_SET (no preferred set) then the
     * return order can be anything
     */
    @VisibleForTesting
    public ArrayList<ApnSetting> sortApnListByPreferred(ArrayList<ApnSetting> list) {
        if (list == null || list.size() <= 1) return list;
        int preferredApnSetId = getPreferredApnSetId();
        if (preferredApnSetId != Telephony.Carriers.NO_APN_SET_ID) {
            list.sort(new Comparator<ApnSetting>() {
                @Override
                public int compare(ApnSetting apn1, ApnSetting apn2) {
                    if (apn1.getApnSetId() == preferredApnSetId) {
                        return -1;
                    }
                    if (apn2.getApnSetId() == preferredApnSetId) {
                        return 1;
                    }
                    return 0;
                }
            });
        }
        return list;
    }

    private String apnListToString (ArrayList<ApnSetting> apns) {
        StringBuilder result = new StringBuilder();
        for (int i = 0, size = apns.size(); i < size; i++) {
            result.append('[')
                  .append(apns.get(i).toString())
                  .append(']');
        }
        return result.toString();
    }

    private void setPreferredApn(int pos) {
        if (!mCanSetPreferApn) {
            log("setPreferredApn: X !canSEtPreferApn");
            return;
        }

        String subId = Long.toString(mPhone.getSubId());
        Uri uri = Uri.withAppendedPath(PREFERAPN_NO_UPDATE_URI_USING_SUBID, subId);
        log("setPreferredApn: delete");
        ContentResolver resolver = mPhone.getContext().getContentResolver();
        resolver.delete(uri, null, null);

        if (pos >= 0) {
            log("setPreferredApn: insert");
            ContentValues values = new ContentValues();
            values.put(APN_ID, pos);
            resolver.insert(uri, values);
        }
    }

    ApnSetting getPreferredApn() {
        if (mAllApnSettings == null || mAllApnSettings.isEmpty()) {
            log("getPreferredApn: mAllApnSettings is empty");
            return null;
        }

        String subId = Long.toString(mPhone.getSubId());
        Uri uri = Uri.withAppendedPath(PREFERAPN_NO_UPDATE_URI_USING_SUBID, subId);
        Cursor cursor = mPhone.getContext().getContentResolver().query(
                uri, new String[] { "_id", "name", "apn" },
                null, null, Telephony.Carriers.DEFAULT_SORT_ORDER);

        if (cursor != null) {
            mCanSetPreferApn = true;
        } else {
            mCanSetPreferApn = false;
        }

        if (VDBG) {
            log("getPreferredApn: mRequestedApnType=" + mRequestedApnType + " cursor=" + cursor
                    + " cursor.count=" + ((cursor != null) ? cursor.getCount() : 0));
        }

        if (mCanSetPreferApn && cursor.getCount() > 0) {
            int pos;
            cursor.moveToFirst();
            pos = cursor.getInt(cursor.getColumnIndexOrThrow(Telephony.Carriers._ID));
            for(ApnSetting p : mAllApnSettings) {
                if (p.getId() == pos && p.canHandleType(mRequestedApnType)) {
                    log("getPreferredApn: For APN type "
                            + ApnSetting.getApnTypeString(mRequestedApnType) + " found apnSetting "
                            + p);
                    cursor.close();
                    return p;
                }
            }
        }

        if (cursor != null) {
            cursor.close();
        }

        log("getPreferredApn: X not found");
        return null;
    }

    void onRecordsLoaded() {
        // If onRecordsLoadedOrSubIdChanged() is not called here, it should be called on
        // onSubscriptionsChanged() when a valid subId is available.
        int subId = mPhone.getSubId();
        if (mSubscriptionManager.isActiveSubId(subId)) {
            onRecordsLoadedOrSubIdChanged();
        } else {
            log("Ignoring EVENT_RECORDS_LOADED as subId is not valid: " + subId);
        }
    }

    @Override
    public void handleMessage (Message msg) {
        if (VDBG) log("handleMessage msg=" + msg);

        AsyncResult ar;
        Pair<ApnContext, Integer> pair;
        ApnContext apnContext;
        int generation;
        int requestType;
        switch (msg.what) {
            case DctConstants.EVENT_RECORDS_LOADED:
                mSimRecords = mPhone.getSIMRecords();
                if ((mIccRecords.get() instanceof RuimRecords) && (mSimRecords != null)) {
                    mSimRecords.registerForRecordsLoaded(this, EVENT_SIM_RECORDS_LOADED, null);
                } else {
                    onRecordsLoaded();
                }
                break;

            case EVENT_SIM_RECORDS_LOADED:
                onRecordsLoaded();
                if (mSimRecords != null) {
                    mSimRecords.unregisterForRecordsLoaded(this);
                    mSimRecords = null;
                }
                break;

            case DctConstants.EVENT_DATA_CONNECTION_DETACHED:
                onDataConnectionDetached();
                break;

            case DctConstants.EVENT_DATA_CONNECTION_ATTACHED:
                onDataConnectionAttached();
                break;

            case DctConstants.EVENT_DO_RECOVERY:
                mDsRecoveryHandler.doRecovery();
                break;

            case DctConstants.EVENT_APN_CHANGED:
                onApnChanged();
                break;

            case DctConstants.EVENT_PS_RESTRICT_ENABLED:
                /**
                 * We don't need to explicitly to tear down the PDP context
                 * when PS restricted is enabled. The base band will deactive
                 * PDP context and notify us with PDP_CONTEXT_CHANGED.
                 * But we should stop the network polling and prevent reset PDP.
                 */
                if (DBG) log("EVENT_PS_RESTRICT_ENABLED " + mIsPsRestricted);
                stopNetStatPoll();
                stopDataStallAlarm();
                mIsPsRestricted = true;
                break;

            case DctConstants.EVENT_PS_RESTRICT_DISABLED:
                /**
                 * When PS restrict is removed, we need setup PDP connection if
                 * PDP connection is down.
                 */
                if (DBG) log("EVENT_PS_RESTRICT_DISABLED " + mIsPsRestricted);
                mIsPsRestricted  = false;
                if (isConnected()) {
                    startNetStatPoll();
                    startDataStallAlarm(DATA_STALL_NOT_SUSPECTED);
                } else {
                    // TODO: Should all PDN states be checked to fail?
                    if (mState == DctConstants.State.FAILED) {
                        cleanUpAllConnectionsInternal(false, Phone.REASON_PS_RESTRICT_ENABLED);
                        mReregisterOnReconnectFailure = false;
                    }
                    apnContext = mApnContextsByType.get(ApnSetting.TYPE_DEFAULT);
                    if (apnContext != null) {
                        apnContext.setReason(Phone.REASON_PS_RESTRICT_ENABLED);
                        trySetupData(apnContext, REQUEST_TYPE_NORMAL);
                    } else {
                        loge("**** Default ApnContext not found ****");
                        if (Build.IS_DEBUGGABLE) {
                            throw new RuntimeException("Default ApnContext not found");
                        }
                    }
                }
                break;

            case DctConstants.EVENT_TRY_SETUP_DATA:
                trySetupData((ApnContext) msg.obj, REQUEST_TYPE_NORMAL);
                break;

            case DctConstants.EVENT_CLEAN_UP_CONNECTION:
                if (DBG) log("EVENT_CLEAN_UP_CONNECTION");
                cleanUpConnectionInternal(true, RELEASE_TYPE_DETACH, (ApnContext) msg.obj);
                break;
            case DctConstants.EVENT_CLEAN_UP_ALL_CONNECTIONS:
                if ((msg.obj != null) && (msg.obj instanceof String == false)) {
                    msg.obj = null;
                }
                cleanUpAllConnectionsInternal(true, (String) msg.obj);
                break;

            case DctConstants.EVENT_DATA_RAT_CHANGED:
                int previousDataRat = mCurrentDataRat;
                mCurrentDataRat = getDataRat();
                if (mCurrentDataRat == ServiceState.RIL_RADIO_TECHNOLOGY_UNKNOWN ||
                        mCurrentDataRat == previousDataRat) {
                    // unknown rat is an exception for data rat change. It's only received when out
                    // of service and is not applicable for apn bearer bitmask. We should bypass the
                    // check of waiting apn list and keep the data connection on, and no need to
                    // setup a new one.
                    if (DBG) log("Data RAT is unknown or no change, mCurrentDataRat=" +
                            mCurrentDataRat);
                    break;
                }
                cleanUpConnectionsOnUpdatedApns(false, Phone.REASON_NW_TYPE_CHANGED);
                //May new Network allow setupData, so try it here
                setupDataOnAllConnectableApns(Phone.REASON_NW_TYPE_CHANGED,
                        RetryFailures.ONLY_ON_CHANGE);
                break;

            case DctConstants.CMD_CLEAR_PROVISIONING_SPINNER:
                // Check message sender intended to clear the current spinner.
                if (mProvisioningSpinner == msg.obj) {
                    mProvisioningSpinner.dismiss();
                    mProvisioningSpinner = null;
                }
                break;

            case DctConstants.EVENT_ENABLE_APN:
                onEnableApn(msg.arg1, msg.arg2, (Message) msg.obj);
                break;

            case DctConstants.EVENT_DISABLE_APN:
                onDisableApn(msg.arg1, msg.arg2);
                break;

            case DctConstants.EVENT_DATA_STALL_ALARM:
                onDataStallAlarm(msg.arg1);
                break;

            case DctConstants.EVENT_ROAMING_OFF:
                onDataRoamingOff();
                break;

            case DctConstants.EVENT_ROAMING_ON:
            case DctConstants.EVENT_ROAMING_SETTING_CHANGE:
                onDataRoamingOnOrSettingsChanged(msg.what);
                break;

            case DctConstants.EVENT_DEVICE_PROVISIONED_CHANGE:
                // Update sharedPreference to false when exits new device provisioning, indicating
                // no users modifications on the settings for new devices. Thus carrier specific
                // default roaming settings can be applied for new devices till user modification.
                final SharedPreferences sp = PreferenceManager
                        .getDefaultSharedPreferences(mPhone.getContext());
                if (!sp.contains(Phone.DATA_ROAMING_IS_USER_SETTING_KEY)) {
                    sp.edit().putBoolean(Phone.DATA_ROAMING_IS_USER_SETTING_KEY, false).commit();
                }
                break;

            case DctConstants.EVENT_NETWORK_STATUS_CHANGED:
                int status = msg.arg1;
                String url = (String) msg.obj;
                onNetworkStatusChanged(status, url);
                break;

            case DctConstants.EVENT_RADIO_AVAILABLE:
                onRadioAvailable();
                break;

            case DctConstants.EVENT_RADIO_OFF_OR_NOT_AVAILABLE:
                onRadioOffOrNotAvailable();
                break;

            case DctConstants.EVENT_DATA_SETUP_COMPLETE:
                ar = (AsyncResult) msg.obj;
                pair = (Pair<ApnContext, Integer>) ar.userObj;
                apnContext = pair.first;
                generation = pair.second;
                requestType = msg.arg2;
                if (apnContext.getConnectionGeneration() == generation) {
                    boolean success = true;
                    int cause = DataFailCause.UNKNOWN;
                    if (ar.exception != null) {
                        success = false;
                        cause = (int) ar.result;
                    }
                    onDataSetupComplete(apnContext, success, cause, requestType);
                } else {
                    loge("EVENT_DATA_SETUP_COMPLETE: Dropped the event because generation "
                            + "did not match.");
                }
                break;

            case DctConstants.EVENT_DATA_SETUP_COMPLETE_ERROR:
                ar = (AsyncResult) msg.obj;
                pair = (Pair<ApnContext, Integer>) ar.userObj;
                apnContext = pair.first;
                generation = pair.second;
                requestType = msg.arg2;
                if (apnContext.getConnectionGeneration() == generation) {
                    onDataSetupCompleteError(apnContext, requestType);
                } else {
                    loge("EVENT_DATA_SETUP_COMPLETE_ERROR: Dropped the event because generation "
                            + "did not match.");
                }
                break;

            case DctConstants.EVENT_DISCONNECT_DONE:
                log("EVENT_DISCONNECT_DONE msg=" + msg);
                ar = (AsyncResult) msg.obj;
                pair = (Pair<ApnContext, Integer>) ar.userObj;
                apnContext = pair.first;
                generation = pair.second;
                if (apnContext.getConnectionGeneration() == generation) {
                    onDisconnectDone(apnContext);
                } else {
                    loge("EVENT_DISCONNECT_DONE: Dropped the event because generation "
                            + "did not match.");
                }
                break;

            case DctConstants.EVENT_VOICE_CALL_STARTED:
                onVoiceCallStarted();
                break;

            case DctConstants.EVENT_VOICE_CALL_ENDED:
                onVoiceCallEnded();
                break;
            case DctConstants.CMD_SET_ENABLE_FAIL_FAST_MOBILE_DATA: {
                sEnableFailFastRefCounter += (msg.arg1 == DctConstants.ENABLED) ? 1 : -1;
                if (DBG) {
                    log("CMD_SET_ENABLE_FAIL_FAST_MOBILE_DATA: "
                            + " sEnableFailFastRefCounter=" + sEnableFailFastRefCounter);
                }
                if (sEnableFailFastRefCounter < 0) {
                    final String s = "CMD_SET_ENABLE_FAIL_FAST_MOBILE_DATA: "
                            + "sEnableFailFastRefCounter:" + sEnableFailFastRefCounter + " < 0";
                    loge(s);
                    sEnableFailFastRefCounter = 0;
                }
                final boolean enabled = sEnableFailFastRefCounter > 0;
                if (DBG) {
                    log("CMD_SET_ENABLE_FAIL_FAST_MOBILE_DATA: enabled=" + enabled
                            + " sEnableFailFastRefCounter=" + sEnableFailFastRefCounter);
                }
                if (mFailFast != enabled) {
                    mFailFast = enabled;

                    mDataStallNoRxEnabled = !enabled;
                    if (mDsRecoveryHandler.isNoRxDataStallDetectionEnabled()
                            && (getOverallState() == DctConstants.State.CONNECTED)
                            && (!mInVoiceCall ||
                                    mPhone.getServiceStateTracker()
                                        .isConcurrentVoiceAndDataAllowed())) {
                        if (DBG) log("CMD_SET_ENABLE_FAIL_FAST_MOBILE_DATA: start data stall");
                        stopDataStallAlarm();
                        startDataStallAlarm(DATA_STALL_NOT_SUSPECTED);
                    } else {
                        if (DBG) log("CMD_SET_ENABLE_FAIL_FAST_MOBILE_DATA: stop data stall");
                        stopDataStallAlarm();
                    }
                }

                break;
            }
            case DctConstants.CMD_ENABLE_MOBILE_PROVISIONING: {
                Bundle bundle = msg.getData();
                if (bundle != null) {
                    try {
                        mProvisioningUrl = (String)bundle.get(DctConstants.PROVISIONING_URL_KEY);
                    } catch(ClassCastException e) {
                        loge("CMD_ENABLE_MOBILE_PROVISIONING: provisioning url not a string" + e);
                        mProvisioningUrl = null;
                    }
                }
                if (TextUtils.isEmpty(mProvisioningUrl)) {
                    loge("CMD_ENABLE_MOBILE_PROVISIONING: provisioning url is empty, ignoring");
                    mIsProvisioning = false;
                    mProvisioningUrl = null;
                } else {
                    loge("CMD_ENABLE_MOBILE_PROVISIONING: provisioningUrl=" + mProvisioningUrl);
                    mIsProvisioning = true;
                    startProvisioningApnAlarm();
                }
                break;
            }
            case DctConstants.EVENT_PROVISIONING_APN_ALARM: {
                if (DBG) log("EVENT_PROVISIONING_APN_ALARM");
                ApnContext apnCtx = mApnContextsByType.get(ApnSetting.TYPE_DEFAULT);
                if (apnCtx.isProvisioningApn() && apnCtx.isConnectedOrConnecting()) {
                    if (mProvisioningApnAlarmTag == msg.arg1) {
                        if (DBG) log("EVENT_PROVISIONING_APN_ALARM: Disconnecting");
                        mIsProvisioning = false;
                        mProvisioningUrl = null;
                        stopProvisioningApnAlarm();
                        cleanUpConnectionInternal(true, RELEASE_TYPE_DETACH, apnCtx);
                    } else {
                        if (DBG) {
                            log("EVENT_PROVISIONING_APN_ALARM: ignore stale tag,"
                                    + " mProvisioningApnAlarmTag:" + mProvisioningApnAlarmTag
                                    + " != arg1:" + msg.arg1);
                        }
                    }
                } else {
                    if (DBG) log("EVENT_PROVISIONING_APN_ALARM: Not connected ignore");
                }
                break;
            }
            case DctConstants.CMD_IS_PROVISIONING_APN: {
                if (DBG) log("CMD_IS_PROVISIONING_APN");
                boolean isProvApn;
                try {
                    String apnType = null;
                    Bundle bundle = msg.getData();
                    if (bundle != null) {
                        apnType = (String)bundle.get(DctConstants.APN_TYPE_KEY);
                    }
                    if (TextUtils.isEmpty(apnType)) {
                        loge("CMD_IS_PROVISIONING_APN: apnType is empty");
                        isProvApn = false;
                    } else {
                        isProvApn = isProvisioningApn(apnType);
                    }
                } catch (ClassCastException e) {
                    loge("CMD_IS_PROVISIONING_APN: NO provisioning url ignoring");
                    isProvApn = false;
                }
                if (DBG) log("CMD_IS_PROVISIONING_APN: ret=" + isProvApn);
                mReplyAc.replyToMessage(msg, DctConstants.CMD_IS_PROVISIONING_APN,
                        isProvApn ? DctConstants.ENABLED : DctConstants.DISABLED);
                break;
            }
            case DctConstants.EVENT_ICC_CHANGED: {
                onUpdateIcc();
                break;
            }
            case DctConstants.EVENT_RESTART_RADIO: {
                restartRadio();
                break;
            }
            case DctConstants.CMD_NET_STAT_POLL: {
                if (msg.arg1 == DctConstants.ENABLED) {
                    handleStartNetStatPoll((DctConstants.Activity)msg.obj);
                } else if (msg.arg1 == DctConstants.DISABLED) {
                    handleStopNetStatPoll((DctConstants.Activity)msg.obj);
                }
                break;
            }
            case DctConstants.EVENT_PCO_DATA_RECEIVED: {
                handlePcoData((AsyncResult)msg.obj);
                break;
            }
            case DctConstants.EVENT_DATA_RECONNECT:
                onDataReconnect(msg.getData());
                break;
            case DctConstants.EVENT_DATA_SERVICE_BINDING_CHANGED:
                onDataServiceBindingChanged((Boolean) ((AsyncResult) msg.obj).result);
                break;
            case DctConstants.EVENT_DATA_ENABLED_CHANGED:
                ar = (AsyncResult) msg.obj;
                if (ar.result instanceof Pair) {
                    Pair<Boolean, Integer> p = (Pair<Boolean, Integer>) ar.result;
                    boolean enabled = p.first;
                    int reason = p.second;
                    onDataEnabledChanged(enabled, reason);
                }
                break;
            case DctConstants.EVENT_DATA_ENABLED_OVERRIDE_RULES_CHANGED:
                onDataEnabledOverrideRulesChanged();
                break;
            case DctConstants.EVENT_SERVICE_STATE_CHANGED:
                reevaluateUnmeteredConnections();
                break;
            case DctConstants.EVENT_5G_TIMER_HYSTERESIS:
                reevaluateUnmeteredConnections();
                mHysteresis = false;
                break;
            case DctConstants.EVENT_5G_TIMER_WATCHDOG:
                mWatchdog = false;
                reevaluateUnmeteredConnections();
                break;
            default:
                Rlog.e("DcTracker", "Unhandled event=" + msg);
                break;

        }
    }

    private int getApnProfileID(String apnType) {
        if (TextUtils.equals(apnType, PhoneConstants.APN_TYPE_IMS)) {
            return RILConstants.DATA_PROFILE_IMS;
        } else if (TextUtils.equals(apnType, PhoneConstants.APN_TYPE_FOTA)) {
            return RILConstants.DATA_PROFILE_FOTA;
        } else if (TextUtils.equals(apnType, PhoneConstants.APN_TYPE_CBS)) {
            return RILConstants.DATA_PROFILE_CBS;
        } else if (TextUtils.equals(apnType, PhoneConstants.APN_TYPE_IA)) {
            return RILConstants.DATA_PROFILE_DEFAULT; // DEFAULT for now
        } else if (TextUtils.equals(apnType, PhoneConstants.APN_TYPE_DUN)) {
            return RILConstants.DATA_PROFILE_TETHERED;
        } else {
            return RILConstants.DATA_PROFILE_DEFAULT;
        }
    }

    private int getCellLocationId() {
        int cid = -1;
        CellLocation loc = mPhone.getCellLocation();

        if (loc != null) {
            if (loc instanceof GsmCellLocation) {
                cid = ((GsmCellLocation)loc).getCid();
            } else if (loc instanceof CdmaCellLocation) {
                cid = ((CdmaCellLocation)loc).getBaseStationId();
            }
        }
        return cid;
    }

    private IccRecords getUiccRecords(int appFamily) {
        return mUiccController.getIccRecords(mPhone.getPhoneId(), appFamily);
    }


    private void onUpdateIcc() {
        if (mUiccController == null ) {
            return;
        }

        IccRecords newIccRecords = mPhone.getIccRecords();

        IccRecords r = mIccRecords.get();
        if (r != newIccRecords) {
            if (r != null) {
                log("Removing stale icc objects.");
                r.unregisterForRecordsLoaded(this);
                mIccRecords.set(null);
            }
            if (newIccRecords != null) {
                if (mSubscriptionManager.isActiveSubId(mPhone.getSubId())) {
                    log("New records found.");
                    mIccRecords.set(newIccRecords);
                    newIccRecords.registerForRecordsLoaded(
                            this, DctConstants.EVENT_RECORDS_LOADED, null);
                }
            } else {
                onSimNotReady();
            }
        }
    }

    /**
     * Update DcTracker.
     *
     * TODO: This should be cleaned up. DcTracker should listen to those events.
     */
    public void update() {
        log("update sub = " + mPhone.getSubId());
        log("update(): Active DDS, register for all events now!");
        onUpdateIcc();

        mAutoAttachEnabled.set(false);

        mPhone.updateCurrentCarrierInProvider();
    }

    @VisibleForTesting
    public boolean shouldAutoAttach() {
        if (mAutoAttachEnabled.get()) return true;

        PhoneSwitcher phoneSwitcher = PhoneSwitcher.getInstance();
        ServiceState serviceState = mPhone.getServiceState();

        if (phoneSwitcher == null || serviceState == null) return false;

        // If voice is also not in service, don't auto attach.
        if (serviceState.getVoiceRegState() != ServiceState.STATE_IN_SERVICE) return false;

        // If voice is on LTE or NR, don't auto attach as for LTE / NR data would be attached.
        if (serviceState.getVoiceNetworkType() == NETWORK_TYPE_LTE
                || serviceState.getVoiceNetworkType() == NETWORK_TYPE_NR) return false;

        // If phone is non default phone, modem may have detached from data for optimization.
        // If phone is in voice call, for DSDS case DDS switch may be limited so we do try our
        // best to setup data connection and allow auto-attach.
        return (mPhone.getPhoneId() != phoneSwitcher.getPreferredDataPhoneId()
                || mPhone.getState() != PhoneConstants.State.IDLE);
    }

    private void notifyAllDataDisconnected() {
        sEnableFailFastRefCounter = 0;
        mFailFast = false;
        mAllDataDisconnectedRegistrants.notifyRegistrants();
    }

    public void registerForAllDataDisconnected(Handler h, int what) {
        mAllDataDisconnectedRegistrants.addUnique(h, what, null);

        if (isDisconnected()) {
            log("notify All Data Disconnected");
            notifyAllDataDisconnected();
        }
    }

    public void unregisterForAllDataDisconnected(Handler h) {
        mAllDataDisconnectedRegistrants.remove(h);
    }

    private void onDataEnabledChanged(boolean enable,
                                      @DataEnabledChangedReason int enabledChangedReason) {
        if (DBG) {
            log("onDataEnabledChanged: enable=" + enable + ", enabledChangedReason="
                    + enabledChangedReason);
        }

        if (enable) {
            reevaluateDataConnections();
            setupDataOnAllConnectableApns(Phone.REASON_DATA_ENABLED, RetryFailures.ALWAYS);
        } else {
            String cleanupReason;
            switch (enabledChangedReason) {
                case DataEnabledSettings.REASON_INTERNAL_DATA_ENABLED:
                    cleanupReason = Phone.REASON_DATA_DISABLED_INTERNAL;
                    break;
                case DataEnabledSettings.REASON_DATA_ENABLED_BY_CARRIER:
                    cleanupReason = Phone.REASON_CARRIER_ACTION_DISABLE_METERED_APN;
                    break;
                case DataEnabledSettings.REASON_USER_DATA_ENABLED:
                case DataEnabledSettings.REASON_POLICY_DATA_ENABLED:
                case DataEnabledSettings.REASON_PROVISIONED_CHANGED:
                case DataEnabledSettings.REASON_PROVISIONING_DATA_ENABLED_CHANGED:
                default:
                    cleanupReason = Phone.REASON_DATA_SPECIFIC_DISABLED;
                    break;

            }
            cleanUpAllConnectionsInternal(true, cleanupReason);
        }
    }

    private void reevaluateUnmeteredConnections() {
        if (isNetworkTypeUnmetered(NETWORK_TYPE_NR)) {
            if (mPhone.getServiceState().getNrState()
                    == NetworkRegistrationInfo.NR_STATE_CONNECTED) {
                if (!m5GWasConnected) { // 4G -> 5G
                    stopHysteresisAlarm();
                    setDataConnectionUnmetered(true);
                }
                if (!mWatchdog) {
                    startWatchdogAlarm();
                }
                m5GWasConnected = true;
            } else {
                if (m5GWasConnected) { // 5G -> 4G
                    if (!mHysteresis && !startHysteresisAlarm()) {
                        // hysteresis is not active but carrier does not support hysteresis
                        stopWatchdogAlarm();
                        setDataConnectionUnmetered(isNetworkTypeUnmetered(
                                mTelephonyManager.getNetworkType(mPhone.getSubId())));
                    }
                    m5GWasConnected = false;
                } else { // 4G -> 4G
                    if (!hasMessages(DctConstants.EVENT_5G_TIMER_HYSTERESIS)) {
                        stopWatchdogAlarm();
                        setDataConnectionUnmetered(isNetworkTypeUnmetered(
                                mTelephonyManager.getNetworkType(mPhone.getSubId())));
                    }
                    // do nothing if waiting for hysteresis alarm to go off
                }
            }
        } else {
            stopWatchdogAlarm();
            stopHysteresisAlarm();
            setDataConnectionUnmetered(isNetworkTypeUnmetered(
                    mTelephonyManager.getNetworkType(mPhone.getSubId())));
            m5GWasConnected = false;
        }
    }

    private void setDataConnectionUnmetered(boolean isUnmetered) {
        for (DataConnection dataConnection : mDataConnections.values()) {
            dataConnection.onMeterednessChanged(isUnmetered);
        }
    }

    private boolean isNetworkTypeUnmetered(@NetworkType int networkType) {
        if (mSubscriptionPlans == null || mSubscriptionPlans.size() == 0) {
            // safe return false if unable to get subscription plans or plans don't exist
            return false;
        }

        long bitmask = TelephonyManager.getBitMaskForNetworkType(networkType);
        boolean isGeneralUnmetered = true;
        for (SubscriptionPlan plan : mSubscriptionPlans) {
            // check plan applies to given network type
            if ((plan.getNetworkTypesBitMask() & bitmask) == bitmask) {
                // check plan is general or specific
                if (plan.getNetworkTypes() == null) {
                    if (!isPlanUnmetered(plan)) {
                        // metered takes precedence over unmetered for safety
                        isGeneralUnmetered = false;
                    }
                } else {
                    // ensure network type unknown returns general value
                    if (networkType != TelephonyManager.NETWORK_TYPE_UNKNOWN) {
                        // there is only 1 specific plan per network type, so return value if found
                        return isPlanUnmetered(plan);
                    }
                }
            }
        }
        return isGeneralUnmetered;
    }

    private boolean isPlanUnmetered(SubscriptionPlan plan) {
        return plan.getDataLimitBytes() == SubscriptionPlan.BYTES_UNLIMITED
                && (plan.getDataLimitBehavior() == SubscriptionPlan.LIMIT_BEHAVIOR_UNKNOWN
                || plan.getDataLimitBehavior() == SubscriptionPlan.LIMIT_BEHAVIOR_THROTTLED);
    }

    protected void log(String s) {
        Rlog.d(mLogTag, s);
    }

    private void loge(String s) {
        Rlog.e(mLogTag, s);
    }

    public void dump(FileDescriptor fd, PrintWriter pw, String[] args) {
        pw.println("DcTracker:");
        pw.println(" RADIO_TESTS=" + RADIO_TESTS);
        pw.println(" mDataEnabledSettings=" + mDataEnabledSettings);
        pw.println(" isDataAllowed=" + isDataAllowed(null));
        pw.flush();
        pw.println(" mRequestedApnType=" + mRequestedApnType);
        pw.println(" mPhone=" + mPhone.getPhoneName());
        pw.println(" mActivity=" + mActivity);
        pw.println(" mState=" + mState);
        pw.println(" mTxPkts=" + mTxPkts);
        pw.println(" mRxPkts=" + mRxPkts);
        pw.println(" mNetStatPollPeriod=" + mNetStatPollPeriod);
        pw.println(" mNetStatPollEnabled=" + mNetStatPollEnabled);
        pw.println(" mDataStallTxRxSum=" + mDataStallTxRxSum);
        pw.println(" mDataStallAlarmTag=" + mDataStallAlarmTag);
        pw.println(" mDataStallNoRxEnabled=" + mDataStallNoRxEnabled);
        pw.println(" mEmergencyApn=" + mEmergencyApn);
        pw.println(" mSentSinceLastRecv=" + mSentSinceLastRecv);
        pw.println(" mNoRecvPollCount=" + mNoRecvPollCount);
        pw.println(" mResolver=" + mResolver);
        pw.println(" mReconnectIntent=" + mReconnectIntent);
        pw.println(" mAutoAttachEnabled=" + mAutoAttachEnabled.get());
        pw.println(" mIsScreenOn=" + mIsScreenOn);
        pw.println(" mUniqueIdGenerator=" + mUniqueIdGenerator);
        pw.println(" mDataServiceBound=" + mDataServiceBound);
        pw.println(" mDataRoamingLeakageLog= ");
        mDataRoamingLeakageLog.dump(fd, pw, args);
        pw.println(" mApnSettingsInitializationLog= ");
        mApnSettingsInitializationLog.dump(fd, pw, args);
        pw.flush();
        pw.println(" ***************************************");
        DcController dcc = mDcc;
        if (dcc != null) {
            if (mDataServiceBound) {
                dcc.dump(fd, pw, args);
            } else {
                pw.println(" Can't dump mDcc because data service is not bound.");
            }
        } else {
            pw.println(" mDcc=null");
        }
        pw.println(" ***************************************");
        HashMap<Integer, DataConnection> dcs = mDataConnections;
        if (dcs != null) {
            Set<Entry<Integer, DataConnection> > mDcSet = mDataConnections.entrySet();
            pw.println(" mDataConnections: count=" + mDcSet.size());
            for (Entry<Integer, DataConnection> entry : mDcSet) {
                pw.printf(" *** mDataConnection[%d] \n", entry.getKey());
                entry.getValue().dump(fd, pw, args);
            }
        } else {
            pw.println("mDataConnections=null");
        }
        pw.println(" ***************************************");
        pw.flush();
        HashMap<String, Integer> apnToDcId = mApnToDataConnectionId;
        if (apnToDcId != null) {
            Set<Entry<String, Integer>> apnToDcIdSet = apnToDcId.entrySet();
            pw.println(" mApnToDataConnectonId size=" + apnToDcIdSet.size());
            for (Entry<String, Integer> entry : apnToDcIdSet) {
                pw.printf(" mApnToDataConnectonId[%s]=%d\n", entry.getKey(), entry.getValue());
            }
        } else {
            pw.println("mApnToDataConnectionId=null");
        }
        pw.println(" ***************************************");
        pw.flush();
        ConcurrentHashMap<String, ApnContext> apnCtxs = mApnContexts;
        if (apnCtxs != null) {
            Set<Entry<String, ApnContext>> apnCtxsSet = apnCtxs.entrySet();
            pw.println(" mApnContexts size=" + apnCtxsSet.size());
            for (Entry<String, ApnContext> entry : apnCtxsSet) {
                entry.getValue().dump(fd, pw, args);
            }
            pw.println(" ***************************************");
        } else {
            pw.println(" mApnContexts=null");
        }
        pw.flush();

        pw.println(" mAllApnSettings size=" + mAllApnSettings.size());
        for (int i = 0; i < mAllApnSettings.size(); i++) {
            pw.printf(" mAllApnSettings[%d]: %s\n", i, mAllApnSettings.get(i));
        }
        pw.flush();

        pw.println(" mPreferredApn=" + mPreferredApn);
        pw.println(" mIsPsRestricted=" + mIsPsRestricted);
        pw.println(" mIsDisposed=" + mIsDisposed);
        pw.println(" mIntentReceiver=" + mIntentReceiver);
        pw.println(" mReregisterOnReconnectFailure=" + mReregisterOnReconnectFailure);
        pw.println(" canSetPreferApn=" + mCanSetPreferApn);
        pw.println(" mApnObserver=" + mApnObserver);
        pw.println(" getOverallState=" + getOverallState());
        pw.println(" mAttached=" + mAttached.get());
        mDataEnabledSettings.dump(fd, pw, args);
        pw.flush();
    }

    public String[] getPcscfAddress(String apnType) {
        log("getPcscfAddress()");
        ApnContext apnContext = null;

        if(apnType == null){
            log("apnType is null, return null");
            return null;
        }

        if (TextUtils.equals(apnType, PhoneConstants.APN_TYPE_EMERGENCY)) {
            apnContext = mApnContextsByType.get(ApnSetting.TYPE_EMERGENCY);
        } else if (TextUtils.equals(apnType, PhoneConstants.APN_TYPE_IMS)) {
            apnContext = mApnContextsByType.get(ApnSetting.TYPE_IMS);
        } else {
            log("apnType is invalid, return null");
            return null;
        }

        if (apnContext == null) {
            log("apnContext is null, return null");
            return null;
        }

        DataConnection dataConnection = apnContext.getDataConnection();
        String[] result = null;

        if (dataConnection != null) {
            result = dataConnection.getPcscfAddresses();

            if (result != null) {
                for (int i = 0; i < result.length; i++) {
                    log("Pcscf[" + i + "]: " + result[i]);
                }
            }
            return result;
        }
        return null;
    }

    /**
     * Read APN configuration from Telephony.db for Emergency APN
     * All operators recognize the connection request for EPDN based on APN type
     * PLMN name,APN name are not mandatory parameters
     */
    private void initEmergencyApnSetting() {
        // Operator Numeric is not available when sim records are not loaded.
        // Query Telephony.db with APN type as EPDN request does not
        // require APN name, plmn and all operators support same APN config.
        // DB will contain only one entry for Emergency APN
        String selection = "type=\"emergency\"";
        Cursor cursor = mPhone.getContext().getContentResolver().query(
                Uri.withAppendedPath(Telephony.Carriers.CONTENT_URI, "filtered"),
                null, selection, null, null);

        if (cursor != null) {
            if (cursor.getCount() > 0) {
                if (cursor.moveToFirst()) {
                    mEmergencyApn = ApnSetting.makeApnSetting(cursor);
                }
            }
            cursor.close();
        }
        if (mEmergencyApn != null) return;

        // If no emergency APN setting has been found, make one using reasonable defaults
        mEmergencyApn = new ApnSetting.Builder()
                .setEntryName("Emergency")
                .setProtocol(ApnSetting.PROTOCOL_IPV4V6)
                .setApnName("sos")
                .setApnTypeBitmask(ApnSetting.TYPE_EMERGENCY)
                .build();
    }

    /**
     * Add the Emergency APN settings to APN settings list
     */
    private void addEmergencyApnSetting() {
        if(mEmergencyApn != null) {
            for (ApnSetting apn : mAllApnSettings) {
                if (apn.canHandleType(ApnSetting.TYPE_EMERGENCY)) {
                    log("addEmergencyApnSetting - E-APN setting is already present");
                    return;
                }
            }

            // If all of the APN settings cannot handle emergency, we add the emergency APN to the
            // list explicitly.
            if (!mAllApnSettings.contains(mEmergencyApn)) {
                mAllApnSettings.add(mEmergencyApn);
                log("Adding emergency APN : " + mEmergencyApn);
                return;
            }
        }
    }

    private boolean containsAllApns(ArrayList<ApnSetting> oldApnList,
                                    ArrayList<ApnSetting> newApnList) {
        for (ApnSetting newApnSetting : newApnList) {
            boolean canHandle = false;
            for (ApnSetting oldApnSetting : oldApnList) {
                // Make sure at least one of the APN from old list can cover the new APN
                if (oldApnSetting.equals(newApnSetting,
                        mPhone.getServiceState().getDataRoamingFromRegistration())) {
                    canHandle = true;
                    break;
                }
            }
            if (!canHandle) return false;
        }
        return true;
    }

    private void cleanUpConnectionsOnUpdatedApns(boolean detach, String reason) {
        if (DBG) log("cleanUpConnectionsOnUpdatedApns: detach=" + detach);
        if (mAllApnSettings.isEmpty()) {
            cleanUpAllConnectionsInternal(detach, Phone.REASON_APN_CHANGED);
        } else {
            if (getDataRat() == ServiceState.RIL_RADIO_TECHNOLOGY_UNKNOWN) {
                // unknown rat is an exception for data rat change. Its only received when out of
                // service and is not applicable for apn bearer bitmask. We should bypass the check
                // of waiting apn list and keep the data connection on.
                return;
            }
            for (ApnContext apnContext : mApnContexts.values()) {
                ArrayList<ApnSetting> currentWaitingApns = apnContext.getWaitingApns();
                ArrayList<ApnSetting> waitingApns = buildWaitingApns(
                        apnContext.getApnType(), getDataRat());
                if (VDBG) log("new waitingApns:" + waitingApns);
                if ((currentWaitingApns != null)
                        && ((waitingApns.size() != currentWaitingApns.size())
                        // Check if the existing waiting APN list can cover the newly built APN
                        // list. If yes, then we don't need to tear down the existing data call.
                        // TODO: We probably need to rebuild APN list when roaming status changes.
                        || !containsAllApns(currentWaitingApns, waitingApns))) {
                    if (VDBG) log("new waiting apn is different for " + apnContext);
                    apnContext.setWaitingApns(waitingApns);
                    if (!apnContext.isDisconnected()
                            && isCleanUpConnectionRequired(apnContext, waitingApns)) {
                        if (VDBG) log("cleanUpConnectionsOnUpdatedApns for " + apnContext);
                        apnContext.setReason(reason);
                        cleanUpConnectionInternal(true, RELEASE_TYPE_DETACH, apnContext);
                    }
                }
            }
        }

        if (!isConnected()) {
            stopNetStatPoll();
            stopDataStallAlarm();
        }

        mRequestedApnType = ApnSetting.TYPE_DEFAULT;

        if (DBG) log("mDisconnectPendingCount = " + mDisconnectPendingCount);
        if (detach && mDisconnectPendingCount == 0) {
            notifyAllDataDisconnected();
        }
    }

    private boolean isCleanUpConnectionRequired(ApnContext apnContext,
            ArrayList<ApnSetting> waitingApns) {
        boolean cleanupRequired = false;
        ApnSetting apnSetting = apnContext.getApnSetting();
        if (apnContext.getApnType().equals(PhoneConstants.APN_TYPE_DEFAULT)) {
            if ((getPreferredApn() == null) || !apnSetting.equals(getPreferredApn())) {
                cleanupRequired = true;
            }
        } else if (!waitingApns.contains(apnSetting)) {
            cleanupRequired = true;
        }
        return cleanupRequired;
    }

    /**
     * Polling stuff
     */
    protected void resetPollStats() {
        mTxPkts = -1;
        mRxPkts = -1;
        mNetStatPollPeriod = POLL_NETSTAT_MILLIS;
    }

    protected void startNetStatPoll() {
        if (getOverallState() == DctConstants.State.CONNECTED
                && mNetStatPollEnabled == false) {
            if (DBG) {
                log("startNetStatPoll");
            }
            resetPollStats();
            mNetStatPollEnabled = true;
            mPollNetStat.run();
        }
        if (mPhone != null) {
            mPhone.notifyDataActivity();
        }
    }

    private void stopNetStatPoll() {
        mNetStatPollEnabled = false;
        removeCallbacks(mPollNetStat);
        if (DBG) {
            log("stopNetStatPoll");
        }

        // To sync data activity icon in the case of switching data connection to send MMS.
        if (mPhone != null) {
            mPhone.notifyDataActivity();
        }
    }

    public void sendStartNetStatPoll(DctConstants.Activity activity) {
        Message msg = obtainMessage(DctConstants.CMD_NET_STAT_POLL);
        msg.arg1 = DctConstants.ENABLED;
        msg.obj = activity;
        sendMessage(msg);
    }

    private void handleStartNetStatPoll(DctConstants.Activity activity) {
        startNetStatPoll();
        startDataStallAlarm(DATA_STALL_NOT_SUSPECTED);
        setActivity(activity);
    }

    public void sendStopNetStatPoll(DctConstants.Activity activity) {
        Message msg = obtainMessage(DctConstants.CMD_NET_STAT_POLL);
        msg.arg1 = DctConstants.DISABLED;
        msg.obj = activity;
        sendMessage(msg);
    }

    private void handleStopNetStatPoll(DctConstants.Activity activity) {
        stopNetStatPoll();
        stopDataStallAlarm();
        setActivity(activity);
    }

    private void onDataEnabledOverrideRulesChanged() {
        if (DBG) {
            log("onDataEnabledOverrideRulesChanged");
        }

        for (ApnContext apnContext : mPrioritySortedApnContexts) {
            if (isDataAllowed(apnContext, REQUEST_TYPE_NORMAL, null)) {
                if (apnContext.getDataConnection() != null) {
                    apnContext.getDataConnection().reevaluateRestrictedState();
                }
                setupDataOnConnectableApn(apnContext, Phone.REASON_DATA_ENABLED_OVERRIDE,
                        RetryFailures.ALWAYS);
            } else if (shouldCleanUpConnection(apnContext, true)) {
                apnContext.setReason(Phone.REASON_DATA_ENABLED_OVERRIDE);
                cleanUpConnectionInternal(true, RELEASE_TYPE_DETACH, apnContext);
            }
        }
    }

    private void updateDataActivity() {
        long sent, received;

        DctConstants.Activity newActivity;

        TxRxSum preTxRxSum = new TxRxSum(mTxPkts, mRxPkts);
        TxRxSum curTxRxSum = new TxRxSum();
        curTxRxSum.updateTotalTxRxSum();
        mTxPkts = curTxRxSum.txPkts;
        mRxPkts = curTxRxSum.rxPkts;

        if (VDBG) {
            log("updateDataActivity: curTxRxSum=" + curTxRxSum + " preTxRxSum=" + preTxRxSum);
        }

        if (mNetStatPollEnabled && (preTxRxSum.txPkts > 0 || preTxRxSum.rxPkts > 0)) {
            sent = mTxPkts - preTxRxSum.txPkts;
            received = mRxPkts - preTxRxSum.rxPkts;

            if (VDBG)
                log("updateDataActivity: sent=" + sent + " received=" + received);
            if (sent > 0 && received > 0) {
                newActivity = DctConstants.Activity.DATAINANDOUT;
            } else if (sent > 0 && received == 0) {
                newActivity = DctConstants.Activity.DATAOUT;
            } else if (sent == 0 && received > 0) {
                newActivity = DctConstants.Activity.DATAIN;
            } else {
                newActivity = (mActivity == DctConstants.Activity.DORMANT) ?
                        mActivity : DctConstants.Activity.NONE;
            }

            if (mActivity != newActivity && mIsScreenOn) {
                if (VDBG)
                    log("updateDataActivity: newActivity=" + newActivity);
                mActivity = newActivity;
                mPhone.notifyDataActivity();
            }
        }
    }

    private void handlePcoData(AsyncResult ar) {
        if (ar.exception != null) {
            loge("PCO_DATA exception: " + ar.exception);
            return;
        }
        PcoData pcoData = (PcoData)(ar.result);
        ArrayList<DataConnection> dcList = new ArrayList<>();
        DataConnection temp = mDcc.getActiveDcByCid(pcoData.cid);
        if (temp != null) {
            dcList.add(temp);
        }
        if (dcList.size() == 0) {
            loge("PCO_DATA for unknown cid: " + pcoData.cid + ", inferring");
            for (DataConnection dc : mDataConnections.values()) {
                final int cid = dc.getCid();
                if (cid == pcoData.cid) {
                    if (VDBG) log("  found " + dc);
                    dcList.clear();
                    dcList.add(dc);
                    break;
                }
                // check if this dc is still connecting
                if (cid == -1) {
                    for (ApnContext apnContext : dc.getApnContexts()) {
                        if (apnContext.getState() == DctConstants.State.CONNECTING) {
                            if (VDBG) log("  found potential " + dc);
                            dcList.add(dc);
                            break;
                        }
                    }
                }
            }
        }
        if (dcList.size() == 0) {
            loge("PCO_DATA - couldn't infer cid");
            return;
        }
        for (DataConnection dc : dcList) {
            List<ApnContext> apnContextList = dc.getApnContexts();
            if (apnContextList.size() == 0) {
                break;
            }
            // send one out for each apn type in play
            for (ApnContext apnContext : apnContextList) {
                String apnType = apnContext.getApnType();

                final Intent intent = new Intent(TelephonyIntents.ACTION_CARRIER_SIGNAL_PCO_VALUE);
                intent.putExtra(TelephonyIntents.EXTRA_APN_TYPE_KEY, apnType);
                intent.putExtra(TelephonyIntents.EXTRA_APN_PROTO_KEY, pcoData.bearerProto);
                intent.putExtra(TelephonyIntents.EXTRA_PCO_ID_KEY, pcoData.pcoId);
                intent.putExtra(TelephonyIntents.EXTRA_PCO_VALUE_KEY, pcoData.contents);
                mPhone.getCarrierSignalAgent().notifyCarrierSignalReceivers(intent);
            }
        }
    }

    /**
     * Data-Stall
     */

    // Recovery action taken in case of data stall
    @IntDef(
        value = {
            RECOVERY_ACTION_GET_DATA_CALL_LIST,
            RECOVERY_ACTION_CLEANUP,
            RECOVERY_ACTION_REREGISTER,
            RECOVERY_ACTION_RADIO_RESTART
        })
    @Retention(RetentionPolicy.SOURCE)
    private @interface RecoveryAction {};
    private static final int RECOVERY_ACTION_GET_DATA_CALL_LIST      = 0;
    private static final int RECOVERY_ACTION_CLEANUP                 = 1;
    private static final int RECOVERY_ACTION_REREGISTER              = 2;
    private static final int RECOVERY_ACTION_RADIO_RESTART           = 3;

    // Recovery handler class for cellular data stall
    private class DataStallRecoveryHandler {
        // Default minimum duration between each recovery steps
        private static final int
                DEFAULT_MIN_DURATION_BETWEEN_RECOVERY_STEPS_IN_MS = (3 * 60 * 1000); // 3 mins

        // The elapsed real time of last recovery attempted
        private long mTimeLastRecoveryStartMs;
        // Whether current network good or not
        private boolean mIsValidNetwork;

        public DataStallRecoveryHandler() {
            reset();
        }

        public void reset() {
            mTimeLastRecoveryStartMs = 0;
            putRecoveryAction(RECOVERY_ACTION_GET_DATA_CALL_LIST);
        }

        public boolean isAggressiveRecovery() {
            @RecoveryAction int action = getRecoveryAction();

            return ((action == RECOVERY_ACTION_CLEANUP)
                    || (action == RECOVERY_ACTION_REREGISTER)
                    || (action == RECOVERY_ACTION_RADIO_RESTART));
        }

        private long getMinDurationBetweenRecovery() {
            return Settings.Global.getLong(mResolver,
                Settings.Global.MIN_DURATION_BETWEEN_RECOVERY_STEPS_IN_MS,
                DEFAULT_MIN_DURATION_BETWEEN_RECOVERY_STEPS_IN_MS);
        }

        private long getElapsedTimeSinceRecoveryMs() {
            return (SystemClock.elapsedRealtime() - mTimeLastRecoveryStartMs);
        }

        @RecoveryAction
        private int getRecoveryAction() {
            @RecoveryAction int action = Settings.System.getInt(mResolver,
                    "radio.data.stall.recovery.action", RECOVERY_ACTION_GET_DATA_CALL_LIST);
            if (VDBG_STALL) log("getRecoveryAction: " + action);
            return action;
        }

        private void putRecoveryAction(@RecoveryAction int action) {
            Settings.System.putInt(mResolver, "radio.data.stall.recovery.action", action);
            if (VDBG_STALL) log("putRecoveryAction: " + action);
        }

        private void broadcastDataStallDetected(@RecoveryAction int recoveryAction) {
            Intent intent = new Intent(TelephonyManager.ACTION_DATA_STALL_DETECTED);
            SubscriptionManager.putPhoneIdAndSubIdExtra(intent, mPhone.getPhoneId());
            intent.putExtra(TelephonyManager.EXTRA_RECOVERY_ACTION, recoveryAction);
            mPhone.getContext().sendBroadcast(intent, READ_PRIVILEGED_PHONE_STATE);
        }

        private boolean isRecoveryAlreadyStarted() {
            return getRecoveryAction() != RECOVERY_ACTION_GET_DATA_CALL_LIST;
        }

        private boolean checkRecovery() {
            // To avoid back to back recovery wait for a grace period
            if (getElapsedTimeSinceRecoveryMs() < getMinDurationBetweenRecovery()) {
                if (VDBG_STALL) log("skip back to back data stall recovery");
                return false;
            }

            // Allow recovery if data is expected to work
            return mAttached.get() && isDataAllowed(null);
        }

        private void triggerRecovery() {
            sendMessage(obtainMessage(DctConstants.EVENT_DO_RECOVERY));
        }

        public void doRecovery() {
            if (getOverallState() == DctConstants.State.CONNECTED) {
                // Go through a series of recovery steps, each action transitions to the next action
                @RecoveryAction final int recoveryAction = getRecoveryAction();
                TelephonyMetrics.getInstance().writeDataStallEvent(
                        mPhone.getPhoneId(), recoveryAction);
                broadcastDataStallDetected(recoveryAction);

                switch (recoveryAction) {
                    case RECOVERY_ACTION_GET_DATA_CALL_LIST:
                        EventLog.writeEvent(EventLogTags.DATA_STALL_RECOVERY_GET_DATA_CALL_LIST,
                            mSentSinceLastRecv);
                        if (DBG) log("doRecovery() get data call list");
                        mDataServiceManager.requestDataCallList(obtainMessage());
                        putRecoveryAction(RECOVERY_ACTION_CLEANUP);
                        break;
                    case RECOVERY_ACTION_CLEANUP:
                        EventLog.writeEvent(EventLogTags.DATA_STALL_RECOVERY_CLEANUP,
                            mSentSinceLastRecv);
                        if (DBG) log("doRecovery() cleanup all connections");
                        cleanUpConnection(mApnContexts.get(ApnSetting.getApnTypeString(
                                ApnSetting.TYPE_DEFAULT)));
                        putRecoveryAction(RECOVERY_ACTION_REREGISTER);
                        break;
                    case RECOVERY_ACTION_REREGISTER:
                        EventLog.writeEvent(EventLogTags.DATA_STALL_RECOVERY_REREGISTER,
                            mSentSinceLastRecv);
                        if (DBG) log("doRecovery() re-register");
                        mPhone.getServiceStateTracker().reRegisterNetwork(null);
                        putRecoveryAction(RECOVERY_ACTION_RADIO_RESTART);
                        break;
                    case RECOVERY_ACTION_RADIO_RESTART:
                        EventLog.writeEvent(EventLogTags.DATA_STALL_RECOVERY_RADIO_RESTART,
                            mSentSinceLastRecv);
                        if (DBG) log("restarting radio");
                        restartRadio();
                        reset();
                        break;
                    default:
                        throw new RuntimeException("doRecovery: Invalid recoveryAction="
                            + recoveryAction);
                }
                mSentSinceLastRecv = 0;
                mTimeLastRecoveryStartMs = SystemClock.elapsedRealtime();
            }
        }

        public void processNetworkStatusChanged(boolean isValid) {
            if (isValid) {
                mIsValidNetwork = true;
                reset();
            } else {
                if (mIsValidNetwork || isRecoveryAlreadyStarted()) {
                    mIsValidNetwork = false;
                    // Check and trigger a recovery if network switched from good
                    // to bad or recovery is already started before.
                    if (checkRecovery()) {
                        if (DBG) log("trigger data stall recovery");
                        triggerRecovery();
                    }
                }
            }
        }

        public boolean isRecoveryOnBadNetworkEnabled() {
            return Settings.Global.getInt(mResolver,
                    Settings.Global.DATA_STALL_RECOVERY_ON_BAD_NETWORK, 1) == 1;
        }

        public boolean isNoRxDataStallDetectionEnabled() {
            return mDataStallNoRxEnabled && !isRecoveryOnBadNetworkEnabled();
        }
    }

    private void updateDataStallInfo() {
        long sent, received;

        TxRxSum preTxRxSum = new TxRxSum(mDataStallTxRxSum);
        mDataStallTxRxSum.updateTcpTxRxSum();

        if (VDBG_STALL) {
            log("updateDataStallInfo: mDataStallTxRxSum=" + mDataStallTxRxSum +
                    " preTxRxSum=" + preTxRxSum);
        }

        sent = mDataStallTxRxSum.txPkts - preTxRxSum.txPkts;
        received = mDataStallTxRxSum.rxPkts - preTxRxSum.rxPkts;

        if (RADIO_TESTS) {
            if (SystemProperties.getBoolean("radio.test.data.stall", false)) {
                log("updateDataStallInfo: radio.test.data.stall true received = 0;");
                received = 0;
            }
        }
        if ( sent > 0 && received > 0 ) {
            if (VDBG_STALL) log("updateDataStallInfo: IN/OUT");
            mSentSinceLastRecv = 0;
            mDsRecoveryHandler.reset();
        } else if (sent > 0 && received == 0) {
            if (isPhoneStateIdle()) {
                mSentSinceLastRecv += sent;
            } else {
                mSentSinceLastRecv = 0;
            }
            if (DBG) {
                log("updateDataStallInfo: OUT sent=" + sent +
                        " mSentSinceLastRecv=" + mSentSinceLastRecv);
            }
        } else if (sent == 0 && received > 0) {
            if (VDBG_STALL) log("updateDataStallInfo: IN");
            mSentSinceLastRecv = 0;
            mDsRecoveryHandler.reset();
        } else {
            if (VDBG_STALL) log("updateDataStallInfo: NONE");
        }
    }

    private boolean isPhoneStateIdle() {
        for (int i = 0; i < mTelephonyManager.getPhoneCount(); i++) {
            Phone phone = PhoneFactory.getPhone(i);
            if (phone != null && phone.getState() != PhoneConstants.State.IDLE) {
                log("isPhoneStateIdle false: Voice call active on phone " + i);
                return false;
            }
        }
        return true;
    }

    private void onDataStallAlarm(int tag) {
        if (mDataStallAlarmTag != tag) {
            if (DBG) {
                log("onDataStallAlarm: ignore, tag=" + tag + " expecting " + mDataStallAlarmTag);
            }
            return;
        }

        if (DBG) log("Data stall alarm");
        updateDataStallInfo();

        int hangWatchdogTrigger = Settings.Global.getInt(mResolver,
                Settings.Global.PDP_WATCHDOG_TRIGGER_PACKET_COUNT,
                NUMBER_SENT_PACKETS_OF_HANG);

        boolean suspectedStall = DATA_STALL_NOT_SUSPECTED;
        if (mSentSinceLastRecv >= hangWatchdogTrigger) {
            if (DBG) {
                log("onDataStallAlarm: tag=" + tag + " do recovery action="
                        + mDsRecoveryHandler.getRecoveryAction());
            }
            suspectedStall = DATA_STALL_SUSPECTED;
            sendMessage(obtainMessage(DctConstants.EVENT_DO_RECOVERY));
        } else {
            if (VDBG_STALL) {
                log("onDataStallAlarm: tag=" + tag + " Sent " + String.valueOf(mSentSinceLastRecv) +
                    " pkts since last received, < watchdogTrigger=" + hangWatchdogTrigger);
            }
        }
        startDataStallAlarm(suspectedStall);
    }

    protected void startDataStallAlarm(boolean suspectedStall) {
        int delayInMs;

        if (mDsRecoveryHandler.isNoRxDataStallDetectionEnabled()
                && getOverallState() == DctConstants.State.CONNECTED) {
            // If screen is on or data stall is currently suspected, set the alarm
            // with an aggressive timeout.
            if (mIsScreenOn || suspectedStall || mDsRecoveryHandler.isAggressiveRecovery()) {
                delayInMs = Settings.Global.getInt(mResolver,
                        Settings.Global.DATA_STALL_ALARM_AGGRESSIVE_DELAY_IN_MS,
                        DATA_STALL_ALARM_AGGRESSIVE_DELAY_IN_MS_DEFAULT);
            } else {
                delayInMs = Settings.Global.getInt(mResolver,
                        Settings.Global.DATA_STALL_ALARM_NON_AGGRESSIVE_DELAY_IN_MS,
                        DATA_STALL_ALARM_NON_AGGRESSIVE_DELAY_IN_MS_DEFAULT);
            }

            mDataStallAlarmTag += 1;
            if (VDBG_STALL) {
                log("startDataStallAlarm: tag=" + mDataStallAlarmTag +
                        " delay=" + (delayInMs / 1000) + "s");
            }
            Intent intent = new Intent(INTENT_DATA_STALL_ALARM);
            intent.putExtra(INTENT_DATA_STALL_ALARM_EXTRA_TAG, mDataStallAlarmTag);
            intent.putExtra(INTENT_DATA_STALL_ALARM_EXTRA_TRANSPORT_TYPE, mTransportType);
            SubscriptionManager.putPhoneIdAndSubIdExtra(intent, mPhone.getPhoneId());
            mDataStallAlarmIntent = PendingIntent.getBroadcast(mPhone.getContext(), 0, intent,
                    PendingIntent.FLAG_UPDATE_CURRENT);
            mAlarmManager.set(AlarmManager.ELAPSED_REALTIME,
                    SystemClock.elapsedRealtime() + delayInMs, mDataStallAlarmIntent);
        } else {
            if (VDBG_STALL) {
                log("startDataStallAlarm: NOT started, no connection tag=" + mDataStallAlarmTag);
            }
        }
    }

    private void stopDataStallAlarm() {
        if (VDBG_STALL) {
            log("stopDataStallAlarm: current tag=" + mDataStallAlarmTag +
                    " mDataStallAlarmIntent=" + mDataStallAlarmIntent);
        }
        mDataStallAlarmTag += 1;
        if (mDataStallAlarmIntent != null) {
            mAlarmManager.cancel(mDataStallAlarmIntent);
            mDataStallAlarmIntent = null;
        }
    }

    private void restartDataStallAlarm() {
        if (isConnected() == false) return;
        // To be called on screen status change.
        // Do not cancel the alarm if it is set with aggressive timeout.
        if (mDsRecoveryHandler.isAggressiveRecovery()) {
            if (DBG) log("restartDataStallAlarm: action is pending. not resetting the alarm.");
            return;
        }
        if (VDBG_STALL) log("restartDataStallAlarm: stop then start.");
        stopDataStallAlarm();
        startDataStallAlarm(DATA_STALL_NOT_SUSPECTED);
    }

    /**
     * Provisioning APN
     */
    private void onActionIntentProvisioningApnAlarm(Intent intent) {
        if (DBG) log("onActionIntentProvisioningApnAlarm: action=" + intent.getAction());
        Message msg = obtainMessage(DctConstants.EVENT_PROVISIONING_APN_ALARM,
                intent.getAction());
        msg.arg1 = intent.getIntExtra(PROVISIONING_APN_ALARM_TAG_EXTRA, 0);
        sendMessage(msg);
    }

    private void startProvisioningApnAlarm() {
        int delayInMs = Settings.Global.getInt(mResolver,
                                Settings.Global.PROVISIONING_APN_ALARM_DELAY_IN_MS,
                                PROVISIONING_APN_ALARM_DELAY_IN_MS_DEFAULT);
        if (Build.IS_DEBUGGABLE) {
            // Allow debug code to use a system property to provide another value
            String delayInMsStrg = Integer.toString(delayInMs);
            delayInMsStrg = System.getProperty(DEBUG_PROV_APN_ALARM, delayInMsStrg);
            try {
                delayInMs = Integer.parseInt(delayInMsStrg);
            } catch (NumberFormatException e) {
                loge("startProvisioningApnAlarm: e=" + e);
            }
        }
        mProvisioningApnAlarmTag += 1;
        if (DBG) {
            log("startProvisioningApnAlarm: tag=" + mProvisioningApnAlarmTag +
                    " delay=" + (delayInMs / 1000) + "s");
        }
        Intent intent = new Intent(INTENT_PROVISIONING_APN_ALARM);
        intent.putExtra(PROVISIONING_APN_ALARM_TAG_EXTRA, mProvisioningApnAlarmTag);
        mProvisioningApnAlarmIntent = PendingIntent.getBroadcast(mPhone.getContext(), 0, intent,
                PendingIntent.FLAG_UPDATE_CURRENT);
        mAlarmManager.set(AlarmManager.ELAPSED_REALTIME_WAKEUP,
                SystemClock.elapsedRealtime() + delayInMs, mProvisioningApnAlarmIntent);
    }

    private void stopProvisioningApnAlarm() {
        if (DBG) {
            log("stopProvisioningApnAlarm: current tag=" + mProvisioningApnAlarmTag +
                    " mProvsioningApnAlarmIntent=" + mProvisioningApnAlarmIntent);
        }
        mProvisioningApnAlarmTag += 1;
        if (mProvisioningApnAlarmIntent != null) {
            mAlarmManager.cancel(mProvisioningApnAlarmIntent);
            mProvisioningApnAlarmIntent = null;
        }
    }

    /**
     * 5G connection reevaluation alarms
     */
    private boolean startHysteresisAlarm() {
        if (mHysteresisTimeMs > 0) {
            // only create hysteresis alarm if CarrierConfig allows it
            sendMessageDelayed(obtainMessage(DctConstants.EVENT_5G_TIMER_HYSTERESIS),
                    mHysteresisTimeMs);
            mHysteresis = true;
            return true;
        } else {
            return false;
        }
    }

    private void stopHysteresisAlarm() {
        removeMessages(DctConstants.EVENT_5G_TIMER_HYSTERESIS);
        mHysteresis = false;
    }

    private void startWatchdogAlarm() {
        sendMessageDelayed(obtainMessage(DctConstants.EVENT_5G_TIMER_WATCHDOG), mWatchdogTimeMs);
        mWatchdog = true;
    }

    private void stopWatchdogAlarm() {
        removeMessages(DctConstants.EVENT_5G_TIMER_WATCHDOG);
        mWatchdog = false;
    }

    private static DataProfile createDataProfile(ApnSetting apn, boolean isPreferred) {
        return createDataProfile(apn, apn.getProfileId(), isPreferred);
    }

    @VisibleForTesting
    public static DataProfile createDataProfile(ApnSetting apn, int profileId,
                                                boolean isPreferred) {
        int profileType;

        int networkTypeBitmask = apn.getNetworkTypeBitmask();

        if (networkTypeBitmask == 0) {
            profileType = DataProfile.TYPE_COMMON;
        } else if (ServiceState.bearerBitmapHasCdma(networkTypeBitmask)) {
            profileType = DataProfile.TYPE_3GPP2;
        } else {
            profileType = DataProfile.TYPE_3GPP;
        }

        return new DataProfile.Builder()
                .setProfileId(profileId)
                .setApn(apn.getApnName())
                .setProtocolType(apn.getProtocol())
                .setAuthType(apn.getAuthType())
                .setUserName(apn.getUser())
                .setPassword(apn.getPassword())
                .setType(profileType)
                .setMaxConnectionsTime(apn.getMaxConnsTime())
                .setMaxConnections(apn.getMaxConns())
                .setWaitTime(apn.getWaitTime())
                .enable(apn.isEnabled())
                .setSupportedApnTypesBitmask(apn.getApnTypeBitmask())
                .setRoamingProtocolType(apn.getRoamingProtocol())
                .setBearerBitmask(networkTypeBitmask)
                .setMtu(apn.getMtu())
                .setPersistent(apn.isPersistent())
                .setPreferred(isPreferred)
                .build();
    }

    private void onDataServiceBindingChanged(boolean bound) {
        if (bound) {
            mDcc.start();
        } else {
            mDcc.dispose();
        }
        mDataServiceBound = bound;
    }

    public static String requestTypeToString(@RequestNetworkType int type) {
        switch (type) {
            case REQUEST_TYPE_NORMAL: return "NORMAL";
            case REQUEST_TYPE_HANDOVER: return "HANDOVER";
        }
        return "UNKNOWN";
    }

    public static String releaseTypeToString(@ReleaseNetworkType int type) {
        switch (type) {
            case RELEASE_TYPE_NORMAL: return "NORMAL";
            case RELEASE_TYPE_DETACH: return "DETACH";
            case RELEASE_TYPE_HANDOVER: return "HANDOVER";
        }
        return "UNKNOWN";
    }

    @RilRadioTechnology
    private int getDataRat() {
        ServiceState ss = mPhone.getServiceState();
        NetworkRegistrationInfo nrs = ss.getNetworkRegistrationInfo(
                NetworkRegistrationInfo.DOMAIN_PS, mTransportType);
        if (nrs != null) {
            return ServiceState.networkTypeToRilRadioTechnology(nrs.getAccessNetworkTechnology());
        }
        return ServiceState.RIL_RADIO_TECHNOLOGY_UNKNOWN;
    }

    @RilRadioTechnology
    private int getVoiceRat() {
        ServiceState ss = mPhone.getServiceState();
        NetworkRegistrationInfo nrs = ss.getNetworkRegistrationInfo(
                NetworkRegistrationInfo.DOMAIN_CS, mTransportType);
        if (nrs != null) {
            return ServiceState.networkTypeToRilRadioTechnology(nrs.getAccessNetworkTechnology());
        }
        return ServiceState.RIL_RADIO_TECHNOLOGY_UNKNOWN;
    }
}<|MERGE_RESOLUTION|>--- conflicted
+++ resolved
@@ -75,7 +75,6 @@
 import android.telephony.CarrierConfigManager;
 import android.telephony.CellLocation;
 import android.telephony.DataFailCause;
-import android.telephony.DataFailCause.FailCause;
 import android.telephony.NetworkRegistrationInfo;
 import android.telephony.PcoData;
 import android.telephony.Rlog;
@@ -1308,6 +1307,10 @@
         setupDataOnAllConnectableApns(Phone.REASON_DATA_ATTACHED, RetryFailures.ALWAYS);
     }
 
+    protected boolean getAttachedStatus() {
+        return mAttached.get();
+    }
+
     /**
      * Check if it is allowed to make a data connection (without checking APN context specific
      * conditions).
@@ -1343,7 +1346,7 @@
 
         // Step 1: Get all environment conditions.
         final boolean internalDataEnabled = mDataEnabledSettings.isInternalDataEnabled();
-        boolean attachedState = mAttached.get();
+        boolean attachedState = getAttachedStatus();
         boolean desiredPowerState = mPhone.getServiceStateTracker().getDesiredPowerState();
         boolean radioStateFromCarrier = mPhone.getServiceStateTracker().getPowerStateFromCarrier();
         // TODO: Remove this hack added by ag/641832.
@@ -1953,11 +1956,7 @@
         }
     }
 
-<<<<<<< HEAD
     protected boolean isPermanentFailure(@DataFailureCause int dcFailCause) {
-=======
-    protected boolean isPermanentFailure(@FailCause int dcFailCause) {
->>>>>>> 26d16d8e
         return (DataFailCause.isPermanentFailure(mPhone.getContext(), dcFailCause,
                 mPhone.getSubId())
                 && (mAttached.get() == false || dcFailCause != DataFailCause.SIGNAL_LOST));
@@ -2333,11 +2332,7 @@
                 SystemClock.elapsedRealtime() + delay, alarmIntent);
     }
 
-<<<<<<< HEAD
     private void notifyNoData(@DataFailureCause int lastFailCauseCode,
-=======
-    private void notifyNoData(@FailCause int lastFailCauseCode,
->>>>>>> 26d16d8e
                               ApnContext apnContext) {
         if (DBG) log( "notifyNoData: type=" + apnContext.getApnType());
         if (isPermanentFailure(lastFailCauseCode)
@@ -2439,11 +2434,7 @@
     private void sendRequestNetworkCompleteMsg(Message message, boolean success,
                                                @TransportType int transport,
                                                @RequestNetworkType int requestType,
-<<<<<<< HEAD
                                                @DataFailureCause int cause) {
-=======
-                                               @FailCause int cause) {
->>>>>>> 26d16d8e
         if (message == null) return;
 
         Bundle b = message.getData();
