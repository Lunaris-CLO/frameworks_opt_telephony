--- conflicted
+++ resolved
@@ -3370,7 +3370,6 @@
                     apnList = sortApnListByPreferred(apnList);
                     if (DBG) log("buildWaitingApns: X added preferred apnList=" + apnList);
                     return apnList;
-<<<<<<< HEAD
                 } else if (mTransportType == mPhone.getTransportManager()
                         .getCurrentTransport(ApnSetting
                                 .getApnTypesBitmaskFromString(requestedApnType))) {
@@ -3379,13 +3378,12 @@
                     mPreferredApn = null;
                 } else {
                     if (DBG) log("buildWaitingApns: do nothing");
-=======
->>>>>>> 8aa3ec40
-                }
-            }
-            if (DBG) log("buildWaitingApns: no preferred APN");
-            setPreferredApn(-1);
-            mPreferredApn = null;
+                }
+            } else {
+                if (DBG) log("buildWaitingApns: no preferred APN");
+                setPreferredApn(-1);
+                mPreferredApn = null;
+            }
         }
 
         if (DBG) log("buildWaitingApns: mAllApnSettings=" + mAllApnSettings);
@@ -4408,22 +4406,6 @@
                 return;
             }
             for (ApnContext apnContext : mApnContexts.values()) {
-<<<<<<< HEAD
-                ArrayList<ApnSetting> currentWaitingApns = apnContext.getWaitingApns();
-                ArrayList<ApnSetting> waitingApns = buildWaitingApns(
-                        apnContext.getApnType(), getDataRat());
-                if (VDBG) log("new waitingApns:" + waitingApns);
-                if ((currentWaitingApns != null)
-                        && ((waitingApns.size() != currentWaitingApns.size())
-                        // Check if the existing waiting APN list can cover the newly built APN
-                        // list. If yes, then we don't need to tear down the existing data call.
-                        // TODO: We probably need to rebuild APN list when roaming status changes.
-                        || !containsAllApns(currentWaitingApns, waitingApns))) {
-                    if (VDBG) log("new waiting apn is different for " + apnContext);
-                    apnContext.setWaitingApns(waitingApns);
-                    if (!apnContext.isDisconnected()
-                            && isCleanUpConnectionRequired(apnContext, waitingApns)) {
-=======
                 if (!apnContext.isDisconnected()) {
                     ArrayList<ApnSetting> currentWaitingApns = apnContext.getWaitingApns();
                     ArrayList<ApnSetting> waitingApns = buildWaitingApns(
@@ -4438,10 +4420,11 @@
                             || !containsAllApns(currentWaitingApns, waitingApns))) {
                         if (VDBG) log("new waiting apn is different for " + apnContext);
                         apnContext.setWaitingApns(waitingApns);
->>>>>>> 8aa3ec40
-                        if (VDBG) log("cleanUpConnectionsOnUpdatedApns for " + apnContext);
-                        apnContext.setReason(reason);
-                        cleanUpConnectionInternal(true, RELEASE_TYPE_DETACH, apnContext);
+                        if (isCleanUpConnectionRequired(apnContext, waitingApns)) {
+                            if (VDBG) log("cleanUpConnectionsOnUpdatedApns for " + apnContext);
+                            apnContext.setReason(reason);
+                            cleanUpConnectionInternal(true, RELEASE_TYPE_DETACH, apnContext);
+                        }
                     }
                 }
             }
