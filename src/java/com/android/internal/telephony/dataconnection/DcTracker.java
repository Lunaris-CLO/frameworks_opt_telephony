--- conflicted
+++ resolved
@@ -1594,13 +1594,8 @@
         if (!TextUtils.isEmpty(reason)) {
             disableMeteredOnly = reason.equals(Phone.REASON_DATA_SPECIFIC_DISABLED) ||
                     reason.equals(Phone.REASON_ROAMING_ON) ||
-<<<<<<< HEAD
                     reason.equals(Phone.REASON_CARRIER_ACTION_DISABLE_METERED_APN) ||
-                    reason.equals(Phone.REASON_SINGLE_PDN_ARBITRATION) ||
-                    reason.equals(Phone.REASON_PDP_RESET);
-=======
-                    reason.equals(Phone.REASON_CARRIER_ACTION_DISABLE_METERED_APN);
->>>>>>> e27a9bdd
+                    reason.equals(Phone.REASON_SINGLE_PDN_ARBITRATION);
         }
 
         for (ApnContext apnContext : mApnContexts.values()) {
