--- conflicted
+++ resolved
@@ -278,10 +278,6 @@
     private static final String INTENT_DATA_STALL_ALARM_EXTRA_TRANSPORT_TYPE =
             "data_stall_alarm_extra_transport_type";
 
-<<<<<<< HEAD
-    protected DcTesterFailBringUpAll mDcTesterFailBringUpAll;
-    protected DcController mDcc;
-=======
     /** The higher index has higher priority. */
     private static final DctConstants.State[] DATA_CONNECTION_STATE_PRIORITIES = {
             DctConstants.State.IDLE,
@@ -290,9 +286,8 @@
             DctConstants.State.CONNECTED,
     };
 
-    private DcTesterFailBringUpAll mDcTesterFailBringUpAll;
-    private DcController mDcc;
->>>>>>> a6ea0e13
+    protected DcTesterFailBringUpAll mDcTesterFailBringUpAll;
+    protected DcController mDcc;
 
     /** kept in sync with mApnContexts
      * Higher numbers are higher priority and sorted so highest priority is first */
@@ -1961,11 +1956,7 @@
         }
     }
 
-<<<<<<< HEAD
-    protected boolean isPermanentFailure(@FailCause int dcFailCause) {
-=======
-    boolean isPermanentFailure(@DataFailureCause int dcFailCause) {
->>>>>>> a6ea0e13
+    protected boolean isPermanentFailure(@DataFailureCause int dcFailCause) {
         return (DataFailCause.isPermanentFailure(mPhone.getContext(), dcFailCause,
                 mPhone.getSubId())
                 && (mAttached.get() == false || dcFailCause != DataFailCause.SIGNAL_LOST));
