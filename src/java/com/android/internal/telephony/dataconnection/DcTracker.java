--- conflicted
+++ resolved
@@ -2442,12 +2442,7 @@
                                     + " found canHandle conn=" + curDc);
                         }
                         return curDc;
-<<<<<<< HEAD
-                    } else if (curDc.isActivating() || apnSetting.equals(
-                            apnContext.getNextApnSetting())) {
-=======
                     } else if (curDc.isActivating() || apnSetting.equals(nextApn)) {
->>>>>>> c309d5ac
                         potentialDc = curDc;
                     }
                 }
