/*
 * Copyright (C) 2014 MediaTek Inc.
 *
 * Licensed under the Apache License, Version 2.0 (the "License");
 * you may not use this file except in compliance with the License.
 * You may obtain a copy of the License at
 *
 *      http://www.apache.org/licenses/LICENSE-2.0
 *
 * Unless required by applicable law or agreed to in writing, software
 * distributed under the License is distributed on an "AS IS" BASIS,
 * WITHOUT WARRANTIES OR CONDITIONS OF ANY KIND, either express or implied.
 * See the License for the specific language governing permissions and
 * limitations under the License.
 */

package com.android.internal.telephony.dataconnection;

import android.content.BroadcastReceiver;
import android.content.Context;
import android.content.Intent;
import android.content.IntentFilter;
import android.os.Handler;
import android.os.Message;
import android.os.AsyncResult;
import android.os.SystemProperties;
import android.telephony.ServiceState;
import android.telephony.TelephonyManager;
import android.telephony.SubscriptionManager;

import com.android.internal.telephony.IccCardConstants;
import com.android.internal.telephony.Phone;
import com.android.internal.telephony.PhoneConstants;
import com.android.internal.telephony.PhoneBase;
import com.android.internal.telephony.PhoneProxy;
import com.android.internal.telephony.TelephonyIntents;
import com.android.internal.util.AsyncChannel;
import com.android.internal.telephony.PhoneFactory;
import com.android.internal.telephony.TelephonyProperties;
import com.android.internal.telephony.DefaultPhoneNotifier;
import com.android.internal.telephony.SubscriptionController;

import android.util.Log;
import java.util.HashSet;
import java.util.Iterator;
import android.os.Registrant;
import android.os.RegistrantList;
import android.telephony.Rlog;

public class DctController extends Handler {
    private static final String LOG_TAG = "DctController";
    private static final boolean DBG = true;

    private static final int EVENT_PHONE1_DETACH = 1;
    private static final int EVENT_PHONE2_DETACH = 2;
    private static final int EVENT_PHONE3_DETACH = 3;
    private static final int EVENT_PHONE4_DETACH = 4;
    private static final int EVENT_PHONE1_RADIO_OFF = 5;
    private static final int EVENT_PHONE2_RADIO_OFF = 6;
    private static final int EVENT_PHONE3_RADIO_OFF = 7;
    private static final int EVENT_PHONE4_RADIO_OFF = 8;

    private static DctController sDctController;

    private RegistrantList mNotifyDataSwitchInfo = new RegistrantList();
    private SubscriptionController mSubController = SubscriptionController.getInstance();

    private Phone mActivePhone;
    private int mPhoneNum;
    private boolean[] mServicePowerOffFlag;
    private PhoneProxy[] mPhones;
    private DcSwitchState[] mDcSwitchState;
    private DcSwitchAsyncChannel[] mDcSwitchAsyncChannel;
    private Handler[] mDcSwitchStateHandler;

    private HashSet<String> mApnTypes = new HashSet<String>();

    private BroadcastReceiver mDataStateReceiver;
    private Context mContext;

    private int mCurrentDataPhone = SubscriptionManager.INVALID_PHONE_ID;
    private int mRequestedDataPhone = SubscriptionManager.INVALID_PHONE_ID;

    private Handler mRspHander = new Handler() {
        public void handleMessage(Message msg){
            AsyncResult ar;
            switch(msg.what) {
                case EVENT_PHONE1_DETACH:
                case EVENT_PHONE2_DETACH:
                case EVENT_PHONE3_DETACH:
                case EVENT_PHONE4_DETACH:
                    logd("EVENT_PHONE" + msg.what +
                            "_DETACH: mRequestedDataPhone=" + mRequestedDataPhone);
                    mCurrentDataPhone = SubscriptionManager.INVALID_PHONE_ID;
                    if (isValidPhoneId(mRequestedDataPhone)) {
                        mCurrentDataPhone = mRequestedDataPhone;
                        mRequestedDataPhone = SubscriptionManager.INVALID_PHONE_ID;

                        Iterator<String> itrType = mApnTypes.iterator();
                        while (itrType.hasNext()) {
                            mDcSwitchAsyncChannel[mCurrentDataPhone].connectSync(itrType.next());
                        }
                        mApnTypes.clear();
                    }
                break;

                case EVENT_PHONE1_RADIO_OFF:
                case EVENT_PHONE2_RADIO_OFF:
                case EVENT_PHONE3_RADIO_OFF:
                case EVENT_PHONE4_RADIO_OFF:
                    logd("EVENT_PHONE" + (msg.what - EVENT_PHONE1_RADIO_OFF + 1) + "_RADIO_OFF.");
                    mServicePowerOffFlag[msg.what - EVENT_PHONE1_RADIO_OFF] = true;
                break;

                default:
                break;
            }
        }
    };

    private DefaultPhoneNotifier.IDataStateChangedCallback mDataStateChangedCallback =
            new DefaultPhoneNotifier.IDataStateChangedCallback() {
        public void onDataStateChanged(long subId, String state, String reason,
                String apnName, String apnType, boolean unavailable) {
            logd("[DataStateChanged]:" + "state=" + state + ",reason=" + reason
                      + ",apnName=" + apnName + ",apnType=" + apnType + ",from subId=" + subId);
            int phoneId = SubscriptionManager.getPhoneId(subId);
            if (isValidPhoneId(phoneId)) {
                mDcSwitchState[phoneId].notifyDataConnection(phoneId, state, reason,
                        apnName, apnType, unavailable);
            }
        }
    };

    private class DataStateReceiver extends BroadcastReceiver {
        public void onReceive(Context context, Intent intent) {
            synchronized(this) {
                if (intent.getAction().equals(TelephonyIntents.ACTION_SERVICE_STATE_CHANGED)) {
                    ServiceState ss = ServiceState.newFromBundle(intent.getExtras());

                    long subId = intent.getLongExtra(PhoneConstants.SUBSCRIPTION_KEY,
                            SubscriptionManager.getDefaultDataSubId());
                    int phoneId = SubscriptionManager.getPhoneId(subId);
                    logd("DataStateReceiver: phoneId= " + phoneId);

                    // for the case of network out of service when bootup (ignore dummy values too)
                    if (!SubscriptionManager.isValidSubId(subId) || (subId < 0)) {
                        // FIXME: Maybe add SM.isRealSubId(subId)??
                        logd("DataStateReceiver: ignore invalid subId=" + subId);
                        return;
                    }
                    if (!SubscriptionManager.isValidPhoneId(phoneId)) {
                        logd("DataStateReceiver: ignore invalid phoneId=" + phoneId);
                        return;
                    }

                    if (!isValidPhoneId(phoneId)) {
                        logd("Invalid phoneId");
                        return;
                    }

                    boolean prevPowerOff = mServicePowerOffFlag[phoneId];
                    if (ss != null) {
                        int state = ss.getState();
                        switch (state) {
                            case ServiceState.STATE_POWER_OFF:
                                mServicePowerOffFlag[phoneId] = true;
                                logd("DataStateReceiver: STATE_POWER_OFF Intent from phoneId="
                                        + phoneId);
                                break;
                            case ServiceState.STATE_IN_SERVICE:
                                mServicePowerOffFlag[phoneId] = false;
                                logd("DataStateReceiver: STATE_IN_SERVICE Intent from phoneId="
                                        + phoneId);
                                break;
                            case ServiceState.STATE_OUT_OF_SERVICE:
                                logd("DataStateReceiver: STATE_OUT_OF_SERVICE Intent from phoneId="
                                        + phoneId);
                                if (mServicePowerOffFlag[phoneId]) {
                                    mServicePowerOffFlag[phoneId] = false;
                                }
                                break;
                            case ServiceState.STATE_EMERGENCY_ONLY:
                                logd("DataStateReceiver: STATE_EMERGENCY_ONLY Intent from phoneId="
                                        + phoneId);
                                break;
                            default:
                                logd("DataStateReceiver: SERVICE_STATE_CHANGED invalid state");
                                break;
                        }

                        if (prevPowerOff && mServicePowerOffFlag[phoneId] == false &&
<<<<<<< HEAD
                                !isValidPhoneId(mCurrentDataPhone) &&
                                phoneId == getDefaultDataPhoneId()) {
                            logd("Current Phone is none and default Phone is " +
                                    phoneId + ", then enableApnType()");
=======
                                mCurrentDataPhone == PHONE_NONE &&
                                phoneId == getDataConnectionFromSetting()) {
                            logd("DataStateReceiver: Current Phone is none and default phoneId="
                                    + phoneId + ", then enableApnType()");
>>>>>>> f54d520e
                            enableApnType(subId, PhoneConstants.APN_TYPE_DEFAULT);
                        }
                    }
                }
            }
        }
    }

    public DefaultPhoneNotifier.IDataStateChangedCallback getDataStateChangedCallback() {
        return mDataStateChangedCallback;
    }

    public static DctController getInstance() {
       if (sDctController == null) {
        throw new RuntimeException(
            "DCTrackerController.getInstance can't be called before makeDCTController()");
        }
       return sDctController;
    }

    public static DctController makeDctController(PhoneProxy[] phones) {
        if (sDctController == null) {
            sDctController = new DctController(phones);
        }
        return sDctController;
    }

    private DctController(PhoneProxy[] phones) {
        if (phones == null || phones.length == 0) {
            if (phones == null) {
                loge("DctController(phones): UNEXPECTED phones=null, ignore");
            } else {
                loge("DctController(phones): UNEXPECTED phones.length=0, ignore");
            }
            return;
        }
        mPhoneNum = phones.length;
        mServicePowerOffFlag = new boolean[mPhoneNum];
        mPhones = phones;

        mDcSwitchState = new DcSwitchState[mPhoneNum];
        mDcSwitchAsyncChannel = new DcSwitchAsyncChannel[mPhoneNum];
        mDcSwitchStateHandler = new Handler[mPhoneNum];

        mActivePhone = mPhones[0];

        for (int i = 0; i < mPhoneNum; ++i) {
            int phoneId = i;
            mServicePowerOffFlag[i] = true;
            mDcSwitchState[i] = new DcSwitchState(mPhones[i], "DcSwitchState-" + phoneId, phoneId);
            mDcSwitchState[i].start();
            mDcSwitchAsyncChannel[i] = new DcSwitchAsyncChannel(mDcSwitchState[i], phoneId);
            mDcSwitchStateHandler[i] = new Handler();

            int status = mDcSwitchAsyncChannel[i].fullyConnectSync(mPhones[i].getContext(),
                mDcSwitchStateHandler[i], mDcSwitchState[i].getHandler());

            if (status == AsyncChannel.STATUS_SUCCESSFUL) {
                logd("DctController(phones): Connect success: " + i);
            } else {
                loge("DctController(phones): Could not connect to " + i);
            }

            mDcSwitchState[i].registerForIdle(mRspHander, EVENT_PHONE1_DETACH + i, null);

            // Register for radio state change
            PhoneBase phoneBase = (PhoneBase)((PhoneProxy)mPhones[i]).getActivePhone();
            phoneBase.mCi.registerForOffOrNotAvailable(mRspHander, EVENT_PHONE1_RADIO_OFF + i, null);
        }

        mContext = mActivePhone.getContext();

        IntentFilter filter = new IntentFilter();
        filter.addAction(TelephonyIntents.ACTION_DATA_CONNECTION_FAILED);
        filter.addAction(TelephonyIntents.ACTION_SERVICE_STATE_CHANGED);

        mDataStateReceiver = new DataStateReceiver();
        Intent intent = mContext.registerReceiver(mDataStateReceiver, filter);
    }

    private IccCardConstants.State getIccCardState(int phoneId) {
        return mPhones[phoneId].getIccCard().getState();
    }

    /**
     * Enable PDP interface by apn type and phone id
     *
     * @param type enable pdp interface by apn type, such as PhoneConstants.APN_TYPE_MMS, etc.
     * @param subId Indicate which sub to query
     * @return PhoneConstants.APN_REQUEST_STARTED: action is already started
     * PhoneConstants.APN_ALREADY_ACTIVE: interface has already active
     * PhoneConstants.APN_TYPE_NOT_AVAILABLE: invalid APN type
     * PhoneConstants.APN_REQUEST_FAILED: request failed
     * PhoneConstants.APN_REQUEST_FAILED_DUE_TO_RADIO_OFF: readio turn off
     * @see #disableApnType()
     */
    public synchronized int enableApnType(long subId, String type) {
        int phoneId = SubscriptionManager.getPhoneId(subId);

        if (!isValidPhoneId(phoneId)) {
            logw("enableApnType(): with Invalid Phone Id");
            return PhoneConstants.APN_REQUEST_FAILED;
        }

        logd("enableApnType():type=" + type + ",phoneId=" + phoneId +
                ",powerOff=" + mServicePowerOffFlag[phoneId]);

        if (!PhoneConstants.APN_TYPE_DEFAULT.equals(type)) {
            for (int peerphoneId =0; peerphoneId < mPhoneNum; peerphoneId++) {
                // check peer Phone has non default APN activated as receiving non default APN request.
                if (phoneId == peerphoneId) {
                    continue;
                }

                String[] activeApnTypes = mPhones[peerphoneId].getActiveApnTypes();
                if (activeApnTypes != null && activeApnTypes.length != 0) {
                    for (int i=0; i<activeApnTypes.length; i++) {
                        if (!PhoneConstants.APN_TYPE_DEFAULT.equals(activeApnTypes[i]) &&
                                mPhones[peerphoneId].getDataConnectionState(activeApnTypes[i]) !=
                                PhoneConstants.DataState.DISCONNECTED) {
                            logd("enableApnType:Peer Phone still have non-default active APN type:"+
                                    "activeApnTypes[" + i + "]=" + activeApnTypes[i]);
                            return PhoneConstants.APN_REQUEST_FAILED;
                        }
                    }
                }
            }
        }

        logd("enableApnType(): CurrentDataPhone=" +
                    mCurrentDataPhone + ", RequestedDataPhone=" + mRequestedDataPhone);

        if (phoneId == mCurrentDataPhone &&
               !mDcSwitchAsyncChannel[mCurrentDataPhone].isIdleOrDeactingSync()) {
           mRequestedDataPhone = SubscriptionManager.INVALID_PHONE_ID;
           logd("enableApnType(): mRequestedDataPhone equals request PHONE ID.");
           return mDcSwitchAsyncChannel[phoneId].connectSync(type);
        } else {
            // Only can switch data when mCurrentDataPhone is SubscriptionManager.INVALID_PHONE_ID,
            // it is set to SubscriptionManager.INVALID_PHONE_ID only as receiving
            // EVENT_PHONEX_DETACH
            if (!isValidPhoneId(mCurrentDataPhone)) {
                mCurrentDataPhone = phoneId;
                mRequestedDataPhone = SubscriptionManager.INVALID_PHONE_ID;
                logd("enableApnType(): current PHONE is NONE or IDLE, mCurrentDataPhone=" +
                        mCurrentDataPhone);
                return mDcSwitchAsyncChannel[phoneId].connectSync(type);
            } else {
                logd("enableApnType(): current PHONE:" + mCurrentDataPhone + " is active.");
                if (phoneId != mRequestedDataPhone) {
                    mApnTypes.clear();
                }
                mApnTypes.add(type);
                mRequestedDataPhone = phoneId;
                mDcSwitchState[mCurrentDataPhone].cleanupAllConnection();
            }
        }
        return PhoneConstants.APN_REQUEST_STARTED;
    }

    /**
     * disable PDP interface by apn type and sub id
     *
     * @param type enable pdp interface by apn type, such as PhoneConstants.APN_TYPE_MMS, etc.
     * @param subId Indicate which sub to query
     * @return PhoneConstants.APN_REQUEST_STARTED: action is already started
     * PhoneConstants.APN_ALREADY_ACTIVE: interface has already active
     * PhoneConstants.APN_TYPE_NOT_AVAILABLE: invalid APN type
     * PhoneConstants.APN_REQUEST_FAILED: request failed
     * PhoneConstants.APN_REQUEST_FAILED_DUE_TO_RADIO_OFF: readio turn off
     * @see #enableApnTypeGemini()
     */
    public synchronized int disableApnType(long subId, String type) {

        int phoneId = SubscriptionManager.getPhoneId(subId);

        if (!isValidPhoneId(phoneId)) {
            logw("disableApnType(): with Invalid Phone Id");
            return PhoneConstants.APN_REQUEST_FAILED;
        }
        logd("disableApnType():type=" + type + ",phoneId=" + phoneId +
                ",powerOff=" + mServicePowerOffFlag[phoneId]);
        return mDcSwitchAsyncChannel[phoneId].disconnectSync(type);
    }

    public boolean isDataConnectivityPossible(String type, int phoneId) {
        if (!isValidPhoneId(phoneId)) {
            logw("isDataConnectivityPossible(): with Invalid Phone Id");
            return false;
        } else {
            return mPhones[phoneId].isDataConnectivityPossible(type);
        }
    }

    public boolean isIdleOrDeacting(int phoneId) {
        if (isValidPhoneId(phoneId)) {
            return mDcSwitchAsyncChannel[phoneId].isIdleOrDeactingSync();
        }
        return false;
    }

    private boolean isValidPhoneId(int phoneId) {
        return SubscriptionManager.isValidPhoneId(phoneId) && phoneId >= 0 && phoneId < mPhoneNum;
    }

    private boolean isValidApnType(String apnType) {
         if (apnType.equals(PhoneConstants.APN_TYPE_DEFAULT)
             || apnType.equals(PhoneConstants.APN_TYPE_MMS)
             || apnType.equals(PhoneConstants.APN_TYPE_SUPL)
             || apnType.equals(PhoneConstants.APN_TYPE_DUN)
             || apnType.equals(PhoneConstants.APN_TYPE_HIPRI)
             || apnType.equals(PhoneConstants.APN_TYPE_FOTA)
             || apnType.equals(PhoneConstants.APN_TYPE_IMS)
             || apnType.equals(PhoneConstants.APN_TYPE_CBS))
        {
            return true;
        } else {
            return false;
        }
    }

    private int getDefaultDataPhoneId(){
        long subId = SubscriptionManager.getDefaultDataSubId();
        int phoneId = SubscriptionManager.getPhoneId(subId);
        return phoneId;
    }

    private static void logv(String s) {
        Log.v(LOG_TAG, "[DctController] " + s);
    }

    private static void logd(String s) {
        Log.d(LOG_TAG, "[DctController] " + s);
    }

    private static void logw(String s) {
        Log.w(LOG_TAG, "[DctController] " + s);
    }

    private static void loge(String s) {
        Log.e(LOG_TAG, "[DctController] " + s);
    }

}<|MERGE_RESOLUTION|>--- conflicted
+++ resolved
@@ -149,13 +149,9 @@
                         logd("DataStateReceiver: ignore invalid subId=" + subId);
                         return;
                     }
-                    if (!SubscriptionManager.isValidPhoneId(phoneId)) {
+
+                    if (!isValidPhoneId(phoneId)) {
                         logd("DataStateReceiver: ignore invalid phoneId=" + phoneId);
-                        return;
-                    }
-
-                    if (!isValidPhoneId(phoneId)) {
-                        logd("Invalid phoneId");
                         return;
                     }
 
@@ -190,17 +186,10 @@
                         }
 
                         if (prevPowerOff && mServicePowerOffFlag[phoneId] == false &&
-<<<<<<< HEAD
                                 !isValidPhoneId(mCurrentDataPhone) &&
                                 phoneId == getDefaultDataPhoneId()) {
                             logd("Current Phone is none and default Phone is " +
                                     phoneId + ", then enableApnType()");
-=======
-                                mCurrentDataPhone == PHONE_NONE &&
-                                phoneId == getDataConnectionFromSetting()) {
-                            logd("DataStateReceiver: Current Phone is none and default phoneId="
-                                    + phoneId + ", then enableApnType()");
->>>>>>> f54d520e
                             enableApnType(subId, PhoneConstants.APN_TYPE_DEFAULT);
                         }
                     }
