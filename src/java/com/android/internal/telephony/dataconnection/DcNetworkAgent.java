--- conflicted
+++ resolved
@@ -31,10 +31,7 @@
 import android.net.NetworkScore;
 import android.net.Uri;
 import android.os.Handler;
-<<<<<<< HEAD
 import android.os.Looper;
-=======
->>>>>>> ef16ca98
 import android.os.Message;
 import android.telephony.AccessNetworkConstants;
 import android.telephony.AccessNetworkConstants.TransportType;
@@ -132,9 +129,7 @@
         mId = getNetwork().getNetId();
         mTag = "DcNetworkAgent" + "-" + mId;
         mPhone = phone;
-<<<<<<< HEAD
         mScore = score;
-=======
         mHandler = new Handler(dc.getHandler().getLooper()) {
             @Override
             public void handleMessage(Message msg) {
@@ -147,7 +142,6 @@
                 }
             }
         };
->>>>>>> ef16ca98
         mNetworkCapabilities = dc.getNetworkCapabilities();
         mTransportType = transportType;
         mDataConnection = dc;
