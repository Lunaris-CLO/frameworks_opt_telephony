/*
 * Copyright (C) 2019 The Android Open Source Project
 *
 * Licensed under the Apache License, Version 2.0 (the "License");
 * you may not use this file except in compliance with the License.
 * You may obtain a copy of the License at
 *
 *      http://www.apache.org/licenses/LICENSE-2.0
 *
 * Unless required by applicable law or agreed to in writing, software
 * distributed under the License is distributed on an "AS IS" BASIS,
 * WITHOUT WARRANTIES OR CONDITIONS OF ANY KIND, either express or implied.
 * See the License for the specific language governing permissions and
 * limitations under the License.
 */

package com.android.internal.telephony.dataconnection;

import android.annotation.NonNull;
import android.annotation.Nullable;
import android.net.KeepalivePacketData;
import android.net.LinkProperties;
import android.net.NattKeepalivePacketData;
import android.net.NetworkAgent;
import android.net.NetworkAgentConfig;
import android.net.NetworkCapabilities;
import android.net.NetworkProvider;
import android.net.QosFilter;
import android.net.QosSessionAttributes;
import android.net.SocketKeepalive;
import android.net.NetworkScore;
import android.net.Uri;
import android.os.Handler;
<<<<<<< HEAD
import android.os.Looper;
=======
>>>>>>> 2cf94101
import android.os.Message;
import android.telephony.AccessNetworkConstants;
import android.telephony.AccessNetworkConstants.TransportType;
import android.telephony.Annotation.NetworkType;
import android.telephony.AnomalyReporter;
import android.telephony.NetworkRegistrationInfo;
import android.telephony.ServiceState;
import android.telephony.TelephonyManager;
import android.telephony.data.QosBearerSession;
import android.util.LocalLog;
import android.util.SparseArray;

import com.android.internal.annotations.VisibleForTesting;
import com.android.internal.telephony.DctConstants;
import com.android.internal.telephony.Phone;
import com.android.internal.telephony.RILConstants;
import com.android.internal.telephony.SlidingWindowEventCounter;
import com.android.internal.telephony.SubscriptionController;
import com.android.internal.telephony.data.KeepaliveStatus;
import com.android.internal.telephony.data.NotifyQosSessionInterface;
import com.android.internal.telephony.data.PhoneSwitcher;
import com.android.internal.telephony.data.QosCallbackTracker;
import com.android.internal.telephony.metrics.TelephonyMetrics;
import com.android.internal.util.IndentingPrintWriter;
import com.android.telephony.Rlog;

import java.io.FileDescriptor;
import java.io.PrintWriter;
import java.net.InetAddress;
import java.time.Duration;
import java.util.List;
import java.util.Map;
import java.util.Objects;
import java.util.UUID;
import java.util.concurrent.ConcurrentHashMap;
import java.util.concurrent.Executor;
import java.util.concurrent.Executors;
import java.util.concurrent.TimeUnit;

/**
 * This class represents a network agent which is communication channel between
 * {@link DataConnection} and {@link com.android.server.ConnectivityService}. The agent is
 * created when data connection enters {@link DataConnection.DcActiveState} until it exits that
 * state.
 *
 * Note that in IWLAN handover scenario, this agent could be transferred to the new
 * {@link DataConnection} so for a short window of time this object might be accessed by two
 * different {@link DataConnection}. Thus each method in this class needs to be synchronized.
 */
public class DcNetworkAgent extends NetworkAgent implements NotifyQosSessionInterface {
    private final String mTag;

    private final int mId;

    private final Phone mPhone;

    private final Handler mHandler;

    private int mTransportType;

    private NetworkCapabilities mNetworkCapabilities;

    public final DcKeepaliveTracker keepaliveTracker = new DcKeepaliveTracker();

    private final QosCallbackTracker mQosCallbackTracker;

    private final Executor mQosCallbackExecutor = Executors.newSingleThreadExecutor();

    private DataConnection mDataConnection;

    private final LocalLog mNetCapsLocalLog = new LocalLog(32);

    private PhoneSwitcher mPhoneSwitcher;
    private final Handler mInternalHandler;
    private int mScore;

    // For interface duplicate detection. Key is the net id, value is the interface name in string.
    private static Map<Integer, String> sInterfaceNames = new ConcurrentHashMap<>();

    private final long NETWORK_LINGER_TIME_NON_DDS = 2000;      // In milliseconds
    private final int TEARDOWN_DELAY_TIMEOUT_NON_DDS = 3000;    // In milliseconds
    private final long NETWORK_LINGER_TIME_DDS = 30000;         // In milliseconds
    private final int TEARDOWN_DELAY_TIMEOUT_DDS = 0;           // In milliseconds

    private static final int EVENT_ACTIVE_PHONE_SWITCH = 1;
    private static final long NETWORK_UNWANTED_ANOMALY_WINDOW_MS = TimeUnit.MINUTES.toMillis(5);
    private static final int NETWORK_UNWANTED_ANOMALY_NUM_OCCURRENCES =  12;

    private static final int EVENT_UNWANTED_TIMEOUT = 1;

    @VisibleForTesting
    public DcNetworkAgent(DataConnection dc, Phone phone, int score, NetworkAgentConfig config,
            NetworkProvider networkProvider, int transportType) {
        super(phone.getContext(), dc.getHandler().getLooper(), "DcNetworkAgent",
                dc.getNetworkCapabilities(), dc.getLinkProperties(), score, config,
                networkProvider);
        register();
        mId = getNetwork().getNetId();
        mTag = "DcNetworkAgent" + "-" + mId;
        mPhone = phone;
<<<<<<< HEAD
        mScore = score;
=======
        mHandler = new Handler(dc.getHandler().getLooper()) {
            @Override
            public void handleMessage(Message msg) {
                if (msg.what == EVENT_UNWANTED_TIMEOUT) {
                    loge("onNetworkUnwanted timed out. Perform silent de-register.");
                    logd("Unregister from connectivity service. " + sInterfaceNames.get(mId)
                            + " removed.");
                    sInterfaceNames.remove(mId);
                    DcNetworkAgent.this.unregister();
                }
            }
        };
>>>>>>> 2cf94101
        mNetworkCapabilities = dc.getNetworkCapabilities();
        mTransportType = transportType;
        mDataConnection = dc;
        if (dc.getLinkProperties() != null) {
            checkDuplicateInterface(mId, dc.getLinkProperties().getInterfaceName());
            logd("created for data connection " + dc.getName() + ", "
                    + dc.getLinkProperties().getInterfaceName());
        } else {
            loge("The connection does not have a valid link properties.");
        }
        mPhoneSwitcher = PhoneSwitcher.getInstance();
        mInternalHandler = new InternalHandler(dc.getHandler().getLooper());
        mPhoneSwitcher.registerForActivePhoneSwitch(mInternalHandler, EVENT_ACTIVE_PHONE_SWITCH,
                null);
        mQosCallbackTracker = new QosCallbackTracker(this, mPhone);
    }

    private class InternalHandler extends Handler {
        public InternalHandler(Looper looper) {
            super(looper);
        }

        @Override
        public void handleMessage(Message msg) {
            switch (msg.what) {
                case EVENT_ACTIVE_PHONE_SWITCH:
                    if (mNetworkCapabilities.hasCapability(
                                NetworkCapabilities.NET_CAPABILITY_INTERNET)) {
                        onActivePhoneSwitch();
                    }
                    break;
                default:
                    loge("Unknown message = " + msg.what);
            }
        }
    }

    private void onActivePhoneSwitch() {
        long lingerTimer;
        int timeoutDelay;
        boolean isPrimary = false;
        if (mPhone.getSubId() == SubscriptionController.getInstance()
                .getActiveDataSubscriptionId()) {
            lingerTimer = NETWORK_LINGER_TIME_DDS;
            timeoutDelay = TEARDOWN_DELAY_TIMEOUT_DDS;
            isPrimary = true;
        } else {
            lingerTimer = NETWORK_LINGER_TIME_NON_DDS;
            timeoutDelay = TEARDOWN_DELAY_TIMEOUT_NON_DDS;
        }
        logd("onActivePhoneSwitch: setTransportPrimary=" + isPrimary);
        setLingerDuration(Duration.ofMillis(lingerTimer));
        setTeardownDelayMillis(timeoutDelay);
        sendNetworkScore(new NetworkScore.Builder().setLegacyInt(mScore)
                .setTransportPrimary(isPrimary).build());
    }

    private @NetworkType int getNetworkType() {
        ServiceState ss = mPhone.getServiceState();
        int networkType = TelephonyManager.NETWORK_TYPE_UNKNOWN;

        NetworkRegistrationInfo nri = ss.getNetworkRegistrationInfo(
                NetworkRegistrationInfo.DOMAIN_PS, mTransportType);
        if (nri != null) {
            networkType = nri.getAccessNetworkTechnology();
        }

        return networkType;
    }

    private void checkDuplicateInterface(int netId, @Nullable String interfaceName) {
        for (Map.Entry<Integer, String> entry: sInterfaceNames.entrySet()) {
            if (Objects.equals(interfaceName, entry.getValue())) {
                String message = "Duplicate interface " + interfaceName
                        + " is detected. DcNetworkAgent-" + entry.getKey()
                        + " already used this interface name.";
                loge(message);
                // Using fixed UUID to avoid duplicate bugreport notification
                AnomalyReporter.reportAnomaly(
                        UUID.fromString("02f3d3f6-4613-4415-b6cb-8d92c8a938a6"),
                        message);
                return;
            }
        }
        sInterfaceNames.put(netId, interfaceName);
    }

    /**
     * @return The tag
     */
    String getTag() {
        return mTag;
    }

    /**
     * Set the data connection that owns this network agent.
     *
     * @param dc Data connection owning this network agent.
     * @param transportType Transport that this data connection is on.
     */
    public synchronized void acquireOwnership(@NonNull DataConnection dc,
                                              @TransportType int transportType) {
        mDataConnection = dc;
        mTransportType = transportType;
        logd(dc.getName() + " acquired the ownership of this agent.");
    }

    /**
     * Release the ownership of network agent.
     */
    public synchronized void releaseOwnership(DataConnection dc) {
        if (mDataConnection == null) {
            loge("releaseOwnership called on no-owner DcNetworkAgent!");
            return;
        } else if (mDataConnection != dc) {
            loge("releaseOwnership: This agent belongs to "
                    + mDataConnection.getName() + ", ignored the request from " + dc.getName());
            return;
        }
        logd("Data connection " + mDataConnection.getName() + " released the ownership.");
        mDataConnection = null;
    }

    /**
     * @return The data connection that owns this agent
     */
    public synchronized DataConnection getDataConnection() {
        return mDataConnection;
    }

    private static final SlidingWindowEventCounter sNetworkUnwantedCounter =
            new SlidingWindowEventCounter(NETWORK_UNWANTED_ANOMALY_WINDOW_MS,
                    NETWORK_UNWANTED_ANOMALY_NUM_OCCURRENCES);

    @Override
    public synchronized void onNetworkUnwanted() {
        mHandler.sendEmptyMessageDelayed(EVENT_UNWANTED_TIMEOUT, TimeUnit.SECONDS.toMillis(30));
        trackNetworkUnwanted();
    }

    @Override
    public synchronized void onNetworkDestroyed() {
        if (mDataConnection == null) {
            loge("onNetworkDestroyed found called on no-owner DcNetworkAgent!");
            return;
        }

        logd("onNetworkDestroyed called. Now tear down the data connection "
                + mDataConnection.getName());

        // Unregister the broadcast receiver
        mPhoneSwitcher.unregisterForActivePhoneSwitch(mInternalHandler);

        mDataConnection.tearDownAll(Phone.REASON_RELEASED_BY_CONNECTIVITY_SERVICE,
                DcTracker.RELEASE_TYPE_DETACH, null);
    }

    /**
     * There have been several bugs where a RECONNECT loop kicks off where a DataConnection
     * connects to the Network, ConnectivityService indicates that the Network is unwanted,
     * and then the DataConnection reconnects.  By the time we get the bug report it's too late
     * because there have already been hundreds of RECONNECTS.  This is meant to capture the issue
     * when it first starts.
     *
     * The unwanted counter is configured to only take an anomaly report in extreme cases.
     * This is to avoid having the anomaly message show up on several devices.
     *
     * This is directly related to b/175845538.  But, there have been several other occurrences of
     * this issue.
     */
    private void trackNetworkUnwanted() {
        if (sNetworkUnwantedCounter.addOccurrence()) {
            AnomalyReporter.reportAnomaly(
                    UUID.fromString("3f578b5c-64e9-11eb-ae93-0242ac130002"),
                    "Network Unwanted called 12 times in 5 minutes.");
        }
    }

    @Override
    public synchronized void onBandwidthUpdateRequested() {
        if (mDataConnection == null) {
            loge("onBandwidthUpdateRequested called on no-owner DcNetworkAgent!");
            return;
        }

        if (mPhone.getLceStatus() == RILConstants.LCE_ACTIVE     // active LCE service
                && mTransportType == AccessNetworkConstants.TRANSPORT_TYPE_WWAN) {
            mPhone.mCi.pullLceData(mDataConnection.obtainMessage(
                    DataConnection.EVENT_BW_REFRESH_RESPONSE));
        }
    }

    @Override
    public synchronized void onValidationStatus(int status, Uri redirectUri) {
        if (mDataConnection == null) {
            loge("onValidationStatus called on no-owner DcNetworkAgent!");
            return;
        }

        logd("validation status: " + status + " with redirection URL: " + redirectUri);
        DcTracker dct = mPhone.getDcTracker(mTransportType);
        if (dct != null) {
            Message msg = dct.obtainMessage(DctConstants.EVENT_NETWORK_STATUS_CHANGED,
                    status, mDataConnection.getCid(), redirectUri.toString());
            msg.sendToTarget();
        }
    }

    private synchronized boolean isOwned(DataConnection dc, String reason) {
        if (mDataConnection == null) {
            loge(reason + " called on no-owner DcNetworkAgent!");
            return false;
        } else if (mDataConnection != dc) {
            loge(reason + ": This agent belongs to "
                    + mDataConnection.getName() + ", ignored the request from " + dc.getName());
            return false;
        }
        return true;
    }

    /**
     * Update the legacy sub type (i.e. data network type).
     *
     * @param dc The data connection that invokes this method.
     */
    public synchronized void updateLegacySubtype(DataConnection dc) {
        if (!isOwned(dc, "updateLegacySubtype")) return;

        int networkType = getNetworkType();
        setLegacySubtype(networkType, TelephonyManager.getNetworkTypeName(networkType));
    }

    /**
     * Set the network capabilities.
     *
     * @param networkCapabilities The network capabilities.
     * @param dc The data connection that invokes this method.
     */
    public synchronized void sendNetworkCapabilities(NetworkCapabilities networkCapabilities,
                                                     DataConnection dc) {
        if (!isOwned(dc, "sendNetworkCapabilities")) return;

        if (!networkCapabilities.equals(mNetworkCapabilities)) {
            String logStr = "Changed from " + mNetworkCapabilities + " to "
                    + networkCapabilities + ", Data RAT="
                    + mPhone.getServiceState().getRilDataRadioTechnology()
                    + ", dc=" + mDataConnection.getName();
            logd(logStr);
            mNetCapsLocalLog.log(logStr);
            if (networkCapabilities.hasCapability(NetworkCapabilities.NET_CAPABILITY_INTERNET)) {
                // only log metrics for DataConnection with NET_CAPABILITY_INTERNET
                if (mNetworkCapabilities == null
                        || networkCapabilities.hasCapability(
                                NetworkCapabilities.NET_CAPABILITY_TEMPORARILY_NOT_METERED)
                        != mNetworkCapabilities.hasCapability(
                                NetworkCapabilities.NET_CAPABILITY_TEMPORARILY_NOT_METERED)) {
                    TelephonyMetrics.getInstance().writeNetworkCapabilitiesChangedEvent(
                            mPhone.getPhoneId(), networkCapabilities);
                }
            }
            mNetworkCapabilities = networkCapabilities;
        }
        sendNetworkCapabilities(networkCapabilities);
    }

    /**
     * Set the link properties
     *
     * @param linkProperties The link properties
     * @param dc The data connection that invokes this method.
     */
    public synchronized void sendLinkProperties(@NonNull LinkProperties linkProperties,
                                                DataConnection dc) {
        if (!isOwned(dc, "sendLinkProperties")) return;

        sInterfaceNames.put(mId, dc.getLinkProperties().getInterfaceName());
        sendLinkProperties(linkProperties);
    }

    /**
     * Set the network score.
     *
     * @param score The network score.
     * @param dc The data connection that invokes this method.
     */
    public synchronized void sendNetworkScore(int score, DataConnection dc) {
        if (!isOwned(dc, "sendNetworkScore")) return;
        sendNetworkScore(score);
    }

    /**
     * Unregister the network agent from connectivity service.
     *
     * @param dc The data connection that invokes this method.
     */
    public synchronized void unregister(DataConnection dc) {
        if (!isOwned(dc, "unregister")) return;

        mHandler.removeMessages(EVENT_UNWANTED_TIMEOUT);
        logd("Unregister from connectivity service. " + sInterfaceNames.get(mId) + " removed.");
        sInterfaceNames.remove(mId);
        super.unregister();
    }

    /**
     * Reset the network agent
     * Currently, only reset teardown delay time.
     */

    public synchronized void reset() {
        setTeardownDelayMillis(0);
    }

    @Override
    public synchronized void onStartSocketKeepalive(int slot, @NonNull Duration interval,
            @NonNull KeepalivePacketData packet) {
        if (mDataConnection == null) {
            loge("onStartSocketKeepalive called on no-owner DcNetworkAgent!");
            return;
        }

        if (packet instanceof NattKeepalivePacketData) {
            mDataConnection.obtainMessage(DataConnection.EVENT_KEEPALIVE_START_REQUEST,
                    slot, (int) interval.getSeconds(), packet).sendToTarget();
        } else {
            sendSocketKeepaliveEvent(slot, SocketKeepalive.ERROR_UNSUPPORTED);
        }
    }

    @Override
    public synchronized void onStopSocketKeepalive(int slot) {
        if (mDataConnection == null) {
            loge("onStopSocketKeepalive called on no-owner DcNetworkAgent!");
            return;
        }

        mDataConnection.obtainMessage(DataConnection.EVENT_KEEPALIVE_STOP_REQUEST, slot)
                .sendToTarget();
    }

    @Override
    public void onQosCallbackRegistered(final int qosCallbackId, final @NonNull QosFilter filter) {
        mQosCallbackExecutor.execute(() -> mQosCallbackTracker.addFilter(qosCallbackId,
              new QosCallbackTracker.IFilter() {
                  @Override
                  public boolean matchesLocalAddress(
                          InetAddress address, int startPort, int endPort) {
                      return filter.matchesLocalAddress(address, startPort, endPort);
                  }

                  @Override
                  public boolean matchesRemoteAddress(
                          InetAddress address, int startPort, int endPort) {
                      return filter.matchesRemoteAddress(address, startPort, endPort);
                  }
              }));
    }

    @Override
    public void onQosCallbackUnregistered(final int qosCallbackId) {
        mQosCallbackExecutor.execute(() -> mQosCallbackTracker.removeFilter(qosCallbackId));
    }

    void updateQosBearerSessions(final List<QosBearerSession> qosBearerSessions) {
        mQosCallbackExecutor.execute(() -> mQosCallbackTracker.updateSessions(qosBearerSessions));
    }

    @Override
    public void notifyQosSessionAvailable(final int qosCallbackId, final int sessionId,
            @NonNull final QosSessionAttributes attributes) {
        super.sendQosSessionAvailable(qosCallbackId, sessionId, attributes);
    }

    @Override
    public void notifyQosSessionLost(final int qosCallbackId,
            final int sessionId, final int qosSessionType) {
        super.sendQosSessionLost(qosCallbackId, sessionId, qosSessionType);
    }

    @Override
    public String toString() {
        return "DcNetworkAgent-"
                + mId
                + " mDataConnection="
                + ((mDataConnection != null) ? mDataConnection.getName() : null)
                + " mTransportType="
                + AccessNetworkConstants.transportTypeToString(mTransportType)
                + " " + ((mDataConnection != null) ? mDataConnection.getLinkProperties() : null)
                + " mNetworkCapabilities=" + mNetworkCapabilities;
    }

    /**
     * Dump the state of transport manager
     *
     * @param fd File descriptor
     * @param printWriter Print writer
     * @param args Arguments
     */
    public void dump(FileDescriptor fd, PrintWriter printWriter, String[] args) {
        IndentingPrintWriter pw = new IndentingPrintWriter(printWriter, "  ");
        pw.println(toString());
        pw.increaseIndent();
        pw.println("Net caps logs:");
        mNetCapsLocalLog.dump(fd, pw, args);
        pw.decreaseIndent();
    }

    /**
     * Log with debug level
     *
     * @param s is string log
     */
    private void logd(String s) {
        Rlog.d(mTag, s);
    }

    /**
     * Log with error level
     *
     * @param s is string log
     */
    private void loge(String s) {
        Rlog.e(mTag, s);
    }

    class DcKeepaliveTracker {
        private class KeepaliveRecord {
            public int slotId;
            public int currentStatus;

            KeepaliveRecord(int slotId, int status) {
                this.slotId = slotId;
                this.currentStatus = status;
            }
        }

        private final SparseArray<KeepaliveRecord> mKeepalives = new SparseArray();

        int getHandleForSlot(int slotId) {
            for (int i = 0; i < mKeepalives.size(); i++) {
                KeepaliveRecord kr = mKeepalives.valueAt(i);
                if (kr.slotId == slotId) return mKeepalives.keyAt(i);
            }
            return -1;
        }

        int keepaliveStatusErrorToPacketKeepaliveError(int error) {
            switch(error) {
                case KeepaliveStatus.ERROR_NONE:
                    return SocketKeepalive.SUCCESS;
                case KeepaliveStatus.ERROR_UNSUPPORTED:
                    return SocketKeepalive.ERROR_UNSUPPORTED;
                case KeepaliveStatus.ERROR_NO_RESOURCES:
                    return SocketKeepalive.ERROR_INSUFFICIENT_RESOURCES;
                case KeepaliveStatus.ERROR_UNKNOWN:
                default:
                    return SocketKeepalive.ERROR_HARDWARE_ERROR;
            }
        }

        void handleKeepaliveStarted(final int slot, KeepaliveStatus ks) {
            switch (ks.statusCode) {
                case KeepaliveStatus.STATUS_INACTIVE:
                    DcNetworkAgent.this.sendSocketKeepaliveEvent(slot,
                            keepaliveStatusErrorToPacketKeepaliveError(ks.errorCode));
                    break;
                case KeepaliveStatus.STATUS_ACTIVE:
                    DcNetworkAgent.this.sendSocketKeepaliveEvent(
                            slot, SocketKeepalive.SUCCESS);
                    // fall through to add record
                case KeepaliveStatus.STATUS_PENDING:
                    logd("Adding keepalive handle="
                            + ks.sessionHandle + " slot = " + slot);
                    mKeepalives.put(ks.sessionHandle,
                            new KeepaliveRecord(
                                    slot, ks.statusCode));
                    break;
                default:
                    logd("Invalid KeepaliveStatus Code: " + ks.statusCode);
                    break;
            }
        }

        void handleKeepaliveStatus(KeepaliveStatus ks) {
            final KeepaliveRecord kr;
            kr = mKeepalives.get(ks.sessionHandle);

            if (kr == null) {
                // If there is no slot for the session handle, we received an event
                // for a different data connection. This is not an error because the
                // keepalive session events are broadcast to all listeners.
                loge("Discarding keepalive event for different data connection:" + ks);
                return;
            }
            // Switch on the current state, to see what we do with the status update
            switch (kr.currentStatus) {
                case KeepaliveStatus.STATUS_INACTIVE:
                    logd("Inactive Keepalive received status!");
                    DcNetworkAgent.this.sendSocketKeepaliveEvent(
                            kr.slotId, SocketKeepalive.ERROR_HARDWARE_ERROR);
                    break;
                case KeepaliveStatus.STATUS_PENDING:
                    switch (ks.statusCode) {
                        case KeepaliveStatus.STATUS_INACTIVE:
                            DcNetworkAgent.this.sendSocketKeepaliveEvent(kr.slotId,
                                    keepaliveStatusErrorToPacketKeepaliveError(ks.errorCode));
                            kr.currentStatus = KeepaliveStatus.STATUS_INACTIVE;
                            mKeepalives.remove(ks.sessionHandle);
                            break;
                        case KeepaliveStatus.STATUS_ACTIVE:
                            logd("Pending Keepalive received active status!");
                            kr.currentStatus = KeepaliveStatus.STATUS_ACTIVE;
                            DcNetworkAgent.this.sendSocketKeepaliveEvent(
                                    kr.slotId, SocketKeepalive.SUCCESS);
                            break;
                        case KeepaliveStatus.STATUS_PENDING:
                            loge("Invalid unsolicied Keepalive Pending Status!");
                            break;
                        default:
                            loge("Invalid Keepalive Status received, " + ks.statusCode);
                    }
                    break;
                case KeepaliveStatus.STATUS_ACTIVE:
                    switch (ks.statusCode) {
                        case KeepaliveStatus.STATUS_INACTIVE:
                            logd("Keepalive received stopped status!");
                            DcNetworkAgent.this.sendSocketKeepaliveEvent(
                                    kr.slotId, SocketKeepalive.SUCCESS);

                            kr.currentStatus = KeepaliveStatus.STATUS_INACTIVE;
                            mKeepalives.remove(ks.sessionHandle);
                            break;
                        case KeepaliveStatus.STATUS_PENDING:
                        case KeepaliveStatus.STATUS_ACTIVE:
                            loge("Active Keepalive received invalid status!");
                            break;
                        default:
                            loge("Invalid Keepalive Status received, " + ks.statusCode);
                    }
                    break;
                default:
                    loge("Invalid Keepalive Status received, " + kr.currentStatus);
            }
        }
    }
}<|MERGE_RESOLUTION|>--- conflicted
+++ resolved
@@ -31,10 +31,7 @@
 import android.net.NetworkScore;
 import android.net.Uri;
 import android.os.Handler;
-<<<<<<< HEAD
 import android.os.Looper;
-=======
->>>>>>> 2cf94101
 import android.os.Message;
 import android.telephony.AccessNetworkConstants;
 import android.telephony.AccessNetworkConstants.TransportType;
@@ -135,9 +132,7 @@
         mId = getNetwork().getNetId();
         mTag = "DcNetworkAgent" + "-" + mId;
         mPhone = phone;
-<<<<<<< HEAD
         mScore = score;
-=======
         mHandler = new Handler(dc.getHandler().getLooper()) {
             @Override
             public void handleMessage(Message msg) {
@@ -150,7 +145,6 @@
                 }
             }
         };
->>>>>>> 2cf94101
         mNetworkCapabilities = dc.getNetworkCapabilities();
         mTransportType = transportType;
         mDataConnection = dc;
