/*
 * Copyright (C) 2016 The Android Open Source Project
 *
 * Licensed under the Apache License, Version 2.0 (the "License");
 * you may not use this file except in compliance with the License.
 * You may obtain a copy of the License at
 *
 *      http://www.apache.org/licenses/LICENSE-2.0
 *
 * Unless required by applicable law or agreed to in writing, software
 * distributed under the License is distributed on an "AS IS" BASIS,
 * WITHOUT WARRANTIES OR CONDITIONS OF ANY KIND, either express or implied.
 * See the License for the specific language governing permissions and
 * limitations under the License.
 */

package com.android.internal.telephony.dataconnection;

import static android.telephony.SubscriptionManager.INVALID_SUBSCRIPTION_ID;

import android.net.NetworkCapabilities;
import android.net.NetworkFactory;
import android.net.NetworkRequest;
import android.net.StringNetworkSpecifier;
import android.os.AsyncResult;
import android.os.Bundle;
import android.os.Handler;
import android.os.Looper;
import android.os.Message;
import android.telephony.AccessNetworkConstants;
import android.telephony.Rlog;
<<<<<<< HEAD
import android.telephony.TelephonyManager;
=======
>>>>>>> 38680c42
import android.telephony.data.ApnSetting;
import android.telephony.data.ApnSetting.ApnType;
import android.util.LocalLog;

<<<<<<< HEAD
import com.android.internal.telephony.PhoneFactory;
=======
>>>>>>> 38680c42
import com.android.internal.telephony.Phone;
import com.android.internal.telephony.PhoneSwitcher;
import com.android.internal.telephony.SubscriptionController;
import com.android.internal.telephony.SubscriptionMonitor;
import com.android.internal.telephony.dataconnection.DcTracker.ReleaseNetworkType;
import com.android.internal.telephony.dataconnection.DcTracker.RequestNetworkType;
import com.android.internal.telephony.dataconnection.TransportManager.HandoverParams;
import com.android.internal.util.IndentingPrintWriter;

import java.io.FileDescriptor;
import java.io.PrintWriter;
import java.util.HashMap;
import java.util.Map;

public class TelephonyNetworkFactory extends NetworkFactory {
    public final String LOG_TAG;
    protected static final boolean DBG = true;

    private static final int REQUEST_LOG_SIZE = 40;

    private static final int ACTION_NO_OP   = 0;
    private static final int ACTION_REQUEST = 1;
    private static final int ACTION_RELEASE = 2;

    private static final int TELEPHONY_NETWORK_SCORE = 50;

    private static final int EVENT_ACTIVE_PHONE_SWITCH              = 1;
    private static final int EVENT_SUBSCRIPTION_CHANGED             = 2;
    private static final int EVENT_NETWORK_REQUEST                  = 3;
    private static final int EVENT_NETWORK_RELEASE                  = 4;
    private static final int EVENT_DATA_HANDOVER_NEEDED             = 5;
    private static final int EVENT_DATA_HANDOVER_COMPLETED          = 6;

    private final PhoneSwitcher mPhoneSwitcher;
    private final SubscriptionController mSubscriptionController;
    private final SubscriptionMonitor mSubscriptionMonitor;
    private final LocalLog mLocalLog = new LocalLog(REQUEST_LOG_SIZE);

    // Key: network request. Value: the transport of DcTracker it applies to,
    // AccessNetworkConstants.TRANSPORT_TYPE_INVALID if not applied.
    private final Map<NetworkRequest, Integer> mNetworkRequests = new HashMap<>();

    private final Map<Message, HandoverParams> mPendingHandovers = new HashMap<>();

    private final Phone mPhone;

    private final TransportManager mTransportManager;

    private int mSubscriptionId;

    private final Handler mInternalHandler;


<<<<<<< HEAD
    private static final int PRIMARY_SLOT = 0;
    private static final int SECONDARY_SLOT = 1;

    public TelephonyNetworkFactory(SubscriptionMonitor subscriptionMonitor, Looper looper,
                                   Phone phone, PhoneSwitcher phoneSwitcher) {
=======
    public TelephonyNetworkFactory(SubscriptionMonitor subscriptionMonitor, Looper looper,
                                   Phone phone) {
>>>>>>> 38680c42
        super(looper, phone.getContext(), "TelephonyNetworkFactory[" + phone.getPhoneId()
                + "]", null);
        mPhone = phone;
        mTransportManager = mPhone.getTransportManager();
        mInternalHandler = new InternalHandler(looper);

        mSubscriptionController = SubscriptionController.getInstance();

        setCapabilityFilter(makeNetworkFilter(mSubscriptionController, mPhone.getPhoneId()));
        setScoreFilter(TELEPHONY_NETWORK_SCORE);

<<<<<<< HEAD
        mPhoneSwitcher = phoneSwitcher;
=======
        mPhoneSwitcher = PhoneSwitcher.getInstance();
>>>>>>> 38680c42
        mSubscriptionMonitor = subscriptionMonitor;
        LOG_TAG = "TelephonyNetworkFactory[" + mPhone.getPhoneId() + "]";

        mPhoneSwitcher.registerForActivePhoneSwitch(mInternalHandler, EVENT_ACTIVE_PHONE_SWITCH,
                null);
        mTransportManager.registerForHandoverNeededEvent(mInternalHandler,
                EVENT_DATA_HANDOVER_NEEDED);

        mSubscriptionId = INVALID_SUBSCRIPTION_ID;
        mSubscriptionMonitor.registerForSubscriptionChanged(mPhone.getPhoneId(), mInternalHandler,
                EVENT_SUBSCRIPTION_CHANGED, null);

        register();
    }

    private NetworkCapabilities makeNetworkFilter(SubscriptionController subscriptionController,
            int phoneId) {
        final int subscriptionId = subscriptionController.getSubIdUsingPhoneId(phoneId);
        return makeNetworkFilter(subscriptionId);
    }

    private NetworkCapabilities makeNetworkFilter(int subscriptionId) {
        NetworkCapabilities nc = new NetworkCapabilities();
        nc.addTransportType(NetworkCapabilities.TRANSPORT_CELLULAR);
        nc.addCapability(NetworkCapabilities.NET_CAPABILITY_MMS);
        nc.addCapability(NetworkCapabilities.NET_CAPABILITY_SUPL);
        nc.addCapability(NetworkCapabilities.NET_CAPABILITY_DUN);
        nc.addCapability(NetworkCapabilities.NET_CAPABILITY_FOTA);
        nc.addCapability(NetworkCapabilities.NET_CAPABILITY_IMS);
        nc.addCapability(NetworkCapabilities.NET_CAPABILITY_CBS);
        nc.addCapability(NetworkCapabilities.NET_CAPABILITY_IA);
        nc.addCapability(NetworkCapabilities.NET_CAPABILITY_RCS);
        nc.addCapability(NetworkCapabilities.NET_CAPABILITY_XCAP);
        nc.addCapability(NetworkCapabilities.NET_CAPABILITY_EIMS);
        nc.addCapability(NetworkCapabilities.NET_CAPABILITY_NOT_RESTRICTED);
        nc.addCapability(NetworkCapabilities.NET_CAPABILITY_INTERNET);
        nc.setNetworkSpecifier(new StringNetworkSpecifier(String.valueOf(subscriptionId)));
        return nc;
    }

    private class InternalHandler extends Handler {
        public InternalHandler(Looper looper) {
            super(looper);
        }

        @Override
        public void handleMessage(Message msg) {
            switch (msg.what) {
                case EVENT_ACTIVE_PHONE_SWITCH: {
                    onActivePhoneSwitch();
                    break;
                }
                case EVENT_SUBSCRIPTION_CHANGED: {
                    onSubIdChange();
                    break;
                }
                case EVENT_NETWORK_REQUEST: {
                    onNeedNetworkFor(msg);
                    break;
                }
                case EVENT_NETWORK_RELEASE: {
                    onReleaseNetworkFor(msg);
                    break;
                }
                case EVENT_DATA_HANDOVER_NEEDED: {
                    AsyncResult ar = (AsyncResult) msg.obj;
                    HandoverParams handoverParams = (HandoverParams) ar.result;
                    onDataHandoverNeeded(handoverParams.apnType, handoverParams.targetTransport,
                            handoverParams);
                    break;
                }
                case EVENT_DATA_HANDOVER_COMPLETED: {
                    Bundle bundle = msg.getData();
                    int requestType = bundle.getInt(DcTracker.DATA_COMPLETE_MSG_EXTRA_REQUEST_TYPE);
                    if (requestType == DcTracker.REQUEST_TYPE_HANDOVER) {
                        NetworkRequest nr = bundle.getParcelable(
                                DcTracker.DATA_COMPLETE_MSG_EXTRA_NETWORK_REQUEST);
                        boolean success = bundle.getBoolean(
                                DcTracker.DATA_COMPLETE_MSG_EXTRA_SUCCESS);
                        int transport = bundle.getInt(
                                DcTracker.DATA_COMPLETE_MSG_EXTRA_TRANSPORT_TYPE);
<<<<<<< HEAD
                        HandoverParams handoverParams = mPendingHandovers.remove(msg);
                        if (handoverParams != null) {
                            onDataHandoverSetupCompleted(nr, success, transport, handoverParams);
=======
                        boolean fallback = bundle.getBoolean(
                                DcTracker.DATA_COMPLETE_MSG_EXTRA_HANDOVER_FAILURE_FALLBACK);
                        HandoverParams handoverParams = mPendingHandovers.remove(msg);
                        if (handoverParams != null) {
                            onDataHandoverSetupCompleted(nr, success, transport, fallback,
                                    handoverParams);
>>>>>>> 38680c42
                        } else {
                            logl("Handover completed but cannot find handover entry!");
                        }
                    }
                    break;
                }
            }
        }
    }

    private int getTransportTypeFromNetworkRequest(NetworkRequest networkRequest) {
        int apnType = ApnContext.getApnTypeFromNetworkRequest(networkRequest);
        return mTransportManager.getCurrentTransport(apnType);
    }

    private void requestNetworkInternal(NetworkRequest networkRequest,
                                        @RequestNetworkType int requestType,
                                        int transport, Message onCompleteMsg) {
        if (mPhone.getDcTracker(transport) != null) {
            mPhone.getDcTracker(transport).requestNetwork(networkRequest, requestType,
                    onCompleteMsg);
        }
    }

    private void releaseNetworkInternal(NetworkRequest networkRequest,
                                        @ReleaseNetworkType int releaseType,
                                        int transport) {
        if (mPhone.getDcTracker(transport) != null) {
            mPhone.getDcTracker(transport).releaseNetwork(networkRequest, releaseType);
        }
    }

    private static int getAction(boolean wasActive, boolean isActive) {
        if (!wasActive && isActive) {
            return ACTION_REQUEST;
        } else if (wasActive && !isActive) {
            return ACTION_RELEASE;
        } else {
            return ACTION_NO_OP;
        }
    }

    // apply or revoke requests if our active-ness changes
    private void onActivePhoneSwitch() {
        for (HashMap.Entry<NetworkRequest, Integer> entry : mNetworkRequests.entrySet()) {
            NetworkRequest networkRequest = entry.getKey();
            boolean applied = entry.getValue() != AccessNetworkConstants.TRANSPORT_TYPE_INVALID;

            boolean shouldApply = mPhoneSwitcher.shouldApplyNetworkRequest(
                    networkRequest, mPhone.getPhoneId());

            int action = getAction(applied, shouldApply);
            if (action == ACTION_NO_OP) continue;

            logl("onActivePhoneSwitch: " + ((action == ACTION_REQUEST)
                    ? "Requesting" : "Releasing") + " network request " + networkRequest);
            int transportType = getTransportTypeFromNetworkRequest(networkRequest);
            if (action == ACTION_REQUEST) {
                requestNetworkInternal(networkRequest, DcTracker.REQUEST_TYPE_NORMAL,
                        getTransportTypeFromNetworkRequest(networkRequest), null);
            } else if (action == ACTION_RELEASE) {
                releaseNetworkInternal(networkRequest, DcTracker.RELEASE_TYPE_DETACH,
                        getTransportTypeFromNetworkRequest(networkRequest));
            }

            mNetworkRequests.put(networkRequest,
                    shouldApply ? transportType : AccessNetworkConstants.TRANSPORT_TYPE_INVALID);
        }
    }

    // watch for phone->subId changes, reapply new filter and let
    // that flow through to apply/revoke of requests
    private void onSubIdChange() {
        final int newSubscriptionId = mSubscriptionController.getSubIdUsingPhoneId(
                mPhone.getPhoneId());
        if (mSubscriptionId != newSubscriptionId) {
            if (DBG) log("onSubIdChange " + mSubscriptionId + "->" + newSubscriptionId);
            mSubscriptionId = newSubscriptionId;
            setCapabilityFilter(makeNetworkFilter(mSubscriptionId));
        }
    }

    @Override
    public void needNetworkFor(NetworkRequest networkRequest, int score) {
        Message msg = mInternalHandler.obtainMessage(EVENT_NETWORK_REQUEST);
        msg.obj = networkRequest;
        msg.sendToTarget();
    }

    private boolean isNetworkCapabilityEims(NetworkRequest networkRequest) {
        return networkRequest.networkCapabilities.hasCapability(
            android.net.NetworkCapabilities.NET_CAPABILITY_EIMS);
    }

    private boolean isSimPresentInSecondarySlot() {
        return TelephonyManager.getDefault().hasIccCard(SECONDARY_SLOT);
    }

    private void onNeedNetworkFor(Message msg) {
        NetworkRequest networkRequest = (NetworkRequest) msg.obj;
<<<<<<< HEAD
        if (networkRequest.type != NetworkRequest.Type.REQUEST) {
           logl("Skip non REQUEST type request: " + networkRequest);
           return;
        }
=======
>>>>>>> 38680c42
        boolean shouldApply = mPhoneSwitcher.shouldApplyNetworkRequest(
                networkRequest, mPhone.getPhoneId());

        mNetworkRequests.put(networkRequest, shouldApply
                ? getTransportTypeFromNetworkRequest(networkRequest)
                : AccessNetworkConstants.TRANSPORT_TYPE_INVALID);

        logl("onNeedNetworkFor " + networkRequest + " shouldApply " + shouldApply);

        if (shouldApply) {
            requestNetworkInternal(networkRequest, DcTracker.REQUEST_TYPE_NORMAL,
                    getTransportTypeFromNetworkRequest(networkRequest), null);
        }
    }

    @Override
    public void releaseNetworkFor(NetworkRequest networkRequest) {
        Message msg = mInternalHandler.obtainMessage(EVENT_NETWORK_RELEASE);
        msg.obj = networkRequest;
        msg.sendToTarget();
    }

    private void onReleaseNetworkFor(Message msg) {
        NetworkRequest networkRequest = (NetworkRequest) msg.obj;
<<<<<<< HEAD
        if (!mNetworkRequests.containsKey(networkRequest)) {
            return;
        }
        boolean applied = mNetworkRequests.get(networkRequest)
                != AccessNetworkConstants.TRANSPORT_TYPE_INVALID;

        mNetworkRequests.remove(networkRequest);

        logl("onReleaseNetworkFor " + networkRequest + " applied " + applied);

        if (applied) {
            int transport = getTransportTypeFromNetworkRequest(networkRequest);
            releaseNetworkInternal(networkRequest, DcTracker.RELEASE_TYPE_NORMAL, transport);
        }
=======
        boolean applied = mNetworkRequests.get(networkRequest)
                != AccessNetworkConstants.TRANSPORT_TYPE_INVALID;

        mNetworkRequests.remove(networkRequest);

        logl("onReleaseNetworkFor " + networkRequest + " applied " + applied);

        if (applied) {
            int transport = getTransportTypeFromNetworkRequest(networkRequest);
            releaseNetworkInternal(networkRequest, DcTracker.RELEASE_TYPE_NORMAL, transport);
        }
>>>>>>> 38680c42
    }

    private void onDataHandoverNeeded(@ApnType int apnType, int targetTransport,
                                      HandoverParams handoverParams) {
        log("onDataHandoverNeeded: apnType=" + ApnSetting.getApnTypeString(apnType)
                + ", target transport="
                + AccessNetworkConstants.transportTypeToString(targetTransport));
        if (mTransportManager.getCurrentTransport(apnType) == targetTransport) {
            log("APN type " + ApnSetting.getApnTypeString(apnType) + " is already on "
                    + AccessNetworkConstants.transportTypeToString(targetTransport));
            return;
        }

        boolean handoverPending = false;
        for (HashMap.Entry<NetworkRequest, Integer> entry : mNetworkRequests.entrySet()) {
            NetworkRequest networkRequest = entry.getKey();
            int currentTransport = entry.getValue();
            boolean applied = currentTransport != AccessNetworkConstants.TRANSPORT_TYPE_INVALID;
            if (ApnContext.getApnTypeFromNetworkRequest(networkRequest) == apnType
                    && applied
                    && currentTransport != targetTransport) {
                DcTracker dcTracker = mPhone.getDcTracker(currentTransport);
                if (dcTracker != null) {
                    DataConnection dc = dcTracker.getDataConnectionByApnType(
                            ApnSetting.getApnTypeString(apnType));
                    if (dc != null && (dc.isActive() || dc.isActivating())) {
                        Message onCompleteMsg = mInternalHandler.obtainMessage(
                                EVENT_DATA_HANDOVER_COMPLETED);
                        onCompleteMsg.getData().putParcelable(
                                DcTracker.DATA_COMPLETE_MSG_EXTRA_NETWORK_REQUEST, networkRequest);
                        mPendingHandovers.put(onCompleteMsg, handoverParams);
                        // TODO: Need to handle the case that the request is there, but there is no
                        // actual data connections established.
                        requestNetworkInternal(networkRequest, DcTracker.REQUEST_TYPE_HANDOVER,
                                targetTransport, onCompleteMsg);
                        handoverPending = true;
                    } else {
                        // Request is there, but no actual data connection. In this case, just move
                        // the request to the new transport.
                        log("The network request is on transport " + AccessNetworkConstants
                                .transportTypeToString(currentTransport) + ", but no live data "
                                + "connection. Just move the request to transport "
                                + AccessNetworkConstants.transportTypeToString(targetTransport)
                                + ", dc=" + dc);
                        releaseNetworkInternal(networkRequest, DcTracker.RELEASE_TYPE_NORMAL,
                                currentTransport);
                        requestNetworkInternal(networkRequest, DcTracker.REQUEST_TYPE_NORMAL,
                                targetTransport, null);
                    }
                } else {
                    log("DcTracker on " + AccessNetworkConstants.transportTypeToString(
                            currentTransport) + " is not available.");
                }
            }
        }

        if (!handoverPending) {
            log("No handover request pending. Handover process is now completed");
<<<<<<< HEAD
            handoverParams.callback.onCompleted(true);
=======
            handoverParams.callback.onCompleted(true, false);
>>>>>>> 38680c42
        }
    }

    private void onDataHandoverSetupCompleted(NetworkRequest networkRequest, boolean success,
<<<<<<< HEAD
                                              int targetTransport, HandoverParams handoverParams) {
        log("onDataHandoverSetupCompleted: " + networkRequest + ", success=" + success
                + ", targetTransport="
                + AccessNetworkConstants.transportTypeToString(targetTransport));

        // At this point, handover setup has been completed on the target transport. No matter
        // succeeded or not, remove the request from the source transport because even the setup
        // failed on target transport, we can retry again there.

        int originTransport = (targetTransport == AccessNetworkConstants.TRANSPORT_TYPE_WWAN)
                ? AccessNetworkConstants.TRANSPORT_TYPE_WLAN
                : AccessNetworkConstants.TRANSPORT_TYPE_WWAN;
        int releaseType = success
                ? DcTracker.RELEASE_TYPE_HANDOVER
                // If handover fails, we need to tear down the existing connection, so the
                // new data connection can be re-established on the new transport. If we leave
                // the existing data connection in current transport, then DCT and qualified
                // network service will be out of sync.
                : DcTracker.RELEASE_TYPE_NORMAL;
        releaseNetworkInternal(networkRequest, releaseType, originTransport);
        mNetworkRequests.put(networkRequest, targetTransport);

        handoverParams.callback.onCompleted(success);
=======
                                              int targetTransport, boolean fallback,
                                              HandoverParams handoverParams) {
        log("onDataHandoverSetupCompleted: " + networkRequest + ", success=" + success
                + ", targetTransport="
                + AccessNetworkConstants.transportTypeToString(targetTransport)
                + ", fallback=" + fallback);

        // At this point, handover setup has been completed on the target transport.
        // If it succeeded, or it failed without falling back to the original transport,
        // we should release the request from the original transport.
        if (!fallback) {
            int originTransport = (targetTransport == AccessNetworkConstants.TRANSPORT_TYPE_WWAN)
                    ? AccessNetworkConstants.TRANSPORT_TYPE_WLAN
                    : AccessNetworkConstants.TRANSPORT_TYPE_WWAN;
            int releaseType = success
                    ? DcTracker.RELEASE_TYPE_HANDOVER
                    // If handover fails, we need to tear down the existing connection, so the
                    // new data connection can be re-established on the new transport. If we leave
                    // the existing data connection in current transport, then DCT and qualified
                    // network service will be out of sync.
                    : DcTracker.RELEASE_TYPE_NORMAL;
            releaseNetworkInternal(networkRequest, releaseType, originTransport);
            mNetworkRequests.put(networkRequest, targetTransport);
        }

        handoverParams.callback.onCompleted(success, fallback);
>>>>>>> 38680c42
    }

    protected void log(String s) {
        Rlog.d(LOG_TAG, s);
    }

    protected void logl(String s) {
        log(s);
        mLocalLog.log(s);
    }

    public void dump(FileDescriptor fd, PrintWriter writer, String[] args) {
        final IndentingPrintWriter pw = new IndentingPrintWriter(writer, "  ");
        pw.println("Network Requests:");
        pw.increaseIndent();
        for (HashMap.Entry<NetworkRequest, Integer> entry : mNetworkRequests.entrySet()) {
            NetworkRequest nr = entry.getKey();
            int transport = entry.getValue();
            pw.println(nr + (transport != AccessNetworkConstants.TRANSPORT_TYPE_INVALID
                    ? (" applied on " + transport) : " not applied"));
        }
        mLocalLog.dump(fd, pw, args);
        pw.decreaseIndent();
    }
}<|MERGE_RESOLUTION|>--- conflicted
+++ resolved
@@ -29,18 +29,12 @@
 import android.os.Message;
 import android.telephony.AccessNetworkConstants;
 import android.telephony.Rlog;
-<<<<<<< HEAD
 import android.telephony.TelephonyManager;
-=======
->>>>>>> 38680c42
 import android.telephony.data.ApnSetting;
 import android.telephony.data.ApnSetting.ApnType;
 import android.util.LocalLog;
 
-<<<<<<< HEAD
 import com.android.internal.telephony.PhoneFactory;
-=======
->>>>>>> 38680c42
 import com.android.internal.telephony.Phone;
 import com.android.internal.telephony.PhoneSwitcher;
 import com.android.internal.telephony.SubscriptionController;
@@ -94,16 +88,11 @@
     private final Handler mInternalHandler;
 
 
-<<<<<<< HEAD
     private static final int PRIMARY_SLOT = 0;
     private static final int SECONDARY_SLOT = 1;
 
     public TelephonyNetworkFactory(SubscriptionMonitor subscriptionMonitor, Looper looper,
                                    Phone phone, PhoneSwitcher phoneSwitcher) {
-=======
-    public TelephonyNetworkFactory(SubscriptionMonitor subscriptionMonitor, Looper looper,
-                                   Phone phone) {
->>>>>>> 38680c42
         super(looper, phone.getContext(), "TelephonyNetworkFactory[" + phone.getPhoneId()
                 + "]", null);
         mPhone = phone;
@@ -115,11 +104,7 @@
         setCapabilityFilter(makeNetworkFilter(mSubscriptionController, mPhone.getPhoneId()));
         setScoreFilter(TELEPHONY_NETWORK_SCORE);
 
-<<<<<<< HEAD
         mPhoneSwitcher = phoneSwitcher;
-=======
-        mPhoneSwitcher = PhoneSwitcher.getInstance();
->>>>>>> 38680c42
         mSubscriptionMonitor = subscriptionMonitor;
         LOG_TAG = "TelephonyNetworkFactory[" + mPhone.getPhoneId() + "]";
 
@@ -201,18 +186,12 @@
                                 DcTracker.DATA_COMPLETE_MSG_EXTRA_SUCCESS);
                         int transport = bundle.getInt(
                                 DcTracker.DATA_COMPLETE_MSG_EXTRA_TRANSPORT_TYPE);
-<<<<<<< HEAD
-                        HandoverParams handoverParams = mPendingHandovers.remove(msg);
-                        if (handoverParams != null) {
-                            onDataHandoverSetupCompleted(nr, success, transport, handoverParams);
-=======
                         boolean fallback = bundle.getBoolean(
                                 DcTracker.DATA_COMPLETE_MSG_EXTRA_HANDOVER_FAILURE_FALLBACK);
                         HandoverParams handoverParams = mPendingHandovers.remove(msg);
                         if (handoverParams != null) {
                             onDataHandoverSetupCompleted(nr, success, transport, fallback,
                                     handoverParams);
->>>>>>> 38680c42
                         } else {
                             logl("Handover completed but cannot find handover entry!");
                         }
@@ -313,13 +292,10 @@
 
     private void onNeedNetworkFor(Message msg) {
         NetworkRequest networkRequest = (NetworkRequest) msg.obj;
-<<<<<<< HEAD
         if (networkRequest.type != NetworkRequest.Type.REQUEST) {
            logl("Skip non REQUEST type request: " + networkRequest);
            return;
         }
-=======
->>>>>>> 38680c42
         boolean shouldApply = mPhoneSwitcher.shouldApplyNetworkRequest(
                 networkRequest, mPhone.getPhoneId());
 
@@ -344,7 +320,6 @@
 
     private void onReleaseNetworkFor(Message msg) {
         NetworkRequest networkRequest = (NetworkRequest) msg.obj;
-<<<<<<< HEAD
         if (!mNetworkRequests.containsKey(networkRequest)) {
             return;
         }
@@ -359,19 +334,6 @@
             int transport = getTransportTypeFromNetworkRequest(networkRequest);
             releaseNetworkInternal(networkRequest, DcTracker.RELEASE_TYPE_NORMAL, transport);
         }
-=======
-        boolean applied = mNetworkRequests.get(networkRequest)
-                != AccessNetworkConstants.TRANSPORT_TYPE_INVALID;
-
-        mNetworkRequests.remove(networkRequest);
-
-        logl("onReleaseNetworkFor " + networkRequest + " applied " + applied);
-
-        if (applied) {
-            int transport = getTransportTypeFromNetworkRequest(networkRequest);
-            releaseNetworkInternal(networkRequest, DcTracker.RELEASE_TYPE_NORMAL, transport);
-        }
->>>>>>> 38680c42
     }
 
     private void onDataHandoverNeeded(@ApnType int apnType, int targetTransport,
@@ -430,40 +392,11 @@
 
         if (!handoverPending) {
             log("No handover request pending. Handover process is now completed");
-<<<<<<< HEAD
-            handoverParams.callback.onCompleted(true);
-=======
             handoverParams.callback.onCompleted(true, false);
->>>>>>> 38680c42
         }
     }
 
     private void onDataHandoverSetupCompleted(NetworkRequest networkRequest, boolean success,
-<<<<<<< HEAD
-                                              int targetTransport, HandoverParams handoverParams) {
-        log("onDataHandoverSetupCompleted: " + networkRequest + ", success=" + success
-                + ", targetTransport="
-                + AccessNetworkConstants.transportTypeToString(targetTransport));
-
-        // At this point, handover setup has been completed on the target transport. No matter
-        // succeeded or not, remove the request from the source transport because even the setup
-        // failed on target transport, we can retry again there.
-
-        int originTransport = (targetTransport == AccessNetworkConstants.TRANSPORT_TYPE_WWAN)
-                ? AccessNetworkConstants.TRANSPORT_TYPE_WLAN
-                : AccessNetworkConstants.TRANSPORT_TYPE_WWAN;
-        int releaseType = success
-                ? DcTracker.RELEASE_TYPE_HANDOVER
-                // If handover fails, we need to tear down the existing connection, so the
-                // new data connection can be re-established on the new transport. If we leave
-                // the existing data connection in current transport, then DCT and qualified
-                // network service will be out of sync.
-                : DcTracker.RELEASE_TYPE_NORMAL;
-        releaseNetworkInternal(networkRequest, releaseType, originTransport);
-        mNetworkRequests.put(networkRequest, targetTransport);
-
-        handoverParams.callback.onCompleted(success);
-=======
                                               int targetTransport, boolean fallback,
                                               HandoverParams handoverParams) {
         log("onDataHandoverSetupCompleted: " + networkRequest + ", success=" + success
@@ -490,7 +423,6 @@
         }
 
         handoverParams.callback.onCompleted(success, fallback);
->>>>>>> 38680c42
     }
 
     protected void log(String s) {
