/*
 * Copyright (C) 2013 The Android Open Source Project
 *
 * Licensed under the Apache License, Version 2.0 (the "License");
 * you may not use this file except in compliance with the License.
 * You may obtain a copy of the License at
 *
 *      http://www.apache.org/licenses/LICENSE-2.0
 *
 * Unless required by applicable law or agreed to in writing, software
 * distributed under the License is distributed on an "AS IS" BASIS,
 * WITHOUT WARRANTIES OR CONDITIONS OF ANY KIND, either express or implied.
 * See the License for the specific language governing permissions and
 * limitations under the License.
 */

package com.android.internal.telephony.imsphone;

import static android.telephony.CarrierConfigManager.ImsVoice.ALERTING_SRVCC_SUPPORT;
import static android.telephony.CarrierConfigManager.ImsVoice.BASIC_SRVCC_SUPPORT;
import static android.telephony.CarrierConfigManager.ImsVoice.MIDCALL_SRVCC_SUPPORT;
import static android.telephony.CarrierConfigManager.ImsVoice.PREALERTING_SRVCC_SUPPORT;
import static android.telephony.CarrierConfigManager.USSD_OVER_CS_PREFERRED;
import static android.telephony.CarrierConfigManager.USSD_OVER_IMS_ONLY;
import static android.telephony.PreciseCallState.PRECISE_CALL_STATE_ACTIVE;
import static android.telephony.PreciseCallState.PRECISE_CALL_STATE_ALERTING;
import static android.telephony.PreciseCallState.PRECISE_CALL_STATE_DIALING;
import static android.telephony.PreciseCallState.PRECISE_CALL_STATE_HOLDING;
import static android.telephony.PreciseCallState.PRECISE_CALL_STATE_INCOMING;
import static android.telephony.PreciseCallState.PRECISE_CALL_STATE_INCOMING_SETUP;
import static android.telephony.PreciseCallState.PRECISE_CALL_STATE_WAITING;
import static android.telephony.ims.ImsService.CAPABILITY_TERMINAL_BASED_CALL_WAITING;
import static android.telephony.ims.feature.ConnectionFailureInfo.REASON_UNSPECIFIED;
import static android.telephony.ims.feature.MmTelFeature.ImsTrafficSessionCallbackWrapper.INVALID_TOKEN;

import static com.android.internal.annotations.VisibleForTesting.Visibility.PRIVATE;
import static com.android.internal.telephony.CallWaitingController.TERMINAL_BASED_ACTIVATED;
import static com.android.internal.telephony.CallWaitingController.TERMINAL_BASED_NOT_SUPPORTED;
import static com.android.internal.telephony.CommandsInterface.IMS_MMTEL_CAPABILITY_SMS;
import static com.android.internal.telephony.CommandsInterface.IMS_MMTEL_CAPABILITY_VIDEO;
import static com.android.internal.telephony.CommandsInterface.IMS_MMTEL_CAPABILITY_VOICE;
import static com.android.internal.telephony.Phone.CS_FALLBACK;

import android.Manifest;
import android.annotation.NonNull;
import android.annotation.Nullable;
import android.app.usage.NetworkStatsManager;
import android.compat.annotation.UnsupportedAppUsage;
import android.content.BroadcastReceiver;
import android.content.Context;
import android.content.Intent;
import android.content.IntentFilter;
import android.content.SharedPreferences;
import android.content.pm.PackageManager;
import android.net.ConnectivityManager;
import android.net.Network;
import android.net.NetworkCapabilities;
import android.net.NetworkInfo;
import android.net.NetworkRequest;
import android.net.NetworkStats;
import android.net.netstats.provider.NetworkStatsProvider;
import android.os.AsyncResult;
import android.os.Build;
import android.os.Bundle;
import android.os.Handler;
import android.os.Message;
import android.os.ParcelUuid;
import android.os.PersistableBundle;
import android.os.Registrant;
import android.os.RegistrantList;
import android.os.RemoteException;
import android.os.SystemClock;
import android.preference.PreferenceManager;
import android.provider.Settings;
import android.sysprop.TelephonyProperties;
import android.telecom.Connection.VideoProvider;
import android.telecom.TelecomManager;
import android.telecom.VideoProfile;
import android.telephony.AccessNetworkConstants;
import android.telephony.CallQuality;
import android.telephony.CarrierConfigManager;
import android.telephony.DisconnectCause;
import android.telephony.PhoneNumberUtils;
import android.telephony.ServiceState;
import android.telephony.SubscriptionInfo;
import android.telephony.SubscriptionManager;
import android.telephony.TelephonyLocalConnection;
import android.telephony.TelephonyManager;
import android.telephony.TelephonyManager.DataEnabledChangedReason;
import android.telephony.emergency.EmergencyNumber;
import android.telephony.ims.ImsCallProfile;
import android.telephony.ims.ImsCallSession;
import android.telephony.ims.ImsConferenceState;
import android.telephony.ims.ImsMmTelManager;
import android.telephony.ims.ImsReasonInfo;
import android.telephony.ims.ImsStreamMediaProfile;
import android.telephony.ims.ImsSuppServiceNotification;
import android.telephony.ims.MediaQualityStatus;
import android.telephony.ims.MediaThreshold;
import android.telephony.ims.ProvisioningManager;
import android.telephony.ims.RtpHeaderExtension;
import android.telephony.ims.RtpHeaderExtensionType;
import android.telephony.ims.SrvccCall;
import android.telephony.ims.aidl.IImsCallSessionListener;
import android.telephony.ims.aidl.IImsTrafficSessionCallback;
import android.telephony.ims.aidl.ISrvccStartedCallback;
import android.telephony.ims.feature.ConnectionFailureInfo;
import android.telephony.ims.feature.ImsFeature;
import android.telephony.ims.feature.MmTelFeature;
import android.telephony.ims.stub.ImsRegistrationImplBase;
import android.text.TextUtils;
import android.util.ArrayMap;
import android.util.ArraySet;
import android.util.LocalLog;
import android.util.Log;
import android.util.Pair;
import android.util.SparseIntArray;

import com.android.ims.FeatureConnector;
import com.android.ims.ImsCall;
import com.android.ims.ImsConfig;
import com.android.ims.ImsEcbm;
import com.android.ims.ImsException;
import com.android.ims.ImsManager;
import com.android.ims.ImsUtInterface;
import com.android.ims.internal.ConferenceParticipant;
import com.android.ims.internal.IImsCallSession;
import com.android.ims.internal.IImsVideoCallProvider;
import com.android.ims.internal.ImsVideoCallProviderWrapper;
import com.android.ims.internal.VideoPauseTracker;
import com.android.internal.annotations.VisibleForTesting;
import com.android.internal.os.SomeArgs;
import com.android.internal.telephony.Call;
import com.android.internal.telephony.CallFailCause;
import com.android.internal.telephony.CallStateException;
import com.android.internal.telephony.CallTracker;
import com.android.internal.telephony.CommandException;
import com.android.internal.telephony.CommandsInterface;
import com.android.internal.telephony.Connection;
import com.android.internal.telephony.EcbmHandler;
import com.android.internal.telephony.IccCardConstants;
import com.android.internal.telephony.LocaleTracker;
import com.android.internal.telephony.Phone;
import com.android.internal.telephony.PhoneConstants;
import com.android.internal.telephony.ServiceStateTracker;
import com.android.internal.telephony.SrvccConnection;
import com.android.internal.telephony.SubscriptionController;
import com.android.internal.telephony.d2d.RtpTransport;
import com.android.internal.telephony.data.DataSettingsManager;
import com.android.internal.telephony.domainselection.DomainSelectionResolver;
import com.android.internal.telephony.emergency.EmergencyNumberTracker;
import com.android.internal.telephony.emergency.EmergencyStateTracker;
import com.android.internal.telephony.gsm.SuppServiceNotification;
import com.android.internal.telephony.imsphone.ImsPhone.ImsDialArgs;
import com.android.internal.telephony.imsphone.ImsPhone.ImsDialArgs.DeferDial;
import com.android.internal.telephony.metrics.CallQualityMetrics;
import com.android.internal.telephony.metrics.TelephonyMetrics;
import com.android.internal.telephony.nano.TelephonyProto.TelephonyCallSession;
import com.android.internal.telephony.nano.TelephonyProto.TelephonyCallSession.Event.ImsCommand;
import com.android.internal.telephony.subscription.SubscriptionInfoInternal;
import com.android.internal.telephony.subscription.SubscriptionManagerService;
import com.android.internal.telephony.util.QtiImsUtils;
import com.android.internal.telephony.util.TelephonyUtils;
import com.android.internal.util.IndentingPrintWriter;
import com.android.telephony.Rlog;

import java.io.FileDescriptor;
import java.io.PrintWriter;
import java.util.ArrayList;
import java.util.Arrays;
import java.util.HashMap;
import java.util.List;
import java.util.Locale;
import java.util.Map;
import java.util.Objects;
import java.util.Optional;
import java.util.Queue;
import java.util.Set;
import java.util.concurrent.CancellationException;
import java.util.concurrent.CompletableFuture;
import java.util.concurrent.CompletionException;
import java.util.concurrent.ConcurrentHashMap;
import java.util.concurrent.ConcurrentLinkedQueue;
import java.util.concurrent.ExecutionException;
import java.util.concurrent.Executor;
import java.util.concurrent.LinkedBlockingQueue;
import java.util.concurrent.atomic.AtomicInteger;
import java.util.function.Consumer;
import java.util.function.Supplier;
import java.util.regex.Pattern;
import java.util.stream.Collectors;

/**
 * {@hide}
 */
public class ImsPhoneCallTracker extends CallTracker implements ImsPullCall {
    static final String LOG_TAG = "ImsPhoneCallTracker";
    static final String VERBOSE_STATE_TAG = "IPCTState";

    /**
     * Class which contains configuration items obtained from the config.xml in
     * packages/services/Telephony which are injected in the ImsPhoneCallTracker at phone creation
     * time.
     */
    public static class Config {
        /**
         * The value for config.xml/config_use_device_to_device_communication.
         * When {@code true}, the device supports device to device communication using both DTMF
         * and RTP header extensions.
         */
        public boolean isD2DCommunicationSupported;
    }

    public interface PhoneStateListener {
        void onPhoneStateChanged(PhoneConstants.State oldState, PhoneConstants.State newState);
    }

    public interface SharedPreferenceProxy {
        SharedPreferences getDefaultSharedPreferences(Context context);
    }

    private static class ImsTrafficSession {
        private final @MmTelFeature.ImsTrafficType int mTrafficType;
        private final @MmTelFeature.ImsTrafficDirection int mTrafficDirection;
        private final @NonNull IImsTrafficSessionCallback mCallback;

        ImsTrafficSession(@MmTelFeature.ImsTrafficType int trafficType,
                @MmTelFeature.ImsTrafficDirection int trafficDirection,
                @NonNull IImsTrafficSessionCallback callback) {
            mTrafficType = trafficType;
            mTrafficDirection = trafficDirection;
            mCallback = callback;
        }
    }

    private static final boolean DBG = true;

    // When true, dumps the state of ImsPhoneCallTracker after changes to foreground and background
    // calls.  This is helpful for debugging.  It is also possible to enable this at runtime by
    // setting the IPCTState log tag to VERBOSE.
    private static final boolean FORCE_VERBOSE_STATE_LOGGING = false; /* stopship if true */
    private static final boolean VERBOSE_STATE_LOGGING = FORCE_VERBOSE_STATE_LOGGING ||
            Rlog.isLoggable(VERBOSE_STATE_TAG, Log.VERBOSE);
    private static final int CONNECTOR_RETRY_DELAY_MS = 5000; // 5 seconds.

    private static final int MAX_BACKGROUND_CALLS_DSDA = 2;

    private MmTelFeature.MmTelCapabilities mMmTelCapabilities =
            new MmTelFeature.MmTelCapabilities();

    private TelephonyMetrics mMetrics;
    private final Map<String, CallQualityMetrics> mCallQualityMetrics = new ConcurrentHashMap<>();
    private final ConcurrentLinkedQueue<CallQualityMetrics> mCallQualityMetricsHistory =
            new ConcurrentLinkedQueue<>();
    // True if there is a carrier config loaded for a specific subscription (and not the default
    // configuration).
    private boolean mCarrierConfigLoadedForSubscription = false;
    // Cache the latest carrier config received for a subscription. The configuration will be
    // applied to the ImsService when startListeningForCalls is called.
    private Pair<Integer, PersistableBundle> mCarrierConfigForSubId = null;
    // The subId of the last ImsService attached to this tracker or empty if there has not been
    // an attached ImsService yet.
    private Optional<Integer> mCurrentlyConnectedSubId = Optional.empty();

    private final MmTelFeatureListener mMmTelFeatureListener = new MmTelFeatureListener();
    private class MmTelFeatureListener extends MmTelFeature.Listener {

        private IImsCallSessionListener processIncomingCall(@NonNull IImsCallSession c,
                @Nullable String callId, @Nullable Bundle extras) {
            if (DBG) log("processIncomingCall: incoming call intent");

            if (extras == null) extras = new Bundle();
            if (mImsManager == null) return null;

            try {
                IImsCallSessionListener iimsCallSessionListener;
                // Network initiated USSD will be treated by mImsUssdListener
                boolean isUssd = extras.getBoolean(MmTelFeature.EXTRA_IS_USSD, false);
                // For compatibility purposes with older vendor implementations.
                isUssd |= extras.getBoolean(ImsManager.EXTRA_USSD, false);
                if (isUssd) {
                    if (DBG) log("processIncomingCall: USSD");
                    mOperationLocalLog.log("processIncomingCall: USSD");
                    mUssdSession = mImsManager.takeCall(c, mImsUssdListener);
                    if (mUssdSession != null) {
                        mUssdSession.accept(ImsCallProfile.CALL_TYPE_VOICE);
                    }
                    if (callId != null) mUssdSession.getCallSession().setCallId(callId);
                    iimsCallSessionListener = (IImsCallSessionListener) mUssdSession
                            .getCallSession().getIImsCallSessionListenerProxy();
                    return iimsCallSessionListener;
                }

                boolean isUnknown = extras.getBoolean(MmTelFeature.EXTRA_IS_UNKNOWN_CALL, false);
                // For compatibility purposes with older vendor implementations.
                isUnknown |= extras.getBoolean(ImsManager.EXTRA_IS_UNKNOWN_CALL, false);
                if (DBG) {
                    log("processIncomingCall: isUnknown = " + isUnknown
                            + " fg = " + mForegroundCall.getState()
                            + " bg = " + mBackgroundCall.getState());
                }

                // Normal MT/Unknown call
                ImsCall imsCall = mImsManager.takeCall(c, mImsCallListener);
                if (callId != null) imsCall.getCallSession().setCallId(callId);
                iimsCallSessionListener = (IImsCallSessionListener) imsCall
                        .getCallSession().getIImsCallSessionListenerProxy();
                ImsPhoneConnection conn = new ImsPhoneConnection(mPhone, imsCall,
                        ImsPhoneCallTracker.this,
                        (isUnknown ? mForegroundCall : mRingingCall), isUnknown);

                boolean isPseudoDsdaCall = isPseudoDsdaCall();
                conn.setActiveCallDisconnectedOnAnswer(isPseudoDsdaCall);
                // If there is an active call and incoming call is not a Psuedo Dsda call.
                if (mForegroundCall.hasConnections() && !isPseudoDsdaCall) {
                    ImsCall activeCall = mForegroundCall.getFirstConnection().getImsCall();
                    if (activeCall != null && imsCall != null) {
                        // activeCall could be null if the foreground call is in a disconnected
                        // state.  If either of the calls is null there is no need to check if
                        // one will be disconnected on answer.
                        boolean answeringWillDisconnect =
                                shouldDisconnectActiveCallOnAnswer(activeCall, imsCall);
                        conn.setActiveCallDisconnectedOnAnswer(answeringWillDisconnect);
                    }
                }
                conn.setAllowAddCallDuringVideoCall(mAllowAddCallDuringVideoCall);
                conn.setAllowHoldingVideoCall(mAllowHoldingVideoCall);

                if ((c != null) && (c.getCallProfile() != null)
                        && (c.getCallProfile().getCallExtras() != null)
                        && (c.getCallProfile().getCallExtras()
                        .containsKey(ImsCallProfile.EXTRA_CALL_DISCONNECT_CAUSE))) {
                    String error = c.getCallProfile()
                            .getCallExtra(ImsCallProfile.EXTRA_CALL_DISCONNECT_CAUSE, null);
                    if (error != null) {
                        try {
                            int cause = getDisconnectCauseFromReasonInfo(
                                    new ImsReasonInfo(Integer.parseInt(error), 0, null),
                                    conn.getState());
                            if (cause == DisconnectCause.INCOMING_AUTO_REJECTED) {
                                conn.setDisconnectCause(cause);
                                if (DBG) log("onIncomingCall : incoming call auto rejected");
                                mOperationLocalLog.log("processIncomingCall: auto rejected");
                            }
                        } catch (NumberFormatException e) {
                            Rlog.e(LOG_TAG, "Exception in parsing Integer Data: " + e);
                        }
                    }
                }

                mOperationLocalLog.log("onIncomingCall: isUnknown=" + isUnknown + ", connId="
                        + System.identityHashCode(conn));

                addConnection(conn);

                setVideoCallProvider(conn, imsCall);

                TelephonyMetrics.getInstance().writeOnImsCallReceive(mPhone.getPhoneId(),
                        imsCall.getSession());
                mPhone.getVoiceCallSessionStats().onImsCallReceived(conn);

                if (isUnknown) {
                    // Check for condition where an unknown connection replaces a pending
                    // MO call.  This will cause problems later in all likelihood.
                    if (mPendingMO != null
                            && Objects.equals(mPendingMO.getAddress(), conn.getAddress())) {
                        mOperationLocalLog.log("onIncomingCall: unknown call " + conn
                                + " replaces " + mPendingMO);
                    }
                    mPhone.notifyUnknownConnection(conn);
                } else {
                    if ((mForegroundCall.getState() != ImsPhoneCall.State.IDLE)
                            || (mBackgroundCall.getState() != ImsPhoneCall.State.IDLE)) {
                        conn.update(imsCall, ImsPhoneCall.State.WAITING);
                    }

                    mPhone.notifyNewRingingConnection(conn);
                    mPhone.notifyIncomingRing();
                }

                updatePhoneState();
                mPhone.notifyPreciseCallStateChanged();
                mImsCallInfoTracker.addImsCallStatus(conn);
                return iimsCallSessionListener;
            } catch (ImsException | RemoteException e) {
                loge("processIncomingCall: exception " + e);
                mOperationLocalLog.log("onIncomingCall: exception processing: "  + e);
                return null;
            }
        }

        @Override
        @Nullable
        public IImsCallSessionListener onIncomingCall(
                @NonNull IImsCallSession c, @Nullable String callId, @Nullable Bundle extras) {
            return executeAndWaitForReturn(()-> processIncomingCall(c, callId, extras));
        }

        @Override
        public void onVoiceMessageCountUpdate(int count) {
            TelephonyUtils.runWithCleanCallingIdentity(()-> {
                if (mPhone != null && mPhone.mDefaultPhone != null) {
                    if (DBG) log("onVoiceMessageCountChanged :: count=" + count);
                    mPhone.mDefaultPhone.setVoiceMessageCount(count);
                } else {
                    loge("onVoiceMessageCountUpdate: null phone");
                }
            }, mExecutor);
        }

        @Override
        public void onAudioModeIsVoipChanged(int imsAudioHandler) {
            TelephonyUtils.runWithCleanCallingIdentity(()-> {
                ImsCall imsCall = null;
                if (mForegroundCall.hasConnections()) {
                    imsCall = mForegroundCall.getImsCall();
                } else if (mBackgroundCall.hasConnections()) {
                    imsCall = mBackgroundCall.getImsCall();
                } else if (mRingingCall.hasConnections()) {
                    imsCall = mRingingCall.getImsCall();
                } else if (mHandoverCall.hasConnections()) {
                    imsCall = mHandoverCall.getImsCall();
                } else {
                    Rlog.e(LOG_TAG, "onAudioModeIsVoipChanged: no Call");
                }

                if (imsCall != null) {
                    ImsPhoneConnection conn = findConnection(imsCall);
                    if (conn != null) {
                        conn.onAudioModeIsVoipChanged(imsAudioHandler);
                    }
                } else {
                    Rlog.e(LOG_TAG, "onAudioModeIsVoipChanged: no ImsCall");
                }
            }, mExecutor);
        }

        @Override
        public void onTriggerEpsFallback(@MmTelFeature.EpsFallbackReason int reason) {
            TelephonyUtils.runWithCleanCallingIdentity(()-> {
                if (DBG) log("onTriggerEpsFallback reason=" + reason);
                mPhone.triggerEpsFallback(reason, null);
            }, mExecutor);
        }

        @Override
        public void onStartImsTrafficSession(int token,
                @MmTelFeature.ImsTrafficType int trafficType,
                @AccessNetworkConstants.RadioAccessNetworkType int accessNetworkType,
                @MmTelFeature.ImsTrafficDirection int trafficDirection,
                IImsTrafficSessionCallback callback) {
            registerImsTrafficSession(token, trafficType, trafficDirection, callback);
            TelephonyUtils.runWithCleanCallingIdentity(()-> {
                if (DBG) {
                    log("onStartImsTrafficSession token=" + token + ", traffic=" + trafficType
                            + ", networkType=" + accessNetworkType
                            + ", direction=" + trafficDirection);
                }
                mPhone.startImsTraffic(token, trafficType, accessNetworkType, trafficDirection,
                        obtainMessage(EVENT_START_IMS_TRAFFIC_DONE, callback));
            }, mExecutor);
        }

        @Override
        public void onModifyImsTrafficSession(int token,
                @AccessNetworkConstants.RadioAccessNetworkType int accessNetworkType) {
            ImsTrafficSession session = getImsTrafficSession(token);
            if (session == null) {
                loge("onModifyImsTrafficSession unknown session, token=" + token);
                return;
            }
            TelephonyUtils.runWithCleanCallingIdentity(()-> {
                if (DBG) {
                    log("onModifyImsTrafficSession token=" + token
                            + ", networkType=" + accessNetworkType);
                }
                mPhone.startImsTraffic(token, session.mTrafficType,
                        accessNetworkType, session.mTrafficDirection,
                        obtainMessage(EVENT_START_IMS_TRAFFIC_DONE, session.mCallback));
            }, mExecutor);
        }

        @Override
        public void onStopImsTrafficSession(int token) {
            unregisterImsTrafficSession(token);
            if (token == INVALID_TOKEN) return;
            TelephonyUtils.runWithCleanCallingIdentity(()-> {
                if (DBG) {
                    log("onStopImsTrafficSession token=" + token);
                }
                mPhone.stopImsTraffic(token, null);
            }, mExecutor);
        }

        @Override
        public void onMediaQualityStatusChanged(MediaQualityStatus status) {
            TelephonyUtils.runWithCleanCallingIdentity(()-> {
                if (mPhone != null && mPhone.mDefaultPhone != null) {
                    if (DBG) log("onMediaQualityStatusChanged " + status);
                    mPhone.onMediaQualityStatusChanged(status);
                } else {
                    loge("onMediaQualityStatusChanged: null phone");
                }
            }, mExecutor);
        }

        /**
         * Schedule the given Runnable on mExecutor and block this thread until it finishes.
         * @param r The Runnable to run.
         */
        private void executeAndWait(Runnable r) {
            try {
                CompletableFuture.runAsync(
                        () -> TelephonyUtils.runWithCleanCallingIdentity(r), mExecutor).join();
            } catch (CancellationException | CompletionException e) {
                logw("Binder - exception: " + e.getMessage());
            }
        }

        /**
         * Schedule the given Runnable on mExecutor and block this thread until it finishes.
         * @param r The Runnable to run.
         */
        private <T> T executeAndWaitForReturn(Supplier<T> r) {

            CompletableFuture<T> future = CompletableFuture.supplyAsync(
                    () -> TelephonyUtils.runWithCleanCallingIdentity(r), mExecutor);

            try {
                return future.get();
            } catch (ExecutionException | InterruptedException e) {
                Log.w(LOG_TAG, "ImsPhoneCallTracker : executeAndWaitForReturn exception: "
                        + e.getMessage());
                return null;
            }
        }
    }

    /**
     * A class implementing {@link NetworkStatsProvider} to report VT data usage to system.
     */
    // TODO: Directly reports diff in updateVtDataUsage.
    @VisibleForTesting(visibility = PRIVATE)
    public class VtDataUsageProvider extends NetworkStatsProvider {
        private int mToken = 0;
        private NetworkStats mIfaceSnapshot = new NetworkStats(0L, 0);
        private NetworkStats mUidSnapshot = new NetworkStats(0L, 0);
        @Override
        public void onRequestStatsUpdate(int token) {
            // If there is an ongoing VT call, request the latest VT usage from the modem. The
            // latest usage will return asynchronously so it won't be counted in this round, but it
            // will be eventually counted when next requestStatsUpdate is called.
            if (mState != PhoneConstants.State.IDLE) {
                for (ImsPhoneConnection conn : mConnections) {
                    final VideoProvider videoProvider = conn.getVideoProvider();
                    if (videoProvider != null) {
                        videoProvider.onRequestConnectionDataUsage();
                    }
                }
            }

            final NetworkStats ifaceDiff = mVtDataUsageSnapshot.subtract(mIfaceSnapshot);
            final NetworkStats uidDiff = mVtDataUsageUidSnapshot.subtract(mUidSnapshot);
            mVtDataUsageProvider.notifyStatsUpdated(mToken, ifaceDiff, uidDiff);
            mIfaceSnapshot = mIfaceSnapshot.add(ifaceDiff);
            mUidSnapshot = mUidSnapshot.add(uidDiff);
            mToken = token;
        }

        @Override
        public void onSetLimit(String iface, long quotaBytes) {
            // No-op
        }

        @Override
        public void onSetAlert(long quotaBytes) {
            // No-op
        }
    }

    private final BroadcastReceiver mReceiver = new BroadcastReceiver() {
        @Override
        public void onReceive(Context context, Intent intent) {
            if (intent.getAction().equals(CarrierConfigManager.ACTION_CARRIER_CONFIG_CHANGED) ||
                    intent.getAction().equals(
                    CarrierConfigManager.ACTION_ESSENTIAL_RECORDS_LOADED)) {
                int subId = intent.getIntExtra(CarrierConfigManager.EXTRA_SUBSCRIPTION_INDEX,
                        SubscriptionManager.INVALID_SUBSCRIPTION_ID);
                int phoneId = intent.getIntExtra(CarrierConfigManager.EXTRA_SLOT_INDEX,
                        SubscriptionManager.INVALID_PHONE_INDEX);
                if (mPhone.getPhoneId() != phoneId) {
                    log("onReceive: Skipping indication for other phoneId: " + phoneId);
                    return;
                }
                PersistableBundle carrierConfig = getCarrierConfigBundle(subId);
                mCarrierConfigForSubId = new Pair<>(subId, carrierConfig);
                if (!mCurrentlyConnectedSubId.isEmpty()
                        && subId == mCurrentlyConnectedSubId.get()) {
                    log("onReceive: Applying carrier config for subId: " + subId);
                    updateCarrierConfiguration(subId, carrierConfig);
                } else {
                    // cache the latest config update until ImsService connects for this subId.
                    // Once it has connected, startListeningForCalls will apply the config.
                    log("onReceive: caching carrier config until ImsService connects for subId: "
                            + subId);
                }
            } else if (TelecomManager.ACTION_DEFAULT_DIALER_CHANGED.equals(intent.getAction())) {
                mDefaultDialerUid.set(getPackageUid(context, intent.getStringExtra(
                        TelecomManager.EXTRA_CHANGE_DEFAULT_DIALER_PACKAGE_NAME)));
            }
        }
    };

    /**
     * Tracks whether we are currently monitoring network connectivity for the purpose of warning
     * the user of an inability to handover from LTE to WIFI for video calls.
     */
    private boolean mIsMonitoringConnectivity = false;

    /**
     * A test flag which can be used to disable processing of the conference event package data
     * received from the network.
     */
    private boolean mIsConferenceEventPackageEnabled = true;

    /**
     * The Telephony config.xml values pertinent to ImsPhoneCallTracker.
     */
    private Config mConfig = null;

    /**
     * Whether D2D has been force enabled via the d2d telephony command.
     */
    private boolean mDeviceToDeviceForceEnabled = false;

    /**
     * Network callback used to schedule the handover check when a wireless network connects.
     */
    private ConnectivityManager.NetworkCallback mNetworkCallback =
            new ConnectivityManager.NetworkCallback() {
                @Override
                public void onAvailable(Network network) {
                    Rlog.i(LOG_TAG, "Network available: " + network);
                    scheduleHandoverCheck();
                }
            };

    //***** Constants

    static final int MAX_CONNECTIONS = 7;
    static final int MAX_CONNECTIONS_PER_CALL = 5;

    // Max number of calls we will keep call quality history for (the history is saved in-memory and
    // included in bug reports).
    private static final int MAX_CALL_QUALITY_HISTORY = 10;

    private static final int EVENT_HANGUP_PENDINGMO = 18;
    private static final int EVENT_DIAL_PENDINGMO = 20;
    private static final int EVENT_EXIT_ECBM_BEFORE_PENDINGMO = 21;
    private static final int EVENT_VT_DATA_USAGE_UPDATE = 22;
    private static final int EVENT_DATA_ENABLED_CHANGED = 23;
    private static final int EVENT_CHECK_FOR_WIFI_HANDOVER = 25;
    private static final int EVENT_ON_FEATURE_CAPABILITY_CHANGED = 26;
    private static final int EVENT_SUPP_SERVICE_INDICATION = 27;
    private static final int EVENT_REDIAL_WIFI_E911_CALL = 28;
    private static final int EVENT_REDIAL_WIFI_E911_TIMEOUT = 29;
    private static final int EVENT_ANSWER_WAITING_CALL = 30;
    private static final int EVENT_RESUME_NOW_FOREGROUND_CALL = 31;
    private static final int EVENT_REDIAL_WITHOUT_RTT = 32;
    private static final int EVENT_START_IMS_TRAFFIC_DONE = 33;
    private static final int EVENT_CONNECTION_SETUP_FAILURE = 34;
    private static final int EVENT_NEW_ACTIVE_CALL_STARTED = 35;

    private static final int TIMEOUT_HANGUP_PENDINGMO = 500;

    private static final int HANDOVER_TO_WIFI_TIMEOUT_MS = 60000; // ms

    private static final int TIMEOUT_REDIAL_WIFI_E911_MS = 20000;

    private static final int TIMEOUT_PARTICIPANT_CONNECT_TIME_CACHE_MS = 60000; //ms

    // Following values are for mHoldSwitchingState
    private enum HoldSwapState {
        // Not in the middle of a hold/swap operation
        INACTIVE,
        // Pending a single call getting held
        PENDING_SINGLE_CALL_HOLD,
        // Pending a single call getting unheld
        PENDING_SINGLE_CALL_UNHOLD,
        // Pending swapping a active and a held call
        SWAPPING_ACTIVE_AND_HELD,
        // Pending holding a call to answer a call-waiting call
        HOLDING_TO_ANSWER_INCOMING,
        // Pending resuming the foreground call after some kind of failure
        PENDING_RESUME_FOREGROUND_AFTER_FAILURE,
        // Pending holding a call to dial another outgoing call
        HOLDING_TO_DIAL_OUTGOING,
        // Pending ending a call to dial another outgoing call (possibly emergency call)
        ENDING_TO_DIAL_OUTGOING,
        // Pending 2nd call getting held, when one is already HELD
        PENDING_DOUBLE_CALL_HOLD,
        // Pending call getting unheld, when 2 calls are HELD
        PENDING_DOUBLE_CALL_UNHOLD,
        // Pending resuming the foreground call after it has completed an ongoing hold operation.
        PENDING_RESUME_FOREGROUND_AFTER_HOLD
    }

    //***** Instance Variables
    @UnsupportedAppUsage(maxTargetSdk = Build.VERSION_CODES.R, trackingBug = 170729553)
    private ArrayList<ImsPhoneConnection> mConnections = new ArrayList<ImsPhoneConnection>();
    private RegistrantList mVoiceCallEndedRegistrants = new RegistrantList();
    private RegistrantList mVoiceCallStartedRegistrants = new RegistrantList();

    @UnsupportedAppUsage(maxTargetSdk = Build.VERSION_CODES.R, trackingBug = 170729553)
    public ImsPhoneCall mRingingCall = new ImsPhoneCall(this, ImsPhoneCall.CONTEXT_RINGING);
    @UnsupportedAppUsage(maxTargetSdk = Build.VERSION_CODES.R, trackingBug = 170729553)
    public ImsPhoneCall mForegroundCall = new ImsPhoneCall(this,
            ImsPhoneCall.CONTEXT_FOREGROUND);
    @UnsupportedAppUsage(maxTargetSdk = Build.VERSION_CODES.R, trackingBug = 170729553)
    public ImsPhoneCall mBackgroundCall = new ImsPhoneCall(this,
            ImsPhoneCall.CONTEXT_BACKGROUND);
    @UnsupportedAppUsage(maxTargetSdk = Build.VERSION_CODES.R, trackingBug = 170729553)
    public ImsPhoneCall mHandoverCall = new ImsPhoneCall(this, ImsPhoneCall.CONTEXT_HANDOVER);

    // Hold aggregated video call data usage for each video call since boot.
    // The ImsCall's call id is the key of the map.
    private final HashMap<Integer, Long> mVtDataUsageMap = new HashMap<>();
    private final Map<String, CacheEntry> mPhoneNumAndConnTime = new ConcurrentHashMap<>();
    private final Queue<CacheEntry> mUnknownPeerConnTime = new LinkedBlockingQueue<>();

    private static class CacheEntry {
        private long mCachedTime;
        private long mConnectTime;
        private long mConnectElapsedTime;
        /**
         * The direction of the call;
         * {@link android.telecom.Call.Details#DIRECTION_INCOMING} for incoming calls, or
         * {@link android.telecom.Call.Details#DIRECTION_OUTGOING} for outgoing calls.
         */
        private int mCallDirection;

        CacheEntry(long cachedTime, long connectTime, long connectElapsedTime, int callDirection) {
            mCachedTime = cachedTime;
            mConnectTime = connectTime;
            mConnectElapsedTime = connectElapsedTime;
            mCallDirection = callDirection;
        }
    }

    private class SrvccStartedCallback extends ISrvccStartedCallback.Stub {
        @Override
        public void onSrvccCallNotified(List<SrvccCall> profiles) {
            handleSrvccConnectionInfo(profiles);
        }
    }

    private volatile NetworkStats mVtDataUsageSnapshot = null;
    private volatile NetworkStats mVtDataUsageUidSnapshot = null;
    private final VtDataUsageProvider mVtDataUsageProvider = new VtDataUsageProvider();

    private final AtomicInteger mDefaultDialerUid = new AtomicInteger(NetworkStats.UID_ALL);

    @UnsupportedAppUsage(maxTargetSdk = Build.VERSION_CODES.R, trackingBug = 170729553)
    private ImsPhoneConnection mPendingMO;
    private int mClirMode = CommandsInterface.CLIR_DEFAULT;
    @UnsupportedAppUsage(maxTargetSdk = Build.VERSION_CODES.R, trackingBug = 170729553)
    private Object mSyncHold = new Object();

    @UnsupportedAppUsage(maxTargetSdk = Build.VERSION_CODES.R, trackingBug = 170729553)
    private ImsCall mUssdSession = null;
    @UnsupportedAppUsage(maxTargetSdk = Build.VERSION_CODES.R, trackingBug = 170729553)
    private Message mPendingUssd = null;

    @UnsupportedAppUsage(maxTargetSdk = Build.VERSION_CODES.R, trackingBug = 170729553)
    ImsPhone mPhone;

    private boolean mDesiredMute = false;    // false = mute off
    @UnsupportedAppUsage(maxTargetSdk = Build.VERSION_CODES.R, trackingBug = 170729553)
    private boolean mOnHoldToneStarted = false;
    @UnsupportedAppUsage(maxTargetSdk = Build.VERSION_CODES.R, trackingBug = 170729553)
    private int mOnHoldToneId = -1;

    private PhoneConstants.State mState = PhoneConstants.State.IDLE;

    @UnsupportedAppUsage(maxTargetSdk = Build.VERSION_CODES.R, trackingBug = 170729553)
    private ImsManager mImsManager;
    private ImsUtInterface mUtInterface;

    private Call.SrvccState mSrvccState = Call.SrvccState.NONE;

    private boolean mIsInEmergencyCall = false;
    private boolean mIsDataEnabled = false;

    private int pendingCallClirMode;
    private int mPendingCallVideoState;
    private Bundle mPendingIntentExtras;
    private boolean pendingCallInEcm = false;
    @UnsupportedAppUsage(maxTargetSdk = Build.VERSION_CODES.R, trackingBug = 170729553)
    private boolean mSwitchingFgAndBgCalls = false;
    @UnsupportedAppUsage(maxTargetSdk = Build.VERSION_CODES.R, trackingBug = 170729553)
    private ImsCall mCallExpectedToResume = null;
    @UnsupportedAppUsage(maxTargetSdk = Build.VERSION_CODES.R, trackingBug = 170729553)
    private boolean mAllowEmergencyVideoCalls = false;
    private boolean mIgnoreDataEnabledChangedForVideoCalls = false;
    private boolean mIsViLteDataMetered = false;
    private boolean mAlwaysPlayRemoteHoldTone = false;
    private boolean mAutoRetryFailedWifiEmergencyCall = false;
    private boolean mSupportCepOnPeer = true;
    private boolean mSupportD2DUsingRtp = false;
    private boolean mSupportSdpForRtpHeaderExtensions = false;
    private int mThresholdRtpPacketLoss;
    private int mThresholdRtpJitter;
    private long mThresholdRtpInactivityTime;
    private final List<Integer> mSrvccTypeSupported = new ArrayList<>();
    private final SrvccStartedCallback mSrvccStartedCallback = new SrvccStartedCallback();
    private boolean mIgnoreResetUtCapability = false;
    // Tracks the state of our background/foreground calls while a call hold/swap operation is
    // in progress. Values listed above.
    private HoldSwapState mHoldSwitchingState = HoldSwapState.INACTIVE;
    private MediaThreshold mMediaThreshold;

    private String mLastDialString = null;
    private ImsDialArgs mLastDialArgs = null;
    private Executor mExecutor = Runnable::run;

    private final ImsCallInfoTracker mImsCallInfoTracker;

    private boolean mPendingExitEcbmReq;
    private boolean mPendingExitScbmReq;

    /**
     * Listeners to changes in the phone state.  Intended for use by other interested IMS components
     * without the need to register a full blown {@link android.telephony.PhoneStateListener}.
     */
    private List<PhoneStateListener> mPhoneStateListeners = new ArrayList<>();

    /**
     * Carrier configuration option which determines if video calls which have been downgraded to an
     * audio call should be treated as if they are still video calls.
     */
    private boolean mTreatDowngradedVideoCallsAsVideoCalls = false;

    /**
     * Carrier configuration option which determines if an ongoing video call over wifi should be
     * dropped when an audio call is answered.
     */
    private boolean mDropVideoCallWhenAnsweringAudioCall = false;

    /**
     * Carrier configuration option which determines whether adding a call during a video call
     * should be allowed.
     */
    private boolean mAllowAddCallDuringVideoCall = true;

    /**
     * Carrier configuration option which determines whether holding a video call
     * should be allowed.
     */
    private boolean mAllowHoldingVideoCall = true;

    /**
     * Carrier configuration option which determines whether to notify the connection if a handover
     * to wifi fails.
     */
    private boolean mNotifyVtHandoverToWifiFail = false;

    /**
     * Carrier configuration option which determines whether the carrier supports downgrading a
     * TX/RX/TX-RX video call directly to an audio-only call.
     */
    private boolean mSupportDowngradeVtToAudio = false;

    /**
     * Stores the mapping of {@code ImsReasonInfo#CODE_*} to {@code CallFailCause#*}
     */
    private static final SparseIntArray PRECISE_CAUSE_MAP = new SparseIntArray();
    static {
        PRECISE_CAUSE_MAP.append(ImsReasonInfo.CODE_LOCAL_ILLEGAL_ARGUMENT,
                CallFailCause.LOCAL_ILLEGAL_ARGUMENT);
        PRECISE_CAUSE_MAP.append(ImsReasonInfo.CODE_LOCAL_ILLEGAL_STATE,
                CallFailCause.LOCAL_ILLEGAL_STATE);
        PRECISE_CAUSE_MAP.append(ImsReasonInfo.CODE_LOCAL_INTERNAL_ERROR,
                CallFailCause.LOCAL_INTERNAL_ERROR);
        PRECISE_CAUSE_MAP.append(ImsReasonInfo.CODE_LOCAL_IMS_SERVICE_DOWN,
                CallFailCause.LOCAL_IMS_SERVICE_DOWN);
        PRECISE_CAUSE_MAP.append(ImsReasonInfo.CODE_LOCAL_NO_PENDING_CALL,
                CallFailCause.LOCAL_NO_PENDING_CALL);
        PRECISE_CAUSE_MAP.append(ImsReasonInfo.CODE_LOCAL_ENDED_BY_CONFERENCE_MERGE,
                CallFailCause.NORMAL_CLEARING);
        PRECISE_CAUSE_MAP.append(ImsReasonInfo.CODE_LOCAL_POWER_OFF,
                CallFailCause.LOCAL_POWER_OFF);
        PRECISE_CAUSE_MAP.append(ImsReasonInfo.CODE_LOCAL_LOW_BATTERY,
                CallFailCause.LOCAL_LOW_BATTERY);
        PRECISE_CAUSE_MAP.append(ImsReasonInfo.CODE_LOCAL_NETWORK_NO_SERVICE,
                CallFailCause.LOCAL_NETWORK_NO_SERVICE);
        PRECISE_CAUSE_MAP.append(ImsReasonInfo.CODE_LOCAL_NETWORK_NO_LTE_COVERAGE,
                CallFailCause.LOCAL_NETWORK_NO_LTE_COVERAGE);
        PRECISE_CAUSE_MAP.append(ImsReasonInfo.CODE_LOCAL_NETWORK_ROAMING,
                CallFailCause.LOCAL_NETWORK_ROAMING);
        PRECISE_CAUSE_MAP.append(ImsReasonInfo.CODE_LOCAL_NETWORK_IP_CHANGED,
                CallFailCause.LOCAL_NETWORK_IP_CHANGED);
        PRECISE_CAUSE_MAP.append(ImsReasonInfo.CODE_LOCAL_SERVICE_UNAVAILABLE,
                CallFailCause.LOCAL_SERVICE_UNAVAILABLE);
        PRECISE_CAUSE_MAP.append(ImsReasonInfo.CODE_LOCAL_NOT_REGISTERED,
                CallFailCause.LOCAL_NOT_REGISTERED);
        PRECISE_CAUSE_MAP.append(ImsReasonInfo.CODE_LOCAL_CALL_EXCEEDED,
                CallFailCause.LOCAL_MAX_CALL_EXCEEDED);
        PRECISE_CAUSE_MAP.append(ImsReasonInfo.CODE_LOCAL_CALL_DECLINE,
                CallFailCause.LOCAL_CALL_DECLINE);
        PRECISE_CAUSE_MAP.append(ImsReasonInfo.CODE_LOCAL_CALL_VCC_ON_PROGRESSING,
                CallFailCause.LOCAL_CALL_VCC_ON_PROGRESSING);
        PRECISE_CAUSE_MAP.append(ImsReasonInfo.CODE_LOCAL_CALL_RESOURCE_RESERVATION_FAILED,
                CallFailCause.LOCAL_CALL_RESOURCE_RESERVATION_FAILED);
        PRECISE_CAUSE_MAP.append(ImsReasonInfo.CODE_LOCAL_CALL_CS_RETRY_REQUIRED,
                CallFailCause.LOCAL_CALL_CS_RETRY_REQUIRED);
        PRECISE_CAUSE_MAP.append(ImsReasonInfo.CODE_LOCAL_CALL_VOLTE_RETRY_REQUIRED,
                CallFailCause.LOCAL_CALL_VOLTE_RETRY_REQUIRED);
        PRECISE_CAUSE_MAP.append(ImsReasonInfo.CODE_LOCAL_CALL_TERMINATED,
                CallFailCause.LOCAL_CALL_TERMINATED);
        PRECISE_CAUSE_MAP.append(ImsReasonInfo.CODE_LOCAL_HO_NOT_FEASIBLE,
                CallFailCause.LOCAL_HO_NOT_FEASIBLE);
        PRECISE_CAUSE_MAP.append(ImsReasonInfo.CODE_TIMEOUT_1XX_WAITING,
                CallFailCause.TIMEOUT_1XX_WAITING);
        PRECISE_CAUSE_MAP.append(ImsReasonInfo.CODE_TIMEOUT_NO_ANSWER,
                CallFailCause.TIMEOUT_NO_ANSWER);
        PRECISE_CAUSE_MAP.append(ImsReasonInfo.CODE_TIMEOUT_NO_ANSWER_CALL_UPDATE,
                CallFailCause.TIMEOUT_NO_ANSWER_CALL_UPDATE);
        PRECISE_CAUSE_MAP.append(ImsReasonInfo.CODE_FDN_BLOCKED,
                CallFailCause.FDN_BLOCKED);
        PRECISE_CAUSE_MAP.append(ImsReasonInfo.CODE_SIP_REDIRECTED,
                CallFailCause.SIP_REDIRECTED);
        PRECISE_CAUSE_MAP.append(ImsReasonInfo.CODE_SIP_BAD_REQUEST,
                CallFailCause.SIP_BAD_REQUEST);
        PRECISE_CAUSE_MAP.append(ImsReasonInfo.CODE_SIP_FORBIDDEN,
                CallFailCause.SIP_FORBIDDEN);
        PRECISE_CAUSE_MAP.append(ImsReasonInfo.CODE_SIP_NOT_FOUND,
                CallFailCause.SIP_NOT_FOUND);
        PRECISE_CAUSE_MAP.append(ImsReasonInfo.CODE_SIP_NOT_SUPPORTED,
                CallFailCause.SIP_NOT_SUPPORTED);
        PRECISE_CAUSE_MAP.append(ImsReasonInfo.CODE_SIP_REQUEST_TIMEOUT,
                CallFailCause.SIP_REQUEST_TIMEOUT);
        PRECISE_CAUSE_MAP.append(ImsReasonInfo.CODE_SIP_TEMPRARILY_UNAVAILABLE,
                CallFailCause.SIP_TEMPRARILY_UNAVAILABLE);
        PRECISE_CAUSE_MAP.append(ImsReasonInfo.CODE_SIP_BAD_ADDRESS,
                CallFailCause.SIP_BAD_ADDRESS);
        PRECISE_CAUSE_MAP.append(ImsReasonInfo.CODE_SIP_BUSY,
                CallFailCause.SIP_BUSY);
        PRECISE_CAUSE_MAP.append(ImsReasonInfo.CODE_SIP_REQUEST_CANCELLED,
                CallFailCause.SIP_REQUEST_CANCELLED);
        PRECISE_CAUSE_MAP.append(ImsReasonInfo.CODE_SIP_NOT_ACCEPTABLE,
                CallFailCause.SIP_NOT_ACCEPTABLE);
        PRECISE_CAUSE_MAP.append(ImsReasonInfo.CODE_SIP_NOT_REACHABLE,
                CallFailCause.SIP_NOT_REACHABLE);
        PRECISE_CAUSE_MAP.append(ImsReasonInfo.CODE_SIP_CLIENT_ERROR,
                CallFailCause.SIP_CLIENT_ERROR);
        PRECISE_CAUSE_MAP.append(ImsReasonInfo.CODE_SIP_TRANSACTION_DOES_NOT_EXIST,
                CallFailCause.SIP_TRANSACTION_DOES_NOT_EXIST);
        PRECISE_CAUSE_MAP.append(ImsReasonInfo.CODE_SIP_SERVER_INTERNAL_ERROR,
                CallFailCause.SIP_SERVER_INTERNAL_ERROR);
        PRECISE_CAUSE_MAP.append(ImsReasonInfo.CODE_SIP_SERVICE_UNAVAILABLE,
                CallFailCause.SIP_SERVICE_UNAVAILABLE);
        PRECISE_CAUSE_MAP.append(ImsReasonInfo.CODE_SIP_SERVER_TIMEOUT,
                CallFailCause.SIP_SERVER_TIMEOUT);
        PRECISE_CAUSE_MAP.append(ImsReasonInfo.CODE_SIP_SERVER_ERROR,
                CallFailCause.SIP_SERVER_ERROR);
        PRECISE_CAUSE_MAP.append(ImsReasonInfo.CODE_SIP_USER_REJECTED,
                CallFailCause.SIP_USER_REJECTED);
        PRECISE_CAUSE_MAP.append(ImsReasonInfo.CODE_SIP_GLOBAL_ERROR,
                CallFailCause.SIP_GLOBAL_ERROR);
        PRECISE_CAUSE_MAP.append(ImsReasonInfo.CODE_EMERGENCY_TEMP_FAILURE,
                CallFailCause.IMS_EMERGENCY_TEMP_FAILURE);
        PRECISE_CAUSE_MAP.append(ImsReasonInfo.CODE_EMERGENCY_PERM_FAILURE,
                CallFailCause.IMS_EMERGENCY_PERM_FAILURE);
        PRECISE_CAUSE_MAP.append(ImsReasonInfo.CODE_MEDIA_INIT_FAILED,
                CallFailCause.MEDIA_INIT_FAILED);
        PRECISE_CAUSE_MAP.append(ImsReasonInfo.CODE_MEDIA_NO_DATA,
                CallFailCause.MEDIA_NO_DATA);
        PRECISE_CAUSE_MAP.append(ImsReasonInfo.CODE_MEDIA_NOT_ACCEPTABLE,
                CallFailCause.MEDIA_NOT_ACCEPTABLE);
        PRECISE_CAUSE_MAP.append(ImsReasonInfo.CODE_MEDIA_UNSPECIFIED,
                CallFailCause.MEDIA_UNSPECIFIED);
        PRECISE_CAUSE_MAP.append(ImsReasonInfo.CODE_USER_TERMINATED,
                CallFailCause.USER_TERMINATED);
        PRECISE_CAUSE_MAP.append(ImsReasonInfo.CODE_USER_NOANSWER,
                CallFailCause.USER_NOANSWER);
        PRECISE_CAUSE_MAP.append(ImsReasonInfo.CODE_USER_IGNORE,
                CallFailCause.USER_IGNORE);
        PRECISE_CAUSE_MAP.append(ImsReasonInfo.CODE_USER_DECLINE,
                CallFailCause.USER_DECLINE);
        PRECISE_CAUSE_MAP.append(ImsReasonInfo.CODE_LOW_BATTERY,
                CallFailCause.LOW_BATTERY);
        PRECISE_CAUSE_MAP.append(ImsReasonInfo.CODE_BLACKLISTED_CALL_ID,
                CallFailCause.BLACKLISTED_CALL_ID);
        PRECISE_CAUSE_MAP.append(ImsReasonInfo.CODE_USER_TERMINATED_BY_REMOTE,
                CallFailCause.USER_TERMINATED_BY_REMOTE);
        PRECISE_CAUSE_MAP.append(ImsReasonInfo.CODE_UT_NOT_SUPPORTED,
                CallFailCause.UT_NOT_SUPPORTED);
        PRECISE_CAUSE_MAP.append(ImsReasonInfo.CODE_UT_SERVICE_UNAVAILABLE,
                CallFailCause.UT_SERVICE_UNAVAILABLE);
        PRECISE_CAUSE_MAP.append(ImsReasonInfo.CODE_UT_OPERATION_NOT_ALLOWED,
                CallFailCause.UT_OPERATION_NOT_ALLOWED);
        PRECISE_CAUSE_MAP.append(ImsReasonInfo.CODE_UT_NETWORK_ERROR,
                CallFailCause.UT_NETWORK_ERROR);
        PRECISE_CAUSE_MAP.append(ImsReasonInfo.CODE_UT_CB_PASSWORD_MISMATCH,
                CallFailCause.UT_CB_PASSWORD_MISMATCH);
        PRECISE_CAUSE_MAP.append(ImsReasonInfo.CODE_ECBM_NOT_SUPPORTED,
                CallFailCause.ECBM_NOT_SUPPORTED);
        PRECISE_CAUSE_MAP.append(ImsReasonInfo.CODE_MULTIENDPOINT_NOT_SUPPORTED,
                CallFailCause.MULTIENDPOINT_NOT_SUPPORTED);
        PRECISE_CAUSE_MAP.append(ImsReasonInfo.CODE_CALL_DROP_IWLAN_TO_LTE_UNAVAILABLE,
                CallFailCause.CALL_DROP_IWLAN_TO_LTE_UNAVAILABLE);
        PRECISE_CAUSE_MAP.append(ImsReasonInfo.CODE_ANSWERED_ELSEWHERE,
                CallFailCause.ANSWERED_ELSEWHERE);
        PRECISE_CAUSE_MAP.append(ImsReasonInfo.CODE_CALL_PULL_OUT_OF_SYNC,
                CallFailCause.CALL_PULL_OUT_OF_SYNC);
        PRECISE_CAUSE_MAP.append(ImsReasonInfo.CODE_CALL_END_CAUSE_CALL_PULL,
                CallFailCause.CALL_PULLED);
        PRECISE_CAUSE_MAP.append(ImsReasonInfo.CODE_SUPP_SVC_FAILED,
                CallFailCause.SUPP_SVC_FAILED);
        PRECISE_CAUSE_MAP.append(ImsReasonInfo.CODE_SUPP_SVC_CANCELLED,
                CallFailCause.SUPP_SVC_CANCELLED);
        PRECISE_CAUSE_MAP.append(ImsReasonInfo.CODE_SUPP_SVC_REINVITE_COLLISION,
                CallFailCause.SUPP_SVC_REINVITE_COLLISION);
        PRECISE_CAUSE_MAP.append(ImsReasonInfo.CODE_IWLAN_DPD_FAILURE,
                CallFailCause.IWLAN_DPD_FAILURE);
        PRECISE_CAUSE_MAP.append(ImsReasonInfo.CODE_EPDG_TUNNEL_ESTABLISH_FAILURE,
                CallFailCause.EPDG_TUNNEL_ESTABLISH_FAILURE);
        PRECISE_CAUSE_MAP.append(ImsReasonInfo.CODE_EPDG_TUNNEL_REKEY_FAILURE,
                CallFailCause.EPDG_TUNNEL_REKEY_FAILURE);
        PRECISE_CAUSE_MAP.append(ImsReasonInfo.CODE_EPDG_TUNNEL_LOST_CONNECTION,
                CallFailCause.EPDG_TUNNEL_LOST_CONNECTION);
        PRECISE_CAUSE_MAP.append(ImsReasonInfo.CODE_MAXIMUM_NUMBER_OF_CALLS_REACHED,
                CallFailCause.MAXIMUM_NUMBER_OF_CALLS_REACHED);
        PRECISE_CAUSE_MAP.append(ImsReasonInfo.CODE_REMOTE_CALL_DECLINE,
                CallFailCause.REMOTE_CALL_DECLINE);
        PRECISE_CAUSE_MAP.append(ImsReasonInfo.CODE_DATA_LIMIT_REACHED,
                CallFailCause.DATA_LIMIT_REACHED);
        PRECISE_CAUSE_MAP.append(ImsReasonInfo.CODE_DATA_DISABLED,
                CallFailCause.DATA_DISABLED);
        PRECISE_CAUSE_MAP.append(ImsReasonInfo.CODE_WIFI_LOST,
                CallFailCause.WIFI_LOST);
        PRECISE_CAUSE_MAP.append(ImsReasonInfo.CODE_RADIO_OFF,
                CallFailCause.RADIO_OFF);
        PRECISE_CAUSE_MAP.append(ImsReasonInfo.CODE_NO_VALID_SIM,
                CallFailCause.NO_VALID_SIM);
        PRECISE_CAUSE_MAP.append(ImsReasonInfo.CODE_RADIO_INTERNAL_ERROR,
                CallFailCause.RADIO_INTERNAL_ERROR);
        PRECISE_CAUSE_MAP.append(ImsReasonInfo.CODE_NETWORK_RESP_TIMEOUT,
                CallFailCause.NETWORK_RESP_TIMEOUT);
        PRECISE_CAUSE_MAP.append(ImsReasonInfo.CODE_NETWORK_REJECT,
                CallFailCause.NETWORK_REJECT);
        PRECISE_CAUSE_MAP.append(ImsReasonInfo.CODE_RADIO_ACCESS_FAILURE,
                CallFailCause.RADIO_ACCESS_FAILURE);
        PRECISE_CAUSE_MAP.append(ImsReasonInfo.CODE_RADIO_LINK_FAILURE,
                CallFailCause.RADIO_LINK_FAILURE);
        PRECISE_CAUSE_MAP.append(ImsReasonInfo.CODE_RADIO_LINK_LOST,
                CallFailCause.RADIO_LINK_LOST);
        PRECISE_CAUSE_MAP.append(ImsReasonInfo.CODE_RADIO_UPLINK_FAILURE,
                CallFailCause.RADIO_UPLINK_FAILURE);
        PRECISE_CAUSE_MAP.append(ImsReasonInfo.CODE_RADIO_SETUP_FAILURE,
                CallFailCause.RADIO_SETUP_FAILURE);
        PRECISE_CAUSE_MAP.append(ImsReasonInfo.CODE_RADIO_RELEASE_NORMAL,
                CallFailCause.RADIO_RELEASE_NORMAL);
        PRECISE_CAUSE_MAP.append(ImsReasonInfo.CODE_RADIO_RELEASE_ABNORMAL,
                CallFailCause.RADIO_RELEASE_ABNORMAL);
        PRECISE_CAUSE_MAP.append(ImsReasonInfo.CODE_ACCESS_CLASS_BLOCKED,
                CallFailCause.ACCESS_CLASS_BLOCKED);
        PRECISE_CAUSE_MAP.append(ImsReasonInfo.CODE_NETWORK_DETACH,
                CallFailCause.NETWORK_DETACH);
        PRECISE_CAUSE_MAP.append(ImsReasonInfo.CODE_UNOBTAINABLE_NUMBER,
                CallFailCause.UNOBTAINABLE_NUMBER);
        PRECISE_CAUSE_MAP.append(ImsReasonInfo.CODE_OEM_CAUSE_1,
                CallFailCause.OEM_CAUSE_1);
        PRECISE_CAUSE_MAP.append(ImsReasonInfo.CODE_OEM_CAUSE_2,
                CallFailCause.OEM_CAUSE_2);
        PRECISE_CAUSE_MAP.append(ImsReasonInfo.CODE_OEM_CAUSE_3,
                CallFailCause.OEM_CAUSE_3);
        PRECISE_CAUSE_MAP.append(ImsReasonInfo.CODE_OEM_CAUSE_4,
                CallFailCause.OEM_CAUSE_4);
        PRECISE_CAUSE_MAP.append(ImsReasonInfo.CODE_OEM_CAUSE_5,
                CallFailCause.OEM_CAUSE_5);
        PRECISE_CAUSE_MAP.append(ImsReasonInfo.CODE_OEM_CAUSE_6,
                CallFailCause.OEM_CAUSE_6);
        PRECISE_CAUSE_MAP.append(ImsReasonInfo.CODE_OEM_CAUSE_7,
                CallFailCause.OEM_CAUSE_7);
        PRECISE_CAUSE_MAP.append(ImsReasonInfo.CODE_OEM_CAUSE_8,
                CallFailCause.OEM_CAUSE_8);
        PRECISE_CAUSE_MAP.append(ImsReasonInfo.CODE_OEM_CAUSE_9,
                CallFailCause.OEM_CAUSE_9);
        PRECISE_CAUSE_MAP.append(ImsReasonInfo.CODE_OEM_CAUSE_10,
                CallFailCause.OEM_CAUSE_10);
        PRECISE_CAUSE_MAP.append(ImsReasonInfo.CODE_OEM_CAUSE_11,
                CallFailCause.OEM_CAUSE_11);
        PRECISE_CAUSE_MAP.append(ImsReasonInfo.CODE_OEM_CAUSE_12,
                CallFailCause.OEM_CAUSE_12);
        PRECISE_CAUSE_MAP.append(ImsReasonInfo.CODE_OEM_CAUSE_13,
                CallFailCause.OEM_CAUSE_13);
        PRECISE_CAUSE_MAP.append(ImsReasonInfo.CODE_OEM_CAUSE_14,
                CallFailCause.OEM_CAUSE_14);
        PRECISE_CAUSE_MAP.append(ImsReasonInfo.CODE_OEM_CAUSE_15,
                CallFailCause.OEM_CAUSE_15);
    }

    /**
     * Carrier configuration option which determines whether the carrier wants to inform the user
     * when a video call is handed over from WIFI to LTE.
     * See {@link CarrierConfigManager#KEY_NOTIFY_HANDOVER_VIDEO_FROM_WIFI_TO_LTE_BOOL} for more
     * information.
     */
    private boolean mNotifyHandoverVideoFromWifiToLTE = false;

    /**
     * Carrier configuration option which determines whether the carrier wants to inform the user
     * when a video call is handed over from LTE to WIFI.
     * See {@link CarrierConfigManager#KEY_NOTIFY_HANDOVER_VIDEO_FROM_LTE_TO_WIFI_BOOL} for more
     * information.
     */
    private boolean mNotifyHandoverVideoFromLTEToWifi = false;

    /**
     * When {@code} false, indicates that no handover from LTE to WIFI has been attempted during the
     * start of the call.
     * When {@code true}, indicates that the start of call handover from LTE to WIFI has been
     * attempted (it may have succeeded or failed).
     */
    private boolean mHasAttemptedStartOfCallHandover = false;

    /**
     * Carrier configuration option which determines whether the carrier supports the
     * {@link VideoProfile#STATE_PAUSED} signalling.
     * See {@link CarrierConfigManager#KEY_SUPPORT_PAUSE_IMS_VIDEO_CALLS_BOOL} for more information.
     */
    private boolean mSupportPauseVideo = false;

    /**
     * Carrier configuration option which defines a mapping from pairs of
     * {@link ImsReasonInfo#getCode()} and {@link ImsReasonInfo#getExtraMessage()} values to a new
     * {@code ImsReasonInfo#CODE_*} value.
     *
     * See {@link CarrierConfigManager#KEY_IMS_REASONINFO_MAPPING_STRING_ARRAY}.
     * This ImsReasonInfoKeyPair with this key stating will consider getExtraMessage a match
     * if the carrier config messages starts with getExtraMessage result.
     */
    private Map<ImsReasonInfoKeyPair, Integer> mImsReasonCodeMap = new ArrayMap<>();

     /**
     * Carrier configuration option which indicates whether the carrier supports the hold
     * command while in an IMS call
     */
    private boolean mAllowHoldingCall = true;

    /**
      * Carrier configuration option which specifies how the carrier handles USSD request.
      * See {@link CarrierConfigManager#KEY_CARRIER_USSD_METHOD_INT} for more information.
      */
    private int mUssdMethod = USSD_OVER_CS_PREFERRED;

    /**
     * TODO: Remove this code; it is a workaround.
     * When {@code true}, forces {@link ImsManager#updateImsServiceConfig} to
     * be called when an ongoing video call is disconnected.  In some cases, where video pause is
     * supported by the carrier, when {@link #onDataEnabledChanged(boolean, int)} reports that data
     * has been disabled we will pause the video rather than disconnecting the call.  When this
     * happens we need to prevent the IMS service config from being updated, as this will cause VT
     * to be disabled mid-call, resulting in an inability to un-pause the video.
     */
    private boolean mShouldUpdateImsConfigOnDisconnect = false;

    private Pair<Boolean, Integer> mPendingSilentRedialInfo = null;

    /**
     * Carrier config which determines whether RTT is allowed while roaming.
     * See {@link CarrierConfigManager.KEY_RTT_SUPPORTED_WHILE_ROAMING_BOOL} for more information
     */
    private boolean mAllowRttWhileRoaming = false;

    /**
     * Default implementation for retrieving shared preferences; uses the actual PreferencesManager.
     */
    private SharedPreferenceProxy mSharedPreferenceProxy = (Context context) -> {
        return PreferenceManager.getDefaultSharedPreferences(context);
    };

    private Runnable mConnectorRunnable = new Runnable() {
        @Override
        public void run() {
            mImsManagerConnector.connect();
        }
    };

    private @NonNull DataSettingsManager.DataSettingsManagerCallback mSettingsCallback;

    /**
     * Allows the FeatureConnector used to be swapped for easier testing.
     */
    @VisibleForTesting
    public interface ConnectorFactory {
        /**
         * Create a FeatureConnector for this class to use to connect to an ImsManager.
         */
        FeatureConnector<ImsManager> create(Context context, int phoneId,
                String logPrefix, FeatureConnector.Listener<ImsManager> listener,
                Executor executor);
    }
    private final ConnectorFactory mConnectorFactory;
    private final FeatureConnector<ImsManager> mImsManagerConnector;

    // Used exclusively for IMS Registration related events for logging.
    private final LocalLog mRegLocalLog = new LocalLog(64);
    // Used for important operational related events for logging.
    private final LocalLog mOperationLocalLog = new LocalLog(64);

    private final ConcurrentHashMap<Integer, ImsTrafficSession> mImsTrafficSessions =
            new ConcurrentHashMap<>();

    /**
     * Container to ease passing around a tuple of two objects. This object provides a sensible
     * implementation of equals(), returning true/false using equals() for one object (Integer)
     * and startsWith() for another object (String). Also the startsWith() in this equals() method
     * will return true for A.startsWith(B) if B.second starts with A.second.
     */
    private static class ImsReasonInfoKeyPair extends Pair<Integer, String> {

        /**
         * Constructor for a ImsReasonInfoKeyPair.
         *
         * @param first Integer in the ImsReasonInfoKeyPair
         * @param second String in the ImsReasonInfoKeyPair
         */
        private ImsReasonInfoKeyPair(Integer first, String second) {
            super(first, second);
        }

        /**
         * Checks the two objects for equality by delegating to their respective
         * {@link Object#equals(Object)} methods.
         *
         * @param o the {@link com.android.internal.telephony.imsphone.ImsReasonInfoKeyPair} to
         *         which this one is to be checked for equality
         * @return true if the underlying objects of the ImsReasonInfoKeyPair are
         * considered equal and startsWith
         */
        @Override
        public boolean equals(@Nullable Object o) {
            if (!(o instanceof ImsReasonInfoKeyPair)) {
                return false;
            }
            ImsReasonInfoKeyPair p = (ImsReasonInfoKeyPair) o;

            return Objects.equals(p.first, first)
                    && Objects.toString(second).startsWith(Objects.toString(p.second));
        }

        /**
         * Compute a hash code using the hash code of the Integer key
         *
         * @return a hashcode of the first
         */
        @Override
        public int hashCode() {
            return (first == null ? 0 : first.hashCode());
        }
    }

    //***** Events


    //***** Constructors
    public ImsPhoneCallTracker(ImsPhone phone, ConnectorFactory factory) {
        this(phone, factory, phone.getContext().getMainExecutor());
    }

    @VisibleForTesting
    public ImsPhoneCallTracker(ImsPhone phone, ConnectorFactory factory, Executor executor) {
        this.mPhone = phone;
        mConnectorFactory = factory;
        if (executor != null) {
            mExecutor = executor;
        }

        mMetrics = TelephonyMetrics.getInstance();

        IntentFilter intentfilter = new IntentFilter();
        intentfilter.addAction(CarrierConfigManager.ACTION_CARRIER_CONFIG_CHANGED);
        intentfilter.addAction(CarrierConfigManager.ACTION_ESSENTIAL_RECORDS_LOADED);
        intentfilter.addAction(TelecomManager.ACTION_DEFAULT_DIALER_CHANGED);
        mPhone.getContext().registerReceiver(mReceiver, intentfilter);
        updateCarrierConfiguration(mPhone.getSubId(), getCarrierConfigBundle(mPhone.getSubId()));

        mSettingsCallback = new DataSettingsManager.DataSettingsManagerCallback(this::post) {
                @Override
                public void onDataEnabledChanged(boolean enabled,
                        @DataEnabledChangedReason int reason,
                        @NonNull String callingPackage) {
                    ImsPhoneCallTracker.this.onDataEnabledChanged(enabled, reason);
                }};
        mPhone.getDefaultPhone().getDataSettingsManager().registerCallback(mSettingsCallback);

        final TelecomManager telecomManager =
                (TelecomManager) mPhone.getContext().getSystemService(Context.TELECOM_SERVICE);
        mDefaultDialerUid.set(
                getPackageUid(mPhone.getContext(), telecomManager.getDefaultDialerPackage()));

        long currentTime = SystemClock.elapsedRealtime();
        mVtDataUsageSnapshot = new NetworkStats(currentTime, 1);
        mVtDataUsageUidSnapshot = new NetworkStats(currentTime, 1);
        final NetworkStatsManager statsManager =
                (NetworkStatsManager) mPhone.getContext().getSystemService(
                        Context.NETWORK_STATS_SERVICE);
        statsManager.registerNetworkStatsProvider(LOG_TAG, mVtDataUsageProvider);

        mImsManagerConnector = mConnectorFactory.create(mPhone.getContext(), mPhone.getPhoneId(),
                LOG_TAG, new FeatureConnector.Listener<ImsManager>() {
                    public void connectionReady(ImsManager manager, int subId) throws ImsException {
                        mImsManager = manager;
                        log("connectionReady for subId = " + subId);
                        startListeningForCalls(subId);
                    }

                    @Override
                    public void connectionUnavailable(int reason) {
                        logi("connectionUnavailable: " + reason);
                        if (reason == FeatureConnector.UNAVAILABLE_REASON_SERVER_UNAVAILABLE) {
                            postDelayed(mConnectorRunnable, CONNECTOR_RETRY_DELAY_MS);
                        }
                        stopListeningForCalls();
                        stopAllImsTrafficTypes();
                    }
                }, executor);
        // It can take some time for ITelephony to get published, so defer connecting.
        post(mConnectorRunnable);

        mImsCallInfoTracker = new ImsCallInfoTracker(phone);

        mPhone.registerForConnectionSetupFailure(this, EVENT_CONNECTION_SETUP_FAILURE, null);
    }

    /**
     * Test-only method used to mock out access to the shared preferences through the
     * {@link PreferenceManager}.
     * @param sharedPreferenceProxy
     */
    @VisibleForTesting
    public void setSharedPreferenceProxy(SharedPreferenceProxy sharedPreferenceProxy) {
        mSharedPreferenceProxy = sharedPreferenceProxy;
    }

    private int getPackageUid(Context context, String pkg) {
        if (pkg == null) {
            return NetworkStats.UID_ALL;
        }

        // Initialize to UID_ALL so at least it can be counted to overall data usage if
        // the dialer's package uid is not available.
        int uid = NetworkStats.UID_ALL;
        try {
            uid = context.getPackageManager().getPackageUid(pkg, 0);
        } catch (PackageManager.NameNotFoundException e) {
            loge("Cannot find package uid. pkg = " + pkg);
        }
        return uid;
    }

    @VisibleForTesting
    public void startListeningForCalls(int subId) throws ImsException {
        log("startListeningForCalls");
        mOperationLocalLog.log("startListeningForCalls - Connecting to ImsService");
        ImsExternalCallTracker externalCallTracker = mPhone.getExternalCallTracker();
        ImsExternalCallTracker.ExternalCallStateListener externalCallStateListener =
                externalCallTracker != null
                        ? externalCallTracker.getExternalCallStateListener() : null;

        EcbmHandler ecbmHandler = EcbmHandler.getInstance();

        mImsManager.open(mMmTelFeatureListener,
            ecbmHandler.getImsEcbmStateListener(mPhone.getPhoneId()),
            externalCallStateListener);
        mImsManager.addRegistrationCallback(mPhone.getImsMmTelRegistrationCallback(), this::post);
        mImsManager.addCapabilitiesCallback(mImsCapabilityCallback, this::post);

        ImsManager.setImsStatsCallback(mPhone.getPhoneId(), mImsStatsCallback);

        mImsManager.getConfigInterface().addConfigCallback(mConfigCallback);

        // Get the ECBM interface and set EcbmHandler's listener object for notifications
        if (ecbmHandler.isInEcm()) {
            // Call exit ECBM which will invoke onECBMExited
            try {
                ecbmHandler.exitEmergencyCallbackMode();
            } catch (Exception e) {
                    e.printStackTrace();
            }
        }
        if (canExitScbm()) {
             try {
                 mPhone.mDefaultPhone.exitScbm();
             } catch (Exception e) {
                 e.printStackTrace();
             }
         }

        int mPreferredTtyMode = Settings.Secure.getInt(
                mPhone.getContext().getContentResolver(),
                Settings.Secure.PREFERRED_TTY_MODE,
                Phone.TTY_MODE_OFF);
        mImsManager.setUiTTYMode(mPhone.getContext(), mPreferredTtyMode, null);

        // Set UT interface listener to receive UT indications & keep track of the interface so the
        // handler reference can be cleared.
        mUtInterface = getUtInterface();
        if (mUtInterface != null) {
            mUtInterface.registerForSuppServiceIndication(this, EVENT_SUPP_SERVICE_INDICATION,
                    null);
        }

        if (mCarrierConfigForSubId != null && mCarrierConfigForSubId.first == subId) {
            // The carrier configuration was received by CarrierConfigManager before the indication
            // that the ImsService was connected or ImsService has restarted and we need to re-apply
            // the configuration.
            updateCarrierConfiguration(subId, mCarrierConfigForSubId.second);
        } else {
            log("startListeningForCalls - waiting for the first carrier config indication for this "
                    + "subscription");
        }
        // For compatibility with apps that still use deprecated intent
        sendImsServiceStateIntent(ImsManager.ACTION_IMS_SERVICE_UP);
        mCurrentlyConnectedSubId = Optional.of(subId);

        initializeTerminalBasedCallWaiting();
    }

    /**
     * Configures RTP header extension types used during SDP negotiation.
     */
    private void maybeConfigureRtpHeaderExtensions() {
        // Where device to device communication is available, ensure that the
        // supported RTP header extension types defined in {@link RtpTransport} are
        // set as the offered RTP header extensions for this device.
        if (mDeviceToDeviceForceEnabled
                || (mConfig != null && mConfig.isD2DCommunicationSupported
                && mSupportD2DUsingRtp)) {
            ArraySet<RtpHeaderExtensionType> types = new ArraySet<>();
            if (mSupportSdpForRtpHeaderExtensions) {
                types.add(RtpTransport.CALL_STATE_RTP_HEADER_EXTENSION_TYPE);
                types.add(RtpTransport.DEVICE_STATE_RTP_HEADER_EXTENSION_TYPE);
                logi("maybeConfigureRtpHeaderExtensions: set offered RTP header extension types");

            } else {
                logi("maybeConfigureRtpHeaderExtensions: SDP negotiation not supported; not "
                        + "setting offered RTP header extension types");
            }
            try {
                mImsManager.setOfferedRtpHeaderExtensionTypes(types);
            } catch (ImsException e) {
                loge("maybeConfigureRtpHeaderExtensions: failed to set extensions; " + e);
            }
        }
    }

    /**
     * Used via the telephony shell command to force D2D to be enabled.
     * @param isEnabled {@code true} if D2D is force enabled.
     */
    public void setDeviceToDeviceForceEnabled(boolean isEnabled) {
        mDeviceToDeviceForceEnabled = isEnabled;
        maybeConfigureRtpHeaderExtensions();
    }

    private void stopListeningForCalls() {
        log("stopListeningForCalls");
        mOperationLocalLog.log("stopListeningForCalls - Disconnecting from ImsService");
        // Only close on valid session.
        if (mImsManager != null) {
            mImsManager.removeRegistrationListener(mPhone.getImsMmTelRegistrationCallback());
            mImsManager.removeCapabilitiesCallback(mImsCapabilityCallback);
            try {
                ImsManager.setImsStatsCallback(mPhone.getPhoneId(), null);
                mImsManager.getConfigInterface().removeConfigCallback(mConfigCallback.getBinder());
            } catch (ImsException e) {
                Log.w(LOG_TAG, "stopListeningForCalls: unable to remove config callback.");
            }
            // Will release other listeners for MMTEL/ECBM/UT/MultiEndpoint Indications set in #open
            mImsManager.close();
        }
        if (mUtInterface != null) {
            mUtInterface.unregisterForSuppServiceIndication(this);
            mUtInterface = null;
        }
        mCurrentlyConnectedSubId = Optional.empty();
        mMediaThreshold = null;
        resetImsCapabilities();
        hangupAllOrphanedConnections(DisconnectCause.LOST_SIGNAL);
        // For compatibility with apps that still use deprecated intent
        sendImsServiceStateIntent(ImsManager.ACTION_IMS_SERVICE_DOWN);
    }

    /**
     * Hang up all ongoing connections in the case that the ImsService has been disconnected and the
     * existing calls have been orphaned. This method assumes that there is no connection to the
     * ImsService and DOES NOT try to terminate the connections on the service side before
     * disconnecting here, as it assumes they have already been disconnected when we lost the
     * connection to the ImsService.
     */
    @VisibleForTesting
    public void hangupAllOrphanedConnections(int disconnectCause) {
        Log.w(LOG_TAG, "hangupAllOngoingConnections called for cause " + disconnectCause);
        // Send a call terminate request to all available connections.
        // In the ImsPhoneCallTrackerTest, when the hangup() of the connection call,
        // onCallTerminated() is called immediately and the connection is removed.
        // As a result, an IndexOutOfBoundsException is thrown.
        // This is why it counts backwards.
        int size = getConnections().size();
        for (int index = size - 1; index > -1; index--) {
            try {
                getConnections().get(index).hangup();
            } catch (CallStateException e) {
                loge("Failed to disconnet call...");
            }
        }
        // Move connections to disconnected and notify the reason why.
        for (ImsPhoneConnection connection : mConnections) {
            connection.update(connection.getImsCall(), ImsPhoneCall.State.DISCONNECTED);
            connection.onDisconnect(disconnectCause);
            connection.getCall().detach(connection);
        }
        mConnections.clear();
        // Pending MO was added to mConnections previously, so it has already been disconnected
        // above. Remove all references to it.
        mPendingMO = null;
        updatePhoneState();
        mImsCallInfoTracker.clearAllOrphanedConnections();
    }

    /**
     * Requests modem to hang up all connections.
     */
    public void hangupAllConnections() {
        getConnections().stream().forEach(c -> {
            logi("Disconnecting callId = " + c.getTelecomCallId());
            try {
                c.hangup();
            } catch (CallStateException e) {
                loge("Failed to disconnet call...");
            }
        });
    }

    /* Hang up all connections of the call
     * Throws CallStateException if hangup fails
     */
    public void hangupAllConnections(ImsPhoneCall call) throws CallStateException {
        List<Connection> connections = call.getConnections();
        for (Connection conn : connections) {
            conn.hangup();
        }
    }

    private void sendImsServiceStateIntent(String intentAction) {
        Intent intent = new Intent(intentAction);
        intent.putExtra(ImsManager.EXTRA_PHONE_ID, mPhone.getPhoneId());
        if (mPhone != null && mPhone.getContext() != null) {
            mPhone.getContext().sendBroadcast(intent);
        }
    }

    public void dispose() {
        if (DBG) log("dispose");
        mRingingCall.dispose();
        mBackgroundCall.dispose();
        mForegroundCall.dispose();
        mHandoverCall.dispose();

        clearDisconnected();
        mPhone.getContext().unregisterReceiver(mReceiver);
        mPhone.getDefaultPhone().getDataSettingsManager().unregisterCallback(mSettingsCallback);
        mImsManagerConnector.disconnect();

        final NetworkStatsManager statsManager =
                (NetworkStatsManager) mPhone.getContext().getSystemService(
                        Context.NETWORK_STATS_SERVICE);
        statsManager.unregisterNetworkStatsProvider(mVtDataUsageProvider);

        mPhone.unregisterForConnectionSetupFailure(this);
    }

    @Override
    protected void finalize() {
        log("ImsPhoneCallTracker finalized");
    }

    //***** Instance Methods

    //***** Public Methods
    @Override
    public void registerForVoiceCallStarted(Handler h, int what, Object obj) {
        Registrant r = new Registrant(h, what, obj);
        mVoiceCallStartedRegistrants.add(r);
    }

    @Override
    public void unregisterForVoiceCallStarted(Handler h) {
        mVoiceCallStartedRegistrants.remove(h);
    }

    @Override
    public void registerForVoiceCallEnded(Handler h, int what, Object obj) {
        Registrant r = new Registrant(h, what, obj);
        mVoiceCallEndedRegistrants.add(r);
    }

    @Override
    public void unregisterForVoiceCallEnded(Handler h) {
        mVoiceCallEndedRegistrants.remove(h);
    }

    public int getClirMode() {
        if (mSharedPreferenceProxy != null && mPhone.getDefaultPhone() != null) {
            SharedPreferences sp = mSharedPreferenceProxy.getDefaultSharedPreferences(
                    mPhone.getContext());
            return sp.getInt(Phone.CLIR_KEY + mPhone.getSubId(),
                    CommandsInterface.CLIR_DEFAULT);
        } else {
            loge("dial; could not get default CLIR mode.");
            return CommandsInterface.CLIR_DEFAULT;
        }
    }

    private boolean prepareForDialing(ImsPhone.ImsDialArgs dialArgs) throws CallStateException {
        boolean holdBeforeDial = false;
        boolean isEmergencyNumber = dialArgs.isEmergency;
        // note that this triggers call state changed notif
        clearDisconnected();
        if (mImsManager == null) {
            throw new CallStateException("service not available");
        }
        // If an emergency call, hang up the ringing call before checking for dial issues
        if (isEmergencyNumber && mRingingCall != null && mRingingCall.isRinging()) {
            rejectCall();
        }
        // Make room for emergency call
        if (isEmergencyNumber && hasMaximumLiveCalls()) {
            hangupFirstHeldCall();
        }
        // See if there are any issues which preclude placing a call; throw a CallStateException
        // if there is.
        checkForDialIssues();
        int videoState = dialArgs.videoState;
        if (!canAddVideoCallDuringImsAudioCall(videoState)) {
            throw new CallStateException("cannot dial in current state");
        }

        // The new call must be assigned to the foreground call.
        // That call must be idle, so place anything that's
        // there on hold
        if (mForegroundCall.getState() == ImsPhoneCall.State.ACTIVE) {
            if (mBackgroundCall.getState().isAlive()) {
                //we should have failed in checkForDialIssues above before we get here
                throw new CallStateException(CallStateException.ERROR_TOO_MANY_CALLS,
                        "Already too many ongoing calls.");
            }
            // foreground call is empty for the newly dialed connection
            holdBeforeDial = true;
            mPendingCallVideoState = videoState;
            mPendingIntentExtras = dialArgs.intentExtras;
            holdActiveCallForPendingMo();
        }

        ImsPhoneCall.State fgState = ImsPhoneCall.State.IDLE;
        ImsPhoneCall.State bgState = ImsPhoneCall.State.IDLE;

        synchronized (mSyncHold) {
            if (holdBeforeDial) {
                fgState = mForegroundCall.getState();
                bgState = mBackgroundCall.getState();
                //holding foreground call failed
                if (fgState == ImsPhoneCall.State.ACTIVE) {
                    throw new CallStateException("cannot dial in current state");
                }
                //holding foreground call succeeded
                if (bgState == ImsPhoneCall.State.HOLDING) {
                    holdBeforeDial = false;
                }
            }
        }
        return holdBeforeDial;
    }

    public Connection startConference(String[] participantsToDial, ImsPhone.ImsDialArgs dialArgs)
            throws CallStateException {

        int clirMode = dialArgs.clirMode;
        int videoState = dialArgs.videoState;
        DeferDial deferDial = dialArgs.deferDial;
        if (DBG) log("dial clirMode=" + clirMode + " deferDial =" + deferDial);
        boolean holdBeforeDial = prepareForDialing(dialArgs);

        mClirMode = clirMode;
        ImsPhoneConnection pendingConnection;
        synchronized (mSyncHold) {
            mLastDialArgs = dialArgs;
            if (deferDial == DeferDial.INVALID || deferDial == DeferDial.ENABLE) {
                // deferDial will be set to ENABLE if extra handling is required on the other sub,
                // ex:holding active call on the other sub, before dial request can be
                // instantiated. The flag tells ImsPhoneCallTracker to create the connection without
                // submitting the DIAL request to lower layers. Once extra handling has been
                // completed, deferDial will be set to DISABLE and DIAL request can be sent.
                // For legacy non DSDA use case, deferDial is INVALID
                pendingConnection = new ImsPhoneConnection(mPhone,
                        participantsToDial, this, mForegroundCall,
                        false);
                // Don't rely on the mPendingMO in this method; if the modem calls back through
                // onCallProgressing, we'll end up nulling out mPendingMO, which means that
                // TelephonyConnectionService would treat this call as an MMI code, which it is not,
                // which would mean that the MMI code dialog would error out.
                mPendingMO = pendingConnection;
                pendingConnection.setVideoState(videoState);
                if (dialArgs.rttTextStream != null) {
                    log("startConference: setting RTT stream on mPendingMO");
                    pendingConnection.setCurrentRttTextStream(dialArgs.rttTextStream);
                }
            } else {
                if (mPendingMO == null) {
                    // If deferDial is DISABLE, pendingMO should already have been created
                    throw new CallStateException("mPendingMo cannot be null. Incorrect dialargs");
                }
                // Reset DeferDial to default value INVALID and dial as usual
                deferDial = DeferDial.INVALID;
                pendingConnection = mPendingMO;
            }
        }
        pendingConnection.setDeferDialStatus(deferDial);

        if (deferDial == DeferDial.INVALID) {
            // mPendingMO needs to be added to the internal list of connections only once.For DSDA
            // across sub dial, this can be done at the time of creation of mPendingMO or when the
            // 2nd dial request comes. We are adding the connection when the 2nd dial request
            // comes as the defer flag gets reset to INVALID thus keeping legacy behavior the same
            addConnection(pendingConnection);
        }

        if (!holdBeforeDial) {
            dialInternal(pendingConnection, clirMode, videoState, dialArgs.intentExtras);
        }

        updatePhoneState();
        mPhone.notifyPreciseCallStateChanged();

        return pendingConnection;
    }

    @UnsupportedAppUsage(maxTargetSdk = Build.VERSION_CODES.R, trackingBug = 170729553)
    public Connection dial(String dialString, int videoState, Bundle intentExtras) throws
            CallStateException {
        ImsPhone.ImsDialArgs dialArgs =  new ImsPhone.ImsDialArgs.Builder()
                .setIntentExtras(intentExtras)
                .setVideoState(videoState)
                .setClirMode(getClirMode())
                .build();
        return dial(dialString, dialArgs);
    }

    public synchronized Connection dial(String dialString, ImsPhone.ImsDialArgs dialArgs)
            throws CallStateException {
        boolean isPhoneInEcmMode = isPhoneInEcbm();
        boolean isPhoneInEmergencyMode = isPhoneInEmergencyMode();
        boolean isEmergencyNumber = dialArgs.isEmergency;
        boolean isWpsCall = dialArgs.isWpsCall;

        if (!shouldNumberBePlacedOnIms(isEmergencyNumber, dialString)) {
            Rlog.i(LOG_TAG, "dial: shouldNumberBePlacedOnIms = false");
            mOperationLocalLog.log("dial: shouldNumberBePlacedOnIms = false");
            throw new CallStateException(CS_FALLBACK);
        }

        int clirMode = dialArgs.clirMode;
        int videoState = dialArgs.videoState;
        DeferDial deferDial = dialArgs.deferDial;

        if (DBG) log("dial clirMode=" + clirMode);
        String origNumber = dialString;
        if (isEmergencyNumber) {
            clirMode = CommandsInterface.CLIR_SUPPRESSION;
            if (DBG) log("dial emergency call, set clirModIe=" + clirMode);
        } else {
            dialString = convertNumberIfNecessary(mPhone, dialString);
        }

        mClirMode = clirMode;
        boolean holdBeforeDial = prepareForDialing(dialArgs);

        if (isPhoneInEcmMode && isEmergencyNumber) {
            EcbmHandler.getInstance().handleTimerInEmergencyCallbackMode(EcbmHandler.CANCEL_ECM_TIMER);
        }

        // If the call is to an emergency number and the carrier does not support video emergency
        // calls, dial as an audio-only call.
        if (isEmergencyNumber && VideoProfile.isVideo(videoState) &&
                !mAllowEmergencyVideoCalls) {
            loge("dial: carrier does not support video emergency calls; downgrade to audio-only");
            videoState = VideoProfile.STATE_AUDIO_ONLY;
        }

        // Cache the video state for pending MO call.
        mPendingCallVideoState = videoState;

        synchronized (mSyncHold) {
            mLastDialString = dialString;
            mLastDialArgs = dialArgs;
            log("dial: deferDial = " + deferDial);
            if (deferDial == DeferDial.INVALID || deferDial == DeferDial.ENABLE) {
                // deferDial will be set to ENABLE if extra handling is required on the other sub,
                // ex:holding active call on the other sub, before dial request can be
                // instantiated. The flag tells ImsPhoneCallTracker to create the connection without
                // submitting the DIAL request to lower layers. Once extra handling has been
                // completed, deferDial will be set to DISABLE and DIAL request can be sent.
                // For legacy non DSDA use case, deferDial is INVALID
                mPendingMO = new ImsPhoneConnection(mPhone, dialString, this, mForegroundCall,
                        isEmergencyNumber, isWpsCall, dialArgs);
                mOperationLocalLog.log("dial requested. connId="
                        + System.identityHashCode(mPendingMO));
            } else {
                if (mPendingMO == null) {
                    // If deferDial is DISABLE, pendingMO should already have been created
                    throw new CallStateException("mPendingMo cannot be null. Incorrect dialargs");
                }
                // Reset DeferDial to default value INVALID and dial as usual
                deferDial = DeferDial.INVALID;
            }
            mPendingMO.setDeferDialStatus(deferDial);
            if (isEmergencyNumber && dialArgs != null && dialArgs.intentExtras != null) {
                Rlog.i(LOG_TAG, "dial ims emergency dialer: " + dialArgs.intentExtras.getBoolean(
                        TelecomManager.EXTRA_IS_USER_INTENT_EMERGENCY_CALL));
                mPendingMO.setHasKnownUserIntentEmergency(dialArgs.intentExtras.getBoolean(
                        TelecomManager.EXTRA_IS_USER_INTENT_EMERGENCY_CALL));
            }
            mPendingMO.setVideoState(videoState);
            if (dialArgs.rttTextStream != null) {
                log("dial: setting RTT stream on mPendingMO");
                mPendingMO.setCurrentRttTextStream(dialArgs.rttTextStream);
            }
        }

        if (deferDial == DeferDial.INVALID) {
            // mPendingMO needs to be added to the internal list of connections only once.For DSDA
            // across sub dial, this can be done at the time of creation of mPendingMO or when the
            // 2nd dial request comes. We are adding the connection when the 2nd dial request
            // comes as the defer flag gets reset to INVALID thus keeping legacy behavior the same
            addConnection(mPendingMO);
        }

        if (!holdBeforeDial) {
<<<<<<< HEAD
            if ((!isPhoneInEmergencyMode) || (isPhoneInEmergencyMode && isEmergencyNumber)) {
=======
            // In Ecm mode, if another emergency call is dialed, Ecm mode will not exit.
            if ((!isPhoneInEcmMode) || (isPhoneInEcmMode && isEmergencyNumber)) {
>>>>>>> 69fadba7
                dialInternal(mPendingMO, clirMode, videoState, dialArgs.retryCallFailCause,
                        dialArgs.retryCallFailNetworkType, dialArgs.intentExtras);
            } else if (DomainSelectionResolver.getInstance().isDomainSelectionSupported()) {
                final int finalClirMode = clirMode;
                final int finalVideoState = videoState;
                Runnable onComplete = new Runnable() {
                    @Override
                    public void run() {
                        dialInternal(mPendingMO, finalClirMode, finalVideoState,
                                dialArgs.retryCallFailCause, dialArgs.retryCallFailNetworkType,
                                dialArgs.intentExtras);
                    }
                };
                EmergencyStateTracker.getInstance().exitEmergencyCallbackMode(onComplete);
            } else {
                try {
                    exitEmergencyMode();
                } catch (Exception e) {
                    e.printStackTrace();
                    throw new CallStateException("service not available");
                }
                EcbmHandler.getInstance().setOnEcbModeExitResponse(this,
                        EVENT_EXIT_ECM_RESPONSE_CDMA, null);
                pendingCallClirMode = clirMode;
                mPendingCallVideoState = videoState;
                mPendingIntentExtras = dialArgs.intentExtras;
                pendingCallInEcm = true;
            }
        }

        if (mNumberConverted) {
            mPendingMO.restoreDialedNumberAfterConversion(origNumber);
            mNumberConverted = false;
        }

        updatePhoneState();
        mPhone.notifyPreciseCallStateChanged();

        return mPendingMO;
    }

    boolean isImsServiceReady() {
        if (mImsManager == null) {
            return false;
        }

        return mImsManager.isServiceReady();
    }

    private boolean shouldNumberBePlacedOnIms(boolean isEmergency, String number) {
        int processCallResult;
        try {
            if (mImsManager != null) {
                processCallResult = mImsManager.shouldProcessCall(isEmergency,
                        new String[]{number});
                Rlog.i(LOG_TAG, "shouldProcessCall: number: " + Rlog.pii(LOG_TAG, number)
                        + ", result: " + processCallResult);
            } else {
                Rlog.w(LOG_TAG, "ImsManager unavailable, shouldProcessCall returning false.");
                return false;
            }
        } catch (ImsException e) {
            Rlog.w(LOG_TAG, "ImsService unavailable, shouldProcessCall returning false.");
            return false;
        }
        switch(processCallResult) {
            case MmTelFeature.PROCESS_CALL_IMS: {
                // The ImsService wishes to place the call over IMS
                return true;
            }
            case MmTelFeature.PROCESS_CALL_CSFB: {
                Rlog.i(LOG_TAG, "shouldProcessCall: place over CSFB instead.");
                return false;
            }
            default: {
                Rlog.w(LOG_TAG, "shouldProcessCall returned unknown result.");
                return false;
            }
        }
    }

    /**
     * Determines if the device will respect the value of the
     * {@link CarrierConfigManager#KEY_ALLOW_HOLD_IN_IMS_CALL_BOOL} configuration option.
     *
     * @return {@code false} if the device always supports holding IMS calls, {@code true} if it
     *      will use {@link CarrierConfigManager#KEY_ALLOW_HOLD_IN_IMS_CALL_BOOL} to determine if
     *      hold is supported.
     */
    private boolean doesDeviceRespectHoldCarrierConfig() {
        Phone phone = getPhone();
        if (phone == null) {
            return true;
        }
        return phone.getContext().getResources().getBoolean(
                com.android.internal.R.bool.config_device_respects_hold_carrier_config);
    }

    /**
     * Caches frequently used carrier configuration items locally and notifies ImsService of new
     * configuration if the subId is valid (there is an active sub ID loaded).
     *
     * @param subId The sub id to use to update configuration, may be invalid if a SIM has been
     *              removed.
     */
    private void updateCarrierConfiguration(int subId, PersistableBundle carrierConfig) {
        // start by assuming the carrier config is not loaded for the provided subscription.
        mCarrierConfigLoadedForSubscription = false;

        if (carrierConfig == null) {
            loge("updateCarrierConfiguration: carrier config is null, skipping.");
            return;
        }

        // Ensure the local cache is up to date first (including default config for no SIM case) in
        // ImsPhoneCallTracker to ensure we do not carry over settings from the previously inserted
        // SIM for things like emergency calling.
        updateCarrierConfigCache(carrierConfig);
        log("updateCarrierConfiguration: Updating mAllowEmergencyVideoCalls = "
                + mAllowEmergencyVideoCalls);
        // Check for changes due to carrier config.
        maybeConfigureRtpHeaderExtensions();

        if (mPhone.isSubscriptionManagerServiceEnabled()) {
            SubscriptionInfoInternal subInfo = SubscriptionManagerService.getInstance()
                    .getSubscriptionInfoInternal(subId);
            if (subInfo == null || !subInfo.isActive()) {
                loge("updateCarrierConfiguration: skipping notification to ImsService, non"
                        + "active subId = " + subId);
                return;
            }
        } else {
            if (!SubscriptionController.getInstance().isActiveSubId(subId)) {
                loge("updateCarrierConfiguration: skipping notification to ImsService, non"
                        + "active subId = " + subId);
                return;
            }
        }

        Phone defaultPhone = getPhone().getDefaultPhone();
        if (defaultPhone != null && defaultPhone.getIccCard() != null) {
            IccCardConstants.State state = defaultPhone.getIccCard().getState();
            // Bypass until PIN/PUK lock is removed as to ensure that we do not push a config down
            // when the device is still locked. A CARRIER_CONFIG_CHANGED indication will be sent
            // once the device moves to ready.
            if (state != null && (!state.iccCardExist() || state.isPinLocked())) {
                loge("updateCarrierConfiguration: card state is not ready, skipping "
                        + "notification to ImsService. State= " + state);
                return;
            }
        }

        if (!CarrierConfigManager.isConfigForIdentifiedCarrier(carrierConfig)) {
            logi("updateCarrierConfiguration: Empty or default carrier config, skipping "
                    + "notification to ImsService.");
            return;
        }
        QtiImsUtils.updateRttConfigCache(mPhone.getContext(),mPhone.getPhoneId(), carrierConfig);

        // Only update the ImsService configurations for the case where a new subscription has been
        // loaded and is active.
        logi("updateCarrierConfiguration: Updating ImsService configs.");
        mCarrierConfigLoadedForSubscription = true;
        updateImsServiceConfig();
        updateMediaThreshold(
                mThresholdRtpPacketLoss, mThresholdRtpJitter, mThresholdRtpInactivityTime);
    }

    /**
     * Updates the local carrier config cache from a bundle obtained from the carrier config
     * manager.  Also supports unit testing by injecting configuration at test time.
     * @param carrierConfig The config bundle.
     */
    @VisibleForTesting
    public void updateCarrierConfigCache(PersistableBundle carrierConfig) {
        mAllowEmergencyVideoCalls =
                carrierConfig.getBoolean(CarrierConfigManager.KEY_ALLOW_EMERGENCY_VIDEO_CALLS_BOOL);
        mTreatDowngradedVideoCallsAsVideoCalls =
                carrierConfig.getBoolean(
                        CarrierConfigManager.KEY_TREAT_DOWNGRADED_VIDEO_CALLS_AS_VIDEO_CALLS_BOOL);
        mDropVideoCallWhenAnsweringAudioCall =
                carrierConfig.getBoolean(
                        CarrierConfigManager.KEY_DROP_VIDEO_CALL_WHEN_ANSWERING_AUDIO_CALL_BOOL);
        mAllowAddCallDuringVideoCall =
                carrierConfig.getBoolean(
                        CarrierConfigManager.KEY_ALLOW_ADD_CALL_DURING_VIDEO_CALL_BOOL);
        mAllowHoldingVideoCall =
                carrierConfig.getBoolean(
                        CarrierConfigManager.KEY_ALLOW_HOLD_VIDEO_CALL_BOOL);
        mNotifyVtHandoverToWifiFail = carrierConfig.getBoolean(
                CarrierConfigManager.KEY_NOTIFY_VT_HANDOVER_TO_WIFI_FAILURE_BOOL);
        mSupportDowngradeVtToAudio = carrierConfig.getBoolean(
                CarrierConfigManager.KEY_SUPPORT_DOWNGRADE_VT_TO_AUDIO_BOOL);
        mNotifyHandoverVideoFromWifiToLTE = carrierConfig.getBoolean(
                CarrierConfigManager.KEY_NOTIFY_HANDOVER_VIDEO_FROM_WIFI_TO_LTE_BOOL);
        mNotifyHandoverVideoFromLTEToWifi = carrierConfig.getBoolean(
                CarrierConfigManager.KEY_NOTIFY_HANDOVER_VIDEO_FROM_LTE_TO_WIFI_BOOL);
        mIgnoreDataEnabledChangedForVideoCalls = carrierConfig.getBoolean(
                CarrierConfigManager.KEY_IGNORE_DATA_ENABLED_CHANGED_FOR_VIDEO_CALLS);
        mIsViLteDataMetered = carrierConfig.getBoolean(
                CarrierConfigManager.KEY_VILTE_DATA_IS_METERED_BOOL);
        mSupportPauseVideo = carrierConfig.getBoolean(
                CarrierConfigManager.KEY_SUPPORT_PAUSE_IMS_VIDEO_CALLS_BOOL);
        mAlwaysPlayRemoteHoldTone = carrierConfig.getBoolean(
                CarrierConfigManager.KEY_ALWAYS_PLAY_REMOTE_HOLD_TONE_BOOL);
        mAutoRetryFailedWifiEmergencyCall = carrierConfig.getBoolean(
                CarrierConfigManager.KEY_AUTO_RETRY_FAILED_WIFI_EMERGENCY_CALL);
        mSupportCepOnPeer = carrierConfig.getBoolean(
                CarrierConfigManager.KEY_SUPPORT_IMS_CONFERENCE_EVENT_PACKAGE_ON_PEER_BOOL);
        mSupportD2DUsingRtp = carrierConfig.getBoolean(
                CarrierConfigManager.KEY_SUPPORTS_DEVICE_TO_DEVICE_COMMUNICATION_USING_RTP_BOOL);
        mSupportSdpForRtpHeaderExtensions = carrierConfig.getBoolean(
                CarrierConfigManager
                        .KEY_SUPPORTS_SDP_NEGOTIATION_OF_D2D_RTP_HEADER_EXTENSIONS_BOOL);
        mThresholdRtpPacketLoss = carrierConfig.getInt(
                CarrierConfigManager.ImsVoice.KEY_VOICE_RTP_PACKET_LOSS_RATE_THRESHOLD_INT);
        mThresholdRtpInactivityTime = carrierConfig.getLong(
                CarrierConfigManager.ImsVoice
                        .KEY_VOICE_RTP_INACTIVITY_TIME_THRESHOLD_MILLIS_LONG);
        mThresholdRtpJitter = carrierConfig.getInt(
                CarrierConfigManager.ImsVoice.KEY_VOICE_RTP_JITTER_THRESHOLD_MILLIS_INT);
        mIgnoreResetUtCapability =  carrierConfig.getBoolean(
                CarrierConfigManager.KEY_IGNORE_RESET_UT_CAPABILITY_BOOL);
        mAllowHoldingCall = carrierConfig.getBoolean(
                CarrierConfigManager.KEY_ALLOW_HOLD_IN_IMS_CALL_BOOL);

        if (mPhone.getContext().getResources().getBoolean(
                com.android.internal.R.bool.config_allow_ussd_over_ims)) {
            mUssdMethod = carrierConfig.getInt(CarrierConfigManager.KEY_CARRIER_USSD_METHOD_INT);
        }

        if (!mImsReasonCodeMap.isEmpty()) {
            mImsReasonCodeMap.clear();
        }
        String[] mappings = carrierConfig
                .getStringArray(CarrierConfigManager.KEY_IMS_REASONINFO_MAPPING_STRING_ARRAY);
        if (mappings != null && mappings.length > 0) {
            for (String mapping : mappings) {
                String[] values = mapping.split(Pattern.quote("|"));
                if (values.length != 3) {
                    continue;
                }

                try {
                    Integer fromCode;
                    if (values[0].equals("*")) {
                        fromCode = null;
                    } else {
                        fromCode = Integer.parseInt(values[0]);
                    }
                    String message = values[1];
                    if (message == null) {
                        message = "";
                    }
                    else if (message.equals("*")) {
                        message = null;
                    }
                    int toCode = Integer.parseInt(values[2]);

                    addReasonCodeRemapping(fromCode, message, toCode);
                    log("Loaded ImsReasonInfo mapping :" +
                            " fromCode = " + (fromCode == null ? "any" : fromCode) +
                            " ; message = " + (message == null ? "any" : message) +
                            " ; toCode = " + toCode);
                } catch (NumberFormatException nfe) {
                    loge("Invalid ImsReasonInfo mapping found: " + mapping);
                }
            }
        } else {
            log("No carrier ImsReasonInfo mappings defined.");
        }

        mSrvccTypeSupported.clear();
        int[] srvccType =
                carrierConfig.getIntArray(CarrierConfigManager.ImsVoice.KEY_SRVCC_TYPE_INT_ARRAY);
        if (srvccType != null && srvccType.length > 0) {
            mSrvccTypeSupported.addAll(
                    Arrays.stream(srvccType).boxed().collect(Collectors.toList()));
        }

        mAllowRttWhileRoaming = carrierConfig.getBoolean
                (CarrierConfigManager.KEY_RTT_SUPPORTED_WHILE_ROAMING_BOOL);
    }

    private void updateMediaThreshold(
            int thresholdPacketLoss, int thresholdJitter, long thresholdInactivityTime) {
        if (!MediaThreshold.isValidRtpInactivityTimeMillis(thresholdInactivityTime)
                && !MediaThreshold.isValidJitterMillis(thresholdJitter)
                && !MediaThreshold.isValidRtpPacketLossRate(thresholdPacketLoss)) {
            logi("There is no valid RTP threshold value");
            return;
        }
        int[] thPacketLosses = {thresholdPacketLoss};
        long[] thInactivityTimesMillis = {thresholdInactivityTime};
        int[] thJitters = {thresholdJitter};
        MediaThreshold threshold = new MediaThreshold.Builder()
                .setThresholdsRtpPacketLossRate(thPacketLosses)
                .setThresholdsRtpInactivityTimeMillis(thInactivityTimesMillis)
                .setThresholdsRtpJitterMillis(thJitters).build();
        if (mMediaThreshold == null || !mMediaThreshold.equals(threshold)) {
            logi("setMediaThreshold :" + threshold);
            try {
                mImsManager.setMediaThreshold(MediaQualityStatus.MEDIA_SESSION_TYPE_AUDIO,
                        threshold);
                mMediaThreshold = threshold;
            } catch (ImsException e) {
                loge("setMediaThreshold Failed: " + e);
            }
        }
    }

    @UnsupportedAppUsage(maxTargetSdk = Build.VERSION_CODES.R, trackingBug = 170729553)
    private void handleEcmTimer(int action) {
        EcbmHandler.getInstance().handleTimerInEmergencyCallbackMode(action);
    }

    private void dialInternal(ImsPhoneConnection conn, int clirMode, int videoState,
            Bundle intentExtras) {
        dialInternal(conn, clirMode, videoState, ImsReasonInfo.CODE_UNSPECIFIED,
                TelephonyManager.NETWORK_TYPE_UNKNOWN, intentExtras);
    }

    private void dialInternal(ImsPhoneConnection conn, int clirMode, int videoState,
            int retryCallFailCause, int retryCallFailNetworkType, Bundle intentExtras) {
        if (conn == null || conn.getDeferDialStatus() == DeferDial.ENABLE) {
            // do not dial if deferDial is enabled
            return;
        }
        log("dialInternal: conn.getDeferDialStatus " + conn.getDeferDialStatus());
        if (!conn.isAdhocConference() &&
                (conn.getAddress()== null || conn.getAddress().length() == 0
                || conn.getAddress().indexOf(PhoneNumberUtils.WILD) >= 0)) {
            // Phone number is invalid
            conn.setDisconnectCause(DisconnectCause.INVALID_NUMBER);
            sendEmptyMessageDelayed(EVENT_HANGUP_PENDINGMO, TIMEOUT_HANGUP_PENDINGMO);
            return;
        }

        // Always unmute when initiating a new call
        setMute(false);
        boolean isEmergencyCall = conn.isEmergency();
        int serviceType = isEmergencyCall
                ? ImsCallProfile.SERVICE_TYPE_EMERGENCY : ImsCallProfile.SERVICE_TYPE_NORMAL;
        int callType = ImsCallProfile.getCallTypeFromVideoState(videoState);
        //TODO(vt): Is this sufficient?  At what point do we know the video state of the call?
        conn.setVideoState(videoState);

        try {
            String[] callees = new String[] { conn.getAddress() };
            ImsCallProfile profile = mImsManager.createCallProfile(serviceType, callType);
            if (conn.isAdhocConference()) {
                profile.setCallExtraBoolean(ImsCallProfile.EXTRA_CONFERENCE, true);
                // Also set value for EXTRA_CONFERENCE_DEPRECATED in case receivers are using old
                // values.
                profile.setCallExtraBoolean(ImsCallProfile.EXTRA_CONFERENCE_DEPRECATED, true);
            }
            profile.setCallExtraInt(ImsCallProfile.EXTRA_OIR, clirMode);
            profile.setCallExtraInt(ImsCallProfile.EXTRA_RETRY_CALL_FAIL_REASON,
                    retryCallFailCause);
            profile.setCallExtraInt(ImsCallProfile.EXTRA_RETRY_CALL_FAIL_NETWORKTYPE,
                    retryCallFailNetworkType);

            if (isEmergencyCall) {
                // Set emergency call information in ImsCallProfile
                setEmergencyCallInfo(profile, conn);
            }

            boolean isStartRttCall = true;

            // Translate call subject intent-extra from Telecom-specific extra key to the
            // ImsCallProfile key.
            if (intentExtras != null) {
                if (intentExtras.containsKey(android.telecom.TelecomManager.EXTRA_CALL_SUBJECT)) {
                    intentExtras.putString(ImsCallProfile.EXTRA_DISPLAY_TEXT,
                            cleanseInstantLetteringMessage(intentExtras.getString(
                                    android.telecom.TelecomManager.EXTRA_CALL_SUBJECT))
                    );
                    profile.setCallExtra(ImsCallProfile.EXTRA_CALL_SUBJECT,
                            intentExtras.getString(TelecomManager.EXTRA_CALL_SUBJECT));
                }

                boolean isExtraStartRttCall = intentExtras.getBoolean(
                    android.telecom.TelecomManager.EXTRA_START_CALL_WITH_RTT, true);
                boolean isSettingStartRttCall = QtiImsUtils.canStartRttCall(mPhone.getPhoneId(),
                                                                            mPhone.getContext());
                isStartRttCall = isExtraStartRttCall && isSettingStartRttCall;
                if (DBG) log("dialInternal: isStartRttCall = " + isStartRttCall);

                if (intentExtras.containsKey(android.telecom.TelecomManager.EXTRA_PRIORITY)) {
                    profile.setCallExtraInt(ImsCallProfile.EXTRA_PRIORITY, intentExtras.getInt(
                            android.telecom.TelecomManager.EXTRA_PRIORITY));
                }

                if (intentExtras.containsKey(android.telecom.TelecomManager.EXTRA_LOCATION)) {
                    profile.setCallExtraParcelable(ImsCallProfile.EXTRA_LOCATION,
                            intentExtras.getParcelable(
                                    android.telecom.TelecomManager.EXTRA_LOCATION));
                }

                if (intentExtras.containsKey(
                        android.telecom.TelecomManager.EXTRA_OUTGOING_PICTURE)) {
                    String url = TelephonyLocalConnection.getCallComposerServerUrlForHandle(
                            mPhone.getSubId(), ((ParcelUuid) intentExtras.getParcelable(
                                    TelecomManager.EXTRA_OUTGOING_PICTURE)).getUuid());
                    profile.setCallExtra(ImsCallProfile.EXTRA_PICTURE_URL, url);
                }

                // Set the RTT mode to 1 if sim supports RTT and if the connection has
                // valid RTT text stream
                if (isRttSupported() && conn.hasRttTextStream() && isStartRttCall && isRttOn()) {
                    if (DBG) log("dialInternal: setting RTT mode to full");
                    profile.mMediaProfile.mRttMode = ImsStreamMediaProfile.RTT_MODE_FULL;
                }

                if (intentExtras.containsKey(ImsCallProfile.EXTRA_IS_CALL_PULL)) {
                    profile.mCallExtras.putBoolean(ImsCallProfile.EXTRA_IS_CALL_PULL,
                            intentExtras.getBoolean(ImsCallProfile.EXTRA_IS_CALL_PULL));
                    int dialogId = intentExtras.getInt(
                            ImsExternalCallTracker.EXTRA_IMS_EXTERNAL_CALL_ID);
                    conn.setIsPulledCall(true);
                    conn.setPulledDialogId(dialogId);
                }

                // Pack the OEM-specific call extras.
                profile.mCallExtras.putBundle(ImsCallProfile.EXTRA_OEM_EXTRAS, intentExtras);

                // NOTE: Extras to be sent over the network are packed into the
                // intentExtras individually, with uniquely defined keys.
                // These key-value pairs are processed by IMS Service before
                // being sent to the lower layers/to the network.
            }

            // Override RTT mode as per operator requirements not supported by AOSP
            if (isStartRttCall && canMakeRttCall(profile, isEmergencyCall)) {
                int mode = QtiImsUtils.getRttOperatingMode(
                        mPhone.getPhoneId(), mPhone.getContext());
                if (DBG) log("dialInternal: set RTT operation mode: " + mode);
                profile.getMediaProfile().setRttMode(mode);
            }

            mPhone.getVoiceCallSessionStats().onImsDial(conn);

            ImsCall imsCall = mImsManager.makeCall(profile,
                    conn.isAdhocConference() ? conn.getParticipantsToDial() : callees,
                    mImsCallListener);
            conn.setImsCall(imsCall);

            mMetrics.writeOnImsCallStart(mPhone.getPhoneId(), imsCall.getSession());

            setVideoCallProvider(conn, imsCall);
            conn.setAllowAddCallDuringVideoCall(mAllowAddCallDuringVideoCall);
            conn.setAllowHoldingVideoCall(mAllowHoldingVideoCall);
            mImsCallInfoTracker.addImsCallStatus(conn);
        } catch (ImsException e) {
            loge("dialInternal : " + e);
            mOperationLocalLog.log("dialInternal exception: " + e);
            conn.setDisconnectCause(DisconnectCause.ERROR_UNSPECIFIED);
            sendEmptyMessageDelayed(EVENT_HANGUP_PENDINGMO, TIMEOUT_HANGUP_PENDINGMO);
        } catch (RemoteException e) {
        }
    }

    /**
     * Accepts a call with the specified video state.  The video state is the video state that the
     * user has agreed upon in the InCall UI.
     *
     * @param videoState The video State
     * @throws CallStateException
     */
    public void acceptCall(int videoState) throws CallStateException {
        if (DBG) log("acceptCall");
        mOperationLocalLog.log("accepted incoming call");

        if (!isInDsdaMode() && (mForegroundCall.getState().isAlive()
                && mBackgroundCall.getState().isAlive())) {
            throw new CallStateException("cannot accept call");
        } else if (hasMaximumLiveCalls()) {
            // Scenario: ACTIVE + HELD or HELD + HELD
            // Create room to accept incoming call
            hangupFirstHeldCall();
        }

        ImsStreamMediaProfile mediaProfile = new ImsStreamMediaProfile();
        if ((mRingingCall.getState() == ImsPhoneCall.State.WAITING)
                && mForegroundCall.getState().isAlive()) {
            setMute(false);

            boolean answeringWillDisconnect = false;
            ImsCall activeCall = mForegroundCall.getImsCall();
            ImsCall ringingCall = mRingingCall.getImsCall();
            if (mForegroundCall.hasConnections() && mRingingCall.hasConnections()) {
                answeringWillDisconnect =
                        shouldDisconnectActiveCallOnAnswer(activeCall, ringingCall);
            }

            // Cache video state for pending MT call.
            mPendingCallVideoState = videoState;

            if (answeringWillDisconnect) {
                // We need to disconnect the foreground call before answering the background call.
                mForegroundCall.hangup();
                mPhone.getVoiceCallSessionStats().onImsAcceptCall(mRingingCall.getConnections());
                try {
                    mediaProfile = addRttAttributeIfRequired(ringingCall, mediaProfile);
                    ringingCall.accept(ImsCallProfile.getCallTypeFromVideoState(videoState),
                            mediaProfile);
                } catch (ImsException e) {
                    throw new CallStateException("cannot accept call");
                }
            } else {
                holdActiveCallForWaitingCall();
            }
        } else if (mRingingCall.getState().isRinging()) {
            if (DBG) log("acceptCall: incoming...");
            // Always unmute when answering a new call
            setMute(false);
            try {
                ImsCall imsCall = mRingingCall.getImsCall();
                if (imsCall != null) {
                    mPhone.getVoiceCallSessionStats().onImsAcceptCall(
                            mRingingCall.getConnections());
                    mediaProfile = addRttAttributeIfRequired(imsCall, mediaProfile);
                    imsCall.accept(ImsCallProfile.getCallTypeFromVideoState(videoState),
                            mediaProfile);
                    mMetrics.writeOnImsCommand(mPhone.getPhoneId(), imsCall.getSession(),
                            ImsCommand.IMS_CMD_ACCEPT);
                } else {
                    throw new CallStateException("no valid ims call");
                }
            } catch (ImsException e) {
                throw new CallStateException("cannot accept call");
            }
        } else {
            throw new CallStateException("phone not ringing");
        }
    }

    public void rejectCall () throws CallStateException {
        if (DBG) log("rejectCall");
        mOperationLocalLog.log("rejected incoming call");

        if (mRingingCall.getState().isRinging()) {
            hangup(mRingingCall);
        } else {
            throw new CallStateException("phone not ringing");
        }
    }

    /**
     * Set the emergency call information if it is an emergency call.
     */
    private void setEmergencyCallInfo(ImsCallProfile profile, Connection conn) {
        EmergencyNumber num = conn.getEmergencyNumberInfo();
        if (num != null) {
            profile.setEmergencyCallInfo(num, conn.hasKnownUserIntentEmergency());
        }
    }

    @UnsupportedAppUsage(maxTargetSdk = Build.VERSION_CODES.R, trackingBug = 170729553)
    private void switchAfterConferenceSuccess() {
        if (DBG) log("switchAfterConferenceSuccess fg =" + mForegroundCall.getState() +
                ", bg = " + mBackgroundCall.getState());

        if (mBackgroundCall.getState() == ImsPhoneCall.State.HOLDING) {
            log("switchAfterConferenceSuccess");
            mForegroundCall.switchWith(mBackgroundCall);
        }
    }

    private void holdActiveCallForPendingMo() throws CallStateException {
        if (mHoldSwitchingState == HoldSwapState.PENDING_SINGLE_CALL_HOLD
                || mHoldSwitchingState == HoldSwapState.SWAPPING_ACTIVE_AND_HELD
                || mHoldSwitchingState == HoldSwapState.PENDING_DOUBLE_CALL_HOLD) {
            logi("Ignoring hold request while already holding or swapping");
            return;
        }
        HoldSwapState oldHoldState = mHoldSwitchingState;
        ImsCall callToHold = mForegroundCall.getImsCall();

        mHoldSwitchingState = HoldSwapState.HOLDING_TO_DIAL_OUTGOING;
        logHoldSwapState("holdActiveCallForPendingMo");

        mForegroundCall.switchWith(mBackgroundCall);
        try {
            callToHold.hold();
            mMetrics.writeOnImsCommand(mPhone.getPhoneId(), callToHold.getSession(),
                    ImsCommand.IMS_CMD_HOLD);
        } catch (ImsException e) {
            mForegroundCall.switchWith(mBackgroundCall);
            mHoldSwitchingState = oldHoldState;
            logHoldSwapState("holdActiveCallForPendingMo - fail");
            throw new CallStateException(e.getMessage());
        }
    }

    /**
     * Holds the active call, possibly resuming the already-held background call if it exists.
     */
    public void holdActiveCall() throws CallStateException {
        if (mForegroundCall.getState() == ImsPhoneCall.State.ACTIVE) {
            if (mHoldSwitchingState == HoldSwapState.PENDING_SINGLE_CALL_HOLD
                    || mHoldSwitchingState == HoldSwapState.SWAPPING_ACTIVE_AND_HELD
                    || mHoldSwitchingState == HoldSwapState.PENDING_DOUBLE_CALL_HOLD) {
                logi("Ignoring hold request while already holding or swapping");
                return;
            }
            HoldSwapState oldHoldState = mHoldSwitchingState;
            ImsCall callToHold = mForegroundCall.getImsCall();
            if (mBackgroundCall.getState().isAlive()) {
                mCallExpectedToResume = mBackgroundCall.getImsCall();
                mHoldSwitchingState = HoldSwapState.SWAPPING_ACTIVE_AND_HELD;
            } else {
                mHoldSwitchingState = HoldSwapState.PENDING_SINGLE_CALL_HOLD;
            }
            logHoldSwapState("holdActiveCall");
            mForegroundCall.switchWith(mBackgroundCall);
            try {
                callToHold.hold();
                mMetrics.writeOnImsCommand(mPhone.getPhoneId(), callToHold.getSession(),
                        ImsCommand.IMS_CMD_HOLD);
            } catch (ImsException | NullPointerException e) {
                mForegroundCall.switchWith(mBackgroundCall);
                mHoldSwitchingState = oldHoldState;
                logHoldSwapState("holdActiveCall - fail");
                throw new CallStateException(e.getMessage());
            }
        }
    }

    /**
     * Holds the active call and does not perform swapping even if there is an ACTIVE call
     * @throws CallStateException
     */
    public void holdActiveCallOnly() throws CallStateException {
        if (mForegroundCall.getState() != ImsPhoneCall.State.ACTIVE) {
            return;
        }
        if (mHoldSwitchingState == HoldSwapState.PENDING_SINGLE_CALL_HOLD
                || mHoldSwitchingState == HoldSwapState.SWAPPING_ACTIVE_AND_HELD
                || mHoldSwitchingState == HoldSwapState.PENDING_DOUBLE_CALL_HOLD) {
            logi("Ignoring hold request while already holding or swapping");
            return;
        }
        if (!mBackgroundCall.getState().isAlive()) {
            // there is only one ACTIVE call, legacy single hold use case
            holdActiveCall();
            return;
        }
        // case: ACTIVE + HELD, trying to hold active call
        HoldSwapState oldHoldState = mHoldSwitchingState;
        ImsCall callToHold = mForegroundCall.getImsCall();
        mHoldSwitchingState = HoldSwapState.PENDING_DOUBLE_CALL_HOLD;
        logHoldSwapState("holdActiveCallOnly");
        try {
            callToHold.hold();
            mMetrics.writeOnImsCommand(mPhone.getPhoneId(), callToHold.getSession(),
                    ImsCommand.IMS_CMD_HOLD);
        } catch (ImsException e) {
            mHoldSwitchingState = oldHoldState;
            logHoldSwapState("holdActiveCall - fail");
            throw new CallStateException(e.getMessage());
        }
    }

    /**
     * Hold the currently active call in order to answer the waiting call.
     */
    public void holdActiveCallForWaitingCall() throws CallStateException {
        boolean switchingWithWaitingCall = !mBackgroundCall.getState().isAlive()
                && mRingingCall.getState() == ImsPhoneCall.State.WAITING;
        if (switchingWithWaitingCall) {
            ImsCall callToHold = mForegroundCall.getImsCall();
            mCallExpectedToResume = mRingingCall.getImsCall();
            HoldSwapState oldHoldState = mHoldSwitchingState;
            mHoldSwitchingState = HoldSwapState.HOLDING_TO_ANSWER_INCOMING;
            ImsCall callExpectedToResume = mCallExpectedToResume;
            mCallExpectedToResume = mRingingCall.getImsCall();
            mForegroundCall.switchWith(mBackgroundCall);
            logHoldSwapState("holdActiveCallForWaitingCall");
            try {
                callToHold.hold();
                mMetrics.writeOnImsCommand(mPhone.getPhoneId(), callToHold.getSession(),
                        ImsCommand.IMS_CMD_HOLD);
            } catch (ImsException e) {
                mForegroundCall.switchWith(mBackgroundCall);
                mHoldSwitchingState = oldHoldState;
                mCallExpectedToResume = callExpectedToResume;
                logHoldSwapState("holdActiveCallForWaitingCall - fail");
                throw new CallStateException(e.getMessage());
            }
        }
    }

    /**
     * Unhold the currently held call.
     */
    public void unholdHeldCall() throws CallStateException {
        ImsCall imsCall = mBackgroundCall.getImsCall();
        if (mHoldSwitchingState == HoldSwapState.PENDING_SINGLE_CALL_UNHOLD
                || mHoldSwitchingState == HoldSwapState.SWAPPING_ACTIVE_AND_HELD
                || mHoldSwitchingState == HoldSwapState.PENDING_DOUBLE_CALL_HOLD) {
            logi("Ignoring unhold request while already unholding or swapping");
            return;
        }
        if (imsCall != null) {
            mCallExpectedToResume = imsCall;
            HoldSwapState oldHoldState = mHoldSwitchingState;
            mHoldSwitchingState = HoldSwapState.PENDING_SINGLE_CALL_UNHOLD;
            mForegroundCall.switchWith(mBackgroundCall);
            logHoldSwapState("unholdCurrentCall");
            try {
                imsCall.resume();
                mMetrics.writeOnImsCommand(mPhone.getPhoneId(), imsCall.getSession(),
                        ImsCommand.IMS_CMD_RESUME);
            } catch (ImsException e) {
                mForegroundCall.switchWith(mBackgroundCall);
                mHoldSwitchingState = oldHoldState;
                logHoldSwapState("unholdCurrentCall - fail");
                throw new CallStateException(e.getMessage());
            }
        }
    }

    /**
     * Unhold a particular held connection in DSDA use case
     */
    public void unholdHeldCall(ImsPhoneConnection connection) throws CallStateException {
        if (mHoldSwitchingState == HoldSwapState.PENDING_SINGLE_CALL_UNHOLD
                || mHoldSwitchingState == HoldSwapState.SWAPPING_ACTIVE_AND_HELD
                || mHoldSwitchingState == HoldSwapState.PENDING_DOUBLE_CALL_HOLD) {
            logi("Ignoring unhold request while already unholding or swapping");
            return;
        }
        if (getBackgroundCallCount() < MAX_BACKGROUND_CALLS_DSDA) {
            // legacy use case where there is only one HELD call
            unholdHeldCall();
            return;
        }
        ImsCall imsCall = connection.getImsCall();
        if (imsCall != null) {
            mCallExpectedToResume = imsCall;
            // case: HELD + HELD, trying to unhold one of the calls
            HoldSwapState oldHoldState = mHoldSwitchingState;
            mHoldSwitchingState = HoldSwapState.PENDING_DOUBLE_CALL_UNHOLD;
            logHoldSwapState("unholdCurrentCall");
            try {
                imsCall.resume();
                mMetrics.writeOnImsCommand(mPhone.getPhoneId(), imsCall.getSession(),
                        ImsCommand.IMS_CMD_RESUME);
            } catch (ImsException e) {
                mHoldSwitchingState = oldHoldState;
                logHoldSwapState("unholdCurrentCall - fail");
                throw new CallStateException(e.getMessage());
            }
        }
    }

    private void resumeForegroundCall() throws ImsException {
        //resume foreground call after holding background call
        //they were switched before holding
        ImsCall imsCall = mForegroundCall.getImsCall();
        if (imsCall != null) {
            if (!imsCall.isPendingHold()) {
                imsCall.resume();
                mMetrics.writeOnImsCommand(mPhone.getPhoneId(), imsCall.getSession(),
                        ImsCommand.IMS_CMD_RESUME);
            } else {
                mHoldSwitchingState =
                        HoldSwapState.PENDING_RESUME_FOREGROUND_AFTER_HOLD;
                logHoldSwapState("resumeForegroundCall - unhold pending; resume request again");
            }
        }
    }

    private void answerWaitingCall() throws ImsException {
        //accept waiting call after holding background call
        ImsCall imsCall = mRingingCall.getImsCall();
        if (imsCall != null) {
            mPhone.getVoiceCallSessionStats().onImsAcceptCall(mRingingCall.getConnections());
            imsCall.accept(
                    ImsCallProfile.getCallTypeFromVideoState(mPendingCallVideoState));
            mMetrics.writeOnImsCommand(mPhone.getPhoneId(), imsCall.getSession(),
                    ImsCommand.IMS_CMD_ACCEPT);
        }
    }

    // Clean up expired cache entries.
    private void maintainConnectTimeCache() {
        long threshold = SystemClock.elapsedRealtime() - TIMEOUT_PARTICIPANT_CONNECT_TIME_CACHE_MS;
        // The cached time is the system elapsed millisecond when the CacheEntry is created.
        mPhoneNumAndConnTime.entrySet().removeIf(e -> e.getValue().mCachedTime < threshold);
        // Remove all the cached records which are older than current caching threshold. Since the
        // queue is FIFO, keep polling records until the queue is empty or the head of the queue is
        // fresh enough.
        while (!mUnknownPeerConnTime.isEmpty()
                && mUnknownPeerConnTime.peek().mCachedTime < threshold) {
            mUnknownPeerConnTime.poll();
        }
    }

    private void cacheConnectionTimeWithPhoneNumber(@NonNull ImsPhoneConnection connection) {
        int callDirection =
                connection.isIncoming() ? android.telecom.Call.Details.DIRECTION_INCOMING
                        : android.telecom.Call.Details.DIRECTION_OUTGOING;
        CacheEntry cachedConnectTime = new CacheEntry(SystemClock.elapsedRealtime(),
                connection.getConnectTime(), connection.getConnectTimeReal(), callDirection);
        maintainConnectTimeCache();
        if (PhoneConstants.PRESENTATION_ALLOWED == connection.getNumberPresentation()) {
            // In case of merging calls with the same number, use the latest connect time. Since
            // that call might be dropped and re-connected. So if the connectTime is earlier than
            // the cache, skip.
            String phoneNumber = getFormattedPhoneNumber(connection.getAddress());
            if (mPhoneNumAndConnTime.containsKey(phoneNumber)
                    && connection.getConnectTime()
                        <= mPhoneNumAndConnTime.get(phoneNumber).mConnectTime) {
                // Use the latest connect time.
                return;
            }
            mPhoneNumAndConnTime.put(phoneNumber, cachedConnectTime);
        } else {
            mUnknownPeerConnTime.add(cachedConnectTime);
        }
    }

    private CacheEntry findConnectionTimeUsePhoneNumber(
            @NonNull ConferenceParticipant participant) {
        maintainConnectTimeCache();
        if (PhoneConstants.PRESENTATION_ALLOWED == participant.getParticipantPresentation()) {
            if (participant.getHandle() == null
                    || participant.getHandle().getSchemeSpecificPart() == null) {
                return null;
            }

            String number = ConferenceParticipant.getParticipantAddress(participant.getHandle(),
                    getCountryIso()).getSchemeSpecificPart();
            if (TextUtils.isEmpty(number)) {
                return null;
            }
            String formattedNumber = getFormattedPhoneNumber(number);
            return mPhoneNumAndConnTime.get(formattedNumber);
        } else {
            return mUnknownPeerConnTime.poll();
        }
    }

    private String getFormattedPhoneNumber(String number) {
        String countryIso = getCountryIso();
        if (countryIso == null) {
            return number;
        }
        String phoneNumber = PhoneNumberUtils.formatNumberToE164(number, countryIso);
        return phoneNumber == null ? number : phoneNumber;
    }

    private String getCountryIso() {
        int subId = mPhone.getSubId();
        SubscriptionInfo info =
                SubscriptionManager.from(mPhone.getContext()).getActiveSubscriptionInfo(subId);
        return info == null ? null : info.getCountryIso();
    }

    public void
    conference() {
        ImsCall fgImsCall = mForegroundCall.getImsCall();
        if (fgImsCall == null) {
            log("conference no foreground ims call");
            return;
        }

        ImsCall bgImsCall = mBackgroundCall.getImsCall();
        if (bgImsCall == null) {
            log("conference no background ims call");
            return;
        }

        if (fgImsCall.isCallSessionMergePending()) {
            log("conference: skip; foreground call already in process of merging.");
            return;
        }

        if (bgImsCall.isCallSessionMergePending()) {
            log("conference: skip; background call already in process of merging.");
            return;
        }

        // Keep track of the connect time of the earliest call so that it can be set on the
        // {@code ImsConference} when it is created.
        long foregroundConnectTime = mForegroundCall.getEarliestConnectTime();
        long backgroundConnectTime = mBackgroundCall.getEarliestConnectTime();
        long conferenceConnectTime;
        if (foregroundConnectTime > 0 && backgroundConnectTime > 0) {
            conferenceConnectTime = Math.min(mForegroundCall.getEarliestConnectTime(),
                    mBackgroundCall.getEarliestConnectTime());
            log("conference - using connect time = " + conferenceConnectTime);
        } else if (foregroundConnectTime > 0) {
            log("conference - bg call connect time is 0; using fg = " + foregroundConnectTime);
            conferenceConnectTime = foregroundConnectTime;
        } else {
            log("conference - fg call connect time is 0; using bg = " + backgroundConnectTime);
            conferenceConnectTime = backgroundConnectTime;
        }

        String foregroundId = "";
        ImsPhoneConnection foregroundConnection = mForegroundCall.getFirstConnection();
        if (foregroundConnection != null) {
            foregroundConnection.setConferenceConnectTime(conferenceConnectTime);
            foregroundConnection.handleMergeStart();
            foregroundId = foregroundConnection.getTelecomCallId();
            cacheConnectionTimeWithPhoneNumber(foregroundConnection);
        }
        String backgroundId = "";
        ImsPhoneConnection backgroundConnection = findConnection(bgImsCall);
        if (backgroundConnection != null) {
            backgroundConnection.handleMergeStart();
            backgroundId = backgroundConnection.getTelecomCallId();
            cacheConnectionTimeWithPhoneNumber(backgroundConnection);
        }
        log("conference: fgCallId=" + foregroundId + ", bgCallId=" + backgroundId);
        mOperationLocalLog.log("conference: fgCallId=" + foregroundId + ", bgCallId="
                + backgroundId);

        try {
            fgImsCall.merge(bgImsCall);
        } catch (ImsException e) {
            log("conference " + e.getMessage());
            handleConferenceFailed(foregroundConnection, backgroundConnection);
        }
    }

    /**
     * Connects the two calls and disconnects the subscriber from both calls. Throws a
     * {@link CallStateException} if there is an issue.
     * @throws CallStateException
     */
    public void explicitCallTransfer() throws CallStateException {
        ImsCall fgImsCall = mForegroundCall.getImsCall();
        ImsCall bgImsCall = mBackgroundCall.getImsCall();
        if ((fgImsCall == null) || (bgImsCall == null) || !canTransfer()) {
            throw new CallStateException("cannot transfer");
        }

        try {
            // Per 3GPP TS 24.629 - A.2, the signalling for a consultative transfer should send the
            // REFER on the background held call with the foreground call specified as the
            // destination.
            bgImsCall.consultativeTransfer(fgImsCall);
        } catch (ImsException e) {
            throw new CallStateException(e.getMessage());
        }
    }

    @UnsupportedAppUsage(maxTargetSdk = Build.VERSION_CODES.R, trackingBug = 170729553)
    public void
    clearDisconnected() {
        if (DBG) log("clearDisconnected");

        internalClearDisconnected();

        updatePhoneState();
        mPhone.notifyPreciseCallStateChanged();
    }

    public boolean
    canConference() {
        return mForegroundCall.getState() == ImsPhoneCall.State.ACTIVE
            && mBackgroundCall.getState() == ImsPhoneCall.State.HOLDING
            && !mBackgroundCall.isFull()
            && !mForegroundCall.isFull();
    }

    private boolean canAddVideoCallDuringImsAudioCall(int videoState) {
        if (mAllowHoldingVideoCall) {
            return true;
        }

        ImsCall call = mForegroundCall.getImsCall();
        if (call == null) {
            call = mBackgroundCall.getImsCall();
        }

        boolean isImsAudioCallActiveOrHolding = (mForegroundCall.getState() == Call.State.ACTIVE ||
               mBackgroundCall.getState() == Call.State.HOLDING) && call != null &&
               !call.isVideoCall();

        /* return TRUE if there doesn't exist ims audio call in either active
           or hold states */
        return !isImsAudioCallActiveOrHolding || !VideoProfile.isVideo(videoState);
    }


    /**
     * Determines if there are issues which would preclude dialing an outgoing call.  Throws a
     * {@link CallStateException} if there is an issue.
     * @throws CallStateException
     */
    public void checkForDialIssues() throws CallStateException {
        boolean disableCall = TelephonyProperties.disable_call().orElse(false);
        if (disableCall) {
            throw new CallStateException(CallStateException.ERROR_CALLING_DISABLED,
                    "ro.telephony.disable-call has been used to disable calling.");
        }
        if (mPendingMO != null && mPendingMO.getDeferDialStatus() != DeferDial.ENABLE) {
            throw new CallStateException(CallStateException.ERROR_ALREADY_DIALING,
                    "Another outgoing call is already being dialed.");
        }
        if (mRingingCall.isRinging()) {
            throw new CallStateException(CallStateException.ERROR_CALL_RINGING,
                    "Can't place a call while another is ringing.");
        }
        if (hasMaximumLiveCalls()) {
            throw new CallStateException(CallStateException.ERROR_TOO_MANY_CALLS,
                    "Already an active foreground and background call.");
        }
    }

    public boolean
    canTransfer() {
        return mForegroundCall.getState() == ImsPhoneCall.State.ACTIVE
            && mBackgroundCall.getState() == ImsPhoneCall.State.HOLDING;
    }

    //***** Private Instance Methods

    private void
    internalClearDisconnected() {
        mRingingCall.clearDisconnected();
        mForegroundCall.clearDisconnected();
        mBackgroundCall.clearDisconnected();
        mHandoverCall.clearDisconnected();
    }

    @UnsupportedAppUsage(maxTargetSdk = Build.VERSION_CODES.R, trackingBug = 170729553)
    private void
    updatePhoneState() {
        PhoneConstants.State oldState = mState;

        boolean isPendingMOIdle = mPendingMO == null || !mPendingMO.getState().isAlive();

        if (mRingingCall.isRinging()) {
            mState = PhoneConstants.State.RINGING;
        } else if (!isPendingMOIdle || !mForegroundCall.isIdle() || !mBackgroundCall.isIdle()) {
            // There is a non-idle call, so we're off the hook.
            mState = PhoneConstants.State.OFFHOOK;
        } else {
            mState = PhoneConstants.State.IDLE;
        }

        if (mState == PhoneConstants.State.IDLE && oldState != mState) {
            mVoiceCallEndedRegistrants.notifyRegistrants(
                    new AsyncResult(null, null, null));
        } else if (oldState == PhoneConstants.State.IDLE && oldState != mState) {
            mVoiceCallStartedRegistrants.notifyRegistrants (
                    new AsyncResult(null, null, null));
        }

        if (DBG) {
            log("updatePhoneState pendingMo = " + (mPendingMO == null ? "null"
                    : mPendingMO.getState() + "(" + mPendingMO.getTelecomCallId() + "/objId:"
                            + System.identityHashCode(mPendingMO) + ")")
                    + ", rng= " + mRingingCall.getState() + "("
                    + mRingingCall.getConnectionSummary()
                    + "), fg= " + mForegroundCall.getState() + "("
                    + mForegroundCall.getConnectionSummary()
                    + "), bg= " + mBackgroundCall.getState()
                    + "(" + mBackgroundCall.getConnectionSummary() + ")");
            log("updatePhoneState oldState=" + oldState + ", newState=" + mState);
        }

        if (mState != oldState) {
            mPhone.notifyPhoneStateChanged();
            mMetrics.writePhoneState(mPhone.getPhoneId(), mState);
            notifyPhoneStateChanged(oldState, mState);
        }
    }

    private void
    handleRadioNotAvailable() {
        // handlePollCalls will clear out its
        // call list when it gets the CommandException
        // error result from this
        pollCallsWhenSafe();
    }

    private void
    dumpState() {
        List l;

        log("Phone State:" + mState);

        log("Ringing call: " + mRingingCall.toString());

        l = mRingingCall.getConnections();
        for (int i = 0, s = l.size(); i < s; i++) {
            log(l.get(i).toString());
        }

        log("Foreground call: " + mForegroundCall.toString());

        l = mForegroundCall.getConnections();
        for (int i = 0, s = l.size(); i < s; i++) {
            log(l.get(i).toString());
        }

        log("Background call: " + mBackgroundCall.toString());

        l = mBackgroundCall.getConnections();
        for (int i = 0, s = l.size(); i < s; i++) {
            log(l.get(i).toString());
        }

    }

    //***** Called from ImsPhone
    /**
     * Set the TTY mode. This is the actual tty mode (varies depending on peripheral status)
     */
    public void setTtyMode(int ttyMode) {
        if (mImsManager == null) {
            Log.w(LOG_TAG, "ImsManager is null when setting TTY mode");
            return;
        }

        try {
            mImsManager.setTtyMode(ttyMode);
        } catch (ImsException e) {
            loge("setTtyMode : " + e);
        }
    }

    /**
     * Sets the UI TTY mode. This is the preferred TTY mode that the user sets in the call
     * settings screen.
     */
    public void setUiTTYMode(int uiTtyMode, Message onComplete) {
        if (mImsManager == null) {
            mPhone.sendErrorResponse(onComplete, getImsManagerIsNullException());
            return;
        }

        try {
            mImsManager.setUiTTYMode(mPhone.getContext(), uiTtyMode, onComplete);
        } catch (ImsException e) {
            loge("setUITTYMode : " + e);
            mPhone.sendErrorResponse(onComplete, e);
        }
    }

    public void setMute(boolean mute) {
        mDesiredMute = mute;
        mForegroundCall.setMute(mute);
    }

    public boolean getMute() {
        return mDesiredMute;
    }

    /**
     * Sends a DTMF code. According to <a href="http://tools.ietf.org/html/rfc2833">RFC 2833</a>,
     * event 0 ~ 9 maps to decimal value 0 ~ 9, '*' to 10, '#' to 11, event 'A' ~ 'D' to 12 ~ 15,
     * and event flash to 16. Currently, event flash is not supported.
     *
     * @param c that represents the DTMF to send. '0' ~ '9', 'A' ~ 'D', '*', '#' are valid inputs.
     * @param result the result message to send when done. If non-null, the {@link Message} must
     *         contain a valid {@link android.os.Messenger} in the {@link Message#replyTo} field,
     *         since this can be used across IPC boundaries.
     */
    public void sendDtmf(char c, Message result) {
        if (DBG) log("sendDtmf");

        ImsCall imscall = mForegroundCall.getImsCall();
        if (imscall == null) {
            log("sendDtmf : ring call");
            imscall =  mRingingCall.getImsCall();
        }
        if (imscall != null) {
            imscall.sendDtmf(c, result);
        }
    }

    public void
    startDtmf(char c) {
        if (DBG) log("startDtmf");

        ImsCall imscall = mForegroundCall.getImsCall();
        if (imscall == null) {
            log("startDtmf : ring call");
            imscall =  mRingingCall.getImsCall();
        }
        if (imscall != null) {
            imscall.startDtmf(c);
        } else {
            loge("startDtmf : no foreground or ringing call");
        }
    }

    public void
    stopDtmf() {
        if (DBG) log("stopDtmf");

        ImsCall imscall = mForegroundCall.getImsCall();
        if (imscall == null) {
            log("stopDtmf : ring call");
            imscall =  mRingingCall.getImsCall();
        }
        if (imscall != null) {
            imscall.stopDtmf();
        } else {
            loge("stopDtmf : no foreground or ringing call");
        }
    }

    //***** Called from ImsPhoneConnection

    public void hangup (ImsPhoneConnection conn) throws CallStateException {
        if (DBG) log("hangup connection" + conn.getImsCall());

        if (conn.getOwner() != this) {
            throw new CallStateException ("ImsPhoneConnection " + conn
                    + "does not belong to ImsPhoneCallTracker " + this);
        }
        hangup(conn, android.telecom.Call.REJECT_REASON_DECLINED);
    }

    //***** Called from ImsPhoneCall

    public void hangup (ImsPhoneCall call) throws CallStateException {
        hangup(call, android.telecom.Call.REJECT_REASON_DECLINED);
    }

    public void hangup (ImsPhoneCall call, @android.telecom.Call.RejectReason int rejectReason)
            throws CallStateException {
        hangup(call.getFirstConnection(), rejectReason);
    }

    private void hangup (ImsPhoneConnection conn,
            @android.telecom.Call.RejectReason int rejectReason) throws CallStateException {
        if (DBG) log("hangup call - reason=" + rejectReason);

        ImsPhoneCall call = conn.getCall();
        if (call.getConnectionsCount() == 0) {
            throw new CallStateException("no connections");
        }
        boolean rejectCall = false;

        String logResult = "(undefined)";
        if (call == mRingingCall) {
            logResult = "(ringing) hangup incoming";
            rejectCall = true;
        } else if (call == mForegroundCall) {
            if (call.isDialingOrAlerting()) {
                logResult = "(foregnd) hangup dialing or alerting...";
            } else {
                logResult = "(foregnd) hangup foreground";
                //held call will be resumed by onCallTerminated
            }
        } else if (call == mBackgroundCall) {
            logResult = "(backgnd) hangup waiting or background";
        } else if (call == mHandoverCall) {
            logResult = "(handover) hangup handover (SRVCC) call";
        } else {
            mOperationLocalLog.log("hangup: ImsPhoneCall " + System.identityHashCode(conn)
                    + " does not belong to ImsPhoneCallTracker " + this);
            throw new CallStateException ("ImsPhoneCall " + call +
                    "does not belong to ImsPhoneCallTracker " + this);
        }
        if (Phone.DEBUG_PHONE) log(logResult);
        mOperationLocalLog.log("hangup: " + logResult + ", connId="
                + System.identityHashCode(conn));

        if (call.getConnections().size() > 1 && call == mBackgroundCall) {
            // separate two connections from same imsphonecall object
            mBackgroundCall.detach(conn);
            mForegroundCall.attach(conn);
            conn.changeParent(mForegroundCall);
            mForegroundCall.onHangupLocal();
        } else {
            call.onHangupLocal();
        }
        mImsCallInfoTracker.updateImsCallStatus(conn);
        ImsCall imsCall = conn.getImsCall();

        try {
            if (imsCall != null) {
                if (rejectCall) {
                    if (rejectReason == android.telecom.Call.REJECT_REASON_UNWANTED) {
                        imsCall.reject(ImsReasonInfo.CODE_SIP_USER_MARKED_UNWANTED);
                    } else {
                        imsCall.reject(ImsReasonInfo.CODE_USER_DECLINE);
                    }
                    mMetrics.writeOnImsCommand(mPhone.getPhoneId(), imsCall.getSession(),
                            ImsCommand.IMS_CMD_REJECT);
                } else {
                    imsCall.terminate(ImsReasonInfo.CODE_USER_TERMINATED);
                    mMetrics.writeOnImsCommand(mPhone.getPhoneId(), imsCall.getSession(),
                            ImsCommand.IMS_CMD_TERMINATE);
                }
            } else if (mPendingMO != null && call == mForegroundCall) {
                // is holding a foreground call
                mPendingMO.update(null, ImsPhoneCall.State.DISCONNECTED);
                mPendingMO.onDisconnect();
                removeConnection(mPendingMO);
                mPendingMO = null;
                updatePhoneState();
                removeMessages(EVENT_DIAL_PENDINGMO);
            }
        } catch (ImsException e) {
            mOperationLocalLog.log("hangup: ImsException=" + e);
            throw new CallStateException(e.getMessage());
        }

        mPhone.notifyPreciseCallStateChanged();

    }

    void callEndCleanupHandOverCallIfAny() {
        List<Connection> connections = mHandoverCall.getConnections();
        if (connections.size() > 0) {
            if (DBG) log("callEndCleanupHandOverCallIfAny, mHandoverCall.mConnections="
                    + mHandoverCall.getConnections());
            mHandoverCall.clearConnections();
            mConnections.clear();
            mState = PhoneConstants.State.IDLE;
        }
    }


    public void sendUSSD (String ussdString, Message response) {
        if (DBG) log("sendUSSD");

        try {
            if (mUssdSession != null) {
                // Doesn't need mPendingUssd here. Listeners would use it if not null.
                mPendingUssd = null;
                mUssdSession.sendUssd(ussdString);
                AsyncResult.forMessage(response, null, null);
                response.sendToTarget();
                return;
            }

            if (mImsManager == null) {
                mPhone.sendErrorResponse(response, getImsManagerIsNullException());
                return;
            }

            String[] callees = new String[] { ussdString };
            ImsCallProfile profile = mImsManager.createCallProfile(
                    ImsCallProfile.SERVICE_TYPE_NORMAL, ImsCallProfile.CALL_TYPE_VOICE);
            profile.setCallExtraInt(ImsCallProfile.EXTRA_DIALSTRING,
                    ImsCallProfile.DIALSTRING_USSD);

            mUssdSession = mImsManager.makeCall(profile, callees, mImsUssdListener);
            mPendingUssd = response;
            if (DBG) log("pending ussd updated, " + mPendingUssd);
        } catch (ImsException e) {
            loge("sendUSSD : " + e);
            mPhone.sendErrorResponse(response, e);
        }
    }

    /**
     * Cancel USSD session.
     *
     * @param msg The message to dispatch when the USSD session terminated.
     */
    public void cancelUSSD(Message msg) {
        if (mUssdSession == null) return;
        mPendingUssd = msg;
        mUssdSession.terminate(ImsReasonInfo.CODE_USER_TERMINATED);
    }

    @UnsupportedAppUsage(maxTargetSdk = Build.VERSION_CODES.R, trackingBug = 170729553)
    private synchronized ImsPhoneConnection findConnection(final ImsCall imsCall) {
        for (ImsPhoneConnection conn : mConnections) {
            if (conn.getImsCall() == imsCall) {
                return conn;
            }
        }
        return null;
    }

    /**
     * Given a connection, detach it from any {@link ImsPhoneCall} it is associated with, remove it
     * from the connections lists, and ensure if it was the pending MO connection it gets removed
     * from there as well.
     * @param conn The connection to cleanup and remove.
     */
    public synchronized void cleanupAndRemoveConnection(ImsPhoneConnection conn) {
        mOperationLocalLog.log("cleanupAndRemoveConnection: " + conn);
        // If the connection is attached to a call, detach it.
        if (conn.getCall() != null) {
            conn.getCall().detach(conn);
        }
        // Remove it from the connection list.
        removeConnection(conn);

        // Finally, if it was the pending MO, then ensure that connection gets cleaned up as well.
        if (conn == mPendingMO) {
            mPendingMO.finalize();
            mPendingMO = null;
        }
        // Ensure aggregate state for this tracker is also updated to reflect the new state.
        updatePhoneState();
        mPhone.notifyPreciseCallStateChanged();
    }

    @UnsupportedAppUsage(maxTargetSdk = Build.VERSION_CODES.R, trackingBug = 170729553)
    public synchronized void removeConnection(ImsPhoneConnection conn) {
        mConnections.remove(conn);

        // If not emergency call is remaining, notify emergency call registrants
        if (mIsInEmergencyCall) {
            boolean isEmergencyCallInList = false;
            // if no emergency calls pending, set this to false
            for (ImsPhoneConnection imsPhoneConnection : mConnections) {
                if (imsPhoneConnection != null && imsPhoneConnection.isEmergency() == true) {
                    isEmergencyCallInList = true;
                    break;
                }
            }

            if (!isEmergencyCallInList) {
                if (mPhone.isEcmCanceledForEmergency()) {
                    EcbmHandler.getInstance().handleTimerInEmergencyCallbackMode(EcbmHandler.RESTART_ECM_TIMER);
                }
                mIsInEmergencyCall = false;
                mPhone.sendEmergencyCallStateChange(false);
            }
        }
    }

    @UnsupportedAppUsage(maxTargetSdk = Build.VERSION_CODES.R, trackingBug = 170729553)
    private synchronized void addConnection(ImsPhoneConnection conn) {
        mConnections.add(conn);
        if (conn.isEmergency()) {
            mIsInEmergencyCall = true;
            mPhone.sendEmergencyCallStateChange(true);
        }
    }

    @UnsupportedAppUsage(maxTargetSdk = Build.VERSION_CODES.R, trackingBug = 170729553)
    private void processCallStateChange(ImsCall imsCall, ImsPhoneCall.State state, int cause) {
        if (DBG) log("processCallStateChange " + imsCall + " state=" + state + " cause=" + cause);
        // This method is called on onCallUpdate() where there is not necessarily a call state
        // change. In these situations, we'll ignore the state related updates and only process
        // the change in media capabilities (as expected).  The default is to not ignore state
        // changes so we do not change existing behavior.
        processCallStateChange(imsCall, state, cause, false /* do not ignore state update */);
    }

    @UnsupportedAppUsage(maxTargetSdk = Build.VERSION_CODES.R, trackingBug = 170729553)
    private void processCallStateChange(ImsCall imsCall, ImsPhoneCall.State state, int cause,
            boolean ignoreState) {
        if (DBG) {
            log("processCallStateChange state=" + state + " cause=" + cause
                    + " ignoreState=" + ignoreState);
        }

        if (imsCall == null) return;

        boolean changed = false;
        ImsPhoneConnection conn = findConnection(imsCall);

        if (conn == null) {
            // TODO : what should be done?
            return;
        }

        // processCallStateChange is triggered for onCallUpdated as well.
        // onCallUpdated should not modify the state of the call
        // It should modify only other capabilities of call through updateMediaCapabilities
        // State updates will be triggered through individual callbacks
        // i.e. onCallHeld, onCallResume, etc and conn.update will be responsible for the update
        conn.updateMediaCapabilities(imsCall);
        if (ignoreState) {
            conn.updateAddressDisplay(imsCall);
            conn.updateExtras(imsCall);
            // Some devices will change the audio direction between major call state changes, so we
            // need to check whether to start or stop ringback
            conn.maybeChangeRingbackState();

            maybeSetVideoCallProvider(conn, imsCall);
            // IMS call profile might be changed while call state is maintained. In this case, it's
            // required to notify to CallAttributesListener.
            // Since call state is not changed, TelephonyRegistry will not notify to
            // PreciseCallStateListener.
            mPhone.notifyPreciseCallStateToNotifier();
            return;
        }

        // Do not log operations that do not change the state
        mOperationLocalLog.log("processCallStateChange: state=" + state + " cause=" + cause
                + " connId=" + System.identityHashCode(conn));
        boolean noActiveCall = false;
        if (mForegroundCall.getState() != ImsPhoneCall.State.ACTIVE
                && mBackgroundCall.getState() != ImsPhoneCall.State.ACTIVE) {
            noActiveCall = true;
        }
        changed = conn.update(imsCall, state);
        if (noActiveCall && changed && state == ImsPhoneCall.State.ACTIVE) {
            sendMessage(obtainMessage(EVENT_NEW_ACTIVE_CALL_STARTED));
        }
        if (state == ImsPhoneCall.State.DISCONNECTED) {
            changed = conn.onDisconnect(cause) || changed;
            //detach the disconnected connections
            conn.getCall().detach(conn);
            removeConnection(conn);

            // If the call being disconnected was the pending MO call we should clear it.
            if (mPendingMO == conn) {
                mPendingMO.finalize();
                mPendingMO = null;
            }

            // remove conference participants from the cached list when call is disconnected
            List<ConferenceParticipant> cpList = imsCall.getConferenceParticipants();
            if (cpList != null) {
                for (ConferenceParticipant cp : cpList) {
                    String number = ConferenceParticipant.getParticipantAddress(cp.getHandle(),
                            getCountryIso()).getSchemeSpecificPart();
                    if (!TextUtils.isEmpty(number)) {
                        String formattedNumber = getFormattedPhoneNumber(number);
                        mPhoneNumAndConnTime.remove(formattedNumber);
                    }
                }
            }
        } else {
            mPhone.getVoiceCallSessionStats().onCallStateChanged(conn.getCall());
        }

        if (changed) {
            mImsCallInfoTracker.updateImsCallStatus(conn);
            if (conn.getCall() == mHandoverCall) return;
            updatePhoneState();
            mPhone.notifyPreciseCallStateChanged();
        }
    }

    private void maybeSetVideoCallProvider(ImsPhoneConnection conn, ImsCall imsCall) {
        android.telecom.Connection.VideoProvider connVideoProvider = conn.getVideoProvider();
        ImsCallSession callSession = imsCall.getCallSession();
        if (connVideoProvider != null || callSession == null
            || callSession.getVideoCallProvider() == null) {
            return;
        }

        try {
            setVideoCallProvider(conn, imsCall);
        } catch (RemoteException e) {
            loge("maybeSetVideoCallProvider: exception " + e);
        }
    }

    /**
     * Adds a reason code remapping, for test purposes.
     *
     * @param fromCode The from code, or {@code null} if all.
     * @param message The message to map.
     * @param toCode The code to remap to.
     */
    @VisibleForTesting
    public void addReasonCodeRemapping(Integer fromCode, String message, Integer toCode) {
        if (message != null) {
            message = message.toLowerCase(Locale.ROOT);
        }
        mImsReasonCodeMap.put(new ImsReasonInfoKeyPair(fromCode, message), toCode);
    }

    /**
     * Returns the {@link ImsReasonInfo#getCode()}, potentially remapping to a new value based on
     * the {@link ImsReasonInfo#getCode()} and {@link ImsReasonInfo#getExtraMessage()}.
     *
     * See {@link #mImsReasonCodeMap}.
     *
     * @param reasonInfo The {@link ImsReasonInfo}.
     * @return The remapped code.
     */
    @VisibleForTesting
    public @ImsReasonInfo.ImsCode int maybeRemapReasonCode(ImsReasonInfo reasonInfo) {
        int code = reasonInfo.getCode();
        String reason = reasonInfo.getExtraMessage();
        if (reason == null) {
            reason = "";
        } else {
            reason = reason.toLowerCase(Locale.ROOT);
        }
        log("maybeRemapReasonCode : fromCode = " + reasonInfo.getCode() + " ; message = "
                + reason);
        ImsReasonInfoKeyPair toCheck = new ImsReasonInfoKeyPair(code, reason);
        ImsReasonInfoKeyPair wildcardToCheck = new ImsReasonInfoKeyPair(null, reason);
        ImsReasonInfoKeyPair wildcardMessageToCheck = new ImsReasonInfoKeyPair(code, null);

        if (mImsReasonCodeMap.containsKey(toCheck)) {
            int toCode = mImsReasonCodeMap.get(toCheck);

            log("maybeRemapReasonCode : fromCode = " + reasonInfo.getCode() + " ; message = "
                    + reason + " ; toCode = " + toCode);
            return toCode;
        } else if (!reason.isEmpty() && mImsReasonCodeMap.containsKey(wildcardToCheck)) {
            // Handle the case where a wildcard is specified for the fromCode; in this case we will
            // match without caring about the fromCode.
            // If the reason is empty, we won't do wildcard remapping; otherwise we'd basically be
            // able to remap all ImsReasonInfo codes to a single code, which is not desirable.
            int toCode = mImsReasonCodeMap.get(wildcardToCheck);

            log("maybeRemapReasonCode : fromCode(wildcard) = " + reasonInfo.getCode() +
                    " ; message = " + reason + " ; toCode = " + toCode);
            return toCode;
        }
        else if (mImsReasonCodeMap.containsKey(wildcardMessageToCheck)) {
            // Handle the case where a wildcard is specified for the reason.
            // For example, we can set these two strings in
            // CarrierConfigManager.KEY_IMS_REASONINFO_MAPPING_STRING_ARRAY:
            //   - "1014|call completed elsewhere|1014"
            //   - "1014|*|510"
            // to remap CODE_ANSWERED_ELSEWHERE to CODE_USER_TERMINATED_BY_REMOTE
            // when reason is NOT "call completed elsewhere".
            int toCode = mImsReasonCodeMap.get(wildcardMessageToCheck);
            log("maybeRemapReasonCode : fromCode = " + reasonInfo.getCode() +
                    " ; message(wildcard) = " + reason + " ; toCode = " + toCode);
            return toCode;
        }
        return code;
    }

    @VisibleForTesting
    public boolean getSwitchingFgAndBgCallsValue() {
        return mSwitchingFgAndBgCalls;
    }

    @VisibleForTesting
    public void setSwitchingFgAndBgCallsValue(boolean value) {
        mSwitchingFgAndBgCalls = value;
    }

    /**
     * Maps an {@link ImsReasonInfo} reason code to a {@link DisconnectCause} cause code.
     * The {@link Call.State} provided is the state of the call prior to disconnection.
     * @param reasonInfo the {@link ImsReasonInfo} for the disconnection.
     * @param callState The {@link Call.State} prior to disconnection.
     * @return The {@link DisconnectCause} code.
     */
    @VisibleForTesting
    public int getDisconnectCauseFromReasonInfo(ImsReasonInfo reasonInfo, Call.State callState) {
        int cause = DisconnectCause.ERROR_UNSPECIFIED;

        int code = maybeRemapReasonCode(reasonInfo);
        switch (code) {
            case ImsReasonInfo.CODE_SIP_ALTERNATE_EMERGENCY_CALL:
                return DisconnectCause.IMS_SIP_ALTERNATE_EMERGENCY_CALL;
            case ImsReasonInfo.CODE_SIP_BAD_ADDRESS:
            case ImsReasonInfo.CODE_SIP_NOT_REACHABLE:
                return DisconnectCause.NUMBER_UNREACHABLE;

            case ImsReasonInfo.CODE_SIP_BUSY:
                return DisconnectCause.BUSY;

            case ImsReasonInfo.CODE_USER_TERMINATED:
                return DisconnectCause.LOCAL;

            case ImsReasonInfo.CODE_LOCAL_ENDED_BY_CONFERENCE_MERGE:
                return DisconnectCause.IMS_MERGED_SUCCESSFULLY;

            case ImsReasonInfo.CODE_LOCAL_CALL_DECLINE:
            case ImsReasonInfo.CODE_REMOTE_CALL_DECLINE:
            case ImsReasonInfo.CODE_REJECTED_ELSEWHERE:
                // If the call has been declined locally (on this device), or on remotely (on
                // another device using multiendpoint functionality), mark it as rejected.
                return DisconnectCause.INCOMING_REJECTED;

            case ImsReasonInfo.CODE_USER_TERMINATED_BY_REMOTE:
            case ImsReasonInfo.CODE_SIP_USER_REJECTED:
                return DisconnectCause.NORMAL;

            case ImsReasonInfo.CODE_SIP_FORBIDDEN:
                return DisconnectCause.SERVER_ERROR;

            case ImsReasonInfo.CODE_SIP_REDIRECTED:
            case ImsReasonInfo.CODE_SIP_NOT_ACCEPTABLE:
            case ImsReasonInfo.CODE_SIP_GLOBAL_ERROR:
                return DisconnectCause.SERVER_ERROR;

            case ImsReasonInfo.CODE_EMERGENCY_CALL_OVER_WFC_NOT_AVAILABLE:
                return DisconnectCause.EMERGENCY_CALL_OVER_WFC_NOT_AVAILABLE;

            case ImsReasonInfo.CODE_WFC_SERVICE_NOT_AVAILABLE_IN_THIS_LOCATION:
                return DisconnectCause.WFC_SERVICE_NOT_AVAILABLE_IN_THIS_LOCATION;

            case ImsReasonInfo.CODE_SIP_SERVICE_UNAVAILABLE:
            case ImsReasonInfo.CODE_SIP_SERVER_ERROR:
                return DisconnectCause.SERVER_UNREACHABLE;

            case ImsReasonInfo.CODE_SIP_NOT_FOUND:
                return DisconnectCause.INVALID_NUMBER;

            case ImsReasonInfo.CODE_LOCAL_NETWORK_ROAMING:
            case ImsReasonInfo.CODE_LOCAL_NETWORK_IP_CHANGED:
            case ImsReasonInfo.CODE_LOCAL_IMS_SERVICE_DOWN:
            case ImsReasonInfo.CODE_LOCAL_SERVICE_UNAVAILABLE:
            case ImsReasonInfo.CODE_LOCAL_NOT_REGISTERED:
            case ImsReasonInfo.CODE_LOCAL_NETWORK_NO_LTE_COVERAGE:
            case ImsReasonInfo.CODE_LOCAL_NETWORK_NO_SERVICE:
            case ImsReasonInfo.CODE_LOCAL_CALL_VCC_ON_PROGRESSING:
                return DisconnectCause.OUT_OF_SERVICE;

            case ImsReasonInfo.CODE_SIP_REQUEST_TIMEOUT:
            case ImsReasonInfo.CODE_TIMEOUT_1XX_WAITING:
            case ImsReasonInfo.CODE_TIMEOUT_NO_ANSWER:
            case ImsReasonInfo.CODE_TIMEOUT_NO_ANSWER_CALL_UPDATE:
                return DisconnectCause.TIMED_OUT;

            case ImsReasonInfo.CODE_LOCAL_POWER_OFF:
            case ImsReasonInfo.CODE_RADIO_OFF:
                return DisconnectCause.POWER_OFF;

            case ImsReasonInfo.CODE_LOCAL_LOW_BATTERY:
            case ImsReasonInfo.CODE_LOW_BATTERY: {
                if (callState == Call.State.DIALING) {
                    return DisconnectCause.DIAL_LOW_BATTERY;
                } else {
                    return DisconnectCause.LOW_BATTERY;
                }
            }

            case ImsReasonInfo.CODE_CALL_BARRED:
                return DisconnectCause.CALL_BARRED;

            case ImsReasonInfo.CODE_FDN_BLOCKED:
                return DisconnectCause.FDN_BLOCKED;

            case ImsReasonInfo.CODE_IMEI_NOT_ACCEPTED:
                return DisconnectCause.IMEI_NOT_ACCEPTED;

            case ImsReasonInfo.CODE_ANSWERED_ELSEWHERE:
                return DisconnectCause.ANSWERED_ELSEWHERE;

            case ImsReasonInfo.CODE_CALL_END_CAUSE_CALL_PULL:
                return DisconnectCause.CALL_PULLED;

            case ImsReasonInfo.CODE_MAXIMUM_NUMBER_OF_CALLS_REACHED:
                return DisconnectCause.MAXIMUM_NUMBER_OF_CALLS_REACHED;

            case ImsReasonInfo.CODE_DATA_DISABLED:
                return DisconnectCause.DATA_DISABLED;

            case ImsReasonInfo.CODE_DATA_LIMIT_REACHED:
                return DisconnectCause.DATA_LIMIT_REACHED;

            case ImsReasonInfo.CODE_WIFI_LOST:
                return DisconnectCause.WIFI_LOST;

            case ImsReasonInfo.CODE_ACCESS_CLASS_BLOCKED:
                return DisconnectCause.IMS_ACCESS_BLOCKED;

            case ImsReasonInfo.CODE_EMERGENCY_TEMP_FAILURE:
                return DisconnectCause.EMERGENCY_TEMP_FAILURE;

            case ImsReasonInfo.CODE_EMERGENCY_PERM_FAILURE:
                return DisconnectCause.EMERGENCY_PERM_FAILURE;

            case ImsReasonInfo.CODE_DIAL_MODIFIED_TO_USSD:
                return DisconnectCause.DIAL_MODIFIED_TO_USSD;

            case ImsReasonInfo.CODE_DIAL_MODIFIED_TO_SS:
                return DisconnectCause.DIAL_MODIFIED_TO_SS;

            case ImsReasonInfo.CODE_DIAL_MODIFIED_TO_DIAL:
                return DisconnectCause.DIAL_MODIFIED_TO_DIAL;

            case ImsReasonInfo.CODE_DIAL_MODIFIED_TO_DIAL_VIDEO:
                return DisconnectCause.DIAL_MODIFIED_TO_DIAL_VIDEO;

            case ImsReasonInfo.CODE_DIAL_VIDEO_MODIFIED_TO_DIAL:
                return DisconnectCause.DIAL_VIDEO_MODIFIED_TO_DIAL;

            case ImsReasonInfo.CODE_DIAL_VIDEO_MODIFIED_TO_DIAL_VIDEO:
                return DisconnectCause.DIAL_VIDEO_MODIFIED_TO_DIAL_VIDEO;

            case ImsReasonInfo.CODE_DIAL_VIDEO_MODIFIED_TO_SS:
                return DisconnectCause.DIAL_VIDEO_MODIFIED_TO_SS;

            case ImsReasonInfo.CODE_DIAL_VIDEO_MODIFIED_TO_USSD:
                return DisconnectCause.DIAL_VIDEO_MODIFIED_TO_USSD;

            case QtiImsUtils.CODE_RETRY_ON_IMS_WITHOUT_RTT:
                return QtiImsUtils.RETRY_ON_IMS_WITHOUT_RTT;

            case ImsReasonInfo.CODE_UNOBTAINABLE_NUMBER:
                return DisconnectCause.UNOBTAINABLE_NUMBER;

            case ImsReasonInfo.CODE_MEDIA_NO_DATA:
                return DisconnectCause.MEDIA_TIMEOUT;

            case ImsReasonInfo.CODE_RADIO_INTERNAL_ERROR:
            case ImsReasonInfo.CODE_UNSPECIFIED:
                if (mPhone.getDefaultPhone().getServiceStateTracker().mRestrictedState
                        .isCsRestricted()) {
                    return DisconnectCause.CS_RESTRICTED;
                } else if (mPhone.getDefaultPhone().getServiceStateTracker().mRestrictedState
                        .isCsEmergencyRestricted()) {
                    return DisconnectCause.CS_RESTRICTED_EMERGENCY;
                } else if (mPhone.getDefaultPhone().getServiceStateTracker().mRestrictedState
                        .isCsNormalRestricted()) {
                    return DisconnectCause.CS_RESTRICTED_NORMAL;
                }
                break;

            case ImsReasonInfo.CODE_SIP_BAD_REQUEST:
            case ImsReasonInfo.CODE_REJECT_CALL_ON_OTHER_SUB:
            case ImsReasonInfo.CODE_REJECT_ONGOING_E911_CALL:
            case ImsReasonInfo.CODE_REJECT_ONGOING_CALL_SETUP:
            case ImsReasonInfo.CODE_REJECT_MAX_CALL_LIMIT_REACHED:
            case ImsReasonInfo.CODE_REJECT_ONGOING_CALL_TRANSFER:
            case ImsReasonInfo.CODE_REJECT_ONGOING_CONFERENCE_CALL:
            case ImsReasonInfo.CODE_REJECT_ONGOING_HANDOVER:
            case ImsReasonInfo.CODE_REJECT_ONGOING_CALL_UPGRADE:
                return DisconnectCause.INCOMING_AUTO_REJECTED;
            case ImsReasonInfo.CODE_CONCURRENT_CALLS_NOT_POSSIBLE:
                return DisconnectCause.CONCURRENT_CALLS_NOT_POSSIBLE;
            default:
        }

        return cause;
    }

    private int getPreciseDisconnectCauseFromReasonInfo(ImsReasonInfo reasonInfo) {
        return PRECISE_CAUSE_MAP.get(maybeRemapReasonCode(reasonInfo),
                CallFailCause.ERROR_UNSPECIFIED);
    }

    /**
     * @return true if the phone is in Emergency Callback mode, otherwise false
     */
    private boolean isPhoneInEcbm() {
        return EcbmHandler.getInstance() != null && EcbmHandler.getInstance().isInEcm();
    }

    /**
     * @return true if the phone is in SMS callback mode and
     * exit SCBM supported, otherwise false
     */
    private boolean canExitScbm() {
        return mPhone.mDefaultPhone.isInScbm() &&
                mPhone.mDefaultPhone.isExitScbmFeatureSupported();
    }

    private boolean isPhoneInEmergencyMode() {
        return isPhoneInEcbm() || canExitScbm();
    }

    private void exitEmergencyMode() throws Exception {
        boolean isPhoneInEcbm = isPhoneInEcbm();
        boolean isPhoneInScbm = canExitScbm();
        if (isPhoneInEcbm) {
            try {
                EcbmHandler.getInstance().exitEmergencyCallbackMode();
            } catch (Exception e) {
                throw e;
            }
            EcbmHandler.getInstance().setOnEcbModeExitResponse(this,
                    EVENT_EXIT_ECM_RESPONSE_CDMA, null);
            mPendingExitEcbmReq = true;
        }
        if (isPhoneInScbm) {
            try {
                mPhone.mDefaultPhone.exitScbm();
            } catch (Exception e) {
                throw e;
            }
            mPhone.mDefaultPhone.setOnScbmExitResponse(this,
              EVENT_EXIT_SCBM_RESPONSE_CDMA, null);
            mPendingExitScbmReq = true;
        }
    }

    /**
     * Before dialing pending MO request, check for the Emergency Callback mode.
     * If device is in Emergency callback mode, then exit the mode before dialing pending MO.
     */
    @UnsupportedAppUsage(maxTargetSdk = Build.VERSION_CODES.R, trackingBug = 170729553)
    private void dialPendingMO() {
        boolean isPhoneInEmergencyMode = isPhoneInEmergencyMode();
        boolean isEmergencyNumber = mPendingMO.isEmergency();
        if ((!isPhoneInEmergencyMode()) || (isPhoneInEmergencyMode() && isEmergencyNumber)) {
            sendEmptyMessage(EVENT_DIAL_PENDINGMO);
        } else {
            sendEmptyMessage(EVENT_EXIT_ECBM_BEFORE_PENDINGMO);
        }
    }

    /**
     * Listen to the IMS call state change
     */
    @UnsupportedAppUsage(maxTargetSdk = Build.VERSION_CODES.R, trackingBug = 170729553)
    private ImsCall.Listener mImsCallListener = new ImsCall.Listener() {
        @Override
        public void onCallInitiating(ImsCall imsCall) {
            if (DBG) log("onCallInitiating");
            mPendingMO = null;
            processCallStateChange(imsCall, ImsPhoneCall.State.DIALING,
                    DisconnectCause.NOT_DISCONNECTED, true);
            mMetrics.writeOnImsCallInitiating(mPhone.getPhoneId(), imsCall.getCallSession());
        }

        @Override
        public void onCallProgressing(ImsCall imsCall) {
            if (DBG) log("onCallProgressing");

            mPendingMO = null;
            processCallStateChange(imsCall, ImsPhoneCall.State.ALERTING,
                    DisconnectCause.NOT_DISCONNECTED);
            mMetrics.writeOnImsCallProgressing(mPhone.getPhoneId(), imsCall.getCallSession());
        }

        @Override
        public void onCallStarted(ImsCall imsCall) {
            if (DBG) log("onCallStarted");

            if (mHoldSwitchingState == HoldSwapState.HOLDING_TO_ANSWER_INCOMING) {
                // If we put a call on hold to answer an incoming call, we should reset the
                // variables that keep track of the switch here.
                if (mCallExpectedToResume != null && mCallExpectedToResume == imsCall) {
                    if (DBG) log("onCallStarted: starting a call as a result of a switch.");
                    mHoldSwitchingState = HoldSwapState.INACTIVE;
                    mCallExpectedToResume = null;
                    logHoldSwapState("onCallStarted");
                }
            }

            mPendingMO = null;
            processCallStateChange(imsCall, ImsPhoneCall.State.ACTIVE,
                    DisconnectCause.NOT_DISCONNECTED);

            if (mNotifyVtHandoverToWifiFail && imsCall.isVideoCall() && !imsCall.isWifiCall()) {
                if (isWifiConnected()) {
                    // Schedule check to see if handover succeeded.
                    sendMessageDelayed(obtainMessage(EVENT_CHECK_FOR_WIFI_HANDOVER, imsCall),
                            HANDOVER_TO_WIFI_TIMEOUT_MS);
                    mHasAttemptedStartOfCallHandover = false;
                } else {
                    // No wifi connectivity, so keep track of network availability for potential
                    // handover.
                    registerForConnectivityChanges();
                    // No WIFI, so assume we've already attempted a handover.
                    mHasAttemptedStartOfCallHandover = true;
                }
            }
            mMetrics.writeOnImsCallStarted(mPhone.getPhoneId(), imsCall.getCallSession());
        }

        @Override
        public void onCallUpdated(ImsCall imsCall) {
            if (DBG) log("onCallUpdated");
            if (imsCall == null) {
                return;
            }
            ImsPhoneConnection conn = findConnection(imsCall);
            if (conn != null) {
                if (DBG) log("onCallUpdated: profile is " + imsCall.getCallProfile());
                processCallStateChange(imsCall, conn.getCall().mState,
                        DisconnectCause.NOT_DISCONNECTED, true /*ignore state update*/);
                mMetrics.writeImsCallState(mPhone.getPhoneId(),
                        imsCall.getCallSession(), conn.getCall().mState);
            }
        }

        /**
         * onCallStartFailed will be invoked when:
         * case 1) Dialing fails
         * case 2) Ringing call is disconnected by local or remote user
         */
        @Override
        public void onCallStartFailed(ImsCall imsCall, ImsReasonInfo reasonInfo) {
            if (DBG) log("onCallStartFailed reasonCode=" + reasonInfo.getCode());

            int eccCategory = EmergencyNumber.EMERGENCY_SERVICE_CATEGORY_UNSPECIFIED;
            if (imsCall != null && imsCall.getCallProfile() != null) {
                eccCategory = imsCall.getCallProfile().getEmergencyServiceCategories();
            }

            if (mHoldSwitchingState == HoldSwapState.HOLDING_TO_ANSWER_INCOMING) {
                // If we put a call on hold to answer an incoming call, we should reset the
                // variables that keep track of the switch here.
                if (mCallExpectedToResume != null && mCallExpectedToResume == imsCall) {
                    if (DBG) log("onCallStarted: starting a call as a result of a switch.");
                    mHoldSwitchingState = HoldSwapState.INACTIVE;
                    mCallExpectedToResume = null;
                    logHoldSwapState("onCallStartFailed");
                }
            }

            mPhone.getVoiceCallSessionStats()
                    .onImsCallStartFailed(
                            findConnection(imsCall),
                            new ImsReasonInfo(
                                    maybeRemapReasonCode(reasonInfo),
                                    reasonInfo.mExtraCode,
                                    reasonInfo.mExtraMessage));

            if (DomainSelectionResolver.getInstance().isDomainSelectionSupported()) {
                ImsPhoneConnection conn = findConnection(imsCall);
                // Since onCallInitiating and onCallProgressing reset mPendingMO,
                // we can't depend on mPendingMO.
                if ((reasonInfo.getCode() == ImsReasonInfo.CODE_SIP_ALTERNATE_EMERGENCY_CALL
                        || reasonInfo.getCode() == ImsReasonInfo.CODE_LOCAL_CALL_CS_RETRY_REQUIRED)
                        && conn != null) {
                    logi("onCallStartFailed eccCategory=" + eccCategory);
                    if (reasonInfo.getCode() == ImsReasonInfo.CODE_SIP_ALTERNATE_EMERGENCY_CALL
                            || reasonInfo.getExtraCode()
                                    == ImsReasonInfo.EXTRA_CODE_CALL_RETRY_EMERGENCY) {
                        conn.setNonDetectableEmergencyCallInfo(eccCategory);
                    }
                    conn.setImsReasonInfo(reasonInfo);
                    sendCallStartFailedDisconnect(imsCall, reasonInfo);
                    mMetrics.writeOnImsCallStartFailed(mPhone.getPhoneId(),
                            imsCall.getCallSession(), reasonInfo);
                    return;
                }
            }

            if (mPendingMO != null) {
                // To initiate dialing circuit-switched call
                if (reasonInfo.getCode() == ImsReasonInfo.CODE_LOCAL_CALL_CS_RETRY_REQUIRED
                        && mRingingCall.getState() == ImsPhoneCall.State.IDLE
                        && isForegroundHigherPriority()) {
                    mForegroundCall.detach(mPendingMO);
                    removeConnection(mPendingMO);
                    mImsCallInfoTracker.updateImsCallStatus(mPendingMO);
                    mPendingMO.finalize();
                    mPendingMO = null;
                    // if we need to perform CSFB of call, hang up any background call
                    // before redialing if it is a lower priority.
                    if (mBackgroundCall.getState().isAlive()) {
                        try {
                            hangup(mBackgroundCall);
                            mPendingSilentRedialInfo = new Pair<>(reasonInfo.getExtraCode() ==
                                ImsReasonInfo.EXTRA_CODE_CALL_RETRY_EMERGENCY, eccCategory);
                        } catch (CallStateException ex) {
                            mPendingSilentRedialInfo = null;
                        }
                    } else {
                        updatePhoneState();
                        mPhone.initiateSilentRedial(reasonInfo.getExtraCode() ==
                                ImsReasonInfo.EXTRA_CODE_CALL_RETRY_EMERGENCY, eccCategory);
                    }
                    return;
                } else {
                    sendCallStartFailedDisconnect(imsCall, reasonInfo);
                }
                mMetrics.writeOnImsCallStartFailed(mPhone.getPhoneId(), imsCall.getCallSession(),
                        reasonInfo);
            } else if (reasonInfo.getCode() == ImsReasonInfo.CODE_LOCAL_CALL_CS_RETRY_REQUIRED
                    && mForegroundCall.getState() == ImsPhoneCall.State.ALERTING) {
                if (DBG) log("onCallStartFailed: Initiated call by silent redial"
                        + " under ALERTING state.");
                ImsPhoneConnection conn = findConnection(imsCall);
                if (conn != null) {
                    mForegroundCall.detach(conn);
                    removeConnection(conn);
                    mImsCallInfoTracker.updateImsCallStatus(conn);
                }
                updatePhoneState();
                mPhone.initiateSilentRedial(reasonInfo.getExtraCode() ==
                        ImsReasonInfo.EXTRA_CODE_CALL_RETRY_EMERGENCY, eccCategory);
            }
        }

        @Override
        public void onCallTerminated(ImsCall imsCall, ImsReasonInfo reasonInfo) {
            if (DBG) log("onCallTerminated reasonCode=" + reasonInfo.getCode());

            ImsPhoneConnection conn = findConnection(imsCall);
            Call.State callState;
            if (conn != null) {
                callState = conn.getState();
            } else {
                // Connection shouldn't be null, but if it is, we can assume the call was active.
                // This call state is only used for determining which disconnect message to show in
                // the case of the device's battery being low resulting in a call drop.
                callState = Call.State.ACTIVE;
            }
            int cause = getDisconnectCauseFromReasonInfo(reasonInfo, callState);

            if (DBG) log("cause = " + cause + " conn = " + conn);

            if (conn != null) {
                android.telecom.Connection.VideoProvider videoProvider = conn.getVideoProvider();
                if (videoProvider instanceof ImsVideoCallProviderWrapper) {
                    ImsVideoCallProviderWrapper wrapper = (ImsVideoCallProviderWrapper)
                            videoProvider;
                    wrapper.unregisterForDataUsageUpdate(ImsPhoneCallTracker.this);
                    wrapper.removeImsVideoProviderCallback(conn);
                }
            }
            if (mOnHoldToneId == System.identityHashCode(conn)) {
                if (conn != null && mOnHoldToneStarted) {
                    mPhone.stopOnHoldTone(conn);
                }
                mOnHoldToneStarted = false;
                mOnHoldToneId = -1;
            }
            if (conn != null) {
                if (conn.isPulledCall() && (
                        reasonInfo.getCode() == ImsReasonInfo.CODE_CALL_PULL_OUT_OF_SYNC ||
                        reasonInfo.getCode() == ImsReasonInfo.CODE_SIP_TEMPRARILY_UNAVAILABLE ||
                        reasonInfo.getCode() == ImsReasonInfo.CODE_SIP_FORBIDDEN) &&
                        mPhone != null && mPhone.getExternalCallTracker() != null) {

                    log("Call pull failed.");
                    // Call was being pulled, but the call pull has failed -- inform the associated
                    // TelephonyConnection that the pull failed, and provide it with the original
                    // external connection which was pulled so that it can be swapped back.
                    conn.onCallPullFailed(mPhone.getExternalCallTracker()
                            .getConnectionById(conn.getPulledDialogId()));
                    // Do not mark as disconnected; the call will just change from being a regular
                    // call to being an external call again.
                    cause = DisconnectCause.NOT_DISCONNECTED;

                } else if (conn.isIncoming() && conn.getConnectTime() == 0
                        && cause != DisconnectCause.ANSWERED_ELSEWHERE) {
                    // Two cases where the call is declared as rejected.
                    // 1. The disconnect was initiated by the user.  I.e. the connection's
                    // disconnect cause is LOCAL at this point.
                    // 2. The network provided disconnect cause is INCOMING_REJECTED.  This will be
                    // the case for ImsReasonInfo.CODE_USER_TERMINATED_BY_REMOTE and
                    // ImsReasonInfo.CODE_REJECTED_ELSEWHERE.
                    if (conn.getDisconnectCause() == DisconnectCause.LOCAL
                            || cause == DisconnectCause.INCOMING_REJECTED) {
                        // If the user initiated a disconnect of this connection, then we will treat
                        // this is a rejected call.
                        // Note; we record the fact that this is a local disconnect in
                        // ImsPhoneConnection#onHangupLocal
                        // Alternatively, the network can specify INCOMING_REJECTED as a result of
                        // remote reject on another device; we'll still treat as rejected.
                        cause = DisconnectCause.INCOMING_REJECTED;
                    } else {
                        // Otherwise in all other cases consider it missed.
                        cause = DisconnectCause.INCOMING_MISSED;
                    }
                    if (DBG) log("Incoming connection of 0 connect time detected - translated " +
                            "cause = " + cause);
                }
            }

            if (cause == DisconnectCause.NORMAL && conn != null && conn.getImsCall().isMerged()) {
                // Call was terminated while it is merged instead of a remote disconnect.
                cause = DisconnectCause.IMS_MERGED_SUCCESSFULLY;
            }

            EmergencyNumberTracker emergencyNumberTracker = null;
            EmergencyNumber num = null;

            if (conn != null && imsCall.getSession() != null) {
                String callId = imsCall.getSession().getCallId();
                emergencyNumberTracker = conn.getEmergencyNumberTracker();
                num = conn.getEmergencyNumberInfo();
                mMetrics.writeOnImsCallTerminated(mPhone.getPhoneId(), imsCall.getCallSession(),
                    reasonInfo, mCallQualityMetrics.get(callId), num,
                    getNetworkCountryIso(), emergencyNumberTracker != null
                        ? emergencyNumberTracker.getEmergencyNumberDbVersion()
                        : TelephonyManager.INVALID_EMERGENCY_NUMBER_DB_VERSION);
                mPhone.getVoiceCallSessionStats().onImsCallTerminated(conn, new ImsReasonInfo(
                    maybeRemapReasonCode(reasonInfo),
                    reasonInfo.mExtraCode, reasonInfo.mExtraMessage));
                // Remove info for the callId from the current calls and add it to the history
                CallQualityMetrics lastCallMetrics = mCallQualityMetrics.remove(callId);
                if (lastCallMetrics != null) {
                    mCallQualityMetricsHistory.add(lastCallMetrics);
                }
                pruneCallQualityMetricsHistory();
            }
            mPhone.notifyImsReason(reasonInfo);

            if (conn != null) {
                conn.setPreciseDisconnectCause(getPreciseDisconnectCauseFromReasonInfo(reasonInfo));
                conn.setImsReasonInfo(reasonInfo);
            }

            boolean isEmergencySrvCategoryPresent = !TextUtils.isEmpty(imsCall.getCallProfile()
                    .getCallExtra(QtiImsUtils.EXTRA_EMERGENCY_SERVICE_CATEGORY));

            if (reasonInfo.getCode() == ImsReasonInfo.CODE_SIP_ALTERNATE_EMERGENCY_CALL
<<<<<<< HEAD
                    && mAutoRetryFailedWifiEmergencyCall && isEmergencySrvCategoryPresent) {
=======
                    && DomainSelectionResolver.getInstance().isDomainSelectionSupported()) {
                if (conn != null) {
                    int eccCategory = EmergencyNumber.EMERGENCY_SERVICE_CATEGORY_UNSPECIFIED;
                    if (imsCall != null && imsCall.getCallProfile() != null) {
                        eccCategory = imsCall.getCallProfile().getEmergencyServiceCategories();
                        logi("onCallTerminated eccCategory=" + eccCategory);
                    }
                    conn.setNonDetectableEmergencyCallInfo(eccCategory);
                }
                processCallStateChange(imsCall, ImsPhoneCall.State.DISCONNECTED, cause);
                return;
            } else if (reasonInfo.getCode() == ImsReasonInfo.CODE_SIP_ALTERNATE_EMERGENCY_CALL
                    && mAutoRetryFailedWifiEmergencyCall) {
>>>>>>> 69fadba7
                Pair<ImsCall, ImsReasonInfo> callInfo = new Pair<>(imsCall, reasonInfo);
                mPhone.getDefaultPhone().mCi.registerForOn(ImsPhoneCallTracker.this,
                        EVENT_REDIAL_WIFI_E911_CALL, callInfo);
                sendMessageDelayed(obtainMessage(EVENT_REDIAL_WIFI_E911_TIMEOUT, callInfo),
                        TIMEOUT_REDIAL_WIFI_E911_MS);
                final ConnectivityManager mgr = (ConnectivityManager) mPhone.getContext()
                        .getSystemService(Context.CONNECTIVITY_SERVICE);
                mgr.setAirplaneMode(false);
                return;
            } else if (reasonInfo.getCode() == ImsReasonInfo.CODE_RETRY_ON_IMS_WITHOUT_RTT) {
                Pair<ImsCall, ImsReasonInfo> callInfo = new Pair<>(imsCall, reasonInfo);
                sendMessage(obtainMessage(EVENT_REDIAL_WITHOUT_RTT, callInfo));
                return;
            } else {
                processCallStateChange(imsCall, ImsPhoneCall.State.DISCONNECTED, cause);
            }

            if (mForegroundCall.getState() != ImsPhoneCall.State.ACTIVE) {
                if (mRingingCall.getState().isRinging()) {
                    // Drop pending MO. We should address incoming call first
                    mPendingMO = null;
                }
            }

            if (mHoldSwitchingState == HoldSwapState.SWAPPING_ACTIVE_AND_HELD) {
                if (DBG) {
                    log("onCallTerminated: Call terminated in the midst of Switching " +
                            "Fg and Bg calls.");
                }
                // If we are the in midst of swapping FG and BG calls and the call that was
                // terminated was the one that we expected to resume, we need to swap the FG and
                // BG calls back.
                log("onCallTerminated: foreground call in state : " + mForegroundCall.getState() +
                        " , background call in state : " + mBackgroundCall.getState() +
                        " and ringing call in state : " + (mRingingCall == null ? "null" :
                        mRingingCall.getState().toString()));
                if (imsCall == mCallExpectedToResume) {
                    if (!mBackgroundCall.getImsCall().isPendingHold()) {
                        //Switch the calls only if the background call is not in a PENDING_HOLD
                        //state. Otherwise resuming the background call will anyways fail
                        //and we would have incorrectly switched the calls. The user won't be able
                        //to resume the held call later on.
                        if (DBG) {
                            log("onCallTerminated: switching " + mForegroundCall + " with "
                                    + mBackgroundCall);
                        }
                        // This call terminated in the midst of a switch after the other call was
                        // held, so resume it back to ACTIVE state since the switch failed.
                        mForegroundCall.switchWith(mBackgroundCall);
                        sendEmptyMessage(EVENT_RESUME_NOW_FOREGROUND_CALL);
                        mHoldSwitchingState = HoldSwapState.INACTIVE;
                    } else {
                        log("onCallTerminated: backgroung call has a PENDING_HOLD action in " +
                                "progress and cannot be resumed. Avoid switching the fg and bg "+
                                "calls and dont send EVENT_RESUME_NOW_FOREGROUND_CALL");
                        //Since the foreground call has ended and the background call
                        //is in PENDING_HOLD state
                        mHoldSwitchingState = HoldSwapState.PENDING_SINGLE_CALL_HOLD;
                    }
                } else {
                    // The call which was put on hold and not expected to resume got terminated.
                    // Just resume the foreground call as is done currently.
                    sendEmptyMessage(EVENT_RESUME_NOW_FOREGROUND_CALL);
                    mHoldSwitchingState = HoldSwapState.INACTIVE;
                }
                mCallExpectedToResume = null;
                logHoldSwapState("onCallTerminated swap active and hold case");
            } else if (mHoldSwitchingState == HoldSwapState.PENDING_SINGLE_CALL_UNHOLD
                    || mHoldSwitchingState == HoldSwapState.PENDING_SINGLE_CALL_HOLD
                    || mHoldSwitchingState == HoldSwapState.PENDING_DOUBLE_CALL_UNHOLD
                    || mHoldSwitchingState == HoldSwapState.PENDING_DOUBLE_CALL_HOLD) {
                mCallExpectedToResume = null;
                mHoldSwitchingState = HoldSwapState.INACTIVE;
                logHoldSwapState("onCallTerminated single call case");
            } else if (mHoldSwitchingState == HoldSwapState.HOLDING_TO_ANSWER_INCOMING) {
                // Check to see which call got terminated. If it's the one that was gonna get held,
                // ignore it. If it's the one that was gonna get answered, restore the one that
                // possibly got held.
                // If holding the active call is still in progress when the waiting call terminates
                // resume the held call in onCallHeld. Else resume the call here.
                if ((imsCall == mCallExpectedToResume) &&
                            mBackgroundCall.getState() == ImsPhoneCall.State.HOLDING) {
                    mForegroundCall.switchWith(mBackgroundCall);
                    mCallExpectedToResume = null;
                    mHoldSwitchingState = HoldSwapState.INACTIVE;
                    logHoldSwapState("onCallTerminated hold to answer case");
                    sendEmptyMessage(EVENT_RESUME_NOW_FOREGROUND_CALL);
                } else if (!mBackgroundCall.getState().isAlive() &&
                        mRingingCall.getState() == ImsPhoneCall.State.WAITING) {
                    // Answer ringing call only if user accepted the waiting call received on top
                    // of ACTIVE call and call to be HELD being terminated and received call END
                    // before HOLD response. If onCallHoldFailed is received before call END then
                    // ringing call will be answered in onCallHoldFailed.

                    // Do not trigger answer for ringing call if background call is alive which will
                    // be the case for accepting third incoming call. In case of third incoming call
                    // HOLD call will be ended first so need to check for background call here
                    // explicitly to avoid sending ANSWER for third incoming call before ACTIVE call
                    // becomes HELD.
                    sendEmptyMessage(EVENT_ANSWER_WAITING_CALL);
                }
            } else if (mHoldSwitchingState == HoldSwapState.HOLDING_TO_DIAL_OUTGOING ||
                    mHoldSwitchingState == HoldSwapState.ENDING_TO_DIAL_OUTGOING) {
                // The call that we were gonna hold or end might've gotten terminated.
                // If that's the case, dial mPendingMo if present.
                if (mPendingMO == null
                        || mPendingMO.getDisconnectCause() != DisconnectCause.NOT_DISCONNECTED) {
                    mHoldSwitchingState = HoldSwapState.INACTIVE;
                    logHoldSwapState("onCallTerminated hold/end to dial but no pendingMo");
                } else if (imsCall != mPendingMO.getImsCall()) {
                    sendEmptyMessage(EVENT_DIAL_PENDINGMO);
                    mHoldSwitchingState = HoldSwapState.INACTIVE;
                    logHoldSwapState("onCallTerminated hold/end to dial, dial pendingMo");
                }
            }

            if (mShouldUpdateImsConfigOnDisconnect) {
                // Ensure we update the IMS config when the call is disconnected; we delayed this
                // because a video call was paused.
                updateImsServiceConfig();
                mShouldUpdateImsConfigOnDisconnect = false;
            }

            if (mPendingSilentRedialInfo != null) {
                mPhone.initiateSilentRedial(mPendingSilentRedialInfo.first,
                                            mPendingSilentRedialInfo.second);
                mPendingSilentRedialInfo = null;
            }
        }

        @Override
        public void onCallHeld(ImsCall imsCall) {
            if (DBG) {
                if (mForegroundCall.getImsCall() == imsCall) {
                    log("onCallHeld (fg) " + imsCall);
                } else if (mBackgroundCall.getImsCall() == imsCall) {
                    log("onCallHeld (bg) " + imsCall);
                }
            }

            synchronized (mSyncHold) {
                ImsPhoneCall.State oldState = mBackgroundCall.getState();
                processCallStateChange(imsCall, ImsPhoneCall.State.HOLDING,
                        DisconnectCause.NOT_DISCONNECTED);

                // Note: If we're performing a switchWaitingOrHoldingAndActive, the call to
                // processCallStateChange above may have caused the mBackgroundCall and
                // mForegroundCall references below to change meaning.  Watch out for this if you
                // are reading through this code.
                if (mHoldSwitchingState
                        == HoldSwapState.PENDING_RESUME_FOREGROUND_AFTER_HOLD) {
                    sendEmptyMessage(EVENT_RESUME_NOW_FOREGROUND_CALL);
                    mHoldSwitchingState = HoldSwapState.INACTIVE;
                    mCallExpectedToResume = null;
                } else if (oldState == ImsPhoneCall.State.ACTIVE) {
                    // Note: This case comes up when we have just held a call in response to a
                    // switchWaitingOrHoldingAndActive.  We now need to resume the background call.
                    if (mForegroundCall.getState() == ImsPhoneCall.State.HOLDING
                            && mHoldSwitchingState == HoldSwapState.SWAPPING_ACTIVE_AND_HELD) {
                        sendEmptyMessage(EVENT_RESUME_NOW_FOREGROUND_CALL);
                    } else if (mRingingCall.getState() == ImsPhoneCall.State.WAITING
                            && mHoldSwitchingState == HoldSwapState.HOLDING_TO_ANSWER_INCOMING) {
                        sendEmptyMessage(EVENT_ANSWER_WAITING_CALL);
                    } else if (mPendingMO != null
                            && mHoldSwitchingState == HoldSwapState.HOLDING_TO_DIAL_OUTGOING) {
                        dialPendingMO();
                        mHoldSwitchingState = HoldSwapState.INACTIVE;
                        logHoldSwapState("onCallHeld hold to dial");
                    }  else if (mHoldSwitchingState == HoldSwapState.PENDING_SINGLE_CALL_HOLD
                            && doesDeviceRespectHoldCarrierConfig() && !mAllowHoldingCall) {
                        // In this case since holding/unholding call is not allowed from UI we are
                        // resuming the call which is currently in background.
                        // The current fix assumes that holdActiveCall() which also sets
                        // mHoldSwitchingState to HoldSwapState.PENDING_SINGLE_CALL_HOLD
                        // will only be called from UI and not from framework.
                        mForegroundCall.switchWith(mBackgroundCall);
                        sendEmptyMessage(EVENT_RESUME_NOW_FOREGROUND_CALL);
                        mHoldSwitchingState = HoldSwapState.INACTIVE;
                        logHoldSwapState("onCallHeld auto resume");
                    } else if (mRingingCall.getState() == ImsPhoneCall.State.IDLE
                              && mHoldSwitchingState == HoldSwapState.HOLDING_TO_ANSWER_INCOMING) {
                        //Handle the case where waiting call gets terminated while HOLDING of ACTIVE
                        //call is still in progress and the held call is not resumed in
                        //onCallTerminated.
                        mForegroundCall.switchWith(mBackgroundCall);
                        sendEmptyMessage(EVENT_RESUME_NOW_FOREGROUND_CALL);
                        mHoldSwitchingState = HoldSwapState.INACTIVE;
                        mCallExpectedToResume = null;
                        logHoldSwapState("onCallHeld premature termination of waiting call");
                    } else {
                        // In this case there will be no call resumed, so we can assume that we
                        // are done switching fg and bg calls now.
                        // This may happen if there is no BG call and we are holding a call so that
                        // we can dial another one.
                        mHoldSwitchingState = HoldSwapState.INACTIVE;
                        logHoldSwapState("onCallHeld normal case");
                    }
                } else if (oldState == ImsPhoneCall.State.IDLE
                        && (mHoldSwitchingState == HoldSwapState.SWAPPING_ACTIVE_AND_HELD
                                || mHoldSwitchingState
                                == HoldSwapState.HOLDING_TO_ANSWER_INCOMING)) {
                    // The other call terminated in the midst of a switch before this call was held,
                    // so resume the foreground call back to ACTIVE state since the switch failed.
                    if (mForegroundCall.getState() == ImsPhoneCall.State.HOLDING) {
                        sendEmptyMessage(EVENT_RESUME_NOW_FOREGROUND_CALL);
                        mHoldSwitchingState = HoldSwapState.INACTIVE;
                        mCallExpectedToResume = null;
                        logHoldSwapState("onCallHeld premature termination of other call");
                    }
                } else if (mHoldSwitchingState == HoldSwapState.PENDING_DOUBLE_CALL_HOLD) {
                    // Foreground call can have only one connection
                    ImsPhoneConnection connToHold = mForegroundCall.getFirstConnection();
                    if (imsCall == connToHold.getImsCall()) {
                        // In two call hold use case, we did not switch background and foreground
                        // connection. So do it now
                        mForegroundCall.detach(connToHold);
                        mBackgroundCall.attach(connToHold);
                        connToHold.changeParent(mBackgroundCall);
                        mHoldSwitchingState = HoldSwapState.INACTIVE;
                        logHoldSwapState("onCallHeld DOUBLE HOLD");
                    } else {
                        log ("onCallHeld DOUBLE HOLD: some other call got HELD");
                    }
                }
            }
            mMetrics.writeOnImsCallHeld(mPhone.getPhoneId(), imsCall.getCallSession());
        }

        @Override
        public void onCallHoldFailed(ImsCall imsCall, ImsReasonInfo reasonInfo) {
            if (DBG) log("onCallHoldFailed reasonCode=" + reasonInfo.getCode());

            synchronized (mSyncHold) {
                ImsPhoneCall.State bgState = mBackgroundCall.getState();
                if (mHoldSwitchingState
                        == HoldSwapState.PENDING_RESUME_FOREGROUND_AFTER_HOLD) {
                    mHoldSwitchingState = HoldSwapState.INACTIVE;
                } else if (reasonInfo.getCode() == ImsReasonInfo.CODE_LOCAL_CALL_TERMINATED) {
                    // disconnected while processing hold
                    if (mPendingMO != null) {
                        dialPendingMO();
                    } else if (mRingingCall.getState() == ImsPhoneCall.State.WAITING
                            && mHoldSwitchingState == HoldSwapState.HOLDING_TO_ANSWER_INCOMING) {
                        sendEmptyMessage(EVENT_ANSWER_WAITING_CALL);
                    }
                    mHoldSwitchingState = HoldSwapState.INACTIVE;
                } else if (mPendingMO != null && mPendingMO.isEmergency()) {
                    // If mPendingMO is an emergency call, disconnect the call that we tried to
                    // hold.
                    mBackgroundCall.getImsCall().terminate(ImsReasonInfo.CODE_UNSPECIFIED);
                    if (imsCall != mCallExpectedToResume) {
                        mCallExpectedToResume = null;
                    }
                    // Leave mHoldSwitchingState as is for now -- we'll reset it
                    // in onCallTerminated, which will also dial the outgoing emergency call.
                } else if (mRingingCall.getState() == ImsPhoneCall.State.WAITING
                        && mHoldSwitchingState == HoldSwapState.HOLDING_TO_ANSWER_INCOMING) {
                    // If we issued a hold request in order to answer an incoming call, we need
                    // to tell Telecom that we can't actually answer the incoming call.
                    mHoldSwitchingState = HoldSwapState.INACTIVE;
                    mForegroundCall.switchWith(mBackgroundCall);
                    logHoldSwapState("onCallHoldFailed unable to answer waiting call");
                } else if (bgState == ImsPhoneCall.State.ACTIVE) {
                    mForegroundCall.switchWith(mBackgroundCall);

                    if (mPendingMO != null) {
                        mPendingMO.setDisconnectCause(DisconnectCause.ERROR_UNSPECIFIED);
                        sendEmptyMessageDelayed(EVENT_HANGUP_PENDINGMO, TIMEOUT_HANGUP_PENDINGMO);
                    }
                    if (imsCall != mCallExpectedToResume) {
                        mCallExpectedToResume = null;
                    }
                    mHoldSwitchingState = HoldSwapState.INACTIVE;
                } else if (mHoldSwitchingState == HoldSwapState.PENDING_DOUBLE_CALL_HOLD) {
                    mHoldSwitchingState = HoldSwapState.INACTIVE;
                }
                ImsPhoneConnection conn = findConnection(imsCall);
                if (conn != null && conn.getState() != ImsPhoneCall.State.DISCONNECTED) {
                    conn.onConnectionEvent(android.telecom.Connection.EVENT_CALL_HOLD_FAILED, null);
                }
                mPhone.notifySuppServiceFailed(Phone.SuppService.HOLD);
            }
            mMetrics.writeOnImsCallHoldFailed(mPhone.getPhoneId(), imsCall.getCallSession(),
                    reasonInfo);
        }

        @Override
        public void onCallResumed(ImsCall imsCall) {
            if (DBG) log("onCallResumed");

            // If we are the in midst of swapping FG and BG calls and the call we end up resuming
            // is not the one we expected, we likely had a resume failure and we need to swap the
            // FG and BG calls back.
            if (mHoldSwitchingState == HoldSwapState.SWAPPING_ACTIVE_AND_HELD
                    || mHoldSwitchingState == HoldSwapState.PENDING_RESUME_FOREGROUND_AFTER_FAILURE
                    || mHoldSwitchingState == HoldSwapState.PENDING_SINGLE_CALL_UNHOLD) {
                if (imsCall != mCallExpectedToResume) {
                    // If the call which resumed isn't as expected, we need to swap back to the
                    // previous configuration; the swap has failed.
                    if (DBG) {
                        log("onCallResumed : switching " + mForegroundCall + " with "
                                + mBackgroundCall);
                    }
                    mForegroundCall.switchWith(mBackgroundCall);
                } else {
                    // The call which resumed is the one we expected to resume, so we can clear out
                    // the mSwitchingFgAndBgCalls flag.
                    if (DBG) {
                        log("onCallResumed : expected call resumed.");
                    }
                }
                mHoldSwitchingState = HoldSwapState.INACTIVE;
                mCallExpectedToResume = null;
                logHoldSwapState("onCallResumed");
            } else if (mHoldSwitchingState == HoldSwapState.PENDING_DOUBLE_CALL_UNHOLD) {
                if (imsCall != mCallExpectedToResume) {
                    if (DBG) {
                        log("onCallResumed : another call resumed while in DOUBLE_HOLD");
                    }
                } else {
                    // The call which resumed is the one we expected to resume, so remove resumed
                    // call from bg call and add to fg call
                    if (DBG) {
                        log("onCallResumed : expected call resumed.");
                    }
                }
                ImsPhoneConnection conn = findConnection(imsCall);
                // In two call unhold use case, we did not switch background and foreground
                // connection. So do it now
                mBackgroundCall.detach(conn);
                mForegroundCall.attach(conn);
                conn.changeParent(mForegroundCall);
                mHoldSwitchingState = HoldSwapState.INACTIVE;
                mCallExpectedToResume = null;
                logHoldSwapState("onCallResumed");
            }
            processCallStateChange(imsCall, ImsPhoneCall.State.ACTIVE,
                    DisconnectCause.NOT_DISCONNECTED);
            mMetrics.writeOnImsCallResumed(mPhone.getPhoneId(), imsCall.getCallSession());
        }

        @Override
        public void onCallResumeFailed(ImsCall imsCall, ImsReasonInfo reasonInfo) {
            log("onCallResumeFailed : mHoldSwitchingState = " + mHoldSwitchingState
                    + " fg state = " + mForegroundCall.getState() + " bg state = "
                    + mBackgroundCall.getState());
            if (mHoldSwitchingState == HoldSwapState.SWAPPING_ACTIVE_AND_HELD
                    || mHoldSwitchingState
                    == HoldSwapState.PENDING_RESUME_FOREGROUND_AFTER_FAILURE) {
                // If we are in the midst of swapping the FG and BG calls and
                // we got a resume fail, we need to swap back the FG and BG calls.
                // Since the FG call was held, will also try to resume the same.
                if (imsCall == mCallExpectedToResume) {
                    if (DBG) {
                        log("onCallResumeFailed : switching " + mForegroundCall + " with "
                                + mBackgroundCall);
                    }
                    mForegroundCall.switchWith(mBackgroundCall);
                    if (mForegroundCall.getState() == ImsPhoneCall.State.HOLDING) {
                        sendEmptyMessage(EVENT_RESUME_NOW_FOREGROUND_CALL);
                    }
                }

                //Call swap is done, reset the relevant variables
                mCallExpectedToResume = null;
                mHoldSwitchingState = HoldSwapState.INACTIVE;
                logHoldSwapState("onCallResumeFailed: multi calls");
            } else if (mHoldSwitchingState == HoldSwapState.PENDING_SINGLE_CALL_UNHOLD) {
                if (imsCall == mCallExpectedToResume) {
                    if (DBG) {
                        log("onCallResumeFailed: single call unhold case");
                    }
                    mForegroundCall.switchWith(mBackgroundCall);

                    mCallExpectedToResume = null;
                    mHoldSwitchingState = HoldSwapState.INACTIVE;
                    logHoldSwapState("onCallResumeFailed: single call");
                } else {
                    Rlog.w(LOG_TAG, "onCallResumeFailed: got a resume failed for a different call"
                            + " in the single call unhold case");
                }
            } else if (mHoldSwitchingState == HoldSwapState.INACTIVE &&
                    mForegroundCall.getState() == ImsPhoneCall.State.HOLDING &&
                    mBackgroundCall.getState() == ImsPhoneCall.State.IDLE) {
                // When resume request fails, make sure the holding call is moved to background
                if (DBG) {
                    log("onCallResumeFailed: resume failed. switch fg and bg calls");
                }
                mForegroundCall.switchWith(mBackgroundCall);
            } else if (mHoldSwitchingState == HoldSwapState.PENDING_DOUBLE_CALL_UNHOLD) {
                if (imsCall == mCallExpectedToResume) {
                    if (DBG) {
                        log("onCallResumeFailed: double call unhold case");
                    }
                    mCallExpectedToResume = null;
                    mHoldSwitchingState = HoldSwapState.INACTIVE;
                    logHoldSwapState("onCallResumeFailed: double call");
                } else {
                    Rlog.w(LOG_TAG, "onCallResumeFailed: got a resume failed for a different call"
                            + " in the double call unhold case");
                }
            }
            ImsPhoneConnection conn = findConnection(imsCall);
            if (conn != null && conn.getState() != ImsPhoneCall.State.DISCONNECTED) {
                // New event to send RESUME fail status to HoldHandlers handling across sub use
                // case. For same sub use case, this event will not be acted upon by any listener
                conn.onConnectionEvent(
                        android.telecom.Connection.EVENT_CALL_RESUME_FAILED, null);
            }
            mPhone.notifySuppServiceFailed(Phone.SuppService.RESUME);
            mMetrics.writeOnImsCallResumeFailed(mPhone.getPhoneId(), imsCall.getCallSession(),
                    reasonInfo);
        }

        @Override
        public void onCallResumeReceived(ImsCall imsCall) {
            if (DBG) log("onCallResumeReceived");
            ImsPhoneConnection conn = findConnection(imsCall);
            if (conn != null) {
                if (mOnHoldToneStarted) {
                    mPhone.stopOnHoldTone(conn);
                    mOnHoldToneStarted = false;
                }
                conn.onConnectionEvent(android.telecom.Connection.EVENT_CALL_REMOTELY_UNHELD, null);
                mImsCallInfoTracker.updateImsCallStatus(conn, false, true);
            }

            boolean useVideoPauseWorkaround = mPhone.getContext().getResources().getBoolean(
                    com.android.internal.R.bool.config_useVideoPauseWorkaround);
            if (useVideoPauseWorkaround && mSupportPauseVideo &&
                    VideoProfile.isVideo(conn.getVideoState())) {
                // If we are using the video pause workaround, the vendor IMS code has issues
                // with video pause signalling.  In this case, when a call is remotely
                // held, the modem does not reliably change the video state of the call to be
                // paused.
                // As a workaround, we will turn on that bit now.
                conn.changeToUnPausedState();
            }

            SuppServiceNotification supp = new SuppServiceNotification();
            // Type of notification: 0 = MO; 1 = MT
            // Refer SuppServiceNotification class documentation.
            supp.notificationType = 1;
            supp.code = SuppServiceNotification.CODE_2_CALL_RETRIEVED;
            mPhone.notifySuppSvcNotification(supp);
            mMetrics.writeOnImsCallResumeReceived(mPhone.getPhoneId(), imsCall.getCallSession());
        }

        @Override
        public void onCallHoldReceived(ImsCall imsCall) {
            ImsPhoneCallTracker.this.onCallHoldReceived(imsCall);
        }

        @Override
        public void onCallSuppServiceReceived(ImsCall call,
                ImsSuppServiceNotification suppServiceInfo) {
            if (DBG) log("onCallSuppServiceReceived: suppServiceInfo=" + suppServiceInfo);

            SuppServiceNotification supp = new SuppServiceNotification();
            supp.notificationType = suppServiceInfo.notificationType;
            supp.code = suppServiceInfo.code;
            supp.index = suppServiceInfo.index;
            supp.number = suppServiceInfo.number;
            supp.history = suppServiceInfo.history;

            mPhone.notifySuppSvcNotification(supp);
        }

        @Override
        public void onCallMerged(final ImsCall call, final ImsCall peerCall, boolean swapCalls) {
            if (DBG) log("onCallMerged");

            ImsPhoneCall foregroundImsPhoneCall = findConnection(call).getCall();
            ImsPhoneConnection peerConnection = findConnection(peerCall);
            ImsPhoneCall peerImsPhoneCall = peerConnection == null ? null
                    : peerConnection.getCall();

            if (swapCalls) {
                switchAfterConferenceSuccess();
            }
            foregroundImsPhoneCall.merge(peerImsPhoneCall, ImsPhoneCall.State.ACTIVE);

            final ImsPhoneConnection conn = findConnection(call);
            try {
                log("onCallMerged: ImsPhoneConnection=" + conn);
                log("onCallMerged: CurrentVideoProvider=" + conn.getVideoProvider());
                setVideoCallProvider(conn, call);
                log("onCallMerged: CurrentVideoProvider=" + conn.getVideoProvider());
            } catch (Exception e) {
                loge("onCallMerged: exception " + e);
            }

            // After merge complete, update foreground as Active
            // and background call as Held, if background call exists
            processCallStateChange(mForegroundCall.getImsCall(), ImsPhoneCall.State.ACTIVE,
                    DisconnectCause.NOT_DISCONNECTED);
            if (peerConnection != null) {
                processCallStateChange(mBackgroundCall.getImsCall(), ImsPhoneCall.State.HOLDING,
                    DisconnectCause.NOT_DISCONNECTED);
            }

            if (conn != null) {
                conn.handleMergeComplete();
            }

            // Check if the merge was requested by an existing conference call. In that
            // case, no further action is required.
            if (!call.isMergeRequestedByConf()) {
                log("onCallMerged :: calling onMultipartyStateChanged()");
                onMultipartyStateChanged(call, true);
            } else {
                log("onCallMerged :: Merge requested by existing conference.");
                // Reset the flag.
                call.resetIsMergeRequestedByConf(false);
            }

            // Notify completion of merge
            if (conn != null) {
                conn.handleMergeComplete();
            }
            logState();
        }

        @Override
        public void onCallMergeFailed(ImsCall call, ImsReasonInfo reasonInfo) {
            if (DBG) log("onCallMergeFailed reasonInfo=" + reasonInfo);

            // TODO: the call to notifySuppServiceFailed throws up the "merge failed" dialog
            // We should move this into the InCallService so that it is handled appropriately
            // based on the user facing UI.
            mPhone.notifySuppServiceFailed(Phone.SuppService.CONFERENCE);

            call.resetIsMergeRequestedByConf(false);

            // Start plumbing this even through Telecom so other components can take
            // appropriate action.
            ImsPhoneConnection foregroundConnection = mForegroundCall.getFirstConnection();
            if (foregroundConnection != null) {
                foregroundConnection.onConferenceMergeFailed();
                foregroundConnection.handleMergeComplete();
            }

            ImsPhoneConnection backgroundConnection = mBackgroundCall.getFirstConnection();
            if (backgroundConnection != null) {
                backgroundConnection.onConferenceMergeFailed();
                backgroundConnection.handleMergeComplete();
            }
        }

        private void updateConferenceParticipantsTiming(List<ConferenceParticipant> participants) {
            for (ConferenceParticipant participant : participants) {
                // Every time participants are newly created from parcel, update their connect time.
                CacheEntry cachedConnectTime = findConnectionTimeUsePhoneNumber(participant);
                if (cachedConnectTime != null) {
                    participant.setConnectTime(cachedConnectTime.mConnectTime);
                    participant.setConnectElapsedTime(cachedConnectTime.mConnectElapsedTime);
                    participant.setCallDirection(cachedConnectTime.mCallDirection);
                }
            }
        }

        /**
         * Called when the state of IMS conference participant(s) has changed.
         *
         * @param call the call object that carries out the IMS call.
         * @param participants the participant(s) and their new state information.
         */
        @Override
        public void onConferenceParticipantsStateChanged(ImsCall call,
                List<ConferenceParticipant> participants) {
            if (DBG) log("onConferenceParticipantsStateChanged");

            if (!mIsConferenceEventPackageEnabled) {
                logi("onConferenceParticipantsStateChanged - CEP handling disabled");
                return;
            }

            if (!mSupportCepOnPeer && !call.isConferenceHost()) {
                logi("onConferenceParticipantsStateChanged - ignore CEP on peer");
                return;
            }

            ImsPhoneConnection conn = findConnection(call);
            if (conn != null) {
                updateConferenceParticipantsTiming(participants);
                conn.updateConferenceParticipants(participants);
            }
        }

        @Override
        public void onCallSessionTtyModeReceived(ImsCall call, int mode) {
            mPhone.onTtyModeReceived(mode);
        }

        @Override
        public void onCallHandover(ImsCall imsCall, int srcAccessTech, int targetAccessTech,
            ImsReasonInfo reasonInfo) {
            // Check if data is enabled; there may be a case when
            // ImsPhoneCallTracker isn't being informed of the right data enabled state via its
            // registration, so we'll refresh now.
            boolean isDataEnabled;
            isDataEnabled = mPhone.getDefaultPhone().getDataSettingsManager().isDataEnabled();

            if (DBG) {
                log("onCallHandover ::  srcAccessTech=" + srcAccessTech + ", targetAccessTech="
                        + targetAccessTech + ", reasonInfo=" + reasonInfo + ", dataEnabled="
                        + mIsDataEnabled + "/" + isDataEnabled + ", dataMetered="
                        + mIsViLteDataMetered);
            }
            if (mIsDataEnabled != isDataEnabled) {
                loge("onCallHandover: data enabled state doesn't match! (was=" + mIsDataEnabled
                        + ", actually=" + isDataEnabled);
                mIsDataEnabled = isDataEnabled;
            }

            // Only consider it a valid handover to WIFI if the source radio tech is known.
            boolean isHandoverToWifi = srcAccessTech != ServiceState.RIL_RADIO_TECHNOLOGY_UNKNOWN
                    && srcAccessTech != ServiceState.RIL_RADIO_TECHNOLOGY_IWLAN
                    && targetAccessTech == ServiceState.RIL_RADIO_TECHNOLOGY_IWLAN;
            // Only consider it a handover from WIFI if the source and target radio tech is known.
            boolean isHandoverFromWifi =
                    srcAccessTech == ServiceState.RIL_RADIO_TECHNOLOGY_IWLAN
                            && targetAccessTech != ServiceState.RIL_RADIO_TECHNOLOGY_UNKNOWN
                            && targetAccessTech != ServiceState.RIL_RADIO_TECHNOLOGY_IWLAN;

            ImsPhoneConnection conn = findConnection(imsCall);
            if (conn != null) {
                if (conn.getDisconnectCause() == DisconnectCause.NOT_DISCONNECTED) {
                    if (isHandoverToWifi) {
                        removeMessages(EVENT_CHECK_FOR_WIFI_HANDOVER);
                        if (mIsViLteDataMetered) {
                            conn.setLocalVideoCapable(true);
                        }

                        if (mNotifyHandoverVideoFromLTEToWifi && mHasAttemptedStartOfCallHandover) {
                            // This is a handover which happened mid-call (ie not the start of call
                            // handover from LTE to WIFI), so we'll notify the InCall UI.
                            conn.onConnectionEvent(
                                    TelephonyManager.EVENT_HANDOVER_VIDEO_FROM_LTE_TO_WIFI, null);
                        }

                        // We are on WIFI now so no need to get notified of network availability.
                        unregisterForConnectivityChanges();
                    } else if (isHandoverFromWifi && imsCall.isVideoCall()) {
                        // A video call just dropped from WIFI to LTE; we want to be informed if a
                        // new WIFI
                        // network comes into range.
                        registerForConnectivityChanges();
                    }
                }

                if (isHandoverToWifi && mIsViLteDataMetered) {
                    conn.setLocalVideoCapable(true);
                }

                if (isHandoverFromWifi && imsCall.isVideoCall()) {
                    if (mIsViLteDataMetered) {
                        conn.setLocalVideoCapable(mIsDataEnabled);
                    }

                    if (mNotifyHandoverVideoFromWifiToLTE && mIsDataEnabled) {
                        if (conn.getDisconnectCause() == DisconnectCause.NOT_DISCONNECTED) {
                            log("onCallHandover :: notifying of WIFI to LTE handover.");
                            conn.onConnectionEvent(
                                    TelephonyManager.EVENT_HANDOVER_VIDEO_FROM_WIFI_TO_LTE, null);
                        } else {
                            // Call has already had a disconnect request issued by the user or is
                            // in the process of disconnecting; do not inform the UI of this as it
                            // is not relevant.
                            log("onCallHandover :: skip notify of WIFI to LTE handover for "
                                    + "disconnected call.");
                        }
                    }

                    if (!mIsDataEnabled && mIsViLteDataMetered) {
                        // Call was downgraded from WIFI to LTE and data is metered; downgrade the
                        // call now.
                        log("onCallHandover :: data is not enabled; attempt to downgrade.");
                        downgradeVideoCall(ImsReasonInfo.CODE_WIFI_LOST, conn);
                    }
                }
            } else {
                loge("onCallHandover :: connection null.");
            }
            // If there's a handover, then we're not in the "start of call" handover phase.
            if (!mHasAttemptedStartOfCallHandover) {
                mHasAttemptedStartOfCallHandover = true;
            }
            mMetrics.writeOnImsCallHandoverEvent(mPhone.getPhoneId(),
                    TelephonyCallSession.Event.Type.IMS_CALL_HANDOVER, imsCall.getCallSession(),
                    srcAccessTech, targetAccessTech, reasonInfo);
        }

        @Override
        public void onCallHandoverFailed(ImsCall imsCall, int srcAccessTech, int targetAccessTech,
            ImsReasonInfo reasonInfo) {
            if (DBG) {
                log("onCallHandoverFailed :: srcAccessTech=" + srcAccessTech +
                    ", targetAccessTech=" + targetAccessTech + ", reasonInfo=" + reasonInfo);
            }
            mMetrics.writeOnImsCallHandoverEvent(mPhone.getPhoneId(),
                    TelephonyCallSession.Event.Type.IMS_CALL_HANDOVER_FAILED,
                    imsCall.getCallSession(), srcAccessTech, targetAccessTech, reasonInfo);

            boolean isHandoverToWifi = srcAccessTech != ServiceState.RIL_RADIO_TECHNOLOGY_IWLAN &&
                    targetAccessTech == ServiceState.RIL_RADIO_TECHNOLOGY_IWLAN;
            ImsPhoneConnection conn = findConnection(imsCall);
            if (conn != null && isHandoverToWifi) {
                log("onCallHandoverFailed - handover to WIFI Failed");

                // If we know we failed to handover, don't check for failure in the future.
                removeMessages(EVENT_CHECK_FOR_WIFI_HANDOVER);

                if (imsCall.isVideoCall()
                        && conn.getDisconnectCause() == DisconnectCause.NOT_DISCONNECTED) {
                    // Start listening for a WIFI network to come into range for potential handover.
                    registerForConnectivityChanges();
                }

                if (mNotifyVtHandoverToWifiFail) {
                    // Only notify others if carrier config indicates to do so.
                    conn.onHandoverToWifiFailed();
                }
            }
            if (!mHasAttemptedStartOfCallHandover) {
                mHasAttemptedStartOfCallHandover = true;
            }
        }

        @Override
        public void onRttModifyRequestReceived(ImsCall imsCall) {
            ImsPhoneConnection conn = findConnection(imsCall);
            if (conn != null) {
                conn.onRttModifyRequestReceived();
            }
        }

        @Override
        public void onRttModifyResponseReceived(ImsCall imsCall, int status) {
            ImsPhoneConnection conn = findConnection(imsCall);
            if (conn != null) {
                conn.onRttModifyResponseReceived(status);
            }
        }

        @Override
        public void onRttMessageReceived(ImsCall imsCall, String message) {
            ImsPhoneConnection conn = findConnection(imsCall);
            if (conn != null) {
                conn.onRttMessageReceived(message);
            }
        }

        @Override
        public void onRttAudioIndicatorChanged(ImsCall imsCall, ImsStreamMediaProfile profile) {
          ImsPhoneConnection conn = findConnection(imsCall);
            if (conn != null) {
                conn.onRttAudioIndicatorChanged(profile);
            }
        }

        @Override
        public void onCallSessionTransferred(ImsCall imsCall) {
            if (DBG) log("onCallSessionTransferred success");
        }

        @Override
        public void onCallSessionTransferFailed(ImsCall imsCall, ImsReasonInfo reasonInfo) {
            if (DBG) log("onCallSessionTransferFailed reasonInfo=" + reasonInfo);
            mPhone.notifySuppServiceFailed(Phone.SuppService.TRANSFER);
        }

        @Override
        public void onCallSessionDtmfReceived(ImsCall imsCall, char digit) {
            log("onCallSessionDtmfReceived digit=" + digit);
            ImsPhoneConnection conn = findConnection(imsCall);
            if (conn != null) {
                conn.receivedDtmfDigit(digit);
            }
        }

        /**
         * Handles a change to the multiparty state for an {@code ImsCall}.  Notifies the associated
         * {@link ImsPhoneConnection} of the change.
         *
         * @param imsCall The IMS call.
         * @param isMultiParty {@code true} if the call became multiparty, {@code false}
         *      otherwise.
         */
        @Override
        public void onMultipartyStateChanged(ImsCall imsCall, boolean isMultiParty) {
            if (DBG) log("onMultipartyStateChanged to " + (isMultiParty ? "Y" : "N"));

            ImsPhoneConnection conn = findConnection(imsCall);
            if (conn != null) {
                conn.updateMultipartyState(isMultiParty);
                mPhone.getVoiceCallSessionStats().onMultipartyChange(conn, isMultiParty);
            }
        }

        /**
         * Handles a change to the call quality for an {@code ImsCall}.
         * Notifies apps through the System API {@link PhoneStateListener#onCallAttributesChanged}.
         */
        @Override
        public void onCallQualityChanged(ImsCall imsCall, CallQuality callQuality) {
            // convert ServiceState.radioTech to TelephonyManager.NetworkType constant
            mPhone.onCallQualityChanged(callQuality, imsCall.getNetworkType());
            String callId = imsCall.getSession().getCallId();
            CallQualityMetrics cqm = mCallQualityMetrics.get(callId);
            if (cqm == null) {
                cqm = new CallQualityMetrics(mPhone);
            }
            cqm.saveCallQuality(callQuality);
            mCallQualityMetrics.put(callId, cqm);

            ImsPhoneConnection conn = findConnection(imsCall);
            if (conn != null) {
                Bundle report = new Bundle();
                report.putParcelable(android.telecom.Connection.EXTRA_CALL_QUALITY_REPORT,
                        callQuality);
                conn.onConnectionEvent(android.telecom.Connection.EVENT_CALL_QUALITY_REPORT,
                        report);
            }
        }

        /**
         * Handles reception of RTP header extension data from the network.
         * @param imsCall The ImsCall the data was received on.
         * @param rtpHeaderExtensionData The RTP extension data received.
         */
        @Override
        public void onCallSessionRtpHeaderExtensionsReceived(ImsCall imsCall,
                @NonNull Set<RtpHeaderExtension> rtpHeaderExtensionData) {
            log("onCallSessionRtpHeaderExtensionsReceived numExtensions="
                    + rtpHeaderExtensionData.size());
            ImsPhoneConnection conn = findConnection(imsCall);
            if (conn != null) {
                conn.receivedRtpHeaderExtensions(rtpHeaderExtensionData);
            }
        }

        /**
         * Access Network Bitrate Recommendation Query (ANBRQ), see 3GPP TS 26.114.
         * This API triggers radio to send ANBRQ message to the access network to query the desired
         * bitrate.
         *
         * @param imsCall The ImsCall the data was received on.
         * @param mediaType MediaType is used to identify media stream such as audio or video.
         * @param direction Direction of this packet stream (e.g. uplink or downlink).
         * @param bitsPerSecond This value is the bitrate requested by the other party UE through
         *        RTP CMR, RTCPAPP or TMMBR, and ImsStack converts this value to the MAC bitrate
         *        (defined in TS36.321, range: 0 ~ 8000 kbit/s).
         */
        @Override
        public void onCallSessionSendAnbrQuery(ImsCall imsCall, int mediaType, int direction,
                int bitsPerSecond) {
            if (DBG) {
                log("onCallSessionSendAnbrQuery mediaType=" + mediaType + ", direction="
                    + direction + ", bitPerSecond=" + bitsPerSecond);
            }
            handleSendAnbrQuery(mediaType, direction, bitsPerSecond);
        }
    };

    /**
     * Listen to the IMS call state change
     */
    private ImsCall.Listener mImsUssdListener = new ImsCall.Listener() {
        @Override
        public void onCallStarted(ImsCall imsCall) {
            if (DBG) log("mImsUssdListener onCallStarted");

            if (imsCall == mUssdSession) {
                if (mPendingUssd != null) {
                    AsyncResult.forMessage(mPendingUssd);
                    mPendingUssd.sendToTarget();
                    mPendingUssd = null;
                }
            }
        }

        @Override
        public void onCallStartFailed(ImsCall imsCall, ImsReasonInfo reasonInfo) {
            if (DBG) log("mImsUssdListener onCallStartFailed reasonCode=" + reasonInfo.getCode());

            if (mUssdSession != null) {
                if (DBG) log("mUssdSession is not null");
                // To initiate sending Ussd under circuit-switched call
                if (reasonInfo.getCode() == ImsReasonInfo.CODE_LOCAL_CALL_CS_RETRY_REQUIRED
                        && mUssdMethod != USSD_OVER_IMS_ONLY) {
                    mUssdSession = null;
                    mPhone.getPendingMmiCodes().clear();
                    mPhone.initiateSilentRedial();
                    if (DBG) log("Initiated sending ussd by using silent redial.");
                    return;
                } else {
                    if (DBG) log("Failed to start sending ussd by using silent resendUssd.!!");
                }
            }

            onCallTerminated(imsCall, reasonInfo);
        }

        @Override
        public void onCallTerminated(ImsCall imsCall, ImsReasonInfo reasonInfo) {
            if (DBG) log("mImsUssdListener onCallTerminated reasonCode=" + reasonInfo.getCode());
            removeMessages(EVENT_CHECK_FOR_WIFI_HANDOVER);
            mHasAttemptedStartOfCallHandover = false;
            unregisterForConnectivityChanges();

            if (imsCall == mUssdSession) {
                mUssdSession = null;
                if (mPendingUssd != null) {
                    //TODO: Update with USSD CSFB related ImsReasonInfo.
                    CommandException.Error err =
                            reasonInfo.getCode() == ImsReasonInfo.CODE_UT_NOT_SUPPORTED ?
                                    CommandException.Error.NO_NETWORK_FOUND :
                                    CommandException.Error.GENERIC_FAILURE;
                    CommandException ex = new CommandException(err);
                    AsyncResult.forMessage(mPendingUssd, null, ex);
                    mPendingUssd.sendToTarget();
                    mPendingUssd = null;
                }
            }
            imsCall.close();
        }

        @Override
        public void onCallUssdMessageReceived(ImsCall call,
                int mode, String ussdMessage) {
            if (DBG) log("mImsUssdListener onCallUssdMessageReceived mode=" + mode);

            int ussdMode = -1;

            switch(mode) {
                case ImsCall.USSD_MODE_REQUEST:
                    ussdMode = CommandsInterface.USSD_MODE_REQUEST;
                    break;

                case ImsCall.USSD_MODE_NOTIFY:
                    ussdMode = CommandsInterface.USSD_MODE_NOTIFY;
                    break;
            }

            if (ussdMode != CommandsInterface.USSD_MODE_REQUEST ||
                TextUtils.isEmpty(ussdMessage)) {
                //close mUssdSession
                mUssdSession.close();
                mUssdSession = null;
            }

            mPhone.onIncomingUSSD(ussdMode, ussdMessage);
        }
    };

    private final ImsMmTelManager.CapabilityCallback mImsCapabilityCallback =
            new ImsMmTelManager.CapabilityCallback() {
                @Override
                public void onCapabilitiesStatusChanged(
                        MmTelFeature.MmTelCapabilities capabilities) {
                    if (DBG) log("onCapabilitiesStatusChanged: " + capabilities);
                    SomeArgs args = SomeArgs.obtain();
                    args.arg1 = capabilities;
                    // Remove any pending updates; they're already stale, so no need to process
                    // them.
                    removeMessages(EVENT_ON_FEATURE_CAPABILITY_CHANGED);
                    obtainMessage(EVENT_ON_FEATURE_CAPABILITY_CHANGED, args).sendToTarget();
                }
            };

    private final ImsManager.ImsStatsCallback mImsStatsCallback =
            new ImsManager.ImsStatsCallback() {
        @Override
        public void onEnabledMmTelCapabilitiesChanged(int capability, int regTech,
                boolean isEnabled) {
            int enabledVal = isEnabled ? ProvisioningManager.PROVISIONING_VALUE_ENABLED
                    : ProvisioningManager.PROVISIONING_VALUE_DISABLED;
            mMetrics.writeImsSetFeatureValue(mPhone.getPhoneId(), capability, regTech, enabledVal);
            mPhone.getImsStats().onSetFeatureResponse(capability, regTech, enabledVal);
        }
    };

    private final ProvisioningManager.Callback mConfigCallback =
            new ProvisioningManager.Callback() {
        @Override
        public void onProvisioningIntChanged(int item, int value) {
            sendConfigChangedIntent(item, Integer.toString(value));
            if ((mImsManager != null)
                    && (item == ImsConfig.ConfigConstants.VOICE_OVER_WIFI_SETTING_ENABLED
                    || item == ImsConfig.ConfigConstants.VLT_SETTING_ENABLED
                    || item == ImsConfig.ConfigConstants.LVC_SETTING_ENABLED)) {
                // Update Ims Service state to make sure updated provisioning values take effect
                // immediately.
                updateImsServiceConfig();
            }
        }

        @Override
        public void onProvisioningStringChanged(int item, String value) {
            sendConfigChangedIntent(item, value);
        }

        // send IMS_CONFIG_CHANGED intent for older services that do not implement the new callback
        // interface.
        private void sendConfigChangedIntent(int item, String value) {
            log("sendConfigChangedIntent - [" + item + ", " + value + "]");
            Intent configChangedIntent = new Intent(ImsConfig.ACTION_IMS_CONFIG_CHANGED);
            configChangedIntent.putExtra(ImsConfig.EXTRA_CHANGED_ITEM, item);
            configChangedIntent.putExtra(ImsConfig.EXTRA_NEW_VALUE, value);
            if (mPhone != null && mPhone.getContext() != null) {
                mPhone.getContext().sendBroadcast(
                        configChangedIntent, Manifest.permission.READ_PRIVILEGED_PHONE_STATE);
            }
        }
    };

    public void sendCallStartFailedDisconnect(ImsCall imsCall, ImsReasonInfo reasonInfo) {
        mPendingMO = null;
        ImsPhoneConnection conn = findConnection(imsCall);
        Call.State callState;
        if (conn != null) {
            callState = conn.getState();
        } else {
            // Need to fall back in case connection is null; it shouldn't be, but a sane
            // fallback is to assume we're dialing.  This state is only used to
            // determine which disconnect string to show in the case of a low battery
            // disconnect.
            callState = Call.State.DIALING;
        }
        int cause = getDisconnectCauseFromReasonInfo(reasonInfo, callState);

        processCallStateChange(imsCall, ImsPhoneCall.State.DISCONNECTED, cause);

        if (conn != null) {
            conn.setPreciseDisconnectCause(
                    getPreciseDisconnectCauseFromReasonInfo(reasonInfo));
        }

        mPhone.notifyImsReason(reasonInfo);
    }

    @UnsupportedAppUsage(maxTargetSdk = Build.VERSION_CODES.R, trackingBug = 170729553)
    public ImsUtInterface getUtInterface() throws ImsException {
        if (mImsManager == null) {
            throw getImsManagerIsNullException();
        }

        ImsUtInterface ut = mImsManager.createOrGetSupplementaryServiceConfiguration();
        return ut;
    }

    private void transferHandoverConnections(ImsPhoneCall call) {
        if (call.getConnections() != null) {
            for (Connection c : call.getConnections()) {
                c.mPreHandoverState = call.mState;
                log ("Connection state before handover is " + c.getStateBeforeHandover());
            }
        }
        if (mHandoverCall.getConnections() == null) {
            mHandoverCall.mConnections = call.mConnections;
        } else { // Multi-call SRVCC
            mHandoverCall.mConnections.addAll(call.mConnections);
        }
        mHandoverCall.copyConnectionFrom(call);
        if (mHandoverCall.getConnections() != null) {
            if (call.getImsCall() != null) {
                call.getImsCall().close();
            }
            for (Connection c : mHandoverCall.getConnections()) {
                ((ImsPhoneConnection)c).changeParent(mHandoverCall);
                ((ImsPhoneConnection)c).releaseWakeLock();
            }
        }
        if (call.getState().isAlive()) {
            log ("Call is alive and state is " + call.mState);
            mHandoverCall.mState = call.mState;
        }
        call.clearConnections();
        call.mState = ImsPhoneCall.State.IDLE;
        if (mPendingMO != null) {
            // If the call is handed over before moving to alerting (i.e. e911 CSFB redial), clear
            // pending MO here.
            logi("pending MO on handover, clearing...");
            mPendingMO = null;
        }
    }

    /**
     * Notify of a change to SRVCC state
     * @param state the new SRVCC state.
     */
    public void notifySrvccState(int state) {
        if (DBG) log("notifySrvccState state=" + state);

        if (mImsManager != null) {
            try {
                if (state == TelephonyManager.SRVCC_STATE_HANDOVER_STARTED) {
                    mImsManager.notifySrvccStarted(mSrvccStartedCallback);
                } else if (state == TelephonyManager.SRVCC_STATE_HANDOVER_COMPLETED) {
                    mImsManager.notifySrvccCompleted();
                } else if (state == TelephonyManager.SRVCC_STATE_HANDOVER_FAILED) {
                    mImsManager.notifySrvccFailed();
                } else if (state == TelephonyManager.SRVCC_STATE_HANDOVER_CANCELED) {
                    mImsManager.notifySrvccCanceled();
                }
            } catch (ImsException e) {
                loge("notifySrvccState : exception " + e);
            }
        }

        switch(state) {
            case TelephonyManager.SRVCC_STATE_HANDOVER_STARTED:
                mSrvccState = Call.SrvccState.STARTED;
                break;

            case TelephonyManager.SRVCC_STATE_HANDOVER_COMPLETED:
                mSrvccState = Call.SrvccState.COMPLETED;

                // If the dialing call had ringback, ensure it stops now,
                // otherwise it'll keep playing afer the SRVCC completes.
                mForegroundCall.maybeStopRingback();

                resetState();
                transferHandoverConnections(mForegroundCall);
                transferHandoverConnections(mBackgroundCall);
                transferHandoverConnections(mRingingCall);
                updatePhoneState();
                mImsCallInfoTracker.notifySrvccCompleted();
                break;

            case TelephonyManager.SRVCC_STATE_HANDOVER_FAILED:
                mSrvccState = Call.SrvccState.FAILED;
                break;

            case TelephonyManager.SRVCC_STATE_HANDOVER_CANCELED:
                mSrvccState = Call.SrvccState.CANCELED;
                break;

            default:
                //ignore invalid state
                return;
        }
    }

    private void resetState() {
        mIsInEmergencyCall = false;
        mPhone.setEcmCanceledForEmergency(false);
        mHoldSwitchingState = HoldSwapState.INACTIVE;
    }

    @VisibleForTesting
    public boolean isHoldOrSwapInProgress() {
        return mHoldSwitchingState != HoldSwapState.INACTIVE;
    }

    private void handlePendingMoCall() {
        if (pendingCallInEcm && !mPendingExitEcbmReq && !mPendingExitScbmReq) {
            dialInternal(mPendingMO, pendingCallClirMode,
                    mPendingCallVideoState, mPendingIntentExtras);
            mPendingIntentExtras = null;
            pendingCallInEcm = false;
        }
    }

    //****** Overridden from Handler

    @Override
    public void
    handleMessage (Message msg) {
        AsyncResult ar;
        if (DBG) log("handleMessage what=" + msg.what);

        switch (msg.what) {
            case EVENT_HANGUP_PENDINGMO:
                if (mPendingMO != null) {
                    mPendingMO.onDisconnect();
                    removeConnection(mPendingMO);
                    mPendingMO = null;
                }
                mPendingIntentExtras = null;
                updatePhoneState();
                mPhone.notifyPreciseCallStateChanged();
                break;
            case EVENT_RESUME_NOW_FOREGROUND_CALL:
                try {
                    resumeForegroundCall();
                } catch (ImsException e) {
                    if (Phone.DEBUG_PHONE) {
                        loge("handleMessage EVENT_RESUME_NOW_FOREGROUND_CALL exception=" + e);
                    }
                }
                break;
            case EVENT_ANSWER_WAITING_CALL:
                try {
                    answerWaitingCall();
                } catch (ImsException e) {
                    if (Phone.DEBUG_PHONE) {
                        loge("handleMessage EVENT_ANSWER_WAITING_CALL exception=" + e);
                    }
                }
                break;
            case EVENT_DIAL_PENDINGMO:
                dialInternal(mPendingMO, mClirMode, mPendingCallVideoState, mPendingIntentExtras);
                mPendingIntentExtras = null;
                break;

            case EVENT_EXIT_ECBM_BEFORE_PENDINGMO:
                if (mPendingMO != null) {
                    //Send ECBM exit request
                    try {
                        exitEmergencyMode();
                        pendingCallClirMode = mClirMode;
                        pendingCallInEcm = true;
                    } catch (Exception e) {
                        e.printStackTrace();
                        mPendingMO.setDisconnectCause(DisconnectCause.ERROR_UNSPECIFIED);
                        sendEmptyMessageDelayed(EVENT_HANGUP_PENDINGMO, TIMEOUT_HANGUP_PENDINGMO);
                    }
                }
                break;

            case EVENT_EXIT_ECM_RESPONSE_CDMA:
                mPendingExitEcbmReq = false;
                handlePendingMoCall();
                EcbmHandler.getInstance().unsetOnEcbModeExitResponse(this);
                break;

            case EVENT_EXIT_SCBM_RESPONSE_CDMA:
                mPendingExitScbmReq = false;
                handlePendingMoCall();
                mPhone.mDefaultPhone.unsetOnScbmExitResponse(this);
                break;
            case EVENT_VT_DATA_USAGE_UPDATE:
                ar = (AsyncResult) msg.obj;
                ImsCall call = (ImsCall) ar.userObj;
                Long usage = (long) ar.result;
                log("VT data usage update. usage = " + usage + ", imsCall = " + call);
                if (usage > 0) {
                    updateVtDataUsage(call, usage);
                }
                break;
            case EVENT_DATA_ENABLED_CHANGED:
                ar = (AsyncResult) msg.obj;
                if (ar.result instanceof Pair) {
                    Pair<Boolean, Integer> p = (Pair<Boolean, Integer>) ar.result;
                    onDataEnabledChanged(p.first, p.second);
                }
                break;
            case EVENT_CHECK_FOR_WIFI_HANDOVER:
                if (msg.obj instanceof ImsCall) {
                    ImsCall imsCall = (ImsCall) msg.obj;
                    if (imsCall != mForegroundCall.getImsCall()) {
                        Rlog.i(LOG_TAG, "handoverCheck: no longer FG; check skipped.");
                        unregisterForConnectivityChanges();
                        // Handover check and its not the foreground call any more.
                        return;
                    }
                    if (!mHasAttemptedStartOfCallHandover) {
                        mHasAttemptedStartOfCallHandover = true;
                    }
                    if (!imsCall.isWifiCall()) {
                        // Call did not handover to wifi, notify of handover failure.
                        ImsPhoneConnection conn = findConnection(imsCall);
                        if (conn != null) {
                            Rlog.i(LOG_TAG, "handoverCheck: handover failed.");
                            conn.onHandoverToWifiFailed();
                        }

                        if (imsCall.isVideoCall()
                                && conn.getDisconnectCause() == DisconnectCause.NOT_DISCONNECTED) {
                            registerForConnectivityChanges();
                        }
                    }
                }
                break;
            case EVENT_ON_FEATURE_CAPABILITY_CHANGED: {
                SomeArgs args = (SomeArgs) msg.obj;
                try {
                    ImsFeature.Capabilities capabilities = (ImsFeature.Capabilities) args.arg1;
                    handleFeatureCapabilityChanged(capabilities);
                    updateImsRegistrationInfo();
                } finally {
                    args.recycle();
                }
                break;
            }
            case EVENT_SUPP_SERVICE_INDICATION: {
                ar = (AsyncResult) msg.obj;
                ImsPhoneMmiCode mmiCode = new ImsPhoneMmiCode(mPhone);
                try {
                    mmiCode.setIsSsInfo(true);
                    mmiCode.processImsSsData(ar);
                } catch (ImsException e) {
                    Rlog.e(LOG_TAG, "Exception in parsing SS Data: " + e);
                }
                break;
            }
            case EVENT_REDIAL_WIFI_E911_CALL: {
                Pair<ImsCall, ImsReasonInfo> callInfo =
                        (Pair<ImsCall, ImsReasonInfo>) ((AsyncResult) msg.obj).userObj;
                removeMessages(EVENT_REDIAL_WIFI_E911_TIMEOUT);
                mPhone.getDefaultPhone().mCi.unregisterForOn(this);
                ImsPhoneConnection oldConnection = findConnection(callInfo.first);
                if (oldConnection == null) {
                    sendCallStartFailedDisconnect(callInfo.first, callInfo.second);
                    loge("EVENT_REDIAL_WIFI_E911_CALL: null oldConnection");
                    break;
                }
                mForegroundCall.detach(oldConnection);
                removeConnection(oldConnection);
                try {
                    Connection newConnection =
                            mPhone.getDefaultPhone().dial(mLastDialString, mLastDialArgs);
                    oldConnection.onOriginalConnectionReplaced(newConnection);

                    final ImsCall imsCall = mForegroundCall.getImsCall();
                    final ImsCallProfile callProfile = imsCall.getCallProfile();
                    /* update EXTRA_EMERGENCY_CALL for clients to infer
                       from this extra that the call is emergency call */
                    callProfile.setCallExtraBoolean(
                            ImsCallProfile.EXTRA_EMERGENCY_CALL, true);
                    ImsPhoneConnection conn = findConnection(imsCall);
                    conn.updateExtras(imsCall);
                } catch (CallStateException e) {
                    sendCallStartFailedDisconnect(callInfo.first, callInfo.second);
                }
                break;
            }
            case EVENT_REDIAL_WIFI_E911_TIMEOUT: {
                Pair<ImsCall, ImsReasonInfo> callInfo = (Pair<ImsCall, ImsReasonInfo>) msg.obj;
                mPhone.getDefaultPhone().mCi.unregisterForOn(this);
                removeMessages(EVENT_REDIAL_WIFI_E911_CALL);
                sendCallStartFailedDisconnect(callInfo.first, callInfo.second);
                break;
            }
            case EVENT_REDIAL_WITHOUT_RTT: {
                Pair<ImsCall, ImsReasonInfo> callInfo = (Pair<ImsCall, ImsReasonInfo>) msg.obj;
                removeMessages(EVENT_REDIAL_WITHOUT_RTT);

                ImsPhoneConnection oldConnection = findConnection(callInfo.first);
                if (oldConnection == null) {
                    sendCallStartFailedDisconnect(callInfo.first, callInfo.second);
                    loge("EVENT_REDIAL_WITHOUT_RTT: null oldConnection");
                    return;
                }
                mForegroundCall.detach(oldConnection);
                removeConnection(oldConnection);
                try {
                    mPendingMO = null;
                    mLastDialArgs.intentExtras.putBoolean(
                            android.telecom.TelecomManager.EXTRA_START_CALL_WITH_RTT, false);

                    mLastDialArgs.intentExtras.putInt(
                            QtiImsUtils.EXTRA_RETRY_CALL_FAIL_REASON,
                            QtiImsUtils.CODE_RETRY_ON_IMS_WITHOUT_RTT);

                    int callRadioTech = oldConnection.getCallRadioTech();
                    log("old callRadioTech = " + callRadioTech);
                    mLastDialArgs.intentExtras.putInt(
                            QtiImsUtils.EXTRA_RETRY_CALL_FAIL_RADIOTECH, callRadioTech);

                    mLastDialArgs = ImsPhone.ImsDialArgs.Builder.from(mLastDialArgs)
                            .setRttTextStream(null)
                            .setRetryCallFailCause(ImsReasonInfo.CODE_RETRY_ON_IMS_WITHOUT_RTT)
                            .setRetryCallFailNetworkType(
                                    ServiceState.rilRadioTechnologyToNetworkType(
                                    oldConnection.getCallRadioTech()))
                            .build();
                    Connection newConnection =
                            mPhone.getDefaultPhone().dial(mLastDialString, mLastDialArgs);
                    oldConnection.onOriginalConnectionReplaced(newConnection);

                    final ImsCall imsCall = mForegroundCall.getImsCall();
                    final ImsCallProfile callProfile = imsCall.getCallProfile();
                    /* update EXTRA_RETRY_ON_IMS_WITHOUT_RTT for clients to infer
                       from this extra that the call is re-dialed without RTT */
                    callProfile.setCallExtraBoolean(
                            QtiImsUtils.EXTRA_RETRY_ON_IMS_WITHOUT_RTT, true);
                    ImsPhoneConnection conn = findConnection(imsCall);
                    conn.updateExtras(imsCall);
                } catch (CallStateException e) {
                    sendCallStartFailedDisconnect(callInfo.first, callInfo.second);
                }

                break;
            }

            case EVENT_START_IMS_TRAFFIC_DONE: // fallthrough
            case EVENT_CONNECTION_SETUP_FAILURE: {
                ar = (AsyncResult) msg.obj;
                // Not-null with EVENT_START_IMS_TRAFFIC_DONE
                IImsTrafficSessionCallback callback = (IImsTrafficSessionCallback) ar.userObj;
                try {
                    if (ar.exception == null) {
                        Object[] result = (Object[]) ar.result;
                        if (result != null && result.length > 1) {
                            if (callback == null) {
                                //EVENT_CONNECTION_SETUP_FAILURE
                                ImsTrafficSession session =
                                        getImsTrafficSession((int) result[0]);
                                if (session != null) callback = session.mCallback;
                            }
                            if (callback == null) break;

                            if (result[1] == null) callback.onReady();
                            else callback.onError((ConnectionFailureInfo) result[1]);
                            break;
                        }
                    }
                    if (callback != null) {
                        callback.onError(new ConnectionFailureInfo(REASON_UNSPECIFIED, 0, -1));
                    }
                } catch (RemoteException e) {
                    Rlog.e(LOG_TAG, "Exception: " + e);
                }
                break;
            }

            case EVENT_NEW_ACTIVE_CALL_STARTED: {
                try {
                    MediaQualityStatus status = mImsManager
                            .queryMediaQualityStatus(MediaQualityStatus.MEDIA_SESSION_TYPE_AUDIO);
                    if (status != null) {
                        if (mPhone != null && mPhone.mDefaultPhone != null) {
                            if (DBG) log("notify media quality status: " + status);
                            mPhone.onMediaQualityStatusChanged(status);
                        } else {
                            loge("onMediaQualityStatusChanged: null phone");
                        }
                    }
                } catch (ImsException e) {
                    Rlog.e(LOG_TAG, "Exception in queryMediaQualityStatus: " + e);
                }
                break;
            }
        }
    }

    /**
     * Update video call data usage
     *
     * @param call The IMS call
     * @param dataUsage The aggregated data usage for the call
     */
    @VisibleForTesting(visibility = PRIVATE)
    public void updateVtDataUsage(ImsCall call, long dataUsage) {
        long oldUsage = 0L;
        if (mVtDataUsageMap.containsKey(call.uniqueId)) {
            oldUsage = mVtDataUsageMap.get(call.uniqueId);
        }

        long delta = dataUsage - oldUsage;
        mVtDataUsageMap.put(call.uniqueId, dataUsage);

        log("updateVtDataUsage: call=" + call + ", delta=" + delta);

        long currentTime = SystemClock.elapsedRealtime();
        int isRoaming = mPhone.getServiceState().getDataRoaming() ? 1 : 0;

        // Create the snapshot of total video call data usage.
        NetworkStats vtDataUsageSnapshot = new NetworkStats(currentTime, 1);
        vtDataUsageSnapshot = vtDataUsageSnapshot.add(mVtDataUsageSnapshot);
        // Since the modem only reports the total vt data usage rather than rx/tx separately,
        // the only thing we can do here is splitting the usage into half rx and half tx.
        // Uid -1 indicates this is for the overall device data usage.
        mVtDataUsageSnapshot = vtDataUsageSnapshot.addEntry(new NetworkStats.Entry(
                getVtInterface(), -1, NetworkStats.SET_FOREGROUND,
                NetworkStats.TAG_NONE, NetworkStats.METERED_YES, isRoaming,
                NetworkStats.DEFAULT_NETWORK_YES, delta / 2, 0, delta / 2, 0, 0));

        // Create the snapshot of video call data usage per dialer. combineValues will create
        // a separate entry if uid is different from the previous snapshot.
        NetworkStats vtDataUsageUidSnapshot = new NetworkStats(currentTime, 1);
        vtDataUsageUidSnapshot = vtDataUsageUidSnapshot.add(mVtDataUsageUidSnapshot);

        // The dialer uid might not be initialized correctly during boot up due to telecom service
        // not ready or its default dialer cache not ready. So we double check again here to see if
        // default dialer uid is really not available.
        if (mDefaultDialerUid.get() == NetworkStats.UID_ALL) {
            final TelecomManager telecomManager =
                    (TelecomManager) mPhone.getContext().getSystemService(Context.TELECOM_SERVICE);
            mDefaultDialerUid.set(
                    getPackageUid(mPhone.getContext(), telecomManager.getDefaultDialerPackage()));
        }

        // Since the modem only reports the total vt data usage rather than rx/tx separately,
        // the only thing we can do here is splitting the usage into half rx and half tx.
        mVtDataUsageUidSnapshot = vtDataUsageUidSnapshot.addEntry(new NetworkStats.Entry(
                getVtInterface(), mDefaultDialerUid.get(),
                NetworkStats.SET_FOREGROUND, NetworkStats.TAG_NONE, NetworkStats.METERED_YES,
                isRoaming, NetworkStats.DEFAULT_NETWORK_YES, delta / 2, 0, delta / 2, 0, 0));
    }

    @VisibleForTesting(visibility = PRIVATE)
    public String getVtInterface() {
        return NetworkStats.IFACE_VT + mPhone.getSubId();
    }

    @UnsupportedAppUsage(maxTargetSdk = Build.VERSION_CODES.R, trackingBug = 170729553)
    @Override
    protected void log(String msg) {
        Rlog.d(LOG_TAG, "[" + mPhone.getPhoneId() + "] " + msg);
    }

    @UnsupportedAppUsage(maxTargetSdk = Build.VERSION_CODES.R, trackingBug = 170729553)
    protected void loge(String msg) {
        Rlog.e(LOG_TAG, "[" + mPhone.getPhoneId() + "] " + msg);
    }

    void logw(String msg) {
        Rlog.w(LOG_TAG, "[" + mPhone.getPhoneId() + "] " + msg);
    }

    void logi(String msg) {
        Rlog.i(LOG_TAG, "[" + mPhone.getPhoneId() + "] " + msg);
    }

    void logHoldSwapState(String loc) {
        String holdSwapState = "???";
        switch (mHoldSwitchingState) {
            case INACTIVE:
                holdSwapState = "INACTIVE";
                break;
            case PENDING_SINGLE_CALL_HOLD:
                holdSwapState = "PENDING_SINGLE_CALL_HOLD";
                break;
            case PENDING_SINGLE_CALL_UNHOLD:
                holdSwapState = "PENDING_SINGLE_CALL_UNHOLD";
                break;
            case SWAPPING_ACTIVE_AND_HELD:
                holdSwapState = "SWAPPING_ACTIVE_AND_HELD";
                break;
            case HOLDING_TO_ANSWER_INCOMING:
                holdSwapState = "HOLDING_TO_ANSWER_INCOMING";
                break;
            case PENDING_RESUME_FOREGROUND_AFTER_FAILURE:
                holdSwapState = "PENDING_RESUME_FOREGROUND_AFTER_FAILURE";
                break;
            case HOLDING_TO_DIAL_OUTGOING:
                holdSwapState = "HOLDING_TO_DIAL_OUTGOING";
                break;
            case PENDING_DOUBLE_CALL_HOLD:
                holdSwapState = "PENDING_DOUBLE_CALL_HOLD";
                break;
            case PENDING_DOUBLE_CALL_UNHOLD:
                holdSwapState = "PENDING_DOUBLE_CALL_UNHOLD";
                break;
            case PENDING_RESUME_FOREGROUND_AFTER_HOLD:
                holdSwapState = "PENDING_RESUME_FOREGROUND_AFTER_HOLD";
                break;
        }
        logi("holdSwapState set to " + holdSwapState + " at " + loc);
    }

    /**
     * Logs the current state of the ImsPhoneCallTracker.  Useful for debugging issues with
     * call tracking.
     */
    /* package */
    void logState() {
        if (!VERBOSE_STATE_LOGGING) {
            return;
        }

        StringBuilder sb = new StringBuilder();
        sb.append("Current IMS PhoneCall State:\n");
        sb.append(" Foreground: ");
        sb.append(mForegroundCall);
        sb.append("\n");
        sb.append(" Background: ");
        sb.append(mBackgroundCall);
        sb.append("\n");
        sb.append(" Ringing: ");
        sb.append(mRingingCall);
        sb.append("\n");
        sb.append(" Handover: ");
        sb.append(mHandoverCall);
        sb.append("\n");
        Rlog.v(LOG_TAG, sb.toString());
    }

    @Override
    public void dump(FileDescriptor fd, PrintWriter printWriter, String[] args) {
        IndentingPrintWriter pw = new IndentingPrintWriter(printWriter, "  ");
        pw.println("ImsPhoneCallTracker extends:");
        pw.increaseIndent();
        super.dump(fd, pw, args);
        pw.decreaseIndent();
        pw.println(" mVoiceCallEndedRegistrants=" + mVoiceCallEndedRegistrants);
        pw.println(" mVoiceCallStartedRegistrants=" + mVoiceCallStartedRegistrants);
        pw.println(" mRingingCall=" + mRingingCall);
        pw.println(" mForegroundCall=" + mForegroundCall);
        pw.println(" mBackgroundCall=" + mBackgroundCall);
        pw.println(" mHandoverCall=" + mHandoverCall);
        pw.println(" mPendingMO=" + mPendingMO);
        pw.println(" mPhone=" + mPhone);
        pw.println(" mDesiredMute=" + mDesiredMute);
        pw.println(" mState=" + mState);
        pw.println(" mMmTelCapabilities=" + mMmTelCapabilities);
        pw.println(" mDefaultDialerUid=" + mDefaultDialerUid.get());
        pw.println(" mVtDataUsageSnapshot=" + mVtDataUsageSnapshot);
        pw.println(" mVtDataUsageUidSnapshot=" + mVtDataUsageUidSnapshot);
        pw.println(" mCallQualityMetrics=" + mCallQualityMetrics);
        pw.println(" mCallQualityMetricsHistory=" + mCallQualityMetricsHistory);
        pw.println(" mIsConferenceEventPackageHandlingEnabled=" + mIsConferenceEventPackageEnabled);
        pw.println(" mSupportCepOnPeer=" + mSupportCepOnPeer);
        if (mConfig != null) {
            pw.print(" isDeviceToDeviceCommsSupported= " + mConfig.isD2DCommunicationSupported);
            pw.println("(forceEnabled=" + mDeviceToDeviceForceEnabled + ")");
            if (mConfig.isD2DCommunicationSupported) {
                pw.println(" mSupportD2DUsingRtp= " + mSupportD2DUsingRtp);
                pw.println(" mSupportSdpForRtpHeaderExtensions= "
                        + mSupportSdpForRtpHeaderExtensions);
            }
        }
        pw.println(" mSrvccTypeSupported=" + mSrvccTypeSupported);
        pw.println(" Event Log:");
        pw.increaseIndent();
        mOperationLocalLog.dump(pw);
        pw.decreaseIndent();
        pw.flush();
        pw.println("++++++++++++++++++++++++++++++++");

        try {
            if (mImsManager != null) {
                mImsManager.dump(fd, pw, args);
            }
        } catch (Exception e) {
            e.printStackTrace();
        }

        if (mConnections != null && mConnections.size() > 0) {
            pw.println("mConnections:");
            for (int i = 0; i < mConnections.size(); i++) {
                pw.println("  [" + i + "]: " + mConnections.get(i));
            }
        }
    }

    @Override
    protected void handlePollCalls(AsyncResult ar) {
    }

    @UnsupportedAppUsage(maxTargetSdk = Build.VERSION_CODES.R, trackingBug = 170729553)
    /* package */
    public ImsEcbm getEcbmInterface() throws ImsException {
        if (mImsManager == null) {
            throw getImsManagerIsNullException();
        }

        ImsEcbm ecbm = mImsManager.getEcbmInterface();
        return ecbm;
    }

    public boolean isInEmergencyCall() {
        return mIsInEmergencyCall;
    }

    /**
     * Contacts the ImsService directly for capability information.  May be slow.
     * @return true if the IMS capability for the specified registration technology is currently
     * available.
     */
    public boolean isImsCapabilityAvailable(int capability, int regTech) throws ImsException {
        if (mImsManager != null) {
            return mImsManager.queryMmTelCapabilityStatus(capability, regTech);
        } else {
            return false;
        }
    }

    /**
     * @return {@code true} if voice over cellular is enabled.
     */
    public boolean isVoiceOverCellularImsEnabled() {
        return isImsCapabilityInCacheAvailable(MmTelFeature.MmTelCapabilities.CAPABILITY_TYPE_VOICE,
                ImsRegistrationImplBase.REGISTRATION_TECH_LTE)
                || isImsCapabilityInCacheAvailable(
                        MmTelFeature.MmTelCapabilities.CAPABILITY_TYPE_VOICE,
                        ImsRegistrationImplBase.REGISTRATION_TECH_NR);
    }

    public boolean isVowifiEnabled() {
        return isImsCapabilityInCacheAvailable(MmTelFeature.MmTelCapabilities.CAPABILITY_TYPE_VOICE,
                ImsRegistrationImplBase.REGISTRATION_TECH_IWLAN)
                || isImsCapabilityInCacheAvailable(
                        MmTelFeature.MmTelCapabilities.CAPABILITY_TYPE_VOICE,
                        ImsRegistrationImplBase.REGISTRATION_TECH_CROSS_SIM);
    }

    public boolean isVideoCallEnabled() {
        // Currently no reliance on transport technology.
        return mMmTelCapabilities.isCapable(MmTelFeature.MmTelCapabilities.CAPABILITY_TYPE_VIDEO);
    }

    private boolean isImsCapabilityInCacheAvailable(int capability, int regTech) {
        return (getImsRegistrationTech() == regTech) && mMmTelCapabilities.isCapable(capability);
    }

    @Override
    public PhoneConstants.State getState() {
        return mState;
    }

    public int getImsRegistrationTech() {
        if (mImsManager != null) {
            return mImsManager.getRegistrationTech();
        }
        return ImsRegistrationImplBase.REGISTRATION_TECH_NONE;
    }

    /**
     * Asynchronously gets the IMS registration technology for MMTEL.
     */
    public void getImsRegistrationTech(Consumer<Integer> callback) {
        if (mImsManager != null) {
            mImsManager.getRegistrationTech(callback);
        } else {
            callback.accept(ImsRegistrationImplBase.REGISTRATION_TECH_NONE);
        }
    }

    @UnsupportedAppUsage(maxTargetSdk = Build.VERSION_CODES.R, trackingBug = 170729553)
    private void setVideoCallProvider(ImsPhoneConnection conn, ImsCall imsCall)
            throws RemoteException {
        IImsVideoCallProvider imsVideoCallProvider =
                imsCall.getCallSession().getVideoCallProvider();
        if (imsVideoCallProvider != null) {
            // TODO: Remove this when we can better formalize the format of session modify requests.
            boolean useVideoPauseWorkaround = mPhone.getContext().getResources().getBoolean(
                    com.android.internal.R.bool.config_useVideoPauseWorkaround);

            ImsVideoCallProviderWrapper imsVideoCallProviderWrapper =
                    new ImsVideoCallProviderWrapper(imsVideoCallProvider);
            if (useVideoPauseWorkaround) {
                imsVideoCallProviderWrapper.setUseVideoPauseWorkaround(useVideoPauseWorkaround);
            }
            conn.setVideoProvider(imsVideoCallProviderWrapper);
            imsVideoCallProviderWrapper.registerForDataUsageUpdate
                    (this, EVENT_VT_DATA_USAGE_UPDATE, imsCall);
            imsVideoCallProviderWrapper.addImsVideoProviderCallback(conn);
        }
    }

    public boolean isUtEnabled() {
        // Currently no reliance on transport technology
        return mMmTelCapabilities.isCapable(MmTelFeature.MmTelCapabilities.CAPABILITY_TYPE_UT);
    }

    /**
     *
     * @param subId The subId to get the carrier config for.
     * @return The PersistableBundle containing the carrier config  from
     * {@link CarrierConfigManager} for the subId specified.
     */
    private PersistableBundle getCarrierConfigBundle(int subId) {
        CarrierConfigManager carrierConfigManager = (CarrierConfigManager)
                mPhone.getContext().getSystemService(Context.CARRIER_CONFIG_SERVICE);
        if (carrierConfigManager == null) {
            loge("getCarrierConfigBundle: No carrier config service found");
            return null;
        }
        PersistableBundle carrierConfig = carrierConfigManager.getConfigForSubId(subId);
        if (carrierConfig == null) {
            loge("getCarrierConfigBundle: carrier config is null, skipping.");
            return null;
        }
        return carrierConfig;
    }

    /**
     * Given a call subject, removes any characters considered by the current carrier to be
     * invalid, as well as escaping (using \) any characters which the carrier requires to be
     * escaped.
     *
     * @param callSubject The call subject.
     * @return The call subject with invalid characters removed and escaping applied as required.
     */
    private String cleanseInstantLetteringMessage(String callSubject) {
        if (TextUtils.isEmpty(callSubject)) {
            return callSubject;
        }

        PersistableBundle carrierConfig = getCarrierConfigBundle(mPhone.getSubId());
        // Bail if no carrier config found.
        if (carrierConfig == null) {
            return callSubject;
        }

        // Try to replace invalid characters
        String invalidCharacters = carrierConfig.getString(
                CarrierConfigManager.KEY_CARRIER_INSTANT_LETTERING_INVALID_CHARS_STRING);
        if (!TextUtils.isEmpty(invalidCharacters)) {
            callSubject = callSubject.replaceAll(invalidCharacters, "");
        }

        // Try to escape characters which need to be escaped.
        String escapedCharacters = carrierConfig.getString(
                CarrierConfigManager.KEY_CARRIER_INSTANT_LETTERING_ESCAPED_CHARS_STRING);
        if (!TextUtils.isEmpty(escapedCharacters)) {
            callSubject = escapeChars(escapedCharacters, callSubject);
        }
        return callSubject;
    }

    /**
     * Given a source string, return a string where a set of characters are escaped using the
     * backslash character.
     *
     * @param toEscape The characters to escape with a backslash.
     * @param source The source string.
     * @return The source string with characters escaped.
     */
    private String escapeChars(String toEscape, String source) {
        StringBuilder escaped = new StringBuilder();
        for (char c : source.toCharArray()) {
            if (toEscape.contains(Character.toString(c))) {
                escaped.append("\\");
            }
            escaped.append(c);
        }

        return escaped.toString();
    }

    /**
     * Initiates a pull of an external call.
     *
     * Initiates a pull by making a dial request with the {@link ImsCallProfile#EXTRA_IS_CALL_PULL}
     * extra specified.  We call {@link ImsPhone#notifyUnknownConnection(Connection)} which notifies
     * Telecom of the new dialed connection.  The
     * {@code PstnIncomingCallNotifier#maybeSwapWithUnknownConnection} logic ensures that the new
     * {@link ImsPhoneConnection} resulting from the dial gets swapped with the
     * {@link ImsExternalConnection}, which effectively makes the external call become a regular
     * call.  Magic!
     *
     * @param number The phone number of the call to be pulled.
     * @param videoState The desired video state of the pulled call.
     * @param dialogId The {@link ImsExternalConnection#getCallId()} dialog id associated with the
     *                 call which is being pulled.
     */
    @Override
    public void pullExternalCall(String number, int videoState, int dialogId) {
        Bundle extras = new Bundle();
        extras.putBoolean(ImsCallProfile.EXTRA_IS_CALL_PULL, true);
        extras.putInt(ImsExternalCallTracker.EXTRA_IMS_EXTERNAL_CALL_ID, dialogId);
        try {
            Connection connection = dial(number, videoState, extras);
            mPhone.notifyUnknownConnection(connection);
        } catch (CallStateException e) {
            loge("pullExternalCall failed - " + e);
        }
    }

    private ImsException getImsManagerIsNullException() {
        return new ImsException("no ims manager", ImsReasonInfo.CODE_LOCAL_ILLEGAL_STATE);
    }

    private boolean shouldDisconnectActiveCallOnDial(boolean isEmergencyNumber) {
        if (mAllowHoldingVideoCall) {
            return false;
        }

        boolean isActiveVideoCall = false;
        if (mForegroundCall.getState() == ImsPhoneCall.State.ACTIVE) {
            ImsCall activeImsCall = mForegroundCall.getImsCall();
            if (activeImsCall != null) {
                isActiveVideoCall = activeImsCall.isVideoCall();
            }
        }

       return (isActiveVideoCall && isEmergencyNumber);
    }

    /**
     * Determines if answering an incoming call will cause the active call to be disconnected.
     * <p>
     * This will be the case if
     * {@link CarrierConfigManager#KEY_DROP_VIDEO_CALL_WHEN_ANSWERING_AUDIO_CALL_BOOL} is
     * {@code true} for the carrier, the active call is a video call over WIFI, and the incoming
     * call is an audio call.
     *
     * @param activeCall The active call.
     * @param incomingCall The incoming call.
     * @return {@code true} if answering the incoming call will cause the active call to be
     *      disconnected, {@code false} otherwise.
     */
    private boolean shouldDisconnectActiveCallOnAnswer(ImsCall activeCall,
            ImsCall incomingCall) {

        if (activeCall == null || incomingCall == null) {
            return false;
        }

        if (!mDropVideoCallWhenAnsweringAudioCall) {
            return false;
        }

        boolean isActiveCallVideo = activeCall.isVideoCall() ||
                (mTreatDowngradedVideoCallsAsVideoCalls && activeCall.wasVideoCall());
        boolean isActiveCallOnWifi = activeCall.isWifiCall();
        boolean isVoWifiEnabled = mImsManager.isWfcEnabledByPlatform()
                && mImsManager.isWfcEnabledByUser();
        boolean isIncomingCallAudio = !incomingCall.isVideoCall();
        log("shouldDisconnectActiveCallOnAnswer : isActiveCallVideo=" + isActiveCallVideo +
                " isActiveCallOnWifi=" + isActiveCallOnWifi + " isIncomingCallAudio=" +
                isIncomingCallAudio + " isVowifiEnabled=" + isVoWifiEnabled);

        return isActiveCallVideo && isActiveCallOnWifi && isIncomingCallAudio && !isVoWifiEnabled;
    }

    public void registerPhoneStateListener(PhoneStateListener listener) {
        mPhoneStateListeners.add(listener);
    }

    public void unregisterPhoneStateListener(PhoneStateListener listener) {
        mPhoneStateListeners.remove(listener);
    }

    /**
     * Notifies local telephony listeners of changes to the IMS phone state.
     *
     * @param oldState The old state.
     * @param newState The new state.
     */
    private void notifyPhoneStateChanged(PhoneConstants.State oldState,
            PhoneConstants.State newState) {

        for (PhoneStateListener listener : mPhoneStateListeners) {
            listener.onPhoneStateChanged(oldState, newState);
        }
    }

    /** Modify video call to a new video state.
     *
     * @param imsCall IMS call to be modified
     * @param newVideoState New video state. (Refer to VideoProfile)
     */
    private void modifyVideoCall(ImsCall imsCall, int newVideoState) {
        ImsPhoneConnection conn = findConnection(imsCall);
        if (conn != null) {
            int oldVideoState = conn.getVideoState();
            if (conn.getVideoProvider() != null) {
                conn.getVideoProvider().onSendSessionModifyRequest(
                        new VideoProfile(oldVideoState), new VideoProfile(newVideoState));
            }
        }
    }

    public boolean isViLteDataMetered() {
        return mIsViLteDataMetered;
    }

    /**
     * Handler of data enabled changed event
     * @param enabled True if data is enabled, otherwise disabled.
     * @param reason Reason for data enabled/disabled.
     */
    private void onDataEnabledChanged(boolean enabled, @DataEnabledChangedReason int reason) {
        log("onDataEnabledChanged: enabled=" + enabled + ", reason=" + reason);

        mIsDataEnabled = enabled;

        if (!mIsViLteDataMetered) {
            log("Ignore data " + ((enabled) ? "enabled" : "disabled") + " - carrier policy "
                    + "indicates that data is not metered for ViLTE calls.");
            return;
        }

        // Inform connections that data has been disabled to ensure we turn off video capability
        // if this is an LTE call.
        for (ImsPhoneConnection conn : mConnections) {
            ImsCall imsCall = conn.getImsCall();
            boolean isLocalVideoCapable = enabled || (imsCall != null && imsCall.isWifiCall());
            conn.setLocalVideoCapable(isLocalVideoCapable);
        }

        int reasonCode;
        if (reason == TelephonyManager.DATA_ENABLED_REASON_POLICY) {
            reasonCode = ImsReasonInfo.CODE_DATA_LIMIT_REACHED;
        } else if (reason == TelephonyManager.DATA_ENABLED_REASON_USER) {
            reasonCode = ImsReasonInfo.CODE_DATA_DISABLED;
        } else {
            // Unexpected code, default to data disabled.
            reasonCode = ImsReasonInfo.CODE_DATA_DISABLED;
        }

        // Potentially send connection events so the InCall UI knows that video calls are being
        // downgraded due to data being enabled/disabled.
        maybeNotifyDataDisabled(enabled, reasonCode);
        // Handle video state changes required as a result of data being enabled/disabled.
        handleDataEnabledChange(enabled, reasonCode);

        // We do not want to update the ImsConfig for REASON_UNKNOWN, since it can happen before
        // the carrier config has loaded and will deregister IMS.
        if (!mShouldUpdateImsConfigOnDisconnect
                && reason != TelephonyManager.DATA_ENABLED_REASON_UNKNOWN
                && mCarrierConfigLoadedForSubscription) {
            // This will call into updateVideoCallFeatureValue and eventually all clients will be
            // asynchronously notified that the availability of VT over LTE has changed.
            updateImsServiceConfig();
        }
    }

    /**
     * If the ImsService is currently connected and we have loaded the carrier config, proceed to
     * trigger the update of the configuration sent to the ImsService.
     */
    private void updateImsServiceConfig() {
        if (mImsManager != null && mCarrierConfigLoadedForSubscription) {
            mImsManager.updateImsServiceConfig();
        }
    }

    private void maybeNotifyDataDisabled(boolean enabled, int reasonCode) {
        if (!enabled) {
            // If data is disabled while there are ongoing VT calls which are not taking place over
            // wifi, then they should be disconnected to prevent the user from incurring further
            // data charges.
            for (ImsPhoneConnection conn : mConnections) {
                ImsCall imsCall = conn.getImsCall();
                if (imsCall != null && imsCall.isVideoCall() && !imsCall.isWifiCall()) {
                    if (conn.hasCapabilities(
                            Connection.Capability.SUPPORTS_DOWNGRADE_TO_VOICE_LOCAL |
                                    Connection.Capability.SUPPORTS_DOWNGRADE_TO_VOICE_REMOTE)) {

                        // If the carrier supports downgrading to voice, then we can simply issue a
                        // downgrade to voice instead of terminating the call.
                        if (reasonCode == ImsReasonInfo.CODE_DATA_DISABLED) {
                            conn.onConnectionEvent(TelephonyManager.EVENT_DOWNGRADE_DATA_DISABLED,
                                    null);
                        } else if (reasonCode == ImsReasonInfo.CODE_DATA_LIMIT_REACHED) {
                            conn.onConnectionEvent(
                                    TelephonyManager.EVENT_DOWNGRADE_DATA_LIMIT_REACHED, null);
                        }
                    }
                }
            }
        }
    }

    /**
     * Handles changes to the enabled state of mobile data.
     * When data is disabled, handles auto-downgrade of video calls over LTE.
     * When data is enabled, handled resuming of video calls paused when data was disabled.
     * @param enabled {@code true} if mobile data is enabled, {@code false} if mobile data is
     *                            disabled.
     * @param reasonCode The {@link ImsReasonInfo} code for the data enabled state change.
     */
    private void handleDataEnabledChange(boolean enabled, int reasonCode) {
        if (!enabled) {
            // If data is disabled while there are ongoing VT calls which are not taking place over
            // wifi, then they should be disconnected to prevent the user from incurring further
            // data charges.
            for (ImsPhoneConnection conn : mConnections) {
                ImsCall imsCall = conn.getImsCall();
                if (imsCall != null && imsCall.isVideoCall() && !imsCall.isWifiCall()) {
                    log("handleDataEnabledChange - downgrading " + conn);
                    downgradeVideoCall(reasonCode, conn);
                }
            }
        } else if (mSupportPauseVideo) {
            // Data was re-enabled, so un-pause previously paused video calls.
            for (ImsPhoneConnection conn : mConnections) {
                // If video is paused, check to see if there are any pending pauses due to enabled
                // state of data changing.
                log("handleDataEnabledChange - resuming " + conn);
                if (VideoProfile.isPaused(conn.getVideoState()) &&
                        conn.wasVideoPausedFromSource(VideoPauseTracker.SOURCE_DATA_ENABLED)) {
                    // The data enabled state was a cause of a pending pause, so potentially
                    // resume the video now.
                    conn.resumeVideo(VideoPauseTracker.SOURCE_DATA_ENABLED);
                }
            }
            mShouldUpdateImsConfigOnDisconnect = false;
        }
    }

    /**
     * Handles downgrading a video call.  The behavior depends on carrier capabilities; we will
     * attempt to take one of the following actions (in order of precedence):
     * 1. If supported by the carrier, the call will be downgraded to an audio-only call.
     * 2. If the carrier supports video pause signalling, the video will be paused.
     * 3. The call will be disconnected.
     * @param reasonCode The {@link ImsReasonInfo} reason code for the downgrade.
     * @param conn The {@link ImsPhoneConnection} to downgrade.
     */
    private void downgradeVideoCall(int reasonCode, ImsPhoneConnection conn) {
        ImsCall imsCall = conn.getImsCall();
        if (imsCall != null) {
            if (conn.hasCapabilities(
                    Connection.Capability.SUPPORTS_DOWNGRADE_TO_VOICE_LOCAL |
                            Connection.Capability.SUPPORTS_DOWNGRADE_TO_VOICE_REMOTE)
                            && !mSupportPauseVideo) {
                log("downgradeVideoCall :: callId=" + conn.getTelecomCallId()
                        + " Downgrade to audio");
                // If the carrier supports downgrading to voice, then we can simply issue a
                // downgrade to voice instead of terminating the call.
                modifyVideoCall(imsCall, VideoProfile.STATE_AUDIO_ONLY);
            } else if (mSupportPauseVideo && reasonCode != ImsReasonInfo.CODE_WIFI_LOST) {
                // The carrier supports video pause signalling, so pause the video if we didn't just
                // lose wifi; in that case just disconnect.
                log("downgradeVideoCall :: callId=" + conn.getTelecomCallId()
                        + " Pause audio");
                mShouldUpdateImsConfigOnDisconnect = true;
                conn.pauseVideo(VideoPauseTracker.SOURCE_DATA_ENABLED);
            } else {
                log("downgradeVideoCall :: callId=" + conn.getTelecomCallId()
                        + " Disconnect call.");
                // At this point the only choice we have is to terminate the call.
                imsCall.terminate(ImsReasonInfo.CODE_USER_TERMINATED, reasonCode);
            }
        }
    }

    private void resetImsCapabilities() {
        log("Resetting Capabilities...");
        boolean tmpIsVideoCallEnabled = isVideoCallEnabled();

        if (mIgnoreResetUtCapability) {
            //UT capability should not be reset (for IMS deregistration and for IMS feature state
            //not ready) and it should always depend on the modem indication for UT capability
            mMmTelCapabilities.removeCapabilities(
                    MmTelFeature.MmTelCapabilities.CAPABILITY_TYPE_VOICE);
            mMmTelCapabilities.removeCapabilities(
                    MmTelFeature.MmTelCapabilities.CAPABILITY_TYPE_VIDEO);
            mMmTelCapabilities.removeCapabilities(
                    MmTelFeature.MmTelCapabilities.CAPABILITY_TYPE_SMS);
        } else {
            mMmTelCapabilities = new MmTelFeature.MmTelCapabilities();
        }
        mPhone.setServiceState(ServiceState.STATE_OUT_OF_SERVICE);
        mPhone.resetImsRegistrationState();
        mPhone.processDisconnectReason(new ImsReasonInfo(ImsReasonInfo.CODE_LOCAL_IMS_SERVICE_DOWN,
                ImsReasonInfo.CODE_UNSPECIFIED));
        boolean isVideoEnabled = isVideoCallEnabled();
        if (tmpIsVideoCallEnabled != isVideoEnabled) {
            mPhone.notifyForVideoCapabilityChanged(isVideoEnabled);
        }
    }

    /**
     * @return {@code true} if the device is connected to a WIFI network, {@code false} otherwise.
     */
    private boolean isWifiConnected() {
        ConnectivityManager cm = (ConnectivityManager) mPhone.getContext()
                .getSystemService(Context.CONNECTIVITY_SERVICE);
        if (cm != null) {
            NetworkInfo ni = cm.getActiveNetworkInfo();
            if (ni != null && ni.isConnected()) {
                return ni.getType() == ConnectivityManager.TYPE_WIFI;
            }
        }
        return false;
    }

    /**
     * Registers for changes to network connectivity.  Specifically requests the availability of new
     * WIFI networks which an IMS video call could potentially hand over to.
     */
    private void registerForConnectivityChanges() {
        if (mIsMonitoringConnectivity || !mNotifyVtHandoverToWifiFail) {
            return;
        }
        ConnectivityManager cm = (ConnectivityManager) mPhone.getContext()
                .getSystemService(Context.CONNECTIVITY_SERVICE);
        if (cm != null) {
            Rlog.i(LOG_TAG, "registerForConnectivityChanges");
            NetworkRequest.Builder builder = new NetworkRequest.Builder();
            builder.addTransportType(NetworkCapabilities.TRANSPORT_WIFI);
            cm.registerNetworkCallback(builder.build(), mNetworkCallback);
            mIsMonitoringConnectivity = true;
        }
    }

    /**
     * Unregister for connectivity changes.  Will be called when a call disconnects or if the call
     * ends up handing over to WIFI.
     */
    private void unregisterForConnectivityChanges() {
        if (!mIsMonitoringConnectivity || !mNotifyVtHandoverToWifiFail) {
            return;
        }
        ConnectivityManager cm = (ConnectivityManager) mPhone.getContext()
                .getSystemService(Context.CONNECTIVITY_SERVICE);
        if (cm != null) {
            Rlog.i(LOG_TAG, "unregisterForConnectivityChanges");
            cm.unregisterNetworkCallback(mNetworkCallback);
            mIsMonitoringConnectivity = false;
        }
    }

    /**
     * If the foreground call is a video call, schedule a handover check if one is not already
     * scheduled.  This method is intended ONLY for use when scheduling to watch for mid-call
     * handovers.
     */
    private void scheduleHandoverCheck() {
        ImsCall fgCall = mForegroundCall.getImsCall();
        ImsPhoneConnection conn = mForegroundCall.getFirstConnection();
        if (!mNotifyVtHandoverToWifiFail || fgCall == null || !fgCall.isVideoCall() || conn == null
                || conn.getDisconnectCause() != DisconnectCause.NOT_DISCONNECTED) {
            return;
        }

        if (!hasMessages(EVENT_CHECK_FOR_WIFI_HANDOVER)) {
            Rlog.i(LOG_TAG, "scheduleHandoverCheck: schedule");
            sendMessageDelayed(obtainMessage(EVENT_CHECK_FOR_WIFI_HANDOVER, fgCall),
                    HANDOVER_TO_WIFI_TIMEOUT_MS);
        }
    }

    /**
     * @return {@code true} if downgrading of a video call to audio is supported.
         */
    public boolean isCarrierDowngradeOfVtCallSupported() {
        return mSupportDowngradeVtToAudio;
    }

    @VisibleForTesting
    public void setDataEnabled(boolean isDataEnabled) {
        mIsDataEnabled = isDataEnabled;
    }

    // Removes old call quality metrics if mCallQualityMetricsHistory exceeds its max size
    private void pruneCallQualityMetricsHistory() {
        if (mCallQualityMetricsHistory.size() > MAX_CALL_QUALITY_HISTORY) {
            mCallQualityMetricsHistory.poll();
        }
    }

    private void handleFeatureCapabilityChanged(ImsFeature.Capabilities capabilities) {
        boolean tmpIsVideoCallEnabled = isVideoCallEnabled();
        // Check enabledFeatures to determine capabilities. We ignore disabledFeatures.
        StringBuilder sb;
        if (DBG) {
            sb = new StringBuilder(120);
            sb.append("handleFeatureCapabilityChanged: ");
        }
        sb.append(capabilities);
        mMmTelCapabilities = new MmTelFeature.MmTelCapabilities(capabilities);

        boolean isVideoEnabled = isVideoCallEnabled();
        boolean isVideoEnabledStatechanged = tmpIsVideoCallEnabled != isVideoEnabled;
        if (DBG) {
            sb.append(" isVideoEnabledStateChanged=");
            sb.append(isVideoEnabledStatechanged);
        }

        if (isVideoEnabledStatechanged) {
            log("handleFeatureCapabilityChanged - notifyForVideoCapabilityChanged="
                    + isVideoEnabled);
            mPhone.notifyForVideoCapabilityChanged(isVideoEnabled);
        }

        if (DBG) log(sb.toString());

        String logMessage = "handleFeatureCapabilityChanged: isVolteEnabled="
                + isVoiceOverCellularImsEnabled()
                + ", isVideoCallEnabled=" + isVideoCallEnabled()
                + ", isVowifiEnabled=" + isVowifiEnabled()
                + ", isUtEnabled=" + isUtEnabled();
        if (DBG) {
            log(logMessage);
        }
        mRegLocalLog.log(logMessage);

        mPhone.onFeatureCapabilityChanged();

        int regTech = getImsRegistrationTech();
        mMetrics.writeOnImsCapabilities(mPhone.getPhoneId(), regTech, mMmTelCapabilities);
        mPhone.getImsStats().onImsCapabilitiesChanged(regTech, mMmTelCapabilities);
    }

    @VisibleForTesting
    public void onCallHoldReceived(ImsCall imsCall) {
        if (DBG) log("onCallHoldReceived");

        ImsPhoneConnection conn = findConnection(imsCall);
        if (conn != null) {
            if (!mOnHoldToneStarted && (ImsPhoneCall.isLocalTone(imsCall)
                    || mAlwaysPlayRemoteHoldTone) &&
                    conn.getState() == ImsPhoneCall.State.ACTIVE) {
                mPhone.startOnHoldTone(conn);
                mOnHoldToneStarted = true;
                mOnHoldToneId = System.identityHashCode(conn);
            }
            conn.onConnectionEvent(android.telecom.Connection.EVENT_CALL_REMOTELY_HELD, null);
            mImsCallInfoTracker.updateImsCallStatus(conn, true, false);

            boolean useVideoPauseWorkaround = mPhone.getContext().getResources().getBoolean(
                    com.android.internal.R.bool.config_useVideoPauseWorkaround);
            if (useVideoPauseWorkaround && mSupportPauseVideo &&
                    VideoProfile.isVideo(conn.getVideoState())) {
                // If we are using the video pause workaround, the vendor IMS code has issues
                // with video pause signalling.  In this case, when a call is remotely
                // held, the modem does not reliably change the video state of the call to be
                // paused.
                // As a workaround, we will turn on that bit now.
                conn.changeToPausedState();
            }
        }

        SuppServiceNotification supp = new SuppServiceNotification();
        supp.notificationType = SuppServiceNotification.NOTIFICATION_TYPE_CODE_2;
        supp.code = SuppServiceNotification.CODE_2_CALL_ON_HOLD;
        mPhone.notifySuppSvcNotification(supp);
        mMetrics.writeOnImsCallHoldReceived(mPhone.getPhoneId(), imsCall.getCallSession());
    }

    @VisibleForTesting
    public void setAlwaysPlayRemoteHoldTone(boolean shouldPlayRemoteHoldTone) {
        mAlwaysPlayRemoteHoldTone = shouldPlayRemoteHoldTone;
    }

    // Accept the call as RTT if incoming call as RTT attribute set
    private ImsStreamMediaProfile addRttAttributeIfRequired(ImsCall call,
            ImsStreamMediaProfile mediaProfile) {

        if (!isRttSupported()) {
            if (DBG) log("addRttAttributeIfRequired: RTT is not supported");
            return mediaProfile;
        }

        ImsCallProfile profile = call.getCallProfile();
        if (profile.mMediaProfile != null && profile.mMediaProfile.isRttCall() &&
                (!call.getCallProfile().isVideoCall() ||
                        QtiImsUtils.isRttSupportedOnVtCalls(mPhone.getPhoneId(),
                                                            mPhone.getContext()))) {
            if (DBG) log("RTT: addRttAttributeIfRequired = " +
                    profile.mMediaProfile.isRttCall());
            // If RTT UI option is on, then incoming RTT call should always be accepted
            // as RTT, irrespective of Modes
            mediaProfile.setRttMode(ImsStreamMediaProfile.RTT_MODE_FULL);
        }
        return mediaProfile;
    }

    private String getNetworkCountryIso() {
        String countryIso = "";
        if (mPhone != null) {
            ServiceStateTracker sst = mPhone.getServiceStateTracker();
            if (sst != null) {
                LocaleTracker lt = sst.getLocaleTracker();
                if (lt != null) {
                    countryIso = lt.getCurrentCountry();
                }
            }
        }
        return countryIso;
    }

    private boolean isRttSupported() {
        return QtiImsUtils.isRttSupported(mPhone.getPhoneId(), mPhone.getContext());
    }

    private boolean isRttOn() {
        return QtiImsUtils.isRttOn(mPhone.getPhoneId(), mPhone.getContext());
    }

    private boolean isSimLessRttSupported() {
        return QtiImsUtils.isSimLessRttSupported(mPhone.getPhoneId(), mPhone.getContext());
    }

    /**
     * RTT call is allowed if RTT is supported by carrier and RTT setting is ON
     * and call is not a video call or RTT is supported for video calls.
     * If device is roaming, either carrier should allow RTT while roaming
     * or device needs to be registered on WIFI or it should be an emergency call.
     */
    private boolean canMakeRttCall(ImsCallProfile profile, boolean isEmergency) {
        Phone defaultPhone = mPhone.getDefaultPhone();
        IccCardConstants.State state = defaultPhone.getIccCard().getState();
        /** RTT call needs to allowed based on carrier config if sim is present
         * else we need to check the saved cache for simless RTT e911 call
         */
        if ((state.iccCardExist() && !isRttSupported()) ||
                (!state.iccCardExist() && isEmergency &&
                !isSimLessRttSupported())
                || !isRttOn()) {
            return false;
        }
        if (profile != null && profile.isVideoCall() && !QtiImsUtils.isRttSupportedOnVtCalls(
                mPhone.getPhoneId(),mPhone.getContext())) {
            return false;
        }
        if (!mPhone.getDefaultPhone().getServiceState().getRoaming()
                || mAllowRttWhileRoaming
                || (mPhone.getImsRegistrationTech()
                == ImsRegistrationImplBase.REGISTRATION_TECH_IWLAN)
                || isEmergency) {
            return true;
        }
        return false;
    }

    @Override
    public ImsPhone getPhone() {
        return mPhone;
    }

    @VisibleForTesting
    public void setSupportCepOnPeer(boolean isSupported) {
        mSupportCepOnPeer = isSupported;
    }

    /**
     * Injects a test conference state into an ongoing IMS call.
     * @param state The injected state.
     */
    public void injectTestConferenceState(@NonNull ImsConferenceState state) {
        List<ConferenceParticipant> participants = ImsCall.parseConferenceState(state);
        for (ImsPhoneConnection connection : getConnections()) {
            connection.updateConferenceParticipants(participants);
        }
    }

    /**
     * Sets whether CEP handling is enabled or disabled.
     * @param isEnabled
     */
    public void setConferenceEventPackageEnabled(boolean isEnabled) {
        log("setConferenceEventPackageEnabled isEnabled=" + isEnabled);
        mIsConferenceEventPackageEnabled = isEnabled;
    }

    /**
     * @return {@code true} is conference event package handling is enabled, {@code false}
     * otherwise.
     */
    public boolean isConferenceEventPackageEnabled() {
        return mIsConferenceEventPackageEnabled;
    }

    @VisibleForTesting
    public ImsCall.Listener getImsCallListener() {
        return mImsCallListener;
    }

    @VisibleForTesting
    public ArrayList<ImsPhoneConnection> getConnections() {
        return mConnections;
    }

    @VisibleForTesting
    public ImsPhoneConnection getPendingMO() {
        return mPendingMO;
    }

    /**
     * Set up static configuration from package/services/Telephony's config.xml.
     * @param config the config.
     */
    public void setConfig(@NonNull Config config) {
        mConfig = config;
    }

    private void handleConferenceFailed(ImsPhoneConnection fgConnection,
            ImsPhoneConnection bgConnection) {
        if (fgConnection != null) {
            fgConnection.handleMergeComplete();
        }
        if (bgConnection != null) {
            bgConnection.handleMergeComplete();
        }
        mPhone.notifySuppServiceFailed(Phone.SuppService.CONFERENCE);
    }

    /**
     * Calculate whether CSFB or not with fg call type and bg call type.
     * @return {@code true} if bg call is not alive or fg call has higher score than bg call.
     */
    private boolean isForegroundHigherPriority() {
        if (!mBackgroundCall.getState().isAlive()) {
            return true;
        }
        ImsPhoneConnection fgConnection = mForegroundCall.getFirstConnection();
        ImsPhoneConnection bgConnection = mBackgroundCall.getFirstConnection();
        if (fgConnection.getCallPriority() > bgConnection.getCallPriority()) {
            return true;
        }
        return false;
    }

    private int getBackgroundCallCount() {
        return mBackgroundCall.getConnectionsCount();
    }

    /** For DSDA, background call may have two conenctions, hangup the first one */
    private void hangupFirstHeldCall() throws CallStateException {
        logi("hangupFirstHeldCall");
        mBackgroundCall.getFirstConnection().hangup(); //hangup first held call
    }

    private boolean isInDsdaMode() {
        return TelephonyManager.isConcurrentCallsPossible();
    }

    /* For non-DSDA, max call limit is reached if there is a foreground and a background call.
     * For DSDA, in addtion, it is reached if there are two background connections
     */
    private boolean hasMaximumLiveCalls() {
        if (!mBackgroundCall.getState().isAlive()) {
            return false;
        }
        boolean maxLiveCalls = false;
        if (getBackgroundCallCount() == MAX_BACKGROUND_CALLS_DSDA ||
                (mForegroundCall.getState().isAlive() &&
                (mPendingMO == null || mPendingMO.getDeferDialStatus() != DeferDial.ENABLE))) {
            // If there is a foregroundcall (ACTIVE+HELD) .Do not account for the pendingMO in
            // deferred state
            maxLiveCalls = true;
        }
        Log.d(LOG_TAG, "hasMaximumLiveCalls: " + maxLiveCalls);
        return maxLiveCalls;
    }

    private void initializeTerminalBasedCallWaiting() {
        boolean capable = false;
        if (mImsManager != null) {
            try {
                capable = mImsManager.isCapable(CAPABILITY_TERMINAL_BASED_CALL_WAITING);
            } catch (ImsException e) {
                loge("initializeTerminalBasedCallWaiting : exception " + e);
            }
        }
        logi("initializeTerminalBasedCallWaiting capable=" + capable);
        mPhone.setTerminalBasedCallWaitingSupported(capable);

        if (capable) {
            setTerminalBasedCallWaitingStatus(mPhone.getTerminalBasedCallWaitingState(false));
        }
    }

    /**
     * Notifies the change of the user setting of the terminal-based call waiting service
     * to IMS service.
     */
    public void setTerminalBasedCallWaitingStatus(int state) {
        if (state == TERMINAL_BASED_NOT_SUPPORTED) return;
        if (mImsManager != null) {
            try {
                log("setTerminalBasedCallWaitingStatus state=" + state);
                mImsManager.setTerminalBasedCallWaitingStatus(
                        state == TERMINAL_BASED_ACTIVATED);
            } catch (ImsException e) {
                loge("setTerminalBasedCallWaitingStatus : exception " + e);
            }
        }
    }

    /** Send the list of SrvccConnection instances to the radio */
    public void handleSrvccConnectionInfo(List<SrvccCall> profileList) {
        mPhone.getDefaultPhone().mCi.setSrvccCallInfo(
                convertToSrvccConnectionInfo(profileList), null);
    }

    /** Converts SrvccCall to SrvccConnection. */
    @VisibleForTesting
    public SrvccConnection[] convertToSrvccConnectionInfo(List<SrvccCall> profileList) {
        if (mSrvccTypeSupported.isEmpty() || profileList == null || profileList.isEmpty()) {
            return null;
        }

        List<SrvccConnection> connList = new ArrayList<>();
        for (SrvccCall profile : profileList) {
            if (isCallProfileSupported(profile)) {
                addConnection(connList,
                        profile, findConnection(profile.getCallId()));
            }
        }

        if (connList.isEmpty()) return null;
        return connList.toArray(new SrvccConnection[0]);
    }

    /** Send the mediaType, direction, bitrate for ANBR Query to the radio */
    public void handleSendAnbrQuery(int mediaType, int direction, int bitsPerSecond) {
        if (DBG) log("handleSendAnbrQuery - mediaType=" + mediaType);
        mPhone.getDefaultPhone().mCi.sendAnbrQuery(mediaType, direction, bitsPerSecond, null);
    }


    /**
     * Notifies the recommended bit rate for the indicated logical channel and direction.
     *
     * @param mediaType MediaType is used to identify media stream such as audio or video.
     * @param direction Direction of this packet stream (e.g. uplink or downlink).
     * @param bitsPerSecond The recommended bit rate for the UE for a specific logical channel and
     *        a specific direction by NW.
     */
    public void triggerNotifyAnbr(int mediaType, int direction, int bitsPerSecond) {
        ImsCall activeCall = mForegroundCall.getFirstConnection().getImsCall();

        if (activeCall != null) {
            if (DBG) log("triggerNotifyAnbr - mediaType=" + mediaType);
            activeCall.callSessionNotifyAnbr(mediaType, direction, bitsPerSecond);
        }
    }

    private boolean isCallProfileSupported(SrvccCall profile) {
        if (profile == null) return false;

        switch(profile.getPreciseCallState()) {
            case PRECISE_CALL_STATE_ACTIVE:
                return mSrvccTypeSupported.contains(BASIC_SRVCC_SUPPORT);
            case PRECISE_CALL_STATE_HOLDING:
                return mSrvccTypeSupported.contains(MIDCALL_SRVCC_SUPPORT);
            case PRECISE_CALL_STATE_DIALING:
                return mSrvccTypeSupported.contains(PREALERTING_SRVCC_SUPPORT);
            case PRECISE_CALL_STATE_ALERTING:
                return mSrvccTypeSupported.contains(ALERTING_SRVCC_SUPPORT);
            case PRECISE_CALL_STATE_INCOMING:
                return mSrvccTypeSupported.contains(ALERTING_SRVCC_SUPPORT);
            case PRECISE_CALL_STATE_WAITING:
                return mSrvccTypeSupported.contains(ALERTING_SRVCC_SUPPORT);
            case PRECISE_CALL_STATE_INCOMING_SETUP:
                return mSrvccTypeSupported.contains(PREALERTING_SRVCC_SUPPORT);
            default:
                break;
        }
        return false;
    }

    private synchronized ImsPhoneConnection findConnection(String callId) {
        for (ImsPhoneConnection c : mConnections) {
            ImsCall imsCall = c.getImsCall();
            if (imsCall == null) continue;
            ImsCallSession session = imsCall.getCallSession();
            if (session == null) continue;

            if (TextUtils.equals(session.getCallId(), callId)) {
                return c;
            }
        }
        return null;
    }

    /**
     * Update the list of SrvccConnection with the given SrvccCall and ImsPhoneconnection.
     *
     * @param destList the list of SrvccConnection the new connection will be added
     * @param profile the SrvccCall of the connection to be added
     * @param c the ImsPhoneConnection of the connection to be added
     */
    private void addConnection(
            List<SrvccConnection> destList, SrvccCall profile, ImsPhoneConnection c) {
        if (destList == null) return;
        if (profile == null) return;

        int preciseCallState = profile.getPreciseCallState();
        if (!isAlive(preciseCallState)) return;

        List<ConferenceParticipant> participants = getConferenceParticipants(c);
        if (participants != null) {
            for (ConferenceParticipant cp : participants) {
                if (cp.getState() == android.telecom.Connection.STATE_DISCONNECTED) {
                    Rlog.i(LOG_TAG, "addConnection participant is disconnected");
                    continue;
                }
                SrvccConnection srvccConnection = new SrvccConnection(cp, preciseCallState);
                destList.add(srvccConnection);
            }
        } else {
            SrvccConnection srvccConnection =
                    new SrvccConnection(profile.getImsCallProfile(), c, preciseCallState);
            destList.add(srvccConnection);
        }
    }

    private List<ConferenceParticipant> getConferenceParticipants(ImsPhoneConnection c) {
        if (!mSrvccTypeSupported.contains(MIDCALL_SRVCC_SUPPORT)) return null;

        ImsCall imsCall = c.getImsCall();
        if (imsCall == null) return null;

        List<ConferenceParticipant> participants = imsCall.getConferenceParticipants();
        if (participants == null || participants.isEmpty()) return null;
        return participants;
    }

    private static boolean isAlive(int preciseCallState) {
        switch (preciseCallState) {
            case PRECISE_CALL_STATE_ACTIVE: return true;
            case PRECISE_CALL_STATE_HOLDING: return true;
            case PRECISE_CALL_STATE_DIALING: return true;
            case PRECISE_CALL_STATE_ALERTING: return true;
            case PRECISE_CALL_STATE_INCOMING: return true;
            case PRECISE_CALL_STATE_WAITING: return true;
            case PRECISE_CALL_STATE_INCOMING_SETUP: return true;
            default:
        }
        return false;
    }

    /**
     * Notifies that radio triggered IMS deregistration.
     * @param reason the reason why the deregistration is triggered.
     */
    public void triggerImsDeregistration(
            @ImsRegistrationImplBase.ImsDeregistrationReason int reason) {
        if (mImsManager == null) return;
        try {
            mImsManager.triggerDeregistration(reason);
        } catch (ImsException e) {
            loge("triggerImsDeregistration: exception " + e);
        }
    }

    private void updateImsRegistrationInfo() {
        int capabilities = 0;

        if (mMmTelCapabilities.isCapable(
                MmTelFeature.MmTelCapabilities.CAPABILITY_TYPE_VOICE)) {
            capabilities |= IMS_MMTEL_CAPABILITY_VOICE;
        }
        if (mMmTelCapabilities.isCapable(
                MmTelFeature.MmTelCapabilities.CAPABILITY_TYPE_VIDEO)) {
            capabilities |= IMS_MMTEL_CAPABILITY_VIDEO;
        }
        if (mMmTelCapabilities.isCapable(
                MmTelFeature.MmTelCapabilities.CAPABILITY_TYPE_SMS)) {
            capabilities |= IMS_MMTEL_CAPABILITY_SMS;
        }

        mPhone.updateImsRegistrationInfo(capabilities);
    }

    private void registerImsTrafficSession(int token,
                @MmTelFeature.ImsTrafficType int trafficType,
                @MmTelFeature.ImsTrafficDirection int trafficDirection,
                @NonNull IImsTrafficSessionCallback callback) {
        mImsTrafficSessions.put(Integer.valueOf(token),
                new ImsTrafficSession(trafficType, trafficDirection, callback));
    }

    private void unregisterImsTrafficSession(int token) {
        mImsTrafficSessions.remove(Integer.valueOf(token));
    }

    private ImsTrafficSession getImsTrafficSession(int token) {
        return mImsTrafficSessions.get(Integer.valueOf(token));
    }

    private void stopAllImsTrafficTypes() {
        boolean isEmpty = mImsTrafficSessions.isEmpty();
        logi("stopAllImsTrafficTypes empty=" + isEmpty);

        if (isEmpty) return;

        mImsTrafficSessions.forEachKey(1, token -> mPhone.stopImsTraffic(token, null));
        mImsTrafficSessions.clear();
    }
}<|MERGE_RESOLUTION|>--- conflicted
+++ resolved
@@ -1849,12 +1849,7 @@
         }
 
         if (!holdBeforeDial) {
-<<<<<<< HEAD
             if ((!isPhoneInEmergencyMode) || (isPhoneInEmergencyMode && isEmergencyNumber)) {
-=======
-            // In Ecm mode, if another emergency call is dialed, Ecm mode will not exit.
-            if ((!isPhoneInEcmMode) || (isPhoneInEcmMode && isEmergencyNumber)) {
->>>>>>> 69fadba7
                 dialInternal(mPendingMO, clirMode, videoState, dialArgs.retryCallFailCause,
                         dialArgs.retryCallFailNetworkType, dialArgs.intentExtras);
             } else if (DomainSelectionResolver.getInstance().isDomainSelectionSupported()) {
@@ -4036,10 +4031,8 @@
                     .getCallExtra(QtiImsUtils.EXTRA_EMERGENCY_SERVICE_CATEGORY));
 
             if (reasonInfo.getCode() == ImsReasonInfo.CODE_SIP_ALTERNATE_EMERGENCY_CALL
-<<<<<<< HEAD
-                    && mAutoRetryFailedWifiEmergencyCall && isEmergencySrvCategoryPresent) {
-=======
-                    && DomainSelectionResolver.getInstance().isDomainSelectionSupported()) {
+                    && DomainSelectionResolver.getInstance().isDomainSelectionSupported()
+                    && isEmergencySrvCategoryPresent) {
                 if (conn != null) {
                     int eccCategory = EmergencyNumber.EMERGENCY_SERVICE_CATEGORY_UNSPECIFIED;
                     if (imsCall != null && imsCall.getCallProfile() != null) {
@@ -4052,7 +4045,6 @@
                 return;
             } else if (reasonInfo.getCode() == ImsReasonInfo.CODE_SIP_ALTERNATE_EMERGENCY_CALL
                     && mAutoRetryFailedWifiEmergencyCall) {
->>>>>>> 69fadba7
                 Pair<ImsCall, ImsReasonInfo> callInfo = new Pair<>(imsCall, reasonInfo);
                 mPhone.getDefaultPhone().mCi.registerForOn(ImsPhoneCallTracker.this,
                         EVENT_REDIAL_WIFI_E911_CALL, callInfo);
