--- conflicted
+++ resolved
@@ -347,11 +347,8 @@
     private boolean mIgnoreDataEnabledChangedForVideoCalls = false;
     private boolean mIsViLteDataMetered = false;
     private boolean mAlwaysPlayRemoteHoldTone = false;
-<<<<<<< HEAD
     private boolean mIgnoreResetUtCapability = false;
-=======
     private boolean mAutoRetryFailedWifiEmergencyCall = false;
->>>>>>> e78d749f
 
     private String mLastDialString = null;
     private PhoneInternalInterface.DialArgs mLastDialArgs = null;
@@ -1165,13 +1162,10 @@
                 CarrierConfigManager.KEY_SUPPORT_PAUSE_IMS_VIDEO_CALLS_BOOL);
         mAlwaysPlayRemoteHoldTone = carrierConfig.getBoolean(
                 CarrierConfigManager.KEY_ALWAYS_PLAY_REMOTE_HOLD_TONE_BOOL);
-<<<<<<< HEAD
         mIgnoreResetUtCapability =  carrierConfig.getBoolean(
                 CarrierConfigManager.KEY_IGNORE_RESET_UT_CAPABILITY_BOOL);
-=======
         mAutoRetryFailedWifiEmergencyCall = carrierConfig.getBoolean(
                 CarrierConfigManager.KEY_AUTO_RETRY_FAILED_WIFI_EMERGENCY_CALL);
->>>>>>> e78d749f
 
         String[] mappings = carrierConfig
                 .getStringArray(CarrierConfigManager.KEY_IMS_REASONINFO_MAPPING_STRING_ARRAY);
