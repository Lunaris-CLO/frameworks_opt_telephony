--- conflicted
+++ resolved
@@ -802,12 +802,10 @@
     private ImsDialArgs mLastDialArgs = null;
     private Executor mExecutor = Runnable::run;
 
-<<<<<<< HEAD
+    private final ImsCallInfoTracker mImsCallInfoTracker;
+
     private boolean mPendingExitEcbmReq;
     private boolean mPendingExitScbmReq;
-=======
-    private final ImsCallInfoTracker mImsCallInfoTracker;
->>>>>>> b1481d98
 
     /**
      * Listeners to changes in the phone state.  Intended for use by other interested IMS components
@@ -1785,7 +1783,6 @@
         synchronized (mSyncHold) {
             mLastDialString = dialString;
             mLastDialArgs = dialArgs;
-<<<<<<< HEAD
             log("dial: deferDial = " + deferDial);
             if (deferDial == DeferDial.INVALID || deferDial == DeferDial.ENABLE) {
                 // deferDial will be set to ENABLE if extra handling is required on the other sub,
@@ -1795,7 +1792,7 @@
                 // completed, deferDial will be set to DISABLE and DIAL request can be sent.
                 // For legacy non DSDA use case, deferDial is INVALID
                 mPendingMO = new ImsPhoneConnection(mPhone, dialString, this, mForegroundCall,
-                        isEmergencyNumber, isWpsCall);
+                        isEmergencyNumber, isWpsCall, dialArgs);
                 mOperationLocalLog.log("dial requested. connId="
                         + System.identityHashCode(mPendingMO));
             } else {
@@ -1807,11 +1804,6 @@
                 deferDial = DeferDial.INVALID;
             }
             mPendingMO.setDeferDialStatus(deferDial);
-=======
-            mPendingMO = new ImsPhoneConnection(mPhone, dialString, this, mForegroundCall,
-                    isEmergencyNumber, isWpsCall, dialArgs);
-            mOperationLocalLog.log("dial requested. connId=" + System.identityHashCode(mPendingMO));
->>>>>>> b1481d98
             if (isEmergencyNumber && dialArgs != null && dialArgs.intentExtras != null) {
                 Rlog.i(LOG_TAG, "dial ims emergency dialer: " + dialArgs.intentExtras.getBoolean(
                         TelecomManager.EXTRA_IS_USER_INTENT_EMERGENCY_CALL));
@@ -3056,7 +3048,6 @@
         mOperationLocalLog.log("hangup: " + logResult + ", connId="
                 + System.identityHashCode(conn));
 
-<<<<<<< HEAD
         if (call.getConnections().size() > 1 && call == mBackgroundCall) {
             // separate two connections from same imsphonecall object
             mBackgroundCall.detach(conn);
@@ -3066,11 +3057,8 @@
         } else {
             call.onHangupLocal();
         }
+        mImsCallInfoTracker.updateImsCallStatus(conn);
         ImsCall imsCall = conn.getImsCall();
-=======
-        call.onHangupLocal();
-        mImsCallInfoTracker.updateImsCallStatus(conn);
->>>>>>> b1481d98
 
         try {
             if (imsCall != null) {
