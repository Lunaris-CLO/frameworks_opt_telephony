/*
 * Copyright (C) 2013 The Android Open Source Project
 *
 * Licensed under the Apache License, Version 2.0 (the "License");
 * you may not use this file except in compliance with the License.
 * You may obtain a copy of the License at
 *
 *      http://www.apache.org/licenses/LICENSE-2.0
 *
 * Unless required by applicable law or agreed to in writing, software
 * distributed under the License is distributed on an "AS IS" BASIS,
 * WITHOUT WARRANTIES OR CONDITIONS OF ANY KIND, either express or implied.
 * See the License for the specific language governing permissions and
 * limitations under the License.
 */

package com.android.internal.telephony.imsphone;

import static com.android.internal.annotations.VisibleForTesting.Visibility.PRIVATE;
import static com.android.internal.telephony.Phone.CS_FALLBACK;

import android.annotation.NonNull;
import android.app.usage.NetworkStatsManager;
import android.compat.annotation.UnsupportedAppUsage;
import android.content.BroadcastReceiver;
import android.content.Context;
import android.content.Intent;
import android.content.IntentFilter;
import android.content.SharedPreferences;
import android.content.pm.PackageManager;
import android.net.ConnectivityManager;
import android.net.Network;
import android.net.NetworkCapabilities;
import android.net.NetworkInfo;
import android.net.NetworkRequest;
import android.net.NetworkStats;
import android.net.netstats.provider.NetworkStatsProvider;
import android.os.AsyncResult;
import android.os.Bundle;
import android.os.Handler;
import android.os.Message;
import android.os.PersistableBundle;
import android.os.Registrant;
import android.os.RegistrantList;
import android.os.RemoteException;
import android.os.SystemClock;
import android.preference.PreferenceManager;
import android.provider.Settings;
import android.sysprop.TelephonyProperties;
import android.telecom.Connection.VideoProvider;
import android.telecom.TelecomManager;
import android.telecom.VideoProfile;
import android.telephony.CallQuality;
import android.telephony.CarrierConfigManager;
import android.telephony.DisconnectCause;
import android.telephony.PhoneNumberUtils;
import android.telephony.ServiceState;
import android.telephony.SubscriptionInfo;
import android.telephony.SubscriptionManager;
import android.telephony.TelephonyManager;
import android.telephony.emergency.EmergencyNumber;
import android.telephony.ims.ImsCallProfile;
import android.telephony.ims.ImsMmTelManager;
import android.telephony.ims.ImsReasonInfo;
import android.telephony.ims.ImsStreamMediaProfile;
import android.telephony.ims.ImsSuppServiceNotification;
import android.telephony.ims.ProvisioningManager;
import android.telephony.ims.feature.ImsFeature;
import android.telephony.ims.feature.MmTelFeature;
import android.telephony.ims.stub.ImsRegistrationImplBase;
import android.text.TextUtils;
import android.util.ArrayMap;
import android.util.LocalLog;
import android.util.Log;
import android.util.Pair;
import android.util.SparseIntArray;

import com.android.ims.FeatureConnector;
import com.android.ims.ImsCall;
import com.android.ims.ImsConfig;
import com.android.ims.ImsConfigListener;
import com.android.ims.ImsEcbm;
import com.android.ims.ImsException;
import com.android.ims.ImsManager;
import com.android.ims.ImsMultiEndpoint;
import com.android.ims.ImsUtInterface;
import com.android.ims.internal.ConferenceParticipant;
import com.android.ims.internal.IImsCallSession;
import com.android.ims.internal.IImsVideoCallProvider;
import com.android.ims.internal.ImsVideoCallProviderWrapper;
import com.android.ims.internal.VideoPauseTracker;
import com.android.internal.annotations.VisibleForTesting;
import com.android.internal.os.SomeArgs;
import com.android.internal.telephony.Call;
import com.android.internal.telephony.CallFailCause;
import com.android.internal.telephony.CallStateException;
import com.android.internal.telephony.CallTracker;
import com.android.internal.telephony.CommandException;
import com.android.internal.telephony.CommandsInterface;
import com.android.internal.telephony.Connection;
import com.android.internal.telephony.EcbmHandler;
import com.android.internal.telephony.LocaleTracker;
import com.android.internal.telephony.Phone;
import com.android.internal.telephony.PhoneConstants;
import com.android.internal.telephony.PhoneFactory;
import com.android.internal.telephony.ServiceStateTracker;
import com.android.internal.telephony.SubscriptionController;
import com.android.internal.telephony.dataconnection.DataEnabledSettings;
import com.android.internal.telephony.dataconnection.DataEnabledSettings.DataEnabledChangedReason;
import com.android.internal.telephony.emergency.EmergencyNumberTracker;
import com.android.internal.telephony.gsm.SuppServiceNotification;
import com.android.internal.telephony.imsphone.ImsPhone.ImsDialArgs;
import com.android.internal.telephony.metrics.CallQualityMetrics;
import com.android.internal.telephony.metrics.TelephonyMetrics;
import com.android.internal.telephony.nano.TelephonyProto.TelephonyCallSession;
import com.android.internal.telephony.nano.TelephonyProto.TelephonyCallSession.Event.ImsCommand;
import com.android.internal.telephony.util.QtiImsUtils;
import com.android.internal.util.IndentingPrintWriter;
import com.android.telephony.Rlog;

import java.io.FileDescriptor;
import java.io.PrintWriter;
import java.util.ArrayList;
import java.util.HashMap;
import java.util.List;
import java.util.Map;
import java.util.Queue;
import java.util.concurrent.ConcurrentHashMap;
import java.util.concurrent.ConcurrentLinkedQueue;
import java.util.concurrent.Executor;
import java.util.concurrent.LinkedBlockingQueue;
import java.util.concurrent.atomic.AtomicInteger;
import java.util.function.Consumer;
import java.util.regex.Pattern;

/**
 * {@hide}
 */
public class ImsPhoneCallTracker extends CallTracker implements ImsPullCall {
    static final String LOG_TAG = "ImsPhoneCallTracker";
    static final String VERBOSE_STATE_TAG = "IPCTState";

    public interface PhoneStateListener {
        void onPhoneStateChanged(PhoneConstants.State oldState, PhoneConstants.State newState);
    }

    public interface SharedPreferenceProxy {
        SharedPreferences getDefaultSharedPreferences(Context context);
    }

    public interface PhoneNumberUtilsProxy {
        boolean isEmergencyNumber(String number);
    }

    private static final boolean DBG = true;

    // When true, dumps the state of ImsPhoneCallTracker after changes to foreground and background
    // calls.  This is helpful for debugging.  It is also possible to enable this at runtime by
    // setting the IPCTState log tag to VERBOSE.
    private static final boolean FORCE_VERBOSE_STATE_LOGGING = false; /* stopship if true */
    private static final boolean VERBOSE_STATE_LOGGING = FORCE_VERBOSE_STATE_LOGGING ||
            Rlog.isLoggable(VERBOSE_STATE_TAG, Log.VERBOSE);

    private MmTelFeature.MmTelCapabilities mMmTelCapabilities =
            new MmTelFeature.MmTelCapabilities();

    private TelephonyMetrics mMetrics;
    private final Map<String, CallQualityMetrics> mCallQualityMetrics = new ConcurrentHashMap<>();
    private final ConcurrentLinkedQueue<CallQualityMetrics> mCallQualityMetricsHistory =
            new ConcurrentLinkedQueue<>();
    private boolean mCarrierConfigLoaded = false;

    private final MmTelFeatureListener mMmTelFeatureListener = new MmTelFeatureListener();
    private class MmTelFeatureListener extends MmTelFeature.Listener {
        @Override
        public void onIncomingCall(IImsCallSession c, Bundle extras) {
            if (DBG) log("onReceive : incoming call intent");
            mOperationLocalLog.log("onIncomingCall Received");

            if (extras == null) extras = new Bundle();
            if (mImsManager == null) return;

            try {
                // Network initiated USSD will be treated by mImsUssdListener
                boolean isUssd = extras.getBoolean(MmTelFeature.EXTRA_IS_USSD, false);
                // For compatibility purposes with older vendor implmentations.
                isUssd |= extras.getBoolean(ImsManager.EXTRA_USSD, false);
                if (isUssd) {
                    if (DBG) log("onReceive : USSD");
                    mUssdSession = mImsManager.takeCall(c, mImsUssdListener);
                    if (mUssdSession != null) {
                        mUssdSession.accept(ImsCallProfile.CALL_TYPE_VOICE);
                    }
                    return;
                }

                boolean isUnknown = extras.getBoolean(MmTelFeature.EXTRA_IS_UNKNOWN_CALL, false);
                // For compatibility purposes with older vendor implmentations.
                isUnknown |= extras.getBoolean(ImsManager.EXTRA_IS_UNKNOWN_CALL, false);
                if (DBG) {
                    log("onReceive : isUnknown = " + isUnknown
                            + " fg = " + mForegroundCall.getState()
                            + " bg = " + mBackgroundCall.getState());
                }

                // Normal MT/Unknown call
                ImsCall imsCall = mImsManager.takeCall(c, mImsCallListener);
                ImsPhoneConnection conn = new ImsPhoneConnection(mPhone, imsCall,
                        ImsPhoneCallTracker.this,
                        (isUnknown ? mForegroundCall : mRingingCall), isUnknown);

                boolean isPseudoDsdaCall = isPseudoDsdaCall();
                conn.setActiveCallDisconnectedOnAnswer(isPseudoDsdaCall);
                // If there is an active call and incoming call is not a Psuedo Dsda call.
                if (mForegroundCall.hasConnections() && !isPseudoDsdaCall) {
                    ImsCall activeCall = mForegroundCall.getFirstConnection().getImsCall();
                    if (activeCall != null && imsCall != null) {
                        // activeCall could be null if the foreground call is in a disconnected
                        // state.  If either of the calls is null there is no need to check if
                        // one will be disconnected on answer.
                        boolean answeringWillDisconnect =
                                shouldDisconnectActiveCallOnAnswer(activeCall, imsCall);
                        conn.setActiveCallDisconnectedOnAnswer(answeringWillDisconnect);
                    }
                }
                conn.setAllowAddCallDuringVideoCall(mAllowAddCallDuringVideoCall);
                conn.setAllowHoldingVideoCall(mAllowHoldingVideoCall);

                if ((c != null) && (c.getCallProfile() != null)
                        && (c.getCallProfile().getCallExtras() != null)
                        && (c.getCallProfile().getCallExtras()
                          .containsKey(ImsCallProfile.EXTRA_CALL_DISCONNECT_CAUSE))) {
                    String error = c.getCallProfile()
                            .getCallExtra(ImsCallProfile.EXTRA_CALL_DISCONNECT_CAUSE, null);
                    if (error != null) {
                        try {
                            int cause = getDisconnectCauseFromReasonInfo(
                                        new ImsReasonInfo(Integer.parseInt(error), 0, null),
                                    conn.getState());
                            if (cause == DisconnectCause.INCOMING_AUTO_REJECTED) {
                                conn.setDisconnectCause(cause);
                                if (DBG) log("onIncomingCall : incoming call auto rejected");
                            }
                        } catch (NumberFormatException e) {
                            Rlog.e(LOG_TAG, "Exception in parsing Integer Data: " + e);
                        }
                    }
                }

                addConnection(conn);

                setVideoCallProvider(conn, imsCall);

                TelephonyMetrics.getInstance().writeOnImsCallReceive(mPhone.getPhoneId(),
                        imsCall.getSession());

                if (isUnknown) {
                    mPhone.notifyUnknownConnection(conn);
                } else {
                    if ((mForegroundCall.getState() != ImsPhoneCall.State.IDLE)
                            || (mBackgroundCall.getState() != ImsPhoneCall.State.IDLE)) {
                        conn.update(imsCall, ImsPhoneCall.State.WAITING);
                    }

                    mPhone.notifyNewRingingConnection(conn);
                    mPhone.notifyIncomingRing();
                }

                updatePhoneState();
                mPhone.notifyPreciseCallStateChanged();
            } catch (ImsException e) {
                loge("onReceive : exception " + e);
            } catch (RemoteException e) {
            }
        }

        @Override
        public void onVoiceMessageCountUpdate(int count) {
            if (mPhone != null && mPhone.mDefaultPhone != null) {
                if (DBG) log("onVoiceMessageCountChanged :: count=" + count);
                mPhone.mDefaultPhone.setVoiceMessageCount(count);
            } else {
                loge("onVoiceMessageCountUpdate: null phone");
            }
        }
    }

    /**
     * A class implementing {@link NetworkStatsProvider} to report VT data usage to system.
     */
    // TODO: Directly reports diff in updateVtDataUsage.
    @VisibleForTesting(visibility = PRIVATE)
    public class VtDataUsageProvider extends NetworkStatsProvider {
        private int mToken = 0;
        private NetworkStats mIfaceSnapshot = new NetworkStats(0L, 0);
        private NetworkStats mUidSnapshot = new NetworkStats(0L, 0);
        @Override
        public void onRequestStatsUpdate(int token) {
            // If there is an ongoing VT call, request the latest VT usage from the modem. The
            // latest usage will return asynchronously so it won't be counted in this round, but it
            // will be eventually counted when next requestStatsUpdate is called.
            if (mState != PhoneConstants.State.IDLE) {
                for (ImsPhoneConnection conn : mConnections) {
                    final VideoProvider videoProvider = conn.getVideoProvider();
                    if (videoProvider != null) {
                        videoProvider.onRequestConnectionDataUsage();
                    }
                }
            }

            final NetworkStats ifaceDiff = mVtDataUsageSnapshot.subtract(mIfaceSnapshot);
            final NetworkStats uidDiff = mVtDataUsageUidSnapshot.subtract(mUidSnapshot);
            mVtDataUsageProvider.notifyStatsUpdated(mToken, ifaceDiff, uidDiff);
            mIfaceSnapshot = mIfaceSnapshot.add(ifaceDiff);
            mUidSnapshot = mUidSnapshot.add(uidDiff);
            mToken = token;
        }

        @Override
        public void onSetLimit(String iface, long quotaBytes) {
            // No-op
        }

        @Override
        public void onSetAlert(long quotaBytes) {
            // No-op
        }
    }

    private BroadcastReceiver mReceiver = new BroadcastReceiver() {
        @Override
        public void onReceive(Context context, Intent intent) {
            if (intent.getAction().equals(CarrierConfigManager.ACTION_CARRIER_CONFIG_CHANGED)) {
                int subId = intent.getIntExtra(PhoneConstants.SUBSCRIPTION_KEY,
                        SubscriptionManager.INVALID_SUBSCRIPTION_ID);
                if (subId == mPhone.getSubId()) {
                    cacheCarrierConfiguration(subId);
                    log("onReceive : Updating mAllowEmergencyVideoCalls = " +
                            mAllowEmergencyVideoCalls);
                }
            } else if (TelecomManager.ACTION_CHANGE_DEFAULT_DIALER.equals(intent.getAction())) {
                mDefaultDialerUid.set(getPackageUid(context, intent.getStringExtra(
                        TelecomManager.EXTRA_CHANGE_DEFAULT_DIALER_PACKAGE_NAME)));
            }
        }
    };

    /**
     * Tracks whether we are currently monitoring network connectivity for the purpose of warning
     * the user of an inability to handover from LTE to WIFI for video calls.
     */
    private boolean mIsMonitoringConnectivity = false;

    /**
     * A test flag which can be used to disable processing of the conference event package data
     * received from the network.
     */
    private boolean mIsConferenceEventPackageEnabled = true;

    /**
     * Network callback used to schedule the handover check when a wireless network connects.
     */
    private ConnectivityManager.NetworkCallback mNetworkCallback =
            new ConnectivityManager.NetworkCallback() {
                @Override
                public void onAvailable(Network network) {
                    Rlog.i(LOG_TAG, "Network available: " + network);
                    scheduleHandoverCheck();
                }
            };

    //***** Constants

    static final int MAX_CONNECTIONS = 7;
    static final int MAX_CONNECTIONS_PER_CALL = 5;

    // Max number of calls we will keep call quality history for (the history is saved in-memory and
    // included in bug reports).
    private static final int MAX_CALL_QUALITY_HISTORY = 10;

    private static final int EVENT_HANGUP_PENDINGMO = 18;
    private static final int EVENT_DIAL_PENDINGMO = 20;
    private static final int EVENT_EXIT_ECBM_BEFORE_PENDINGMO = 21;
    private static final int EVENT_VT_DATA_USAGE_UPDATE = 22;
    private static final int EVENT_DATA_ENABLED_CHANGED = 23;
    private static final int EVENT_CHECK_FOR_WIFI_HANDOVER = 25;
    private static final int EVENT_ON_FEATURE_CAPABILITY_CHANGED = 26;
    private static final int EVENT_SUPP_SERVICE_INDICATION = 27;
    private static final int EVENT_REDIAL_WIFI_E911_CALL = 28;
    private static final int EVENT_REDIAL_WIFI_E911_TIMEOUT = 29;
    private static final int EVENT_ANSWER_WAITING_CALL = 30;
    private static final int EVENT_RESUME_NOW_FOREGROUND_CALL = 31;
    private static final int EVENT_REDIAL_WITHOUT_RTT = 32;
    private static final int EVENT_RADIO_ON = 41;

    private static final int TIMEOUT_HANGUP_PENDINGMO = 500;

    private static final int HANDOVER_TO_WIFI_TIMEOUT_MS = 60000; // ms

    private static final int TIMEOUT_REDIAL_WIFI_E911_MS = 20000;

    private static final int TIMEOUT_PARTICIPANT_CONNECT_TIME_CACHE_MS = 60000; //ms

    // Following values are for mHoldSwitchingState
    private enum HoldSwapState {
        // Not in the middle of a hold/swap operation
        INACTIVE,
        // Pending a single call getting held
        PENDING_SINGLE_CALL_HOLD,
        // Pending a single call getting unheld
        PENDING_SINGLE_CALL_UNHOLD,
        // Pending swapping a active and a held call
        SWAPPING_ACTIVE_AND_HELD,
        // Pending holding a call to answer a call-waiting call
        HOLDING_TO_ANSWER_INCOMING,
        // Pending resuming the foreground call after some kind of failure
        PENDING_RESUME_FOREGROUND_AFTER_FAILURE,
        // Pending holding a call to dial another outgoing call
        HOLDING_TO_DIAL_OUTGOING,
        // Pending ending a call to dial another outgoing call (possibly emergency call)
        ENDING_TO_DIAL_OUTGOING,
    }

    //***** Instance Variables
    @UnsupportedAppUsage
    private ArrayList<ImsPhoneConnection> mConnections = new ArrayList<ImsPhoneConnection>();
    private RegistrantList mVoiceCallEndedRegistrants = new RegistrantList();
    private RegistrantList mVoiceCallStartedRegistrants = new RegistrantList();

    @UnsupportedAppUsage
    public ImsPhoneCall mRingingCall = new ImsPhoneCall(this, ImsPhoneCall.CONTEXT_RINGING);
    @UnsupportedAppUsage
    public ImsPhoneCall mForegroundCall = new ImsPhoneCall(this,
            ImsPhoneCall.CONTEXT_FOREGROUND);
    @UnsupportedAppUsage
    public ImsPhoneCall mBackgroundCall = new ImsPhoneCall(this,
            ImsPhoneCall.CONTEXT_BACKGROUND);
    @UnsupportedAppUsage
    public ImsPhoneCall mHandoverCall = new ImsPhoneCall(this, ImsPhoneCall.CONTEXT_HANDOVER);

    // Hold aggregated video call data usage for each video call since boot.
    // The ImsCall's call id is the key of the map.
    private final HashMap<Integer, Long> mVtDataUsageMap = new HashMap<>();
    private final Map<String, CacheEntry> mPhoneNumAndConnTime = new ConcurrentHashMap<>();
    private final Queue<CacheEntry> mUnknownPeerConnTime = new LinkedBlockingQueue<>();

    private static class CacheEntry {
        private long mCachedTime;
        private long mConnectTime;
        private long mConnectElapsedTime;
        /**
         * The direction of the call;
         * {@link android.telecom.Call.Details#DIRECTION_INCOMING} for incoming calls, or
         * {@link android.telecom.Call.Details#DIRECTION_OUTGOING} for outgoing calls.
         */
        private int mCallDirection;

        CacheEntry(long cachedTime, long connectTime, long connectElapsedTime, int callDirection) {
            mCachedTime = cachedTime;
            mConnectTime = connectTime;
            mConnectElapsedTime = connectElapsedTime;
            mCallDirection = callDirection;
        }
    }

    private volatile NetworkStats mVtDataUsageSnapshot = null;
    private volatile NetworkStats mVtDataUsageUidSnapshot = null;
    private final VtDataUsageProvider mVtDataUsageProvider = new VtDataUsageProvider();

    private final AtomicInteger mDefaultDialerUid = new AtomicInteger(NetworkStats.UID_ALL);

    @UnsupportedAppUsage
    private ImsPhoneConnection mPendingMO;
    private int mClirMode = CommandsInterface.CLIR_DEFAULT;
    @UnsupportedAppUsage
    private Object mSyncHold = new Object();

    @UnsupportedAppUsage
    private ImsCall mUssdSession = null;
    @UnsupportedAppUsage
    private Message mPendingUssd = null;

    @UnsupportedAppUsage
    ImsPhone mPhone;

    private boolean mDesiredMute = false;    // false = mute off
    @UnsupportedAppUsage
    private boolean mOnHoldToneStarted = false;
    @UnsupportedAppUsage
    private int mOnHoldToneId = -1;

    private PhoneConstants.State mState = PhoneConstants.State.IDLE;

    @UnsupportedAppUsage
    private ImsManager mImsManager;
    private ImsUtInterface mUtInterface;

    private Call.SrvccState mSrvccState = Call.SrvccState.NONE;

    private boolean mIsInEmergencyCall = false;
    private boolean mIsDataEnabled = false;

    private int pendingCallClirMode;
    private int mPendingCallVideoState;
    private Bundle mPendingIntentExtras;
    private boolean pendingCallInEcm = false;
    @UnsupportedAppUsage
    private boolean mSwitchingFgAndBgCalls = false;
    @UnsupportedAppUsage
    private ImsCall mCallExpectedToResume = null;
    @UnsupportedAppUsage
    private boolean mAllowEmergencyVideoCalls = false;
    private boolean mIgnoreDataEnabledChangedForVideoCalls = false;
    private boolean mIsViLteDataMetered = false;
    private boolean mAlwaysPlayRemoteHoldTone = false;
    private boolean mAutoRetryFailedWifiEmergencyCall = false;
    private boolean mIgnoreResetUtCapability = false;
    // Tracks the state of our background/foreground calls while a call hold/swap operation is
    // in progress. Values listed above.
    private HoldSwapState mHoldSwitchingState = HoldSwapState.INACTIVE;

    private String mLastDialString = null;
    private ImsDialArgs mLastDialArgs = null;

    /**
     * Listeners to changes in the phone state.  Intended for use by other interested IMS components
     * without the need to register a full blown {@link android.telephony.PhoneStateListener}.
     */
    private List<PhoneStateListener> mPhoneStateListeners = new ArrayList<>();

    /**
     * Carrier configuration option which determines if video calls which have been downgraded to an
     * audio call should be treated as if they are still video calls.
     */
    private boolean mTreatDowngradedVideoCallsAsVideoCalls = false;

    /**
     * Carrier configuration option which determines if an ongoing video call over wifi should be
     * dropped when an audio call is answered.
     */
    private boolean mDropVideoCallWhenAnsweringAudioCall = false;

    /**
     * Carrier configuration option which determines whether adding a call during a video call
     * should be allowed.
     */
    private boolean mAllowAddCallDuringVideoCall = true;


    /**
     * Carrier configuration option which determines whether holding a video call
     * should be allowed.
     */
    private boolean mAllowHoldingVideoCall = true;


    /**
     * Carrier configuration option which determines whether to notify the connection if a handover
     * to wifi fails.
     */
    private boolean mNotifyVtHandoverToWifiFail = false;

    /**
     * Carrier configuration option which determines whether the carrier supports downgrading a
     * TX/RX/TX-RX video call directly to an audio-only call.
     */
    private boolean mSupportDowngradeVtToAudio = false;

    /**
     * Stores the mapping of {@code ImsReasonInfo#CODE_*} to {@code CallFailCause#*}
     */
    private static final SparseIntArray PRECISE_CAUSE_MAP = new SparseIntArray();
    static {
        PRECISE_CAUSE_MAP.append(ImsReasonInfo.CODE_LOCAL_ILLEGAL_ARGUMENT,
                CallFailCause.LOCAL_ILLEGAL_ARGUMENT);
        PRECISE_CAUSE_MAP.append(ImsReasonInfo.CODE_LOCAL_ILLEGAL_STATE,
                CallFailCause.LOCAL_ILLEGAL_STATE);
        PRECISE_CAUSE_MAP.append(ImsReasonInfo.CODE_LOCAL_INTERNAL_ERROR,
                CallFailCause.LOCAL_INTERNAL_ERROR);
        PRECISE_CAUSE_MAP.append(ImsReasonInfo.CODE_LOCAL_IMS_SERVICE_DOWN,
                CallFailCause.LOCAL_IMS_SERVICE_DOWN);
        PRECISE_CAUSE_MAP.append(ImsReasonInfo.CODE_LOCAL_NO_PENDING_CALL,
                CallFailCause.LOCAL_NO_PENDING_CALL);
        PRECISE_CAUSE_MAP.append(ImsReasonInfo.CODE_LOCAL_ENDED_BY_CONFERENCE_MERGE,
                CallFailCause.NORMAL_CLEARING);
        PRECISE_CAUSE_MAP.append(ImsReasonInfo.CODE_LOCAL_POWER_OFF,
                CallFailCause.LOCAL_POWER_OFF);
        PRECISE_CAUSE_MAP.append(ImsReasonInfo.CODE_LOCAL_LOW_BATTERY,
                CallFailCause.LOCAL_LOW_BATTERY);
        PRECISE_CAUSE_MAP.append(ImsReasonInfo.CODE_LOCAL_NETWORK_NO_SERVICE,
                CallFailCause.LOCAL_NETWORK_NO_SERVICE);
        PRECISE_CAUSE_MAP.append(ImsReasonInfo.CODE_LOCAL_NETWORK_NO_LTE_COVERAGE,
                CallFailCause.LOCAL_NETWORK_NO_LTE_COVERAGE);
        PRECISE_CAUSE_MAP.append(ImsReasonInfo.CODE_LOCAL_NETWORK_ROAMING,
                CallFailCause.LOCAL_NETWORK_ROAMING);
        PRECISE_CAUSE_MAP.append(ImsReasonInfo.CODE_LOCAL_NETWORK_IP_CHANGED,
                CallFailCause.LOCAL_NETWORK_IP_CHANGED);
        PRECISE_CAUSE_MAP.append(ImsReasonInfo.CODE_LOCAL_SERVICE_UNAVAILABLE,
                CallFailCause.LOCAL_SERVICE_UNAVAILABLE);
        PRECISE_CAUSE_MAP.append(ImsReasonInfo.CODE_LOCAL_NOT_REGISTERED,
                CallFailCause.LOCAL_NOT_REGISTERED);
        PRECISE_CAUSE_MAP.append(ImsReasonInfo.CODE_LOCAL_CALL_EXCEEDED,
                CallFailCause.LOCAL_MAX_CALL_EXCEEDED);
        PRECISE_CAUSE_MAP.append(ImsReasonInfo.CODE_LOCAL_CALL_DECLINE,
                CallFailCause.LOCAL_CALL_DECLINE);
        PRECISE_CAUSE_MAP.append(ImsReasonInfo.CODE_LOCAL_CALL_VCC_ON_PROGRESSING,
                CallFailCause.LOCAL_CALL_VCC_ON_PROGRESSING);
        PRECISE_CAUSE_MAP.append(ImsReasonInfo.CODE_LOCAL_CALL_RESOURCE_RESERVATION_FAILED,
                CallFailCause.LOCAL_CALL_RESOURCE_RESERVATION_FAILED);
        PRECISE_CAUSE_MAP.append(ImsReasonInfo.CODE_LOCAL_CALL_CS_RETRY_REQUIRED,
                CallFailCause.LOCAL_CALL_CS_RETRY_REQUIRED);
        PRECISE_CAUSE_MAP.append(ImsReasonInfo.CODE_LOCAL_CALL_VOLTE_RETRY_REQUIRED,
                CallFailCause.LOCAL_CALL_VOLTE_RETRY_REQUIRED);
        PRECISE_CAUSE_MAP.append(ImsReasonInfo.CODE_LOCAL_CALL_TERMINATED,
                CallFailCause.LOCAL_CALL_TERMINATED);
        PRECISE_CAUSE_MAP.append(ImsReasonInfo.CODE_LOCAL_HO_NOT_FEASIBLE,
                CallFailCause.LOCAL_HO_NOT_FEASIBLE);
        PRECISE_CAUSE_MAP.append(ImsReasonInfo.CODE_TIMEOUT_1XX_WAITING,
                CallFailCause.TIMEOUT_1XX_WAITING);
        PRECISE_CAUSE_MAP.append(ImsReasonInfo.CODE_TIMEOUT_NO_ANSWER,
                CallFailCause.TIMEOUT_NO_ANSWER);
        PRECISE_CAUSE_MAP.append(ImsReasonInfo.CODE_TIMEOUT_NO_ANSWER_CALL_UPDATE,
                CallFailCause.TIMEOUT_NO_ANSWER_CALL_UPDATE);
        PRECISE_CAUSE_MAP.append(ImsReasonInfo.CODE_FDN_BLOCKED,
                CallFailCause.FDN_BLOCKED);
        PRECISE_CAUSE_MAP.append(ImsReasonInfo.CODE_SIP_REDIRECTED,
                CallFailCause.SIP_REDIRECTED);
        PRECISE_CAUSE_MAP.append(ImsReasonInfo.CODE_SIP_BAD_REQUEST,
                CallFailCause.SIP_BAD_REQUEST);
        PRECISE_CAUSE_MAP.append(ImsReasonInfo.CODE_SIP_FORBIDDEN,
                CallFailCause.SIP_FORBIDDEN);
        PRECISE_CAUSE_MAP.append(ImsReasonInfo.CODE_SIP_NOT_FOUND,
                CallFailCause.SIP_NOT_FOUND);
        PRECISE_CAUSE_MAP.append(ImsReasonInfo.CODE_SIP_NOT_SUPPORTED,
                CallFailCause.SIP_NOT_SUPPORTED);
        PRECISE_CAUSE_MAP.append(ImsReasonInfo.CODE_SIP_REQUEST_TIMEOUT,
                CallFailCause.SIP_REQUEST_TIMEOUT);
        PRECISE_CAUSE_MAP.append(ImsReasonInfo.CODE_SIP_TEMPRARILY_UNAVAILABLE,
                CallFailCause.SIP_TEMPRARILY_UNAVAILABLE);
        PRECISE_CAUSE_MAP.append(ImsReasonInfo.CODE_SIP_BAD_ADDRESS,
                CallFailCause.SIP_BAD_ADDRESS);
        PRECISE_CAUSE_MAP.append(ImsReasonInfo.CODE_SIP_BUSY,
                CallFailCause.SIP_BUSY);
        PRECISE_CAUSE_MAP.append(ImsReasonInfo.CODE_SIP_REQUEST_CANCELLED,
                CallFailCause.SIP_REQUEST_CANCELLED);
        PRECISE_CAUSE_MAP.append(ImsReasonInfo.CODE_SIP_NOT_ACCEPTABLE,
                CallFailCause.SIP_NOT_ACCEPTABLE);
        PRECISE_CAUSE_MAP.append(ImsReasonInfo.CODE_SIP_NOT_REACHABLE,
                CallFailCause.SIP_NOT_REACHABLE);
        PRECISE_CAUSE_MAP.append(ImsReasonInfo.CODE_SIP_CLIENT_ERROR,
                CallFailCause.SIP_CLIENT_ERROR);
        PRECISE_CAUSE_MAP.append(ImsReasonInfo.CODE_SIP_TRANSACTION_DOES_NOT_EXIST,
                CallFailCause.SIP_TRANSACTION_DOES_NOT_EXIST);
        PRECISE_CAUSE_MAP.append(ImsReasonInfo.CODE_SIP_SERVER_INTERNAL_ERROR,
                CallFailCause.SIP_SERVER_INTERNAL_ERROR);
        PRECISE_CAUSE_MAP.append(ImsReasonInfo.CODE_SIP_SERVICE_UNAVAILABLE,
                CallFailCause.SIP_SERVICE_UNAVAILABLE);
        PRECISE_CAUSE_MAP.append(ImsReasonInfo.CODE_SIP_SERVER_TIMEOUT,
                CallFailCause.SIP_SERVER_TIMEOUT);
        PRECISE_CAUSE_MAP.append(ImsReasonInfo.CODE_SIP_SERVER_ERROR,
                CallFailCause.SIP_SERVER_ERROR);
        PRECISE_CAUSE_MAP.append(ImsReasonInfo.CODE_SIP_USER_REJECTED,
                CallFailCause.SIP_USER_REJECTED);
        PRECISE_CAUSE_MAP.append(ImsReasonInfo.CODE_SIP_GLOBAL_ERROR,
                CallFailCause.SIP_GLOBAL_ERROR);
        PRECISE_CAUSE_MAP.append(ImsReasonInfo.CODE_EMERGENCY_TEMP_FAILURE,
                CallFailCause.IMS_EMERGENCY_TEMP_FAILURE);
        PRECISE_CAUSE_MAP.append(ImsReasonInfo.CODE_EMERGENCY_PERM_FAILURE,
                CallFailCause.IMS_EMERGENCY_PERM_FAILURE);
        PRECISE_CAUSE_MAP.append(ImsReasonInfo.CODE_MEDIA_INIT_FAILED,
                CallFailCause.MEDIA_INIT_FAILED);
        PRECISE_CAUSE_MAP.append(ImsReasonInfo.CODE_MEDIA_NO_DATA,
                CallFailCause.MEDIA_NO_DATA);
        PRECISE_CAUSE_MAP.append(ImsReasonInfo.CODE_MEDIA_NOT_ACCEPTABLE,
                CallFailCause.MEDIA_NOT_ACCEPTABLE);
        PRECISE_CAUSE_MAP.append(ImsReasonInfo.CODE_MEDIA_UNSPECIFIED,
                CallFailCause.MEDIA_UNSPECIFIED);
        PRECISE_CAUSE_MAP.append(ImsReasonInfo.CODE_USER_TERMINATED,
                CallFailCause.USER_TERMINATED);
        PRECISE_CAUSE_MAP.append(ImsReasonInfo.CODE_USER_NOANSWER,
                CallFailCause.USER_NOANSWER);
        PRECISE_CAUSE_MAP.append(ImsReasonInfo.CODE_USER_IGNORE,
                CallFailCause.USER_IGNORE);
        PRECISE_CAUSE_MAP.append(ImsReasonInfo.CODE_USER_DECLINE,
                CallFailCause.USER_DECLINE);
        PRECISE_CAUSE_MAP.append(ImsReasonInfo.CODE_LOW_BATTERY,
                CallFailCause.LOW_BATTERY);
        PRECISE_CAUSE_MAP.append(ImsReasonInfo.CODE_BLACKLISTED_CALL_ID,
                CallFailCause.BLACKLISTED_CALL_ID);
        PRECISE_CAUSE_MAP.append(ImsReasonInfo.CODE_USER_TERMINATED_BY_REMOTE,
                CallFailCause.USER_TERMINATED_BY_REMOTE);
        PRECISE_CAUSE_MAP.append(ImsReasonInfo.CODE_UT_NOT_SUPPORTED,
                CallFailCause.UT_NOT_SUPPORTED);
        PRECISE_CAUSE_MAP.append(ImsReasonInfo.CODE_UT_SERVICE_UNAVAILABLE,
                CallFailCause.UT_SERVICE_UNAVAILABLE);
        PRECISE_CAUSE_MAP.append(ImsReasonInfo.CODE_UT_OPERATION_NOT_ALLOWED,
                CallFailCause.UT_OPERATION_NOT_ALLOWED);
        PRECISE_CAUSE_MAP.append(ImsReasonInfo.CODE_UT_NETWORK_ERROR,
                CallFailCause.UT_NETWORK_ERROR);
        PRECISE_CAUSE_MAP.append(ImsReasonInfo.CODE_UT_CB_PASSWORD_MISMATCH,
                CallFailCause.UT_CB_PASSWORD_MISMATCH);
        PRECISE_CAUSE_MAP.append(ImsReasonInfo.CODE_ECBM_NOT_SUPPORTED,
                CallFailCause.ECBM_NOT_SUPPORTED);
        PRECISE_CAUSE_MAP.append(ImsReasonInfo.CODE_MULTIENDPOINT_NOT_SUPPORTED,
                CallFailCause.MULTIENDPOINT_NOT_SUPPORTED);
        PRECISE_CAUSE_MAP.append(ImsReasonInfo.CODE_CALL_DROP_IWLAN_TO_LTE_UNAVAILABLE,
                CallFailCause.CALL_DROP_IWLAN_TO_LTE_UNAVAILABLE);
        PRECISE_CAUSE_MAP.append(ImsReasonInfo.CODE_ANSWERED_ELSEWHERE,
                CallFailCause.ANSWERED_ELSEWHERE);
        PRECISE_CAUSE_MAP.append(ImsReasonInfo.CODE_CALL_PULL_OUT_OF_SYNC,
                CallFailCause.CALL_PULL_OUT_OF_SYNC);
        PRECISE_CAUSE_MAP.append(ImsReasonInfo.CODE_CALL_END_CAUSE_CALL_PULL,
                CallFailCause.CALL_PULLED);
        PRECISE_CAUSE_MAP.append(ImsReasonInfo.CODE_SUPP_SVC_FAILED,
                CallFailCause.SUPP_SVC_FAILED);
        PRECISE_CAUSE_MAP.append(ImsReasonInfo.CODE_SUPP_SVC_CANCELLED,
                CallFailCause.SUPP_SVC_CANCELLED);
        PRECISE_CAUSE_MAP.append(ImsReasonInfo.CODE_SUPP_SVC_REINVITE_COLLISION,
                CallFailCause.SUPP_SVC_REINVITE_COLLISION);
        PRECISE_CAUSE_MAP.append(ImsReasonInfo.CODE_IWLAN_DPD_FAILURE,
                CallFailCause.IWLAN_DPD_FAILURE);
        PRECISE_CAUSE_MAP.append(ImsReasonInfo.CODE_EPDG_TUNNEL_ESTABLISH_FAILURE,
                CallFailCause.EPDG_TUNNEL_ESTABLISH_FAILURE);
        PRECISE_CAUSE_MAP.append(ImsReasonInfo.CODE_EPDG_TUNNEL_REKEY_FAILURE,
                CallFailCause.EPDG_TUNNEL_REKEY_FAILURE);
        PRECISE_CAUSE_MAP.append(ImsReasonInfo.CODE_EPDG_TUNNEL_LOST_CONNECTION,
                CallFailCause.EPDG_TUNNEL_LOST_CONNECTION);
        PRECISE_CAUSE_MAP.append(ImsReasonInfo.CODE_MAXIMUM_NUMBER_OF_CALLS_REACHED,
                CallFailCause.MAXIMUM_NUMBER_OF_CALLS_REACHED);
        PRECISE_CAUSE_MAP.append(ImsReasonInfo.CODE_REMOTE_CALL_DECLINE,
                CallFailCause.REMOTE_CALL_DECLINE);
        PRECISE_CAUSE_MAP.append(ImsReasonInfo.CODE_DATA_LIMIT_REACHED,
                CallFailCause.DATA_LIMIT_REACHED);
        PRECISE_CAUSE_MAP.append(ImsReasonInfo.CODE_DATA_DISABLED,
                CallFailCause.DATA_DISABLED);
        PRECISE_CAUSE_MAP.append(ImsReasonInfo.CODE_WIFI_LOST,
                CallFailCause.WIFI_LOST);
        PRECISE_CAUSE_MAP.append(ImsReasonInfo.CODE_RADIO_OFF,
                CallFailCause.RADIO_OFF);
        PRECISE_CAUSE_MAP.append(ImsReasonInfo.CODE_NO_VALID_SIM,
                CallFailCause.NO_VALID_SIM);
        PRECISE_CAUSE_MAP.append(ImsReasonInfo.CODE_RADIO_INTERNAL_ERROR,
                CallFailCause.RADIO_INTERNAL_ERROR);
        PRECISE_CAUSE_MAP.append(ImsReasonInfo.CODE_NETWORK_RESP_TIMEOUT,
                CallFailCause.NETWORK_RESP_TIMEOUT);
        PRECISE_CAUSE_MAP.append(ImsReasonInfo.CODE_NETWORK_REJECT,
                CallFailCause.NETWORK_REJECT);
        PRECISE_CAUSE_MAP.append(ImsReasonInfo.CODE_RADIO_ACCESS_FAILURE,
                CallFailCause.RADIO_ACCESS_FAILURE);
        PRECISE_CAUSE_MAP.append(ImsReasonInfo.CODE_RADIO_LINK_FAILURE,
                CallFailCause.RADIO_LINK_FAILURE);
        PRECISE_CAUSE_MAP.append(ImsReasonInfo.CODE_RADIO_LINK_LOST,
                CallFailCause.RADIO_LINK_LOST);
        PRECISE_CAUSE_MAP.append(ImsReasonInfo.CODE_RADIO_UPLINK_FAILURE,
                CallFailCause.RADIO_UPLINK_FAILURE);
        PRECISE_CAUSE_MAP.append(ImsReasonInfo.CODE_RADIO_SETUP_FAILURE,
                CallFailCause.RADIO_SETUP_FAILURE);
        PRECISE_CAUSE_MAP.append(ImsReasonInfo.CODE_RADIO_RELEASE_NORMAL,
                CallFailCause.RADIO_RELEASE_NORMAL);
        PRECISE_CAUSE_MAP.append(ImsReasonInfo.CODE_RADIO_RELEASE_ABNORMAL,
                CallFailCause.RADIO_RELEASE_ABNORMAL);
        PRECISE_CAUSE_MAP.append(ImsReasonInfo.CODE_ACCESS_CLASS_BLOCKED,
                CallFailCause.ACCESS_CLASS_BLOCKED);
        PRECISE_CAUSE_MAP.append(ImsReasonInfo.CODE_NETWORK_DETACH,
                CallFailCause.NETWORK_DETACH);
        PRECISE_CAUSE_MAP.append(ImsReasonInfo.CODE_UNOBTAINABLE_NUMBER,
                CallFailCause.UNOBTAINABLE_NUMBER);
        PRECISE_CAUSE_MAP.append(ImsReasonInfo.CODE_OEM_CAUSE_1,
                CallFailCause.OEM_CAUSE_1);
        PRECISE_CAUSE_MAP.append(ImsReasonInfo.CODE_OEM_CAUSE_2,
                CallFailCause.OEM_CAUSE_2);
        PRECISE_CAUSE_MAP.append(ImsReasonInfo.CODE_OEM_CAUSE_3,
                CallFailCause.OEM_CAUSE_3);
        PRECISE_CAUSE_MAP.append(ImsReasonInfo.CODE_OEM_CAUSE_4,
                CallFailCause.OEM_CAUSE_4);
        PRECISE_CAUSE_MAP.append(ImsReasonInfo.CODE_OEM_CAUSE_5,
                CallFailCause.OEM_CAUSE_5);
        PRECISE_CAUSE_MAP.append(ImsReasonInfo.CODE_OEM_CAUSE_6,
                CallFailCause.OEM_CAUSE_6);
        PRECISE_CAUSE_MAP.append(ImsReasonInfo.CODE_OEM_CAUSE_7,
                CallFailCause.OEM_CAUSE_7);
        PRECISE_CAUSE_MAP.append(ImsReasonInfo.CODE_OEM_CAUSE_8,
                CallFailCause.OEM_CAUSE_8);
        PRECISE_CAUSE_MAP.append(ImsReasonInfo.CODE_OEM_CAUSE_9,
                CallFailCause.OEM_CAUSE_9);
        PRECISE_CAUSE_MAP.append(ImsReasonInfo.CODE_OEM_CAUSE_10,
                CallFailCause.OEM_CAUSE_10);
        PRECISE_CAUSE_MAP.append(ImsReasonInfo.CODE_OEM_CAUSE_11,
                CallFailCause.OEM_CAUSE_11);
        PRECISE_CAUSE_MAP.append(ImsReasonInfo.CODE_OEM_CAUSE_12,
                CallFailCause.OEM_CAUSE_12);
        PRECISE_CAUSE_MAP.append(ImsReasonInfo.CODE_OEM_CAUSE_13,
                CallFailCause.OEM_CAUSE_13);
        PRECISE_CAUSE_MAP.append(ImsReasonInfo.CODE_OEM_CAUSE_14,
                CallFailCause.OEM_CAUSE_14);
        PRECISE_CAUSE_MAP.append(ImsReasonInfo.CODE_OEM_CAUSE_15,
                CallFailCause.OEM_CAUSE_15);
    }

    /**
     * Carrier configuration option which determines whether the carrier wants to inform the user
     * when a video call is handed over from WIFI to LTE.
     * See {@link CarrierConfigManager#KEY_NOTIFY_HANDOVER_VIDEO_FROM_WIFI_TO_LTE_BOOL} for more
     * information.
     */
    private boolean mNotifyHandoverVideoFromWifiToLTE = false;

    /**
     * Carrier configuration option which determines whether the carrier wants to inform the user
     * when a video call is handed over from LTE to WIFI.
     * See {@link CarrierConfigManager#KEY_NOTIFY_HANDOVER_VIDEO_FROM_LTE_TO_WIFI_BOOL} for more
     * information.
     */
    private boolean mNotifyHandoverVideoFromLTEToWifi = false;

    /**
     * When {@code} false, indicates that no handover from LTE to WIFI has been attempted during the
     * start of the call.
     * When {@code true}, indicates that the start of call handover from LTE to WIFI has been
     * attempted (it may have succeeded or failed).
     */
    private boolean mHasAttemptedStartOfCallHandover = false;

    /**
     * Carrier configuration option which determines whether the carrier supports the
     * {@link VideoProfile#STATE_PAUSED} signalling.
     * See {@link CarrierConfigManager#KEY_SUPPORT_PAUSE_IMS_VIDEO_CALLS_BOOL} for more information.
     */
    private boolean mSupportPauseVideo = false;

    /**
     * Carrier configuration option which defines a mapping from pairs of
     * {@link ImsReasonInfo#getCode()} and {@link ImsReasonInfo#getExtraMessage()} values to a new
     * {@code ImsReasonInfo#CODE_*} value.
     *
     * See {@link CarrierConfigManager#KEY_IMS_REASONINFO_MAPPING_STRING_ARRAY}.
     */
    private Map<Pair<Integer, String>, Integer> mImsReasonCodeMap = new ArrayMap<>();

     /**
     * Carrier configuration option which indicates whether the carrier supports the hold
     * command while in an IMS call
     */
    private boolean mAllowHoldingCall = true;

    /**
     * TODO: Remove this code; it is a workaround.
     * When {@code true}, forces {@link ImsManager#updateImsServiceConfig(boolean)} to
     * be called when an ongoing video call is disconnected.  In some cases, where video pause is
     * supported by the carrier, when {@link #onDataEnabledChanged(boolean, int)} reports that data
     * has been disabled we will pause the video rather than disconnecting the call.  When this
     * happens we need to prevent the IMS service config from being updated, as this will cause VT
     * to be disabled mid-call, resulting in an inability to un-pause the video.
     */
    private boolean mShouldUpdateImsConfigOnDisconnect = false;

    /**
     * Default implementation for retrieving shared preferences; uses the actual PreferencesManager.
     */
    private SharedPreferenceProxy mSharedPreferenceProxy = (Context context) -> {
        return PreferenceManager.getDefaultSharedPreferences(context);
    };

    /**
     * Default implementation for determining if a number is an emergency number.  Uses the real
     * PhoneNumberUtils.
     */
    private PhoneNumberUtilsProxy mPhoneNumberUtilsProxy = (String string) -> {
        return mPhone.getDefaultPhone().isEmergencyNumber(string);
    };

    private final FeatureConnector<ImsManager> mImsManagerConnector;

    // Used exclusively for IMS Registration related events for logging.
    private final LocalLog mRegLocalLog = new LocalLog(100);
    // Used for important operational related events for logging.
    private final LocalLog mOperationLocalLog = new LocalLog(100);

    //***** Events


    //***** Constructors
    public ImsPhoneCallTracker(ImsPhone phone) {
        this(phone, phone.getContext().getMainExecutor());
    }

    @VisibleForTesting
    public ImsPhoneCallTracker(ImsPhone phone, Executor executor) {
        this.mPhone = phone;

        mMetrics = TelephonyMetrics.getInstance();

        IntentFilter intentfilter = new IntentFilter();
        intentfilter.addAction(CarrierConfigManager.ACTION_CARRIER_CONFIG_CHANGED);
        intentfilter.addAction(TelecomManager.ACTION_CHANGE_DEFAULT_DIALER);
        mPhone.getContext().registerReceiver(mReceiver, intentfilter);
        cacheCarrierConfiguration(mPhone.getSubId());

        mPhone.getDefaultPhone().getDataEnabledSettings().registerForDataEnabledChanged(
                this, EVENT_DATA_ENABLED_CHANGED, null);

        final TelecomManager telecomManager =
                (TelecomManager) mPhone.getContext().getSystemService(Context.TELECOM_SERVICE);
        mDefaultDialerUid.set(
                getPackageUid(mPhone.getContext(), telecomManager.getDefaultDialerPackage()));

        long currentTime = SystemClock.elapsedRealtime();
        mVtDataUsageSnapshot = new NetworkStats(currentTime, 1);
        mVtDataUsageUidSnapshot = new NetworkStats(currentTime, 1);
        final NetworkStatsManager statsManager =
                (NetworkStatsManager) mPhone.getContext().getSystemService(
                        Context.NETWORK_STATS_SERVICE);
        statsManager.registerNetworkStatsProvider(LOG_TAG, mVtDataUsageProvider);

        // Allow the executor to be specified for testing.
        mImsManagerConnector = new FeatureConnector<>(
                phone.getContext(), phone.getPhoneId(),
                new FeatureConnector.Listener<ImsManager>() {
                    @Override
                    public ImsManager getFeatureManager() {
                        return ImsManager.getInstance(phone.getContext(), phone.getPhoneId());
                    }

                    @Override
                    public void connectionReady(ImsManager manager) throws ImsException {
                        mImsManager = manager;
                        startListeningForCalls();
                    }

                    @Override
                    public void connectionUnavailable() {
                        stopListeningForCalls();
                    }
                }, executor, "ImsPhoneCallTracker");
        mImsManagerConnector.connect();
    }

    /**
     * Test-only method used to mock out access to the shared preferences through the
     * {@link PreferenceManager}.
     * @param sharedPreferenceProxy
     */
    @VisibleForTesting
    public void setSharedPreferenceProxy(SharedPreferenceProxy sharedPreferenceProxy) {
        mSharedPreferenceProxy = sharedPreferenceProxy;
    }

    /**
     * Test-only method used to mock out access to the phone number utils class.
     * @param phoneNumberUtilsProxy
     */
    @VisibleForTesting
    public void setPhoneNumberUtilsProxy(PhoneNumberUtilsProxy phoneNumberUtilsProxy) {
        mPhoneNumberUtilsProxy = phoneNumberUtilsProxy;
    }

    /**
     * Test-only method used to set the ImsService retry timeout.
     */
    @VisibleForTesting
    public void setRetryTimeout(FeatureConnector.RetryTimeout retryTimeout) {
        mImsManagerConnector.mRetryTimeout = retryTimeout;
    }

    private int getPackageUid(Context context, String pkg) {
        if (pkg == null) {
            return NetworkStats.UID_ALL;
        }

        // Initialize to UID_ALL so at least it can be counted to overall data usage if
        // the dialer's package uid is not available.
        int uid = NetworkStats.UID_ALL;
        try {
            uid = context.getPackageManager().getPackageUid(pkg, 0);
        } catch (PackageManager.NameNotFoundException e) {
            loge("Cannot find package uid. pkg = " + pkg);
        }
        return uid;
    }

    private void startListeningForCalls() throws ImsException {
        log("startListeningForCalls");
        mOperationLocalLog.log("startListeningForCalls - Connecting to ImsService");
        mImsManager.open(mMmTelFeatureListener);
        mImsManager.addRegistrationCallback(mPhone.getImsMmTelRegistrationCallback());
        mImsManager.addCapabilitiesCallback(mImsCapabilityCallback);

        mImsManager.setConfigListener(mImsConfigListener);

        mImsManager.getConfigInterface().addConfigCallback(mConfigCallback);

        // Get the ECBM interface and set EcbmHandler's listener object for notifications
        EcbmHandler ecbmHandler = EcbmHandler.getInstance();
        getEcbmInterface().setEcbmStateListener(
                ecbmHandler.getImsEcbmStateListener(mPhone.getPhoneId()));
        if (ecbmHandler.isInEcm()) {
            // Call exit ECBM which will invoke onECBMExited
            try {
                ecbmHandler.exitEmergencyCallbackMode();
            } catch (Exception e) {
                    e.printStackTrace();
            }
        }
        int mPreferredTtyMode = Settings.Secure.getInt(
                mPhone.getContext().getContentResolver(),
                Settings.Secure.PREFERRED_TTY_MODE,
                Phone.TTY_MODE_OFF);
        mImsManager.setUiTTYMode(mPhone.getContext(), mPreferredTtyMode, null);

        ImsMultiEndpoint multiEndpoint = getMultiEndpointInterface();
        if (multiEndpoint != null) {
            multiEndpoint.setExternalCallStateListener(
                    mPhone.getExternalCallTracker().getExternalCallStateListener());
        }

        //Set UT interface listener to receive UT indications.
        mUtInterface = getUtInterface();
        if (mUtInterface != null) {
            mUtInterface.registerForSuppServiceIndication(this,
                    EVENT_SUPP_SERVICE_INDICATION, null);
        }

        if (mCarrierConfigLoaded) {
            mImsManager.updateImsServiceConfig(true);
        }
        // For compatibility with apps that still use deprecated intent
        sendImsServiceStateIntent(ImsManager.ACTION_IMS_SERVICE_UP);
    }

    private void stopListeningForCalls() {
        log("stopListeningForCalls");
        mOperationLocalLog.log("stopListeningForCalls - Disconnecting from ImsService");
        resetImsCapabilities();
        // Only close on valid session.
        if (mImsManager != null) {
            try {
                mImsManager.getConfigInterface().removeConfigCallback(mConfigCallback.getBinder());
            } catch (ImsException e) {
                Log.w(LOG_TAG, "stopListeningForCalls: unable to remove config callback.");
            }
            mImsManager.close();
        }
        // For compatibility with apps that still use deprecated intent
        sendImsServiceStateIntent(ImsManager.ACTION_IMS_SERVICE_DOWN);
    }

    private void sendImsServiceStateIntent(String intentAction) {
        Intent intent = new Intent(intentAction);
        intent.putExtra(ImsManager.EXTRA_PHONE_ID, mPhone.getPhoneId());
        if (mPhone != null && mPhone.getContext() != null) {
            mPhone.getContext().sendBroadcast(intent);
        }
    }

    public void dispose() {
        if (DBG) log("dispose");
        mRingingCall.dispose();
        mBackgroundCall.dispose();
        mForegroundCall.dispose();
        mHandoverCall.dispose();

        clearDisconnected();
        if (mUtInterface != null) {
            mUtInterface.unregisterForSuppServiceIndication(this);
        }
        mPhone.getContext().unregisterReceiver(mReceiver);
        mPhone.getDefaultPhone().getDataEnabledSettings().unregisterForDataEnabledChanged(this);
        mImsManagerConnector.disconnect();

        final NetworkStatsManager statsManager =
                (NetworkStatsManager) mPhone.getContext().getSystemService(
                        Context.NETWORK_STATS_SERVICE);
        statsManager.unregisterNetworkStatsProvider(mVtDataUsageProvider);
    }

    @Override
    protected void finalize() {
        log("ImsPhoneCallTracker finalized");
    }

    //***** Instance Methods

    //***** Public Methods
    @Override
    public void registerForVoiceCallStarted(Handler h, int what, Object obj) {
        Registrant r = new Registrant(h, what, obj);
        mVoiceCallStartedRegistrants.add(r);
    }

    @Override
    public void unregisterForVoiceCallStarted(Handler h) {
        mVoiceCallStartedRegistrants.remove(h);
    }

    @Override
    public void registerForVoiceCallEnded(Handler h, int what, Object obj) {
        Registrant r = new Registrant(h, what, obj);
        mVoiceCallEndedRegistrants.add(r);
    }

    @Override
    public void unregisterForVoiceCallEnded(Handler h) {
        mVoiceCallEndedRegistrants.remove(h);
    }

    public int getClirMode() {
        if (mSharedPreferenceProxy != null && mPhone.getDefaultPhone() != null) {
            SharedPreferences sp = mSharedPreferenceProxy.getDefaultSharedPreferences(
                    mPhone.getContext());
            return sp.getInt(Phone.CLIR_KEY + mPhone.getSubId(),
                    CommandsInterface.CLIR_DEFAULT);
        } else {
            loge("dial; could not get default CLIR mode.");
            return CommandsInterface.CLIR_DEFAULT;
        }
    }

    private boolean prepareForDialing(ImsPhone.ImsDialArgs dialArgs) throws CallStateException {
        boolean holdBeforeDial = false;
        // note that this triggers call state changed notif
        clearDisconnected();
        if (mImsManager == null) {
            throw new CallStateException("service not available");
        }
        // See if there are any issues which preclude placing a call; throw a CallStateException
        // if there is.
        checkForDialIssues();
        int videoState = dialArgs.videoState;
        if (!canAddVideoCallDuringImsAudioCall(videoState)) {
            throw new CallStateException("cannot dial in current state");
        }

        // The new call must be assigned to the foreground call.
        // That call must be idle, so place anything that's
        // there on hold
        if (mForegroundCall.getState() == ImsPhoneCall.State.ACTIVE) {
            if (mBackgroundCall.getState() != ImsPhoneCall.State.IDLE) {
                //we should have failed in checkForDialIssues above before we get here
                throw new CallStateException(CallStateException.ERROR_TOO_MANY_CALLS,
                        "Already too many ongoing calls.");
            }
            // foreground call is empty for the newly dialed connection
            holdBeforeDial = true;
            mPendingCallVideoState = videoState;
            mPendingIntentExtras = dialArgs.intentExtras;
            holdActiveCallForPendingMo();
        }

        ImsPhoneCall.State fgState = ImsPhoneCall.State.IDLE;
        ImsPhoneCall.State bgState = ImsPhoneCall.State.IDLE;

        synchronized (mSyncHold) {
            if (holdBeforeDial) {
                fgState = mForegroundCall.getState();
                bgState = mBackgroundCall.getState();
                //holding foreground call failed
                if (fgState == ImsPhoneCall.State.ACTIVE) {
                    throw new CallStateException("cannot dial in current state");
                }
                //holding foreground call succeeded
                if (bgState == ImsPhoneCall.State.HOLDING) {
                    holdBeforeDial = false;
                }
            }
        }
        return holdBeforeDial;
    }

    public Connection startConference(String[] participantsToDial, ImsPhone.ImsDialArgs dialArgs)
            throws CallStateException {

        int clirMode = dialArgs.clirMode;
        int videoState = dialArgs.videoState;

        if (DBG) log("dial clirMode=" + clirMode);
        boolean holdBeforeDial = prepareForDialing(dialArgs);

        mClirMode = clirMode;
        ImsPhoneConnection pendingConnection;
        synchronized (mSyncHold) {
            mLastDialArgs = dialArgs;
            pendingConnection = new ImsPhoneConnection(mPhone,
                    participantsToDial, this, mForegroundCall,
                    false);
            // Don't rely on the mPendingMO in this method; if the modem calls back through
            // onCallProgressing, we'll end up nulling out mPendingMO, which means that
            // TelephonyConnectionService would treat this call as an MMI code, which it is not,
            // which would mean that the MMI code dialog would crash.
            mPendingMO = pendingConnection;
            pendingConnection.setVideoState(videoState);
            if (dialArgs.rttTextStream != null) {
                log("startConference: setting RTT stream on mPendingMO");
                pendingConnection.setCurrentRttTextStream(dialArgs.rttTextStream);
            }
        }
        addConnection(pendingConnection);

        if (!holdBeforeDial) {
            dialInternal(pendingConnection, clirMode, videoState, dialArgs.intentExtras);
        }

        updatePhoneState();
        mPhone.notifyPreciseCallStateChanged();

        return pendingConnection;
    }

    @UnsupportedAppUsage
    public Connection dial(String dialString, int videoState, Bundle intentExtras) throws
            CallStateException {
        ImsPhone.ImsDialArgs dialArgs =  new ImsPhone.ImsDialArgs.Builder()
                .setIntentExtras(intentExtras)
                .setVideoState(videoState)
                .setClirMode(getClirMode())
                .build();
        return dial(dialString, dialArgs);
    }

    public synchronized Connection dial(String dialString, ImsPhone.ImsDialArgs dialArgs)
            throws CallStateException {
        boolean isPhoneInEcmMode = isPhoneInEcbMode();
        boolean isEmergencyNumber = mPhoneNumberUtilsProxy.isEmergencyNumber(dialString);

        if (!shouldNumberBePlacedOnIms(isEmergencyNumber, dialString)) {
            Rlog.i(LOG_TAG, "dial: shouldNumberBePlacedOnIms = false");
            mOperationLocalLog.log("dial: shouldNumberBePlacedOnIms = false");
            throw new CallStateException(CS_FALLBACK);
        }

        int clirMode = dialArgs.clirMode;
        int videoState = dialArgs.videoState;

        if (DBG) log("dial clirMode=" + clirMode);
        mOperationLocalLog.log("dial requested.");
        String origNumber = dialString;
        if (isEmergencyNumber) {
            clirMode = CommandsInterface.CLIR_SUPPRESSION;
            if (DBG) log("dial emergency call, set clirModIe=" + clirMode);
        } else {
            dialString = convertNumberIfNecessary(mPhone, dialString);
        }

        mClirMode = clirMode;
        boolean holdBeforeDial = prepareForDialing(dialArgs);

        if (isPhoneInEcmMode && isEmergencyNumber) {
<<<<<<< HEAD
            handleEcmTimer(EcbmHandler.CANCEL_ECM_TIMER);
=======
            mPhone.handleTimerInEmergencyCallbackMode(ImsPhone.CANCEL_ECM_TIMER);
>>>>>>> ea3d25ab
        }

        // If the call is to an emergency number and the carrier does not support video emergency
        // calls, dial as an audio-only call.
        if (isEmergencyNumber && VideoProfile.isVideo(videoState) &&
                !mAllowEmergencyVideoCalls) {
            loge("dial: carrier does not support video emergency calls; downgrade to audio-only");
            videoState = VideoProfile.STATE_AUDIO_ONLY;
        }

        // Cache the video state for pending MO call.
        mPendingCallVideoState = videoState;

        synchronized (mSyncHold) {
            mLastDialString = dialString;
            mLastDialArgs = dialArgs;
            mPendingMO = new ImsPhoneConnection(mPhone, dialString, this, mForegroundCall,
                    isEmergencyNumber);
            if (isEmergencyNumber && dialArgs != null && dialArgs.intentExtras != null) {
                Rlog.i(LOG_TAG, "dial ims emergency dialer: " + dialArgs.intentExtras.getBoolean(
                        TelecomManager.EXTRA_IS_USER_INTENT_EMERGENCY_CALL));
                mPendingMO.setHasKnownUserIntentEmergency(dialArgs.intentExtras.getBoolean(
                        TelecomManager.EXTRA_IS_USER_INTENT_EMERGENCY_CALL));
            }
            mPendingMO.setVideoState(videoState);
            if (dialArgs.rttTextStream != null) {
                log("dial: setting RTT stream on mPendingMO");
                mPendingMO.setCurrentRttTextStream(dialArgs.rttTextStream);
            }
        }
        addConnection(mPendingMO);

        if (!holdBeforeDial) {
            if ((!isPhoneInEcmMode) || (isPhoneInEcmMode && isEmergencyNumber)) {
                dialInternal(mPendingMO, clirMode, videoState, dialArgs.retryCallFailCause,
                        dialArgs.retryCallFailNetworkType, dialArgs.intentExtras);
            } else {
                try {
                    EcbmHandler.getInstance().exitEmergencyCallbackMode();
                } catch (Exception e) {
                    e.printStackTrace();
                    throw new CallStateException("service not available");
                }
                EcbmHandler.getInstance().setOnEcbModeExitResponse(this,
                        EVENT_EXIT_ECM_RESPONSE_CDMA, null);
                pendingCallClirMode = clirMode;
                mPendingCallVideoState = videoState;
                mPendingIntentExtras = dialArgs.intentExtras;
                pendingCallInEcm = true;
            }
        }

        if (mNumberConverted) {
            mPendingMO.restoreDialedNumberAfterConversion(origNumber);
            mNumberConverted = false;
        }

        updatePhoneState();
        mPhone.notifyPreciseCallStateChanged();

        return mPendingMO;
    }

    boolean isImsServiceReady() {
        if (mImsManager == null) {
            return false;
        }

        return mImsManager.isServiceReady();
    }

    private boolean shouldNumberBePlacedOnIms(boolean isEmergency, String number) {
        int processCallResult;
        try {
            if (mImsManager != null) {
                processCallResult = mImsManager.shouldProcessCall(isEmergency,
                        new String[]{number});
                Rlog.i(LOG_TAG, "shouldProcessCall: number: " + Rlog.pii(LOG_TAG, number)
                        + ", result: " + processCallResult);
            } else {
                Rlog.w(LOG_TAG, "ImsManager unavailable, shouldProcessCall returning false.");
                return false;
            }
        } catch (ImsException e) {
            Rlog.w(LOG_TAG, "ImsService unavailable, shouldProcessCall returning false.");
            return false;
        }
        switch(processCallResult) {
            case MmTelFeature.PROCESS_CALL_IMS: {
                // The ImsService wishes to place the call over IMS
                return true;
            }
            case MmTelFeature.PROCESS_CALL_CSFB: {
                Rlog.i(LOG_TAG, "shouldProcessCall: place over CSFB instead.");
                return false;
            }
            default: {
                Rlog.w(LOG_TAG, "shouldProcessCall returned unknown result.");
                return false;
            }
        }
    }

    /**
     * Determines if the device will respect the value of the
     * {@link CarrierConfigManager#KEY_ALLOW_HOLD_IN_IMS_CALL_BOOL} configuration option.
     *
     * @return {@code false} if the device always supports holding IMS calls, {@code true} if it
     *      will use {@link CarrierConfigManager#KEY_ALLOW_HOLD_IN_IMS_CALL_BOOL} to determine if
     *      hold is supported.
     */
    private boolean doesDeviceRespectHoldCarrierConfig() {
        Phone phone = getPhone();
        if (phone == null) {
            return true;
        }
        return phone.getContext().getResources().getBoolean(
                com.android.internal.R.bool.config_device_respects_hold_carrier_config);
    }

    /**
     * Caches frequently used carrier configuration items locally.
     *
     * @param subId The sub id.
     */
    private void cacheCarrierConfiguration(int subId) {
        CarrierConfigManager carrierConfigManager = (CarrierConfigManager)
                mPhone.getContext().getSystemService(Context.CARRIER_CONFIG_SERVICE);
        if (carrierConfigManager == null
                || !SubscriptionController.getInstance().isActiveSubId(subId)) {
            loge("cacheCarrierConfiguration: No carrier config service found" + " "
                    + "or not active subId = " + subId);
            mCarrierConfigLoaded = false;
            return;
        }

        PersistableBundle carrierConfig = carrierConfigManager.getConfigForSubId(subId);
        if (carrierConfig == null) {
            loge("cacheCarrierConfiguration: Empty carrier config.");
            mCarrierConfigLoaded = false;
            return;
        }
        mCarrierConfigLoaded = true;

        updateCarrierConfigCache(carrierConfig);
    }

    /**
     * Updates the local carrier config cache from a bundle obtained from the carrier config
     * manager.  Also supports unit testing by injecting configuration at test time.
     * @param carrierConfig The config bundle.
     */
    @VisibleForTesting
    public void updateCarrierConfigCache(PersistableBundle carrierConfig) {
        mAllowEmergencyVideoCalls =
                carrierConfig.getBoolean(CarrierConfigManager.KEY_ALLOW_EMERGENCY_VIDEO_CALLS_BOOL);
        mTreatDowngradedVideoCallsAsVideoCalls =
                carrierConfig.getBoolean(
                        CarrierConfigManager.KEY_TREAT_DOWNGRADED_VIDEO_CALLS_AS_VIDEO_CALLS_BOOL);
        mDropVideoCallWhenAnsweringAudioCall =
                carrierConfig.getBoolean(
                        CarrierConfigManager.KEY_DROP_VIDEO_CALL_WHEN_ANSWERING_AUDIO_CALL_BOOL);
        mAllowAddCallDuringVideoCall =
                carrierConfig.getBoolean(
                        CarrierConfigManager.KEY_ALLOW_ADD_CALL_DURING_VIDEO_CALL_BOOL);
        mAllowHoldingVideoCall =
                carrierConfig.getBoolean(
                        CarrierConfigManager.KEY_ALLOW_HOLD_VIDEO_CALL_BOOL);
        mNotifyVtHandoverToWifiFail = carrierConfig.getBoolean(
                CarrierConfigManager.KEY_NOTIFY_VT_HANDOVER_TO_WIFI_FAILURE_BOOL);
        mSupportDowngradeVtToAudio = carrierConfig.getBoolean(
                CarrierConfigManager.KEY_SUPPORT_DOWNGRADE_VT_TO_AUDIO_BOOL);
        mNotifyHandoverVideoFromWifiToLTE = carrierConfig.getBoolean(
                CarrierConfigManager.KEY_NOTIFY_HANDOVER_VIDEO_FROM_WIFI_TO_LTE_BOOL);
        mNotifyHandoverVideoFromLTEToWifi = carrierConfig.getBoolean(
                CarrierConfigManager.KEY_NOTIFY_HANDOVER_VIDEO_FROM_LTE_TO_WIFI_BOOL);
        mIgnoreDataEnabledChangedForVideoCalls = carrierConfig.getBoolean(
                CarrierConfigManager.KEY_IGNORE_DATA_ENABLED_CHANGED_FOR_VIDEO_CALLS);
        mIsViLteDataMetered = carrierConfig.getBoolean(
                CarrierConfigManager.KEY_VILTE_DATA_IS_METERED_BOOL);
        mSupportPauseVideo = carrierConfig.getBoolean(
                CarrierConfigManager.KEY_SUPPORT_PAUSE_IMS_VIDEO_CALLS_BOOL);
        mAlwaysPlayRemoteHoldTone = carrierConfig.getBoolean(
                CarrierConfigManager.KEY_ALWAYS_PLAY_REMOTE_HOLD_TONE_BOOL);
        mAutoRetryFailedWifiEmergencyCall = carrierConfig.getBoolean(
                CarrierConfigManager.KEY_AUTO_RETRY_FAILED_WIFI_EMERGENCY_CALL);
        mIgnoreResetUtCapability =  carrierConfig.getBoolean(
                CarrierConfigManager.KEY_IGNORE_RESET_UT_CAPABILITY_BOOL);
        mAllowHoldingCall = carrierConfig.getBoolean(
                CarrierConfigManager.KEY_ALLOW_HOLD_IN_IMS_CALL_BOOL);

        String[] mappings = carrierConfig
                .getStringArray(CarrierConfigManager.KEY_IMS_REASONINFO_MAPPING_STRING_ARRAY);
        if (mappings != null && mappings.length > 0) {
            for (String mapping : mappings) {
                String[] values = mapping.split(Pattern.quote("|"));
                if (values.length != 3) {
                    continue;
                }

                try {
                    Integer fromCode;
                    if (values[0].equals("*")) {
                        fromCode = null;
                    } else {
                        fromCode = Integer.parseInt(values[0]);
                    }
                    String message = values[1];
                    if (message == null) {
                        message = "";
                    }
                    int toCode = Integer.parseInt(values[2]);

                    addReasonCodeRemapping(fromCode, message, toCode);
                    log("Loaded ImsReasonInfo mapping : fromCode = " +
                            fromCode == null ? "any" : fromCode + " ; message = " +
                            message + " ; toCode = " + toCode);
                } catch (NumberFormatException nfe) {
                    loge("Invalid ImsReasonInfo mapping found: " + mapping);
                }
            }
        } else {
            log("No carrier ImsReasonInfo mappings defined.");
        }
    }

    @UnsupportedAppUsage
    private void handleEcmTimer(int action) {
<<<<<<< HEAD
        EcbmHandler.getInstance().handleTimerInEmergencyCallbackMode(action);
        switch (action) {
            case EcbmHandler.CANCEL_ECM_TIMER:
                mIsEcmTimerCanceled = true;
                break;
            case EcbmHandler.RESTART_ECM_TIMER:
                mIsEcmTimerCanceled = false;
                break;
            default:
                log("handleEcmTimer, unsupported action " + action);
        }
=======
        mPhone.handleTimerInEmergencyCallbackMode(action);
>>>>>>> ea3d25ab
    }

    private void dialInternal(ImsPhoneConnection conn, int clirMode, int videoState,
            Bundle intentExtras) {
        dialInternal(conn, clirMode, videoState, ImsReasonInfo.CODE_UNSPECIFIED,
                TelephonyManager.NETWORK_TYPE_UNKNOWN, intentExtras);
    }

    private void dialInternal(ImsPhoneConnection conn, int clirMode, int videoState,
            int retryCallFailCause, int retryCallFailNetworkType, Bundle intentExtras) {

        if (conn == null) {
            return;
        }

        if (!conn.isAdhocConference() &&
                (conn.getAddress()== null || conn.getAddress().length() == 0
                || conn.getAddress().indexOf(PhoneNumberUtils.WILD) >= 0)) {
            // Phone number is invalid
            conn.setDisconnectCause(DisconnectCause.INVALID_NUMBER);
            sendEmptyMessageDelayed(EVENT_HANGUP_PENDINGMO, TIMEOUT_HANGUP_PENDINGMO);
            return;
        }

        // Always unmute when initiating a new call
        setMute(false);
        boolean isEmergencyCall = mPhoneNumberUtilsProxy.isEmergencyNumber(conn.getAddress());
        int serviceType = isEmergencyCall
                ? ImsCallProfile.SERVICE_TYPE_EMERGENCY : ImsCallProfile.SERVICE_TYPE_NORMAL;
        int callType = ImsCallProfile.getCallTypeFromVideoState(videoState);
        //TODO(vt): Is this sufficient?  At what point do we know the video state of the call?
        conn.setVideoState(videoState);

        try {
            String[] callees = new String[] { conn.getAddress() };
            ImsCallProfile profile = mImsManager.createCallProfile(serviceType, callType);
            if (conn.isAdhocConference()) {
                profile.setCallExtraBoolean(ImsCallProfile.EXTRA_CONFERENCE, true);
            }
            profile.setCallExtraInt(ImsCallProfile.EXTRA_OIR, clirMode);
            profile.setCallExtraInt(ImsCallProfile.EXTRA_RETRY_CALL_FAIL_REASON,
                    retryCallFailCause);
            profile.setCallExtraInt(ImsCallProfile.EXTRA_RETRY_CALL_FAIL_NETWORKTYPE,
                    retryCallFailNetworkType);

            if (isEmergencyCall) {
                // Set emergency call information in ImsCallProfile
                setEmergencyCallInfo(profile, conn);
            }

            boolean isStartRttCall = true;

            // Translate call subject intent-extra from Telecom-specific extra key to the
            // ImsCallProfile key.
            if (intentExtras != null) {
                if (intentExtras.containsKey(android.telecom.TelecomManager.EXTRA_CALL_SUBJECT)) {
                    intentExtras.putString(ImsCallProfile.EXTRA_DISPLAY_TEXT,
                            cleanseInstantLetteringMessage(intentExtras.getString(
                                    android.telecom.TelecomManager.EXTRA_CALL_SUBJECT))
                    );
                }

                isStartRttCall = intentExtras.getBoolean(
                    android.telecom.TelecomManager.EXTRA_START_CALL_WITH_RTT, true);
                if (DBG) log("dialInternal: isStartRttCall = " + isStartRttCall);

                // Set the RTT mode to 1 if sim supports RTT and if the connection has
                // valid RTT text stream
                if (mPhone.isRttSupported() && conn.hasRttTextStream() && isStartRttCall) {
                    profile.mMediaProfile.mRttMode = ImsStreamMediaProfile.RTT_MODE_FULL;
                }

                if (intentExtras.containsKey(ImsCallProfile.EXTRA_IS_CALL_PULL)) {
                    profile.mCallExtras.putBoolean(ImsCallProfile.EXTRA_IS_CALL_PULL,
                            intentExtras.getBoolean(ImsCallProfile.EXTRA_IS_CALL_PULL));
                    int dialogId = intentExtras.getInt(
                            ImsExternalCallTracker.EXTRA_IMS_EXTERNAL_CALL_ID);
                    conn.setIsPulledCall(true);
                    conn.setPulledDialogId(dialogId);
                }

                // Pack the OEM-specific call extras.
                profile.mCallExtras.putBundle(ImsCallProfile.EXTRA_OEM_EXTRAS, intentExtras);

                // NOTE: Extras to be sent over the network are packed into the
                // intentExtras individually, with uniquely defined keys.
                // These key-value pairs are processed by IMS Service before
                // being sent to the lower layers/to the network.
            }

            int mode = QtiImsUtils.getRttOperatingMode(mPhone.getContext(), mPhone.getPhoneId());
            if (DBG) log("RTT: setRttModeBasedOnOperator mode = " + mode);

            // Override RTT mode as per operator requirements not supported by AOSP
            if (mPhone.isRttSupported() && mPhone.isRttOn()) {
                if (isStartRttCall &&
                        (!profile.isVideoCall() || QtiImsUtils.isRttSupportedOnVtCalls(
                        mPhone.getPhoneId(),mPhone.getContext()))) {
                    profile.getMediaProfile().setRttMode(mode);
                }
            }

            ImsCall imsCall = mImsManager.makeCall(profile,
                    conn.isAdhocConference() ? conn.getParticipantsToDial() : callees,
                    mImsCallListener);
            conn.setImsCall(imsCall);

            mMetrics.writeOnImsCallStart(mPhone.getPhoneId(),
                    imsCall.getSession());

            setVideoCallProvider(conn, imsCall);
            conn.setAllowAddCallDuringVideoCall(mAllowAddCallDuringVideoCall);
            conn.setAllowHoldingVideoCall(mAllowHoldingVideoCall);
        } catch (ImsException e) {
            loge("dialInternal : " + e);
            mOperationLocalLog.log("dialInternal exception: " + e);
            conn.setDisconnectCause(DisconnectCause.ERROR_UNSPECIFIED);
            sendEmptyMessageDelayed(EVENT_HANGUP_PENDINGMO, TIMEOUT_HANGUP_PENDINGMO);
            retryGetImsService();
        } catch (RemoteException e) {
        }
    }

    /**
     * Accepts a call with the specified video state.  The video state is the video state that the
     * user has agreed upon in the InCall UI.
     *
     * @param videoState The video State
     * @throws CallStateException
     */
    public void acceptCall(int videoState) throws CallStateException {
        if (DBG) log("acceptCall");
        mOperationLocalLog.log("accepted incoming call");

        if (mForegroundCall.getState().isAlive()
                && mBackgroundCall.getState().isAlive()) {
            throw new CallStateException("cannot accept call");
        }

        ImsStreamMediaProfile mediaProfile = new ImsStreamMediaProfile();
        if ((mRingingCall.getState() == ImsPhoneCall.State.WAITING)
                && mForegroundCall.getState().isAlive()) {
            setMute(false);

            boolean answeringWillDisconnect = false;
            ImsCall activeCall = mForegroundCall.getImsCall();
            ImsCall ringingCall = mRingingCall.getImsCall();
            if (mForegroundCall.hasConnections() && mRingingCall.hasConnections()) {
                answeringWillDisconnect =
                        shouldDisconnectActiveCallOnAnswer(activeCall, ringingCall);
            }

            // Cache video state for pending MT call.
            mPendingCallVideoState = videoState;

            if (answeringWillDisconnect) {
                // We need to disconnect the foreground call before answering the background call.
                mForegroundCall.hangup();
                try {
                    mediaProfile = addRttAttributeIfRequired(ringingCall, mediaProfile);
                    ringingCall.accept(ImsCallProfile.getCallTypeFromVideoState(videoState),
                            mediaProfile);
                } catch (ImsException e) {
                    throw new CallStateException("cannot accept call");
                }
            } else {
                holdActiveCallForWaitingCall();
            }
        } else if (mRingingCall.getState().isRinging()) {
            if (DBG) log("acceptCall: incoming...");
            // Always unmute when answering a new call
            setMute(false);
            try {
                ImsCall imsCall = mRingingCall.getImsCall();
                if (imsCall != null) {
                    mediaProfile = addRttAttributeIfRequired(imsCall, mediaProfile);
                    imsCall.accept(ImsCallProfile.getCallTypeFromVideoState(videoState),
                            mediaProfile);
                    mMetrics.writeOnImsCommand(mPhone.getPhoneId(), imsCall.getSession(),
                            ImsCommand.IMS_CMD_ACCEPT);
                } else {
                    throw new CallStateException("no valid ims call");
                }
            } catch (ImsException e) {
                throw new CallStateException("cannot accept call");
            }
        } else {
            throw new CallStateException("phone not ringing");
        }
    }

    public void rejectCall () throws CallStateException {
        if (DBG) log("rejectCall");
        mOperationLocalLog.log("rejected incoming call");

        if (mRingingCall.getState().isRinging()) {
            hangup(mRingingCall);
        } else {
            throw new CallStateException("phone not ringing");
        }
    }

    /**
     * Set the emergency call information if it is an emergency call.
     */
    private void setEmergencyCallInfo(ImsCallProfile profile, Connection conn) {
        EmergencyNumber num = conn.getEmergencyNumberInfo();
        if (num != null) {
            profile.setEmergencyCallInfo(num, conn.hasKnownUserIntentEmergency());
        }
    }

    @UnsupportedAppUsage
    private void switchAfterConferenceSuccess() {
        if (DBG) log("switchAfterConferenceSuccess fg =" + mForegroundCall.getState() +
                ", bg = " + mBackgroundCall.getState());

        if (mBackgroundCall.getState() == ImsPhoneCall.State.HOLDING) {
            log("switchAfterConferenceSuccess");
            mForegroundCall.switchWith(mBackgroundCall);
        }
    }

    private void holdActiveCallForPendingMo() throws CallStateException {
        if (mHoldSwitchingState == HoldSwapState.PENDING_SINGLE_CALL_HOLD
                || mHoldSwitchingState == HoldSwapState.SWAPPING_ACTIVE_AND_HELD) {
            logi("Ignoring hold request while already holding or swapping");
            return;
        }
        HoldSwapState oldHoldState = mHoldSwitchingState;
        ImsCall callToHold = mForegroundCall.getImsCall();

        mHoldSwitchingState = HoldSwapState.HOLDING_TO_DIAL_OUTGOING;
        logHoldSwapState("holdActiveCallForPendingMo");

        mForegroundCall.switchWith(mBackgroundCall);
        try {
            callToHold.hold();
            mMetrics.writeOnImsCommand(mPhone.getPhoneId(), callToHold.getSession(),
                    ImsCommand.IMS_CMD_HOLD);
        } catch (ImsException e) {
            mForegroundCall.switchWith(mBackgroundCall);
            mHoldSwitchingState = oldHoldState;
            logHoldSwapState("holdActiveCallForPendingMo - fail");
            throw new CallStateException(e.getMessage());
        }
    }

    /**
     * Holds the active call, possibly resuming the already-held background call if it exists.
     */
    public void holdActiveCall() throws CallStateException {
        if (mForegroundCall.getState() == ImsPhoneCall.State.ACTIVE) {
            if (mHoldSwitchingState == HoldSwapState.PENDING_SINGLE_CALL_HOLD
                    || mHoldSwitchingState == HoldSwapState.SWAPPING_ACTIVE_AND_HELD) {
                logi("Ignoring hold request while already holding or swapping");
                return;
            }
            HoldSwapState oldHoldState = mHoldSwitchingState;
            ImsCall callToHold = mForegroundCall.getImsCall();
            if (mBackgroundCall.getState().isAlive()) {
                mCallExpectedToResume = mBackgroundCall.getImsCall();
                mHoldSwitchingState = HoldSwapState.SWAPPING_ACTIVE_AND_HELD;
            } else {
                mHoldSwitchingState = HoldSwapState.PENDING_SINGLE_CALL_HOLD;
            }
            logHoldSwapState("holdActiveCall");
            mForegroundCall.switchWith(mBackgroundCall);
            try {
                callToHold.hold();
                mMetrics.writeOnImsCommand(mPhone.getPhoneId(), callToHold.getSession(),
                        ImsCommand.IMS_CMD_HOLD);
            } catch (ImsException e) {
                mForegroundCall.switchWith(mBackgroundCall);
                mHoldSwitchingState = oldHoldState;
                logHoldSwapState("holdActiveCall - fail");
                throw new CallStateException(e.getMessage());
            }
        }
    }

    /**
     * Hold the currently active call in order to answer the waiting call.
     */
    public void holdActiveCallForWaitingCall() throws CallStateException {
        boolean switchingWithWaitingCall = !mBackgroundCall.getState().isAlive()
                && mRingingCall.getState() == ImsPhoneCall.State.WAITING;
        if (switchingWithWaitingCall) {
            ImsCall callToHold = mForegroundCall.getImsCall();
            mCallExpectedToResume = mRingingCall.getImsCall();
            HoldSwapState oldHoldState = mHoldSwitchingState;
            mHoldSwitchingState = HoldSwapState.HOLDING_TO_ANSWER_INCOMING;
            mForegroundCall.switchWith(mBackgroundCall);
            logHoldSwapState("holdActiveCallForWaitingCall");
            try {
                callToHold.hold();
                mMetrics.writeOnImsCommand(mPhone.getPhoneId(), callToHold.getSession(),
                        ImsCommand.IMS_CMD_HOLD);
            } catch (ImsException e) {
                mForegroundCall.switchWith(mBackgroundCall);
                mHoldSwitchingState = oldHoldState;
                logHoldSwapState("holdActiveCallForWaitingCall - fail");
                throw new CallStateException(e.getMessage());
            }
        }
    }

    /**
     * Unhold the currently held call.
     */
    public void unholdHeldCall() throws CallStateException {
        ImsCall imsCall = mBackgroundCall.getImsCall();
        if (mHoldSwitchingState == HoldSwapState.PENDING_SINGLE_CALL_UNHOLD
                || mHoldSwitchingState == HoldSwapState.SWAPPING_ACTIVE_AND_HELD) {
            logi("Ignoring unhold request while already unholding or swapping");
            return;
        }
        if (imsCall != null) {
            mCallExpectedToResume = imsCall;
            HoldSwapState oldHoldState = mHoldSwitchingState;
            mHoldSwitchingState = HoldSwapState.PENDING_SINGLE_CALL_UNHOLD;
            mForegroundCall.switchWith(mBackgroundCall);
            logHoldSwapState("unholdCurrentCall");
            try {
                imsCall.resume();
                mMetrics.writeOnImsCommand(mPhone.getPhoneId(), imsCall.getSession(),
                        ImsCommand.IMS_CMD_RESUME);
            } catch (ImsException e) {
                mForegroundCall.switchWith(mBackgroundCall);
                mHoldSwitchingState = oldHoldState;
                logHoldSwapState("unholdCurrentCall - fail");
                throw new CallStateException(e.getMessage());
            }
        }
    }

    private void resumeForegroundCall() throws ImsException {
        //resume foreground call after holding background call
        //they were switched before holding
        ImsCall imsCall = mForegroundCall.getImsCall();
        if (imsCall != null) {
            imsCall.resume();
            mMetrics.writeOnImsCommand(mPhone.getPhoneId(), imsCall.getSession(),
                    ImsCommand.IMS_CMD_RESUME);
        }
    }

    private void answerWaitingCall() throws ImsException {
        //accept waiting call after holding background call
        ImsCall imsCall = mRingingCall.getImsCall();
        if (imsCall != null) {
            imsCall.accept(
                    ImsCallProfile.getCallTypeFromVideoState(mPendingCallVideoState));
            mMetrics.writeOnImsCommand(mPhone.getPhoneId(), imsCall.getSession(),
                    ImsCommand.IMS_CMD_ACCEPT);
        }
    }

    // Clean up expired cache entries.
    private void maintainConnectTimeCache() {
        long threshold = SystemClock.elapsedRealtime() - TIMEOUT_PARTICIPANT_CONNECT_TIME_CACHE_MS;
        // The cached time is the system elapsed millisecond when the CacheEntry is created.
        mPhoneNumAndConnTime.entrySet().removeIf(e -> e.getValue().mCachedTime < threshold);
        // Remove all the cached records which are older than current caching threshold. Since the
        // queue is FIFO, keep polling records until the queue is empty or the head of the queue is
        // fresh enough.
        while (!mUnknownPeerConnTime.isEmpty()
                && mUnknownPeerConnTime.peek().mCachedTime < threshold) {
            mUnknownPeerConnTime.poll();
        }
    }

    private void cacheConnectionTimeWithPhoneNumber(@NonNull ImsPhoneConnection connection) {
        int callDirection =
                connection.isIncoming() ? android.telecom.Call.Details.DIRECTION_INCOMING
                        : android.telecom.Call.Details.DIRECTION_OUTGOING;
        CacheEntry cachedConnectTime = new CacheEntry(SystemClock.elapsedRealtime(),
                connection.getConnectTime(), connection.getConnectTimeReal(), callDirection);
        maintainConnectTimeCache();
        if (PhoneConstants.PRESENTATION_ALLOWED == connection.getNumberPresentation()) {
            // In case of merging calls with the same number, use the latest connect time. Since
            // that call might be dropped and re-connected. So if the connectTime is earlier than
            // the cache, skip.
            String phoneNumber = getFormattedPhoneNumber(connection.getAddress());
            if (mPhoneNumAndConnTime.containsKey(phoneNumber)
                    && connection.getConnectTime()
                        <= mPhoneNumAndConnTime.get(phoneNumber).mConnectTime) {
                // Use the latest connect time.
                return;
            }
            mPhoneNumAndConnTime.put(phoneNumber, cachedConnectTime);
        } else {
            mUnknownPeerConnTime.add(cachedConnectTime);
        }
    }

    private CacheEntry findConnectionTimeUsePhoneNumber(
            @NonNull ConferenceParticipant participant) {
        maintainConnectTimeCache();
        if (PhoneConstants.PRESENTATION_ALLOWED == participant.getParticipantPresentation()) {
            if (participant.getHandle() == null
                    || participant.getHandle().getSchemeSpecificPart() == null) {
                return null;
            }

            String number = ConferenceParticipant.getParticipantAddress(participant.getHandle(),
                    getCountryIso()).getSchemeSpecificPart();
            if (TextUtils.isEmpty(number)) {
                return null;
            }
            String formattedNumber = getFormattedPhoneNumber(number);
            return mPhoneNumAndConnTime.get(formattedNumber);
        } else {
            return mUnknownPeerConnTime.poll();
        }
    }

    private String getFormattedPhoneNumber(String number) {
        String countryIso = getCountryIso();
        if (countryIso == null) {
            return number;
        }
        String phoneNumber = PhoneNumberUtils.formatNumberToE164(number, countryIso);
        return phoneNumber == null ? number : phoneNumber;
    }

    private String getCountryIso() {
        int subId = mPhone.getSubId();
        SubscriptionInfo info =
                SubscriptionManager.from(mPhone.getContext()).getActiveSubscriptionInfo(subId);
        return info == null ? null : info.getCountryIso();
    }

    public void
    conference() {
        ImsCall fgImsCall = mForegroundCall.getImsCall();
        if (fgImsCall == null) {
            log("conference no foreground ims call");
            return;
        }

        ImsCall bgImsCall = mBackgroundCall.getImsCall();
        if (bgImsCall == null) {
            log("conference no background ims call");
            return;
        }

        if (fgImsCall.isCallSessionMergePending()) {
            log("conference: skip; foreground call already in process of merging.");
            return;
        }

        if (bgImsCall.isCallSessionMergePending()) {
            log("conference: skip; background call already in process of merging.");
            return;
        }

        // Keep track of the connect time of the earliest call so that it can be set on the
        // {@code ImsConference} when it is created.
        long foregroundConnectTime = mForegroundCall.getEarliestConnectTime();
        long backgroundConnectTime = mBackgroundCall.getEarliestConnectTime();
        long conferenceConnectTime;
        if (foregroundConnectTime > 0 && backgroundConnectTime > 0) {
            conferenceConnectTime = Math.min(mForegroundCall.getEarliestConnectTime(),
                    mBackgroundCall.getEarliestConnectTime());
            log("conference - using connect time = " + conferenceConnectTime);
        } else if (foregroundConnectTime > 0) {
            log("conference - bg call connect time is 0; using fg = " + foregroundConnectTime);
            conferenceConnectTime = foregroundConnectTime;
        } else {
            log("conference - fg call connect time is 0; using bg = " + backgroundConnectTime);
            conferenceConnectTime = backgroundConnectTime;
        }

        String foregroundId = "";
        ImsPhoneConnection foregroundConnection = mForegroundCall.getFirstConnection();
        if (foregroundConnection != null) {
            foregroundConnection.setConferenceConnectTime(conferenceConnectTime);
            foregroundConnection.handleMergeStart();
            foregroundId = foregroundConnection.getTelecomCallId();
            cacheConnectionTimeWithPhoneNumber(foregroundConnection);
        }
        String backgroundId = "";
        ImsPhoneConnection backgroundConnection = findConnection(bgImsCall);
        if (backgroundConnection != null) {
            backgroundConnection.handleMergeStart();
            backgroundId = backgroundConnection.getTelecomCallId();
            cacheConnectionTimeWithPhoneNumber(backgroundConnection);
        }
        log("conference: fgCallId=" + foregroundId + ", bgCallId=" + backgroundId);
        mOperationLocalLog.log("conference: fgCallId=" + foregroundId + ", bgCallId="
                + backgroundId);

        try {
            fgImsCall.merge(bgImsCall);
        } catch (ImsException e) {
            log("conference " + e.getMessage());
        }
    }

    /**
     * Connects the two calls and disconnects the subscriber from both calls. Throws a
     * {@link CallStateException} if there is an issue.
     * @throws CallStateException
     */
    public void explicitCallTransfer() throws CallStateException {
        ImsCall fgImsCall = mForegroundCall.getImsCall();
        ImsCall bgImsCall = mBackgroundCall.getImsCall();
        if ((fgImsCall == null) || (bgImsCall == null) || !canTransfer()) {
            throw new CallStateException("cannot transfer");
        }

        try {
            fgImsCall.consultativeTransfer(bgImsCall);
        } catch (ImsException e) {
            throw new CallStateException(e.getMessage());
        }
    }

    @UnsupportedAppUsage
    public void
    clearDisconnected() {
        if (DBG) log("clearDisconnected");

        internalClearDisconnected();

        updatePhoneState();
        mPhone.notifyPreciseCallStateChanged();
    }

    public boolean
    canConference() {
        return mForegroundCall.getState() == ImsPhoneCall.State.ACTIVE
            && mBackgroundCall.getState() == ImsPhoneCall.State.HOLDING
            && !mBackgroundCall.isFull()
            && !mForegroundCall.isFull();
    }

    private boolean canAddVideoCallDuringImsAudioCall(int videoState) {
        if (mAllowHoldingVideoCall) {
            return true;
        }

        ImsCall call = mForegroundCall.getImsCall();
        if (call == null) {
            call = mBackgroundCall.getImsCall();
        }

        boolean isImsAudioCallActiveOrHolding = (mForegroundCall.getState() == Call.State.ACTIVE ||
               mBackgroundCall.getState() == Call.State.HOLDING) && call != null &&
               !call.isVideoCall();

        /* return TRUE if there doesn't exist ims audio call in either active
           or hold states */
        return !isImsAudioCallActiveOrHolding || !VideoProfile.isVideo(videoState);
    }

    /**
     * Determines if there are issues which would preclude dialing an outgoing call.  Throws a
     * {@link CallStateException} if there is an issue.
     * @throws CallStateException
     */
    public void checkForDialIssues() throws CallStateException {
        boolean disableCall = TelephonyProperties.disable_call().orElse(false);
        if (disableCall) {
            throw new CallStateException(CallStateException.ERROR_CALLING_DISABLED,
                    "ro.telephony.disable-call has been used to disable calling.");
        }
        if (mPendingMO != null) {
            throw new CallStateException(CallStateException.ERROR_ALREADY_DIALING,
                    "Another outgoing call is already being dialed.");
        }
        if (mRingingCall.isRinging()) {
            throw new CallStateException(CallStateException.ERROR_CALL_RINGING,
                    "Can't place a call while another is ringing.");
        }
        if (mForegroundCall.getState().isAlive() & mBackgroundCall.getState().isAlive()) {
            throw new CallStateException(CallStateException.ERROR_TOO_MANY_CALLS,
                    "Already an active foreground and background call.");
        }
    }

    public boolean
    canTransfer() {
        return mForegroundCall.getState() == ImsPhoneCall.State.ACTIVE
            && mBackgroundCall.getState() == ImsPhoneCall.State.HOLDING;
    }

    //***** Private Instance Methods

    private void
    internalClearDisconnected() {
        mRingingCall.clearDisconnected();
        mForegroundCall.clearDisconnected();
        mBackgroundCall.clearDisconnected();
        mHandoverCall.clearDisconnected();
    }

    @UnsupportedAppUsage
    private void
    updatePhoneState() {
        PhoneConstants.State oldState = mState;

        boolean isPendingMOIdle = mPendingMO == null || !mPendingMO.getState().isAlive();

        if (mRingingCall.isRinging()) {
            mState = PhoneConstants.State.RINGING;
        } else if (!isPendingMOIdle || !mForegroundCall.isIdle() || !mBackgroundCall.isIdle()) {
            // There is a non-idle call, so we're off the hook.
            mState = PhoneConstants.State.OFFHOOK;
        } else {
            mState = PhoneConstants.State.IDLE;
        }

        if (mState == PhoneConstants.State.IDLE && oldState != mState) {
            mVoiceCallEndedRegistrants.notifyRegistrants(
                    new AsyncResult(null, null, null));
        } else if (oldState == PhoneConstants.State.IDLE && oldState != mState) {
            mVoiceCallStartedRegistrants.notifyRegistrants (
                    new AsyncResult(null, null, null));
        }

        if (DBG) {
            log("updatePhoneState pendingMo = " + (mPendingMO == null ? "null"
                    : mPendingMO.getState()) + ", fg= " + mForegroundCall.getState() + "("
                    + mForegroundCall.getConnections().size() + "), bg= " + mBackgroundCall
                    .getState() + "(" + mBackgroundCall.getConnections().size() + ")");
            log("updatePhoneState oldState=" + oldState + ", newState=" + mState);
        }

        if (mState != oldState) {
            mPhone.notifyPhoneStateChanged();
            mMetrics.writePhoneState(mPhone.getPhoneId(), mState);
            notifyPhoneStateChanged(oldState, mState);
        }
    }

    private void
    handleRadioNotAvailable() {
        // handlePollCalls will clear out its
        // call list when it gets the CommandException
        // error result from this
        pollCallsWhenSafe();
    }

    private void
    dumpState() {
        List l;

        log("Phone State:" + mState);

        log("Ringing call: " + mRingingCall.toString());

        l = mRingingCall.getConnections();
        for (int i = 0, s = l.size(); i < s; i++) {
            log(l.get(i).toString());
        }

        log("Foreground call: " + mForegroundCall.toString());

        l = mForegroundCall.getConnections();
        for (int i = 0, s = l.size(); i < s; i++) {
            log(l.get(i).toString());
        }

        log("Background call: " + mBackgroundCall.toString());

        l = mBackgroundCall.getConnections();
        for (int i = 0, s = l.size(); i < s; i++) {
            log(l.get(i).toString());
        }

    }

    //***** Called from ImsPhone
    /**
     * Set the TTY mode. This is the actual tty mode (varies depending on peripheral status)
     */
    public void setTtyMode(int ttyMode) {
        if (mImsManager == null) {
            Log.w(LOG_TAG, "ImsManager is null when setting TTY mode");
            return;
        }

        try {
            mImsManager.setTtyMode(ttyMode);
        } catch (ImsException e) {
            loge("setTtyMode : " + e);
            retryGetImsService();
        }
    }

    /**
     * Sets the UI TTY mode. This is the preferred TTY mode that the user sets in the call
     * settings screen.
     */
    public void setUiTTYMode(int uiTtyMode, Message onComplete) {
        if (mImsManager == null) {
            mPhone.sendErrorResponse(onComplete, getImsManagerIsNullException());
            return;
        }

        try {
            mImsManager.setUiTTYMode(mPhone.getContext(), uiTtyMode, onComplete);
        } catch (ImsException e) {
            loge("setUITTYMode : " + e);
            mPhone.sendErrorResponse(onComplete, e);
            retryGetImsService();
        }
    }

    public void setMute(boolean mute) {
        mDesiredMute = mute;
        mForegroundCall.setMute(mute);
    }

    public boolean getMute() {
        return mDesiredMute;
    }

    /**
     * Sends a DTMF code. According to <a href="http://tools.ietf.org/html/rfc2833">RFC 2833</a>,
     * event 0 ~ 9 maps to decimal value 0 ~ 9, '*' to 10, '#' to 11, event 'A' ~ 'D' to 12 ~ 15,
     * and event flash to 16. Currently, event flash is not supported.
     *
     * @param c that represents the DTMF to send. '0' ~ '9', 'A' ~ 'D', '*', '#' are valid inputs.
     * @param result the result message to send when done. If non-null, the {@link Message} must
     *         contain a valid {@link android.os.Messenger} in the {@link Message#replyTo} field,
     *         since this can be used across IPC boundaries.
     */
    public void sendDtmf(char c, Message result) {
        if (DBG) log("sendDtmf");

        ImsCall imscall = mForegroundCall.getImsCall();
        if (imscall != null) {
            imscall.sendDtmf(c, result);
        }
    }

    public void
    startDtmf(char c) {
        if (DBG) log("startDtmf");

        ImsCall imscall = mForegroundCall.getImsCall();
        if (imscall != null) {
            imscall.startDtmf(c);
        } else {
            loge("startDtmf : no foreground call");
        }
    }

    public void
    stopDtmf() {
        if (DBG) log("stopDtmf");

        ImsCall imscall = mForegroundCall.getImsCall();
        if (imscall != null) {
            imscall.stopDtmf();
        } else {
            loge("stopDtmf : no foreground call");
        }
    }

    //***** Called from ImsPhoneConnection

    public void hangup (ImsPhoneConnection conn) throws CallStateException {
        if (DBG) log("hangup connection");

        if (conn.getOwner() != this) {
            throw new CallStateException ("ImsPhoneConnection " + conn
                    + "does not belong to ImsPhoneCallTracker " + this);
        }

        hangup(conn.getCall());
    }

    //***** Called from ImsPhoneCall

    public void hangup (ImsPhoneCall call) throws CallStateException {
        hangup(call, android.telecom.Call.REJECT_REASON_DECLINED);
    }

    public void hangup (ImsPhoneCall call, @android.telecom.Call.RejectReason int rejectReason)
            throws CallStateException {
        if (DBG) log("hangup call - reason=" + rejectReason);

        if (call.getConnections().size() == 0) {
            throw new CallStateException("no connections");
        }

        ImsCall imsCall = call.getImsCall();
        boolean rejectCall = false;

        if (call == mRingingCall) {
            if (Phone.DEBUG_PHONE) log("(ringing) hangup incoming");
            rejectCall = true;
        } else if (call == mForegroundCall) {
            if (call.isDialingOrAlerting()) {
                if (Phone.DEBUG_PHONE) {
                    log("(foregnd) hangup dialing or alerting...");
                }
            } else {
                if (Phone.DEBUG_PHONE) {
                    log("(foregnd) hangup foreground");
                }
                //held call will be resumed by onCallTerminated
            }
        } else if (call == mBackgroundCall) {
            if (Phone.DEBUG_PHONE) {
                log("(backgnd) hangup waiting or background");
            }
        } else {
            throw new CallStateException ("ImsPhoneCall " + call +
                    "does not belong to ImsPhoneCallTracker " + this);
        }

        call.onHangupLocal();

        try {
            if (imsCall != null) {
                if (rejectCall) {
                    if (rejectReason == android.telecom.Call.REJECT_REASON_UNWANTED) {
                        imsCall.reject(ImsReasonInfo.CODE_SIP_USER_MARKED_UNWANTED);
                    } else {
                        imsCall.reject(ImsReasonInfo.CODE_USER_DECLINE);
                    }
                    mMetrics.writeOnImsCommand(mPhone.getPhoneId(), imsCall.getSession(),
                            ImsCommand.IMS_CMD_REJECT);
                } else {
                    imsCall.terminate(ImsReasonInfo.CODE_USER_TERMINATED);
                    mMetrics.writeOnImsCommand(mPhone.getPhoneId(), imsCall.getSession(),
                            ImsCommand.IMS_CMD_TERMINATE);
                }
            } else if (mPendingMO != null && call == mForegroundCall) {
                // is holding a foreground call
                mPendingMO.update(null, ImsPhoneCall.State.DISCONNECTED);
                mPendingMO.onDisconnect();
                removeConnection(mPendingMO);
                mPendingMO = null;
                updatePhoneState();
                removeMessages(EVENT_DIAL_PENDINGMO);
            }
        } catch (ImsException e) {
            throw new CallStateException(e.getMessage());
        }

        mPhone.notifyPreciseCallStateChanged();
    }

    void callEndCleanupHandOverCallIfAny() {
        if (mHandoverCall.mConnections.size() > 0) {
            if (DBG) log("callEndCleanupHandOverCallIfAny, mHandoverCall.mConnections="
                    + mHandoverCall.mConnections);
            mHandoverCall.mConnections.clear();
            mConnections.clear();
            mState = PhoneConstants.State.IDLE;
        }
    }

    public void sendUSSD (String ussdString, Message response) {
        if (DBG) log("sendUSSD");

        try {
            if (mUssdSession != null) {
                // Doesn't need mPendingUssd here. Listeners would use it if not null.
                mPendingUssd = null;
                mUssdSession.sendUssd(ussdString);
                AsyncResult.forMessage(response, null, null);
                response.sendToTarget();
                return;
            }

            if (mImsManager == null) {
                mPhone.sendErrorResponse(response, getImsManagerIsNullException());
                return;
            }

            String[] callees = new String[] { ussdString };
            ImsCallProfile profile = mImsManager.createCallProfile(
                    ImsCallProfile.SERVICE_TYPE_NORMAL, ImsCallProfile.CALL_TYPE_VOICE);
            profile.setCallExtraInt(ImsCallProfile.EXTRA_DIALSTRING,
                    ImsCallProfile.DIALSTRING_USSD);

            mUssdSession = mImsManager.makeCall(profile, callees, mImsUssdListener);
            mPendingUssd = response;
            if (DBG) log("pending ussd updated, " + mPendingUssd);
        } catch (ImsException e) {
            loge("sendUSSD : " + e);
            mPhone.sendErrorResponse(response, e);
            retryGetImsService();
        }
    }

    /**
     * Cancel USSD session.
     *
     * @param msg The message to dispatch when the USSD session terminated.
     */
    public void cancelUSSD(Message msg) {
        if (mUssdSession == null) return;
        mPendingUssd = msg;
        mUssdSession.terminate(ImsReasonInfo.CODE_USER_TERMINATED);
    }

    @UnsupportedAppUsage
    private synchronized ImsPhoneConnection findConnection(final ImsCall imsCall) {
        for (ImsPhoneConnection conn : mConnections) {
            if (conn.getImsCall() == imsCall) {
                return conn;
            }
        }
        return null;
    }

    @UnsupportedAppUsage
    private synchronized void removeConnection(ImsPhoneConnection conn) {
        mConnections.remove(conn);
        // If not emergency call is remaining, notify emergency call registrants
        if (mIsInEmergencyCall) {
            boolean isEmergencyCallInList = false;
            // if no emergency calls pending, set this to false
            for (ImsPhoneConnection imsPhoneConnection : mConnections) {
                if (imsPhoneConnection != null && imsPhoneConnection.isEmergency() == true) {
                    isEmergencyCallInList = true;
                    break;
                }
            }

            if (!isEmergencyCallInList) {
<<<<<<< HEAD
                if (mIsEcmTimerCanceled) {
                    handleEcmTimer(EcbmHandler.RESTART_ECM_TIMER);
=======
                if (mPhone.isEcmCanceledForEmergency()) {
                    mPhone.handleTimerInEmergencyCallbackMode(ImsPhone.RESTART_ECM_TIMER);
>>>>>>> ea3d25ab
                }
                mIsInEmergencyCall = false;
                mPhone.sendEmergencyCallStateChange(false);
            }
        }
    }

    @UnsupportedAppUsage
    private synchronized void addConnection(ImsPhoneConnection conn) {
        mConnections.add(conn);
        if (conn.isEmergency()) {
            mIsInEmergencyCall = true;
            mPhone.sendEmergencyCallStateChange(true);
        }
    }

    @UnsupportedAppUsage
    private void processCallStateChange(ImsCall imsCall, ImsPhoneCall.State state, int cause) {
        if (DBG) log("processCallStateChange " + imsCall + " state=" + state + " cause=" + cause);
        // This method is called on onCallUpdate() where there is not necessarily a call state
        // change. In these situations, we'll ignore the state related updates and only process
        // the change in media capabilities (as expected).  The default is to not ignore state
        // changes so we do not change existing behavior.
        processCallStateChange(imsCall, state, cause, false /* do not ignore state update */);
    }

    @UnsupportedAppUsage
    private void processCallStateChange(ImsCall imsCall, ImsPhoneCall.State state, int cause,
            boolean ignoreState) {
        if (DBG) {
            log("processCallStateChange state=" + state + " cause=" + cause
                    + " ignoreState=" + ignoreState);
        }

        if (imsCall == null) return;

        boolean changed = false;
        ImsPhoneConnection conn = findConnection(imsCall);

        if (conn == null) {
            // TODO : what should be done?
            return;
        }

        // processCallStateChange is triggered for onCallUpdated as well.
        // onCallUpdated should not modify the state of the call
        // It should modify only other capabilities of call through updateMediaCapabilities
        // State updates will be triggered through individual callbacks
        // i.e. onCallHeld, onCallResume, etc and conn.update will be responsible for the update
        conn.updateMediaCapabilities(imsCall);
        if (ignoreState) {
            conn.updateAddressDisplay(imsCall);
            conn.updateExtras(imsCall);

            maybeSetVideoCallProvider(conn, imsCall);
            return;
        }

        changed = conn.update(imsCall, state);
        if (state == ImsPhoneCall.State.DISCONNECTED) {
            changed = conn.onDisconnect(cause) || changed;
            //detach the disconnected connections
            conn.getCall().detach(conn);
            removeConnection(conn);

            // remove conference participants from the cached list when call is disconnected
            List<ConferenceParticipant> cpList = imsCall.getConferenceParticipants();
            if (cpList != null) {
                for (ConferenceParticipant cp : cpList) {
                    String number = ConferenceParticipant.getParticipantAddress(cp.getHandle(),
                            getCountryIso()).getSchemeSpecificPart();
                    if (!TextUtils.isEmpty(number)) {
                        String formattedNumber = getFormattedPhoneNumber(number);
                        mPhoneNumAndConnTime.remove(formattedNumber);
                    }
                }
            }
        }

        if (changed) {
            if (conn.getCall() == mHandoverCall) return;
            updatePhoneState();
            mPhone.notifyPreciseCallStateChanged();
        }
    }

    private void maybeSetVideoCallProvider(ImsPhoneConnection conn, ImsCall imsCall) {
        android.telecom.Connection.VideoProvider connVideoProvider = conn.getVideoProvider();
        if (connVideoProvider != null || imsCall.getCallSession().getVideoCallProvider() == null) {
            return;
        }

        try {
            setVideoCallProvider(conn, imsCall);
        } catch (RemoteException e) {
            loge("maybeSetVideoCallProvider: exception " + e);
        }
    }

    /**
     * Adds a reason code remapping, for test purposes.
     *
     * @param fromCode The from code, or {@code null} if all.
     * @param message The message to map.
     * @param toCode The code to remap to.
     */
    @VisibleForTesting
    public void addReasonCodeRemapping(Integer fromCode, String message, Integer toCode) {
        if (message != null) {
            message = message.toLowerCase();
        }
        mImsReasonCodeMap.put(new Pair<>(fromCode, message), toCode);
    }

    /**
     * Returns the {@link ImsReasonInfo#getCode()}, potentially remapping to a new value based on
     * the {@link ImsReasonInfo#getCode()} and {@link ImsReasonInfo#getExtraMessage()}.
     *
     * See {@link #mImsReasonCodeMap}.
     *
     * @param reasonInfo The {@link ImsReasonInfo}.
     * @return The remapped code.
     */
    @VisibleForTesting
    public @ImsReasonInfo.ImsCode int maybeRemapReasonCode(ImsReasonInfo reasonInfo) {
        int code = reasonInfo.getCode();
        String reason = reasonInfo.getExtraMessage();
        if (reason == null) {
            reason = "";
        } else {
            reason = reason.toLowerCase();
        }
        log("maybeRemapReasonCode : fromCode = " + reasonInfo.getCode() + " ; message = "
                + reason);
        Pair<Integer, String> toCheck = new Pair<>(code, reason);
        Pair<Integer, String> wildcardToCheck = new Pair<>(null, reason);
        if (mImsReasonCodeMap.containsKey(toCheck)) {
            int toCode = mImsReasonCodeMap.get(toCheck);

            log("maybeRemapReasonCode : fromCode = " + reasonInfo.getCode() + " ; message = "
                    + reason + " ; toCode = " + toCode);
            return toCode;
        } else if (!reason.isEmpty() && mImsReasonCodeMap.containsKey(wildcardToCheck)) {
            // Handle the case where a wildcard is specified for the fromCode; in this case we will
            // match without caring about the fromCode.
            // If the reason is empty, we won't do wildcard remapping; otherwise we'd basically be
            // able to remap all ImsReasonInfo codes to a single code, which is not desirable.
            int toCode = mImsReasonCodeMap.get(wildcardToCheck);

            log("maybeRemapReasonCode : fromCode(wildcard) = " + reasonInfo.getCode() +
                    " ; message = " + reason + " ; toCode = " + toCode);
            return toCode;
        }
        return code;
    }

    @VisibleForTesting
    public boolean getSwitchingFgAndBgCallsValue() {
        return mSwitchingFgAndBgCalls;
    }

    @VisibleForTesting
    public void setSwitchingFgAndBgCallsValue(boolean value) {
        mSwitchingFgAndBgCalls = value;
    }

    /**
     * Maps an {@link ImsReasonInfo} reason code to a {@link DisconnectCause} cause code.
     * The {@link Call.State} provided is the state of the call prior to disconnection.
     * @param reasonInfo the {@link ImsReasonInfo} for the disconnection.
     * @param callState The {@link Call.State} prior to disconnection.
     * @return The {@link DisconnectCause} code.
     */
    @VisibleForTesting
    public int getDisconnectCauseFromReasonInfo(ImsReasonInfo reasonInfo, Call.State callState) {
        int cause = DisconnectCause.ERROR_UNSPECIFIED;

        int code = maybeRemapReasonCode(reasonInfo);
        switch (code) {
            case ImsReasonInfo.CODE_SIP_ALTERNATE_EMERGENCY_CALL:
                return DisconnectCause.IMS_SIP_ALTERNATE_EMERGENCY_CALL;
            case ImsReasonInfo.CODE_SIP_BAD_ADDRESS:
            case ImsReasonInfo.CODE_SIP_NOT_REACHABLE:
                return DisconnectCause.NUMBER_UNREACHABLE;

            case ImsReasonInfo.CODE_SIP_BUSY:
                return DisconnectCause.BUSY;

            case ImsReasonInfo.CODE_USER_TERMINATED:
                return DisconnectCause.LOCAL;

            case ImsReasonInfo.CODE_LOCAL_ENDED_BY_CONFERENCE_MERGE:
                return DisconnectCause.IMS_MERGED_SUCCESSFULLY;

            case ImsReasonInfo.CODE_LOCAL_CALL_DECLINE:
            case ImsReasonInfo.CODE_REMOTE_CALL_DECLINE:
                // If the call has been declined locally (on this device), or on remotely (on
                // another device using multiendpoint functionality), mark it as rejected.
                return DisconnectCause.INCOMING_REJECTED;

            case ImsReasonInfo.CODE_USER_TERMINATED_BY_REMOTE:
            case ImsReasonInfo.CODE_SIP_USER_REJECTED:
                return DisconnectCause.NORMAL;

            case ImsReasonInfo.CODE_SIP_FORBIDDEN:
                return DisconnectCause.SERVER_ERROR;

            case ImsReasonInfo.CODE_SIP_REDIRECTED:
            case ImsReasonInfo.CODE_SIP_NOT_ACCEPTABLE:
            case ImsReasonInfo.CODE_SIP_GLOBAL_ERROR:
                return DisconnectCause.SERVER_ERROR;

            case ImsReasonInfo.CODE_EMERGENCY_CALL_OVER_WFC_NOT_AVAILABLE:
                return DisconnectCause.EMERGENCY_CALL_OVER_WFC_NOT_AVAILABLE;

            case ImsReasonInfo.CODE_WFC_SERVICE_NOT_AVAILABLE_IN_THIS_LOCATION:
                return DisconnectCause.WFC_SERVICE_NOT_AVAILABLE_IN_THIS_LOCATION;

            case ImsReasonInfo.CODE_SIP_SERVICE_UNAVAILABLE:
            case ImsReasonInfo.CODE_SIP_SERVER_ERROR:
                return DisconnectCause.SERVER_UNREACHABLE;

            case ImsReasonInfo.CODE_SIP_NOT_FOUND:
                return DisconnectCause.INVALID_NUMBER;

            case ImsReasonInfo.CODE_LOCAL_NETWORK_ROAMING:
            case ImsReasonInfo.CODE_LOCAL_NETWORK_IP_CHANGED:
            case ImsReasonInfo.CODE_LOCAL_IMS_SERVICE_DOWN:
            case ImsReasonInfo.CODE_LOCAL_SERVICE_UNAVAILABLE:
            case ImsReasonInfo.CODE_LOCAL_NOT_REGISTERED:
            case ImsReasonInfo.CODE_LOCAL_NETWORK_NO_LTE_COVERAGE:
            case ImsReasonInfo.CODE_LOCAL_NETWORK_NO_SERVICE:
            case ImsReasonInfo.CODE_LOCAL_CALL_VCC_ON_PROGRESSING:
                return DisconnectCause.OUT_OF_SERVICE;

            case ImsReasonInfo.CODE_SIP_REQUEST_TIMEOUT:
            case ImsReasonInfo.CODE_TIMEOUT_1XX_WAITING:
            case ImsReasonInfo.CODE_TIMEOUT_NO_ANSWER:
            case ImsReasonInfo.CODE_TIMEOUT_NO_ANSWER_CALL_UPDATE:
                return DisconnectCause.TIMED_OUT;

            case ImsReasonInfo.CODE_LOCAL_POWER_OFF:
                return DisconnectCause.POWER_OFF;

            case ImsReasonInfo.CODE_LOCAL_LOW_BATTERY:
            case ImsReasonInfo.CODE_LOW_BATTERY: {
                if (callState == Call.State.DIALING) {
                    return DisconnectCause.DIAL_LOW_BATTERY;
                } else {
                    return DisconnectCause.LOW_BATTERY;
                }
            }

            case ImsReasonInfo.CODE_CALL_BARRED:
                return DisconnectCause.CALL_BARRED;

            case ImsReasonInfo.CODE_FDN_BLOCKED:
                return DisconnectCause.FDN_BLOCKED;

            case ImsReasonInfo.CODE_IMEI_NOT_ACCEPTED:
                return DisconnectCause.IMEI_NOT_ACCEPTED;

            case ImsReasonInfo.CODE_ANSWERED_ELSEWHERE:
                return DisconnectCause.ANSWERED_ELSEWHERE;

            case ImsReasonInfo.CODE_CALL_END_CAUSE_CALL_PULL:
                return DisconnectCause.CALL_PULLED;

            case ImsReasonInfo.CODE_MAXIMUM_NUMBER_OF_CALLS_REACHED:
                return DisconnectCause.MAXIMUM_NUMBER_OF_CALLS_REACHED;

            case ImsReasonInfo.CODE_DATA_DISABLED:
                return DisconnectCause.DATA_DISABLED;

            case ImsReasonInfo.CODE_DATA_LIMIT_REACHED:
                return DisconnectCause.DATA_LIMIT_REACHED;

            case ImsReasonInfo.CODE_WIFI_LOST:
                return DisconnectCause.WIFI_LOST;

            case ImsReasonInfo.CODE_ACCESS_CLASS_BLOCKED:
                return DisconnectCause.IMS_ACCESS_BLOCKED;

            case ImsReasonInfo.CODE_EMERGENCY_TEMP_FAILURE:
                return DisconnectCause.EMERGENCY_TEMP_FAILURE;

            case ImsReasonInfo.CODE_EMERGENCY_PERM_FAILURE:
                return DisconnectCause.EMERGENCY_PERM_FAILURE;

            case ImsReasonInfo.CODE_DIAL_MODIFIED_TO_USSD:
                return DisconnectCause.DIAL_MODIFIED_TO_USSD;

            case ImsReasonInfo.CODE_DIAL_MODIFIED_TO_SS:
                return DisconnectCause.DIAL_MODIFIED_TO_SS;

            case ImsReasonInfo.CODE_DIAL_MODIFIED_TO_DIAL:
                return DisconnectCause.DIAL_MODIFIED_TO_DIAL;

            case ImsReasonInfo.CODE_DIAL_MODIFIED_TO_DIAL_VIDEO:
                return DisconnectCause.DIAL_MODIFIED_TO_DIAL_VIDEO;

            case ImsReasonInfo.CODE_DIAL_VIDEO_MODIFIED_TO_DIAL:
                return DisconnectCause.DIAL_VIDEO_MODIFIED_TO_DIAL;

            case ImsReasonInfo.CODE_DIAL_VIDEO_MODIFIED_TO_DIAL_VIDEO:
                return DisconnectCause.DIAL_VIDEO_MODIFIED_TO_DIAL_VIDEO;

            case ImsReasonInfo.CODE_DIAL_VIDEO_MODIFIED_TO_SS:
                return DisconnectCause.DIAL_VIDEO_MODIFIED_TO_SS;

            case ImsReasonInfo.CODE_DIAL_VIDEO_MODIFIED_TO_USSD:
                return DisconnectCause.DIAL_VIDEO_MODIFIED_TO_USSD;

            case QtiImsUtils.CODE_RETRY_ON_IMS_WITHOUT_RTT:
                return QtiImsUtils.RETRY_ON_IMS_WITHOUT_RTT;

            case ImsReasonInfo.CODE_UNOBTAINABLE_NUMBER:
                return DisconnectCause.UNOBTAINABLE_NUMBER;

            case ImsReasonInfo.CODE_MEDIA_NO_DATA:
                return DisconnectCause.MEDIA_TIMEOUT;

            case ImsReasonInfo.CODE_RADIO_INTERNAL_ERROR:
            case ImsReasonInfo.CODE_UNSPECIFIED:
                if (mPhone.getDefaultPhone().getServiceStateTracker().mRestrictedState
                        .isCsRestricted()) {
                    return DisconnectCause.CS_RESTRICTED;
                } else if (mPhone.getDefaultPhone().getServiceStateTracker().mRestrictedState
                        .isCsEmergencyRestricted()) {
                    return DisconnectCause.CS_RESTRICTED_EMERGENCY;
                } else if (mPhone.getDefaultPhone().getServiceStateTracker().mRestrictedState
                        .isCsNormalRestricted()) {
                    return DisconnectCause.CS_RESTRICTED_NORMAL;
                }
                break;

            case ImsReasonInfo.CODE_SIP_BAD_REQUEST:
            case ImsReasonInfo.CODE_REJECT_CALL_ON_OTHER_SUB:
            case ImsReasonInfo.CODE_REJECT_ONGOING_E911_CALL:
            case ImsReasonInfo.CODE_REJECT_ONGOING_CALL_SETUP:
            case ImsReasonInfo.CODE_REJECT_MAX_CALL_LIMIT_REACHED:
            case ImsReasonInfo.CODE_REJECT_ONGOING_CALL_TRANSFER:
            case ImsReasonInfo.CODE_REJECT_ONGOING_CONFERENCE_CALL:
            case ImsReasonInfo.CODE_REJECT_ONGOING_HANDOVER:
            case ImsReasonInfo.CODE_REJECT_ONGOING_CALL_UPGRADE:
                return DisconnectCause.INCOMING_AUTO_REJECTED;

            default:
        }

        return cause;
    }

    private int getPreciseDisconnectCauseFromReasonInfo(ImsReasonInfo reasonInfo) {
        return PRECISE_CAUSE_MAP.get(maybeRemapReasonCode(reasonInfo),
                CallFailCause.ERROR_UNSPECIFIED);
    }

    /**
     * @return true if the phone is in Emergency Callback mode, otherwise false
     */
    private boolean isPhoneInEcbMode() {
        return EcbmHandler.getInstance() != null && EcbmHandler.getInstance().isInEcm();
    }

    /**
     * Before dialing pending MO request, check for the Emergency Callback mode.
     * If device is in Emergency callback mode, then exit the mode before dialing pending MO.
     */
    @UnsupportedAppUsage
    private void dialPendingMO() {
        boolean isPhoneInEcmMode = isPhoneInEcbMode();
        boolean isEmergencyNumber = mPendingMO.isEmergency();
        if ((!isPhoneInEcmMode) || (isPhoneInEcmMode && isEmergencyNumber)) {
            sendEmptyMessage(EVENT_DIAL_PENDINGMO);
        } else {
            sendEmptyMessage(EVENT_EXIT_ECBM_BEFORE_PENDINGMO);
        }
    }

    /**
     * Listen to the IMS call state change
     */
    @UnsupportedAppUsage
    private ImsCall.Listener mImsCallListener = new ImsCall.Listener() {
        @Override
        public void onCallProgressing(ImsCall imsCall) {
            if (DBG) log("onCallProgressing");

            mPendingMO = null;
            processCallStateChange(imsCall, ImsPhoneCall.State.ALERTING,
                    DisconnectCause.NOT_DISCONNECTED);
            mMetrics.writeOnImsCallProgressing(mPhone.getPhoneId(), imsCall.getCallSession());
        }

        @Override
        public void onCallStarted(ImsCall imsCall) {
            if (DBG) log("onCallStarted");

            if (mHoldSwitchingState == HoldSwapState.HOLDING_TO_ANSWER_INCOMING) {
                // If we put a call on hold to answer an incoming call, we should reset the
                // variables that keep track of the switch here.
                if (mCallExpectedToResume != null && mCallExpectedToResume == imsCall) {
                    if (DBG) log("onCallStarted: starting a call as a result of a switch.");
                    mHoldSwitchingState = HoldSwapState.INACTIVE;
                    mCallExpectedToResume = null;
                    logHoldSwapState("onCallStarted");
                }
            }

            mPendingMO = null;
            processCallStateChange(imsCall, ImsPhoneCall.State.ACTIVE,
                    DisconnectCause.NOT_DISCONNECTED);

            if (mNotifyVtHandoverToWifiFail && imsCall.isVideoCall() && !imsCall.isWifiCall()) {
                if (isWifiConnected()) {
                    // Schedule check to see if handover succeeded.
                    sendMessageDelayed(obtainMessage(EVENT_CHECK_FOR_WIFI_HANDOVER, imsCall),
                            HANDOVER_TO_WIFI_TIMEOUT_MS);
                    mHasAttemptedStartOfCallHandover = false;
                } else {
                    // No wifi connectivity, so keep track of network availability for potential
                    // handover.
                    registerForConnectivityChanges();
                    // No WIFI, so assume we've already attempted a handover.
                    mHasAttemptedStartOfCallHandover = true;
                }
            }
            mMetrics.writeOnImsCallStarted(mPhone.getPhoneId(), imsCall.getCallSession());
        }

        @Override
        public void onCallUpdated(ImsCall imsCall) {
            if (DBG) log("onCallUpdated");
            if (imsCall == null) {
                return;
            }
            ImsPhoneConnection conn = findConnection(imsCall);
            if (conn != null) {
                if (DBG) log("onCallUpdated: profile is " + imsCall.getCallProfile());
                processCallStateChange(imsCall, conn.getCall().mState,
                        DisconnectCause.NOT_DISCONNECTED, true /*ignore state update*/);
                mMetrics.writeImsCallState(mPhone.getPhoneId(),
                        imsCall.getCallSession(), conn.getCall().mState);
            }
        }

        /**
         * onCallStartFailed will be invoked when:
         * case 1) Dialing fails
         * case 2) Ringing call is disconnected by local or remote user
         */
        @Override
        public void onCallStartFailed(ImsCall imsCall, ImsReasonInfo reasonInfo) {
            if (DBG) log("onCallStartFailed reasonCode=" + reasonInfo.getCode());

            if (mHoldSwitchingState == HoldSwapState.HOLDING_TO_ANSWER_INCOMING) {
                // If we put a call on hold to answer an incoming call, we should reset the
                // variables that keep track of the switch here.
                if (mCallExpectedToResume != null && mCallExpectedToResume == imsCall) {
                    if (DBG) log("onCallStarted: starting a call as a result of a switch.");
                    mHoldSwitchingState = HoldSwapState.INACTIVE;
                    mCallExpectedToResume = null;
                    logHoldSwapState("onCallStartFailed");
                }
            }

            if (mPendingMO != null) {
                // To initiate dialing circuit-switched call
                if (reasonInfo.getCode() == ImsReasonInfo.CODE_LOCAL_CALL_CS_RETRY_REQUIRED
                        && mBackgroundCall.getState() == ImsPhoneCall.State.IDLE
                        && mRingingCall.getState() == ImsPhoneCall.State.IDLE) {
                    mForegroundCall.detach(mPendingMO);
                    removeConnection(mPendingMO);
                    mPendingMO.finalize();
                    mPendingMO = null;
                    mPhone.initiateSilentRedial();
                    return;
                } else {
                    sendCallStartFailedDisconnect(imsCall, reasonInfo);
                }
                mMetrics.writeOnImsCallStartFailed(mPhone.getPhoneId(), imsCall.getCallSession(),
                        reasonInfo);
            }
        }

        @Override
        public void onCallTerminated(ImsCall imsCall, ImsReasonInfo reasonInfo) {
            if (DBG) log("onCallTerminated reasonCode=" + reasonInfo.getCode());

            ImsPhoneConnection conn = findConnection(imsCall);
            Call.State callState;
            if (conn != null) {
                callState = conn.getState();
            } else {
                // Connection shouldn't be null, but if it is, we can assume the call was active.
                // This call state is only used for determining which disconnect message to show in
                // the case of the device's battery being low resulting in a call drop.
                callState = Call.State.ACTIVE;
            }
            int cause = getDisconnectCauseFromReasonInfo(reasonInfo, callState);

            if (DBG) log("cause = " + cause + " conn = " + conn);

            if (conn != null) {
                android.telecom.Connection.VideoProvider videoProvider = conn.getVideoProvider();
                if (videoProvider instanceof ImsVideoCallProviderWrapper) {
                    ImsVideoCallProviderWrapper wrapper = (ImsVideoCallProviderWrapper)
                            videoProvider;
                    wrapper.unregisterForDataUsageUpdate(ImsPhoneCallTracker.this);
                    wrapper.removeImsVideoProviderCallback(conn);
                }
            }
            if (mOnHoldToneId == System.identityHashCode(conn)) {
                if (conn != null && mOnHoldToneStarted) {
                    mPhone.stopOnHoldTone(conn);
                }
                mOnHoldToneStarted = false;
                mOnHoldToneId = -1;
            }
            if (conn != null) {
                if (conn.isPulledCall() && (
                        reasonInfo.getCode() == ImsReasonInfo.CODE_CALL_PULL_OUT_OF_SYNC ||
                        reasonInfo.getCode() == ImsReasonInfo.CODE_SIP_TEMPRARILY_UNAVAILABLE ||
                        reasonInfo.getCode() == ImsReasonInfo.CODE_SIP_FORBIDDEN) &&
                        mPhone != null && mPhone.getExternalCallTracker() != null) {

                    log("Call pull failed.");
                    // Call was being pulled, but the call pull has failed -- inform the associated
                    // TelephonyConnection that the pull failed, and provide it with the original
                    // external connection which was pulled so that it can be swapped back.
                    conn.onCallPullFailed(mPhone.getExternalCallTracker()
                            .getConnectionById(conn.getPulledDialogId()));
                    // Do not mark as disconnected; the call will just change from being a regular
                    // call to being an external call again.
                    cause = DisconnectCause.NOT_DISCONNECTED;

                } else if (conn.isIncoming() && conn.getConnectTime() == 0
                        && cause != DisconnectCause.ANSWERED_ELSEWHERE) {
                    // Missed
                    if (cause == DisconnectCause.NORMAL
                            || cause == DisconnectCause.INCOMING_AUTO_REJECTED) {
                        cause = DisconnectCause.INCOMING_MISSED;
                    } else {
                        cause = DisconnectCause.INCOMING_REJECTED;
                    }
                    if (DBG) log("Incoming connection of 0 connect time detected - translated " +
                            "cause = " + cause);
                }
            }

            if (cause == DisconnectCause.NORMAL && conn != null && conn.getImsCall().isMerged()) {
                // Call was terminated while it is merged instead of a remote disconnect.
                cause = DisconnectCause.IMS_MERGED_SUCCESSFULLY;
            }

            String callId = imsCall.getSession().getCallId();
            EmergencyNumberTracker emergencyNumberTracker = conn.getEmergencyNumberTracker();
            mMetrics.writeOnImsCallTerminated(mPhone.getPhoneId(), imsCall.getCallSession(),
                    reasonInfo, mCallQualityMetrics.get(callId), conn.getEmergencyNumberInfo(),
                    getNetworkCountryIso(), emergencyNumberTracker != null
                    ? emergencyNumberTracker.getEmergencyNumberDbVersion()
                    : TelephonyManager.INVALID_EMERGENCY_NUMBER_DB_VERSION);
            // Remove info for the callId from the current calls and add it to the history
            CallQualityMetrics lastCallMetrics = mCallQualityMetrics.remove(callId);
            if (lastCallMetrics != null) {
                mCallQualityMetricsHistory.add(lastCallMetrics);
            }
            pruneCallQualityMetricsHistory();
            mPhone.notifyImsReason(reasonInfo);

            if (conn != null) {
                conn.setPreciseDisconnectCause(getPreciseDisconnectCauseFromReasonInfo(reasonInfo));
            }

            boolean isEmergencySrvCategoryPresent = !TextUtils.isEmpty(imsCall.getCallProfile()
                    .getCallExtra(QtiImsUtils.EXTRA_EMERGENCY_SERVICE_CATEGORY));

            if (reasonInfo.getCode() == ImsReasonInfo.CODE_SIP_ALTERNATE_EMERGENCY_CALL
                    && mAutoRetryFailedWifiEmergencyCall && isEmergencySrvCategoryPresent) {
                Pair<ImsCall, ImsReasonInfo> callInfo = new Pair<>(imsCall, reasonInfo);
                mPhone.getDefaultPhone().mCi.registerForOn(ImsPhoneCallTracker.this,
                        EVENT_REDIAL_WIFI_E911_CALL, callInfo);
                sendMessageDelayed(obtainMessage(EVENT_REDIAL_WIFI_E911_TIMEOUT, callInfo),
                        TIMEOUT_REDIAL_WIFI_E911_MS);
                final ConnectivityManager mgr = (ConnectivityManager) mPhone.getContext()
                        .getSystemService(Context.CONNECTIVITY_SERVICE);
                mgr.setAirplaneMode(false);
                return;
            } else if (reasonInfo.getCode() == ImsReasonInfo.CODE_RETRY_ON_IMS_WITHOUT_RTT) {
                Pair<ImsCall, ImsReasonInfo> callInfo = new Pair<>(imsCall, reasonInfo);
                sendMessage(obtainMessage(EVENT_REDIAL_WITHOUT_RTT, callInfo));
                return;
            } else {
                processCallStateChange(imsCall, ImsPhoneCall.State.DISCONNECTED, cause);
            }

            if (mForegroundCall.getState() != ImsPhoneCall.State.ACTIVE) {
                if (mRingingCall.getState().isRinging()) {
                    // Drop pending MO. We should address incoming call first
                    mPendingMO = null;
                }
            }

            if (conn != null) {
                conn.onRemoteDisconnect(reasonInfo.getExtraMessage());
            }

            if (mHoldSwitchingState == HoldSwapState.SWAPPING_ACTIVE_AND_HELD) {
                if (DBG) {
                    log("onCallTerminated: Call terminated in the midst of Switching " +
                            "Fg and Bg calls.");
                }
                // If we are the in midst of swapping FG and BG calls and the call that was
                // terminated was the one that we expected to resume, we need to swap the FG and
                // BG calls back.
                log("onCallTerminated: foreground call in state : " + mForegroundCall.getState() +
                        " , background call in state : " + mBackgroundCall.getState() +
                        " and ringing call in state : " + (mRingingCall == null ? "null" :
                        mRingingCall.getState().toString()));
                if (imsCall == mCallExpectedToResume) {
                    if (!mBackgroundCall.getImsCall().isPendingHold()) {
                        //Switch the calls only if the background call is not in a PENDING_HOLD
                        //state. Otherwise resuming the background call will anyways fail
                        //and we would have incorrectly switched the calls. The user won't be able
                        //to resume the held call later on.
                        if (DBG) {
                            log("onCallTerminated: switching " + mForegroundCall + " with "
                                    + mBackgroundCall);
                        }
                        // This call terminated in the midst of a switch after the other call was
                        // held, so resume it back to ACTIVE state since the switch failed.
                        mForegroundCall.switchWith(mBackgroundCall);
                        sendEmptyMessage(EVENT_RESUME_NOW_FOREGROUND_CALL);
                        mHoldSwitchingState = HoldSwapState.INACTIVE;
                    } else {
                        log("onCallTerminated: backgroung call has a PENDING_HOLD action in " +
                                "progress and cannot be resumed. Avoid switching the fg and bg "+
                                "calls and dont send EVENT_RESUME_NOW_FOREGROUND_CALL");
                        //Since the foreground call has ended and the background call
                        //is in PENDING_HOLD state
                        mHoldSwitchingState = HoldSwapState.PENDING_SINGLE_CALL_HOLD;
                    }
                } else {
                    // The call which was put on hold and not expected to resume got terminated.
                    // Just resume the foreground call as is done currently.
                    sendEmptyMessage(EVENT_RESUME_NOW_FOREGROUND_CALL);
                    mHoldSwitchingState = HoldSwapState.INACTIVE;
                }
                mCallExpectedToResume = null;
                logHoldSwapState("onCallTerminated swap active and hold case");
            } else if (mHoldSwitchingState == HoldSwapState.PENDING_SINGLE_CALL_UNHOLD
                    || mHoldSwitchingState == HoldSwapState.PENDING_SINGLE_CALL_HOLD) {
                mCallExpectedToResume = null;
                mHoldSwitchingState = HoldSwapState.INACTIVE;
                logHoldSwapState("onCallTerminated single call case");
            } else if (mHoldSwitchingState == HoldSwapState.HOLDING_TO_ANSWER_INCOMING) {
                // Check to see which call got terminated. If it's the one that was gonna get held,
                // ignore it. If it's the one that was gonna get answered, restore the one that
                // possibly got held.
                // If holding the active call is still in progress when the waiting call terminates
                // resume the held call in onCallHeld. Else resume the call here.
                if ((imsCall == mCallExpectedToResume) &&
                            mBackgroundCall.getState() == ImsPhoneCall.State.HOLDING) {
                    mForegroundCall.switchWith(mBackgroundCall);
                    mCallExpectedToResume = null;
                    mHoldSwitchingState = HoldSwapState.INACTIVE;
                    logHoldSwapState("onCallTerminated hold to answer case");
                    sendEmptyMessage(EVENT_RESUME_NOW_FOREGROUND_CALL);
                } else if (!mBackgroundCall.getState().isAlive() &&
                        mRingingCall.getState() == ImsPhoneCall.State.WAITING) {
                    // Answer ringing call only if user accepted the waiting call received on top
                    // of ACTIVE call and call to be HELD being terminated and received call END
                    // before HOLD response. If onCallHoldFailed is received before call END then
                    // ringing call will be answered in onCallHoldFailed.

                    // Do not trigger answer for ringing call if background call is alive which will
                    // be the case for accepting third incoming call. In case of third incoming call
                    // HOLD call will be ended first so need to check for background call here
                    // explicitly to avoid sending ANSWER for third incoming call before ACTIVE call
                    // becomes HELD.
                    sendEmptyMessage(EVENT_ANSWER_WAITING_CALL);
                }
            } else if (mHoldSwitchingState == HoldSwapState.HOLDING_TO_DIAL_OUTGOING ||
                    mHoldSwitchingState == HoldSwapState.ENDING_TO_DIAL_OUTGOING) {
                // The call that we were gonna hold or end might've gotten terminated.
                // If that's the case, dial mPendingMo if present.
                if (mPendingMO == null
                        || mPendingMO.getDisconnectCause() != DisconnectCause.NOT_DISCONNECTED) {
                    mHoldSwitchingState = HoldSwapState.INACTIVE;
                    logHoldSwapState("onCallTerminated hold/end to dial but no pendingMo");
                } else if (imsCall != mPendingMO.getImsCall()) {
                    sendEmptyMessage(EVENT_DIAL_PENDINGMO);
                    mHoldSwitchingState = HoldSwapState.INACTIVE;
                    logHoldSwapState("onCallTerminated hold/end to dial, dial pendingMo");
                }
            }

            if (mShouldUpdateImsConfigOnDisconnect) {
                // Ensure we update the IMS config when the call is disconnected; we delayed this
                // because a video call was paused.
                if (mImsManager != null) {
                    mImsManager.updateImsServiceConfig(true);
                }
                mShouldUpdateImsConfigOnDisconnect = false;
            }
        }

        @Override
        public void onCallHeld(ImsCall imsCall) {
            if (DBG) {
                if (mForegroundCall.getImsCall() == imsCall) {
                    log("onCallHeld (fg) " + imsCall);
                } else if (mBackgroundCall.getImsCall() == imsCall) {
                    log("onCallHeld (bg) " + imsCall);
                }
            }

            synchronized (mSyncHold) {
                ImsPhoneCall.State oldState = mBackgroundCall.getState();
                processCallStateChange(imsCall, ImsPhoneCall.State.HOLDING,
                        DisconnectCause.NOT_DISCONNECTED);

                // Note: If we're performing a switchWaitingOrHoldingAndActive, the call to
                // processCallStateChange above may have caused the mBackgroundCall and
                // mForegroundCall references below to change meaning.  Watch out for this if you
                // are reading through this code.
                if (oldState == ImsPhoneCall.State.ACTIVE) {
                    // Note: This case comes up when we have just held a call in response to a
                    // switchWaitingOrHoldingAndActive.  We now need to resume the background call.
                    if (mForegroundCall.getState() == ImsPhoneCall.State.HOLDING
                            && mHoldSwitchingState == HoldSwapState.SWAPPING_ACTIVE_AND_HELD) {
                        sendEmptyMessage(EVENT_RESUME_NOW_FOREGROUND_CALL);
                    } else if (mRingingCall.getState() == ImsPhoneCall.State.WAITING
                            && mHoldSwitchingState == HoldSwapState.HOLDING_TO_ANSWER_INCOMING) {
                        sendEmptyMessage(EVENT_ANSWER_WAITING_CALL);
                    } else if (mPendingMO != null
                            && mHoldSwitchingState == HoldSwapState.HOLDING_TO_DIAL_OUTGOING) {
                        dialPendingMO();
                        mHoldSwitchingState = HoldSwapState.INACTIVE;
                        logHoldSwapState("onCallHeld hold to dial");
                    }  else if (mHoldSwitchingState == HoldSwapState.PENDING_SINGLE_CALL_HOLD
                            && doesDeviceRespectHoldCarrierConfig() && !mAllowHoldingCall) {
                        // In this case since holding/unholding call is not allowed from UI we are
                        // resuming the call which is currently in background.
                        // The current fix assumes that holdActiveCall() which also sets
                        // mHoldSwitchingState to HoldSwapState.PENDING_SINGLE_CALL_HOLD
                        // will only be called from UI and not from framework.
                        mForegroundCall.switchWith(mBackgroundCall);
                        sendEmptyMessage(EVENT_RESUME_NOW_FOREGROUND_CALL);
                        mHoldSwitchingState = HoldSwapState.INACTIVE;
                        logHoldSwapState("onCallHeld auto resume");
                    } else if (mRingingCall.getState() == ImsPhoneCall.State.IDLE
                              && mHoldSwitchingState == HoldSwapState.HOLDING_TO_ANSWER_INCOMING) {
                        //Handle the case where waiting call gets terminated while HOLDING of ACTIVE
                        //call is still in progress and the held call is not resumed in
                        //onCallTerminated.
                        mForegroundCall.switchWith(mBackgroundCall);
                        sendEmptyMessage(EVENT_RESUME_NOW_FOREGROUND_CALL);
                        mHoldSwitchingState = HoldSwapState.INACTIVE;
                        mCallExpectedToResume = null;
                        logHoldSwapState("onCallHeld premature termination of waiting call");
                    } else {
                        // In this case there will be no call resumed, so we can assume that we
                        // are done switching fg and bg calls now.
                        // This may happen if there is no BG call and we are holding a call so that
                        // we can dial another one.
                        mHoldSwitchingState = HoldSwapState.INACTIVE;
                        logHoldSwapState("onCallHeld normal case");
                    }
                } else if (oldState == ImsPhoneCall.State.IDLE
                        && (mHoldSwitchingState == HoldSwapState.SWAPPING_ACTIVE_AND_HELD
                                || mHoldSwitchingState
                                == HoldSwapState.HOLDING_TO_ANSWER_INCOMING)) {
                    // The other call terminated in the midst of a switch before this call was held,
                    // so resume the foreground call back to ACTIVE state since the switch failed.
                    if (mForegroundCall.getState() == ImsPhoneCall.State.HOLDING) {
                        sendEmptyMessage(EVENT_RESUME_NOW_FOREGROUND_CALL);
                        mHoldSwitchingState = HoldSwapState.INACTIVE;
                        mCallExpectedToResume = null;
                        logHoldSwapState("onCallHeld premature termination of other call");
                    }
                }
            }
            mMetrics.writeOnImsCallHeld(mPhone.getPhoneId(), imsCall.getCallSession());
        }

        @Override
        public void onCallHoldFailed(ImsCall imsCall, ImsReasonInfo reasonInfo) {
            if (DBG) log("onCallHoldFailed reasonCode=" + reasonInfo.getCode());

            synchronized (mSyncHold) {
                ImsPhoneCall.State bgState = mBackgroundCall.getState();
                if (reasonInfo.getCode() == ImsReasonInfo.CODE_LOCAL_CALL_TERMINATED) {
                    // disconnected while processing hold
                    if (mPendingMO != null) {
                        dialPendingMO();
                    } else if (mRingingCall.getState() == ImsPhoneCall.State.WAITING
                            && mHoldSwitchingState == HoldSwapState.HOLDING_TO_ANSWER_INCOMING) {
                        sendEmptyMessage(EVENT_ANSWER_WAITING_CALL);
                    }
                    mHoldSwitchingState = HoldSwapState.INACTIVE;
                } else if (mPendingMO != null && mPendingMO.isEmergency()) {
                    // If mPendingMO is an emergency call, disconnect the call that we tried to
                    // hold.
                    mBackgroundCall.getImsCall().terminate(ImsReasonInfo.CODE_UNSPECIFIED);
                    if (imsCall != mCallExpectedToResume) {
                        mCallExpectedToResume = null;
                    }
                    // Leave mHoldSwitchingState as is for now -- we'll reset it
                    // in onCallTerminated, which will also dial the outgoing emergency call.
                } else if (mRingingCall.getState() == ImsPhoneCall.State.WAITING
                        && mHoldSwitchingState == HoldSwapState.HOLDING_TO_ANSWER_INCOMING) {
                    // If we issued a hold request in order to answer an incoming call, we need
                    // to tell Telecom that we can't actually answer the incoming call.
                    mHoldSwitchingState = HoldSwapState.INACTIVE;
                    mForegroundCall.switchWith(mBackgroundCall);
                    logHoldSwapState("onCallHoldFailed unable to answer waiting call");
                } else if (bgState == ImsPhoneCall.State.ACTIVE) {
                    mForegroundCall.switchWith(mBackgroundCall);

                    if (mPendingMO != null) {
                        mPendingMO.setDisconnectCause(DisconnectCause.ERROR_UNSPECIFIED);
                        sendEmptyMessageDelayed(EVENT_HANGUP_PENDINGMO, TIMEOUT_HANGUP_PENDINGMO);
                    }
                    if (imsCall != mCallExpectedToResume) {
                        mCallExpectedToResume = null;
                    }
                    mHoldSwitchingState = HoldSwapState.INACTIVE;
                }
                ImsPhoneConnection conn = findConnection(imsCall);
                if (conn != null && conn.getState() != ImsPhoneCall.State.DISCONNECTED) {
                    conn.onConnectionEvent(android.telecom.Connection.EVENT_CALL_HOLD_FAILED, null);
                }
                mPhone.notifySuppServiceFailed(Phone.SuppService.HOLD);
            }
            mMetrics.writeOnImsCallHoldFailed(mPhone.getPhoneId(), imsCall.getCallSession(),
                    reasonInfo);
        }

        @Override
        public void onCallResumed(ImsCall imsCall) {
            if (DBG) log("onCallResumed");

            // If we are the in midst of swapping FG and BG calls and the call we end up resuming
            // is not the one we expected, we likely had a resume failure and we need to swap the
            // FG and BG calls back.
            if (mHoldSwitchingState == HoldSwapState.SWAPPING_ACTIVE_AND_HELD
                    || mHoldSwitchingState == HoldSwapState.PENDING_RESUME_FOREGROUND_AFTER_FAILURE
                    || mHoldSwitchingState == HoldSwapState.PENDING_SINGLE_CALL_UNHOLD) {
                if (imsCall != mCallExpectedToResume) {
                    // If the call which resumed isn't as expected, we need to swap back to the
                    // previous configuration; the swap has failed.
                    if (DBG) {
                        log("onCallResumed : switching " + mForegroundCall + " with "
                                + mBackgroundCall);
                    }
                    mForegroundCall.switchWith(mBackgroundCall);
                } else {
                    // The call which resumed is the one we expected to resume, so we can clear out
                    // the mSwitchingFgAndBgCalls flag.
                    if (DBG) {
                        log("onCallResumed : expected call resumed.");
                    }
                }
                mHoldSwitchingState = HoldSwapState.INACTIVE;
                mCallExpectedToResume = null;
                logHoldSwapState("onCallResumed");
            }
            processCallStateChange(imsCall, ImsPhoneCall.State.ACTIVE,
                    DisconnectCause.NOT_DISCONNECTED);
            mMetrics.writeOnImsCallResumed(mPhone.getPhoneId(), imsCall.getCallSession());
        }

        @Override
        public void onCallResumeFailed(ImsCall imsCall, ImsReasonInfo reasonInfo) {
            if (mHoldSwitchingState == HoldSwapState.SWAPPING_ACTIVE_AND_HELD
                    || mHoldSwitchingState
                    == HoldSwapState.PENDING_RESUME_FOREGROUND_AFTER_FAILURE) {
                // If we are in the midst of swapping the FG and BG calls and
                // we got a resume fail, we need to swap back the FG and BG calls.
                // Since the FG call was held, will also try to resume the same.
                if (imsCall == mCallExpectedToResume) {
                    if (DBG) {
                        log("onCallResumeFailed : switching " + mForegroundCall + " with "
                                + mBackgroundCall);
                    }
                    mForegroundCall.switchWith(mBackgroundCall);
                    if (mForegroundCall.getState() == ImsPhoneCall.State.HOLDING) {
                        sendEmptyMessage(EVENT_RESUME_NOW_FOREGROUND_CALL);
                    }
                }

                //Call swap is done, reset the relevant variables
                mCallExpectedToResume = null;
                mHoldSwitchingState = HoldSwapState.INACTIVE;
                logHoldSwapState("onCallResumeFailed: multi calls");
            } else if (mHoldSwitchingState == HoldSwapState.PENDING_SINGLE_CALL_UNHOLD) {
                if (imsCall == mCallExpectedToResume) {
                    if (DBG) {
                        log("onCallResumeFailed: single call unhold case");
                    }
                    mForegroundCall.switchWith(mBackgroundCall);

                    mCallExpectedToResume = null;
                    mHoldSwitchingState = HoldSwapState.INACTIVE;
                    logHoldSwapState("onCallResumeFailed: single call");
                } else {
                    Rlog.w(LOG_TAG, "onCallResumeFailed: got a resume failed for a different call"
                            + " in the single call unhold case");
                }
            }
            mPhone.notifySuppServiceFailed(Phone.SuppService.RESUME);
            mMetrics.writeOnImsCallResumeFailed(mPhone.getPhoneId(), imsCall.getCallSession(),
                    reasonInfo);
        }

        @Override
        public void onCallResumeReceived(ImsCall imsCall) {
            if (DBG) log("onCallResumeReceived");
            ImsPhoneConnection conn = findConnection(imsCall);
            if (conn != null) {
                if (mOnHoldToneStarted) {
                    mPhone.stopOnHoldTone(conn);
                    mOnHoldToneStarted = false;
                }
                conn.onConnectionEvent(android.telecom.Connection.EVENT_CALL_REMOTELY_UNHELD, null);
            }

            boolean useVideoPauseWorkaround = mPhone.getContext().getResources().getBoolean(
                    com.android.internal.R.bool.config_useVideoPauseWorkaround);
            if (useVideoPauseWorkaround && mSupportPauseVideo &&
                    VideoProfile.isVideo(conn.getVideoState())) {
                // If we are using the video pause workaround, the vendor IMS code has issues
                // with video pause signalling.  In this case, when a call is remotely
                // held, the modem does not reliably change the video state of the call to be
                // paused.
                // As a workaround, we will turn on that bit now.
                conn.changeToUnPausedState();
            }

            SuppServiceNotification supp = new SuppServiceNotification();
            // Type of notification: 0 = MO; 1 = MT
            // Refer SuppServiceNotification class documentation.
            supp.notificationType = 1;
            supp.code = SuppServiceNotification.CODE_2_CALL_RETRIEVED;
            mPhone.notifySuppSvcNotification(supp);
            mMetrics.writeOnImsCallResumeReceived(mPhone.getPhoneId(), imsCall.getCallSession());
        }

        @Override
        public void onCallHoldReceived(ImsCall imsCall) {
            ImsPhoneCallTracker.this.onCallHoldReceived(imsCall);
        }

        @Override
        public void onCallSuppServiceReceived(ImsCall call,
                ImsSuppServiceNotification suppServiceInfo) {
            if (DBG) log("onCallSuppServiceReceived: suppServiceInfo=" + suppServiceInfo);

            SuppServiceNotification supp = new SuppServiceNotification();
            supp.notificationType = suppServiceInfo.notificationType;
            supp.code = suppServiceInfo.code;
            supp.index = suppServiceInfo.index;
            supp.number = suppServiceInfo.number;
            supp.history = suppServiceInfo.history;

            mPhone.notifySuppSvcNotification(supp);
        }

        @Override
        public void onCallMerged(final ImsCall call, final ImsCall peerCall, boolean swapCalls) {
            if (DBG) log("onCallMerged");

            ImsPhoneCall foregroundImsPhoneCall = findConnection(call).getCall();
            ImsPhoneConnection peerConnection = findConnection(peerCall);
            ImsPhoneCall peerImsPhoneCall = peerConnection == null ? null
                    : peerConnection.getCall();

            if (swapCalls) {
                switchAfterConferenceSuccess();
            }
            foregroundImsPhoneCall.merge(peerImsPhoneCall, ImsPhoneCall.State.ACTIVE);

            final ImsPhoneConnection conn = findConnection(call);
            try {
                log("onCallMerged: ImsPhoneConnection=" + conn);
                log("onCallMerged: CurrentVideoProvider=" + conn.getVideoProvider());
                setVideoCallProvider(conn, call);
                log("onCallMerged: CurrentVideoProvider=" + conn.getVideoProvider());
            } catch (Exception e) {
                loge("onCallMerged: exception " + e);
            }

            // After merge complete, update foreground as Active
            // and background call as Held, if background call exists
            processCallStateChange(mForegroundCall.getImsCall(), ImsPhoneCall.State.ACTIVE,
                    DisconnectCause.NOT_DISCONNECTED);
            if (peerConnection != null) {
                processCallStateChange(mBackgroundCall.getImsCall(), ImsPhoneCall.State.HOLDING,
                    DisconnectCause.NOT_DISCONNECTED);
            }

            if (conn != null) {
                conn.handleMergeComplete();
            }

            // Check if the merge was requested by an existing conference call. In that
            // case, no further action is required.
            if (!call.isMergeRequestedByConf()) {
                log("onCallMerged :: calling onMultipartyStateChanged()");
                onMultipartyStateChanged(call, true);
            } else {
                log("onCallMerged :: Merge requested by existing conference.");
                // Reset the flag.
                call.resetIsMergeRequestedByConf(false);
            }

            // Notify completion of merge
            if (conn != null) {
                conn.handleMergeComplete();
            }
            logState();
        }

        @Override
        public void onCallMergeFailed(ImsCall call, ImsReasonInfo reasonInfo) {
            if (DBG) log("onCallMergeFailed reasonInfo=" + reasonInfo);

            // TODO: the call to notifySuppServiceFailed throws up the "merge failed" dialog
            // We should move this into the InCallService so that it is handled appropriately
            // based on the user facing UI.
            mPhone.notifySuppServiceFailed(Phone.SuppService.CONFERENCE);

            call.resetIsMergeRequestedByConf(false);

            // Start plumbing this even through Telecom so other components can take
            // appropriate action.
            ImsPhoneConnection foregroundConnection = mForegroundCall.getFirstConnection();
            if (foregroundConnection != null) {
                foregroundConnection.onConferenceMergeFailed();
                foregroundConnection.handleMergeComplete();
            }

            ImsPhoneConnection backgroundConnection = mBackgroundCall.getFirstConnection();
            if (backgroundConnection != null) {
                backgroundConnection.onConferenceMergeFailed();
                backgroundConnection.handleMergeComplete();
            }
        }

        private void updateConferenceParticipantsTiming(List<ConferenceParticipant> participants) {
            for (ConferenceParticipant participant : participants) {
                // Every time participants are newly created from parcel, update their connect time.
                CacheEntry cachedConnectTime = findConnectionTimeUsePhoneNumber(participant);
                if (cachedConnectTime != null) {
                    participant.setConnectTime(cachedConnectTime.mConnectTime);
                    participant.setConnectElapsedTime(cachedConnectTime.mConnectElapsedTime);
                    participant.setCallDirection(cachedConnectTime.mCallDirection);
                }
            }
        }

        /**
         * Called when the state of IMS conference participant(s) has changed.
         *
         * @param call the call object that carries out the IMS call.
         * @param participants the participant(s) and their new state information.
         */
        @Override
        public void onConferenceParticipantsStateChanged(ImsCall call,
                List<ConferenceParticipant> participants) {
            if (DBG) log("onConferenceParticipantsStateChanged");

            if (!mIsConferenceEventPackageEnabled) {
                logi("onConferenceParticipantsStateChanged - CEP handling disabled");
                return;
            }

            ImsPhoneConnection conn = findConnection(call);
            if (conn != null) {
                updateConferenceParticipantsTiming(participants);
                conn.updateConferenceParticipants(participants);
            }
        }

        @Override
        public void onCallSessionTtyModeReceived(ImsCall call, int mode) {
            mPhone.onTtyModeReceived(mode);
        }

        @Override
        public void onCallHandover(ImsCall imsCall, int srcAccessTech, int targetAccessTech,
            ImsReasonInfo reasonInfo) {
            // Check with the DCTracker to see if data is enabled; there may be a case when
            // ImsPhoneCallTracker isn't being informed of the right data enabled state via its
            // registration, so we'll refresh now.
            boolean isDataEnabled = mPhone.getDefaultPhone().getDataEnabledSettings()
                    .isDataEnabled();

            if (DBG) {
                log("onCallHandover ::  srcAccessTech=" + srcAccessTech + ", targetAccessTech="
                        + targetAccessTech + ", reasonInfo=" + reasonInfo + ", dataEnabled="
                        + mIsDataEnabled + "/" + isDataEnabled + ", dataMetered="
                        + mIsViLteDataMetered);
            }
            if (mIsDataEnabled != isDataEnabled) {
                loge("onCallHandover: data enabled state doesn't match! (was=" + mIsDataEnabled
                        + ", actually=" + isDataEnabled);
                mIsDataEnabled = isDataEnabled;
            }

            // Only consider it a valid handover to WIFI if the source radio tech is known.
            boolean isHandoverToWifi = srcAccessTech != ServiceState.RIL_RADIO_TECHNOLOGY_UNKNOWN
                    && srcAccessTech != ServiceState.RIL_RADIO_TECHNOLOGY_IWLAN
                    && targetAccessTech == ServiceState.RIL_RADIO_TECHNOLOGY_IWLAN;
            // Only consider it a handover from WIFI if the source and target radio tech is known.
            boolean isHandoverFromWifi =
                    srcAccessTech == ServiceState.RIL_RADIO_TECHNOLOGY_IWLAN
                            && targetAccessTech != ServiceState.RIL_RADIO_TECHNOLOGY_UNKNOWN
                            && targetAccessTech != ServiceState.RIL_RADIO_TECHNOLOGY_IWLAN;

            ImsPhoneConnection conn = findConnection(imsCall);
            if (conn != null) {
                ImsPhoneCall imsPhoneCall = conn.getCall();
                if (imsPhoneCall != null) {
                    // We might be playing ringback on the handover connection; we should stop
                    // playing it at this point (otherwise it could play indefinitely).
                    imsPhoneCall.maybeStopRingback();
                }
                if (conn.getDisconnectCause() == DisconnectCause.NOT_DISCONNECTED) {
                    if (isHandoverToWifi) {
                        removeMessages(EVENT_CHECK_FOR_WIFI_HANDOVER);
                        if (mIsViLteDataMetered) {
                            conn.setLocalVideoCapable(true);
                        }

                        if (mNotifyHandoverVideoFromLTEToWifi && mHasAttemptedStartOfCallHandover) {
                            // This is a handover which happened mid-call (ie not the start of call
                            // handover from LTE to WIFI), so we'll notify the InCall UI.
                            conn.onConnectionEvent(
                                    TelephonyManager.EVENT_HANDOVER_VIDEO_FROM_LTE_TO_WIFI, null);
                        }

                        // We are on WIFI now so no need to get notified of network availability.
                        unregisterForConnectivityChanges();
                    } else if (isHandoverFromWifi && imsCall.isVideoCall()) {
                        // A video call just dropped from WIFI to LTE; we want to be informed if a
                        // new WIFI
                        // network comes into range.
                        registerForConnectivityChanges();
                    }
                }

                if (isHandoverToWifi && mIsViLteDataMetered) {
                    conn.setLocalVideoCapable(true);
                }

                if (isHandoverFromWifi && imsCall.isVideoCall()) {
                    if (mIsViLteDataMetered) {
                        conn.setLocalVideoCapable(mIsDataEnabled);
                    }

                    if (mNotifyHandoverVideoFromWifiToLTE && mIsDataEnabled) {
                        if (conn.getDisconnectCause() == DisconnectCause.NOT_DISCONNECTED) {
                            log("onCallHandover :: notifying of WIFI to LTE handover.");
                            conn.onConnectionEvent(
                                    TelephonyManager.EVENT_HANDOVER_VIDEO_FROM_WIFI_TO_LTE, null);
                        } else {
                            // Call has already had a disconnect request issued by the user or is
                            // in the process of disconnecting; do not inform the UI of this as it
                            // is not relevant.
                            log("onCallHandover :: skip notify of WIFI to LTE handover for "
                                    + "disconnected call.");
                        }
                    }

                    if (!mIsDataEnabled && mIsViLteDataMetered) {
                        // Call was downgraded from WIFI to LTE and data is metered; downgrade the
                        // call now.
                        log("onCallHandover :: data is not enabled; attempt to downgrade.");
                        downgradeVideoCall(ImsReasonInfo.CODE_WIFI_LOST, conn);
                    }
                }
            } else {
                loge("onCallHandover :: connection null.");
            }
            // If there's a handover, then we're not in the "start of call" handover phase.
            if (!mHasAttemptedStartOfCallHandover) {
                mHasAttemptedStartOfCallHandover = true;
            }
            mMetrics.writeOnImsCallHandoverEvent(mPhone.getPhoneId(),
                    TelephonyCallSession.Event.Type.IMS_CALL_HANDOVER, imsCall.getCallSession(),
                    srcAccessTech, targetAccessTech, reasonInfo);
        }

        @Override
        public void onCallHandoverFailed(ImsCall imsCall, int srcAccessTech, int targetAccessTech,
            ImsReasonInfo reasonInfo) {
            if (DBG) {
                log("onCallHandoverFailed :: srcAccessTech=" + srcAccessTech +
                    ", targetAccessTech=" + targetAccessTech + ", reasonInfo=" + reasonInfo);
            }
            mMetrics.writeOnImsCallHandoverEvent(mPhone.getPhoneId(),
                    TelephonyCallSession.Event.Type.IMS_CALL_HANDOVER_FAILED,
                    imsCall.getCallSession(), srcAccessTech, targetAccessTech, reasonInfo);

            boolean isHandoverToWifi = srcAccessTech != ServiceState.RIL_RADIO_TECHNOLOGY_IWLAN &&
                    targetAccessTech == ServiceState.RIL_RADIO_TECHNOLOGY_IWLAN;
            ImsPhoneConnection conn = findConnection(imsCall);
            if (conn != null && isHandoverToWifi) {
                log("onCallHandoverFailed - handover to WIFI Failed");

                // If we know we failed to handover, don't check for failure in the future.
                removeMessages(EVENT_CHECK_FOR_WIFI_HANDOVER);

                if (imsCall.isVideoCall()
                        && conn.getDisconnectCause() == DisconnectCause.NOT_DISCONNECTED) {
                    // Start listening for a WIFI network to come into range for potential handover.
                    registerForConnectivityChanges();
                }

                if (mNotifyVtHandoverToWifiFail) {
                    // Only notify others if carrier config indicates to do so.
                    conn.onHandoverToWifiFailed();
                }
            }
            if (!mHasAttemptedStartOfCallHandover) {
                mHasAttemptedStartOfCallHandover = true;
            }
        }

        @Override
        public void onRttModifyRequestReceived(ImsCall imsCall) {
            ImsPhoneConnection conn = findConnection(imsCall);
            if (conn != null) {
                conn.onRttModifyRequestReceived();
            }
        }

        @Override
        public void onRttModifyResponseReceived(ImsCall imsCall, int status) {
            ImsPhoneConnection conn = findConnection(imsCall);
            if (conn != null) {
                conn.onRttModifyResponseReceived(status);
            }
        }

        @Override
        public void onRttMessageReceived(ImsCall imsCall, String message) {
            ImsPhoneConnection conn = findConnection(imsCall);
            if (conn != null) {
                conn.onRttMessageReceived(message);
            }
        }

        @Override
        public void onRttAudioIndicatorChanged(ImsCall imsCall, ImsStreamMediaProfile profile) {
          ImsPhoneConnection conn = findConnection(imsCall);
            if (conn != null) {
                conn.onRttAudioIndicatorChanged(profile);
            }
        }

        @Override
        public void onCallSessionTransferred(ImsCall imsCall) {
            if (DBG) log("onCallSessionTransferred success");
        }

        @Override
        public void onCallSessionTransferFailed(ImsCall imsCall, ImsReasonInfo reasonInfo) {
            if (DBG) log("onCallSessionTransferFailed reasonInfo=" + reasonInfo);
            mPhone.notifySuppServiceFailed(Phone.SuppService.TRANSFER);
        }

        /**
         * Handles a change to the multiparty state for an {@code ImsCall}.  Notifies the associated
         * {@link ImsPhoneConnection} of the change.
         *
         * @param imsCall The IMS call.
         * @param isMultiParty {@code true} if the call became multiparty, {@code false}
         *      otherwise.
         */
        @Override
        public void onMultipartyStateChanged(ImsCall imsCall, boolean isMultiParty) {
            if (DBG) log("onMultipartyStateChanged to " + (isMultiParty ? "Y" : "N"));

            ImsPhoneConnection conn = findConnection(imsCall);
            if (conn != null) {
                conn.updateMultipartyState(isMultiParty);
            }
        }

        /**
         * Handles a change to the call quality for an {@code ImsCall}.
         * Notifies apps through the System API {@link PhoneStateListener#onCallAttributesChanged}.
         */
        @Override
        public void onCallQualityChanged(ImsCall imsCall, CallQuality callQuality) {
            // convert ServiceState.radioTech to TelephonyManager.NetworkType constant
            mPhone.onCallQualityChanged(callQuality, imsCall.getNetworkType());
            String callId = imsCall.getSession().getCallId();
            CallQualityMetrics cqm = mCallQualityMetrics.get(callId);
            if (cqm == null) {
                cqm = new CallQualityMetrics(mPhone);
            }
            cqm.saveCallQuality(callQuality);
            mCallQualityMetrics.put(callId, cqm);
        }
    };

    /**
     * Listen to the IMS call state change
     */
    private ImsCall.Listener mImsUssdListener = new ImsCall.Listener() {
        @Override
        public void onCallStarted(ImsCall imsCall) {
            if (DBG) log("mImsUssdListener onCallStarted");

            if (imsCall == mUssdSession) {
                if (mPendingUssd != null) {
                    AsyncResult.forMessage(mPendingUssd);
                    mPendingUssd.sendToTarget();
                    mPendingUssd = null;
                }
            }
        }

        @Override
        public void onCallStartFailed(ImsCall imsCall, ImsReasonInfo reasonInfo) {
            if (DBG) log("mImsUssdListener onCallStartFailed reasonCode=" + reasonInfo.getCode());

            if (mUssdSession != null) {
                if (DBG) log("mUssdSession is not null");
                // To initiate sending Ussd under circuit-switched call
                if (reasonInfo.getCode() == ImsReasonInfo.CODE_LOCAL_CALL_CS_RETRY_REQUIRED) {
                    mUssdSession = null;
                    mPhone.getPendingMmiCodes().clear();
                    mPhone.initiateSilentRedial();
                    if (DBG) log("Initiated sending ussd by using silent redial.");
                    return;
                } else {
                    if (DBG) log("Failed to start sending ussd by using silent resendUssd.!!");
                }
            }

            onCallTerminated(imsCall, reasonInfo);
        }

        @Override
        public void onCallTerminated(ImsCall imsCall, ImsReasonInfo reasonInfo) {
            if (DBG) log("mImsUssdListener onCallTerminated reasonCode=" + reasonInfo.getCode());
            removeMessages(EVENT_CHECK_FOR_WIFI_HANDOVER);
            mHasAttemptedStartOfCallHandover = false;
            unregisterForConnectivityChanges();

            if (imsCall == mUssdSession) {
                mUssdSession = null;
                if (mPendingUssd != null) {
                    CommandException ex =
                            new CommandException(CommandException.Error.GENERIC_FAILURE);
                    AsyncResult.forMessage(mPendingUssd, null, ex);
                    mPendingUssd.sendToTarget();
                    mPendingUssd = null;
                }
            }
            imsCall.close();
        }

        @Override
        public void onCallUssdMessageReceived(ImsCall call,
                int mode, String ussdMessage) {
            if (DBG) log("mImsUssdListener onCallUssdMessageReceived mode=" + mode);

            int ussdMode = -1;

            switch(mode) {
                case ImsCall.USSD_MODE_REQUEST:
                    ussdMode = CommandsInterface.USSD_MODE_REQUEST;
                    break;

                case ImsCall.USSD_MODE_NOTIFY:
                    ussdMode = CommandsInterface.USSD_MODE_NOTIFY;
                    break;
            }

            mPhone.onIncomingUSSD(ussdMode, ussdMessage);
        }
    };

    private final ImsMmTelManager.CapabilityCallback mImsCapabilityCallback =
            new ImsMmTelManager.CapabilityCallback() {
                @Override
                public void onCapabilitiesStatusChanged(
                        MmTelFeature.MmTelCapabilities capabilities) {
                    if (DBG) log("onCapabilitiesStatusChanged: " + capabilities);
                    SomeArgs args = SomeArgs.obtain();
                    args.arg1 = capabilities;
                    // Remove any pending updates; they're already stale, so no need to process
                    // them.
                    removeMessages(EVENT_ON_FEATURE_CAPABILITY_CHANGED);
                    obtainMessage(EVENT_ON_FEATURE_CAPABILITY_CHANGED, args).sendToTarget();
                }
            };

    private ImsConfigListener.Stub mImsConfigListener = new ImsConfigListener.Stub() {
        @Override
        public void onGetFeatureResponse(int feature, int network, int value, int status) {}

        @Override
        public void onSetFeatureResponse(int feature, int network, int value, int status) {
            mMetrics.writeImsSetFeatureValue(mPhone.getPhoneId(), feature, network, value);
        }

        @Override
        public void onGetVideoQuality(int status, int quality) {}

        @Override
        public void onSetVideoQuality(int status) {}

    };

    private final ProvisioningManager.Callback mConfigCallback =
            new ProvisioningManager.Callback() {
        @Override
        public void onProvisioningIntChanged(int item, int value) {
            sendConfigChangedIntent(item, Integer.toString(value));
            if ((mImsManager != null)
                    && (item == ImsConfig.ConfigConstants.VOICE_OVER_WIFI_SETTING_ENABLED
                    || item == ImsConfig.ConfigConstants.VLT_SETTING_ENABLED
                    || item == ImsConfig.ConfigConstants.LVC_SETTING_ENABLED)) {
                // Update Ims Service state to make sure updated provisioning values take effect
                // immediately.
                mImsManager.updateImsServiceConfig(true);
            }
        }

        @Override
        public void onProvisioningStringChanged(int item, String value) {
            sendConfigChangedIntent(item, value);
        }

        // send IMS_CONFIG_CHANGED intent for older services that do not implement the new callback
        // interface.
        private void sendConfigChangedIntent(int item, String value) {
            log("sendConfigChangedIntent - [" + item + ", " + value + "]");
            Intent configChangedIntent = new Intent(ImsConfig.ACTION_IMS_CONFIG_CHANGED);
            configChangedIntent.putExtra(ImsConfig.EXTRA_CHANGED_ITEM, item);
            configChangedIntent.putExtra(ImsConfig.EXTRA_NEW_VALUE, value);
            if (mPhone != null && mPhone.getContext() != null) {
                mPhone.getContext().sendBroadcast(configChangedIntent);
            }
        }
    };

    public void sendCallStartFailedDisconnect(ImsCall imsCall, ImsReasonInfo reasonInfo) {
        mPendingMO = null;
        ImsPhoneConnection conn = findConnection(imsCall);
        Call.State callState;
        if (conn != null) {
            callState = conn.getState();
        } else {
            // Need to fall back in case connection is null; it shouldn't be, but a sane
            // fallback is to assume we're dialing.  This state is only used to
            // determine which disconnect string to show in the case of a low battery
            // disconnect.
            callState = Call.State.DIALING;
        }
        int cause = getDisconnectCauseFromReasonInfo(reasonInfo, callState);
        if (conn != null) {
            conn.onRemoteDisconnect(reasonInfo.getExtraMessage());
        }

        processCallStateChange(imsCall, ImsPhoneCall.State.DISCONNECTED, cause);

        if (conn != null) {
            conn.setPreciseDisconnectCause(
                    getPreciseDisconnectCauseFromReasonInfo(reasonInfo));
        }

        mPhone.notifyImsReason(reasonInfo);
    }

    @UnsupportedAppUsage
    public ImsUtInterface getUtInterface() throws ImsException {
        if (mImsManager == null) {
            throw getImsManagerIsNullException();
        }

        ImsUtInterface ut = mImsManager.getSupplementaryServiceConfiguration();
        return ut;
    }

    private void transferHandoverConnections(ImsPhoneCall call) {
        if (call.mConnections != null) {
            for (Connection c : call.mConnections) {
                c.mPreHandoverState = call.mState;
                log ("Connection state before handover is " + c.getStateBeforeHandover());
            }
        }
        if (mHandoverCall.mConnections == null ) {
            mHandoverCall.mConnections = call.mConnections;
        } else { // Multi-call SRVCC
            mHandoverCall.mConnections.addAll(call.mConnections);
        }
        if (mHandoverCall.mConnections != null) {
            if (call.getImsCall() != null) {
                call.getImsCall().close();
            }
            for (Connection c : mHandoverCall.mConnections) {
                ((ImsPhoneConnection)c).changeParent(mHandoverCall);
                ((ImsPhoneConnection)c).releaseWakeLock();
            }
        }
        if (call.getState().isAlive()) {
            log ("Call is alive and state is " + call.mState);
            mHandoverCall.mState = call.mState;
        }
        call.mConnections.clear();
        call.mState = ImsPhoneCall.State.IDLE;
        if (mPendingMO != null) {
            // If the call is handed over before moving to alerting (i.e. e911 CSFB redial), clear
            // pending MO here.
            logi("pending MO on handover, clearing...");
            mPendingMO = null;
        }
    }

    /* package */
    void notifySrvccState(Call.SrvccState state) {
        if (DBG) log("notifySrvccState state=" + state);

        mSrvccState = state;

        if (mSrvccState == Call.SrvccState.COMPLETED) {
            resetState();
            transferHandoverConnections(mForegroundCall);
            transferHandoverConnections(mBackgroundCall);
            transferHandoverConnections(mRingingCall);
        }
    }

    private void resetState() {
        mIsInEmergencyCall = false;
        mPhone.setEcmCanceledForEmergency(false);
    }

    //****** Overridden from Handler

    @Override
    public void
    handleMessage (Message msg) {
        AsyncResult ar;
        if (DBG) log("handleMessage what=" + msg.what);

        switch (msg.what) {
            case EVENT_HANGUP_PENDINGMO:
                if (mPendingMO != null) {
                    mPendingMO.onDisconnect();
                    removeConnection(mPendingMO);
                    mPendingMO = null;
                }
                mPendingIntentExtras = null;
                updatePhoneState();
                mPhone.notifyPreciseCallStateChanged();
                break;
            case EVENT_RESUME_NOW_FOREGROUND_CALL:
                try {
                    resumeForegroundCall();
                } catch (ImsException e) {
                    if (Phone.DEBUG_PHONE) {
                        loge("handleMessage EVENT_RESUME_NOW_FOREGROUND_CALL exception=" + e);
                    }
                }
                break;
            case EVENT_ANSWER_WAITING_CALL:
                try {
                    answerWaitingCall();
                } catch (ImsException e) {
                    if (Phone.DEBUG_PHONE) {
                        loge("handleMessage EVENT_ANSWER_WAITING_CALL exception=" + e);
                    }
                }
                break;
            case EVENT_DIAL_PENDINGMO:
                dialInternal(mPendingMO, mClirMode, mPendingCallVideoState, mPendingIntentExtras);
                mPendingIntentExtras = null;
                break;

            case EVENT_EXIT_ECBM_BEFORE_PENDINGMO:
                if (mPendingMO != null) {
                    //Send ECBM exit request
                    try {
                        EcbmHandler.getInstance().exitEmergencyCallbackMode();
                        EcbmHandler.getInstance().setOnEcbModeExitResponse(this,
                                EVENT_EXIT_ECM_RESPONSE_CDMA, null);
                        pendingCallClirMode = mClirMode;
                        pendingCallInEcm = true;
                    } catch (Exception e) {
                        e.printStackTrace();
                        mPendingMO.setDisconnectCause(DisconnectCause.ERROR_UNSPECIFIED);
                        sendEmptyMessageDelayed(EVENT_HANGUP_PENDINGMO, TIMEOUT_HANGUP_PENDINGMO);
                    }
                }
                break;

            case EVENT_EXIT_ECM_RESPONSE_CDMA:
                // no matter the result, we still do the same here
                if (pendingCallInEcm) {
                    dialInternal(mPendingMO, pendingCallClirMode,
                            mPendingCallVideoState, mPendingIntentExtras);
                    mPendingIntentExtras = null;
                    pendingCallInEcm = false;
                }
                EcbmHandler.getInstance().unsetOnEcbModeExitResponse(this);
                break;
            case EVENT_VT_DATA_USAGE_UPDATE:
                ar = (AsyncResult) msg.obj;
                ImsCall call = (ImsCall) ar.userObj;
                Long usage = (long) ar.result;
                log("VT data usage update. usage = " + usage + ", imsCall = " + call);
                if (usage > 0) {
                    updateVtDataUsage(call, usage);
                }
                break;
            case EVENT_DATA_ENABLED_CHANGED:
                ar = (AsyncResult) msg.obj;
                if (ar.result instanceof Pair) {
                    Pair<Boolean, Integer> p = (Pair<Boolean, Integer>) ar.result;
                    onDataEnabledChanged(p.first, p.second);
                }
                break;
            case EVENT_CHECK_FOR_WIFI_HANDOVER:
                if (msg.obj instanceof ImsCall) {
                    ImsCall imsCall = (ImsCall) msg.obj;
                    if (imsCall != mForegroundCall.getImsCall()) {
                        Rlog.i(LOG_TAG, "handoverCheck: no longer FG; check skipped.");
                        unregisterForConnectivityChanges();
                        // Handover check and its not the foreground call any more.
                        return;
                    }
                    if (!mHasAttemptedStartOfCallHandover) {
                        mHasAttemptedStartOfCallHandover = true;
                    }
                    if (!imsCall.isWifiCall()) {
                        // Call did not handover to wifi, notify of handover failure.
                        ImsPhoneConnection conn = findConnection(imsCall);
                        if (conn != null) {
                            Rlog.i(LOG_TAG, "handoverCheck: handover failed.");
                            conn.onHandoverToWifiFailed();
                        }

                        if (imsCall.isVideoCall()
                                && conn.getDisconnectCause() == DisconnectCause.NOT_DISCONNECTED) {
                            registerForConnectivityChanges();
                        }
                    }
                }
                break;
            case EVENT_ON_FEATURE_CAPABILITY_CHANGED: {
                SomeArgs args = (SomeArgs) msg.obj;
                try {
                    ImsFeature.Capabilities capabilities = (ImsFeature.Capabilities) args.arg1;
                    handleFeatureCapabilityChanged(capabilities);
                } finally {
                    args.recycle();
                }
                break;
            }
            case EVENT_SUPP_SERVICE_INDICATION: {
                ar = (AsyncResult) msg.obj;
                ImsPhoneMmiCode mmiCode = new ImsPhoneMmiCode(mPhone);
                try {
                    mmiCode.setIsSsInfo(true);
                    mmiCode.processImsSsData(ar);
                } catch (ImsException e) {
                    Rlog.e(LOG_TAG, "Exception in parsing SS Data: " + e);
                }
                break;
            }
            case EVENT_RADIO_ON: {
                Pair<ImsCall, ImsReasonInfo> callInfo =
                        (Pair<ImsCall, ImsReasonInfo>) ((AsyncResult) msg.obj).userObj;
                mPhone.getDefaultPhone().mCi.unregisterForOn(this);
                sendMessage(obtainMessage(EVENT_REDIAL_WIFI_E911_CALL, callInfo));
                break;
            }
            case EVENT_REDIAL_WIFI_E911_CALL: {
                Pair<ImsCall, ImsReasonInfo> callInfo =
                        (Pair<ImsCall, ImsReasonInfo>) msg.obj;
                removeMessages(EVENT_REDIAL_WIFI_E911_TIMEOUT);
                mPhone.getDefaultPhone().mCi.unregisterForOn(this);
                ImsPhoneConnection oldConnection = findConnection(callInfo.first);
                if (oldConnection == null) {
                    sendCallStartFailedDisconnect(callInfo.first, callInfo.second);
                    loge("EVENT_REDIAL_WIFI_E911_CALL: null oldConnection");
                    break;
                }
                mForegroundCall.detach(oldConnection);
                removeConnection(oldConnection);
                try {
                    Connection newConnection =
                            mPhone.getDefaultPhone().dial(mLastDialString, mLastDialArgs);
                    oldConnection.onOriginalConnectionReplaced(newConnection);

                    final ImsCall imsCall = mForegroundCall.getImsCall();
                    final ImsCallProfile callProfile = imsCall.getCallProfile();
                    /* update EXTRA_EMERGENCY_CALL for clients to infer
                       from this extra that the call is emergency call */
                    callProfile.setCallExtraBoolean(
                            ImsCallProfile.EXTRA_EMERGENCY_CALL, true);
                    ImsPhoneConnection conn = findConnection(imsCall);
                    conn.updateExtras(imsCall);
                } catch (CallStateException e) {
                    sendCallStartFailedDisconnect(callInfo.first, callInfo.second);
                }
                break;
            }
            case EVENT_REDIAL_WIFI_E911_TIMEOUT: {
                Pair<ImsCall, ImsReasonInfo> callInfo = (Pair<ImsCall, ImsReasonInfo>) msg.obj;
                mPhone.getDefaultPhone().mCi.unregisterForOn(this);
                removeMessages(EVENT_REDIAL_WIFI_E911_CALL);
                sendCallStartFailedDisconnect(callInfo.first, callInfo.second);
                break;
            }
            case EVENT_REDIAL_WITHOUT_RTT: {
                Pair<ImsCall, ImsReasonInfo> callInfo = (Pair<ImsCall, ImsReasonInfo>) msg.obj;
                removeMessages(EVENT_REDIAL_WITHOUT_RTT);

                ImsPhoneConnection oldConnection = findConnection(callInfo.first);
                if (oldConnection == null) {
                    sendCallStartFailedDisconnect(callInfo.first, callInfo.second);
                    loge("EVENT_REDIAL_WITHOUT_RTT: null oldConnection");
                    return;
                }
                mForegroundCall.detach(oldConnection);
                removeConnection(oldConnection);
                try {
                    mPendingMO = null;
                    mLastDialArgs.intentExtras.putBoolean(
                            android.telecom.TelecomManager.EXTRA_START_CALL_WITH_RTT, false);

                    mLastDialArgs.intentExtras.putInt(
                            QtiImsUtils.EXTRA_RETRY_CALL_FAIL_REASON,
                            QtiImsUtils.CODE_RETRY_ON_IMS_WITHOUT_RTT);

                    int callRadioTech = oldConnection.getCallRadioTech();
                    log("old callRadioTech = " + callRadioTech);
                    mLastDialArgs.intentExtras.putInt(
                            QtiImsUtils.EXTRA_RETRY_CALL_FAIL_RADIOTECH, callRadioTech);

                    mLastDialArgs = ImsPhone.ImsDialArgs.Builder.from(mLastDialArgs)
                            .setRttTextStream(null)
                            .setRetryCallFailCause(ImsReasonInfo.CODE_RETRY_ON_IMS_WITHOUT_RTT)
                            .setRetryCallFailNetworkType(
                                    ServiceState.rilRadioTechnologyToNetworkType(
                                    oldConnection.getCallRadioTech()))
                            .build();
                    Connection newConnection =
                            mPhone.getDefaultPhone().dial(mLastDialString, mLastDialArgs);
                    oldConnection.onOriginalConnectionReplaced(newConnection);

                    final ImsCall imsCall = mForegroundCall.getImsCall();
                    final ImsCallProfile callProfile = imsCall.getCallProfile();
                    /* update EXTRA_RETRY_ON_IMS_WITHOUT_RTT for clients to infer
                       from this extra that the call is re-dialed without RTT */
                    callProfile.setCallExtraBoolean(
                            QtiImsUtils.EXTRA_RETRY_ON_IMS_WITHOUT_RTT, true);
                    ImsPhoneConnection conn = findConnection(imsCall);
                    conn.updateExtras(imsCall);
                } catch (CallStateException e) {
                    sendCallStartFailedDisconnect(callInfo.first, callInfo.second);
                }

                break;
            }
        }
    }

    /**
     * Update video call data usage
     *
     * @param call The IMS call
     * @param dataUsage The aggregated data usage for the call
     */
    @VisibleForTesting(visibility = PRIVATE)
    public void updateVtDataUsage(ImsCall call, long dataUsage) {
        long oldUsage = 0L;
        if (mVtDataUsageMap.containsKey(call.uniqueId)) {
            oldUsage = mVtDataUsageMap.get(call.uniqueId);
        }

        long delta = dataUsage - oldUsage;
        mVtDataUsageMap.put(call.uniqueId, dataUsage);

        log("updateVtDataUsage: call=" + call + ", delta=" + delta);

        long currentTime = SystemClock.elapsedRealtime();
        int isRoaming = mPhone.getServiceState().getDataRoaming() ? 1 : 0;

        // Create the snapshot of total video call data usage.
        NetworkStats vtDataUsageSnapshot = new NetworkStats(currentTime, 1);
        vtDataUsageSnapshot = vtDataUsageSnapshot.add(mVtDataUsageSnapshot);
        // Since the modem only reports the total vt data usage rather than rx/tx separately,
        // the only thing we can do here is splitting the usage into half rx and half tx.
        // Uid -1 indicates this is for the overall device data usage.
        vtDataUsageSnapshot.combineValues(new NetworkStats.Entry(
                NetworkStats.IFACE_VT, -1, NetworkStats.SET_FOREGROUND,
                NetworkStats.TAG_NONE, NetworkStats.METERED_YES, isRoaming,
                NetworkStats.DEFAULT_NETWORK_YES, delta / 2, 0, delta / 2, 0, 0));
        mVtDataUsageSnapshot = vtDataUsageSnapshot;

        // Create the snapshot of video call data usage per dialer. combineValues will create
        // a separate entry if uid is different from the previous snapshot.
        NetworkStats vtDataUsageUidSnapshot = new NetworkStats(currentTime, 1);
        vtDataUsageUidSnapshot.combineAllValues(mVtDataUsageUidSnapshot);

        // The dialer uid might not be initialized correctly during boot up due to telecom service
        // not ready or its default dialer cache not ready. So we double check again here to see if
        // default dialer uid is really not available.
        if (mDefaultDialerUid.get() == NetworkStats.UID_ALL) {
            final TelecomManager telecomManager =
                    (TelecomManager) mPhone.getContext().getSystemService(Context.TELECOM_SERVICE);
            mDefaultDialerUid.set(
                    getPackageUid(mPhone.getContext(), telecomManager.getDefaultDialerPackage()));
        }

        // Since the modem only reports the total vt data usage rather than rx/tx separately,
        // the only thing we can do here is splitting the usage into half rx and half tx.
        vtDataUsageUidSnapshot.combineValues(new NetworkStats.Entry(
                NetworkStats.IFACE_VT, mDefaultDialerUid.get(),
                NetworkStats.SET_FOREGROUND, NetworkStats.TAG_NONE, NetworkStats.METERED_YES,
                isRoaming, NetworkStats.DEFAULT_NETWORK_YES, delta / 2, 0, delta / 2, 0, 0));
        mVtDataUsageUidSnapshot = vtDataUsageUidSnapshot;
    }

    @UnsupportedAppUsage
    @Override
    protected void log(String msg) {
        Rlog.d(LOG_TAG, "[" + mPhone.getPhoneId() + "] " + msg);
    }

    @UnsupportedAppUsage
    protected void loge(String msg) {
        Rlog.e(LOG_TAG, "[" + mPhone.getPhoneId() + "] " + msg);
    }

    void logi(String msg) {
        Rlog.i(LOG_TAG, "[" + mPhone.getPhoneId() + "] " + msg);
    }

    void logHoldSwapState(String loc) {
        String holdSwapState = "???";
        switch (mHoldSwitchingState) {
            case INACTIVE:
                holdSwapState = "INACTIVE";
                break;
            case PENDING_SINGLE_CALL_HOLD:
                holdSwapState = "PENDING_SINGLE_CALL_HOLD";
                break;
            case PENDING_SINGLE_CALL_UNHOLD:
                holdSwapState = "PENDING_SINGLE_CALL_UNHOLD";
                break;
            case SWAPPING_ACTIVE_AND_HELD:
                holdSwapState = "SWAPPING_ACTIVE_AND_HELD";
                break;
            case HOLDING_TO_ANSWER_INCOMING:
                holdSwapState = "HOLDING_TO_ANSWER_INCOMING";
                break;
            case PENDING_RESUME_FOREGROUND_AFTER_FAILURE:
                holdSwapState = "PENDING_RESUME_FOREGROUND_AFTER_FAILURE";
                break;
            case HOLDING_TO_DIAL_OUTGOING:
                holdSwapState = "HOLDING_TO_DIAL_OUTGOING";
                break;
        }
        logi("holdSwapState set to " + holdSwapState + " at " + loc);
    }

    /**
     * Logs the current state of the ImsPhoneCallTracker.  Useful for debugging issues with
     * call tracking.
     */
    /* package */
    void logState() {
        if (!VERBOSE_STATE_LOGGING) {
            return;
        }

        StringBuilder sb = new StringBuilder();
        sb.append("Current IMS PhoneCall State:\n");
        sb.append(" Foreground: ");
        sb.append(mForegroundCall);
        sb.append("\n");
        sb.append(" Background: ");
        sb.append(mBackgroundCall);
        sb.append("\n");
        sb.append(" Ringing: ");
        sb.append(mRingingCall);
        sb.append("\n");
        sb.append(" Handover: ");
        sb.append(mHandoverCall);
        sb.append("\n");
        Rlog.v(LOG_TAG, sb.toString());
    }

    @Override
    public void dump(FileDescriptor fd, PrintWriter printWriter, String[] args) {
        IndentingPrintWriter pw = new IndentingPrintWriter(printWriter, "  ");
        pw.println("ImsPhoneCallTracker extends:");
        pw.increaseIndent();
        super.dump(fd, pw, args);
        pw.decreaseIndent();
        pw.println(" mVoiceCallEndedRegistrants=" + mVoiceCallEndedRegistrants);
        pw.println(" mVoiceCallStartedRegistrants=" + mVoiceCallStartedRegistrants);
        pw.println(" mRingingCall=" + mRingingCall);
        pw.println(" mForegroundCall=" + mForegroundCall);
        pw.println(" mBackgroundCall=" + mBackgroundCall);
        pw.println(" mHandoverCall=" + mHandoverCall);
        pw.println(" mPendingMO=" + mPendingMO);
        pw.println(" mPhone=" + mPhone);
        pw.println(" mDesiredMute=" + mDesiredMute);
        pw.println(" mState=" + mState);
        pw.println(" mMmTelCapabilities=" + mMmTelCapabilities);
        pw.println(" mDefaultDialerUid=" + mDefaultDialerUid.get());
        pw.println(" mVtDataUsageSnapshot=" + mVtDataUsageSnapshot);
        pw.println(" mVtDataUsageUidSnapshot=" + mVtDataUsageUidSnapshot);
        pw.println(" mCallQualityMetrics=" + mCallQualityMetrics);
        pw.println(" mCallQualityMetricsHistory=" + mCallQualityMetricsHistory);
        pw.println(" mIsConferenceEventPackageHandlingEnabled=" + mIsConferenceEventPackageEnabled);
        pw.println(" Event Log:");
        pw.increaseIndent();
        mOperationLocalLog.dump(pw);
        pw.decreaseIndent();
        pw.flush();
        pw.println("++++++++++++++++++++++++++++++++");

        try {
            if (mImsManager != null) {
                mImsManager.dump(fd, pw, args);
            }
        } catch (Exception e) {
            e.printStackTrace();
        }

        if (mConnections != null && mConnections.size() > 0) {
            pw.println("mConnections:");
            for (int i = 0; i < mConnections.size(); i++) {
                pw.println("  [" + i + "]: " + mConnections.get(i));
            }
        }
    }

    @Override
    protected void handlePollCalls(AsyncResult ar) {
    }

    @UnsupportedAppUsage
    /* package */
    public ImsEcbm getEcbmInterface() throws ImsException {
        if (mImsManager == null) {
            throw getImsManagerIsNullException();
        }

        ImsEcbm ecbm = mImsManager.getEcbmInterface();
        return ecbm;
    }

    /* package */
    ImsMultiEndpoint getMultiEndpointInterface() throws ImsException {
        if (mImsManager == null) {
            throw getImsManagerIsNullException();
        }

        try {
            return mImsManager.getMultiEndpointInterface();
        } catch (ImsException e) {
            if (e.getCode() == ImsReasonInfo.CODE_MULTIENDPOINT_NOT_SUPPORTED) {
                return null;
            } else {
                throw e;
            }

        }
    }

    public boolean isInEmergencyCall() {
        return mIsInEmergencyCall;
    }

    /**
     * Contacts the ImsService directly for capability information.  May be slow.
     * @return true if the IMS capability for the specified registration technology is currently
     * available.
     */
    public boolean isImsCapabilityAvailable(int capability, int regTech) throws ImsException {
        if (mImsManager != null) {
            return mImsManager.queryMmTelCapabilityStatus(capability, regTech);
        } else {
            return false;
        }
    }

    public boolean isVolteEnabled() {
        return isImsCapabilityInCacheAvailable(MmTelFeature.MmTelCapabilities.CAPABILITY_TYPE_VOICE,
                ImsRegistrationImplBase.REGISTRATION_TECH_LTE);
    }

    public boolean isVowifiEnabled() {
        return isImsCapabilityInCacheAvailable(MmTelFeature.MmTelCapabilities.CAPABILITY_TYPE_VOICE,
                ImsRegistrationImplBase.REGISTRATION_TECH_IWLAN);
    }

    public boolean isVideoCallEnabled() {
        // Currently no reliance on transport technology.
        return mMmTelCapabilities.isCapable(MmTelFeature.MmTelCapabilities.CAPABILITY_TYPE_VIDEO);
    }

    private boolean isImsCapabilityInCacheAvailable(int capability, int regTech) {
        return (getImsRegistrationTech() == regTech) && mMmTelCapabilities.isCapable(capability);
    }

    @Override
    public PhoneConstants.State getState() {
        return mState;
    }

    public int getImsRegistrationTech() {
        if (mImsManager != null) {
            return mImsManager.getRegistrationTech();
        }
        return ImsRegistrationImplBase.REGISTRATION_TECH_NONE;
    }

    /**
     * Asynchronously gets the IMS registration technology for MMTEL.
     */
    public void getImsRegistrationTech(Consumer<Integer> callback) {
        if (mImsManager != null) {
            mImsManager.getRegistrationTech(callback);
        } else {
            callback.accept(ImsRegistrationImplBase.REGISTRATION_TECH_NONE);
        }
    }

    private void retryGetImsService() {
        // The binder connection is already up. Do not try to get it again.
        if (mImsManager.isServiceAvailable()) {
            return;
        }

        mImsManagerConnector.connect();
    }

    @UnsupportedAppUsage
    private void setVideoCallProvider(ImsPhoneConnection conn, ImsCall imsCall)
            throws RemoteException {
        IImsVideoCallProvider imsVideoCallProvider =
                imsCall.getCallSession().getVideoCallProvider();
        if (imsVideoCallProvider != null) {
            // TODO: Remove this when we can better formalize the format of session modify requests.
            boolean useVideoPauseWorkaround = mPhone.getContext().getResources().getBoolean(
                    com.android.internal.R.bool.config_useVideoPauseWorkaround);

            ImsVideoCallProviderWrapper imsVideoCallProviderWrapper =
                    new ImsVideoCallProviderWrapper(imsVideoCallProvider);
            if (useVideoPauseWorkaround) {
                imsVideoCallProviderWrapper.setUseVideoPauseWorkaround(useVideoPauseWorkaround);
            }
            conn.setVideoProvider(imsVideoCallProviderWrapper);
            imsVideoCallProviderWrapper.registerForDataUsageUpdate
                    (this, EVENT_VT_DATA_USAGE_UPDATE, imsCall);
            imsVideoCallProviderWrapper.addImsVideoProviderCallback(conn);
        }
    }

    public boolean isUtEnabled() {
        // Currently no reliance on transport technology
        return mMmTelCapabilities.isCapable(MmTelFeature.MmTelCapabilities.CAPABILITY_TYPE_UT);
    }

    /**
     * Given a call subject, removes any characters considered by the current carrier to be
     * invalid, as well as escaping (using \) any characters which the carrier requires to be
     * escaped.
     *
     * @param callSubject The call subject.
     * @return The call subject with invalid characters removed and escaping applied as required.
     */
    private String cleanseInstantLetteringMessage(String callSubject) {
        if (TextUtils.isEmpty(callSubject)) {
            return callSubject;
        }

        // Get the carrier config for the current sub.
        CarrierConfigManager configMgr = (CarrierConfigManager)
                mPhone.getContext().getSystemService(Context.CARRIER_CONFIG_SERVICE);
        // Bail if we can't find the carrier config service.
        if (configMgr == null) {
            return callSubject;
        }

        PersistableBundle carrierConfig = configMgr.getConfigForSubId(mPhone.getSubId());
        // Bail if no carrier config found.
        if (carrierConfig == null) {
            return callSubject;
        }

        // Try to replace invalid characters
        String invalidCharacters = carrierConfig.getString(
                CarrierConfigManager.KEY_CARRIER_INSTANT_LETTERING_INVALID_CHARS_STRING);
        if (!TextUtils.isEmpty(invalidCharacters)) {
            callSubject = callSubject.replaceAll(invalidCharacters, "");
        }

        // Try to escape characters which need to be escaped.
        String escapedCharacters = carrierConfig.getString(
                CarrierConfigManager.KEY_CARRIER_INSTANT_LETTERING_ESCAPED_CHARS_STRING);
        if (!TextUtils.isEmpty(escapedCharacters)) {
            callSubject = escapeChars(escapedCharacters, callSubject);
        }
        return callSubject;
    }

    /**
     * Given a source string, return a string where a set of characters are escaped using the
     * backslash character.
     *
     * @param toEscape The characters to escape with a backslash.
     * @param source The source string.
     * @return The source string with characters escaped.
     */
    private String escapeChars(String toEscape, String source) {
        StringBuilder escaped = new StringBuilder();
        for (char c : source.toCharArray()) {
            if (toEscape.contains(Character.toString(c))) {
                escaped.append("\\");
            }
            escaped.append(c);
        }

        return escaped.toString();
    }

    /**
     * Initiates a pull of an external call.
     *
     * Initiates a pull by making a dial request with the {@link ImsCallProfile#EXTRA_IS_CALL_PULL}
     * extra specified.  We call {@link ImsPhone#notifyUnknownConnection(Connection)} which notifies
     * Telecom of the new dialed connection.  The
     * {@code PstnIncomingCallNotifier#maybeSwapWithUnknownConnection} logic ensures that the new
     * {@link ImsPhoneConnection} resulting from the dial gets swapped with the
     * {@link ImsExternalConnection}, which effectively makes the external call become a regular
     * call.  Magic!
     *
     * @param number The phone number of the call to be pulled.
     * @param videoState The desired video state of the pulled call.
     * @param dialogId The {@link ImsExternalConnection#getCallId()} dialog id associated with the
     *                 call which is being pulled.
     */
    @Override
    public void pullExternalCall(String number, int videoState, int dialogId) {
        Bundle extras = new Bundle();
        extras.putBoolean(ImsCallProfile.EXTRA_IS_CALL_PULL, true);
        extras.putInt(ImsExternalCallTracker.EXTRA_IMS_EXTERNAL_CALL_ID, dialogId);
        try {
            Connection connection = dial(number, videoState, extras);
            mPhone.notifyUnknownConnection(connection);
        } catch (CallStateException e) {
            loge("pullExternalCall failed - " + e);
        }
    }

    private ImsException getImsManagerIsNullException() {
        return new ImsException("no ims manager", ImsReasonInfo.CODE_LOCAL_ILLEGAL_STATE);
    }

    private boolean shouldDisconnectActiveCallOnDial(boolean isEmergencyNumber) {
        if (mAllowHoldingVideoCall) {
            return false;
        }

        boolean isActiveVideoCall = false;
        if (mForegroundCall.getState() == ImsPhoneCall.State.ACTIVE) {
            ImsCall activeImsCall = mForegroundCall.getImsCall();
            if (activeImsCall != null) {
                isActiveVideoCall = activeImsCall.isVideoCall();
            }
        }

       return (isActiveVideoCall && isEmergencyNumber);
    }

    /**
     * Determines if answering an incoming call will cause the active call to be disconnected.
     * <p>
     * This will be the case if
     * {@link CarrierConfigManager#KEY_DROP_VIDEO_CALL_WHEN_ANSWERING_AUDIO_CALL_BOOL} is
     * {@code true} for the carrier, the active call is a video call over WIFI, and the incoming
     * call is an audio call.
     *
     * @param activeCall The active call.
     * @param incomingCall The incoming call.
     * @return {@code true} if answering the incoming call will cause the active call to be
     *      disconnected, {@code false} otherwise.
     */
    private boolean shouldDisconnectActiveCallOnAnswer(ImsCall activeCall,
            ImsCall incomingCall) {

        if (activeCall == null || incomingCall == null) {
            return false;
        }

        if (!mDropVideoCallWhenAnsweringAudioCall) {
            return false;
        }

        boolean isActiveCallVideo = activeCall.isVideoCall() ||
                (mTreatDowngradedVideoCallsAsVideoCalls && activeCall.wasVideoCall());
        boolean isActiveCallOnWifi = activeCall.isWifiCall();
        boolean isVoWifiEnabled = mImsManager.isWfcEnabledByPlatform()
                && mImsManager.isWfcEnabledByUser();
        boolean isIncomingCallAudio = !incomingCall.isVideoCall();
        log("shouldDisconnectActiveCallOnAnswer : isActiveCallVideo=" + isActiveCallVideo +
                " isActiveCallOnWifi=" + isActiveCallOnWifi + " isIncomingCallAudio=" +
                isIncomingCallAudio + " isVowifiEnabled=" + isVoWifiEnabled);

        return isActiveCallVideo && isActiveCallOnWifi && isIncomingCallAudio && !isVoWifiEnabled;
    }

    /**
     * Determines if an incoming call has ACTIVE (or HELD) call on the other SUB.
     */
    private boolean isPseudoDsdaCall() {
        TelephonyManager telephony = TelephonyManager.from(mPhone.getContext());
        if (telephony.getActiveModemCount() > PhoneConstants.MAX_PHONE_COUNT_SINGLE_SIM) {
            for (Phone phone: PhoneFactory.getPhones()) {
                if (phone.getSubId() != mPhone.getSubId()) {
                    return phone.getState() == PhoneConstants.State.OFFHOOK;
                }
            }
        }
        return false;
    }

    public void registerPhoneStateListener(PhoneStateListener listener) {
        mPhoneStateListeners.add(listener);
    }

    public void unregisterPhoneStateListener(PhoneStateListener listener) {
        mPhoneStateListeners.remove(listener);
    }

    /**
     * Notifies local telephony listeners of changes to the IMS phone state.
     *
     * @param oldState The old state.
     * @param newState The new state.
     */
    private void notifyPhoneStateChanged(PhoneConstants.State oldState,
            PhoneConstants.State newState) {

        for (PhoneStateListener listener : mPhoneStateListeners) {
            listener.onPhoneStateChanged(oldState, newState);
        }
    }

    /** Modify video call to a new video state.
     *
     * @param imsCall IMS call to be modified
     * @param newVideoState New video state. (Refer to VideoProfile)
     */
    private void modifyVideoCall(ImsCall imsCall, int newVideoState) {
        ImsPhoneConnection conn = findConnection(imsCall);
        if (conn != null) {
            int oldVideoState = conn.getVideoState();
            if (conn.getVideoProvider() != null) {
                conn.getVideoProvider().onSendSessionModifyRequest(
                        new VideoProfile(oldVideoState), new VideoProfile(newVideoState));
            }
        }
    }

    public boolean isViLteDataMetered() {
        return mIsViLteDataMetered;
    }

    /**
     * Handler of data enabled changed event
     * @param enabled True if data is enabled, otherwise disabled.
     * @param reason Reason for data enabled/disabled. See {@link DataEnabledChangedReason}.
     */
    private void onDataEnabledChanged(boolean enabled, @DataEnabledChangedReason int reason) {

        log("onDataEnabledChanged: enabled=" + enabled + ", reason=" + reason);

        mIsDataEnabled = enabled;

        if (!mIsViLteDataMetered) {
            log("Ignore data " + ((enabled) ? "enabled" : "disabled") + " - carrier policy "
                    + "indicates that data is not metered for ViLTE calls.");
            return;
        }

        // Inform connections that data has been disabled to ensure we turn off video capability
        // if this is an LTE call.
        for (ImsPhoneConnection conn : mConnections) {
            ImsCall imsCall = conn.getImsCall();
            boolean isLocalVideoCapable = enabled || (imsCall != null && imsCall.isWifiCall());
            conn.setLocalVideoCapable(isLocalVideoCapable);
        }

        int reasonCode;
        if (reason == DataEnabledSettings.REASON_POLICY_DATA_ENABLED) {
            reasonCode = ImsReasonInfo.CODE_DATA_LIMIT_REACHED;
        } else if (reason == DataEnabledSettings.REASON_USER_DATA_ENABLED) {
            reasonCode = ImsReasonInfo.CODE_DATA_DISABLED;
        } else {
            // Unexpected code, default to data disabled.
            reasonCode = ImsReasonInfo.CODE_DATA_DISABLED;
        }

        // Potentially send connection events so the InCall UI knows that video calls are being
        // downgraded due to data being enabled/disabled.
        maybeNotifyDataDisabled(enabled, reasonCode);
        // Handle video state changes required as a result of data being enabled/disabled.
        handleDataEnabledChange(enabled, reasonCode);

        // We do not want to update the ImsConfig for REASON_REGISTERED, since it can happen before
        // the carrier config has loaded and will deregister IMS.
        if (!mShouldUpdateImsConfigOnDisconnect
                && reason != DataEnabledSettings.REASON_REGISTERED && mCarrierConfigLoaded) {
            // This will call into updateVideoCallFeatureValue and eventually all clients will be
            // asynchronously notified that the availability of VT over LTE has changed.
            if (mImsManager != null) {
                mImsManager.updateImsServiceConfig(true);
            }
        }
    }

    private void maybeNotifyDataDisabled(boolean enabled, int reasonCode) {
        if (!enabled) {
            // If data is disabled while there are ongoing VT calls which are not taking place over
            // wifi, then they should be disconnected to prevent the user from incurring further
            // data charges.
            for (ImsPhoneConnection conn : mConnections) {
                ImsCall imsCall = conn.getImsCall();
                if (imsCall != null && imsCall.isVideoCall() && !imsCall.isWifiCall()) {
                    if (conn.hasCapabilities(
                            Connection.Capability.SUPPORTS_DOWNGRADE_TO_VOICE_LOCAL |
                                    Connection.Capability.SUPPORTS_DOWNGRADE_TO_VOICE_REMOTE)) {

                        // If the carrier supports downgrading to voice, then we can simply issue a
                        // downgrade to voice instead of terminating the call.
                        if (reasonCode == ImsReasonInfo.CODE_DATA_DISABLED) {
                            conn.onConnectionEvent(TelephonyManager.EVENT_DOWNGRADE_DATA_DISABLED,
                                    null);
                        } else if (reasonCode == ImsReasonInfo.CODE_DATA_LIMIT_REACHED) {
                            conn.onConnectionEvent(
                                    TelephonyManager.EVENT_DOWNGRADE_DATA_LIMIT_REACHED, null);
                        }
                    }
                }
            }
        }
    }

    /**
     * Handles changes to the enabled state of mobile data.
     * When data is disabled, handles auto-downgrade of video calls over LTE.
     * When data is enabled, handled resuming of video calls paused when data was disabled.
     * @param enabled {@code true} if mobile data is enabled, {@code false} if mobile data is
     *                            disabled.
     * @param reasonCode The {@link ImsReasonInfo} code for the data enabled state change.
     */
    private void handleDataEnabledChange(boolean enabled, int reasonCode) {
        if (!enabled) {
            // If data is disabled while there are ongoing VT calls which are not taking place over
            // wifi, then they should be disconnected to prevent the user from incurring further
            // data charges.
            for (ImsPhoneConnection conn : mConnections) {
                ImsCall imsCall = conn.getImsCall();
                if (imsCall != null && imsCall.isVideoCall() && !imsCall.isWifiCall()) {
                    log("handleDataEnabledChange - downgrading " + conn);
                    downgradeVideoCall(reasonCode, conn);
                }
            }
        } else if (mSupportPauseVideo) {
            // Data was re-enabled, so un-pause previously paused video calls.
            for (ImsPhoneConnection conn : mConnections) {
                // If video is paused, check to see if there are any pending pauses due to enabled
                // state of data changing.
                log("handleDataEnabledChange - resuming " + conn);
                if (VideoProfile.isPaused(conn.getVideoState()) &&
                        conn.wasVideoPausedFromSource(VideoPauseTracker.SOURCE_DATA_ENABLED)) {
                    // The data enabled state was a cause of a pending pause, so potentially
                    // resume the video now.
                    conn.resumeVideo(VideoPauseTracker.SOURCE_DATA_ENABLED);
                }
            }
            mShouldUpdateImsConfigOnDisconnect = false;
        }
    }

    /**
     * Handles downgrading a video call.  The behavior depends on carrier capabilities; we will
     * attempt to take one of the following actions (in order of precedence):
     * 1. If supported by the carrier, the call will be downgraded to an audio-only call.
     * 2. If the carrier supports video pause signalling, the video will be paused.
     * 3. The call will be disconnected.
     * @param reasonCode The {@link ImsReasonInfo} reason code for the downgrade.
     * @param conn The {@link ImsPhoneConnection} to downgrade.
     */
    private void downgradeVideoCall(int reasonCode, ImsPhoneConnection conn) {
        ImsCall imsCall = conn.getImsCall();
        if (imsCall != null) {
            if (conn.hasCapabilities(
                    Connection.Capability.SUPPORTS_DOWNGRADE_TO_VOICE_LOCAL |
                            Connection.Capability.SUPPORTS_DOWNGRADE_TO_VOICE_REMOTE)
                            && !mSupportPauseVideo) {
                log("downgradeVideoCall :: callId=" + conn.getTelecomCallId()
                        + " Downgrade to audio");
                // If the carrier supports downgrading to voice, then we can simply issue a
                // downgrade to voice instead of terminating the call.
                modifyVideoCall(imsCall, VideoProfile.STATE_AUDIO_ONLY);
            } else if (mSupportPauseVideo && reasonCode != ImsReasonInfo.CODE_WIFI_LOST) {
                // The carrier supports video pause signalling, so pause the video if we didn't just
                // lose wifi; in that case just disconnect.
                log("downgradeVideoCall :: callId=" + conn.getTelecomCallId()
                        + " Pause audio");
                mShouldUpdateImsConfigOnDisconnect = true;
                conn.pauseVideo(VideoPauseTracker.SOURCE_DATA_ENABLED);
            } else {
                log("downgradeVideoCall :: callId=" + conn.getTelecomCallId()
                        + " Disconnect call.");
                // At this point the only choice we have is to terminate the call.
                imsCall.terminate(ImsReasonInfo.CODE_USER_TERMINATED, reasonCode);
            }
        }
    }

    private void resetImsCapabilities() {
        log("Resetting Capabilities...");
        boolean tmpIsVideoCallEnabled = isVideoCallEnabled();

        if (mIgnoreResetUtCapability) {
            //UT capability should not be reset (for IMS deregistration and for IMS feature state
            //not ready) and it should always depend on the modem indication for UT capability
            mMmTelCapabilities.removeCapabilities(
                    MmTelFeature.MmTelCapabilities.CAPABILITY_TYPE_VOICE);
            mMmTelCapabilities.removeCapabilities(
                    MmTelFeature.MmTelCapabilities.CAPABILITY_TYPE_VIDEO);
            mMmTelCapabilities.removeCapabilities(
                    MmTelFeature.MmTelCapabilities.CAPABILITY_TYPE_SMS);
        } else {
            mMmTelCapabilities = new MmTelFeature.MmTelCapabilities();
        }
        mPhone.setServiceState(ServiceState.STATE_OUT_OF_SERVICE);
        mPhone.resetImsRegistrationState();
        mPhone.processDisconnectReason(new ImsReasonInfo(ImsReasonInfo.CODE_LOCAL_IMS_SERVICE_DOWN,
                ImsReasonInfo.CODE_UNSPECIFIED));
        boolean isVideoEnabled = isVideoCallEnabled();
        if (tmpIsVideoCallEnabled != isVideoEnabled) {
            mPhone.notifyForVideoCapabilityChanged(isVideoEnabled);
        }
    }

    /**
     * @return {@code true} if the device is connected to a WIFI network, {@code false} otherwise.
     */
    private boolean isWifiConnected() {
        ConnectivityManager cm = (ConnectivityManager) mPhone.getContext()
                .getSystemService(Context.CONNECTIVITY_SERVICE);
        if (cm != null) {
            NetworkInfo ni = cm.getActiveNetworkInfo();
            if (ni != null && ni.isConnected()) {
                return ni.getType() == ConnectivityManager.TYPE_WIFI;
            }
        }
        return false;
    }

    /**
     * Registers for changes to network connectivity.  Specifically requests the availability of new
     * WIFI networks which an IMS video call could potentially hand over to.
     */
    private void registerForConnectivityChanges() {
        if (mIsMonitoringConnectivity || !mNotifyVtHandoverToWifiFail) {
            return;
        }
        ConnectivityManager cm = (ConnectivityManager) mPhone.getContext()
                .getSystemService(Context.CONNECTIVITY_SERVICE);
        if (cm != null) {
            Rlog.i(LOG_TAG, "registerForConnectivityChanges");
            NetworkRequest.Builder builder = new NetworkRequest.Builder();
            builder.addTransportType(NetworkCapabilities.TRANSPORT_WIFI);
            cm.registerNetworkCallback(builder.build(), mNetworkCallback);
            mIsMonitoringConnectivity = true;
        }
    }

    /**
     * Unregister for connectivity changes.  Will be called when a call disconnects or if the call
     * ends up handing over to WIFI.
     */
    private void unregisterForConnectivityChanges() {
        if (!mIsMonitoringConnectivity || !mNotifyVtHandoverToWifiFail) {
            return;
        }
        ConnectivityManager cm = (ConnectivityManager) mPhone.getContext()
                .getSystemService(Context.CONNECTIVITY_SERVICE);
        if (cm != null) {
            Rlog.i(LOG_TAG, "unregisterForConnectivityChanges");
            cm.unregisterNetworkCallback(mNetworkCallback);
            mIsMonitoringConnectivity = false;
        }
    }

    /**
     * If the foreground call is a video call, schedule a handover check if one is not already
     * scheduled.  This method is intended ONLY for use when scheduling to watch for mid-call
     * handovers.
     */
    private void scheduleHandoverCheck() {
        ImsCall fgCall = mForegroundCall.getImsCall();
        ImsPhoneConnection conn = mForegroundCall.getFirstConnection();
        if (!mNotifyVtHandoverToWifiFail || fgCall == null || !fgCall.isVideoCall() || conn == null
                || conn.getDisconnectCause() != DisconnectCause.NOT_DISCONNECTED) {
            return;
        }

        if (!hasMessages(EVENT_CHECK_FOR_WIFI_HANDOVER)) {
            Rlog.i(LOG_TAG, "scheduleHandoverCheck: schedule");
            sendMessageDelayed(obtainMessage(EVENT_CHECK_FOR_WIFI_HANDOVER, fgCall),
                    HANDOVER_TO_WIFI_TIMEOUT_MS);
        }
    }

    /**
     * @return {@code true} if downgrading of a video call to audio is supported.
         */
    public boolean isCarrierDowngradeOfVtCallSupported() {
        return mSupportDowngradeVtToAudio;
    }

    @VisibleForTesting
    public void setDataEnabled(boolean isDataEnabled) {
        mIsDataEnabled = isDataEnabled;
    }

    // Removes old call quality metrics if mCallQualityMetricsHistory exceeds its max size
    private void pruneCallQualityMetricsHistory() {
        if (mCallQualityMetricsHistory.size() > MAX_CALL_QUALITY_HISTORY) {
            mCallQualityMetricsHistory.poll();
        }
    }

    private void handleFeatureCapabilityChanged(ImsFeature.Capabilities capabilities) {
        boolean tmpIsVideoCallEnabled = isVideoCallEnabled();
        // Check enabledFeatures to determine capabilities. We ignore disabledFeatures.
        StringBuilder sb;
        if (DBG) {
            sb = new StringBuilder(120);
            sb.append("handleFeatureCapabilityChanged: ");
        }
        sb.append(capabilities);
        mMmTelCapabilities = new MmTelFeature.MmTelCapabilities(capabilities);

        boolean isVideoEnabled = isVideoCallEnabled();
        boolean isVideoEnabledStatechanged = tmpIsVideoCallEnabled != isVideoEnabled;
        if (DBG) {
            sb.append(" isVideoEnabledStateChanged=");
            sb.append(isVideoEnabledStatechanged);
        }

        if (isVideoEnabledStatechanged) {
            log("handleFeatureCapabilityChanged - notifyForVideoCapabilityChanged="
                    + isVideoEnabled);
            mPhone.notifyForVideoCapabilityChanged(isVideoEnabled);
        }

        if (DBG) log(sb.toString());

        String logMessage = "handleFeatureCapabilityChanged: isVolteEnabled=" + isVolteEnabled()
                + ", isVideoCallEnabled=" + isVideoCallEnabled()
                + ", isVowifiEnabled=" + isVowifiEnabled()
                + ", isUtEnabled=" + isUtEnabled();
        if (DBG) {
            log(logMessage);
        }
        mRegLocalLog.log(logMessage);

        mPhone.onFeatureCapabilityChanged();

        mMetrics.writeOnImsCapabilities(mPhone.getPhoneId(), getImsRegistrationTech(),
                mMmTelCapabilities);
    }

    @VisibleForTesting
    public void onCallHoldReceived(ImsCall imsCall) {
        if (DBG) log("onCallHoldReceived");

        ImsPhoneConnection conn = findConnection(imsCall);
        if (conn != null) {
            if (!mOnHoldToneStarted && (ImsPhoneCall.isLocalTone(imsCall)
                    || mAlwaysPlayRemoteHoldTone) &&
                    conn.getState() == ImsPhoneCall.State.ACTIVE) {
                mPhone.startOnHoldTone(conn);
                mOnHoldToneStarted = true;
                mOnHoldToneId = System.identityHashCode(conn);
            }
            conn.onConnectionEvent(android.telecom.Connection.EVENT_CALL_REMOTELY_HELD, null);

            boolean useVideoPauseWorkaround = mPhone.getContext().getResources().getBoolean(
                    com.android.internal.R.bool.config_useVideoPauseWorkaround);
            if (useVideoPauseWorkaround && mSupportPauseVideo &&
                    VideoProfile.isVideo(conn.getVideoState())) {
                // If we are using the video pause workaround, the vendor IMS code has issues
                // with video pause signalling.  In this case, when a call is remotely
                // held, the modem does not reliably change the video state of the call to be
                // paused.
                // As a workaround, we will turn on that bit now.
                conn.changeToPausedState();
            }
        }

        SuppServiceNotification supp = new SuppServiceNotification();
        supp.notificationType = SuppServiceNotification.NOTIFICATION_TYPE_CODE_2;
        supp.code = SuppServiceNotification.CODE_2_CALL_ON_HOLD;
        mPhone.notifySuppSvcNotification(supp);
        mMetrics.writeOnImsCallHoldReceived(mPhone.getPhoneId(), imsCall.getCallSession());
    }

    @VisibleForTesting
    public void setAlwaysPlayRemoteHoldTone(boolean shouldPlayRemoteHoldTone) {
        mAlwaysPlayRemoteHoldTone = shouldPlayRemoteHoldTone;
    }

    // Accept the call as RTT if incoming call as RTT attribute set
    private ImsStreamMediaProfile addRttAttributeIfRequired(ImsCall call,
            ImsStreamMediaProfile mediaProfile) {

        if (!mPhone.isRttSupported()) {
            return mediaProfile;
        }

        ImsCallProfile profile = call.getCallProfile();
        if (profile.mMediaProfile != null && profile.mMediaProfile.isRttCall() &&
                (mPhone.isRttVtCallAllowed(call))) {
            if (DBG) log("RTT: addRttAttributeIfRequired = " +
                    profile.mMediaProfile.isRttCall());
            // If RTT UI option is on, then incoming RTT call should always be accepted
            // as RTT, irrespective of Modes
            mediaProfile.setRttMode(ImsStreamMediaProfile.RTT_MODE_FULL);
        }
        return mediaProfile;
    }

    private String getNetworkCountryIso() {
        String countryIso = "";
        if (mPhone != null) {
            ServiceStateTracker sst = mPhone.getServiceStateTracker();
            if (sst != null) {
                LocaleTracker lt = sst.getLocaleTracker();
                if (lt != null) {
                    countryIso = lt.getCurrentCountry();
                }
            }
        }
        return countryIso;
    }

    @Override
    public ImsPhone getPhone() {
        return mPhone;
    }

    /**
     * Sets whether CEP handling is enabled or disabled.
     * @param isEnabled
     */
    public void setConferenceEventPackageEnabled(boolean isEnabled) {
        log("setConferenceEventPackageEnabled isEnabled=" + isEnabled);
        mIsConferenceEventPackageEnabled = isEnabled;
    }

    /**
     * @return {@code true} is conference event package handling is enabled, {@code false}
     * otherwise.
     */
    public boolean isConferenceEventPackageEnabled() {
        return mIsConferenceEventPackageEnabled;
    }

    @VisibleForTesting
    public ImsCall.Listener getImsCallListener() {
        return mImsCallListener;
    }

    @VisibleForTesting
    public ArrayList<ImsPhoneConnection> getConnections() {
        return mConnections;
    }
}<|MERGE_RESOLUTION|>--- conflicted
+++ resolved
@@ -1244,11 +1244,7 @@
         boolean holdBeforeDial = prepareForDialing(dialArgs);
 
         if (isPhoneInEcmMode && isEmergencyNumber) {
-<<<<<<< HEAD
-            handleEcmTimer(EcbmHandler.CANCEL_ECM_TIMER);
-=======
-            mPhone.handleTimerInEmergencyCallbackMode(ImsPhone.CANCEL_ECM_TIMER);
->>>>>>> ea3d25ab
+            EcbmHandler.getInstance().handleTimerInEmergencyCallbackMode(EcbmHandler.CANCEL_ECM_TIMER);
         }
 
         // If the call is to an emergency number and the carrier does not support video emergency
@@ -1477,21 +1473,7 @@
 
     @UnsupportedAppUsage
     private void handleEcmTimer(int action) {
-<<<<<<< HEAD
         EcbmHandler.getInstance().handleTimerInEmergencyCallbackMode(action);
-        switch (action) {
-            case EcbmHandler.CANCEL_ECM_TIMER:
-                mIsEcmTimerCanceled = true;
-                break;
-            case EcbmHandler.RESTART_ECM_TIMER:
-                mIsEcmTimerCanceled = false;
-                break;
-            default:
-                log("handleEcmTimer, unsupported action " + action);
-        }
-=======
-        mPhone.handleTimerInEmergencyCallbackMode(action);
->>>>>>> ea3d25ab
     }
 
     private void dialInternal(ImsPhoneConnection conn, int clirMode, int videoState,
@@ -2421,13 +2403,8 @@
             }
 
             if (!isEmergencyCallInList) {
-<<<<<<< HEAD
-                if (mIsEcmTimerCanceled) {
-                    handleEcmTimer(EcbmHandler.RESTART_ECM_TIMER);
-=======
                 if (mPhone.isEcmCanceledForEmergency()) {
-                    mPhone.handleTimerInEmergencyCallbackMode(ImsPhone.RESTART_ECM_TIMER);
->>>>>>> ea3d25ab
+                    EcbmHandler.getInstance().handleTimerInEmergencyCallbackMode(EcbmHandler.RESTART_ECM_TIMER);
                 }
                 mIsInEmergencyCall = false;
                 mPhone.sendEmergencyCallStateChange(false);
