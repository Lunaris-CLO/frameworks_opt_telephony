/*
 * Copyright (C) 2013 The Android Open Source Project
 *
 * Licensed under the Apache License, Version 2.0 (the "License");
 * you may not use this file except in compliance with the License.
 * You may obtain a copy of the License at
 *
 *      http://www.apache.org/licenses/LICENSE-2.0
 *
 * Unless required by applicable law or agreed to in writing, software
 * distributed under the License is distributed on an "AS IS" BASIS,
 * WITHOUT WARRANTIES OR CONDITIONS OF ANY KIND, either express or implied.
 * See the License for the specific language governing permissions and
 * limitations under the License.
 */

package com.android.internal.telephony.imsphone;

import static android.telephony.CarrierConfigManager.ImsVoice.ALERTING_SRVCC_SUPPORT;
import static android.telephony.CarrierConfigManager.ImsVoice.BASIC_SRVCC_SUPPORT;
import static android.telephony.CarrierConfigManager.ImsVoice.MIDCALL_SRVCC_SUPPORT;
import static android.telephony.CarrierConfigManager.ImsVoice.PREALERTING_SRVCC_SUPPORT;
import static android.telephony.CarrierConfigManager.USSD_OVER_CS_PREFERRED;
import static android.telephony.CarrierConfigManager.USSD_OVER_IMS_ONLY;
import static android.telephony.PreciseCallState.PRECISE_CALL_STATE_ACTIVE;
import static android.telephony.PreciseCallState.PRECISE_CALL_STATE_ALERTING;
import static android.telephony.PreciseCallState.PRECISE_CALL_STATE_DIALING;
import static android.telephony.PreciseCallState.PRECISE_CALL_STATE_HOLDING;
import static android.telephony.PreciseCallState.PRECISE_CALL_STATE_INCOMING;
import static android.telephony.PreciseCallState.PRECISE_CALL_STATE_INCOMING_SETUP;
import static android.telephony.PreciseCallState.PRECISE_CALL_STATE_WAITING;
import static android.telephony.ims.ImsService.CAPABILITY_TERMINAL_BASED_CALL_WAITING;
import static android.telephony.ims.feature.ConnectionFailureInfo.REASON_UNSPECIFIED;
import static android.telephony.ims.feature.MmTelFeature.ImsTrafficSessionCallbackWrapper.INVALID_TOKEN;

import static com.android.internal.annotations.VisibleForTesting.Visibility.PRIVATE;
import static com.android.internal.telephony.CallWaitingController.TERMINAL_BASED_ACTIVATED;
import static com.android.internal.telephony.CallWaitingController.TERMINAL_BASED_NOT_SUPPORTED;
import static com.android.internal.telephony.CommandsInterface.IMS_MMTEL_CAPABILITY_SMS;
import static com.android.internal.telephony.CommandsInterface.IMS_MMTEL_CAPABILITY_VIDEO;
import static com.android.internal.telephony.CommandsInterface.IMS_MMTEL_CAPABILITY_VOICE;
import static com.android.internal.telephony.Phone.CS_FALLBACK;

import android.Manifest;
import android.annotation.NonNull;
import android.annotation.Nullable;
import android.app.usage.NetworkStatsManager;
import android.compat.annotation.UnsupportedAppUsage;
import android.content.BroadcastReceiver;
import android.content.Context;
import android.content.Intent;
import android.content.IntentFilter;
import android.content.SharedPreferences;
import android.content.pm.PackageManager;
import android.net.ConnectivityManager;
import android.net.Network;
import android.net.NetworkCapabilities;
import android.net.NetworkInfo;
import android.net.NetworkRequest;
import android.net.NetworkStats;
import android.net.netstats.provider.NetworkStatsProvider;
import android.os.AsyncResult;
import android.os.Build;
import android.os.Bundle;
import android.os.Handler;
import android.os.Message;
import android.os.ParcelUuid;
import android.os.PersistableBundle;
import android.os.Registrant;
import android.os.RegistrantList;
import android.os.RemoteException;
import android.os.SystemClock;
import android.preference.PreferenceManager;
import android.provider.Settings;
import android.sysprop.TelephonyProperties;
import android.telecom.Connection.VideoProvider;
import android.telecom.TelecomManager;
import android.telecom.VideoProfile;
import android.telephony.AccessNetworkConstants;
import android.telephony.CallQuality;
import android.telephony.CarrierConfigManager;
import android.telephony.DisconnectCause;
import android.telephony.PhoneNumberUtils;
import android.telephony.ServiceState;
import android.telephony.SubscriptionInfo;
import android.telephony.SubscriptionManager;
import android.telephony.TelephonyLocalConnection;
import android.telephony.TelephonyManager;
import android.telephony.TelephonyManager.DataEnabledChangedReason;
import android.telephony.emergency.EmergencyNumber;
import android.telephony.ims.ImsCallProfile;
import android.telephony.ims.ImsCallSession;
import android.telephony.ims.ImsConferenceState;
import android.telephony.ims.ImsMmTelManager;
import android.telephony.ims.ImsReasonInfo;
import android.telephony.ims.ImsStreamMediaProfile;
import android.telephony.ims.ImsSuppServiceNotification;
import android.telephony.ims.MediaQualityStatus;
import android.telephony.ims.MediaThreshold;
import android.telephony.ims.ProvisioningManager;
import android.telephony.ims.RtpHeaderExtension;
import android.telephony.ims.RtpHeaderExtensionType;
import android.telephony.ims.SrvccCall;
import android.telephony.ims.aidl.IImsCallSessionListener;
import android.telephony.ims.aidl.IImsTrafficSessionCallback;
import android.telephony.ims.aidl.ISrvccStartedCallback;
import android.telephony.ims.feature.ConnectionFailureInfo;
import android.telephony.ims.feature.ImsFeature;
import android.telephony.ims.feature.MmTelFeature;
import android.telephony.ims.stub.ImsRegistrationImplBase;
import android.text.TextUtils;
import android.util.ArrayMap;
import android.util.ArraySet;
import android.util.LocalLog;
import android.util.Log;
import android.util.Pair;
import android.util.SparseIntArray;

import com.android.ims.FeatureConnector;
import com.android.ims.ImsCall;
import com.android.ims.ImsConfig;
import com.android.ims.ImsEcbm;
import com.android.ims.ImsException;
import com.android.ims.ImsManager;
import com.android.ims.ImsUtInterface;
import com.android.ims.internal.ConferenceParticipant;
import com.android.ims.internal.IImsCallSession;
import com.android.ims.internal.IImsVideoCallProvider;
import com.android.ims.internal.ImsVideoCallProviderWrapper;
import com.android.ims.internal.VideoPauseTracker;
import com.android.internal.annotations.VisibleForTesting;
import com.android.internal.os.SomeArgs;
import com.android.internal.telephony.Call;
import com.android.internal.telephony.CallFailCause;
import com.android.internal.telephony.CallStateException;
import com.android.internal.telephony.CallTracker;
import com.android.internal.telephony.CommandException;
import com.android.internal.telephony.CommandsInterface;
import com.android.internal.telephony.Connection;
import com.android.internal.telephony.EcbmHandler;
import com.android.internal.telephony.IccCardConstants;
import com.android.internal.telephony.LocaleTracker;
import com.android.internal.telephony.Phone;
import com.android.internal.telephony.PhoneConstants;
import com.android.internal.telephony.ServiceStateTracker;
import com.android.internal.telephony.SrvccConnection;
import com.android.internal.telephony.SubscriptionController;
import com.android.internal.telephony.d2d.RtpTransport;
import com.android.internal.telephony.data.DataSettingsManager;
import com.android.internal.telephony.domainselection.DomainSelectionResolver;
import com.android.internal.telephony.emergency.EmergencyNumberTracker;
import com.android.internal.telephony.emergency.EmergencyStateTracker;
import com.android.internal.telephony.gsm.SuppServiceNotification;
import com.android.internal.telephony.imsphone.ImsPhone.ImsDialArgs;
import com.android.internal.telephony.imsphone.ImsPhone.ImsDialArgs.DeferDial;
import com.android.internal.telephony.metrics.CallQualityMetrics;
import com.android.internal.telephony.metrics.TelephonyMetrics;
import com.android.internal.telephony.nano.TelephonyProto.TelephonyCallSession;
import com.android.internal.telephony.nano.TelephonyProto.TelephonyCallSession.Event.ImsCommand;
import com.android.internal.telephony.subscription.SubscriptionInfoInternal;
import com.android.internal.telephony.subscription.SubscriptionManagerService;
import com.android.internal.telephony.util.QtiImsUtils;
import com.android.internal.telephony.util.TelephonyUtils;
import com.android.internal.util.IndentingPrintWriter;
import com.android.telephony.Rlog;

import java.io.FileDescriptor;
import java.io.PrintWriter;
import java.util.ArrayList;
import java.util.Arrays;
import java.util.HashMap;
import java.util.List;
import java.util.Locale;
import java.util.Map;
import java.util.Objects;
import java.util.Optional;
import java.util.Queue;
import java.util.Set;
import java.util.concurrent.CancellationException;
import java.util.concurrent.CompletableFuture;
import java.util.concurrent.CompletionException;
import java.util.concurrent.ConcurrentHashMap;
import java.util.concurrent.ConcurrentLinkedQueue;
import java.util.concurrent.ExecutionException;
import java.util.concurrent.Executor;
import java.util.concurrent.LinkedBlockingQueue;
import java.util.concurrent.atomic.AtomicInteger;
import java.util.function.Consumer;
import java.util.function.Supplier;
import java.util.regex.Pattern;
import java.util.stream.Collectors;

/**
 * {@hide}
 */
public class ImsPhoneCallTracker extends CallTracker implements ImsPullCall {
    static final String LOG_TAG = "ImsPhoneCallTracker";
    static final String VERBOSE_STATE_TAG = "IPCTState";

    /**
     * Class which contains configuration items obtained from the config.xml in
     * packages/services/Telephony which are injected in the ImsPhoneCallTracker at phone creation
     * time.
     */
    public static class Config {
        /**
         * The value for config.xml/config_use_device_to_device_communication.
         * When {@code true}, the device supports device to device communication using both DTMF
         * and RTP header extensions.
         */
        public boolean isD2DCommunicationSupported;
    }

    public interface PhoneStateListener {
        void onPhoneStateChanged(PhoneConstants.State oldState, PhoneConstants.State newState);
    }

    public interface SharedPreferenceProxy {
        SharedPreferences getDefaultSharedPreferences(Context context);
    }

    private static class ImsTrafficSession {
        private final @MmTelFeature.ImsTrafficType int mTrafficType;
        private final @MmTelFeature.ImsTrafficDirection int mTrafficDirection;
        private final @NonNull IImsTrafficSessionCallback mCallback;

        ImsTrafficSession(@MmTelFeature.ImsTrafficType int trafficType,
                @MmTelFeature.ImsTrafficDirection int trafficDirection,
                @NonNull IImsTrafficSessionCallback callback) {
            mTrafficType = trafficType;
            mTrafficDirection = trafficDirection;
            mCallback = callback;
        }
    }

    private static final boolean DBG = true;

    // When true, dumps the state of ImsPhoneCallTracker after changes to foreground and background
    // calls.  This is helpful for debugging.  It is also possible to enable this at runtime by
    // setting the IPCTState log tag to VERBOSE.
    private static final boolean FORCE_VERBOSE_STATE_LOGGING = false; /* stopship if true */
    private static final boolean VERBOSE_STATE_LOGGING = FORCE_VERBOSE_STATE_LOGGING ||
            Rlog.isLoggable(VERBOSE_STATE_TAG, Log.VERBOSE);
    private static final int CONNECTOR_RETRY_DELAY_MS = 5000; // 5 seconds.

    private static final int MAX_BACKGROUND_CALLS_DSDA = 2;

    private MmTelFeature.MmTelCapabilities mMmTelCapabilities =
            new MmTelFeature.MmTelCapabilities();

    private TelephonyMetrics mMetrics;
    private final Map<String, CallQualityMetrics> mCallQualityMetrics = new ConcurrentHashMap<>();
    private final ConcurrentLinkedQueue<CallQualityMetrics> mCallQualityMetricsHistory =
            new ConcurrentLinkedQueue<>();
    // True if there is a carrier config loaded for a specific subscription (and not the default
    // configuration).
    private boolean mCarrierConfigLoadedForSubscription = false;
    // Cache the latest carrier config received for a subscription. The configuration will be
    // applied to the ImsService when startListeningForCalls is called.
    private Pair<Integer, PersistableBundle> mCarrierConfigForSubId = null;
    // The subId of the last ImsService attached to this tracker or empty if there has not been
    // an attached ImsService yet.
    private Optional<Integer> mCurrentlyConnectedSubId = Optional.empty();

    private final MmTelFeatureListener mMmTelFeatureListener = new MmTelFeatureListener();
    private class MmTelFeatureListener extends MmTelFeature.Listener {

        private IImsCallSessionListener processIncomingCall(@NonNull IImsCallSession c,
                @Nullable String callId, @Nullable Bundle extras) {
            if (DBG) log("processIncomingCall: incoming call intent");

            if (extras == null) extras = new Bundle();
            if (mImsManager == null) return null;

            try {
                IImsCallSessionListener iimsCallSessionListener;
                // Network initiated USSD will be treated by mImsUssdListener
                boolean isUssd = extras.getBoolean(MmTelFeature.EXTRA_IS_USSD, false);
                // For compatibility purposes with older vendor implementations.
                isUssd |= extras.getBoolean(ImsManager.EXTRA_USSD, false);
                if (isUssd) {
                    if (DBG) log("processIncomingCall: USSD");
                    mOperationLocalLog.log("processIncomingCall: USSD");
                    mUssdSession = mImsManager.takeCall(c, mImsUssdListener);
                    if (mUssdSession != null) {
                        mUssdSession.accept(ImsCallProfile.CALL_TYPE_VOICE);
                    }
                    if (callId != null) mUssdSession.getCallSession().setCallId(callId);
                    iimsCallSessionListener = (IImsCallSessionListener) mUssdSession
                            .getCallSession().getIImsCallSessionListenerProxy();
                    return iimsCallSessionListener;
                }

                boolean isUnknown = extras.getBoolean(MmTelFeature.EXTRA_IS_UNKNOWN_CALL, false);
                // For compatibility purposes with older vendor implementations.
                isUnknown |= extras.getBoolean(ImsManager.EXTRA_IS_UNKNOWN_CALL, false);
                if (DBG) {
                    log("processIncomingCall: isUnknown = " + isUnknown
                            + " fg = " + mForegroundCall.getState()
                            + " bg = " + mBackgroundCall.getState());
                }

                // Normal MT/Unknown call
                ImsCall imsCall = mImsManager.takeCall(c, mImsCallListener);
                if (callId != null) imsCall.getCallSession().setCallId(callId);
                iimsCallSessionListener = (IImsCallSessionListener) imsCall
                        .getCallSession().getIImsCallSessionListenerProxy();
                ImsPhoneConnection conn = new ImsPhoneConnection(mPhone, imsCall,
                        ImsPhoneCallTracker.this,
                        (isUnknown ? mForegroundCall : mRingingCall), isUnknown);

                boolean isPseudoDsdaCall = isPseudoDsdaCall();
                conn.setActiveCallDisconnectedOnAnswer(isPseudoDsdaCall);
                // If there is an active call and incoming call is not a Psuedo Dsda call.
                if (mForegroundCall.hasConnections() && !isPseudoDsdaCall) {
                    ImsCall activeCall = mForegroundCall.getFirstConnection().getImsCall();
                    if (activeCall != null && imsCall != null) {
                        // activeCall could be null if the foreground call is in a disconnected
                        // state.  If either of the calls is null there is no need to check if
                        // one will be disconnected on answer.
                        boolean answeringWillDisconnect =
                                shouldDisconnectActiveCallOnAnswer(activeCall, imsCall);
                        conn.setActiveCallDisconnectedOnAnswer(answeringWillDisconnect);
                    }
                }
                conn.setAllowAddCallDuringVideoCall(mAllowAddCallDuringVideoCall);
                conn.setAllowHoldingVideoCall(mAllowHoldingVideoCall);

                if ((c != null) && (c.getCallProfile() != null)
                        && (c.getCallProfile().getCallExtras() != null)
                        && (c.getCallProfile().getCallExtras()
                        .containsKey(ImsCallProfile.EXTRA_CALL_DISCONNECT_CAUSE))) {
                    String error = c.getCallProfile()
                            .getCallExtra(ImsCallProfile.EXTRA_CALL_DISCONNECT_CAUSE, null);
                    if (error != null) {
                        try {
                            int cause = getDisconnectCauseFromReasonInfo(
                                    new ImsReasonInfo(Integer.parseInt(error), 0, null),
                                    conn.getState());
                            if (cause == DisconnectCause.INCOMING_AUTO_REJECTED) {
                                conn.setDisconnectCause(cause);
                                if (DBG) log("onIncomingCall : incoming call auto rejected");
                                mOperationLocalLog.log("processIncomingCall: auto rejected");
                            }
                        } catch (NumberFormatException e) {
                            Rlog.e(LOG_TAG, "Exception in parsing Integer Data: " + e);
                        }
                    }
                }

                mOperationLocalLog.log("onIncomingCall: isUnknown=" + isUnknown + ", connId="
                        + System.identityHashCode(conn));

                addConnection(conn);

                setVideoCallProvider(conn, imsCall);

                TelephonyMetrics.getInstance().writeOnImsCallReceive(mPhone.getPhoneId(),
                        imsCall.getSession());
                mPhone.getVoiceCallSessionStats().onImsCallReceived(conn);

                if (isUnknown) {
                    // Check for condition where an unknown connection replaces a pending
                    // MO call.  This will cause problems later in all likelihood.
                    if (mPendingMO != null
                            && Objects.equals(mPendingMO.getAddress(), conn.getAddress())) {
                        mOperationLocalLog.log("onIncomingCall: unknown call " + conn
                                + " replaces " + mPendingMO);
                    }
                    mPhone.notifyUnknownConnection(conn);
                } else {
                    if ((mForegroundCall.getState() != ImsPhoneCall.State.IDLE)
                            || (mBackgroundCall.getState() != ImsPhoneCall.State.IDLE)) {
                        conn.update(imsCall, ImsPhoneCall.State.WAITING);
                    }

                    mPhone.notifyNewRingingConnection(conn);
                    mPhone.notifyIncomingRing();
                }

                updatePhoneState();
                mPhone.notifyPreciseCallStateChanged();
                mImsCallInfoTracker.addImsCallStatus(conn);
                return iimsCallSessionListener;
            } catch (ImsException | RemoteException e) {
                loge("processIncomingCall: exception " + e);
                mOperationLocalLog.log("onIncomingCall: exception processing: "  + e);
                return null;
            }
        }

        @Override
        @Nullable
        public IImsCallSessionListener onIncomingCall(
                @NonNull IImsCallSession c, @Nullable String callId, @Nullable Bundle extras) {
            return executeAndWaitForReturn(()-> processIncomingCall(c, callId, extras));
        }

        @Override
        public void onVoiceMessageCountUpdate(int count) {
            TelephonyUtils.runWithCleanCallingIdentity(()-> {
                if (mPhone != null && mPhone.mDefaultPhone != null) {
                    if (DBG) log("onVoiceMessageCountChanged :: count=" + count);
                    mPhone.mDefaultPhone.setVoiceMessageCount(count);
                } else {
                    loge("onVoiceMessageCountUpdate: null phone");
                }
            }, mExecutor);
        }

        @Override
        public void onAudioModeIsVoipChanged(int imsAudioHandler) {
            TelephonyUtils.runWithCleanCallingIdentity(()-> {
                ImsCall imsCall = null;
                if (mForegroundCall.hasConnections()) {
                    imsCall = mForegroundCall.getImsCall();
                } else if (mBackgroundCall.hasConnections()) {
                    imsCall = mBackgroundCall.getImsCall();
                } else if (mRingingCall.hasConnections()) {
                    imsCall = mRingingCall.getImsCall();
                } else if (mHandoverCall.hasConnections()) {
                    imsCall = mHandoverCall.getImsCall();
                } else {
                    Rlog.e(LOG_TAG, "onAudioModeIsVoipChanged: no Call");
                }

                if (imsCall != null) {
                    ImsPhoneConnection conn = findConnection(imsCall);
                    if (conn != null) {
                        conn.onAudioModeIsVoipChanged(imsAudioHandler);
                    }
                } else {
                    Rlog.e(LOG_TAG, "onAudioModeIsVoipChanged: no ImsCall");
                }
            }, mExecutor);
        }

        @Override
        public void onTriggerEpsFallback(@MmTelFeature.EpsFallbackReason int reason) {
            TelephonyUtils.runWithCleanCallingIdentity(()-> {
                if (DBG) log("onTriggerEpsFallback reason=" + reason);
                mPhone.triggerEpsFallback(reason, null);
            }, mExecutor);
        }

        @Override
        public void onStartImsTrafficSession(int token,
                @MmTelFeature.ImsTrafficType int trafficType,
                @AccessNetworkConstants.RadioAccessNetworkType int accessNetworkType,
                @MmTelFeature.ImsTrafficDirection int trafficDirection,
                IImsTrafficSessionCallback callback) {
            registerImsTrafficSession(token, trafficType, trafficDirection, callback);
            TelephonyUtils.runWithCleanCallingIdentity(()-> {
                if (DBG) {
                    log("onStartImsTrafficSession token=" + token + ", traffic=" + trafficType
                            + ", networkType=" + accessNetworkType
                            + ", direction=" + trafficDirection);
                }
                mPhone.startImsTraffic(token, trafficType, accessNetworkType, trafficDirection,
                        obtainMessage(EVENT_START_IMS_TRAFFIC_DONE, callback));
            }, mExecutor);
        }

        @Override
        public void onModifyImsTrafficSession(int token,
                @AccessNetworkConstants.RadioAccessNetworkType int accessNetworkType) {
            ImsTrafficSession session = getImsTrafficSession(token);
            if (session == null) {
                loge("onModifyImsTrafficSession unknown session, token=" + token);
                return;
            }
            TelephonyUtils.runWithCleanCallingIdentity(()-> {
                if (DBG) {
                    log("onModifyImsTrafficSession token=" + token
                            + ", networkType=" + accessNetworkType);
                }
                mPhone.startImsTraffic(token, session.mTrafficType,
                        accessNetworkType, session.mTrafficDirection,
                        obtainMessage(EVENT_START_IMS_TRAFFIC_DONE, session.mCallback));
            }, mExecutor);
        }

        @Override
        public void onStopImsTrafficSession(int token) {
            unregisterImsTrafficSession(token);
            if (token == INVALID_TOKEN) return;
            TelephonyUtils.runWithCleanCallingIdentity(()-> {
                if (DBG) {
                    log("onStopImsTrafficSession token=" + token);
                }
                mPhone.stopImsTraffic(token, null);
            }, mExecutor);
        }

        @Override
        public void onMediaQualityStatusChanged(MediaQualityStatus status) {
            TelephonyUtils.runWithCleanCallingIdentity(()-> {
                if (mPhone != null && mPhone.mDefaultPhone != null) {
                    if (DBG) log("onMediaQualityStatusChanged " + status);
                    mPhone.onMediaQualityStatusChanged(status);
                } else {
                    loge("onMediaQualityStatusChanged: null phone");
                }
            }, mExecutor);
        }

        /**
         * Schedule the given Runnable on mExecutor and block this thread until it finishes.
         * @param r The Runnable to run.
         */
        private void executeAndWait(Runnable r) {
            try {
                CompletableFuture.runAsync(
                        () -> TelephonyUtils.runWithCleanCallingIdentity(r), mExecutor).join();
            } catch (CancellationException | CompletionException e) {
                logw("Binder - exception: " + e.getMessage());
            }
        }

        /**
         * Schedule the given Runnable on mExecutor and block this thread until it finishes.
         * @param r The Runnable to run.
         */
        private <T> T executeAndWaitForReturn(Supplier<T> r) {

            CompletableFuture<T> future = CompletableFuture.supplyAsync(
                    () -> TelephonyUtils.runWithCleanCallingIdentity(r), mExecutor);

            try {
                return future.get();
            } catch (ExecutionException | InterruptedException e) {
                Log.w(LOG_TAG, "ImsPhoneCallTracker : executeAndWaitForReturn exception: "
                        + e.getMessage());
                return null;
            }
        }
    }

    /**
     * A class implementing {@link NetworkStatsProvider} to report VT data usage to system.
     */
    // TODO: Directly reports diff in updateVtDataUsage.
    @VisibleForTesting(visibility = PRIVATE)
    public class VtDataUsageProvider extends NetworkStatsProvider {
        private int mToken = 0;
        private NetworkStats mIfaceSnapshot = new NetworkStats(0L, 0);
        private NetworkStats mUidSnapshot = new NetworkStats(0L, 0);
        @Override
        public void onRequestStatsUpdate(int token) {
            // If there is an ongoing VT call, request the latest VT usage from the modem. The
            // latest usage will return asynchronously so it won't be counted in this round, but it
            // will be eventually counted when next requestStatsUpdate is called.
            if (mState != PhoneConstants.State.IDLE) {
                for (ImsPhoneConnection conn : mConnections) {
                    final VideoProvider videoProvider = conn.getVideoProvider();
                    if (videoProvider != null) {
                        videoProvider.onRequestConnectionDataUsage();
                    }
                }
            }

            final NetworkStats ifaceDiff = mVtDataUsageSnapshot.subtract(mIfaceSnapshot);
            final NetworkStats uidDiff = mVtDataUsageUidSnapshot.subtract(mUidSnapshot);
            mVtDataUsageProvider.notifyStatsUpdated(mToken, ifaceDiff, uidDiff);
            mIfaceSnapshot = mIfaceSnapshot.add(ifaceDiff);
            mUidSnapshot = mUidSnapshot.add(uidDiff);
            mToken = token;
        }

        @Override
        public void onSetLimit(String iface, long quotaBytes) {
            // No-op
        }

        @Override
        public void onSetAlert(long quotaBytes) {
            // No-op
        }
    }

    private CarrierConfigManager.CarrierConfigChangeListener mCarrierConfigChangeListener =
            new CarrierConfigManager.CarrierConfigChangeListener() {
                @Override
                public void onCarrierConfigChanged(int slotIndex, int subId, int carrierId,
                        int specificCarrierId) {
                    if (mPhone.getPhoneId() != slotIndex) {
                        log("onReceive: Skipping indication for other phoneId: " + slotIndex);
                        return;
                    }

                    PersistableBundle carrierConfig = getCarrierConfigBundle(subId);
                    mCarrierConfigForSubId = new Pair<>(subId, carrierConfig);
                    if (!mCurrentlyConnectedSubId.isEmpty()
                            && subId == mCurrentlyConnectedSubId.get()) {
                        log("onReceive: Applying carrier config for subId: " + subId);
                        updateCarrierConfiguration(subId, carrierConfig);
                    } else {
                        // cache the latest config update until ImsService connects for this subId.
                        // Once it has connected, startListeningForCalls will apply the config.
                        log("onReceive: caching carrier config until ImsService connects for "
                                + "subId: " + subId);
                    }
                }
            };

    private final BroadcastReceiver mReceiver = new BroadcastReceiver() {
        @Override
        public void onReceive(Context context, Intent intent) {
<<<<<<< HEAD
            if (intent.getAction().equals(CarrierConfigManager.ACTION_CARRIER_CONFIG_CHANGED) ||
                    intent.getAction().equals(
                    CarrierConfigManager.ACTION_ESSENTIAL_RECORDS_LOADED)) {
                int subId = intent.getIntExtra(CarrierConfigManager.EXTRA_SUBSCRIPTION_INDEX,
                        SubscriptionManager.INVALID_SUBSCRIPTION_ID);
                int phoneId = intent.getIntExtra(CarrierConfigManager.EXTRA_SLOT_INDEX,
                        SubscriptionManager.INVALID_PHONE_INDEX);
                if (mPhone.getPhoneId() != phoneId) {
                    log("onReceive: Skipping indication for other phoneId: " + phoneId);
                    return;
                }
                PersistableBundle carrierConfig = getCarrierConfigBundle(subId);
                mCarrierConfigForSubId = new Pair<>(subId, carrierConfig);
                if (!mCurrentlyConnectedSubId.isEmpty()
                        && subId == mCurrentlyConnectedSubId.get()) {
                    log("onReceive: Applying carrier config for subId: " + subId);
                    updateCarrierConfiguration(subId, carrierConfig);
                } else {
                    // cache the latest config update until ImsService connects for this subId.
                    // Once it has connected, startListeningForCalls will apply the config.
                    log("onReceive: caching carrier config until ImsService connects for subId: "
                            + subId);
                }
            } else if (TelecomManager.ACTION_DEFAULT_DIALER_CHANGED.equals(intent.getAction())) {
=======
            if (TelecomManager.ACTION_DEFAULT_DIALER_CHANGED.equals(intent.getAction())) {
>>>>>>> c742c59a
                mDefaultDialerUid.set(getPackageUid(context, intent.getStringExtra(
                        TelecomManager.EXTRA_CHANGE_DEFAULT_DIALER_PACKAGE_NAME)));
            }
        }
    };

    /**
     * Tracks whether we are currently monitoring network connectivity for the purpose of warning
     * the user of an inability to handover from LTE to WIFI for video calls.
     */
    private boolean mIsMonitoringConnectivity = false;

    /**
     * A test flag which can be used to disable processing of the conference event package data
     * received from the network.
     */
    private boolean mIsConferenceEventPackageEnabled = true;

    /**
     * The Telephony config.xml values pertinent to ImsPhoneCallTracker.
     */
    private Config mConfig = null;

    /**
     * Whether D2D has been force enabled via the d2d telephony command.
     */
    private boolean mDeviceToDeviceForceEnabled = false;

    /**
     * Network callback used to schedule the handover check when a wireless network connects.
     */
    private ConnectivityManager.NetworkCallback mNetworkCallback =
            new ConnectivityManager.NetworkCallback() {
                @Override
                public void onAvailable(Network network) {
                    Rlog.i(LOG_TAG, "Network available: " + network);
                    scheduleHandoverCheck();
                }
            };

    //***** Constants

    static final int MAX_CONNECTIONS = 7;
    static final int MAX_CONNECTIONS_PER_CALL = 5;

    // Max number of calls we will keep call quality history for (the history is saved in-memory and
    // included in bug reports).
    private static final int MAX_CALL_QUALITY_HISTORY = 10;

    private static final int EVENT_HANGUP_PENDINGMO = 18;
    private static final int EVENT_DIAL_PENDINGMO = 20;
    private static final int EVENT_EXIT_ECBM_BEFORE_PENDINGMO = 21;
    private static final int EVENT_VT_DATA_USAGE_UPDATE = 22;
    private static final int EVENT_DATA_ENABLED_CHANGED = 23;
    private static final int EVENT_CHECK_FOR_WIFI_HANDOVER = 25;
    private static final int EVENT_ON_FEATURE_CAPABILITY_CHANGED = 26;
    private static final int EVENT_SUPP_SERVICE_INDICATION = 27;
    private static final int EVENT_REDIAL_WIFI_E911_CALL = 28;
    private static final int EVENT_REDIAL_WIFI_E911_TIMEOUT = 29;
    private static final int EVENT_ANSWER_WAITING_CALL = 30;
    private static final int EVENT_RESUME_NOW_FOREGROUND_CALL = 31;
    private static final int EVENT_REDIAL_WITHOUT_RTT = 32;
    private static final int EVENT_START_IMS_TRAFFIC_DONE = 33;
    private static final int EVENT_CONNECTION_SETUP_FAILURE = 34;
    private static final int EVENT_NEW_ACTIVE_CALL_STARTED = 35;

    private static final int TIMEOUT_HANGUP_PENDINGMO = 500;

    private static final int HANDOVER_TO_WIFI_TIMEOUT_MS = 60000; // ms

    private static final int TIMEOUT_REDIAL_WIFI_E911_MS = 20000;

    private static final int TIMEOUT_PARTICIPANT_CONNECT_TIME_CACHE_MS = 60000; //ms

    // Following values are for mHoldSwitchingState
    private enum HoldSwapState {
        // Not in the middle of a hold/swap operation
        INACTIVE,
        // Pending a single call getting held
        PENDING_SINGLE_CALL_HOLD,
        // Pending a single call getting unheld
        PENDING_SINGLE_CALL_UNHOLD,
        // Pending swapping a active and a held call
        SWAPPING_ACTIVE_AND_HELD,
        // Pending holding a call to answer a call-waiting call
        HOLDING_TO_ANSWER_INCOMING,
        // Pending resuming the foreground call after some kind of failure
        PENDING_RESUME_FOREGROUND_AFTER_FAILURE,
        // Pending holding a call to dial another outgoing call
        HOLDING_TO_DIAL_OUTGOING,
        // Pending ending a call to dial another outgoing call (possibly emergency call)
        ENDING_TO_DIAL_OUTGOING,
        // Pending 2nd call getting held, when one is already HELD
        PENDING_DOUBLE_CALL_HOLD,
        // Pending call getting unheld, when 2 calls are HELD
        PENDING_DOUBLE_CALL_UNHOLD,
        // Pending resuming the foreground call after it has completed an ongoing hold operation.
        PENDING_RESUME_FOREGROUND_AFTER_HOLD
    }

    //***** Instance Variables
    @UnsupportedAppUsage(maxTargetSdk = Build.VERSION_CODES.R, trackingBug = 170729553)
    private ArrayList<ImsPhoneConnection> mConnections = new ArrayList<ImsPhoneConnection>();
    private RegistrantList mVoiceCallEndedRegistrants = new RegistrantList();
    private RegistrantList mVoiceCallStartedRegistrants = new RegistrantList();

    @UnsupportedAppUsage(maxTargetSdk = Build.VERSION_CODES.R, trackingBug = 170729553)
    public ImsPhoneCall mRingingCall = new ImsPhoneCall(this, ImsPhoneCall.CONTEXT_RINGING);
    @UnsupportedAppUsage(maxTargetSdk = Build.VERSION_CODES.R, trackingBug = 170729553)
    public ImsPhoneCall mForegroundCall = new ImsPhoneCall(this,
            ImsPhoneCall.CONTEXT_FOREGROUND);
    @UnsupportedAppUsage(maxTargetSdk = Build.VERSION_CODES.R, trackingBug = 170729553)
    public ImsPhoneCall mBackgroundCall = new ImsPhoneCall(this,
            ImsPhoneCall.CONTEXT_BACKGROUND);
    @UnsupportedAppUsage(maxTargetSdk = Build.VERSION_CODES.R, trackingBug = 170729553)
    public ImsPhoneCall mHandoverCall = new ImsPhoneCall(this, ImsPhoneCall.CONTEXT_HANDOVER);

    // Hold aggregated video call data usage for each video call since boot.
    // The ImsCall's call id is the key of the map.
    private final HashMap<Integer, Long> mVtDataUsageMap = new HashMap<>();
    private final Map<String, CacheEntry> mPhoneNumAndConnTime = new ConcurrentHashMap<>();
    private final Queue<CacheEntry> mUnknownPeerConnTime = new LinkedBlockingQueue<>();

    private static class CacheEntry {
        private long mCachedTime;
        private long mConnectTime;
        private long mConnectElapsedTime;
        /**
         * The direction of the call;
         * {@link android.telecom.Call.Details#DIRECTION_INCOMING} for incoming calls, or
         * {@link android.telecom.Call.Details#DIRECTION_OUTGOING} for outgoing calls.
         */
        private int mCallDirection;

        CacheEntry(long cachedTime, long connectTime, long connectElapsedTime, int callDirection) {
            mCachedTime = cachedTime;
            mConnectTime = connectTime;
            mConnectElapsedTime = connectElapsedTime;
            mCallDirection = callDirection;
        }
    }

    private class SrvccStartedCallback extends ISrvccStartedCallback.Stub {
        @Override
        public void onSrvccCallNotified(List<SrvccCall> profiles) {
            handleSrvccConnectionInfo(profiles);
        }
    }

    private volatile NetworkStats mVtDataUsageSnapshot = null;
    private volatile NetworkStats mVtDataUsageUidSnapshot = null;
    private final VtDataUsageProvider mVtDataUsageProvider = new VtDataUsageProvider();

    private final AtomicInteger mDefaultDialerUid = new AtomicInteger(NetworkStats.UID_ALL);

    @UnsupportedAppUsage(maxTargetSdk = Build.VERSION_CODES.R, trackingBug = 170729553)
    private ImsPhoneConnection mPendingMO;
    private int mClirMode = CommandsInterface.CLIR_DEFAULT;
    @UnsupportedAppUsage(maxTargetSdk = Build.VERSION_CODES.R, trackingBug = 170729553)
    private Object mSyncHold = new Object();

    @UnsupportedAppUsage(maxTargetSdk = Build.VERSION_CODES.R, trackingBug = 170729553)
    private ImsCall mUssdSession = null;
    @UnsupportedAppUsage(maxTargetSdk = Build.VERSION_CODES.R, trackingBug = 170729553)
    private Message mPendingUssd = null;

    @UnsupportedAppUsage(maxTargetSdk = Build.VERSION_CODES.R, trackingBug = 170729553)
    ImsPhone mPhone;

    private boolean mDesiredMute = false;    // false = mute off
    @UnsupportedAppUsage(maxTargetSdk = Build.VERSION_CODES.R, trackingBug = 170729553)
    private boolean mOnHoldToneStarted = false;
    @UnsupportedAppUsage(maxTargetSdk = Build.VERSION_CODES.R, trackingBug = 170729553)
    private int mOnHoldToneId = -1;

    private PhoneConstants.State mState = PhoneConstants.State.IDLE;

    @UnsupportedAppUsage(maxTargetSdk = Build.VERSION_CODES.R, trackingBug = 170729553)
    private ImsManager mImsManager;
    private ImsUtInterface mUtInterface;

    private Call.SrvccState mSrvccState = Call.SrvccState.NONE;

    private boolean mIsInEmergencyCall = false;
    private boolean mIsDataEnabled = false;

    private int pendingCallClirMode;
    private int mPendingCallVideoState;
    private Bundle mPendingIntentExtras;
    private boolean pendingCallInEcm = false;
    @UnsupportedAppUsage(maxTargetSdk = Build.VERSION_CODES.R, trackingBug = 170729553)
    private boolean mSwitchingFgAndBgCalls = false;
    @UnsupportedAppUsage(maxTargetSdk = Build.VERSION_CODES.R, trackingBug = 170729553)
    private ImsCall mCallExpectedToResume = null;
    @UnsupportedAppUsage(maxTargetSdk = Build.VERSION_CODES.R, trackingBug = 170729553)
    private boolean mAllowEmergencyVideoCalls = false;
    private boolean mIgnoreDataEnabledChangedForVideoCalls = false;
    private boolean mIsViLteDataMetered = false;
    private boolean mAlwaysPlayRemoteHoldTone = false;
    private boolean mAutoRetryFailedWifiEmergencyCall = false;
    private boolean mSupportCepOnPeer = true;
    private boolean mSupportD2DUsingRtp = false;
    private boolean mSupportSdpForRtpHeaderExtensions = false;
    private int mThresholdRtpPacketLoss;
    private int mThresholdRtpJitter;
    private long mThresholdRtpInactivityTime;
    private final List<Integer> mSrvccTypeSupported = new ArrayList<>();
    private final SrvccStartedCallback mSrvccStartedCallback = new SrvccStartedCallback();
    private boolean mIgnoreResetUtCapability = false;
    // Tracks the state of our background/foreground calls while a call hold/swap operation is
    // in progress. Values listed above.
    private HoldSwapState mHoldSwitchingState = HoldSwapState.INACTIVE;
    private MediaThreshold mMediaThreshold;

    private String mLastDialString = null;
    private ImsDialArgs mLastDialArgs = null;
    private Executor mExecutor = Runnable::run;

    private final ImsCallInfoTracker mImsCallInfoTracker;

    private boolean mPendingExitEcbmReq;
    private boolean mPendingExitScbmReq;

    /**
     * Listeners to changes in the phone state.  Intended for use by other interested IMS components
     * without the need to register a full blown {@link android.telephony.PhoneStateListener}.
     */
    private List<PhoneStateListener> mPhoneStateListeners = new ArrayList<>();

    /**
     * Carrier configuration option which determines if video calls which have been downgraded to an
     * audio call should be treated as if they are still video calls.
     */
    private boolean mTreatDowngradedVideoCallsAsVideoCalls = false;

    /**
     * Carrier configuration option which determines if an ongoing video call over wifi should be
     * dropped when an audio call is answered.
     */
    private boolean mDropVideoCallWhenAnsweringAudioCall = false;

    /**
     * Carrier configuration option which determines whether adding a call during a video call
     * should be allowed.
     */
    private boolean mAllowAddCallDuringVideoCall = true;

    /**
     * Carrier configuration option which determines whether holding a video call
     * should be allowed.
     */
    private boolean mAllowHoldingVideoCall = true;

    /**
     * Carrier configuration option which determines whether to notify the connection if a handover
     * to wifi fails.
     */
    private boolean mNotifyVtHandoverToWifiFail = false;

    /**
     * Carrier configuration option which determines whether the carrier supports downgrading a
     * TX/RX/TX-RX video call directly to an audio-only call.
     */
    private boolean mSupportDowngradeVtToAudio = false;

    /**
     * Stores the mapping of {@code ImsReasonInfo#CODE_*} to {@code CallFailCause#*}
     */
    private static final SparseIntArray PRECISE_CAUSE_MAP = new SparseIntArray();
    static {
        PRECISE_CAUSE_MAP.append(ImsReasonInfo.CODE_LOCAL_ILLEGAL_ARGUMENT,
                CallFailCause.LOCAL_ILLEGAL_ARGUMENT);
        PRECISE_CAUSE_MAP.append(ImsReasonInfo.CODE_LOCAL_ILLEGAL_STATE,
                CallFailCause.LOCAL_ILLEGAL_STATE);
        PRECISE_CAUSE_MAP.append(ImsReasonInfo.CODE_LOCAL_INTERNAL_ERROR,
                CallFailCause.LOCAL_INTERNAL_ERROR);
        PRECISE_CAUSE_MAP.append(ImsReasonInfo.CODE_LOCAL_IMS_SERVICE_DOWN,
                CallFailCause.LOCAL_IMS_SERVICE_DOWN);
        PRECISE_CAUSE_MAP.append(ImsReasonInfo.CODE_LOCAL_NO_PENDING_CALL,
                CallFailCause.LOCAL_NO_PENDING_CALL);
        PRECISE_CAUSE_MAP.append(ImsReasonInfo.CODE_LOCAL_ENDED_BY_CONFERENCE_MERGE,
                CallFailCause.NORMAL_CLEARING);
        PRECISE_CAUSE_MAP.append(ImsReasonInfo.CODE_LOCAL_POWER_OFF,
                CallFailCause.LOCAL_POWER_OFF);
        PRECISE_CAUSE_MAP.append(ImsReasonInfo.CODE_LOCAL_LOW_BATTERY,
                CallFailCause.LOCAL_LOW_BATTERY);
        PRECISE_CAUSE_MAP.append(ImsReasonInfo.CODE_LOCAL_NETWORK_NO_SERVICE,
                CallFailCause.LOCAL_NETWORK_NO_SERVICE);
        PRECISE_CAUSE_MAP.append(ImsReasonInfo.CODE_LOCAL_NETWORK_NO_LTE_COVERAGE,
                CallFailCause.LOCAL_NETWORK_NO_LTE_COVERAGE);
        PRECISE_CAUSE_MAP.append(ImsReasonInfo.CODE_LOCAL_NETWORK_ROAMING,
                CallFailCause.LOCAL_NETWORK_ROAMING);
        PRECISE_CAUSE_MAP.append(ImsReasonInfo.CODE_LOCAL_NETWORK_IP_CHANGED,
                CallFailCause.LOCAL_NETWORK_IP_CHANGED);
        PRECISE_CAUSE_MAP.append(ImsReasonInfo.CODE_LOCAL_SERVICE_UNAVAILABLE,
                CallFailCause.LOCAL_SERVICE_UNAVAILABLE);
        PRECISE_CAUSE_MAP.append(ImsReasonInfo.CODE_LOCAL_NOT_REGISTERED,
                CallFailCause.LOCAL_NOT_REGISTERED);
        PRECISE_CAUSE_MAP.append(ImsReasonInfo.CODE_LOCAL_CALL_EXCEEDED,
                CallFailCause.LOCAL_MAX_CALL_EXCEEDED);
        PRECISE_CAUSE_MAP.append(ImsReasonInfo.CODE_LOCAL_CALL_DECLINE,
                CallFailCause.LOCAL_CALL_DECLINE);
        PRECISE_CAUSE_MAP.append(ImsReasonInfo.CODE_LOCAL_CALL_VCC_ON_PROGRESSING,
                CallFailCause.LOCAL_CALL_VCC_ON_PROGRESSING);
        PRECISE_CAUSE_MAP.append(ImsReasonInfo.CODE_LOCAL_CALL_RESOURCE_RESERVATION_FAILED,
                CallFailCause.LOCAL_CALL_RESOURCE_RESERVATION_FAILED);
        PRECISE_CAUSE_MAP.append(ImsReasonInfo.CODE_LOCAL_CALL_CS_RETRY_REQUIRED,
                CallFailCause.LOCAL_CALL_CS_RETRY_REQUIRED);
        PRECISE_CAUSE_MAP.append(ImsReasonInfo.CODE_LOCAL_CALL_VOLTE_RETRY_REQUIRED,
                CallFailCause.LOCAL_CALL_VOLTE_RETRY_REQUIRED);
        PRECISE_CAUSE_MAP.append(ImsReasonInfo.CODE_LOCAL_CALL_TERMINATED,
                CallFailCause.LOCAL_CALL_TERMINATED);
        PRECISE_CAUSE_MAP.append(ImsReasonInfo.CODE_LOCAL_HO_NOT_FEASIBLE,
                CallFailCause.LOCAL_HO_NOT_FEASIBLE);
        PRECISE_CAUSE_MAP.append(ImsReasonInfo.CODE_TIMEOUT_1XX_WAITING,
                CallFailCause.TIMEOUT_1XX_WAITING);
        PRECISE_CAUSE_MAP.append(ImsReasonInfo.CODE_TIMEOUT_NO_ANSWER,
                CallFailCause.TIMEOUT_NO_ANSWER);
        PRECISE_CAUSE_MAP.append(ImsReasonInfo.CODE_TIMEOUT_NO_ANSWER_CALL_UPDATE,
                CallFailCause.TIMEOUT_NO_ANSWER_CALL_UPDATE);
        PRECISE_CAUSE_MAP.append(ImsReasonInfo.CODE_FDN_BLOCKED,
                CallFailCause.FDN_BLOCKED);
        PRECISE_CAUSE_MAP.append(ImsReasonInfo.CODE_SIP_REDIRECTED,
                CallFailCause.SIP_REDIRECTED);
        PRECISE_CAUSE_MAP.append(ImsReasonInfo.CODE_SIP_BAD_REQUEST,
                CallFailCause.SIP_BAD_REQUEST);
        PRECISE_CAUSE_MAP.append(ImsReasonInfo.CODE_SIP_FORBIDDEN,
                CallFailCause.SIP_FORBIDDEN);
        PRECISE_CAUSE_MAP.append(ImsReasonInfo.CODE_SIP_NOT_FOUND,
                CallFailCause.SIP_NOT_FOUND);
        PRECISE_CAUSE_MAP.append(ImsReasonInfo.CODE_SIP_NOT_SUPPORTED,
                CallFailCause.SIP_NOT_SUPPORTED);
        PRECISE_CAUSE_MAP.append(ImsReasonInfo.CODE_SIP_REQUEST_TIMEOUT,
                CallFailCause.SIP_REQUEST_TIMEOUT);
        PRECISE_CAUSE_MAP.append(ImsReasonInfo.CODE_SIP_TEMPRARILY_UNAVAILABLE,
                CallFailCause.SIP_TEMPRARILY_UNAVAILABLE);
        PRECISE_CAUSE_MAP.append(ImsReasonInfo.CODE_SIP_BAD_ADDRESS,
                CallFailCause.SIP_BAD_ADDRESS);
        PRECISE_CAUSE_MAP.append(ImsReasonInfo.CODE_SIP_BUSY,
                CallFailCause.SIP_BUSY);
        PRECISE_CAUSE_MAP.append(ImsReasonInfo.CODE_SIP_REQUEST_CANCELLED,
                CallFailCause.SIP_REQUEST_CANCELLED);
        PRECISE_CAUSE_MAP.append(ImsReasonInfo.CODE_SIP_NOT_ACCEPTABLE,
                CallFailCause.SIP_NOT_ACCEPTABLE);
        PRECISE_CAUSE_MAP.append(ImsReasonInfo.CODE_SIP_NOT_REACHABLE,
                CallFailCause.SIP_NOT_REACHABLE);
        PRECISE_CAUSE_MAP.append(ImsReasonInfo.CODE_SIP_CLIENT_ERROR,
                CallFailCause.SIP_CLIENT_ERROR);
        PRECISE_CAUSE_MAP.append(ImsReasonInfo.CODE_SIP_TRANSACTION_DOES_NOT_EXIST,
                CallFailCause.SIP_TRANSACTION_DOES_NOT_EXIST);
        PRECISE_CAUSE_MAP.append(ImsReasonInfo.CODE_SIP_SERVER_INTERNAL_ERROR,
                CallFailCause.SIP_SERVER_INTERNAL_ERROR);
        PRECISE_CAUSE_MAP.append(ImsReasonInfo.CODE_SIP_SERVICE_UNAVAILABLE,
                CallFailCause.SIP_SERVICE_UNAVAILABLE);
        PRECISE_CAUSE_MAP.append(ImsReasonInfo.CODE_SIP_SERVER_TIMEOUT,
                CallFailCause.SIP_SERVER_TIMEOUT);
        PRECISE_CAUSE_MAP.append(ImsReasonInfo.CODE_SIP_SERVER_ERROR,
                CallFailCause.SIP_SERVER_ERROR);
        PRECISE_CAUSE_MAP.append(ImsReasonInfo.CODE_SIP_USER_REJECTED,
                CallFailCause.SIP_USER_REJECTED);
        PRECISE_CAUSE_MAP.append(ImsReasonInfo.CODE_SIP_GLOBAL_ERROR,
                CallFailCause.SIP_GLOBAL_ERROR);
        PRECISE_CAUSE_MAP.append(ImsReasonInfo.CODE_EMERGENCY_TEMP_FAILURE,
                CallFailCause.IMS_EMERGENCY_TEMP_FAILURE);
        PRECISE_CAUSE_MAP.append(ImsReasonInfo.CODE_EMERGENCY_PERM_FAILURE,
                CallFailCause.IMS_EMERGENCY_PERM_FAILURE);
        PRECISE_CAUSE_MAP.append(ImsReasonInfo.CODE_MEDIA_INIT_FAILED,
                CallFailCause.MEDIA_INIT_FAILED);
        PRECISE_CAUSE_MAP.append(ImsReasonInfo.CODE_MEDIA_NO_DATA,
                CallFailCause.MEDIA_NO_DATA);
        PRECISE_CAUSE_MAP.append(ImsReasonInfo.CODE_MEDIA_NOT_ACCEPTABLE,
                CallFailCause.MEDIA_NOT_ACCEPTABLE);
        PRECISE_CAUSE_MAP.append(ImsReasonInfo.CODE_MEDIA_UNSPECIFIED,
                CallFailCause.MEDIA_UNSPECIFIED);
        PRECISE_CAUSE_MAP.append(ImsReasonInfo.CODE_USER_TERMINATED,
                CallFailCause.USER_TERMINATED);
        PRECISE_CAUSE_MAP.append(ImsReasonInfo.CODE_USER_NOANSWER,
                CallFailCause.USER_NOANSWER);
        PRECISE_CAUSE_MAP.append(ImsReasonInfo.CODE_USER_IGNORE,
                CallFailCause.USER_IGNORE);
        PRECISE_CAUSE_MAP.append(ImsReasonInfo.CODE_USER_DECLINE,
                CallFailCause.USER_DECLINE);
        PRECISE_CAUSE_MAP.append(ImsReasonInfo.CODE_LOW_BATTERY,
                CallFailCause.LOW_BATTERY);
        PRECISE_CAUSE_MAP.append(ImsReasonInfo.CODE_BLACKLISTED_CALL_ID,
                CallFailCause.BLACKLISTED_CALL_ID);
        PRECISE_CAUSE_MAP.append(ImsReasonInfo.CODE_USER_TERMINATED_BY_REMOTE,
                CallFailCause.USER_TERMINATED_BY_REMOTE);
        PRECISE_CAUSE_MAP.append(ImsReasonInfo.CODE_UT_NOT_SUPPORTED,
                CallFailCause.UT_NOT_SUPPORTED);
        PRECISE_CAUSE_MAP.append(ImsReasonInfo.CODE_UT_SERVICE_UNAVAILABLE,
                CallFailCause.UT_SERVICE_UNAVAILABLE);
        PRECISE_CAUSE_MAP.append(ImsReasonInfo.CODE_UT_OPERATION_NOT_ALLOWED,
                CallFailCause.UT_OPERATION_NOT_ALLOWED);
        PRECISE_CAUSE_MAP.append(ImsReasonInfo.CODE_UT_NETWORK_ERROR,
                CallFailCause.UT_NETWORK_ERROR);
        PRECISE_CAUSE_MAP.append(ImsReasonInfo.CODE_UT_CB_PASSWORD_MISMATCH,
                CallFailCause.UT_CB_PASSWORD_MISMATCH);
        PRECISE_CAUSE_MAP.append(ImsReasonInfo.CODE_ECBM_NOT_SUPPORTED,
                CallFailCause.ECBM_NOT_SUPPORTED);
        PRECISE_CAUSE_MAP.append(ImsReasonInfo.CODE_MULTIENDPOINT_NOT_SUPPORTED,
                CallFailCause.MULTIENDPOINT_NOT_SUPPORTED);
        PRECISE_CAUSE_MAP.append(ImsReasonInfo.CODE_CALL_DROP_IWLAN_TO_LTE_UNAVAILABLE,
                CallFailCause.CALL_DROP_IWLAN_TO_LTE_UNAVAILABLE);
        PRECISE_CAUSE_MAP.append(ImsReasonInfo.CODE_ANSWERED_ELSEWHERE,
                CallFailCause.ANSWERED_ELSEWHERE);
        PRECISE_CAUSE_MAP.append(ImsReasonInfo.CODE_CALL_PULL_OUT_OF_SYNC,
                CallFailCause.CALL_PULL_OUT_OF_SYNC);
        PRECISE_CAUSE_MAP.append(ImsReasonInfo.CODE_CALL_END_CAUSE_CALL_PULL,
                CallFailCause.CALL_PULLED);
        PRECISE_CAUSE_MAP.append(ImsReasonInfo.CODE_SUPP_SVC_FAILED,
                CallFailCause.SUPP_SVC_FAILED);
        PRECISE_CAUSE_MAP.append(ImsReasonInfo.CODE_SUPP_SVC_CANCELLED,
                CallFailCause.SUPP_SVC_CANCELLED);
        PRECISE_CAUSE_MAP.append(ImsReasonInfo.CODE_SUPP_SVC_REINVITE_COLLISION,
                CallFailCause.SUPP_SVC_REINVITE_COLLISION);
        PRECISE_CAUSE_MAP.append(ImsReasonInfo.CODE_IWLAN_DPD_FAILURE,
                CallFailCause.IWLAN_DPD_FAILURE);
        PRECISE_CAUSE_MAP.append(ImsReasonInfo.CODE_EPDG_TUNNEL_ESTABLISH_FAILURE,
                CallFailCause.EPDG_TUNNEL_ESTABLISH_FAILURE);
        PRECISE_CAUSE_MAP.append(ImsReasonInfo.CODE_EPDG_TUNNEL_REKEY_FAILURE,
                CallFailCause.EPDG_TUNNEL_REKEY_FAILURE);
        PRECISE_CAUSE_MAP.append(ImsReasonInfo.CODE_EPDG_TUNNEL_LOST_CONNECTION,
                CallFailCause.EPDG_TUNNEL_LOST_CONNECTION);
        PRECISE_CAUSE_MAP.append(ImsReasonInfo.CODE_MAXIMUM_NUMBER_OF_CALLS_REACHED,
                CallFailCause.MAXIMUM_NUMBER_OF_CALLS_REACHED);
        PRECISE_CAUSE_MAP.append(ImsReasonInfo.CODE_REMOTE_CALL_DECLINE,
                CallFailCause.REMOTE_CALL_DECLINE);
        PRECISE_CAUSE_MAP.append(ImsReasonInfo.CODE_DATA_LIMIT_REACHED,
                CallFailCause.DATA_LIMIT_REACHED);
        PRECISE_CAUSE_MAP.append(ImsReasonInfo.CODE_DATA_DISABLED,
                CallFailCause.DATA_DISABLED);
        PRECISE_CAUSE_MAP.append(ImsReasonInfo.CODE_WIFI_LOST,
                CallFailCause.WIFI_LOST);
        PRECISE_CAUSE_MAP.append(ImsReasonInfo.CODE_RADIO_OFF,
                CallFailCause.RADIO_OFF);
        PRECISE_CAUSE_MAP.append(ImsReasonInfo.CODE_NO_VALID_SIM,
                CallFailCause.NO_VALID_SIM);
        PRECISE_CAUSE_MAP.append(ImsReasonInfo.CODE_RADIO_INTERNAL_ERROR,
                CallFailCause.RADIO_INTERNAL_ERROR);
        PRECISE_CAUSE_MAP.append(ImsReasonInfo.CODE_NETWORK_RESP_TIMEOUT,
                CallFailCause.NETWORK_RESP_TIMEOUT);
        PRECISE_CAUSE_MAP.append(ImsReasonInfo.CODE_NETWORK_REJECT,
                CallFailCause.NETWORK_REJECT);
        PRECISE_CAUSE_MAP.append(ImsReasonInfo.CODE_RADIO_ACCESS_FAILURE,
                CallFailCause.RADIO_ACCESS_FAILURE);
        PRECISE_CAUSE_MAP.append(ImsReasonInfo.CODE_RADIO_LINK_FAILURE,
                CallFailCause.RADIO_LINK_FAILURE);
        PRECISE_CAUSE_MAP.append(ImsReasonInfo.CODE_RADIO_LINK_LOST,
                CallFailCause.RADIO_LINK_LOST);
        PRECISE_CAUSE_MAP.append(ImsReasonInfo.CODE_RADIO_UPLINK_FAILURE,
                CallFailCause.RADIO_UPLINK_FAILURE);
        PRECISE_CAUSE_MAP.append(ImsReasonInfo.CODE_RADIO_SETUP_FAILURE,
                CallFailCause.RADIO_SETUP_FAILURE);
        PRECISE_CAUSE_MAP.append(ImsReasonInfo.CODE_RADIO_RELEASE_NORMAL,
                CallFailCause.RADIO_RELEASE_NORMAL);
        PRECISE_CAUSE_MAP.append(ImsReasonInfo.CODE_RADIO_RELEASE_ABNORMAL,
                CallFailCause.RADIO_RELEASE_ABNORMAL);
        PRECISE_CAUSE_MAP.append(ImsReasonInfo.CODE_ACCESS_CLASS_BLOCKED,
                CallFailCause.ACCESS_CLASS_BLOCKED);
        PRECISE_CAUSE_MAP.append(ImsReasonInfo.CODE_NETWORK_DETACH,
                CallFailCause.NETWORK_DETACH);
        PRECISE_CAUSE_MAP.append(ImsReasonInfo.CODE_UNOBTAINABLE_NUMBER,
                CallFailCause.UNOBTAINABLE_NUMBER);
        PRECISE_CAUSE_MAP.append(ImsReasonInfo.CODE_OEM_CAUSE_1,
                CallFailCause.OEM_CAUSE_1);
        PRECISE_CAUSE_MAP.append(ImsReasonInfo.CODE_OEM_CAUSE_2,
                CallFailCause.OEM_CAUSE_2);
        PRECISE_CAUSE_MAP.append(ImsReasonInfo.CODE_OEM_CAUSE_3,
                CallFailCause.OEM_CAUSE_3);
        PRECISE_CAUSE_MAP.append(ImsReasonInfo.CODE_OEM_CAUSE_4,
                CallFailCause.OEM_CAUSE_4);
        PRECISE_CAUSE_MAP.append(ImsReasonInfo.CODE_OEM_CAUSE_5,
                CallFailCause.OEM_CAUSE_5);
        PRECISE_CAUSE_MAP.append(ImsReasonInfo.CODE_OEM_CAUSE_6,
                CallFailCause.OEM_CAUSE_6);
        PRECISE_CAUSE_MAP.append(ImsReasonInfo.CODE_OEM_CAUSE_7,
                CallFailCause.OEM_CAUSE_7);
        PRECISE_CAUSE_MAP.append(ImsReasonInfo.CODE_OEM_CAUSE_8,
                CallFailCause.OEM_CAUSE_8);
        PRECISE_CAUSE_MAP.append(ImsReasonInfo.CODE_OEM_CAUSE_9,
                CallFailCause.OEM_CAUSE_9);
        PRECISE_CAUSE_MAP.append(ImsReasonInfo.CODE_OEM_CAUSE_10,
                CallFailCause.OEM_CAUSE_10);
        PRECISE_CAUSE_MAP.append(ImsReasonInfo.CODE_OEM_CAUSE_11,
                CallFailCause.OEM_CAUSE_11);
        PRECISE_CAUSE_MAP.append(ImsReasonInfo.CODE_OEM_CAUSE_12,
                CallFailCause.OEM_CAUSE_12);
        PRECISE_CAUSE_MAP.append(ImsReasonInfo.CODE_OEM_CAUSE_13,
                CallFailCause.OEM_CAUSE_13);
        PRECISE_CAUSE_MAP.append(ImsReasonInfo.CODE_OEM_CAUSE_14,
                CallFailCause.OEM_CAUSE_14);
        PRECISE_CAUSE_MAP.append(ImsReasonInfo.CODE_OEM_CAUSE_15,
                CallFailCause.OEM_CAUSE_15);
    }

    /**
     * Carrier configuration option which determines whether the carrier wants to inform the user
     * when a video call is handed over from WIFI to LTE.
     * See {@link CarrierConfigManager#KEY_NOTIFY_HANDOVER_VIDEO_FROM_WIFI_TO_LTE_BOOL} for more
     * information.
     */
    private boolean mNotifyHandoverVideoFromWifiToLTE = false;

    /**
     * Carrier configuration option which determines whether the carrier wants to inform the user
     * when a video call is handed over from LTE to WIFI.
     * See {@link CarrierConfigManager#KEY_NOTIFY_HANDOVER_VIDEO_FROM_LTE_TO_WIFI_BOOL} for more
     * information.
     */
    private boolean mNotifyHandoverVideoFromLTEToWifi = false;

    /**
     * When {@code} false, indicates that no handover from LTE to WIFI has been attempted during the
     * start of the call.
     * When {@code true}, indicates that the start of call handover from LTE to WIFI has been
     * attempted (it may have succeeded or failed).
     */
    private boolean mHasAttemptedStartOfCallHandover = false;

    /**
     * Carrier configuration option which determines whether the carrier supports the
     * {@link VideoProfile#STATE_PAUSED} signalling.
     * See {@link CarrierConfigManager#KEY_SUPPORT_PAUSE_IMS_VIDEO_CALLS_BOOL} for more information.
     */
    private boolean mSupportPauseVideo = false;

    /**
     * Carrier configuration option which defines a mapping from pairs of
     * {@link ImsReasonInfo#getCode()} and {@link ImsReasonInfo#getExtraMessage()} values to a new
     * {@code ImsReasonInfo#CODE_*} value.
     *
     * See {@link CarrierConfigManager#KEY_IMS_REASONINFO_MAPPING_STRING_ARRAY}.
     * This ImsReasonInfoKeyPair with this key stating will consider getExtraMessage a match
     * if the carrier config messages starts with getExtraMessage result.
     */
    private Map<ImsReasonInfoKeyPair, Integer> mImsReasonCodeMap = new ArrayMap<>();

     /**
     * Carrier configuration option which indicates whether the carrier supports the hold
     * command while in an IMS call
     */
    private boolean mAllowHoldingCall = true;

    /**
      * Carrier configuration option which specifies how the carrier handles USSD request.
      * See {@link CarrierConfigManager#KEY_CARRIER_USSD_METHOD_INT} for more information.
      */
    private int mUssdMethod = USSD_OVER_CS_PREFERRED;

    /**
     * TODO: Remove this code; it is a workaround.
     * When {@code true}, forces {@link ImsManager#updateImsServiceConfig} to
     * be called when an ongoing video call is disconnected.  In some cases, where video pause is
     * supported by the carrier, when {@link #onDataEnabledChanged(boolean, int)} reports that data
     * has been disabled we will pause the video rather than disconnecting the call.  When this
     * happens we need to prevent the IMS service config from being updated, as this will cause VT
     * to be disabled mid-call, resulting in an inability to un-pause the video.
     */
    private boolean mShouldUpdateImsConfigOnDisconnect = false;

    private Pair<Boolean, Integer> mPendingSilentRedialInfo = null;

    /**
     * Carrier config which determines whether RTT is allowed while roaming.
     * See {@link CarrierConfigManager.KEY_RTT_SUPPORTED_WHILE_ROAMING_BOOL} for more information
     */
    private boolean mAllowRttWhileRoaming = false;

    /**
     * Default implementation for retrieving shared preferences; uses the actual PreferencesManager.
     */
    private SharedPreferenceProxy mSharedPreferenceProxy = (Context context) -> {
        return PreferenceManager.getDefaultSharedPreferences(context);
    };

    private Runnable mConnectorRunnable = new Runnable() {
        @Override
        public void run() {
            mImsManagerConnector.connect();
        }
    };

    private @NonNull DataSettingsManager.DataSettingsManagerCallback mSettingsCallback;

    /**
     * Allows the FeatureConnector used to be swapped for easier testing.
     */
    @VisibleForTesting
    public interface ConnectorFactory {
        /**
         * Create a FeatureConnector for this class to use to connect to an ImsManager.
         */
        FeatureConnector<ImsManager> create(Context context, int phoneId,
                String logPrefix, FeatureConnector.Listener<ImsManager> listener,
                Executor executor);
    }
    private final ConnectorFactory mConnectorFactory;
    private final FeatureConnector<ImsManager> mImsManagerConnector;

    // Used exclusively for IMS Registration related events for logging.
    private final LocalLog mRegLocalLog = new LocalLog(64);
    // Used for important operational related events for logging.
    private final LocalLog mOperationLocalLog = new LocalLog(64);

    private final ConcurrentHashMap<Integer, ImsTrafficSession> mImsTrafficSessions =
            new ConcurrentHashMap<>();

    /**
     * Container to ease passing around a tuple of two objects. This object provides a sensible
     * implementation of equals(), returning true/false using equals() for one object (Integer)
     * and startsWith() for another object (String). Also the startsWith() in this equals() method
     * will return true for A.startsWith(B) if B.second starts with A.second.
     */
    private static class ImsReasonInfoKeyPair extends Pair<Integer, String> {

        /**
         * Constructor for a ImsReasonInfoKeyPair.
         *
         * @param first Integer in the ImsReasonInfoKeyPair
         * @param second String in the ImsReasonInfoKeyPair
         */
        private ImsReasonInfoKeyPair(Integer first, String second) {
            super(first, second);
        }

        /**
         * Checks the two objects for equality by delegating to their respective
         * {@link Object#equals(Object)} methods.
         *
         * @param o the {@link com.android.internal.telephony.imsphone.ImsReasonInfoKeyPair} to
         *         which this one is to be checked for equality
         * @return true if the underlying objects of the ImsReasonInfoKeyPair are
         * considered equal and startsWith
         */
        @Override
        public boolean equals(@Nullable Object o) {
            if (!(o instanceof ImsReasonInfoKeyPair)) {
                return false;
            }
            ImsReasonInfoKeyPair p = (ImsReasonInfoKeyPair) o;

            return Objects.equals(p.first, first)
                    && Objects.toString(second).startsWith(Objects.toString(p.second));
        }

        /**
         * Compute a hash code using the hash code of the Integer key
         *
         * @return a hashcode of the first
         */
        @Override
        public int hashCode() {
            return (first == null ? 0 : first.hashCode());
        }
    }

    //***** Events


    //***** Constructors
    public ImsPhoneCallTracker(ImsPhone phone, ConnectorFactory factory) {
        this(phone, factory, phone.getContext().getMainExecutor());
    }

    @VisibleForTesting
    public ImsPhoneCallTracker(ImsPhone phone, ConnectorFactory factory, Executor executor) {
        this.mPhone = phone;
        mConnectorFactory = factory;
        if (executor != null) {
            mExecutor = executor;
        }

        mMetrics = TelephonyMetrics.getInstance();

        IntentFilter intentfilter = new IntentFilter();
<<<<<<< HEAD
        intentfilter.addAction(CarrierConfigManager.ACTION_CARRIER_CONFIG_CHANGED);
        intentfilter.addAction(CarrierConfigManager.ACTION_ESSENTIAL_RECORDS_LOADED);
=======
>>>>>>> c742c59a
        intentfilter.addAction(TelecomManager.ACTION_DEFAULT_DIALER_CHANGED);
        mPhone.getContext().registerReceiver(mReceiver, intentfilter);

        CarrierConfigManager ccm = mPhone.getContext().getSystemService(CarrierConfigManager.class);
        // Callback of listener directly access global states which are limited on main thread.
        // The callback can only be executed on main thread.
        if (ccm != null) {
            ccm.registerCarrierConfigChangeListener(
                    mPhone.getContext().getMainExecutor(), mCarrierConfigChangeListener);
            updateCarrierConfiguration(
                    mPhone.getSubId(), getCarrierConfigBundle(mPhone.getSubId()));
        } else {
            loge("CarrierConfigManager is not available.");
        }

        mSettingsCallback = new DataSettingsManager.DataSettingsManagerCallback(this::post) {
                @Override
                public void onDataEnabledChanged(boolean enabled,
                        @DataEnabledChangedReason int reason,
                        @NonNull String callingPackage) {
                    ImsPhoneCallTracker.this.onDataEnabledChanged(enabled, reason);
                }};
        mPhone.getDefaultPhone().getDataSettingsManager().registerCallback(mSettingsCallback);

        final TelecomManager telecomManager =
                (TelecomManager) mPhone.getContext().getSystemService(Context.TELECOM_SERVICE);
        mDefaultDialerUid.set(
                getPackageUid(mPhone.getContext(), telecomManager.getDefaultDialerPackage()));

        long currentTime = SystemClock.elapsedRealtime();
        mVtDataUsageSnapshot = new NetworkStats(currentTime, 1);
        mVtDataUsageUidSnapshot = new NetworkStats(currentTime, 1);
        final NetworkStatsManager statsManager =
                (NetworkStatsManager) mPhone.getContext().getSystemService(
                        Context.NETWORK_STATS_SERVICE);
        statsManager.registerNetworkStatsProvider(LOG_TAG, mVtDataUsageProvider);

        mImsManagerConnector = mConnectorFactory.create(mPhone.getContext(), mPhone.getPhoneId(),
                LOG_TAG, new FeatureConnector.Listener<ImsManager>() {
                    public void connectionReady(ImsManager manager, int subId) throws ImsException {
                        mImsManager = manager;
                        log("connectionReady for subId = " + subId);
                        startListeningForCalls(subId);
                    }

                    @Override
                    public void connectionUnavailable(int reason) {
                        logi("connectionUnavailable: " + reason);
                        if (reason == FeatureConnector.UNAVAILABLE_REASON_SERVER_UNAVAILABLE) {
                            postDelayed(mConnectorRunnable, CONNECTOR_RETRY_DELAY_MS);
                        }
                        stopListeningForCalls();
                        stopAllImsTrafficTypes();
                    }
                }, executor);
        // It can take some time for ITelephony to get published, so defer connecting.
        post(mConnectorRunnable);

        mImsCallInfoTracker = new ImsCallInfoTracker(phone);

        mPhone.registerForConnectionSetupFailure(this, EVENT_CONNECTION_SETUP_FAILURE, null);
    }

    /**
     * Test-only method used to mock out access to the shared preferences through the
     * {@link PreferenceManager}.
     * @param sharedPreferenceProxy
     */
    @VisibleForTesting
    public void setSharedPreferenceProxy(SharedPreferenceProxy sharedPreferenceProxy) {
        mSharedPreferenceProxy = sharedPreferenceProxy;
    }

    private int getPackageUid(Context context, String pkg) {
        if (pkg == null) {
            return NetworkStats.UID_ALL;
        }

        // Initialize to UID_ALL so at least it can be counted to overall data usage if
        // the dialer's package uid is not available.
        int uid = NetworkStats.UID_ALL;
        try {
            uid = context.getPackageManager().getPackageUid(pkg, 0);
        } catch (PackageManager.NameNotFoundException e) {
            loge("Cannot find package uid. pkg = " + pkg);
        }
        return uid;
    }

    @VisibleForTesting
    public void startListeningForCalls(int subId) throws ImsException {
        log("startListeningForCalls");
        mOperationLocalLog.log("startListeningForCalls - Connecting to ImsService");
        ImsExternalCallTracker externalCallTracker = mPhone.getExternalCallTracker();
        ImsExternalCallTracker.ExternalCallStateListener externalCallStateListener =
                externalCallTracker != null
                        ? externalCallTracker.getExternalCallStateListener() : null;

        EcbmHandler ecbmHandler = EcbmHandler.getInstance();

        mImsManager.open(mMmTelFeatureListener,
            ecbmHandler.getImsEcbmStateListener(mPhone.getPhoneId()),
            externalCallStateListener);
        mImsManager.addRegistrationCallback(mPhone.getImsMmTelRegistrationCallback(), this::post);
        mImsManager.addCapabilitiesCallback(mImsCapabilityCallback, this::post);

        ImsManager.setImsStatsCallback(mPhone.getPhoneId(), mImsStatsCallback);

        mImsManager.getConfigInterface().addConfigCallback(mConfigCallback);

        // Get the ECBM interface and set EcbmHandler's listener object for notifications
        if (ecbmHandler.isInEcm()) {
            // Call exit ECBM which will invoke onECBMExited
            try {
                ecbmHandler.exitEmergencyCallbackMode();
            } catch (Exception e) {
                    e.printStackTrace();
            }
        }
        if (canExitScbm()) {
             try {
                 mPhone.mDefaultPhone.exitScbm();
             } catch (Exception e) {
                 e.printStackTrace();
             }
         }

        int mPreferredTtyMode = Settings.Secure.getInt(
                mPhone.getContext().getContentResolver(),
                Settings.Secure.PREFERRED_TTY_MODE,
                Phone.TTY_MODE_OFF);
        mImsManager.setUiTTYMode(mPhone.getContext(), mPreferredTtyMode, null);

        // Set UT interface listener to receive UT indications & keep track of the interface so the
        // handler reference can be cleared.
        mUtInterface = getUtInterface();
        if (mUtInterface != null) {
            mUtInterface.registerForSuppServiceIndication(this, EVENT_SUPP_SERVICE_INDICATION,
                    null);
        }

        if (mCarrierConfigForSubId != null && mCarrierConfigForSubId.first == subId) {
            // The carrier configuration was received by CarrierConfigManager before the indication
            // that the ImsService was connected or ImsService has restarted and we need to re-apply
            // the configuration.
            updateCarrierConfiguration(subId, mCarrierConfigForSubId.second);
        } else {
            log("startListeningForCalls - waiting for the first carrier config indication for this "
                    + "subscription");
        }
        // For compatibility with apps that still use deprecated intent
        sendImsServiceStateIntent(ImsManager.ACTION_IMS_SERVICE_UP);
        mCurrentlyConnectedSubId = Optional.of(subId);

        initializeTerminalBasedCallWaiting();
    }

    /**
     * Configures RTP header extension types used during SDP negotiation.
     */
    private void maybeConfigureRtpHeaderExtensions() {
        // Where device to device communication is available, ensure that the
        // supported RTP header extension types defined in {@link RtpTransport} are
        // set as the offered RTP header extensions for this device.
        if (mDeviceToDeviceForceEnabled
                || (mConfig != null && mConfig.isD2DCommunicationSupported
                && mSupportD2DUsingRtp)) {
            ArraySet<RtpHeaderExtensionType> types = new ArraySet<>();
            if (mSupportSdpForRtpHeaderExtensions) {
                types.add(RtpTransport.CALL_STATE_RTP_HEADER_EXTENSION_TYPE);
                types.add(RtpTransport.DEVICE_STATE_RTP_HEADER_EXTENSION_TYPE);
                logi("maybeConfigureRtpHeaderExtensions: set offered RTP header extension types");

            } else {
                logi("maybeConfigureRtpHeaderExtensions: SDP negotiation not supported; not "
                        + "setting offered RTP header extension types");
            }
            try {
                mImsManager.setOfferedRtpHeaderExtensionTypes(types);
            } catch (ImsException e) {
                loge("maybeConfigureRtpHeaderExtensions: failed to set extensions; " + e);
            }
        }
    }

    /**
     * Used via the telephony shell command to force D2D to be enabled.
     * @param isEnabled {@code true} if D2D is force enabled.
     */
    public void setDeviceToDeviceForceEnabled(boolean isEnabled) {
        mDeviceToDeviceForceEnabled = isEnabled;
        maybeConfigureRtpHeaderExtensions();
    }

    private void stopListeningForCalls() {
        log("stopListeningForCalls");
        mOperationLocalLog.log("stopListeningForCalls - Disconnecting from ImsService");
        // Only close on valid session.
        if (mImsManager != null) {
            mImsManager.removeRegistrationListener(mPhone.getImsMmTelRegistrationCallback());
            mImsManager.removeCapabilitiesCallback(mImsCapabilityCallback);
            try {
                ImsManager.setImsStatsCallback(mPhone.getPhoneId(), null);
                mImsManager.getConfigInterface().removeConfigCallback(mConfigCallback.getBinder());
            } catch (ImsException e) {
                Log.w(LOG_TAG, "stopListeningForCalls: unable to remove config callback.");
            }
            // Will release other listeners for MMTEL/ECBM/UT/MultiEndpoint Indications set in #open
            mImsManager.close();
        }
        if (mUtInterface != null) {
            mUtInterface.unregisterForSuppServiceIndication(this);
            mUtInterface = null;
        }
        mCurrentlyConnectedSubId = Optional.empty();
        mMediaThreshold = null;
        resetImsCapabilities();
        hangupAllOrphanedConnections(DisconnectCause.LOST_SIGNAL);
        // For compatibility with apps that still use deprecated intent
        sendImsServiceStateIntent(ImsManager.ACTION_IMS_SERVICE_DOWN);
    }

    /**
     * Hang up all ongoing connections in the case that the ImsService has been disconnected and the
     * existing calls have been orphaned. This method assumes that there is no connection to the
     * ImsService and DOES NOT try to terminate the connections on the service side before
     * disconnecting here, as it assumes they have already been disconnected when we lost the
     * connection to the ImsService.
     */
    @VisibleForTesting
    public void hangupAllOrphanedConnections(int disconnectCause) {
        Log.w(LOG_TAG, "hangupAllOngoingConnections called for cause " + disconnectCause);
        // Send a call terminate request to all available connections.
        // In the ImsPhoneCallTrackerTest, when the hangup() of the connection call,
        // onCallTerminated() is called immediately and the connection is removed.
        // As a result, an IndexOutOfBoundsException is thrown.
        // This is why it counts backwards.
        int size = getConnections().size();
        for (int index = size - 1; index > -1; index--) {
            try {
                getConnections().get(index).hangup();
            } catch (CallStateException e) {
                loge("Failed to disconnet call...");
            }
        }
        // Move connections to disconnected and notify the reason why.
        for (ImsPhoneConnection connection : mConnections) {
            connection.update(connection.getImsCall(), ImsPhoneCall.State.DISCONNECTED);
            connection.onDisconnect(disconnectCause);
            connection.getCall().detach(connection);
        }
        mConnections.clear();
        // Pending MO was added to mConnections previously, so it has already been disconnected
        // above. Remove all references to it.
        mPendingMO = null;
        updatePhoneState();
        mImsCallInfoTracker.clearAllOrphanedConnections();
    }

    /**
     * Requests modem to hang up all connections.
     */
    public void hangupAllConnections() {
        getConnections().stream().forEach(c -> {
            logi("Disconnecting callId = " + c.getTelecomCallId());
            try {
                c.hangup();
            } catch (CallStateException e) {
                loge("Failed to disconnet call...");
            }
        });
    }

    /* Hang up all connections of the call
     * Throws CallStateException if hangup fails
     */
    public void hangupAllConnections(ImsPhoneCall call) throws CallStateException {
        List<Connection> connections = call.getConnections();
        for (Connection conn : connections) {
            conn.hangup();
        }
    }

    private void sendImsServiceStateIntent(String intentAction) {
        Intent intent = new Intent(intentAction);
        intent.putExtra(ImsManager.EXTRA_PHONE_ID, mPhone.getPhoneId());
        if (mPhone != null && mPhone.getContext() != null) {
            mPhone.getContext().sendBroadcast(intent);
        }
    }

    public void dispose() {
        if (DBG) log("dispose");
        mRingingCall.dispose();
        mBackgroundCall.dispose();
        mForegroundCall.dispose();
        mHandoverCall.dispose();

        clearDisconnected();
        mPhone.getContext().unregisterReceiver(mReceiver);
        CarrierConfigManager ccm = mPhone.getContext().getSystemService(CarrierConfigManager.class);
        if (ccm != null && mCarrierConfigChangeListener != null) {
            ccm.unregisterCarrierConfigChangeListener(mCarrierConfigChangeListener);
        }
        mPhone.getDefaultPhone().getDataSettingsManager().unregisterCallback(mSettingsCallback);
        mImsManagerConnector.disconnect();

        final NetworkStatsManager statsManager =
                (NetworkStatsManager) mPhone.getContext().getSystemService(
                        Context.NETWORK_STATS_SERVICE);
        statsManager.unregisterNetworkStatsProvider(mVtDataUsageProvider);

        mPhone.unregisterForConnectionSetupFailure(this);
    }

    @Override
    protected void finalize() {
        log("ImsPhoneCallTracker finalized");
    }

    //***** Instance Methods

    //***** Public Methods
    @Override
    public void registerForVoiceCallStarted(Handler h, int what, Object obj) {
        Registrant r = new Registrant(h, what, obj);
        mVoiceCallStartedRegistrants.add(r);
    }

    @Override
    public void unregisterForVoiceCallStarted(Handler h) {
        mVoiceCallStartedRegistrants.remove(h);
    }

    @Override
    public void registerForVoiceCallEnded(Handler h, int what, Object obj) {
        Registrant r = new Registrant(h, what, obj);
        mVoiceCallEndedRegistrants.add(r);
    }

    @Override
    public void unregisterForVoiceCallEnded(Handler h) {
        mVoiceCallEndedRegistrants.remove(h);
    }

    public int getClirMode() {
        if (mSharedPreferenceProxy != null && mPhone.getDefaultPhone() != null) {
            SharedPreferences sp = mSharedPreferenceProxy.getDefaultSharedPreferences(
                    mPhone.getContext());
            return sp.getInt(Phone.CLIR_KEY + mPhone.getSubId(),
                    CommandsInterface.CLIR_DEFAULT);
        } else {
            loge("dial; could not get default CLIR mode.");
            return CommandsInterface.CLIR_DEFAULT;
        }
    }

    private boolean prepareForDialing(ImsPhone.ImsDialArgs dialArgs) throws CallStateException {
        boolean holdBeforeDial = false;
        boolean isEmergencyNumber = dialArgs.isEmergency;
        // note that this triggers call state changed notif
        clearDisconnected();
        if (mImsManager == null) {
            throw new CallStateException("service not available");
        }
        // If an emergency call, hang up the ringing call before checking for dial issues
        if (isEmergencyNumber && mRingingCall != null && mRingingCall.isRinging()) {
            rejectCall();
        }
        // Make room for emergency call
        if (isEmergencyNumber && hasMaximumLiveCalls()) {
            hangupFirstHeldCall();
        }
        // See if there are any issues which preclude placing a call; throw a CallStateException
        // if there is.
        checkForDialIssues();
        int videoState = dialArgs.videoState;
        if (!canAddVideoCallDuringImsAudioCall(videoState)) {
            throw new CallStateException("cannot dial in current state");
        }

        // The new call must be assigned to the foreground call.
        // That call must be idle, so place anything that's
        // there on hold
        if (mForegroundCall.getState() == ImsPhoneCall.State.ACTIVE) {
            if (mBackgroundCall.getState().isAlive()) {
                //we should have failed in checkForDialIssues above before we get here
                throw new CallStateException(CallStateException.ERROR_TOO_MANY_CALLS,
                        "Already too many ongoing calls.");
            }
            // foreground call is empty for the newly dialed connection
            holdBeforeDial = true;
            mPendingCallVideoState = videoState;
            mPendingIntentExtras = dialArgs.intentExtras;
            holdActiveCallForPendingMo();
        }

        ImsPhoneCall.State fgState = ImsPhoneCall.State.IDLE;
        ImsPhoneCall.State bgState = ImsPhoneCall.State.IDLE;

        synchronized (mSyncHold) {
            if (holdBeforeDial) {
                fgState = mForegroundCall.getState();
                bgState = mBackgroundCall.getState();
                //holding foreground call failed
                if (fgState == ImsPhoneCall.State.ACTIVE) {
                    throw new CallStateException("cannot dial in current state");
                }
                //holding foreground call succeeded
                if (bgState == ImsPhoneCall.State.HOLDING) {
                    holdBeforeDial = false;
                }
            }
        }
        return holdBeforeDial;
    }

    public Connection startConference(String[] participantsToDial, ImsPhone.ImsDialArgs dialArgs)
            throws CallStateException {

        int clirMode = dialArgs.clirMode;
        int videoState = dialArgs.videoState;
        DeferDial deferDial = dialArgs.deferDial;
        if (DBG) log("dial clirMode=" + clirMode + " deferDial =" + deferDial);
        boolean holdBeforeDial = prepareForDialing(dialArgs);

        mClirMode = clirMode;
        ImsPhoneConnection pendingConnection;
        synchronized (mSyncHold) {
            mLastDialArgs = dialArgs;
            if (deferDial == DeferDial.INVALID || deferDial == DeferDial.ENABLE) {
                // deferDial will be set to ENABLE if extra handling is required on the other sub,
                // ex:holding active call on the other sub, before dial request can be
                // instantiated. The flag tells ImsPhoneCallTracker to create the connection without
                // submitting the DIAL request to lower layers. Once extra handling has been
                // completed, deferDial will be set to DISABLE and DIAL request can be sent.
                // For legacy non DSDA use case, deferDial is INVALID
                pendingConnection = new ImsPhoneConnection(mPhone,
                        participantsToDial, this, mForegroundCall,
                        false);
                // Don't rely on the mPendingMO in this method; if the modem calls back through
                // onCallProgressing, we'll end up nulling out mPendingMO, which means that
                // TelephonyConnectionService would treat this call as an MMI code, which it is not,
                // which would mean that the MMI code dialog would error out.
                mPendingMO = pendingConnection;
                pendingConnection.setVideoState(videoState);
                if (dialArgs.rttTextStream != null) {
                    log("startConference: setting RTT stream on mPendingMO");
                    pendingConnection.setCurrentRttTextStream(dialArgs.rttTextStream);
                }
            } else {
                if (mPendingMO == null) {
                    // If deferDial is DISABLE, pendingMO should already have been created
                    throw new CallStateException("mPendingMo cannot be null. Incorrect dialargs");
                }
                // Reset DeferDial to default value INVALID and dial as usual
                deferDial = DeferDial.INVALID;
                pendingConnection = mPendingMO;
            }
        }
        pendingConnection.setDeferDialStatus(deferDial);

        if (deferDial == DeferDial.INVALID) {
            // mPendingMO needs to be added to the internal list of connections only once.For DSDA
            // across sub dial, this can be done at the time of creation of mPendingMO or when the
            // 2nd dial request comes. We are adding the connection when the 2nd dial request
            // comes as the defer flag gets reset to INVALID thus keeping legacy behavior the same
            addConnection(pendingConnection);
        }

        if (!holdBeforeDial) {
            dialInternal(pendingConnection, clirMode, videoState, dialArgs.intentExtras);
        }

        updatePhoneState();
        mPhone.notifyPreciseCallStateChanged();

        return pendingConnection;
    }

    @UnsupportedAppUsage(maxTargetSdk = Build.VERSION_CODES.R, trackingBug = 170729553)
    public Connection dial(String dialString, int videoState, Bundle intentExtras) throws
            CallStateException {
        ImsPhone.ImsDialArgs dialArgs =  new ImsPhone.ImsDialArgs.Builder()
                .setIntentExtras(intentExtras)
                .setVideoState(videoState)
                .setClirMode(getClirMode())
                .build();
        return dial(dialString, dialArgs);
    }

    public synchronized Connection dial(String dialString, ImsPhone.ImsDialArgs dialArgs)
            throws CallStateException {
        boolean isPhoneInEcmMode = isPhoneInEcbm();
        boolean isPhoneInEmergencyMode = isPhoneInEmergencyMode();
        boolean isEmergencyNumber = dialArgs.isEmergency;
        boolean isWpsCall = dialArgs.isWpsCall;

        if (!shouldNumberBePlacedOnIms(isEmergencyNumber, dialString)) {
            Rlog.i(LOG_TAG, "dial: shouldNumberBePlacedOnIms = false");
            mOperationLocalLog.log("dial: shouldNumberBePlacedOnIms = false");
            throw new CallStateException(CS_FALLBACK);
        }

        int clirMode = dialArgs.clirMode;
        int videoState = dialArgs.videoState;
        DeferDial deferDial = dialArgs.deferDial;

        if (DBG) log("dial clirMode=" + clirMode);
        String origNumber = dialString;
        if (isEmergencyNumber) {
            clirMode = CommandsInterface.CLIR_SUPPRESSION;
            if (DBG) log("dial emergency call, set clirModIe=" + clirMode);
        } else {
            dialString = convertNumberIfNecessary(mPhone, dialString);
        }

        mClirMode = clirMode;
        boolean holdBeforeDial = prepareForDialing(dialArgs);

        if (isPhoneInEcmMode && isEmergencyNumber) {
            EcbmHandler.getInstance().handleTimerInEmergencyCallbackMode(EcbmHandler.CANCEL_ECM_TIMER);
        }

        // If the call is to an emergency number and the carrier does not support video emergency
        // calls, dial as an audio-only call.
        if (isEmergencyNumber && VideoProfile.isVideo(videoState) &&
                !mAllowEmergencyVideoCalls) {
            loge("dial: carrier does not support video emergency calls; downgrade to audio-only");
            videoState = VideoProfile.STATE_AUDIO_ONLY;
        }

        // Cache the video state for pending MO call.
        mPendingCallVideoState = videoState;

        synchronized (mSyncHold) {
            mLastDialString = dialString;
            mLastDialArgs = dialArgs;
            log("dial: deferDial = " + deferDial);
            if (deferDial == DeferDial.INVALID || deferDial == DeferDial.ENABLE) {
                // deferDial will be set to ENABLE if extra handling is required on the other sub,
                // ex:holding active call on the other sub, before dial request can be
                // instantiated. The flag tells ImsPhoneCallTracker to create the connection without
                // submitting the DIAL request to lower layers. Once extra handling has been
                // completed, deferDial will be set to DISABLE and DIAL request can be sent.
                // For legacy non DSDA use case, deferDial is INVALID
                mPendingMO = new ImsPhoneConnection(mPhone, dialString, this, mForegroundCall,
                        isEmergencyNumber, isWpsCall, dialArgs);
                mOperationLocalLog.log("dial requested. connId="
                        + System.identityHashCode(mPendingMO));
            } else {
                if (mPendingMO == null) {
                    // If deferDial is DISABLE, pendingMO should already have been created
                    throw new CallStateException("mPendingMo cannot be null. Incorrect dialargs");
                }
                // Reset DeferDial to default value INVALID and dial as usual
                deferDial = DeferDial.INVALID;
            }
            mPendingMO.setDeferDialStatus(deferDial);
            if (isEmergencyNumber && dialArgs != null && dialArgs.intentExtras != null) {
                Rlog.i(LOG_TAG, "dial ims emergency dialer: " + dialArgs.intentExtras.getBoolean(
                        TelecomManager.EXTRA_IS_USER_INTENT_EMERGENCY_CALL));
                mPendingMO.setHasKnownUserIntentEmergency(dialArgs.intentExtras.getBoolean(
                        TelecomManager.EXTRA_IS_USER_INTENT_EMERGENCY_CALL));
            }
            mPendingMO.setVideoState(videoState);
            if (dialArgs.rttTextStream != null) {
                log("dial: setting RTT stream on mPendingMO");
                mPendingMO.setCurrentRttTextStream(dialArgs.rttTextStream);
            }
        }

        if (deferDial == DeferDial.INVALID) {
            // mPendingMO needs to be added to the internal list of connections only once.For DSDA
            // across sub dial, this can be done at the time of creation of mPendingMO or when the
            // 2nd dial request comes. We are adding the connection when the 2nd dial request
            // comes as the defer flag gets reset to INVALID thus keeping legacy behavior the same
            addConnection(mPendingMO);
        }

        if (!holdBeforeDial) {
            if ((!isPhoneInEmergencyMode) || (isPhoneInEmergencyMode && isEmergencyNumber)) {
                dialInternal(mPendingMO, clirMode, videoState, dialArgs.retryCallFailCause,
                        dialArgs.retryCallFailNetworkType, dialArgs.intentExtras);
            } else if (DomainSelectionResolver.getInstance().isDomainSelectionSupported()) {
                final int finalClirMode = clirMode;
                final int finalVideoState = videoState;
                Runnable onComplete = new Runnable() {
                    @Override
                    public void run() {
                        dialInternal(mPendingMO, finalClirMode, finalVideoState,
                                dialArgs.retryCallFailCause, dialArgs.retryCallFailNetworkType,
                                dialArgs.intentExtras);
                    }
                };
                EmergencyStateTracker.getInstance().exitEmergencyCallbackMode(onComplete);
            } else {
                try {
                    exitEmergencyMode();
                } catch (Exception e) {
                    e.printStackTrace();
                    throw new CallStateException("service not available");
                }
                EcbmHandler.getInstance().setOnEcbModeExitResponse(this,
                        EVENT_EXIT_ECM_RESPONSE_CDMA, null);
                pendingCallClirMode = clirMode;
                mPendingCallVideoState = videoState;
                mPendingIntentExtras = dialArgs.intentExtras;
                pendingCallInEcm = true;
            }
        }

        if (mNumberConverted) {
            mPendingMO.restoreDialedNumberAfterConversion(origNumber);
            mNumberConverted = false;
        }

        updatePhoneState();
        mPhone.notifyPreciseCallStateChanged();

        return mPendingMO;
    }

    boolean isImsServiceReady() {
        if (mImsManager == null) {
            return false;
        }

        return mImsManager.isServiceReady();
    }

    private boolean shouldNumberBePlacedOnIms(boolean isEmergency, String number) {
        int processCallResult;
        try {
            if (mImsManager != null) {
                processCallResult = mImsManager.shouldProcessCall(isEmergency,
                        new String[]{number});
                Rlog.i(LOG_TAG, "shouldProcessCall: number: " + Rlog.pii(LOG_TAG, number)
                        + ", result: " + processCallResult);
            } else {
                Rlog.w(LOG_TAG, "ImsManager unavailable, shouldProcessCall returning false.");
                return false;
            }
        } catch (ImsException e) {
            Rlog.w(LOG_TAG, "ImsService unavailable, shouldProcessCall returning false.");
            return false;
        }
        switch(processCallResult) {
            case MmTelFeature.PROCESS_CALL_IMS: {
                // The ImsService wishes to place the call over IMS
                return true;
            }
            case MmTelFeature.PROCESS_CALL_CSFB: {
                Rlog.i(LOG_TAG, "shouldProcessCall: place over CSFB instead.");
                return false;
            }
            default: {
                Rlog.w(LOG_TAG, "shouldProcessCall returned unknown result.");
                return false;
            }
        }
    }

    /**
     * Determines if the device will respect the value of the
     * {@link CarrierConfigManager#KEY_ALLOW_HOLD_IN_IMS_CALL_BOOL} configuration option.
     *
     * @return {@code false} if the device always supports holding IMS calls, {@code true} if it
     *      will use {@link CarrierConfigManager#KEY_ALLOW_HOLD_IN_IMS_CALL_BOOL} to determine if
     *      hold is supported.
     */
    private boolean doesDeviceRespectHoldCarrierConfig() {
        Phone phone = getPhone();
        if (phone == null) {
            return true;
        }
        return phone.getContext().getResources().getBoolean(
                com.android.internal.R.bool.config_device_respects_hold_carrier_config);
    }

    /**
     * Caches frequently used carrier configuration items locally and notifies ImsService of new
     * configuration if the subId is valid (there is an active sub ID loaded).
     *
     * @param subId The sub id to use to update configuration, may be invalid if a SIM has been
     *              removed.
     */
    private void updateCarrierConfiguration(int subId, PersistableBundle carrierConfig) {
        // start by assuming the carrier config is not loaded for the provided subscription.
        mCarrierConfigLoadedForSubscription = false;

        if (carrierConfig == null) {
            loge("updateCarrierConfiguration: carrier config is null, skipping.");
            return;
        }

        // Ensure the local cache is up to date first (including default config for no SIM case) in
        // ImsPhoneCallTracker to ensure we do not carry over settings from the previously inserted
        // SIM for things like emergency calling.
        updateCarrierConfigCache(carrierConfig);
        log("updateCarrierConfiguration: Updating mAllowEmergencyVideoCalls = "
                + mAllowEmergencyVideoCalls);
        // Check for changes due to carrier config.
        maybeConfigureRtpHeaderExtensions();

        if (mPhone.isSubscriptionManagerServiceEnabled()) {
            SubscriptionInfoInternal subInfo = SubscriptionManagerService.getInstance()
                    .getSubscriptionInfoInternal(subId);
            if (subInfo == null || !subInfo.isActive()) {
                loge("updateCarrierConfiguration: skipping notification to ImsService, non"
                        + "active subId = " + subId);
                return;
            }
        } else {
            if (!SubscriptionController.getInstance().isActiveSubId(subId)) {
                loge("updateCarrierConfiguration: skipping notification to ImsService, non"
                        + "active subId = " + subId);
                return;
            }
        }

        Phone defaultPhone = getPhone().getDefaultPhone();
        if (defaultPhone != null && defaultPhone.getIccCard() != null) {
            IccCardConstants.State state = defaultPhone.getIccCard().getState();
            // Bypass until PIN/PUK lock is removed as to ensure that we do not push a config down
            // when the device is still locked. A CARRIER_CONFIG_CHANGED indication will be sent
            // once the device moves to ready.
            if (state != null && (!state.iccCardExist() || state.isPinLocked())) {
                loge("updateCarrierConfiguration: card state is not ready, skipping "
                        + "notification to ImsService. State= " + state);
                return;
            }
        }

        if (!CarrierConfigManager.isConfigForIdentifiedCarrier(carrierConfig)) {
            logi("updateCarrierConfiguration: Empty or default carrier config, skipping "
                    + "notification to ImsService.");
            return;
        }
        QtiImsUtils.updateRttConfigCache(mPhone.getContext(),mPhone.getPhoneId(), carrierConfig);

        // Only update the ImsService configurations for the case where a new subscription has been
        // loaded and is active.
        logi("updateCarrierConfiguration: Updating ImsService configs.");
        mCarrierConfigLoadedForSubscription = true;
        updateImsServiceConfig();
        updateMediaThreshold(
                mThresholdRtpPacketLoss, mThresholdRtpJitter, mThresholdRtpInactivityTime);
    }

    /**
     * Updates the local carrier config cache from a bundle obtained from the carrier config
     * manager.  Also supports unit testing by injecting configuration at test time.
     * @param carrierConfig The config bundle.
     */
    @VisibleForTesting
    public void updateCarrierConfigCache(PersistableBundle carrierConfig) {
        mAllowEmergencyVideoCalls =
                carrierConfig.getBoolean(CarrierConfigManager.KEY_ALLOW_EMERGENCY_VIDEO_CALLS_BOOL);
        mTreatDowngradedVideoCallsAsVideoCalls =
                carrierConfig.getBoolean(
                        CarrierConfigManager.KEY_TREAT_DOWNGRADED_VIDEO_CALLS_AS_VIDEO_CALLS_BOOL);
        mDropVideoCallWhenAnsweringAudioCall =
                carrierConfig.getBoolean(
                        CarrierConfigManager.KEY_DROP_VIDEO_CALL_WHEN_ANSWERING_AUDIO_CALL_BOOL);
        mAllowAddCallDuringVideoCall =
                carrierConfig.getBoolean(
                        CarrierConfigManager.KEY_ALLOW_ADD_CALL_DURING_VIDEO_CALL_BOOL);
        mAllowHoldingVideoCall =
                carrierConfig.getBoolean(
                        CarrierConfigManager.KEY_ALLOW_HOLD_VIDEO_CALL_BOOL);
        mNotifyVtHandoverToWifiFail = carrierConfig.getBoolean(
                CarrierConfigManager.KEY_NOTIFY_VT_HANDOVER_TO_WIFI_FAILURE_BOOL);
        mSupportDowngradeVtToAudio = carrierConfig.getBoolean(
                CarrierConfigManager.KEY_SUPPORT_DOWNGRADE_VT_TO_AUDIO_BOOL);
        mNotifyHandoverVideoFromWifiToLTE = carrierConfig.getBoolean(
                CarrierConfigManager.KEY_NOTIFY_HANDOVER_VIDEO_FROM_WIFI_TO_LTE_BOOL);
        mNotifyHandoverVideoFromLTEToWifi = carrierConfig.getBoolean(
                CarrierConfigManager.KEY_NOTIFY_HANDOVER_VIDEO_FROM_LTE_TO_WIFI_BOOL);
        mIgnoreDataEnabledChangedForVideoCalls = carrierConfig.getBoolean(
                CarrierConfigManager.KEY_IGNORE_DATA_ENABLED_CHANGED_FOR_VIDEO_CALLS);
        mIsViLteDataMetered = carrierConfig.getBoolean(
                CarrierConfigManager.KEY_VILTE_DATA_IS_METERED_BOOL);
        mSupportPauseVideo = carrierConfig.getBoolean(
                CarrierConfigManager.KEY_SUPPORT_PAUSE_IMS_VIDEO_CALLS_BOOL);
        mAlwaysPlayRemoteHoldTone = carrierConfig.getBoolean(
                CarrierConfigManager.KEY_ALWAYS_PLAY_REMOTE_HOLD_TONE_BOOL);
        mAutoRetryFailedWifiEmergencyCall = carrierConfig.getBoolean(
                CarrierConfigManager.KEY_AUTO_RETRY_FAILED_WIFI_EMERGENCY_CALL);
        mSupportCepOnPeer = carrierConfig.getBoolean(
                CarrierConfigManager.KEY_SUPPORT_IMS_CONFERENCE_EVENT_PACKAGE_ON_PEER_BOOL);
        mSupportD2DUsingRtp = carrierConfig.getBoolean(
                CarrierConfigManager.KEY_SUPPORTS_DEVICE_TO_DEVICE_COMMUNICATION_USING_RTP_BOOL);
        mSupportSdpForRtpHeaderExtensions = carrierConfig.getBoolean(
                CarrierConfigManager
                        .KEY_SUPPORTS_SDP_NEGOTIATION_OF_D2D_RTP_HEADER_EXTENSIONS_BOOL);
        mThresholdRtpPacketLoss = carrierConfig.getInt(
                CarrierConfigManager.ImsVoice.KEY_VOICE_RTP_PACKET_LOSS_RATE_THRESHOLD_INT);
        mThresholdRtpInactivityTime = carrierConfig.getLong(
                CarrierConfigManager.ImsVoice
                        .KEY_VOICE_RTP_INACTIVITY_TIME_THRESHOLD_MILLIS_LONG);
        mThresholdRtpJitter = carrierConfig.getInt(
                CarrierConfigManager.ImsVoice.KEY_VOICE_RTP_JITTER_THRESHOLD_MILLIS_INT);
        mIgnoreResetUtCapability =  carrierConfig.getBoolean(
                CarrierConfigManager.KEY_IGNORE_RESET_UT_CAPABILITY_BOOL);
        mAllowHoldingCall = carrierConfig.getBoolean(
                CarrierConfigManager.KEY_ALLOW_HOLD_IN_IMS_CALL_BOOL);

        if (mPhone.getContext().getResources().getBoolean(
                com.android.internal.R.bool.config_allow_ussd_over_ims)) {
            mUssdMethod = carrierConfig.getInt(CarrierConfigManager.KEY_CARRIER_USSD_METHOD_INT);
        }

        if (!mImsReasonCodeMap.isEmpty()) {
            mImsReasonCodeMap.clear();
        }
        String[] mappings = carrierConfig
                .getStringArray(CarrierConfigManager.KEY_IMS_REASONINFO_MAPPING_STRING_ARRAY);
        if (mappings != null && mappings.length > 0) {
            for (String mapping : mappings) {
                String[] values = mapping.split(Pattern.quote("|"));
                if (values.length != 3) {
                    continue;
                }

                try {
                    Integer fromCode;
                    if (values[0].equals("*")) {
                        fromCode = null;
                    } else {
                        fromCode = Integer.parseInt(values[0]);
                    }
                    String message = values[1];
                    if (message == null) {
                        message = "";
                    }
                    else if (message.equals("*")) {
                        message = null;
                    }
                    int toCode = Integer.parseInt(values[2]);

                    addReasonCodeRemapping(fromCode, message, toCode);
                    log("Loaded ImsReasonInfo mapping :" +
                            " fromCode = " + (fromCode == null ? "any" : fromCode) +
                            " ; message = " + (message == null ? "any" : message) +
                            " ; toCode = " + toCode);
                } catch (NumberFormatException nfe) {
                    loge("Invalid ImsReasonInfo mapping found: " + mapping);
                }
            }
        } else {
            log("No carrier ImsReasonInfo mappings defined.");
        }

        mSrvccTypeSupported.clear();
        int[] srvccType =
                carrierConfig.getIntArray(CarrierConfigManager.ImsVoice.KEY_SRVCC_TYPE_INT_ARRAY);
        if (srvccType != null && srvccType.length > 0) {
            mSrvccTypeSupported.addAll(
                    Arrays.stream(srvccType).boxed().collect(Collectors.toList()));
        }

        mAllowRttWhileRoaming = carrierConfig.getBoolean
                (CarrierConfigManager.KEY_RTT_SUPPORTED_WHILE_ROAMING_BOOL);
    }

    private void updateMediaThreshold(
            int thresholdPacketLoss, int thresholdJitter, long thresholdInactivityTime) {
        if (!MediaThreshold.isValidRtpInactivityTimeMillis(thresholdInactivityTime)
                && !MediaThreshold.isValidJitterMillis(thresholdJitter)
                && !MediaThreshold.isValidRtpPacketLossRate(thresholdPacketLoss)) {
            logi("There is no valid RTP threshold value");
            return;
        }
        int[] thPacketLosses = {thresholdPacketLoss};
        long[] thInactivityTimesMillis = {thresholdInactivityTime};
        int[] thJitters = {thresholdJitter};
        MediaThreshold threshold = new MediaThreshold.Builder()
                .setThresholdsRtpPacketLossRate(thPacketLosses)
                .setThresholdsRtpInactivityTimeMillis(thInactivityTimesMillis)
                .setThresholdsRtpJitterMillis(thJitters).build();
        if (mMediaThreshold == null || !mMediaThreshold.equals(threshold)) {
            logi("setMediaThreshold :" + threshold);
            try {
                mImsManager.setMediaThreshold(MediaQualityStatus.MEDIA_SESSION_TYPE_AUDIO,
                        threshold);
                mMediaThreshold = threshold;
            } catch (ImsException e) {
                loge("setMediaThreshold Failed: " + e);
            }
        }
    }

    @UnsupportedAppUsage(maxTargetSdk = Build.VERSION_CODES.R, trackingBug = 170729553)
    private void handleEcmTimer(int action) {
        EcbmHandler.getInstance().handleTimerInEmergencyCallbackMode(action);
    }

    private void dialInternal(ImsPhoneConnection conn, int clirMode, int videoState,
            Bundle intentExtras) {
        dialInternal(conn, clirMode, videoState, ImsReasonInfo.CODE_UNSPECIFIED,
                TelephonyManager.NETWORK_TYPE_UNKNOWN, intentExtras);
    }

    private void dialInternal(ImsPhoneConnection conn, int clirMode, int videoState,
            int retryCallFailCause, int retryCallFailNetworkType, Bundle intentExtras) {
        if (conn == null || conn.getDeferDialStatus() == DeferDial.ENABLE) {
            // do not dial if deferDial is enabled
            return;
        }
        log("dialInternal: conn.getDeferDialStatus " + conn.getDeferDialStatus());
        if (!conn.isAdhocConference() &&
                (conn.getAddress()== null || conn.getAddress().length() == 0
                || conn.getAddress().indexOf(PhoneNumberUtils.WILD) >= 0)) {
            // Phone number is invalid
            conn.setDisconnectCause(DisconnectCause.INVALID_NUMBER);
            sendEmptyMessageDelayed(EVENT_HANGUP_PENDINGMO, TIMEOUT_HANGUP_PENDINGMO);
            return;
        }

        // Always unmute when initiating a new call
        setMute(false);
        boolean isEmergencyCall = conn.isEmergency();
        int serviceType = isEmergencyCall
                ? ImsCallProfile.SERVICE_TYPE_EMERGENCY : ImsCallProfile.SERVICE_TYPE_NORMAL;
        int callType = ImsCallProfile.getCallTypeFromVideoState(videoState);
        //TODO(vt): Is this sufficient?  At what point do we know the video state of the call?
        conn.setVideoState(videoState);

        try {
            String[] callees = new String[] { conn.getAddress() };
            ImsCallProfile profile = mImsManager.createCallProfile(serviceType, callType);
            if (conn.isAdhocConference()) {
                profile.setCallExtraBoolean(ImsCallProfile.EXTRA_CONFERENCE, true);
                // Also set value for EXTRA_CONFERENCE_DEPRECATED in case receivers are using old
                // values.
                profile.setCallExtraBoolean(ImsCallProfile.EXTRA_CONFERENCE_DEPRECATED, true);
            }
            profile.setCallExtraInt(ImsCallProfile.EXTRA_OIR, clirMode);
            profile.setCallExtraInt(ImsCallProfile.EXTRA_RETRY_CALL_FAIL_REASON,
                    retryCallFailCause);
            profile.setCallExtraInt(ImsCallProfile.EXTRA_RETRY_CALL_FAIL_NETWORKTYPE,
                    retryCallFailNetworkType);

            if (isEmergencyCall) {
                // Set emergency call information in ImsCallProfile
                setEmergencyCallInfo(profile, conn);
            }

            boolean isStartRttCall = true;

            // Translate call subject intent-extra from Telecom-specific extra key to the
            // ImsCallProfile key.
            if (intentExtras != null) {
                if (intentExtras.containsKey(android.telecom.TelecomManager.EXTRA_CALL_SUBJECT)) {
                    intentExtras.putString(ImsCallProfile.EXTRA_DISPLAY_TEXT,
                            cleanseInstantLetteringMessage(intentExtras.getString(
                                    android.telecom.TelecomManager.EXTRA_CALL_SUBJECT))
                    );
                    profile.setCallExtra(ImsCallProfile.EXTRA_CALL_SUBJECT,
                            intentExtras.getString(TelecomManager.EXTRA_CALL_SUBJECT));
                }

                boolean isExtraStartRttCall = intentExtras.getBoolean(
                    android.telecom.TelecomManager.EXTRA_START_CALL_WITH_RTT, true);
                boolean isSettingStartRttCall = QtiImsUtils.canStartRttCall(mPhone.getPhoneId(),
                                                                            mPhone.getContext());
                isStartRttCall = isExtraStartRttCall && isSettingStartRttCall;
                if (DBG) log("dialInternal: isStartRttCall = " + isStartRttCall);

                if (intentExtras.containsKey(android.telecom.TelecomManager.EXTRA_PRIORITY)) {
                    profile.setCallExtraInt(ImsCallProfile.EXTRA_PRIORITY, intentExtras.getInt(
                            android.telecom.TelecomManager.EXTRA_PRIORITY));
                }

                if (intentExtras.containsKey(android.telecom.TelecomManager.EXTRA_LOCATION)) {
                    profile.setCallExtraParcelable(ImsCallProfile.EXTRA_LOCATION,
                            intentExtras.getParcelable(
                                    android.telecom.TelecomManager.EXTRA_LOCATION));
                }

                if (intentExtras.containsKey(
                        android.telecom.TelecomManager.EXTRA_OUTGOING_PICTURE)) {
                    String url = TelephonyLocalConnection.getCallComposerServerUrlForHandle(
                            mPhone.getSubId(), ((ParcelUuid) intentExtras.getParcelable(
                                    TelecomManager.EXTRA_OUTGOING_PICTURE)).getUuid());
                    profile.setCallExtra(ImsCallProfile.EXTRA_PICTURE_URL, url);
                }

                // Set the RTT mode to 1 if sim supports RTT and if the connection has
                // valid RTT text stream
                if (isRttSupported() && conn.hasRttTextStream() && isStartRttCall && isRttOn()) {
                    if (DBG) log("dialInternal: setting RTT mode to full");
                    profile.mMediaProfile.mRttMode = ImsStreamMediaProfile.RTT_MODE_FULL;
                }

                if (intentExtras.containsKey(ImsCallProfile.EXTRA_IS_CALL_PULL)) {
                    profile.mCallExtras.putBoolean(ImsCallProfile.EXTRA_IS_CALL_PULL,
                            intentExtras.getBoolean(ImsCallProfile.EXTRA_IS_CALL_PULL));
                    int dialogId = intentExtras.getInt(
                            ImsExternalCallTracker.EXTRA_IMS_EXTERNAL_CALL_ID);
                    conn.setIsPulledCall(true);
                    conn.setPulledDialogId(dialogId);
                }

                if (intentExtras.containsKey(ImsCallProfile.EXTRA_CALL_RAT_TYPE)) {
                    logi("dialInternal containing EXTRA_CALL_RAT_TYPE, "
                            +  intentExtras.getString(ImsCallProfile.EXTRA_CALL_RAT_TYPE));
                }

                // Pack the OEM-specific call extras.
                profile.mCallExtras.putBundle(ImsCallProfile.EXTRA_OEM_EXTRAS, intentExtras);

                // NOTE: Extras to be sent over the network are packed into the
                // intentExtras individually, with uniquely defined keys.
                // These key-value pairs are processed by IMS Service before
                // being sent to the lower layers/to the network.
            }

            // Override RTT mode as per operator requirements not supported by AOSP
            if (isStartRttCall && canMakeRttCall(profile, isEmergencyCall)) {
                int mode = QtiImsUtils.getRttOperatingMode(
                        mPhone.getPhoneId(), mPhone.getContext());
                if (DBG) log("dialInternal: set RTT operation mode: " + mode);
                profile.getMediaProfile().setRttMode(mode);
            }

            mPhone.getVoiceCallSessionStats().onImsDial(conn);

            ImsCall imsCall = mImsManager.makeCall(profile,
                    conn.isAdhocConference() ? conn.getParticipantsToDial() : callees,
                    mImsCallListener);
            conn.setImsCall(imsCall);

            mMetrics.writeOnImsCallStart(mPhone.getPhoneId(), imsCall.getSession());

            setVideoCallProvider(conn, imsCall);
            conn.setAllowAddCallDuringVideoCall(mAllowAddCallDuringVideoCall);
            conn.setAllowHoldingVideoCall(mAllowHoldingVideoCall);
            mImsCallInfoTracker.addImsCallStatus(conn);
        } catch (ImsException e) {
            loge("dialInternal : " + e);
            mOperationLocalLog.log("dialInternal exception: " + e);
            conn.setDisconnectCause(DisconnectCause.ERROR_UNSPECIFIED);
            sendEmptyMessageDelayed(EVENT_HANGUP_PENDINGMO, TIMEOUT_HANGUP_PENDINGMO);
        } catch (RemoteException e) {
        }
    }

    /**
     * Accepts a call with the specified video state.  The video state is the video state that the
     * user has agreed upon in the InCall UI.
     *
     * @param videoState The video State
     * @throws CallStateException
     */
    public void acceptCall(int videoState) throws CallStateException {
        if (DBG) log("acceptCall");
        mOperationLocalLog.log("accepted incoming call");

        if (!isInDsdaMode() && (mForegroundCall.getState().isAlive()
                && mBackgroundCall.getState().isAlive())) {
            throw new CallStateException("cannot accept call");
        } else if (hasMaximumLiveCalls()) {
            // Scenario: ACTIVE + HELD or HELD + HELD
            // Create room to accept incoming call
            hangupFirstHeldCall();
        }

        ImsStreamMediaProfile mediaProfile = new ImsStreamMediaProfile();
        if ((mRingingCall.getState() == ImsPhoneCall.State.WAITING)
                && mForegroundCall.getState().isAlive()) {
            setMute(false);

            boolean answeringWillDisconnect = false;
            ImsCall activeCall = mForegroundCall.getImsCall();
            ImsCall ringingCall = mRingingCall.getImsCall();
            if (mForegroundCall.hasConnections() && mRingingCall.hasConnections()) {
                answeringWillDisconnect =
                        shouldDisconnectActiveCallOnAnswer(activeCall, ringingCall);
            }

            // Cache video state for pending MT call.
            mPendingCallVideoState = videoState;

            if (answeringWillDisconnect) {
                // We need to disconnect the foreground call before answering the background call.
                mForegroundCall.hangup();
                mPhone.getVoiceCallSessionStats().onImsAcceptCall(mRingingCall.getConnections());
                try {
                    mediaProfile = addRttAttributeIfRequired(ringingCall, mediaProfile);
                    ringingCall.accept(ImsCallProfile.getCallTypeFromVideoState(videoState),
                            mediaProfile);
                } catch (ImsException e) {
                    throw new CallStateException("cannot accept call");
                }
            } else {
                holdActiveCallForWaitingCall();
            }
        } else if (mRingingCall.getState().isRinging()) {
            if (DBG) log("acceptCall: incoming...");
            // Always unmute when answering a new call
            setMute(false);
            try {
                ImsCall imsCall = mRingingCall.getImsCall();
                if (imsCall != null) {
                    mPhone.getVoiceCallSessionStats().onImsAcceptCall(
                            mRingingCall.getConnections());
                    mediaProfile = addRttAttributeIfRequired(imsCall, mediaProfile);
                    imsCall.accept(ImsCallProfile.getCallTypeFromVideoState(videoState),
                            mediaProfile);
                    mMetrics.writeOnImsCommand(mPhone.getPhoneId(), imsCall.getSession(),
                            ImsCommand.IMS_CMD_ACCEPT);
                } else {
                    throw new CallStateException("no valid ims call");
                }
            } catch (ImsException e) {
                throw new CallStateException("cannot accept call");
            }
        } else {
            throw new CallStateException("phone not ringing");
        }
    }

    public void rejectCall () throws CallStateException {
        if (DBG) log("rejectCall");
        mOperationLocalLog.log("rejected incoming call");

        if (mRingingCall.getState().isRinging()) {
            hangup(mRingingCall);
        } else {
            throw new CallStateException("phone not ringing");
        }
    }

    /**
     * Set the emergency call information if it is an emergency call.
     */
    private void setEmergencyCallInfo(ImsCallProfile profile, Connection conn) {
        EmergencyNumber num = conn.getEmergencyNumberInfo();
        if (num != null) {
            profile.setEmergencyCallInfo(num, conn.hasKnownUserIntentEmergency());
        }
    }

    @UnsupportedAppUsage(maxTargetSdk = Build.VERSION_CODES.R, trackingBug = 170729553)
    private void switchAfterConferenceSuccess() {
        if (DBG) log("switchAfterConferenceSuccess fg =" + mForegroundCall.getState() +
                ", bg = " + mBackgroundCall.getState());

        if (mBackgroundCall.getState() == ImsPhoneCall.State.HOLDING) {
            log("switchAfterConferenceSuccess");
            mForegroundCall.switchWith(mBackgroundCall);
        }
    }

    private void holdActiveCallForPendingMo() throws CallStateException {
        if (mHoldSwitchingState == HoldSwapState.PENDING_SINGLE_CALL_HOLD
                || mHoldSwitchingState == HoldSwapState.SWAPPING_ACTIVE_AND_HELD
                || mHoldSwitchingState == HoldSwapState.PENDING_DOUBLE_CALL_HOLD) {
            logi("Ignoring hold request while already holding or swapping");
            return;
        }
        HoldSwapState oldHoldState = mHoldSwitchingState;
        ImsCall callToHold = mForegroundCall.getImsCall();

        mHoldSwitchingState = HoldSwapState.HOLDING_TO_DIAL_OUTGOING;
        logHoldSwapState("holdActiveCallForPendingMo");

        mForegroundCall.switchWith(mBackgroundCall);
        try {
            callToHold.hold();
            mMetrics.writeOnImsCommand(mPhone.getPhoneId(), callToHold.getSession(),
                    ImsCommand.IMS_CMD_HOLD);
        } catch (ImsException e) {
            mForegroundCall.switchWith(mBackgroundCall);
            mHoldSwitchingState = oldHoldState;
            logHoldSwapState("holdActiveCallForPendingMo - fail");
            throw new CallStateException(e.getMessage());
        }
    }

    /**
     * Holds the active call, possibly resuming the already-held background call if it exists.
     */
    public void holdActiveCall() throws CallStateException {
        if (mForegroundCall.getState() == ImsPhoneCall.State.ACTIVE) {
            if (mHoldSwitchingState == HoldSwapState.PENDING_SINGLE_CALL_HOLD
                    || mHoldSwitchingState == HoldSwapState.SWAPPING_ACTIVE_AND_HELD
                    || mHoldSwitchingState == HoldSwapState.PENDING_DOUBLE_CALL_HOLD) {
                logi("Ignoring hold request while already holding or swapping");
                return;
            }
            HoldSwapState oldHoldState = mHoldSwitchingState;
            ImsCall callToHold = mForegroundCall.getImsCall();
            if (mBackgroundCall.getState().isAlive()) {
                mCallExpectedToResume = mBackgroundCall.getImsCall();
                mHoldSwitchingState = HoldSwapState.SWAPPING_ACTIVE_AND_HELD;
            } else {
                mHoldSwitchingState = HoldSwapState.PENDING_SINGLE_CALL_HOLD;
            }
            logHoldSwapState("holdActiveCall");
            mForegroundCall.switchWith(mBackgroundCall);
            try {
                callToHold.hold();
                mMetrics.writeOnImsCommand(mPhone.getPhoneId(), callToHold.getSession(),
                        ImsCommand.IMS_CMD_HOLD);
            } catch (ImsException | NullPointerException e) {
                mForegroundCall.switchWith(mBackgroundCall);
                mHoldSwitchingState = oldHoldState;
                logHoldSwapState("holdActiveCall - fail");
                throw new CallStateException(e.getMessage());
            }
        }
    }

    /**
     * Holds the active call and does not perform swapping even if there is an ACTIVE call
     * @throws CallStateException
     */
    public void holdActiveCallOnly() throws CallStateException {
        if (mForegroundCall.getState() != ImsPhoneCall.State.ACTIVE) {
            return;
        }
        if (mHoldSwitchingState == HoldSwapState.PENDING_SINGLE_CALL_HOLD
                || mHoldSwitchingState == HoldSwapState.SWAPPING_ACTIVE_AND_HELD
                || mHoldSwitchingState == HoldSwapState.PENDING_DOUBLE_CALL_HOLD) {
            logi("Ignoring hold request while already holding or swapping");
            return;
        }
        if (!mBackgroundCall.getState().isAlive()) {
            // there is only one ACTIVE call, legacy single hold use case
            holdActiveCall();
            return;
        }
        // case: ACTIVE + HELD, trying to hold active call
        HoldSwapState oldHoldState = mHoldSwitchingState;
        ImsCall callToHold = mForegroundCall.getImsCall();
        mHoldSwitchingState = HoldSwapState.PENDING_DOUBLE_CALL_HOLD;
        logHoldSwapState("holdActiveCallOnly");
        try {
            callToHold.hold();
            mMetrics.writeOnImsCommand(mPhone.getPhoneId(), callToHold.getSession(),
                    ImsCommand.IMS_CMD_HOLD);
        } catch (ImsException e) {
            mHoldSwitchingState = oldHoldState;
            logHoldSwapState("holdActiveCall - fail");
            throw new CallStateException(e.getMessage());
        }
    }

    /**
     * Hold the currently active call in order to answer the waiting call.
     */
    public void holdActiveCallForWaitingCall() throws CallStateException {
        boolean switchingWithWaitingCall = !mBackgroundCall.getState().isAlive()
                && mRingingCall.getState() == ImsPhoneCall.State.WAITING;
        if (switchingWithWaitingCall) {
            ImsCall callToHold = mForegroundCall.getImsCall();
            mCallExpectedToResume = mRingingCall.getImsCall();
            HoldSwapState oldHoldState = mHoldSwitchingState;
            mHoldSwitchingState = HoldSwapState.HOLDING_TO_ANSWER_INCOMING;
            ImsCall callExpectedToResume = mCallExpectedToResume;
            mCallExpectedToResume = mRingingCall.getImsCall();
            mForegroundCall.switchWith(mBackgroundCall);
            logHoldSwapState("holdActiveCallForWaitingCall");
            try {
                callToHold.hold();
                mMetrics.writeOnImsCommand(mPhone.getPhoneId(), callToHold.getSession(),
                        ImsCommand.IMS_CMD_HOLD);
            } catch (ImsException e) {
                mForegroundCall.switchWith(mBackgroundCall);
                mHoldSwitchingState = oldHoldState;
                mCallExpectedToResume = callExpectedToResume;
                logHoldSwapState("holdActiveCallForWaitingCall - fail");
                throw new CallStateException(e.getMessage());
            }
        }
    }

    /**
     * Unhold the currently held call.
     */
    public void unholdHeldCall() throws CallStateException {
        ImsCall imsCall = mBackgroundCall.getImsCall();
        if (mHoldSwitchingState == HoldSwapState.PENDING_SINGLE_CALL_UNHOLD
                || mHoldSwitchingState == HoldSwapState.SWAPPING_ACTIVE_AND_HELD
                || mHoldSwitchingState == HoldSwapState.PENDING_DOUBLE_CALL_HOLD) {
            logi("Ignoring unhold request while already unholding or swapping");
            return;
        }
        if (imsCall != null) {
            mCallExpectedToResume = imsCall;
            HoldSwapState oldHoldState = mHoldSwitchingState;
            mHoldSwitchingState = HoldSwapState.PENDING_SINGLE_CALL_UNHOLD;
            mForegroundCall.switchWith(mBackgroundCall);
            logHoldSwapState("unholdCurrentCall");
            try {
                imsCall.resume();
                mMetrics.writeOnImsCommand(mPhone.getPhoneId(), imsCall.getSession(),
                        ImsCommand.IMS_CMD_RESUME);
            } catch (ImsException e) {
                mForegroundCall.switchWith(mBackgroundCall);
                mHoldSwitchingState = oldHoldState;
                logHoldSwapState("unholdCurrentCall - fail");
                throw new CallStateException(e.getMessage());
            }
        }
    }

    /**
     * Unhold a particular held connection in DSDA use case
     */
    public void unholdHeldCall(ImsPhoneConnection connection) throws CallStateException {
        if (mHoldSwitchingState == HoldSwapState.PENDING_SINGLE_CALL_UNHOLD
                || mHoldSwitchingState == HoldSwapState.SWAPPING_ACTIVE_AND_HELD
                || mHoldSwitchingState == HoldSwapState.PENDING_DOUBLE_CALL_HOLD) {
            logi("Ignoring unhold request while already unholding or swapping");
            return;
        }
        if (getBackgroundCallCount() < MAX_BACKGROUND_CALLS_DSDA) {
            // legacy use case where there is only one HELD call
            unholdHeldCall();
            return;
        }
        ImsCall imsCall = connection.getImsCall();
        if (imsCall != null) {
            mCallExpectedToResume = imsCall;
            // case: HELD + HELD, trying to unhold one of the calls
            HoldSwapState oldHoldState = mHoldSwitchingState;
            mHoldSwitchingState = HoldSwapState.PENDING_DOUBLE_CALL_UNHOLD;
            logHoldSwapState("unholdCurrentCall");
            try {
                imsCall.resume();
                mMetrics.writeOnImsCommand(mPhone.getPhoneId(), imsCall.getSession(),
                        ImsCommand.IMS_CMD_RESUME);
            } catch (ImsException e) {
                mHoldSwitchingState = oldHoldState;
                logHoldSwapState("unholdCurrentCall - fail");
                throw new CallStateException(e.getMessage());
            }
        }
    }

    private void resumeForegroundCall() throws ImsException {
        //resume foreground call after holding background call
        //they were switched before holding
        ImsCall imsCall = mForegroundCall.getImsCall();
        if (imsCall != null) {
            if (!imsCall.isPendingHold()) {
                imsCall.resume();
                mMetrics.writeOnImsCommand(mPhone.getPhoneId(), imsCall.getSession(),
                        ImsCommand.IMS_CMD_RESUME);
            } else {
                mHoldSwitchingState =
                        HoldSwapState.PENDING_RESUME_FOREGROUND_AFTER_HOLD;
                logHoldSwapState("resumeForegroundCall - unhold pending; resume request again");
            }
        }
    }

    private void answerWaitingCall() throws ImsException {
        //accept waiting call after holding background call
        ImsCall imsCall = mRingingCall.getImsCall();
        if (imsCall != null) {
            mPhone.getVoiceCallSessionStats().onImsAcceptCall(mRingingCall.getConnections());
            imsCall.accept(
                    ImsCallProfile.getCallTypeFromVideoState(mPendingCallVideoState));
            mMetrics.writeOnImsCommand(mPhone.getPhoneId(), imsCall.getSession(),
                    ImsCommand.IMS_CMD_ACCEPT);
        }
    }

    // Clean up expired cache entries.
    private void maintainConnectTimeCache() {
        long threshold = SystemClock.elapsedRealtime() - TIMEOUT_PARTICIPANT_CONNECT_TIME_CACHE_MS;
        // The cached time is the system elapsed millisecond when the CacheEntry is created.
        mPhoneNumAndConnTime.entrySet().removeIf(e -> e.getValue().mCachedTime < threshold);
        // Remove all the cached records which are older than current caching threshold. Since the
        // queue is FIFO, keep polling records until the queue is empty or the head of the queue is
        // fresh enough.
        while (!mUnknownPeerConnTime.isEmpty()
                && mUnknownPeerConnTime.peek().mCachedTime < threshold) {
            mUnknownPeerConnTime.poll();
        }
    }

    private void cacheConnectionTimeWithPhoneNumber(@NonNull ImsPhoneConnection connection) {
        int callDirection =
                connection.isIncoming() ? android.telecom.Call.Details.DIRECTION_INCOMING
                        : android.telecom.Call.Details.DIRECTION_OUTGOING;
        CacheEntry cachedConnectTime = new CacheEntry(SystemClock.elapsedRealtime(),
                connection.getConnectTime(), connection.getConnectTimeReal(), callDirection);
        maintainConnectTimeCache();
        if (PhoneConstants.PRESENTATION_ALLOWED == connection.getNumberPresentation()) {
            // In case of merging calls with the same number, use the latest connect time. Since
            // that call might be dropped and re-connected. So if the connectTime is earlier than
            // the cache, skip.
            String phoneNumber = getFormattedPhoneNumber(connection.getAddress());
            if (mPhoneNumAndConnTime.containsKey(phoneNumber)
                    && connection.getConnectTime()
                        <= mPhoneNumAndConnTime.get(phoneNumber).mConnectTime) {
                // Use the latest connect time.
                return;
            }
            mPhoneNumAndConnTime.put(phoneNumber, cachedConnectTime);
        } else {
            mUnknownPeerConnTime.add(cachedConnectTime);
        }
    }

    private CacheEntry findConnectionTimeUsePhoneNumber(
            @NonNull ConferenceParticipant participant) {
        maintainConnectTimeCache();
        if (PhoneConstants.PRESENTATION_ALLOWED == participant.getParticipantPresentation()) {
            if (participant.getHandle() == null
                    || participant.getHandle().getSchemeSpecificPart() == null) {
                return null;
            }

            String number = ConferenceParticipant.getParticipantAddress(participant.getHandle(),
                    getCountryIso()).getSchemeSpecificPart();
            if (TextUtils.isEmpty(number)) {
                return null;
            }
            String formattedNumber = getFormattedPhoneNumber(number);
            return mPhoneNumAndConnTime.get(formattedNumber);
        } else {
            return mUnknownPeerConnTime.poll();
        }
    }

    private String getFormattedPhoneNumber(String number) {
        String countryIso = getCountryIso();
        if (countryIso == null) {
            return number;
        }
        String phoneNumber = PhoneNumberUtils.formatNumberToE164(number, countryIso);
        return phoneNumber == null ? number : phoneNumber;
    }

    private String getCountryIso() {
        int subId = mPhone.getSubId();
        SubscriptionInfo info =
                SubscriptionManager.from(mPhone.getContext()).getActiveSubscriptionInfo(subId);
        return info == null ? null : info.getCountryIso();
    }

    public void
    conference() {
        ImsCall fgImsCall = mForegroundCall.getImsCall();
        if (fgImsCall == null) {
            log("conference no foreground ims call");
            return;
        }

        ImsCall bgImsCall = mBackgroundCall.getImsCall();
        if (bgImsCall == null) {
            log("conference no background ims call");
            return;
        }

        if (fgImsCall.isCallSessionMergePending()) {
            log("conference: skip; foreground call already in process of merging.");
            return;
        }

        if (bgImsCall.isCallSessionMergePending()) {
            log("conference: skip; background call already in process of merging.");
            return;
        }

        // Keep track of the connect time of the earliest call so that it can be set on the
        // {@code ImsConference} when it is created.
        long foregroundConnectTime = mForegroundCall.getEarliestConnectTime();
        long backgroundConnectTime = mBackgroundCall.getEarliestConnectTime();
        long conferenceConnectTime;
        if (foregroundConnectTime > 0 && backgroundConnectTime > 0) {
            conferenceConnectTime = Math.min(mForegroundCall.getEarliestConnectTime(),
                    mBackgroundCall.getEarliestConnectTime());
            log("conference - using connect time = " + conferenceConnectTime);
        } else if (foregroundConnectTime > 0) {
            log("conference - bg call connect time is 0; using fg = " + foregroundConnectTime);
            conferenceConnectTime = foregroundConnectTime;
        } else {
            log("conference - fg call connect time is 0; using bg = " + backgroundConnectTime);
            conferenceConnectTime = backgroundConnectTime;
        }

        String foregroundId = "";
        ImsPhoneConnection foregroundConnection = mForegroundCall.getFirstConnection();
        if (foregroundConnection != null) {
            foregroundConnection.setConferenceConnectTime(conferenceConnectTime);
            foregroundConnection.handleMergeStart();
            foregroundId = foregroundConnection.getTelecomCallId();
            cacheConnectionTimeWithPhoneNumber(foregroundConnection);
        }
        String backgroundId = "";
        ImsPhoneConnection backgroundConnection = findConnection(bgImsCall);
        if (backgroundConnection != null) {
            backgroundConnection.handleMergeStart();
            backgroundId = backgroundConnection.getTelecomCallId();
            cacheConnectionTimeWithPhoneNumber(backgroundConnection);
        }
        log("conference: fgCallId=" + foregroundId + ", bgCallId=" + backgroundId);
        mOperationLocalLog.log("conference: fgCallId=" + foregroundId + ", bgCallId="
                + backgroundId);

        try {
            fgImsCall.merge(bgImsCall);
        } catch (ImsException e) {
            log("conference " + e.getMessage());
            handleConferenceFailed(foregroundConnection, backgroundConnection);
        }
    }

    /**
     * Connects the two calls and disconnects the subscriber from both calls. Throws a
     * {@link CallStateException} if there is an issue.
     * @throws CallStateException
     */
    public void explicitCallTransfer() throws CallStateException {
        ImsCall fgImsCall = mForegroundCall.getImsCall();
        ImsCall bgImsCall = mBackgroundCall.getImsCall();
        if ((fgImsCall == null) || (bgImsCall == null) || !canTransfer()) {
            throw new CallStateException("cannot transfer");
        }

        try {
            // Per 3GPP TS 24.629 - A.2, the signalling for a consultative transfer should send the
            // REFER on the background held call with the foreground call specified as the
            // destination.
            bgImsCall.consultativeTransfer(fgImsCall);
        } catch (ImsException e) {
            throw new CallStateException(e.getMessage());
        }
    }

    @UnsupportedAppUsage(maxTargetSdk = Build.VERSION_CODES.R, trackingBug = 170729553)
    public void
    clearDisconnected() {
        if (DBG) log("clearDisconnected");

        internalClearDisconnected();

        updatePhoneState();
        mPhone.notifyPreciseCallStateChanged();
    }

    public boolean
    canConference() {
        return mForegroundCall.getState() == ImsPhoneCall.State.ACTIVE
            && mBackgroundCall.getState() == ImsPhoneCall.State.HOLDING
            && !mBackgroundCall.isFull()
            && !mForegroundCall.isFull();
    }

    private boolean canAddVideoCallDuringImsAudioCall(int videoState) {
        if (mAllowHoldingVideoCall) {
            return true;
        }

        ImsCall call = mForegroundCall.getImsCall();
        if (call == null) {
            call = mBackgroundCall.getImsCall();
        }

        boolean isImsAudioCallActiveOrHolding = (mForegroundCall.getState() == Call.State.ACTIVE ||
               mBackgroundCall.getState() == Call.State.HOLDING) && call != null &&
               !call.isVideoCall();

        /* return TRUE if there doesn't exist ims audio call in either active
           or hold states */
        return !isImsAudioCallActiveOrHolding || !VideoProfile.isVideo(videoState);
    }


    /**
     * Determines if there are issues which would preclude dialing an outgoing call.  Throws a
     * {@link CallStateException} if there is an issue.
     * @throws CallStateException
     */
    public void checkForDialIssues() throws CallStateException {
        boolean disableCall = TelephonyProperties.disable_call().orElse(false);
        if (disableCall) {
            throw new CallStateException(CallStateException.ERROR_CALLING_DISABLED,
                    "ro.telephony.disable-call has been used to disable calling.");
        }
        if (mPendingMO != null && mPendingMO.getDeferDialStatus() != DeferDial.ENABLE) {
            throw new CallStateException(CallStateException.ERROR_ALREADY_DIALING,
                    "Another outgoing call is already being dialed.");
        }
        if (mRingingCall.isRinging()) {
            throw new CallStateException(CallStateException.ERROR_CALL_RINGING,
                    "Can't place a call while another is ringing.");
        }
        if (hasMaximumLiveCalls()) {
            throw new CallStateException(CallStateException.ERROR_TOO_MANY_CALLS,
                    "Already an active foreground and background call.");
        }
    }

    public boolean
    canTransfer() {
        return mForegroundCall.getState() == ImsPhoneCall.State.ACTIVE
            && mBackgroundCall.getState() == ImsPhoneCall.State.HOLDING;
    }

    //***** Private Instance Methods

    private void
    internalClearDisconnected() {
        mRingingCall.clearDisconnected();
        mForegroundCall.clearDisconnected();
        mBackgroundCall.clearDisconnected();
        mHandoverCall.clearDisconnected();
    }

    @UnsupportedAppUsage(maxTargetSdk = Build.VERSION_CODES.R, trackingBug = 170729553)
    private void
    updatePhoneState() {
        PhoneConstants.State oldState = mState;

        boolean isPendingMOIdle = mPendingMO == null || !mPendingMO.getState().isAlive();

        if (mRingingCall.isRinging()) {
            mState = PhoneConstants.State.RINGING;
        } else if (!isPendingMOIdle || !mForegroundCall.isIdle() || !mBackgroundCall.isIdle()) {
            // There is a non-idle call, so we're off the hook.
            mState = PhoneConstants.State.OFFHOOK;
        } else {
            mState = PhoneConstants.State.IDLE;
        }

        if (mState == PhoneConstants.State.IDLE && oldState != mState) {
            mVoiceCallEndedRegistrants.notifyRegistrants(
                    new AsyncResult(null, null, null));
        } else if (oldState == PhoneConstants.State.IDLE && oldState != mState) {
            mVoiceCallStartedRegistrants.notifyRegistrants (
                    new AsyncResult(null, null, null));
        }

        if (DBG) {
            log("updatePhoneState pendingMo = " + (mPendingMO == null ? "null"
                    : mPendingMO.getState() + "(" + mPendingMO.getTelecomCallId() + "/objId:"
                            + System.identityHashCode(mPendingMO) + ")")
                    + ", rng= " + mRingingCall.getState() + "("
                    + mRingingCall.getConnectionSummary()
                    + "), fg= " + mForegroundCall.getState() + "("
                    + mForegroundCall.getConnectionSummary()
                    + "), bg= " + mBackgroundCall.getState()
                    + "(" + mBackgroundCall.getConnectionSummary() + ")");
            log("updatePhoneState oldState=" + oldState + ", newState=" + mState);
        }

        if (mState != oldState) {
            mPhone.notifyPhoneStateChanged();
            mMetrics.writePhoneState(mPhone.getPhoneId(), mState);
            notifyPhoneStateChanged(oldState, mState);
        }
    }

    private void
    handleRadioNotAvailable() {
        // handlePollCalls will clear out its
        // call list when it gets the CommandException
        // error result from this
        pollCallsWhenSafe();
    }

    private void
    dumpState() {
        List l;

        log("Phone State:" + mState);

        log("Ringing call: " + mRingingCall.toString());

        l = mRingingCall.getConnections();
        for (int i = 0, s = l.size(); i < s; i++) {
            log(l.get(i).toString());
        }

        log("Foreground call: " + mForegroundCall.toString());

        l = mForegroundCall.getConnections();
        for (int i = 0, s = l.size(); i < s; i++) {
            log(l.get(i).toString());
        }

        log("Background call: " + mBackgroundCall.toString());

        l = mBackgroundCall.getConnections();
        for (int i = 0, s = l.size(); i < s; i++) {
            log(l.get(i).toString());
        }

    }

    //***** Called from ImsPhone
    /**
     * Set the TTY mode. This is the actual tty mode (varies depending on peripheral status)
     */
    public void setTtyMode(int ttyMode) {
        if (mImsManager == null) {
            Log.w(LOG_TAG, "ImsManager is null when setting TTY mode");
            return;
        }

        try {
            mImsManager.setTtyMode(ttyMode);
        } catch (ImsException e) {
            loge("setTtyMode : " + e);
        }
    }

    /**
     * Sets the UI TTY mode. This is the preferred TTY mode that the user sets in the call
     * settings screen.
     */
    public void setUiTTYMode(int uiTtyMode, Message onComplete) {
        if (mImsManager == null) {
            mPhone.sendErrorResponse(onComplete, getImsManagerIsNullException());
            return;
        }

        try {
            mImsManager.setUiTTYMode(mPhone.getContext(), uiTtyMode, onComplete);
        } catch (ImsException e) {
            loge("setUITTYMode : " + e);
            mPhone.sendErrorResponse(onComplete, e);
        }
    }

    public void setMute(boolean mute) {
        mDesiredMute = mute;
        mForegroundCall.setMute(mute);
    }

    public boolean getMute() {
        return mDesiredMute;
    }

    /**
     * Sends a DTMF code. According to <a href="http://tools.ietf.org/html/rfc2833">RFC 2833</a>,
     * event 0 ~ 9 maps to decimal value 0 ~ 9, '*' to 10, '#' to 11, event 'A' ~ 'D' to 12 ~ 15,
     * and event flash to 16. Currently, event flash is not supported.
     *
     * @param c that represents the DTMF to send. '0' ~ '9', 'A' ~ 'D', '*', '#' are valid inputs.
     * @param result the result message to send when done. If non-null, the {@link Message} must
     *         contain a valid {@link android.os.Messenger} in the {@link Message#replyTo} field,
     *         since this can be used across IPC boundaries.
     */
    public void sendDtmf(char c, Message result) {
        if (DBG) log("sendDtmf");

        ImsCall imscall = mForegroundCall.getImsCall();
        if (imscall == null) {
            log("sendDtmf : ring call");
            imscall =  mRingingCall.getImsCall();
        }
        if (imscall != null) {
            imscall.sendDtmf(c, result);
        }
    }

    public void
    startDtmf(char c) {
        if (DBG) log("startDtmf");

        ImsCall imscall = mForegroundCall.getImsCall();
        if (imscall == null) {
            log("startDtmf : ring call");
            imscall =  mRingingCall.getImsCall();
        }
        if (imscall != null) {
            imscall.startDtmf(c);
        } else {
            loge("startDtmf : no foreground or ringing call");
        }
    }

    public void
    stopDtmf() {
        if (DBG) log("stopDtmf");

        ImsCall imscall = mForegroundCall.getImsCall();
        if (imscall == null) {
            log("stopDtmf : ring call");
            imscall =  mRingingCall.getImsCall();
        }
        if (imscall != null) {
            imscall.stopDtmf();
        } else {
            loge("stopDtmf : no foreground or ringing call");
        }
    }

    //***** Called from ImsPhoneConnection

    public void hangup (ImsPhoneConnection conn) throws CallStateException {
        if (DBG) log("hangup connection" + conn.getImsCall());

        if (conn.getOwner() != this) {
            throw new CallStateException ("ImsPhoneConnection " + conn
                    + "does not belong to ImsPhoneCallTracker " + this);
        }
        hangup(conn, android.telecom.Call.REJECT_REASON_DECLINED);
    }

    //***** Called from ImsPhoneCall

    public void hangup (ImsPhoneCall call) throws CallStateException {
        hangup(call, android.telecom.Call.REJECT_REASON_DECLINED);
    }

    public void hangup (ImsPhoneCall call, @android.telecom.Call.RejectReason int rejectReason)
            throws CallStateException {
        hangup(call.getFirstConnection(), rejectReason);
    }

    private void hangup (ImsPhoneConnection conn,
            @android.telecom.Call.RejectReason int rejectReason) throws CallStateException {
        if (DBG) log("hangup call - reason=" + rejectReason);

        ImsPhoneCall call = conn.getCall();
        if (call.getConnectionsCount() == 0) {
            throw new CallStateException("no connections");
        }
        boolean rejectCall = false;

        String logResult = "(undefined)";
        if (call == mRingingCall) {
            logResult = "(ringing) hangup incoming";
            rejectCall = true;
        } else if (call == mForegroundCall) {
            if (call.isDialingOrAlerting()) {
                logResult = "(foregnd) hangup dialing or alerting...";
            } else {
                logResult = "(foregnd) hangup foreground";
                //held call will be resumed by onCallTerminated
            }
        } else if (call == mBackgroundCall) {
            logResult = "(backgnd) hangup waiting or background";
        } else if (call == mHandoverCall) {
            logResult = "(handover) hangup handover (SRVCC) call";
        } else {
            mOperationLocalLog.log("hangup: ImsPhoneCall " + System.identityHashCode(conn)
                    + " does not belong to ImsPhoneCallTracker " + this);
            throw new CallStateException ("ImsPhoneCall " + call +
                    "does not belong to ImsPhoneCallTracker " + this);
        }
        if (Phone.DEBUG_PHONE) log(logResult);
        mOperationLocalLog.log("hangup: " + logResult + ", connId="
                + System.identityHashCode(conn));

        if (call.getConnections().size() > 1 && call == mBackgroundCall) {
            // separate two connections from same imsphonecall object
            mBackgroundCall.detach(conn);
            mForegroundCall.attach(conn);
            conn.changeParent(mForegroundCall);
            mForegroundCall.onHangupLocal();
        } else {
            call.onHangupLocal();
        }
        mImsCallInfoTracker.updateImsCallStatus(conn);
        ImsCall imsCall = conn.getImsCall();

        try {
            if (imsCall != null) {
                if (rejectCall) {
                    if (rejectReason == android.telecom.Call.REJECT_REASON_UNWANTED) {
                        imsCall.reject(ImsReasonInfo.CODE_SIP_USER_MARKED_UNWANTED);
                    } else {
                        imsCall.reject(ImsReasonInfo.CODE_USER_DECLINE);
                    }
                    mMetrics.writeOnImsCommand(mPhone.getPhoneId(), imsCall.getSession(),
                            ImsCommand.IMS_CMD_REJECT);
                } else {
                    imsCall.terminate(ImsReasonInfo.CODE_USER_TERMINATED);
                    mMetrics.writeOnImsCommand(mPhone.getPhoneId(), imsCall.getSession(),
                            ImsCommand.IMS_CMD_TERMINATE);
                }
            } else if (mPendingMO != null && call == mForegroundCall) {
                // is holding a foreground call
                mPendingMO.update(null, ImsPhoneCall.State.DISCONNECTED);
                mPendingMO.onDisconnect();
                removeConnection(mPendingMO);
                mPendingMO = null;
                updatePhoneState();
                removeMessages(EVENT_DIAL_PENDINGMO);
            }
        } catch (ImsException e) {
            mOperationLocalLog.log("hangup: ImsException=" + e);
            throw new CallStateException(e.getMessage());
        }

        mPhone.notifyPreciseCallStateChanged();

    }

    void callEndCleanupHandOverCallIfAny() {
        List<Connection> connections = mHandoverCall.getConnections();
        if (connections.size() > 0) {
            if (DBG) log("callEndCleanupHandOverCallIfAny, mHandoverCall.mConnections="
                    + mHandoverCall.getConnections());
            mHandoverCall.clearConnections();
            mConnections.clear();
            mState = PhoneConstants.State.IDLE;
        }
    }


    public void sendUSSD (String ussdString, Message response) {
        if (DBG) log("sendUSSD");

        try {
            if (mUssdSession != null) {
                // Doesn't need mPendingUssd here. Listeners would use it if not null.
                mPendingUssd = null;
                mUssdSession.sendUssd(ussdString);
                AsyncResult.forMessage(response, null, null);
                response.sendToTarget();
                return;
            }

            if (mImsManager == null) {
                mPhone.sendErrorResponse(response, getImsManagerIsNullException());
                return;
            }

            String[] callees = new String[] { ussdString };
            ImsCallProfile profile = mImsManager.createCallProfile(
                    ImsCallProfile.SERVICE_TYPE_NORMAL, ImsCallProfile.CALL_TYPE_VOICE);
            profile.setCallExtraInt(ImsCallProfile.EXTRA_DIALSTRING,
                    ImsCallProfile.DIALSTRING_USSD);

            mUssdSession = mImsManager.makeCall(profile, callees, mImsUssdListener);
            mPendingUssd = response;
            if (DBG) log("pending ussd updated, " + mPendingUssd);
        } catch (ImsException e) {
            loge("sendUSSD : " + e);
            mPhone.sendErrorResponse(response, e);
        }
    }

    /**
     * Cancel USSD session.
     *
     * @param msg The message to dispatch when the USSD session terminated.
     */
    public void cancelUSSD(Message msg) {
        if (mUssdSession == null) return;
        mPendingUssd = msg;
        mUssdSession.terminate(ImsReasonInfo.CODE_USER_TERMINATED);
    }

    @UnsupportedAppUsage(maxTargetSdk = Build.VERSION_CODES.R, trackingBug = 170729553)
    private synchronized ImsPhoneConnection findConnection(final ImsCall imsCall) {
        for (ImsPhoneConnection conn : mConnections) {
            if (conn.getImsCall() == imsCall) {
                return conn;
            }
        }
        return null;
    }

    /**
     * Given a connection, detach it from any {@link ImsPhoneCall} it is associated with, remove it
     * from the connections lists, and ensure if it was the pending MO connection it gets removed
     * from there as well.
     * @param conn The connection to cleanup and remove.
     */
    public synchronized void cleanupAndRemoveConnection(ImsPhoneConnection conn) {
        mOperationLocalLog.log("cleanupAndRemoveConnection: " + conn);
        // If the connection is attached to a call, detach it.
        if (conn.getCall() != null) {
            conn.getCall().detach(conn);
        }
        // Remove it from the connection list.
        removeConnection(conn);

        // Finally, if it was the pending MO, then ensure that connection gets cleaned up as well.
        if (conn == mPendingMO) {
            mPendingMO.finalize();
            mPendingMO = null;
        }
        // Ensure aggregate state for this tracker is also updated to reflect the new state.
        updatePhoneState();
        mPhone.notifyPreciseCallStateChanged();
    }

    @UnsupportedAppUsage(maxTargetSdk = Build.VERSION_CODES.R, trackingBug = 170729553)
    public synchronized void removeConnection(ImsPhoneConnection conn) {
        mConnections.remove(conn);

        // If not emergency call is remaining, notify emergency call registrants
        if (mIsInEmergencyCall) {
            boolean isEmergencyCallInList = false;
            // if no emergency calls pending, set this to false
            for (ImsPhoneConnection imsPhoneConnection : mConnections) {
                if (imsPhoneConnection != null && imsPhoneConnection.isEmergency() == true) {
                    isEmergencyCallInList = true;
                    break;
                }
            }

            if (!isEmergencyCallInList) {
                if (mPhone.isEcmCanceledForEmergency()) {
                    EcbmHandler.getInstance().handleTimerInEmergencyCallbackMode(EcbmHandler.RESTART_ECM_TIMER);
                }
                mIsInEmergencyCall = false;
                mPhone.sendEmergencyCallStateChange(false);
            }
        }
    }

    @UnsupportedAppUsage(maxTargetSdk = Build.VERSION_CODES.R, trackingBug = 170729553)
    private synchronized void addConnection(ImsPhoneConnection conn) {
        mConnections.add(conn);
        if (conn.isEmergency()) {
            mIsInEmergencyCall = true;
            mPhone.sendEmergencyCallStateChange(true);
        }
    }

    @UnsupportedAppUsage(maxTargetSdk = Build.VERSION_CODES.R, trackingBug = 170729553)
    private void processCallStateChange(ImsCall imsCall, ImsPhoneCall.State state, int cause) {
        if (DBG) log("processCallStateChange " + imsCall + " state=" + state + " cause=" + cause);
        // This method is called on onCallUpdate() where there is not necessarily a call state
        // change. In these situations, we'll ignore the state related updates and only process
        // the change in media capabilities (as expected).  The default is to not ignore state
        // changes so we do not change existing behavior.
        processCallStateChange(imsCall, state, cause, false /* do not ignore state update */);
    }

    @UnsupportedAppUsage(maxTargetSdk = Build.VERSION_CODES.R, trackingBug = 170729553)
    private void processCallStateChange(ImsCall imsCall, ImsPhoneCall.State state, int cause,
            boolean ignoreState) {
        if (DBG) {
            log("processCallStateChange state=" + state + " cause=" + cause
                    + " ignoreState=" + ignoreState);
        }

        if (imsCall == null) return;

        boolean changed = false;
        ImsPhoneConnection conn = findConnection(imsCall);

        if (conn == null) {
            // TODO : what should be done?
            return;
        }

        // processCallStateChange is triggered for onCallUpdated as well.
        // onCallUpdated should not modify the state of the call
        // It should modify only other capabilities of call through updateMediaCapabilities
        // State updates will be triggered through individual callbacks
        // i.e. onCallHeld, onCallResume, etc and conn.update will be responsible for the update
        conn.updateMediaCapabilities(imsCall);
        if (ignoreState) {
            conn.updateAddressDisplay(imsCall);
            conn.updateExtras(imsCall);
            // Some devices will change the audio direction between major call state changes, so we
            // need to check whether to start or stop ringback
            conn.maybeChangeRingbackState();

            maybeSetVideoCallProvider(conn, imsCall);
            // IMS call profile might be changed while call state is maintained. In this case, it's
            // required to notify to CallAttributesListener.
            // Since call state is not changed, TelephonyRegistry will not notify to
            // PreciseCallStateListener.
            mPhone.notifyPreciseCallStateToNotifier();
            return;
        }

        // Do not log operations that do not change the state
        mOperationLocalLog.log("processCallStateChange: state=" + state + " cause=" + cause
                + " connId=" + System.identityHashCode(conn));
        boolean noActiveCall = false;
        if (mForegroundCall.getState() != ImsPhoneCall.State.ACTIVE
                && mBackgroundCall.getState() != ImsPhoneCall.State.ACTIVE) {
            noActiveCall = true;
        }
        changed = conn.update(imsCall, state);
        if (noActiveCall && changed && state == ImsPhoneCall.State.ACTIVE) {
            sendMessage(obtainMessage(EVENT_NEW_ACTIVE_CALL_STARTED));
        }
        if (state == ImsPhoneCall.State.DISCONNECTED) {
            changed = conn.onDisconnect(cause) || changed;
            //detach the disconnected connections
            conn.getCall().detach(conn);
            removeConnection(conn);

            // If the call being disconnected was the pending MO call we should clear it.
            if (mPendingMO == conn) {
                mPendingMO.finalize();
                mPendingMO = null;
            }

            // remove conference participants from the cached list when call is disconnected
            List<ConferenceParticipant> cpList = imsCall.getConferenceParticipants();
            if (cpList != null) {
                for (ConferenceParticipant cp : cpList) {
                    String number = ConferenceParticipant.getParticipantAddress(cp.getHandle(),
                            getCountryIso()).getSchemeSpecificPart();
                    if (!TextUtils.isEmpty(number)) {
                        String formattedNumber = getFormattedPhoneNumber(number);
                        mPhoneNumAndConnTime.remove(formattedNumber);
                    }
                }
            }
        } else {
            mPhone.getVoiceCallSessionStats().onCallStateChanged(conn.getCall());
        }

        if (changed) {
            mImsCallInfoTracker.updateImsCallStatus(conn);
            if (conn.getCall() == mHandoverCall) return;
            updatePhoneState();
            mPhone.notifyPreciseCallStateChanged();
        }
    }

    private void maybeSetVideoCallProvider(ImsPhoneConnection conn, ImsCall imsCall) {
        android.telecom.Connection.VideoProvider connVideoProvider = conn.getVideoProvider();
        ImsCallSession callSession = imsCall.getCallSession();
        if (connVideoProvider != null || callSession == null
            || callSession.getVideoCallProvider() == null) {
            return;
        }

        try {
            setVideoCallProvider(conn, imsCall);
        } catch (RemoteException e) {
            loge("maybeSetVideoCallProvider: exception " + e);
        }
    }

    /**
     * Adds a reason code remapping, for test purposes.
     *
     * @param fromCode The from code, or {@code null} if all.
     * @param message The message to map.
     * @param toCode The code to remap to.
     */
    @VisibleForTesting
    public void addReasonCodeRemapping(Integer fromCode, String message, Integer toCode) {
        if (message != null) {
            message = message.toLowerCase(Locale.ROOT);
        }
        mImsReasonCodeMap.put(new ImsReasonInfoKeyPair(fromCode, message), toCode);
    }

    /**
     * Returns the {@link ImsReasonInfo#getCode()}, potentially remapping to a new value based on
     * the {@link ImsReasonInfo#getCode()} and {@link ImsReasonInfo#getExtraMessage()}.
     *
     * See {@link #mImsReasonCodeMap}.
     *
     * @param reasonInfo The {@link ImsReasonInfo}.
     * @return The remapped code.
     */
    @VisibleForTesting
    public @ImsReasonInfo.ImsCode int maybeRemapReasonCode(ImsReasonInfo reasonInfo) {
        int code = reasonInfo.getCode();
        String reason = reasonInfo.getExtraMessage();
        if (reason == null) {
            reason = "";
        } else {
            reason = reason.toLowerCase(Locale.ROOT);
        }
        log("maybeRemapReasonCode : fromCode = " + reasonInfo.getCode() + " ; message = "
                + reason);
        ImsReasonInfoKeyPair toCheck = new ImsReasonInfoKeyPair(code, reason);
        ImsReasonInfoKeyPair wildcardToCheck = new ImsReasonInfoKeyPair(null, reason);
        ImsReasonInfoKeyPair wildcardMessageToCheck = new ImsReasonInfoKeyPair(code, null);

        if (mImsReasonCodeMap.containsKey(toCheck)) {
            int toCode = mImsReasonCodeMap.get(toCheck);

            log("maybeRemapReasonCode : fromCode = " + reasonInfo.getCode() + " ; message = "
                    + reason + " ; toCode = " + toCode);
            return toCode;
        } else if (!reason.isEmpty() && mImsReasonCodeMap.containsKey(wildcardToCheck)) {
            // Handle the case where a wildcard is specified for the fromCode; in this case we will
            // match without caring about the fromCode.
            // If the reason is empty, we won't do wildcard remapping; otherwise we'd basically be
            // able to remap all ImsReasonInfo codes to a single code, which is not desirable.
            int toCode = mImsReasonCodeMap.get(wildcardToCheck);

            log("maybeRemapReasonCode : fromCode(wildcard) = " + reasonInfo.getCode() +
                    " ; message = " + reason + " ; toCode = " + toCode);
            return toCode;
        }
        else if (mImsReasonCodeMap.containsKey(wildcardMessageToCheck)) {
            // Handle the case where a wildcard is specified for the reason.
            // For example, we can set these two strings in
            // CarrierConfigManager.KEY_IMS_REASONINFO_MAPPING_STRING_ARRAY:
            //   - "1014|call completed elsewhere|1014"
            //   - "1014|*|510"
            // to remap CODE_ANSWERED_ELSEWHERE to CODE_USER_TERMINATED_BY_REMOTE
            // when reason is NOT "call completed elsewhere".
            int toCode = mImsReasonCodeMap.get(wildcardMessageToCheck);
            log("maybeRemapReasonCode : fromCode = " + reasonInfo.getCode() +
                    " ; message(wildcard) = " + reason + " ; toCode = " + toCode);
            return toCode;
        }
        return code;
    }

    @VisibleForTesting
    public boolean getSwitchingFgAndBgCallsValue() {
        return mSwitchingFgAndBgCalls;
    }

    @VisibleForTesting
    public void setSwitchingFgAndBgCallsValue(boolean value) {
        mSwitchingFgAndBgCalls = value;
    }

    /**
     * Maps an {@link ImsReasonInfo} reason code to a {@link DisconnectCause} cause code.
     * The {@link Call.State} provided is the state of the call prior to disconnection.
     * @param reasonInfo the {@link ImsReasonInfo} for the disconnection.
     * @param callState The {@link Call.State} prior to disconnection.
     * @return The {@link DisconnectCause} code.
     */
    @VisibleForTesting
    public int getDisconnectCauseFromReasonInfo(ImsReasonInfo reasonInfo, Call.State callState) {
        int cause = DisconnectCause.ERROR_UNSPECIFIED;

        int code = maybeRemapReasonCode(reasonInfo);
        switch (code) {
            case ImsReasonInfo.CODE_SIP_ALTERNATE_EMERGENCY_CALL:
                return DisconnectCause.IMS_SIP_ALTERNATE_EMERGENCY_CALL;
            case ImsReasonInfo.CODE_SIP_BAD_ADDRESS:
            case ImsReasonInfo.CODE_SIP_NOT_REACHABLE:
                return DisconnectCause.NUMBER_UNREACHABLE;

            case ImsReasonInfo.CODE_SIP_BUSY:
                return DisconnectCause.BUSY;

            case ImsReasonInfo.CODE_USER_TERMINATED:
                return DisconnectCause.LOCAL;

            case ImsReasonInfo.CODE_LOCAL_ENDED_BY_CONFERENCE_MERGE:
                return DisconnectCause.IMS_MERGED_SUCCESSFULLY;

            case ImsReasonInfo.CODE_LOCAL_CALL_DECLINE:
            case ImsReasonInfo.CODE_REMOTE_CALL_DECLINE:
            case ImsReasonInfo.CODE_REJECTED_ELSEWHERE:
                // If the call has been declined locally (on this device), or on remotely (on
                // another device using multiendpoint functionality), mark it as rejected.
                return DisconnectCause.INCOMING_REJECTED;

            case ImsReasonInfo.CODE_USER_TERMINATED_BY_REMOTE:
            case ImsReasonInfo.CODE_SIP_USER_REJECTED:
                return DisconnectCause.NORMAL;

            case ImsReasonInfo.CODE_SIP_FORBIDDEN:
                return DisconnectCause.SERVER_ERROR;

            case ImsReasonInfo.CODE_SIP_REDIRECTED:
            case ImsReasonInfo.CODE_SIP_NOT_ACCEPTABLE:
            case ImsReasonInfo.CODE_SIP_GLOBAL_ERROR:
                return DisconnectCause.SERVER_ERROR;

            case ImsReasonInfo.CODE_EMERGENCY_CALL_OVER_WFC_NOT_AVAILABLE:
                return DisconnectCause.EMERGENCY_CALL_OVER_WFC_NOT_AVAILABLE;

            case ImsReasonInfo.CODE_WFC_SERVICE_NOT_AVAILABLE_IN_THIS_LOCATION:
                return DisconnectCause.WFC_SERVICE_NOT_AVAILABLE_IN_THIS_LOCATION;

            case ImsReasonInfo.CODE_SIP_SERVICE_UNAVAILABLE:
            case ImsReasonInfo.CODE_SIP_SERVER_ERROR:
                return DisconnectCause.SERVER_UNREACHABLE;

            case ImsReasonInfo.CODE_SIP_NOT_FOUND:
                return DisconnectCause.INVALID_NUMBER;

            case ImsReasonInfo.CODE_LOCAL_NETWORK_ROAMING:
            case ImsReasonInfo.CODE_LOCAL_NETWORK_IP_CHANGED:
            case ImsReasonInfo.CODE_LOCAL_IMS_SERVICE_DOWN:
            case ImsReasonInfo.CODE_LOCAL_SERVICE_UNAVAILABLE:
            case ImsReasonInfo.CODE_LOCAL_NOT_REGISTERED:
            case ImsReasonInfo.CODE_LOCAL_NETWORK_NO_LTE_COVERAGE:
            case ImsReasonInfo.CODE_LOCAL_NETWORK_NO_SERVICE:
            case ImsReasonInfo.CODE_LOCAL_CALL_VCC_ON_PROGRESSING:
                return DisconnectCause.OUT_OF_SERVICE;

            case ImsReasonInfo.CODE_SIP_REQUEST_TIMEOUT:
            case ImsReasonInfo.CODE_TIMEOUT_1XX_WAITING:
            case ImsReasonInfo.CODE_TIMEOUT_NO_ANSWER:
            case ImsReasonInfo.CODE_TIMEOUT_NO_ANSWER_CALL_UPDATE:
                return DisconnectCause.TIMED_OUT;

            case ImsReasonInfo.CODE_LOCAL_POWER_OFF:
            case ImsReasonInfo.CODE_RADIO_OFF:
                return DisconnectCause.POWER_OFF;

            case ImsReasonInfo.CODE_LOCAL_LOW_BATTERY:
            case ImsReasonInfo.CODE_LOW_BATTERY: {
                if (callState == Call.State.DIALING) {
                    return DisconnectCause.DIAL_LOW_BATTERY;
                } else {
                    return DisconnectCause.LOW_BATTERY;
                }
            }

            case ImsReasonInfo.CODE_CALL_BARRED:
                return DisconnectCause.CALL_BARRED;

            case ImsReasonInfo.CODE_FDN_BLOCKED:
                return DisconnectCause.FDN_BLOCKED;

            case ImsReasonInfo.CODE_IMEI_NOT_ACCEPTED:
                return DisconnectCause.IMEI_NOT_ACCEPTED;

            case ImsReasonInfo.CODE_ANSWERED_ELSEWHERE:
                return DisconnectCause.ANSWERED_ELSEWHERE;

            case ImsReasonInfo.CODE_CALL_END_CAUSE_CALL_PULL:
                return DisconnectCause.CALL_PULLED;

            case ImsReasonInfo.CODE_MAXIMUM_NUMBER_OF_CALLS_REACHED:
                return DisconnectCause.MAXIMUM_NUMBER_OF_CALLS_REACHED;

            case ImsReasonInfo.CODE_DATA_DISABLED:
                return DisconnectCause.DATA_DISABLED;

            case ImsReasonInfo.CODE_DATA_LIMIT_REACHED:
                return DisconnectCause.DATA_LIMIT_REACHED;

            case ImsReasonInfo.CODE_WIFI_LOST:
                return DisconnectCause.WIFI_LOST;

            case ImsReasonInfo.CODE_ACCESS_CLASS_BLOCKED:
                return DisconnectCause.IMS_ACCESS_BLOCKED;

            case ImsReasonInfo.CODE_EMERGENCY_TEMP_FAILURE:
                return DisconnectCause.EMERGENCY_TEMP_FAILURE;

            case ImsReasonInfo.CODE_EMERGENCY_PERM_FAILURE:
                return DisconnectCause.EMERGENCY_PERM_FAILURE;

            case ImsReasonInfo.CODE_DIAL_MODIFIED_TO_USSD:
                return DisconnectCause.DIAL_MODIFIED_TO_USSD;

            case ImsReasonInfo.CODE_DIAL_MODIFIED_TO_SS:
                return DisconnectCause.DIAL_MODIFIED_TO_SS;

            case ImsReasonInfo.CODE_DIAL_MODIFIED_TO_DIAL:
                return DisconnectCause.DIAL_MODIFIED_TO_DIAL;

            case ImsReasonInfo.CODE_DIAL_MODIFIED_TO_DIAL_VIDEO:
                return DisconnectCause.DIAL_MODIFIED_TO_DIAL_VIDEO;

            case ImsReasonInfo.CODE_DIAL_VIDEO_MODIFIED_TO_DIAL:
                return DisconnectCause.DIAL_VIDEO_MODIFIED_TO_DIAL;

            case ImsReasonInfo.CODE_DIAL_VIDEO_MODIFIED_TO_DIAL_VIDEO:
                return DisconnectCause.DIAL_VIDEO_MODIFIED_TO_DIAL_VIDEO;

            case ImsReasonInfo.CODE_DIAL_VIDEO_MODIFIED_TO_SS:
                return DisconnectCause.DIAL_VIDEO_MODIFIED_TO_SS;

            case ImsReasonInfo.CODE_DIAL_VIDEO_MODIFIED_TO_USSD:
                return DisconnectCause.DIAL_VIDEO_MODIFIED_TO_USSD;

            case QtiImsUtils.CODE_RETRY_ON_IMS_WITHOUT_RTT:
                return QtiImsUtils.RETRY_ON_IMS_WITHOUT_RTT;

            case ImsReasonInfo.CODE_UNOBTAINABLE_NUMBER:
                return DisconnectCause.UNOBTAINABLE_NUMBER;

            case ImsReasonInfo.CODE_MEDIA_NO_DATA:
                return DisconnectCause.MEDIA_TIMEOUT;

            case ImsReasonInfo.CODE_RADIO_INTERNAL_ERROR:
            case ImsReasonInfo.CODE_UNSPECIFIED:
                if (mPhone.getDefaultPhone().getServiceStateTracker().mRestrictedState
                        .isCsRestricted()) {
                    return DisconnectCause.CS_RESTRICTED;
                } else if (mPhone.getDefaultPhone().getServiceStateTracker().mRestrictedState
                        .isCsEmergencyRestricted()) {
                    return DisconnectCause.CS_RESTRICTED_EMERGENCY;
                } else if (mPhone.getDefaultPhone().getServiceStateTracker().mRestrictedState
                        .isCsNormalRestricted()) {
                    return DisconnectCause.CS_RESTRICTED_NORMAL;
                }
                break;

            case ImsReasonInfo.CODE_SIP_BAD_REQUEST:
            case ImsReasonInfo.CODE_REJECT_CALL_ON_OTHER_SUB:
            case ImsReasonInfo.CODE_REJECT_ONGOING_E911_CALL:
            case ImsReasonInfo.CODE_REJECT_ONGOING_CALL_SETUP:
            case ImsReasonInfo.CODE_REJECT_MAX_CALL_LIMIT_REACHED:
            case ImsReasonInfo.CODE_REJECT_ONGOING_CALL_TRANSFER:
            case ImsReasonInfo.CODE_REJECT_ONGOING_CONFERENCE_CALL:
            case ImsReasonInfo.CODE_REJECT_ONGOING_HANDOVER:
            case ImsReasonInfo.CODE_REJECT_ONGOING_CALL_UPGRADE:
                return DisconnectCause.INCOMING_AUTO_REJECTED;
            case ImsReasonInfo.CODE_CONCURRENT_CALLS_NOT_POSSIBLE:
                return DisconnectCause.CONCURRENT_CALLS_NOT_POSSIBLE;
            default:
        }

        return cause;
    }

    private int getPreciseDisconnectCauseFromReasonInfo(ImsReasonInfo reasonInfo) {
        return PRECISE_CAUSE_MAP.get(maybeRemapReasonCode(reasonInfo),
                CallFailCause.ERROR_UNSPECIFIED);
    }

    /**
     * @return true if the phone is in Emergency Callback mode, otherwise false
     */
    private boolean isPhoneInEcbm() {
        return EcbmHandler.getInstance() != null && EcbmHandler.getInstance().isInEcm();
    }

    /**
     * @return true if the phone is in SMS callback mode and
     * exit SCBM supported, otherwise false
     */
    private boolean canExitScbm() {
        return mPhone.mDefaultPhone.isInScbm() &&
                mPhone.mDefaultPhone.isExitScbmFeatureSupported();
    }

    private boolean isPhoneInEmergencyMode() {
        return isPhoneInEcbm() || canExitScbm();
    }

    private void exitEmergencyMode() throws Exception {
        boolean isPhoneInEcbm = isPhoneInEcbm();
        boolean isPhoneInScbm = canExitScbm();
        if (isPhoneInEcbm) {
            try {
                EcbmHandler.getInstance().exitEmergencyCallbackMode();
            } catch (Exception e) {
                throw e;
            }
            EcbmHandler.getInstance().setOnEcbModeExitResponse(this,
                    EVENT_EXIT_ECM_RESPONSE_CDMA, null);
            mPendingExitEcbmReq = true;
        }
        if (isPhoneInScbm) {
            try {
                mPhone.mDefaultPhone.exitScbm();
            } catch (Exception e) {
                throw e;
            }
            mPhone.mDefaultPhone.setOnScbmExitResponse(this,
              EVENT_EXIT_SCBM_RESPONSE_CDMA, null);
            mPendingExitScbmReq = true;
        }
    }

    /**
     * Before dialing pending MO request, check for the Emergency Callback mode.
     * If device is in Emergency callback mode, then exit the mode before dialing pending MO.
     */
    @UnsupportedAppUsage(maxTargetSdk = Build.VERSION_CODES.R, trackingBug = 170729553)
    private void dialPendingMO() {
        boolean isPhoneInEmergencyMode = isPhoneInEmergencyMode();
        boolean isEmergencyNumber = mPendingMO.isEmergency();
        if ((!isPhoneInEmergencyMode()) || (isPhoneInEmergencyMode() && isEmergencyNumber)) {
            sendEmptyMessage(EVENT_DIAL_PENDINGMO);
        } else {
            sendEmptyMessage(EVENT_EXIT_ECBM_BEFORE_PENDINGMO);
        }
    }

    /**
     * Listen to the IMS call state change
     */
    @UnsupportedAppUsage(maxTargetSdk = Build.VERSION_CODES.R, trackingBug = 170729553)
    private ImsCall.Listener mImsCallListener = new ImsCall.Listener() {
        @Override
        public void onCallInitiating(ImsCall imsCall) {
            if (DBG) log("onCallInitiating");
            mPendingMO = null;
            processCallStateChange(imsCall, ImsPhoneCall.State.DIALING,
                    DisconnectCause.NOT_DISCONNECTED, true);
            mMetrics.writeOnImsCallInitiating(mPhone.getPhoneId(), imsCall.getCallSession());
        }

        @Override
        public void onCallProgressing(ImsCall imsCall) {
            if (DBG) log("onCallProgressing");

            mPendingMO = null;
            processCallStateChange(imsCall, ImsPhoneCall.State.ALERTING,
                    DisconnectCause.NOT_DISCONNECTED);
            mMetrics.writeOnImsCallProgressing(mPhone.getPhoneId(), imsCall.getCallSession());
        }

        @Override
        public void onCallStarted(ImsCall imsCall) {
            if (DBG) log("onCallStarted");

            if (mHoldSwitchingState == HoldSwapState.HOLDING_TO_ANSWER_INCOMING) {
                // If we put a call on hold to answer an incoming call, we should reset the
                // variables that keep track of the switch here.
                if (mCallExpectedToResume != null && mCallExpectedToResume == imsCall) {
                    if (DBG) log("onCallStarted: starting a call as a result of a switch.");
                    mHoldSwitchingState = HoldSwapState.INACTIVE;
                    mCallExpectedToResume = null;
                    logHoldSwapState("onCallStarted");
                }
            }

            mPendingMO = null;
            processCallStateChange(imsCall, ImsPhoneCall.State.ACTIVE,
                    DisconnectCause.NOT_DISCONNECTED);

            if (mNotifyVtHandoverToWifiFail && imsCall.isVideoCall() && !imsCall.isWifiCall()) {
                if (isWifiConnected()) {
                    // Schedule check to see if handover succeeded.
                    sendMessageDelayed(obtainMessage(EVENT_CHECK_FOR_WIFI_HANDOVER, imsCall),
                            HANDOVER_TO_WIFI_TIMEOUT_MS);
                    mHasAttemptedStartOfCallHandover = false;
                } else {
                    // No wifi connectivity, so keep track of network availability for potential
                    // handover.
                    registerForConnectivityChanges();
                    // No WIFI, so assume we've already attempted a handover.
                    mHasAttemptedStartOfCallHandover = true;
                }
            }
            mMetrics.writeOnImsCallStarted(mPhone.getPhoneId(), imsCall.getCallSession());
        }

        @Override
        public void onCallUpdated(ImsCall imsCall) {
            if (DBG) log("onCallUpdated");
            if (imsCall == null) {
                return;
            }
            ImsPhoneConnection conn = findConnection(imsCall);
            if (conn != null) {
                if (DBG) log("onCallUpdated: profile is " + imsCall.getCallProfile());
                processCallStateChange(imsCall, conn.getCall().mState,
                        DisconnectCause.NOT_DISCONNECTED, true /*ignore state update*/);
                mMetrics.writeImsCallState(mPhone.getPhoneId(),
                        imsCall.getCallSession(), conn.getCall().mState);
            }
        }

        /**
         * onCallStartFailed will be invoked when:
         * case 1) Dialing fails
         * case 2) Ringing call is disconnected by local or remote user
         */
        @Override
        public void onCallStartFailed(ImsCall imsCall, ImsReasonInfo reasonInfo) {
            if (DBG) log("onCallStartFailed reasonCode=" + reasonInfo.getCode());

            int eccCategory = EmergencyNumber.EMERGENCY_SERVICE_CATEGORY_UNSPECIFIED;
            if (imsCall != null && imsCall.getCallProfile() != null) {
                eccCategory = imsCall.getCallProfile().getEmergencyServiceCategories();
            }

            if (mHoldSwitchingState == HoldSwapState.HOLDING_TO_ANSWER_INCOMING) {
                // If we put a call on hold to answer an incoming call, we should reset the
                // variables that keep track of the switch here.
                if (mCallExpectedToResume != null && mCallExpectedToResume == imsCall) {
                    if (DBG) log("onCallStarted: starting a call as a result of a switch.");
                    mHoldSwitchingState = HoldSwapState.INACTIVE;
                    mCallExpectedToResume = null;
                    logHoldSwapState("onCallStartFailed");
                }
            }

            mPhone.getVoiceCallSessionStats()
                    .onImsCallStartFailed(
                            findConnection(imsCall),
                            new ImsReasonInfo(
                                    maybeRemapReasonCode(reasonInfo),
                                    reasonInfo.mExtraCode,
                                    reasonInfo.mExtraMessage));

            if (DomainSelectionResolver.getInstance().isDomainSelectionSupported()) {
                ImsPhoneConnection conn = findConnection(imsCall);
                // Since onCallInitiating and onCallProgressing reset mPendingMO,
                // we can't depend on mPendingMO.
                if ((reasonInfo.getCode() == ImsReasonInfo.CODE_SIP_ALTERNATE_EMERGENCY_CALL
                        || reasonInfo.getCode() == ImsReasonInfo.CODE_LOCAL_CALL_CS_RETRY_REQUIRED)
                        && conn != null) {
                    logi("onCallStartFailed eccCategory=" + eccCategory);
                    if (reasonInfo.getCode() == ImsReasonInfo.CODE_SIP_ALTERNATE_EMERGENCY_CALL
                            || reasonInfo.getExtraCode()
                                    == ImsReasonInfo.EXTRA_CODE_CALL_RETRY_EMERGENCY) {
                        conn.setNonDetectableEmergencyCallInfo(eccCategory);
                    }
                    conn.setImsReasonInfo(reasonInfo);
                    sendCallStartFailedDisconnect(imsCall, reasonInfo);
                    mMetrics.writeOnImsCallStartFailed(mPhone.getPhoneId(),
                            imsCall.getCallSession(), reasonInfo);
                    return;
                }
            }

            if (mPendingMO != null) {
                // To initiate dialing circuit-switched call
                if (reasonInfo.getCode() == ImsReasonInfo.CODE_LOCAL_CALL_CS_RETRY_REQUIRED
                        && mRingingCall.getState() == ImsPhoneCall.State.IDLE
                        && isForegroundHigherPriority()) {
                    mForegroundCall.detach(mPendingMO);
                    removeConnection(mPendingMO);
                    mImsCallInfoTracker.updateImsCallStatus(mPendingMO);
                    mPendingMO.finalize();
                    mPendingMO = null;
                    // if we need to perform CSFB of call, hang up any background call
                    // before redialing if it is a lower priority.
                    if (mBackgroundCall.getState().isAlive()) {
                        try {
                            hangup(mBackgroundCall);
                            mPendingSilentRedialInfo = new Pair<>(reasonInfo.getExtraCode() ==
                                ImsReasonInfo.EXTRA_CODE_CALL_RETRY_EMERGENCY, eccCategory);
                        } catch (CallStateException ex) {
                            mPendingSilentRedialInfo = null;
                        }
                    } else {
                        updatePhoneState();
                        mPhone.initiateSilentRedial(reasonInfo.getExtraCode() ==
                                ImsReasonInfo.EXTRA_CODE_CALL_RETRY_EMERGENCY, eccCategory);
                    }
                    return;
                } else {
                    sendCallStartFailedDisconnect(imsCall, reasonInfo);
                }
                mMetrics.writeOnImsCallStartFailed(mPhone.getPhoneId(), imsCall.getCallSession(),
                        reasonInfo);
            } else if (reasonInfo.getCode() == ImsReasonInfo.CODE_LOCAL_CALL_CS_RETRY_REQUIRED
                    && mForegroundCall.getState() == ImsPhoneCall.State.ALERTING) {
                if (DBG) log("onCallStartFailed: Initiated call by silent redial"
                        + " under ALERTING state.");
                ImsPhoneConnection conn = findConnection(imsCall);
                if (conn != null) {
                    mForegroundCall.detach(conn);
                    removeConnection(conn);
                    mImsCallInfoTracker.updateImsCallStatus(conn);
                }
                updatePhoneState();
                mPhone.initiateSilentRedial(reasonInfo.getExtraCode() ==
                        ImsReasonInfo.EXTRA_CODE_CALL_RETRY_EMERGENCY, eccCategory);
            }
        }

        @Override
        public void onCallTerminated(ImsCall imsCall, ImsReasonInfo reasonInfo) {
            if (DBG) log("onCallTerminated reasonCode=" + reasonInfo.getCode());

            ImsPhoneConnection conn = findConnection(imsCall);
            Call.State callState;
            if (conn != null) {
                callState = conn.getState();
            } else {
                // Connection shouldn't be null, but if it is, we can assume the call was active.
                // This call state is only used for determining which disconnect message to show in
                // the case of the device's battery being low resulting in a call drop.
                callState = Call.State.ACTIVE;
            }
            int cause = getDisconnectCauseFromReasonInfo(reasonInfo, callState);

            if (DBG) log("cause = " + cause + " conn = " + conn);

            if (conn != null) {
                android.telecom.Connection.VideoProvider videoProvider = conn.getVideoProvider();
                if (videoProvider instanceof ImsVideoCallProviderWrapper) {
                    ImsVideoCallProviderWrapper wrapper = (ImsVideoCallProviderWrapper)
                            videoProvider;
                    wrapper.unregisterForDataUsageUpdate(ImsPhoneCallTracker.this);
                    wrapper.removeImsVideoProviderCallback(conn);
                }
            }
            if (mOnHoldToneId == System.identityHashCode(conn)) {
                if (conn != null && mOnHoldToneStarted) {
                    mPhone.stopOnHoldTone(conn);
                }
                mOnHoldToneStarted = false;
                mOnHoldToneId = -1;
            }
            if (conn != null) {
                if (conn.isPulledCall() && (
                        reasonInfo.getCode() == ImsReasonInfo.CODE_CALL_PULL_OUT_OF_SYNC ||
                        reasonInfo.getCode() == ImsReasonInfo.CODE_SIP_TEMPRARILY_UNAVAILABLE ||
                        reasonInfo.getCode() == ImsReasonInfo.CODE_SIP_FORBIDDEN) &&
                        mPhone != null && mPhone.getExternalCallTracker() != null) {

                    log("Call pull failed.");
                    // Call was being pulled, but the call pull has failed -- inform the associated
                    // TelephonyConnection that the pull failed, and provide it with the original
                    // external connection which was pulled so that it can be swapped back.
                    conn.onCallPullFailed(mPhone.getExternalCallTracker()
                            .getConnectionById(conn.getPulledDialogId()));
                    // Do not mark as disconnected; the call will just change from being a regular
                    // call to being an external call again.
                    cause = DisconnectCause.NOT_DISCONNECTED;

                } else if (conn.isIncoming() && conn.getConnectTime() == 0
                        && cause != DisconnectCause.ANSWERED_ELSEWHERE) {
                    // Two cases where the call is declared as rejected.
                    // 1. The disconnect was initiated by the user.  I.e. the connection's
                    // disconnect cause is LOCAL at this point.
                    // 2. The network provided disconnect cause is INCOMING_REJECTED.  This will be
                    // the case for ImsReasonInfo.CODE_USER_TERMINATED_BY_REMOTE and
                    // ImsReasonInfo.CODE_REJECTED_ELSEWHERE.
                    if (conn.getDisconnectCause() == DisconnectCause.LOCAL
                            || cause == DisconnectCause.INCOMING_REJECTED) {
                        // If the user initiated a disconnect of this connection, then we will treat
                        // this is a rejected call.
                        // Note; we record the fact that this is a local disconnect in
                        // ImsPhoneConnection#onHangupLocal
                        // Alternatively, the network can specify INCOMING_REJECTED as a result of
                        // remote reject on another device; we'll still treat as rejected.
                        cause = DisconnectCause.INCOMING_REJECTED;
                    } else {
                        // Otherwise in all other cases consider it missed.
                        cause = DisconnectCause.INCOMING_MISSED;
                    }
                    if (DBG) log("Incoming connection of 0 connect time detected - translated " +
                            "cause = " + cause);
                }
            }

            if (cause == DisconnectCause.NORMAL && conn != null && conn.getImsCall().isMerged()) {
                // Call was terminated while it is merged instead of a remote disconnect.
                cause = DisconnectCause.IMS_MERGED_SUCCESSFULLY;
            }

            EmergencyNumberTracker emergencyNumberTracker = null;
            EmergencyNumber num = null;

            if (conn != null && imsCall.getSession() != null) {
                String callId = imsCall.getSession().getCallId();
                emergencyNumberTracker = conn.getEmergencyNumberTracker();
                num = conn.getEmergencyNumberInfo();
                mMetrics.writeOnImsCallTerminated(mPhone.getPhoneId(), imsCall.getCallSession(),
                    reasonInfo, mCallQualityMetrics.get(callId), num,
                    getNetworkCountryIso(), emergencyNumberTracker != null
                        ? emergencyNumberTracker.getEmergencyNumberDbVersion()
                        : TelephonyManager.INVALID_EMERGENCY_NUMBER_DB_VERSION);
                mPhone.getVoiceCallSessionStats().onImsCallTerminated(conn, new ImsReasonInfo(
                    maybeRemapReasonCode(reasonInfo),
                    reasonInfo.mExtraCode, reasonInfo.mExtraMessage));
                // Remove info for the callId from the current calls and add it to the history
                CallQualityMetrics lastCallMetrics = mCallQualityMetrics.remove(callId);
                if (lastCallMetrics != null) {
                    mCallQualityMetricsHistory.add(lastCallMetrics);
                }
                pruneCallQualityMetricsHistory();
            }
            mPhone.notifyImsReason(reasonInfo);

            if (conn != null) {
                conn.setPreciseDisconnectCause(getPreciseDisconnectCauseFromReasonInfo(reasonInfo));
                conn.setImsReasonInfo(reasonInfo);
            }

            boolean isEmergencySrvCategoryPresent = !TextUtils.isEmpty(imsCall.getCallProfile()
                    .getCallExtra(QtiImsUtils.EXTRA_EMERGENCY_SERVICE_CATEGORY));

            if (reasonInfo.getCode() == ImsReasonInfo.CODE_SIP_ALTERNATE_EMERGENCY_CALL
                    && DomainSelectionResolver.getInstance().isDomainSelectionSupported()
                    && isEmergencySrvCategoryPresent) {
                if (conn != null) {
                    int eccCategory = EmergencyNumber.EMERGENCY_SERVICE_CATEGORY_UNSPECIFIED;
                    if (imsCall != null && imsCall.getCallProfile() != null) {
                        eccCategory = imsCall.getCallProfile().getEmergencyServiceCategories();
                        logi("onCallTerminated eccCategory=" + eccCategory);
                    }
                    conn.setNonDetectableEmergencyCallInfo(eccCategory);
                }
                processCallStateChange(imsCall, ImsPhoneCall.State.DISCONNECTED, cause);
                return;
            } else if (reasonInfo.getCode() == ImsReasonInfo.CODE_SIP_ALTERNATE_EMERGENCY_CALL
                    && mAutoRetryFailedWifiEmergencyCall) {
                Pair<ImsCall, ImsReasonInfo> callInfo = new Pair<>(imsCall, reasonInfo);
                mPhone.getDefaultPhone().mCi.registerForOn(ImsPhoneCallTracker.this,
                        EVENT_REDIAL_WIFI_E911_CALL, callInfo);
                sendMessageDelayed(obtainMessage(EVENT_REDIAL_WIFI_E911_TIMEOUT, callInfo),
                        TIMEOUT_REDIAL_WIFI_E911_MS);
                final ConnectivityManager mgr = (ConnectivityManager) mPhone.getContext()
                        .getSystemService(Context.CONNECTIVITY_SERVICE);
                mgr.setAirplaneMode(false);
                return;
            } else if (reasonInfo.getCode() == ImsReasonInfo.CODE_RETRY_ON_IMS_WITHOUT_RTT) {
                Pair<ImsCall, ImsReasonInfo> callInfo = new Pair<>(imsCall, reasonInfo);
                sendMessage(obtainMessage(EVENT_REDIAL_WITHOUT_RTT, callInfo));
                return;
            } else {
                processCallStateChange(imsCall, ImsPhoneCall.State.DISCONNECTED, cause);
            }

            if (mForegroundCall.getState() != ImsPhoneCall.State.ACTIVE) {
                if (mRingingCall.getState().isRinging()) {
                    // Drop pending MO. We should address incoming call first
                    mPendingMO = null;
                }
            }

            if (mHoldSwitchingState == HoldSwapState.SWAPPING_ACTIVE_AND_HELD) {
                if (DBG) {
                    log("onCallTerminated: Call terminated in the midst of Switching " +
                            "Fg and Bg calls.");
                }
                // If we are the in midst of swapping FG and BG calls and the call that was
                // terminated was the one that we expected to resume, we need to swap the FG and
                // BG calls back.
                log("onCallTerminated: foreground call in state : " + mForegroundCall.getState() +
                        " , background call in state : " + mBackgroundCall.getState() +
                        " and ringing call in state : " + (mRingingCall == null ? "null" :
                        mRingingCall.getState().toString()));
                if (imsCall == mCallExpectedToResume) {
                    if (!mBackgroundCall.getImsCall().isPendingHold()) {
                        //Switch the calls only if the background call is not in a PENDING_HOLD
                        //state. Otherwise resuming the background call will anyways fail
                        //and we would have incorrectly switched the calls. The user won't be able
                        //to resume the held call later on.
                        if (DBG) {
                            log("onCallTerminated: switching " + mForegroundCall + " with "
                                    + mBackgroundCall);
                        }
                        // This call terminated in the midst of a switch after the other call was
                        // held, so resume it back to ACTIVE state since the switch failed.
                        mForegroundCall.switchWith(mBackgroundCall);
                        sendEmptyMessage(EVENT_RESUME_NOW_FOREGROUND_CALL);
                        mHoldSwitchingState = HoldSwapState.INACTIVE;
                    } else {
                        log("onCallTerminated: backgroung call has a PENDING_HOLD action in " +
                                "progress and cannot be resumed. Avoid switching the fg and bg "+
                                "calls and dont send EVENT_RESUME_NOW_FOREGROUND_CALL");
                        //Since the foreground call has ended and the background call
                        //is in PENDING_HOLD state
                        mHoldSwitchingState = HoldSwapState.PENDING_SINGLE_CALL_HOLD;
                    }
                } else {
                    // The call which was put on hold and not expected to resume got terminated.
                    // Just resume the foreground call as is done currently.
                    sendEmptyMessage(EVENT_RESUME_NOW_FOREGROUND_CALL);
                    mHoldSwitchingState = HoldSwapState.INACTIVE;
                }
                mCallExpectedToResume = null;
                logHoldSwapState("onCallTerminated swap active and hold case");
            } else if (mHoldSwitchingState == HoldSwapState.PENDING_SINGLE_CALL_UNHOLD
                    || mHoldSwitchingState == HoldSwapState.PENDING_SINGLE_CALL_HOLD
                    || mHoldSwitchingState == HoldSwapState.PENDING_DOUBLE_CALL_UNHOLD
                    || mHoldSwitchingState == HoldSwapState.PENDING_DOUBLE_CALL_HOLD) {
                mCallExpectedToResume = null;
                mHoldSwitchingState = HoldSwapState.INACTIVE;
                logHoldSwapState("onCallTerminated single call case");
            } else if (mHoldSwitchingState == HoldSwapState.HOLDING_TO_ANSWER_INCOMING) {
                // Check to see which call got terminated. If it's the one that was gonna get held,
                // ignore it. If it's the one that was gonna get answered, restore the one that
                // possibly got held.
                // If holding the active call is still in progress when the waiting call terminates
                // resume the held call in onCallHeld. Else resume the call here.
                if ((imsCall == mCallExpectedToResume) &&
                            mBackgroundCall.getState() == ImsPhoneCall.State.HOLDING) {
                    mForegroundCall.switchWith(mBackgroundCall);
                    mCallExpectedToResume = null;
                    mHoldSwitchingState = HoldSwapState.INACTIVE;
                    logHoldSwapState("onCallTerminated hold to answer case");
                    sendEmptyMessage(EVENT_RESUME_NOW_FOREGROUND_CALL);
                } else if (!mBackgroundCall.getState().isAlive() &&
                        mRingingCall.getState() == ImsPhoneCall.State.WAITING) {
                    // Answer ringing call only if user accepted the waiting call received on top
                    // of ACTIVE call and call to be HELD being terminated and received call END
                    // before HOLD response. If onCallHoldFailed is received before call END then
                    // ringing call will be answered in onCallHoldFailed.

                    // Do not trigger answer for ringing call if background call is alive which will
                    // be the case for accepting third incoming call. In case of third incoming call
                    // HOLD call will be ended first so need to check for background call here
                    // explicitly to avoid sending ANSWER for third incoming call before ACTIVE call
                    // becomes HELD.
                    sendEmptyMessage(EVENT_ANSWER_WAITING_CALL);
                }
            } else if (mHoldSwitchingState == HoldSwapState.HOLDING_TO_DIAL_OUTGOING ||
                    mHoldSwitchingState == HoldSwapState.ENDING_TO_DIAL_OUTGOING) {
                // The call that we were gonna hold or end might've gotten terminated.
                // If that's the case, dial mPendingMo if present.
                if (mPendingMO == null
                        || mPendingMO.getDisconnectCause() != DisconnectCause.NOT_DISCONNECTED) {
                    mHoldSwitchingState = HoldSwapState.INACTIVE;
                    logHoldSwapState("onCallTerminated hold/end to dial but no pendingMo");
                } else if (imsCall != mPendingMO.getImsCall()) {
                    sendEmptyMessage(EVENT_DIAL_PENDINGMO);
                    mHoldSwitchingState = HoldSwapState.INACTIVE;
                    logHoldSwapState("onCallTerminated hold/end to dial, dial pendingMo");
                }
            }

            if (mShouldUpdateImsConfigOnDisconnect) {
                // Ensure we update the IMS config when the call is disconnected; we delayed this
                // because a video call was paused.
                updateImsServiceConfig();
                mShouldUpdateImsConfigOnDisconnect = false;
            }

            if (mPendingSilentRedialInfo != null) {
                mPhone.initiateSilentRedial(mPendingSilentRedialInfo.first,
                                            mPendingSilentRedialInfo.second);
                mPendingSilentRedialInfo = null;
            }
        }

        @Override
        public void onCallHeld(ImsCall imsCall) {
            if (DBG) {
                if (mForegroundCall.getImsCall() == imsCall) {
                    log("onCallHeld (fg) " + imsCall);
                } else if (mBackgroundCall.getImsCall() == imsCall) {
                    log("onCallHeld (bg) " + imsCall);
                }
            }

            synchronized (mSyncHold) {
                ImsPhoneCall.State oldState = mBackgroundCall.getState();
                processCallStateChange(imsCall, ImsPhoneCall.State.HOLDING,
                        DisconnectCause.NOT_DISCONNECTED);

                // Note: If we're performing a switchWaitingOrHoldingAndActive, the call to
                // processCallStateChange above may have caused the mBackgroundCall and
                // mForegroundCall references below to change meaning.  Watch out for this if you
                // are reading through this code.
                if (mHoldSwitchingState
                        == HoldSwapState.PENDING_RESUME_FOREGROUND_AFTER_HOLD) {
                    sendEmptyMessage(EVENT_RESUME_NOW_FOREGROUND_CALL);
                    mHoldSwitchingState = HoldSwapState.INACTIVE;
                    mCallExpectedToResume = null;
                } else if (oldState == ImsPhoneCall.State.ACTIVE) {
                    // Note: This case comes up when we have just held a call in response to a
                    // switchWaitingOrHoldingAndActive.  We now need to resume the background call.
                    if (mForegroundCall.getState() == ImsPhoneCall.State.HOLDING
                            && mHoldSwitchingState == HoldSwapState.SWAPPING_ACTIVE_AND_HELD) {
                        sendEmptyMessage(EVENT_RESUME_NOW_FOREGROUND_CALL);
                    } else if (mRingingCall.getState() == ImsPhoneCall.State.WAITING
                            && mHoldSwitchingState == HoldSwapState.HOLDING_TO_ANSWER_INCOMING) {
                        sendEmptyMessage(EVENT_ANSWER_WAITING_CALL);
                    } else if (mPendingMO != null
                            && mHoldSwitchingState == HoldSwapState.HOLDING_TO_DIAL_OUTGOING) {
                        dialPendingMO();
                        mHoldSwitchingState = HoldSwapState.INACTIVE;
                        logHoldSwapState("onCallHeld hold to dial");
                    }  else if (mHoldSwitchingState == HoldSwapState.PENDING_SINGLE_CALL_HOLD
                            && doesDeviceRespectHoldCarrierConfig() && !mAllowHoldingCall) {
                        // In this case since holding/unholding call is not allowed from UI we are
                        // resuming the call which is currently in background.
                        // The current fix assumes that holdActiveCall() which also sets
                        // mHoldSwitchingState to HoldSwapState.PENDING_SINGLE_CALL_HOLD
                        // will only be called from UI and not from framework.
                        mForegroundCall.switchWith(mBackgroundCall);
                        sendEmptyMessage(EVENT_RESUME_NOW_FOREGROUND_CALL);
                        mHoldSwitchingState = HoldSwapState.INACTIVE;
                        logHoldSwapState("onCallHeld auto resume");
                    } else if (mRingingCall.getState() == ImsPhoneCall.State.IDLE
                              && mHoldSwitchingState == HoldSwapState.HOLDING_TO_ANSWER_INCOMING) {
                        //Handle the case where waiting call gets terminated while HOLDING of ACTIVE
                        //call is still in progress and the held call is not resumed in
                        //onCallTerminated.
                        mForegroundCall.switchWith(mBackgroundCall);
                        sendEmptyMessage(EVENT_RESUME_NOW_FOREGROUND_CALL);
                        mHoldSwitchingState = HoldSwapState.INACTIVE;
                        mCallExpectedToResume = null;
                        logHoldSwapState("onCallHeld premature termination of waiting call");
                    } else {
                        // In this case there will be no call resumed, so we can assume that we
                        // are done switching fg and bg calls now.
                        // This may happen if there is no BG call and we are holding a call so that
                        // we can dial another one.
                        mHoldSwitchingState = HoldSwapState.INACTIVE;
                        logHoldSwapState("onCallHeld normal case");
                    }
                } else if (oldState == ImsPhoneCall.State.IDLE
                        && (mHoldSwitchingState == HoldSwapState.SWAPPING_ACTIVE_AND_HELD
                                || mHoldSwitchingState
                                == HoldSwapState.HOLDING_TO_ANSWER_INCOMING)) {
                    // The other call terminated in the midst of a switch before this call was held,
                    // so resume the foreground call back to ACTIVE state since the switch failed.
                    if (mForegroundCall.getState() == ImsPhoneCall.State.HOLDING) {
                        sendEmptyMessage(EVENT_RESUME_NOW_FOREGROUND_CALL);
                        mHoldSwitchingState = HoldSwapState.INACTIVE;
                        mCallExpectedToResume = null;
                        logHoldSwapState("onCallHeld premature termination of other call");
                    }
                } else if (mHoldSwitchingState == HoldSwapState.PENDING_DOUBLE_CALL_HOLD) {
                    // Foreground call can have only one connection
                    ImsPhoneConnection connToHold = mForegroundCall.getFirstConnection();
                    if (imsCall == connToHold.getImsCall()) {
                        // In two call hold use case, we did not switch background and foreground
                        // connection. So do it now
                        mForegroundCall.detach(connToHold);
                        mBackgroundCall.attach(connToHold);
                        connToHold.changeParent(mBackgroundCall);
                        mHoldSwitchingState = HoldSwapState.INACTIVE;
                        logHoldSwapState("onCallHeld DOUBLE HOLD");
                    } else {
                        log ("onCallHeld DOUBLE HOLD: some other call got HELD");
                    }
                }
            }
            mMetrics.writeOnImsCallHeld(mPhone.getPhoneId(), imsCall.getCallSession());
        }

        @Override
        public void onCallHoldFailed(ImsCall imsCall, ImsReasonInfo reasonInfo) {
            if (DBG) log("onCallHoldFailed reasonCode=" + reasonInfo.getCode());

            synchronized (mSyncHold) {
                ImsPhoneCall.State bgState = mBackgroundCall.getState();
                if (mHoldSwitchingState
                        == HoldSwapState.PENDING_RESUME_FOREGROUND_AFTER_HOLD) {
                    mHoldSwitchingState = HoldSwapState.INACTIVE;
                } else if (reasonInfo.getCode() == ImsReasonInfo.CODE_LOCAL_CALL_TERMINATED) {
                    // disconnected while processing hold
                    if (mPendingMO != null) {
                        dialPendingMO();
                    } else if (mRingingCall.getState() == ImsPhoneCall.State.WAITING
                            && mHoldSwitchingState == HoldSwapState.HOLDING_TO_ANSWER_INCOMING) {
                        sendEmptyMessage(EVENT_ANSWER_WAITING_CALL);
                    }
                    mHoldSwitchingState = HoldSwapState.INACTIVE;
                } else if (mPendingMO != null && mPendingMO.isEmergency()) {
                    // If mPendingMO is an emergency call, disconnect the call that we tried to
                    // hold.
                    mBackgroundCall.getImsCall().terminate(ImsReasonInfo.CODE_UNSPECIFIED);
                    if (imsCall != mCallExpectedToResume) {
                        mCallExpectedToResume = null;
                    }
                    // Leave mHoldSwitchingState as is for now -- we'll reset it
                    // in onCallTerminated, which will also dial the outgoing emergency call.
                } else if (mRingingCall.getState() == ImsPhoneCall.State.WAITING
                        && mHoldSwitchingState == HoldSwapState.HOLDING_TO_ANSWER_INCOMING) {
                    // If we issued a hold request in order to answer an incoming call, we need
                    // to tell Telecom that we can't actually answer the incoming call.
                    mHoldSwitchingState = HoldSwapState.INACTIVE;
                    mForegroundCall.switchWith(mBackgroundCall);
                    logHoldSwapState("onCallHoldFailed unable to answer waiting call");
                } else if (bgState == ImsPhoneCall.State.ACTIVE) {
                    mForegroundCall.switchWith(mBackgroundCall);

                    if (mPendingMO != null) {
                        mPendingMO.setDisconnectCause(DisconnectCause.ERROR_UNSPECIFIED);
                        sendEmptyMessageDelayed(EVENT_HANGUP_PENDINGMO, TIMEOUT_HANGUP_PENDINGMO);
                    }
                    if (imsCall != mCallExpectedToResume) {
                        mCallExpectedToResume = null;
                    }
                    mHoldSwitchingState = HoldSwapState.INACTIVE;
                } else if (mHoldSwitchingState == HoldSwapState.PENDING_DOUBLE_CALL_HOLD) {
                    mHoldSwitchingState = HoldSwapState.INACTIVE;
                }
                ImsPhoneConnection conn = findConnection(imsCall);
                if (conn != null && conn.getState() != ImsPhoneCall.State.DISCONNECTED) {
                    conn.onConnectionEvent(android.telecom.Connection.EVENT_CALL_HOLD_FAILED, null);
                }
                mPhone.notifySuppServiceFailed(Phone.SuppService.HOLD);
            }
            mMetrics.writeOnImsCallHoldFailed(mPhone.getPhoneId(), imsCall.getCallSession(),
                    reasonInfo);
        }

        @Override
        public void onCallResumed(ImsCall imsCall) {
            if (DBG) log("onCallResumed");

            // If we are the in midst of swapping FG and BG calls and the call we end up resuming
            // is not the one we expected, we likely had a resume failure and we need to swap the
            // FG and BG calls back.
            if (mHoldSwitchingState == HoldSwapState.SWAPPING_ACTIVE_AND_HELD
                    || mHoldSwitchingState == HoldSwapState.PENDING_RESUME_FOREGROUND_AFTER_FAILURE
                    || mHoldSwitchingState == HoldSwapState.PENDING_SINGLE_CALL_UNHOLD) {
                if (imsCall != mCallExpectedToResume) {
                    // If the call which resumed isn't as expected, we need to swap back to the
                    // previous configuration; the swap has failed.
                    if (DBG) {
                        log("onCallResumed : switching " + mForegroundCall + " with "
                                + mBackgroundCall);
                    }
                    mForegroundCall.switchWith(mBackgroundCall);
                } else {
                    // The call which resumed is the one we expected to resume, so we can clear out
                    // the mSwitchingFgAndBgCalls flag.
                    if (DBG) {
                        log("onCallResumed : expected call resumed.");
                    }
                }
                mHoldSwitchingState = HoldSwapState.INACTIVE;
                mCallExpectedToResume = null;
                logHoldSwapState("onCallResumed");
            } else if (mHoldSwitchingState == HoldSwapState.PENDING_DOUBLE_CALL_UNHOLD) {
                if (imsCall != mCallExpectedToResume) {
                    if (DBG) {
                        log("onCallResumed : another call resumed while in DOUBLE_HOLD");
                    }
                } else {
                    // The call which resumed is the one we expected to resume, so remove resumed
                    // call from bg call and add to fg call
                    if (DBG) {
                        log("onCallResumed : expected call resumed.");
                    }
                }
                ImsPhoneConnection conn = findConnection(imsCall);
                // In two call unhold use case, we did not switch background and foreground
                // connection. So do it now
                mBackgroundCall.detach(conn);
                mForegroundCall.attach(conn);
                conn.changeParent(mForegroundCall);
                mHoldSwitchingState = HoldSwapState.INACTIVE;
                mCallExpectedToResume = null;
                logHoldSwapState("onCallResumed");
            }
            processCallStateChange(imsCall, ImsPhoneCall.State.ACTIVE,
                    DisconnectCause.NOT_DISCONNECTED);
            mMetrics.writeOnImsCallResumed(mPhone.getPhoneId(), imsCall.getCallSession());
        }

        @Override
        public void onCallResumeFailed(ImsCall imsCall, ImsReasonInfo reasonInfo) {
            log("onCallResumeFailed : mHoldSwitchingState = " + mHoldSwitchingState
                    + " fg state = " + mForegroundCall.getState() + " bg state = "
                    + mBackgroundCall.getState());
            if (mHoldSwitchingState == HoldSwapState.SWAPPING_ACTIVE_AND_HELD
                    || mHoldSwitchingState
                    == HoldSwapState.PENDING_RESUME_FOREGROUND_AFTER_FAILURE) {
                // If we are in the midst of swapping the FG and BG calls and
                // we got a resume fail, we need to swap back the FG and BG calls.
                // Since the FG call was held, will also try to resume the same.
                if (imsCall == mCallExpectedToResume) {
                    if (DBG) {
                        log("onCallResumeFailed : switching " + mForegroundCall + " with "
                                + mBackgroundCall);
                    }
                    mForegroundCall.switchWith(mBackgroundCall);
                    if (mForegroundCall.getState() == ImsPhoneCall.State.HOLDING) {
                        sendEmptyMessage(EVENT_RESUME_NOW_FOREGROUND_CALL);
                    }
                }

                //Call swap is done, reset the relevant variables
                mCallExpectedToResume = null;
                mHoldSwitchingState = HoldSwapState.INACTIVE;
                logHoldSwapState("onCallResumeFailed: multi calls");
            } else if (mHoldSwitchingState == HoldSwapState.PENDING_SINGLE_CALL_UNHOLD) {
                if (imsCall == mCallExpectedToResume) {
                    if (DBG) {
                        log("onCallResumeFailed: single call unhold case");
                    }
                    mForegroundCall.switchWith(mBackgroundCall);

                    mCallExpectedToResume = null;
                    mHoldSwitchingState = HoldSwapState.INACTIVE;
                    logHoldSwapState("onCallResumeFailed: single call");
                } else {
                    Rlog.w(LOG_TAG, "onCallResumeFailed: got a resume failed for a different call"
                            + " in the single call unhold case");
                }
            } else if (mHoldSwitchingState == HoldSwapState.INACTIVE &&
                    mForegroundCall.getState() == ImsPhoneCall.State.HOLDING &&
                    mBackgroundCall.getState() == ImsPhoneCall.State.IDLE) {
                // When resume request fails, make sure the holding call is moved to background
                if (DBG) {
                    log("onCallResumeFailed: resume failed. switch fg and bg calls");
                }
                mForegroundCall.switchWith(mBackgroundCall);
            } else if (mHoldSwitchingState == HoldSwapState.PENDING_DOUBLE_CALL_UNHOLD) {
                if (imsCall == mCallExpectedToResume) {
                    if (DBG) {
                        log("onCallResumeFailed: double call unhold case");
                    }
                    mCallExpectedToResume = null;
                    mHoldSwitchingState = HoldSwapState.INACTIVE;
                    logHoldSwapState("onCallResumeFailed: double call");
                } else {
                    Rlog.w(LOG_TAG, "onCallResumeFailed: got a resume failed for a different call"
                            + " in the double call unhold case");
                }
            }
            ImsPhoneConnection conn = findConnection(imsCall);
            if (conn != null && conn.getState() != ImsPhoneCall.State.DISCONNECTED) {
                // New event to send RESUME fail status to HoldHandlers handling across sub use
                // case. For same sub use case, this event will not be acted upon by any listener
                conn.onConnectionEvent(
                        android.telecom.Connection.EVENT_CALL_RESUME_FAILED, null);
            }
            mPhone.notifySuppServiceFailed(Phone.SuppService.RESUME);
            mMetrics.writeOnImsCallResumeFailed(mPhone.getPhoneId(), imsCall.getCallSession(),
                    reasonInfo);
        }

        @Override
        public void onCallResumeReceived(ImsCall imsCall) {
            if (DBG) log("onCallResumeReceived");
            ImsPhoneConnection conn = findConnection(imsCall);
            if (conn != null) {
                if (mOnHoldToneStarted) {
                    mPhone.stopOnHoldTone(conn);
                    mOnHoldToneStarted = false;
                }
                conn.onConnectionEvent(android.telecom.Connection.EVENT_CALL_REMOTELY_UNHELD, null);
                mImsCallInfoTracker.updateImsCallStatus(conn, false, true);
            }

            boolean useVideoPauseWorkaround = mPhone.getContext().getResources().getBoolean(
                    com.android.internal.R.bool.config_useVideoPauseWorkaround);
            if (useVideoPauseWorkaround && mSupportPauseVideo &&
                    VideoProfile.isVideo(conn.getVideoState())) {
                // If we are using the video pause workaround, the vendor IMS code has issues
                // with video pause signalling.  In this case, when a call is remotely
                // held, the modem does not reliably change the video state of the call to be
                // paused.
                // As a workaround, we will turn on that bit now.
                conn.changeToUnPausedState();
            }

            SuppServiceNotification supp = new SuppServiceNotification();
            // Type of notification: 0 = MO; 1 = MT
            // Refer SuppServiceNotification class documentation.
            supp.notificationType = 1;
            supp.code = SuppServiceNotification.CODE_2_CALL_RETRIEVED;
            mPhone.notifySuppSvcNotification(supp);
            mMetrics.writeOnImsCallResumeReceived(mPhone.getPhoneId(), imsCall.getCallSession());
        }

        @Override
        public void onCallHoldReceived(ImsCall imsCall) {
            ImsPhoneCallTracker.this.onCallHoldReceived(imsCall);
        }

        @Override
        public void onCallSuppServiceReceived(ImsCall call,
                ImsSuppServiceNotification suppServiceInfo) {
            if (DBG) log("onCallSuppServiceReceived: suppServiceInfo=" + suppServiceInfo);

            SuppServiceNotification supp = new SuppServiceNotification();
            supp.notificationType = suppServiceInfo.notificationType;
            supp.code = suppServiceInfo.code;
            supp.index = suppServiceInfo.index;
            supp.number = suppServiceInfo.number;
            supp.history = suppServiceInfo.history;

            mPhone.notifySuppSvcNotification(supp);
        }

        @Override
        public void onCallMerged(final ImsCall call, final ImsCall peerCall, boolean swapCalls) {
            if (DBG) log("onCallMerged");

            ImsPhoneCall foregroundImsPhoneCall = findConnection(call).getCall();
            ImsPhoneConnection peerConnection = findConnection(peerCall);
            ImsPhoneCall peerImsPhoneCall = peerConnection == null ? null
                    : peerConnection.getCall();

            if (swapCalls) {
                switchAfterConferenceSuccess();
            }
            foregroundImsPhoneCall.merge(peerImsPhoneCall, ImsPhoneCall.State.ACTIVE);

            final ImsPhoneConnection conn = findConnection(call);
            try {
                log("onCallMerged: ImsPhoneConnection=" + conn);
                log("onCallMerged: CurrentVideoProvider=" + conn.getVideoProvider());
                setVideoCallProvider(conn, call);
                log("onCallMerged: CurrentVideoProvider=" + conn.getVideoProvider());
            } catch (Exception e) {
                loge("onCallMerged: exception " + e);
            }

            // After merge complete, update foreground as Active
            // and background call as Held, if background call exists
            processCallStateChange(mForegroundCall.getImsCall(), ImsPhoneCall.State.ACTIVE,
                    DisconnectCause.NOT_DISCONNECTED);
            if (peerConnection != null) {
                processCallStateChange(mBackgroundCall.getImsCall(), ImsPhoneCall.State.HOLDING,
                    DisconnectCause.NOT_DISCONNECTED);
            }

            if (conn != null) {
                conn.handleMergeComplete();
            }

            // Check if the merge was requested by an existing conference call. In that
            // case, no further action is required.
            if (!call.isMergeRequestedByConf()) {
                log("onCallMerged :: calling onMultipartyStateChanged()");
                onMultipartyStateChanged(call, true);
            } else {
                log("onCallMerged :: Merge requested by existing conference.");
                // Reset the flag.
                call.resetIsMergeRequestedByConf(false);
            }

            // Notify completion of merge
            if (conn != null) {
                conn.handleMergeComplete();
            }
            logState();
        }

        @Override
        public void onCallMergeFailed(ImsCall call, ImsReasonInfo reasonInfo) {
            if (DBG) log("onCallMergeFailed reasonInfo=" + reasonInfo);

            // TODO: the call to notifySuppServiceFailed throws up the "merge failed" dialog
            // We should move this into the InCallService so that it is handled appropriately
            // based on the user facing UI.
            mPhone.notifySuppServiceFailed(Phone.SuppService.CONFERENCE);

            call.resetIsMergeRequestedByConf(false);

            // Start plumbing this even through Telecom so other components can take
            // appropriate action.
            ImsPhoneConnection foregroundConnection = mForegroundCall.getFirstConnection();
            if (foregroundConnection != null) {
                foregroundConnection.onConferenceMergeFailed();
                foregroundConnection.handleMergeComplete();
            }

            ImsPhoneConnection backgroundConnection = mBackgroundCall.getFirstConnection();
            if (backgroundConnection != null) {
                backgroundConnection.onConferenceMergeFailed();
                backgroundConnection.handleMergeComplete();
            }
        }

        private void updateConferenceParticipantsTiming(List<ConferenceParticipant> participants) {
            for (ConferenceParticipant participant : participants) {
                // Every time participants are newly created from parcel, update their connect time.
                CacheEntry cachedConnectTime = findConnectionTimeUsePhoneNumber(participant);
                if (cachedConnectTime != null) {
                    participant.setConnectTime(cachedConnectTime.mConnectTime);
                    participant.setConnectElapsedTime(cachedConnectTime.mConnectElapsedTime);
                    participant.setCallDirection(cachedConnectTime.mCallDirection);
                }
            }
        }

        /**
         * Called when the state of IMS conference participant(s) has changed.
         *
         * @param call the call object that carries out the IMS call.
         * @param participants the participant(s) and their new state information.
         */
        @Override
        public void onConferenceParticipantsStateChanged(ImsCall call,
                List<ConferenceParticipant> participants) {
            if (DBG) log("onConferenceParticipantsStateChanged");

            if (!mIsConferenceEventPackageEnabled) {
                logi("onConferenceParticipantsStateChanged - CEP handling disabled");
                return;
            }

            if (!mSupportCepOnPeer && !call.isConferenceHost()) {
                logi("onConferenceParticipantsStateChanged - ignore CEP on peer");
                return;
            }

            ImsPhoneConnection conn = findConnection(call);
            if (conn != null) {
                updateConferenceParticipantsTiming(participants);
                conn.updateConferenceParticipants(participants);
            }
        }

        @Override
        public void onCallSessionTtyModeReceived(ImsCall call, int mode) {
            mPhone.onTtyModeReceived(mode);
        }

        @Override
        public void onCallHandover(ImsCall imsCall, int srcAccessTech, int targetAccessTech,
            ImsReasonInfo reasonInfo) {
            // Check if data is enabled; there may be a case when
            // ImsPhoneCallTracker isn't being informed of the right data enabled state via its
            // registration, so we'll refresh now.
            boolean isDataEnabled;
            isDataEnabled = mPhone.getDefaultPhone().getDataSettingsManager().isDataEnabled();

            if (DBG) {
                log("onCallHandover ::  srcAccessTech=" + srcAccessTech + ", targetAccessTech="
                        + targetAccessTech + ", reasonInfo=" + reasonInfo + ", dataEnabled="
                        + mIsDataEnabled + "/" + isDataEnabled + ", dataMetered="
                        + mIsViLteDataMetered);
            }
            if (mIsDataEnabled != isDataEnabled) {
                loge("onCallHandover: data enabled state doesn't match! (was=" + mIsDataEnabled
                        + ", actually=" + isDataEnabled);
                mIsDataEnabled = isDataEnabled;
            }

            // Only consider it a valid handover to WIFI if the source radio tech is known.
            boolean isHandoverToWifi = srcAccessTech != ServiceState.RIL_RADIO_TECHNOLOGY_UNKNOWN
                    && srcAccessTech != ServiceState.RIL_RADIO_TECHNOLOGY_IWLAN
                    && targetAccessTech == ServiceState.RIL_RADIO_TECHNOLOGY_IWLAN;
            // Only consider it a handover from WIFI if the source and target radio tech is known.
            boolean isHandoverFromWifi =
                    srcAccessTech == ServiceState.RIL_RADIO_TECHNOLOGY_IWLAN
                            && targetAccessTech != ServiceState.RIL_RADIO_TECHNOLOGY_UNKNOWN
                            && targetAccessTech != ServiceState.RIL_RADIO_TECHNOLOGY_IWLAN;

            ImsPhoneConnection conn = findConnection(imsCall);
            if (conn != null) {
                if (conn.getDisconnectCause() == DisconnectCause.NOT_DISCONNECTED) {
                    if (isHandoverToWifi) {
                        removeMessages(EVENT_CHECK_FOR_WIFI_HANDOVER);
                        if (mIsViLteDataMetered) {
                            conn.setLocalVideoCapable(true);
                        }

                        if (mNotifyHandoverVideoFromLTEToWifi && mHasAttemptedStartOfCallHandover) {
                            // This is a handover which happened mid-call (ie not the start of call
                            // handover from LTE to WIFI), so we'll notify the InCall UI.
                            conn.onConnectionEvent(
                                    TelephonyManager.EVENT_HANDOVER_VIDEO_FROM_LTE_TO_WIFI, null);
                        }

                        // We are on WIFI now so no need to get notified of network availability.
                        unregisterForConnectivityChanges();
                    } else if (isHandoverFromWifi && imsCall.isVideoCall()) {
                        // A video call just dropped from WIFI to LTE; we want to be informed if a
                        // new WIFI
                        // network comes into range.
                        registerForConnectivityChanges();
                    }
                }

                if (isHandoverToWifi && mIsViLteDataMetered) {
                    conn.setLocalVideoCapable(true);
                }

                if (isHandoverFromWifi && imsCall.isVideoCall()) {
                    if (mIsViLteDataMetered) {
                        conn.setLocalVideoCapable(mIsDataEnabled);
                    }

                    if (mNotifyHandoverVideoFromWifiToLTE && mIsDataEnabled) {
                        if (conn.getDisconnectCause() == DisconnectCause.NOT_DISCONNECTED) {
                            log("onCallHandover :: notifying of WIFI to LTE handover.");
                            conn.onConnectionEvent(
                                    TelephonyManager.EVENT_HANDOVER_VIDEO_FROM_WIFI_TO_LTE, null);
                        } else {
                            // Call has already had a disconnect request issued by the user or is
                            // in the process of disconnecting; do not inform the UI of this as it
                            // is not relevant.
                            log("onCallHandover :: skip notify of WIFI to LTE handover for "
                                    + "disconnected call.");
                        }
                    }

                    if (!mIsDataEnabled && mIsViLteDataMetered) {
                        // Call was downgraded from WIFI to LTE and data is metered; downgrade the
                        // call now.
                        log("onCallHandover :: data is not enabled; attempt to downgrade.");
                        downgradeVideoCall(ImsReasonInfo.CODE_WIFI_LOST, conn);
                    }
                }
            } else {
                loge("onCallHandover :: connection null.");
            }
            // If there's a handover, then we're not in the "start of call" handover phase.
            if (!mHasAttemptedStartOfCallHandover) {
                mHasAttemptedStartOfCallHandover = true;
            }
            mMetrics.writeOnImsCallHandoverEvent(mPhone.getPhoneId(),
                    TelephonyCallSession.Event.Type.IMS_CALL_HANDOVER, imsCall.getCallSession(),
                    srcAccessTech, targetAccessTech, reasonInfo);
        }

        @Override
        public void onCallHandoverFailed(ImsCall imsCall, int srcAccessTech, int targetAccessTech,
            ImsReasonInfo reasonInfo) {
            if (DBG) {
                log("onCallHandoverFailed :: srcAccessTech=" + srcAccessTech +
                    ", targetAccessTech=" + targetAccessTech + ", reasonInfo=" + reasonInfo);
            }
            mMetrics.writeOnImsCallHandoverEvent(mPhone.getPhoneId(),
                    TelephonyCallSession.Event.Type.IMS_CALL_HANDOVER_FAILED,
                    imsCall.getCallSession(), srcAccessTech, targetAccessTech, reasonInfo);

            boolean isHandoverToWifi = srcAccessTech != ServiceState.RIL_RADIO_TECHNOLOGY_IWLAN &&
                    targetAccessTech == ServiceState.RIL_RADIO_TECHNOLOGY_IWLAN;
            ImsPhoneConnection conn = findConnection(imsCall);
            if (conn != null && isHandoverToWifi) {
                log("onCallHandoverFailed - handover to WIFI Failed");

                // If we know we failed to handover, don't check for failure in the future.
                removeMessages(EVENT_CHECK_FOR_WIFI_HANDOVER);

                if (imsCall.isVideoCall()
                        && conn.getDisconnectCause() == DisconnectCause.NOT_DISCONNECTED) {
                    // Start listening for a WIFI network to come into range for potential handover.
                    registerForConnectivityChanges();
                }

                if (mNotifyVtHandoverToWifiFail) {
                    // Only notify others if carrier config indicates to do so.
                    conn.onHandoverToWifiFailed();
                }
            }
            if (!mHasAttemptedStartOfCallHandover) {
                mHasAttemptedStartOfCallHandover = true;
            }
        }

        @Override
        public void onRttModifyRequestReceived(ImsCall imsCall) {
            ImsPhoneConnection conn = findConnection(imsCall);
            if (conn != null) {
                conn.onRttModifyRequestReceived();
            }
        }

        @Override
        public void onRttModifyResponseReceived(ImsCall imsCall, int status) {
            ImsPhoneConnection conn = findConnection(imsCall);
            if (conn != null) {
                conn.onRttModifyResponseReceived(status);
            }
        }

        @Override
        public void onRttMessageReceived(ImsCall imsCall, String message) {
            ImsPhoneConnection conn = findConnection(imsCall);
            if (conn != null) {
                conn.onRttMessageReceived(message);
            }
        }

        @Override
        public void onRttAudioIndicatorChanged(ImsCall imsCall, ImsStreamMediaProfile profile) {
          ImsPhoneConnection conn = findConnection(imsCall);
            if (conn != null) {
                conn.onRttAudioIndicatorChanged(profile);
            }
        }

        @Override
        public void onCallSessionTransferred(ImsCall imsCall) {
            if (DBG) log("onCallSessionTransferred success");
        }

        @Override
        public void onCallSessionTransferFailed(ImsCall imsCall, ImsReasonInfo reasonInfo) {
            if (DBG) log("onCallSessionTransferFailed reasonInfo=" + reasonInfo);
            mPhone.notifySuppServiceFailed(Phone.SuppService.TRANSFER);
        }

        @Override
        public void onCallSessionDtmfReceived(ImsCall imsCall, char digit) {
            log("onCallSessionDtmfReceived digit=" + digit);
            ImsPhoneConnection conn = findConnection(imsCall);
            if (conn != null) {
                conn.receivedDtmfDigit(digit);
            }
        }

        /**
         * Handles a change to the multiparty state for an {@code ImsCall}.  Notifies the associated
         * {@link ImsPhoneConnection} of the change.
         *
         * @param imsCall The IMS call.
         * @param isMultiParty {@code true} if the call became multiparty, {@code false}
         *      otherwise.
         */
        @Override
        public void onMultipartyStateChanged(ImsCall imsCall, boolean isMultiParty) {
            if (DBG) log("onMultipartyStateChanged to " + (isMultiParty ? "Y" : "N"));

            ImsPhoneConnection conn = findConnection(imsCall);
            if (conn != null) {
                conn.updateMultipartyState(isMultiParty);
                mPhone.getVoiceCallSessionStats().onMultipartyChange(conn, isMultiParty);
            }
        }

        /**
         * Handles a change to the call quality for an {@code ImsCall}.
         * Notifies apps through the System API {@link PhoneStateListener#onCallAttributesChanged}.
         */
        @Override
        public void onCallQualityChanged(ImsCall imsCall, CallQuality callQuality) {
            // convert ServiceState.radioTech to TelephonyManager.NetworkType constant
            mPhone.onCallQualityChanged(callQuality, imsCall.getNetworkType());
            String callId = imsCall.getSession().getCallId();
            CallQualityMetrics cqm = mCallQualityMetrics.get(callId);
            if (cqm == null) {
                cqm = new CallQualityMetrics(mPhone);
            }
            cqm.saveCallQuality(callQuality);
            mCallQualityMetrics.put(callId, cqm);

            ImsPhoneConnection conn = findConnection(imsCall);
            if (conn != null) {
                Bundle report = new Bundle();
                report.putParcelable(android.telecom.Connection.EXTRA_CALL_QUALITY_REPORT,
                        callQuality);
                conn.onConnectionEvent(android.telecom.Connection.EVENT_CALL_QUALITY_REPORT,
                        report);
            }
        }

        /**
         * Handles reception of RTP header extension data from the network.
         * @param imsCall The ImsCall the data was received on.
         * @param rtpHeaderExtensionData The RTP extension data received.
         */
        @Override
        public void onCallSessionRtpHeaderExtensionsReceived(ImsCall imsCall,
                @NonNull Set<RtpHeaderExtension> rtpHeaderExtensionData) {
            log("onCallSessionRtpHeaderExtensionsReceived numExtensions="
                    + rtpHeaderExtensionData.size());
            ImsPhoneConnection conn = findConnection(imsCall);
            if (conn != null) {
                conn.receivedRtpHeaderExtensions(rtpHeaderExtensionData);
            }
        }

        /**
         * Access Network Bitrate Recommendation Query (ANBRQ), see 3GPP TS 26.114.
         * This API triggers radio to send ANBRQ message to the access network to query the desired
         * bitrate.
         *
         * @param imsCall The ImsCall the data was received on.
         * @param mediaType MediaType is used to identify media stream such as audio or video.
         * @param direction Direction of this packet stream (e.g. uplink or downlink).
         * @param bitsPerSecond This value is the bitrate requested by the other party UE through
         *        RTP CMR, RTCPAPP or TMMBR, and ImsStack converts this value to the MAC bitrate
         *        (defined in TS36.321, range: 0 ~ 8000 kbit/s).
         */
        @Override
        public void onCallSessionSendAnbrQuery(ImsCall imsCall, int mediaType, int direction,
                int bitsPerSecond) {
            if (DBG) {
                log("onCallSessionSendAnbrQuery mediaType=" + mediaType + ", direction="
                    + direction + ", bitPerSecond=" + bitsPerSecond);
            }
            handleSendAnbrQuery(mediaType, direction, bitsPerSecond);
        }
    };

    /**
     * Listen to the IMS call state change
     */
    private ImsCall.Listener mImsUssdListener = new ImsCall.Listener() {
        @Override
        public void onCallStarted(ImsCall imsCall) {
            if (DBG) log("mImsUssdListener onCallStarted");

            if (imsCall == mUssdSession) {
                if (mPendingUssd != null) {
                    AsyncResult.forMessage(mPendingUssd);
                    mPendingUssd.sendToTarget();
                    mPendingUssd = null;
                }
            }
        }

        @Override
        public void onCallStartFailed(ImsCall imsCall, ImsReasonInfo reasonInfo) {
            if (DBG) log("mImsUssdListener onCallStartFailed reasonCode=" + reasonInfo.getCode());

            if (mUssdSession != null) {
                if (DBG) log("mUssdSession is not null");
                // To initiate sending Ussd under circuit-switched call
                if (reasonInfo.getCode() == ImsReasonInfo.CODE_LOCAL_CALL_CS_RETRY_REQUIRED
                        && mUssdMethod != USSD_OVER_IMS_ONLY) {
                    mUssdSession = null;
                    mPhone.getPendingMmiCodes().clear();
                    mPhone.initiateSilentRedial();
                    if (DBG) log("Initiated sending ussd by using silent redial.");
                    return;
                } else {
                    if (DBG) log("Failed to start sending ussd by using silent resendUssd.!!");
                }
            }

            onCallTerminated(imsCall, reasonInfo);
        }

        @Override
        public void onCallTerminated(ImsCall imsCall, ImsReasonInfo reasonInfo) {
            if (DBG) log("mImsUssdListener onCallTerminated reasonCode=" + reasonInfo.getCode());
            removeMessages(EVENT_CHECK_FOR_WIFI_HANDOVER);
            mHasAttemptedStartOfCallHandover = false;
            unregisterForConnectivityChanges();

            if (imsCall == mUssdSession) {
                mUssdSession = null;
                if (mPendingUssd != null) {
                    //TODO: Update with USSD CSFB related ImsReasonInfo.
                    CommandException.Error err =
                            reasonInfo.getCode() == ImsReasonInfo.CODE_UT_NOT_SUPPORTED ?
                                    CommandException.Error.NO_NETWORK_FOUND :
                                    CommandException.Error.GENERIC_FAILURE;
                    CommandException ex = new CommandException(err);
                    AsyncResult.forMessage(mPendingUssd, null, ex);
                    mPendingUssd.sendToTarget();
                    mPendingUssd = null;
                }
            }
            imsCall.close();
        }

        @Override
        public void onCallUssdMessageReceived(ImsCall call,
                int mode, String ussdMessage) {
            if (DBG) log("mImsUssdListener onCallUssdMessageReceived mode=" + mode);

            int ussdMode = -1;

            switch(mode) {
                case ImsCall.USSD_MODE_REQUEST:
                    ussdMode = CommandsInterface.USSD_MODE_REQUEST;
                    break;

                case ImsCall.USSD_MODE_NOTIFY:
                    ussdMode = CommandsInterface.USSD_MODE_NOTIFY;
                    break;
            }

            if (ussdMode != CommandsInterface.USSD_MODE_REQUEST ||
                TextUtils.isEmpty(ussdMessage)) {
                //close mUssdSession
                mUssdSession.close();
                mUssdSession = null;
            }

            mPhone.onIncomingUSSD(ussdMode, ussdMessage);
        }
    };

    private final ImsMmTelManager.CapabilityCallback mImsCapabilityCallback =
            new ImsMmTelManager.CapabilityCallback() {
                @Override
                public void onCapabilitiesStatusChanged(
                        MmTelFeature.MmTelCapabilities capabilities) {
                    if (DBG) log("onCapabilitiesStatusChanged: " + capabilities);
                    SomeArgs args = SomeArgs.obtain();
                    args.arg1 = capabilities;
                    // Remove any pending updates; they're already stale, so no need to process
                    // them.
                    removeMessages(EVENT_ON_FEATURE_CAPABILITY_CHANGED);
                    obtainMessage(EVENT_ON_FEATURE_CAPABILITY_CHANGED, args).sendToTarget();
                }
            };

    private final ImsManager.ImsStatsCallback mImsStatsCallback =
            new ImsManager.ImsStatsCallback() {
        @Override
        public void onEnabledMmTelCapabilitiesChanged(int capability, int regTech,
                boolean isEnabled) {
            int enabledVal = isEnabled ? ProvisioningManager.PROVISIONING_VALUE_ENABLED
                    : ProvisioningManager.PROVISIONING_VALUE_DISABLED;
            mMetrics.writeImsSetFeatureValue(mPhone.getPhoneId(), capability, regTech, enabledVal);
            mPhone.getImsStats().onSetFeatureResponse(capability, regTech, enabledVal);
        }
    };

    private final ProvisioningManager.Callback mConfigCallback =
            new ProvisioningManager.Callback() {
        @Override
        public void onProvisioningIntChanged(int item, int value) {
            sendConfigChangedIntent(item, Integer.toString(value));
            if ((mImsManager != null)
                    && (item == ImsConfig.ConfigConstants.VOICE_OVER_WIFI_SETTING_ENABLED
                    || item == ImsConfig.ConfigConstants.VLT_SETTING_ENABLED
                    || item == ImsConfig.ConfigConstants.LVC_SETTING_ENABLED)) {
                // Update Ims Service state to make sure updated provisioning values take effect
                // immediately.
                updateImsServiceConfig();
            }
        }

        @Override
        public void onProvisioningStringChanged(int item, String value) {
            sendConfigChangedIntent(item, value);
        }

        // send IMS_CONFIG_CHANGED intent for older services that do not implement the new callback
        // interface.
        private void sendConfigChangedIntent(int item, String value) {
            log("sendConfigChangedIntent - [" + item + ", " + value + "]");
            Intent configChangedIntent = new Intent(ImsConfig.ACTION_IMS_CONFIG_CHANGED);
            configChangedIntent.putExtra(ImsConfig.EXTRA_CHANGED_ITEM, item);
            configChangedIntent.putExtra(ImsConfig.EXTRA_NEW_VALUE, value);
            if (mPhone != null && mPhone.getContext() != null) {
                mPhone.getContext().sendBroadcast(
                        configChangedIntent, Manifest.permission.READ_PRIVILEGED_PHONE_STATE);
            }
        }
    };

    public void sendCallStartFailedDisconnect(ImsCall imsCall, ImsReasonInfo reasonInfo) {
        mPendingMO = null;
        ImsPhoneConnection conn = findConnection(imsCall);
        Call.State callState;
        if (conn != null) {
            callState = conn.getState();
        } else {
            // Need to fall back in case connection is null; it shouldn't be, but a sane
            // fallback is to assume we're dialing.  This state is only used to
            // determine which disconnect string to show in the case of a low battery
            // disconnect.
            callState = Call.State.DIALING;
        }
        int cause = getDisconnectCauseFromReasonInfo(reasonInfo, callState);

        processCallStateChange(imsCall, ImsPhoneCall.State.DISCONNECTED, cause);

        if (conn != null) {
            conn.setPreciseDisconnectCause(
                    getPreciseDisconnectCauseFromReasonInfo(reasonInfo));
        }

        mPhone.notifyImsReason(reasonInfo);
    }

    @UnsupportedAppUsage(maxTargetSdk = Build.VERSION_CODES.R, trackingBug = 170729553)
    public ImsUtInterface getUtInterface() throws ImsException {
        if (mImsManager == null) {
            throw getImsManagerIsNullException();
        }

        ImsUtInterface ut = mImsManager.createOrGetSupplementaryServiceConfiguration();
        return ut;
    }

    private void transferHandoverConnections(ImsPhoneCall call) {
        if (call.getConnections() != null) {
            for (Connection c : call.getConnections()) {
                c.mPreHandoverState = call.mState;
                log ("Connection state before handover is " + c.getStateBeforeHandover());
            }
        }
        if (mHandoverCall.getConnections() == null) {
            mHandoverCall.mConnections = call.mConnections;
        } else { // Multi-call SRVCC
            mHandoverCall.mConnections.addAll(call.mConnections);
        }
        mHandoverCall.copyConnectionFrom(call);
        if (mHandoverCall.getConnections() != null) {
            if (call.getImsCall() != null) {
                call.getImsCall().close();
            }
            for (Connection c : mHandoverCall.getConnections()) {
                ((ImsPhoneConnection)c).changeParent(mHandoverCall);
                ((ImsPhoneConnection)c).releaseWakeLock();
            }
        }
        if (call.getState().isAlive()) {
            log ("Call is alive and state is " + call.mState);
            mHandoverCall.mState = call.mState;
        }
        call.clearConnections();
        call.mState = ImsPhoneCall.State.IDLE;
        if (mPendingMO != null) {
            // If the call is handed over before moving to alerting (i.e. e911 CSFB redial), clear
            // pending MO here.
            logi("pending MO on handover, clearing...");
            mPendingMO = null;
        }
    }

    /**
     * Notify of a change to SRVCC state
     * @param state the new SRVCC state.
     */
    public void notifySrvccState(int state) {
        if (DBG) log("notifySrvccState state=" + state);

        if (mImsManager != null) {
            try {
                if (state == TelephonyManager.SRVCC_STATE_HANDOVER_STARTED) {
                    mImsManager.notifySrvccStarted(mSrvccStartedCallback);
                } else if (state == TelephonyManager.SRVCC_STATE_HANDOVER_COMPLETED) {
                    mImsManager.notifySrvccCompleted();
                } else if (state == TelephonyManager.SRVCC_STATE_HANDOVER_FAILED) {
                    mImsManager.notifySrvccFailed();
                } else if (state == TelephonyManager.SRVCC_STATE_HANDOVER_CANCELED) {
                    mImsManager.notifySrvccCanceled();
                }
            } catch (ImsException e) {
                loge("notifySrvccState : exception " + e);
            }
        }

        switch(state) {
            case TelephonyManager.SRVCC_STATE_HANDOVER_STARTED:
                mSrvccState = Call.SrvccState.STARTED;
                break;

            case TelephonyManager.SRVCC_STATE_HANDOVER_COMPLETED:
                mSrvccState = Call.SrvccState.COMPLETED;

                // If the dialing call had ringback, ensure it stops now,
                // otherwise it'll keep playing afer the SRVCC completes.
                mForegroundCall.maybeStopRingback();

                resetState();
                transferHandoverConnections(mForegroundCall);
                transferHandoverConnections(mBackgroundCall);
                transferHandoverConnections(mRingingCall);
                updatePhoneState();
                mImsCallInfoTracker.notifySrvccCompleted();
                break;

            case TelephonyManager.SRVCC_STATE_HANDOVER_FAILED:
                mSrvccState = Call.SrvccState.FAILED;
                break;

            case TelephonyManager.SRVCC_STATE_HANDOVER_CANCELED:
                mSrvccState = Call.SrvccState.CANCELED;
                break;

            default:
                //ignore invalid state
                return;
        }
    }

    private void resetState() {
        mIsInEmergencyCall = false;
        mPhone.setEcmCanceledForEmergency(false);
        mHoldSwitchingState = HoldSwapState.INACTIVE;
    }

    @VisibleForTesting
    public boolean isHoldOrSwapInProgress() {
        return mHoldSwitchingState != HoldSwapState.INACTIVE;
    }

    private void handlePendingMoCall() {
        if (pendingCallInEcm && !mPendingExitEcbmReq && !mPendingExitScbmReq) {
            dialInternal(mPendingMO, pendingCallClirMode,
                    mPendingCallVideoState, mPendingIntentExtras);
            mPendingIntentExtras = null;
            pendingCallInEcm = false;
        }
    }

    //****** Overridden from Handler

    @Override
    public void
    handleMessage (Message msg) {
        AsyncResult ar;
        if (DBG) log("handleMessage what=" + msg.what);

        switch (msg.what) {
            case EVENT_HANGUP_PENDINGMO:
                if (mPendingMO != null) {
                    mPendingMO.onDisconnect();
                    removeConnection(mPendingMO);
                    mPendingMO = null;
                }
                mPendingIntentExtras = null;
                updatePhoneState();
                mPhone.notifyPreciseCallStateChanged();
                break;
            case EVENT_RESUME_NOW_FOREGROUND_CALL:
                try {
                    resumeForegroundCall();
                } catch (ImsException e) {
                    if (Phone.DEBUG_PHONE) {
                        loge("handleMessage EVENT_RESUME_NOW_FOREGROUND_CALL exception=" + e);
                    }
                }
                break;
            case EVENT_ANSWER_WAITING_CALL:
                try {
                    answerWaitingCall();
                } catch (ImsException e) {
                    if (Phone.DEBUG_PHONE) {
                        loge("handleMessage EVENT_ANSWER_WAITING_CALL exception=" + e);
                    }
                }
                break;
            case EVENT_DIAL_PENDINGMO:
                dialInternal(mPendingMO, mClirMode, mPendingCallVideoState, mPendingIntentExtras);
                mPendingIntentExtras = null;
                break;

            case EVENT_EXIT_ECBM_BEFORE_PENDINGMO:
                if (mPendingMO != null) {
                    //Send ECBM exit request
                    try {
                        exitEmergencyMode();
                        pendingCallClirMode = mClirMode;
                        pendingCallInEcm = true;
                    } catch (Exception e) {
                        e.printStackTrace();
                        mPendingMO.setDisconnectCause(DisconnectCause.ERROR_UNSPECIFIED);
                        sendEmptyMessageDelayed(EVENT_HANGUP_PENDINGMO, TIMEOUT_HANGUP_PENDINGMO);
                    }
                }
                break;

            case EVENT_EXIT_ECM_RESPONSE_CDMA:
                mPendingExitEcbmReq = false;
                handlePendingMoCall();
                EcbmHandler.getInstance().unsetOnEcbModeExitResponse(this);
                break;

            case EVENT_EXIT_SCBM_RESPONSE_CDMA:
                mPendingExitScbmReq = false;
                handlePendingMoCall();
                mPhone.mDefaultPhone.unsetOnScbmExitResponse(this);
                break;
            case EVENT_VT_DATA_USAGE_UPDATE:
                ar = (AsyncResult) msg.obj;
                ImsCall call = (ImsCall) ar.userObj;
                Long usage = (long) ar.result;
                log("VT data usage update. usage = " + usage + ", imsCall = " + call);
                if (usage > 0) {
                    updateVtDataUsage(call, usage);
                }
                break;
            case EVENT_DATA_ENABLED_CHANGED:
                ar = (AsyncResult) msg.obj;
                if (ar.result instanceof Pair) {
                    Pair<Boolean, Integer> p = (Pair<Boolean, Integer>) ar.result;
                    onDataEnabledChanged(p.first, p.second);
                }
                break;
            case EVENT_CHECK_FOR_WIFI_HANDOVER:
                if (msg.obj instanceof ImsCall) {
                    ImsCall imsCall = (ImsCall) msg.obj;
                    if (imsCall != mForegroundCall.getImsCall()) {
                        Rlog.i(LOG_TAG, "handoverCheck: no longer FG; check skipped.");
                        unregisterForConnectivityChanges();
                        // Handover check and its not the foreground call any more.
                        return;
                    }
                    if (!mHasAttemptedStartOfCallHandover) {
                        mHasAttemptedStartOfCallHandover = true;
                    }
                    if (!imsCall.isWifiCall()) {
                        // Call did not handover to wifi, notify of handover failure.
                        ImsPhoneConnection conn = findConnection(imsCall);
                        if (conn != null) {
                            Rlog.i(LOG_TAG, "handoverCheck: handover failed.");
                            conn.onHandoverToWifiFailed();
                        }

                        if (imsCall.isVideoCall()
                                && conn.getDisconnectCause() == DisconnectCause.NOT_DISCONNECTED) {
                            registerForConnectivityChanges();
                        }
                    }
                }
                break;
            case EVENT_ON_FEATURE_CAPABILITY_CHANGED: {
                SomeArgs args = (SomeArgs) msg.obj;
                try {
                    ImsFeature.Capabilities capabilities = (ImsFeature.Capabilities) args.arg1;
                    handleFeatureCapabilityChanged(capabilities);
                    updateImsRegistrationInfo();
                } finally {
                    args.recycle();
                }
                break;
            }
            case EVENT_SUPP_SERVICE_INDICATION: {
                ar = (AsyncResult) msg.obj;
                ImsPhoneMmiCode mmiCode = new ImsPhoneMmiCode(mPhone);
                try {
                    mmiCode.setIsSsInfo(true);
                    mmiCode.processImsSsData(ar);
                } catch (ImsException e) {
                    Rlog.e(LOG_TAG, "Exception in parsing SS Data: " + e);
                }
                break;
            }
            case EVENT_REDIAL_WIFI_E911_CALL: {
                Pair<ImsCall, ImsReasonInfo> callInfo =
                        (Pair<ImsCall, ImsReasonInfo>) ((AsyncResult) msg.obj).userObj;
                removeMessages(EVENT_REDIAL_WIFI_E911_TIMEOUT);
                mPhone.getDefaultPhone().mCi.unregisterForOn(this);
                ImsPhoneConnection oldConnection = findConnection(callInfo.first);
                if (oldConnection == null) {
                    sendCallStartFailedDisconnect(callInfo.first, callInfo.second);
                    loge("EVENT_REDIAL_WIFI_E911_CALL: null oldConnection");
                    break;
                }
                mForegroundCall.detach(oldConnection);
                removeConnection(oldConnection);
                try {
                    Connection newConnection =
                            mPhone.getDefaultPhone().dial(mLastDialString, mLastDialArgs);
                    oldConnection.onOriginalConnectionReplaced(newConnection);

                    final ImsCall imsCall = mForegroundCall.getImsCall();
                    final ImsCallProfile callProfile = imsCall.getCallProfile();
                    /* update EXTRA_EMERGENCY_CALL for clients to infer
                       from this extra that the call is emergency call */
                    callProfile.setCallExtraBoolean(
                            ImsCallProfile.EXTRA_EMERGENCY_CALL, true);
                    ImsPhoneConnection conn = findConnection(imsCall);
                    conn.updateExtras(imsCall);
                } catch (CallStateException e) {
                    sendCallStartFailedDisconnect(callInfo.first, callInfo.second);
                }
                break;
            }
            case EVENT_REDIAL_WIFI_E911_TIMEOUT: {
                Pair<ImsCall, ImsReasonInfo> callInfo = (Pair<ImsCall, ImsReasonInfo>) msg.obj;
                mPhone.getDefaultPhone().mCi.unregisterForOn(this);
                removeMessages(EVENT_REDIAL_WIFI_E911_CALL);
                sendCallStartFailedDisconnect(callInfo.first, callInfo.second);
                break;
            }
            case EVENT_REDIAL_WITHOUT_RTT: {
                Pair<ImsCall, ImsReasonInfo> callInfo = (Pair<ImsCall, ImsReasonInfo>) msg.obj;
                removeMessages(EVENT_REDIAL_WITHOUT_RTT);

                ImsPhoneConnection oldConnection = findConnection(callInfo.first);
                if (oldConnection == null) {
                    sendCallStartFailedDisconnect(callInfo.first, callInfo.second);
                    loge("EVENT_REDIAL_WITHOUT_RTT: null oldConnection");
                    return;
                }
                mForegroundCall.detach(oldConnection);
                removeConnection(oldConnection);
                try {
                    mPendingMO = null;
                    mLastDialArgs.intentExtras.putBoolean(
                            android.telecom.TelecomManager.EXTRA_START_CALL_WITH_RTT, false);

                    mLastDialArgs.intentExtras.putInt(
                            QtiImsUtils.EXTRA_RETRY_CALL_FAIL_REASON,
                            QtiImsUtils.CODE_RETRY_ON_IMS_WITHOUT_RTT);

                    int callRadioTech = oldConnection.getCallRadioTech();
                    log("old callRadioTech = " + callRadioTech);
                    mLastDialArgs.intentExtras.putInt(
                            QtiImsUtils.EXTRA_RETRY_CALL_FAIL_RADIOTECH, callRadioTech);

                    mLastDialArgs = ImsPhone.ImsDialArgs.Builder.from(mLastDialArgs)
                            .setRttTextStream(null)
                            .setRetryCallFailCause(ImsReasonInfo.CODE_RETRY_ON_IMS_WITHOUT_RTT)
                            .setRetryCallFailNetworkType(
                                    ServiceState.rilRadioTechnologyToNetworkType(
                                    oldConnection.getCallRadioTech()))
                            .build();
                    Connection newConnection =
                            mPhone.getDefaultPhone().dial(mLastDialString, mLastDialArgs);
                    oldConnection.onOriginalConnectionReplaced(newConnection);

                    final ImsCall imsCall = mForegroundCall.getImsCall();
                    final ImsCallProfile callProfile = imsCall.getCallProfile();
                    /* update EXTRA_RETRY_ON_IMS_WITHOUT_RTT for clients to infer
                       from this extra that the call is re-dialed without RTT */
                    callProfile.setCallExtraBoolean(
                            QtiImsUtils.EXTRA_RETRY_ON_IMS_WITHOUT_RTT, true);
                    ImsPhoneConnection conn = findConnection(imsCall);
                    conn.updateExtras(imsCall);
                } catch (CallStateException e) {
                    sendCallStartFailedDisconnect(callInfo.first, callInfo.second);
                }

                break;
            }

            case EVENT_START_IMS_TRAFFIC_DONE: // fallthrough
            case EVENT_CONNECTION_SETUP_FAILURE: {
                ar = (AsyncResult) msg.obj;
                // Not-null with EVENT_START_IMS_TRAFFIC_DONE
                IImsTrafficSessionCallback callback = (IImsTrafficSessionCallback) ar.userObj;
                try {
                    if (ar.exception == null) {
                        Object[] result = (Object[]) ar.result;
                        if (result != null && result.length > 1) {
                            if (callback == null) {
                                //EVENT_CONNECTION_SETUP_FAILURE
                                ImsTrafficSession session =
                                        getImsTrafficSession((int) result[0]);
                                if (session != null) callback = session.mCallback;
                            }
                            if (callback == null) break;

                            if (result[1] == null) callback.onReady();
                            else callback.onError((ConnectionFailureInfo) result[1]);
                            break;
                        }
                    }
                    if (callback != null) {
                        callback.onError(new ConnectionFailureInfo(REASON_UNSPECIFIED, 0, -1));
                    }
                } catch (RemoteException e) {
                    Rlog.e(LOG_TAG, "Exception: " + e);
                }
                break;
            }

            case EVENT_NEW_ACTIVE_CALL_STARTED: {
                try {
                    MediaQualityStatus status = mImsManager
                            .queryMediaQualityStatus(MediaQualityStatus.MEDIA_SESSION_TYPE_AUDIO);
                    if (status != null) {
                        if (mPhone != null && mPhone.mDefaultPhone != null) {
                            if (DBG) log("notify media quality status: " + status);
                            mPhone.onMediaQualityStatusChanged(status);
                        } else {
                            loge("onMediaQualityStatusChanged: null phone");
                        }
                    }
                } catch (ImsException e) {
                    Rlog.e(LOG_TAG, "Exception in queryMediaQualityStatus: " + e);
                }
                break;
            }
        }
    }

    /**
     * Update video call data usage
     *
     * @param call The IMS call
     * @param dataUsage The aggregated data usage for the call
     */
    @VisibleForTesting(visibility = PRIVATE)
    public void updateVtDataUsage(ImsCall call, long dataUsage) {
        long oldUsage = 0L;
        if (mVtDataUsageMap.containsKey(call.uniqueId)) {
            oldUsage = mVtDataUsageMap.get(call.uniqueId);
        }

        long delta = dataUsage - oldUsage;
        mVtDataUsageMap.put(call.uniqueId, dataUsage);

        log("updateVtDataUsage: call=" + call + ", delta=" + delta);

        long currentTime = SystemClock.elapsedRealtime();
        int isRoaming = mPhone.getServiceState().getDataRoaming() ? 1 : 0;

        // Create the snapshot of total video call data usage.
        NetworkStats vtDataUsageSnapshot = new NetworkStats(currentTime, 1);
        vtDataUsageSnapshot = vtDataUsageSnapshot.add(mVtDataUsageSnapshot);
        // Since the modem only reports the total vt data usage rather than rx/tx separately,
        // the only thing we can do here is splitting the usage into half rx and half tx.
        // Uid -1 indicates this is for the overall device data usage.
        mVtDataUsageSnapshot = vtDataUsageSnapshot.addEntry(new NetworkStats.Entry(
                getVtInterface(), -1, NetworkStats.SET_FOREGROUND,
                NetworkStats.TAG_NONE, NetworkStats.METERED_YES, isRoaming,
                NetworkStats.DEFAULT_NETWORK_YES, delta / 2, 0, delta / 2, 0, 0));

        // Create the snapshot of video call data usage per dialer. combineValues will create
        // a separate entry if uid is different from the previous snapshot.
        NetworkStats vtDataUsageUidSnapshot = new NetworkStats(currentTime, 1);
        vtDataUsageUidSnapshot = vtDataUsageUidSnapshot.add(mVtDataUsageUidSnapshot);

        // The dialer uid might not be initialized correctly during boot up due to telecom service
        // not ready or its default dialer cache not ready. So we double check again here to see if
        // default dialer uid is really not available.
        if (mDefaultDialerUid.get() == NetworkStats.UID_ALL) {
            final TelecomManager telecomManager =
                    (TelecomManager) mPhone.getContext().getSystemService(Context.TELECOM_SERVICE);
            mDefaultDialerUid.set(
                    getPackageUid(mPhone.getContext(), telecomManager.getDefaultDialerPackage()));
        }

        // Since the modem only reports the total vt data usage rather than rx/tx separately,
        // the only thing we can do here is splitting the usage into half rx and half tx.
        mVtDataUsageUidSnapshot = vtDataUsageUidSnapshot.addEntry(new NetworkStats.Entry(
                getVtInterface(), mDefaultDialerUid.get(),
                NetworkStats.SET_FOREGROUND, NetworkStats.TAG_NONE, NetworkStats.METERED_YES,
                isRoaming, NetworkStats.DEFAULT_NETWORK_YES, delta / 2, 0, delta / 2, 0, 0));
    }

    @VisibleForTesting(visibility = PRIVATE)
    public String getVtInterface() {
        return NetworkStats.IFACE_VT + mPhone.getSubId();
    }

    @UnsupportedAppUsage(maxTargetSdk = Build.VERSION_CODES.R, trackingBug = 170729553)
    @Override
    protected void log(String msg) {
        Rlog.d(LOG_TAG, "[" + mPhone.getPhoneId() + "] " + msg);
    }

    @UnsupportedAppUsage(maxTargetSdk = Build.VERSION_CODES.R, trackingBug = 170729553)
    protected void loge(String msg) {
        Rlog.e(LOG_TAG, "[" + mPhone.getPhoneId() + "] " + msg);
    }

    void logw(String msg) {
        Rlog.w(LOG_TAG, "[" + mPhone.getPhoneId() + "] " + msg);
    }

    void logi(String msg) {
        Rlog.i(LOG_TAG, "[" + mPhone.getPhoneId() + "] " + msg);
    }

    void logHoldSwapState(String loc) {
        String holdSwapState = "???";
        switch (mHoldSwitchingState) {
            case INACTIVE:
                holdSwapState = "INACTIVE";
                break;
            case PENDING_SINGLE_CALL_HOLD:
                holdSwapState = "PENDING_SINGLE_CALL_HOLD";
                break;
            case PENDING_SINGLE_CALL_UNHOLD:
                holdSwapState = "PENDING_SINGLE_CALL_UNHOLD";
                break;
            case SWAPPING_ACTIVE_AND_HELD:
                holdSwapState = "SWAPPING_ACTIVE_AND_HELD";
                break;
            case HOLDING_TO_ANSWER_INCOMING:
                holdSwapState = "HOLDING_TO_ANSWER_INCOMING";
                break;
            case PENDING_RESUME_FOREGROUND_AFTER_FAILURE:
                holdSwapState = "PENDING_RESUME_FOREGROUND_AFTER_FAILURE";
                break;
            case HOLDING_TO_DIAL_OUTGOING:
                holdSwapState = "HOLDING_TO_DIAL_OUTGOING";
                break;
            case PENDING_DOUBLE_CALL_HOLD:
                holdSwapState = "PENDING_DOUBLE_CALL_HOLD";
                break;
            case PENDING_DOUBLE_CALL_UNHOLD:
                holdSwapState = "PENDING_DOUBLE_CALL_UNHOLD";
                break;
            case PENDING_RESUME_FOREGROUND_AFTER_HOLD:
                holdSwapState = "PENDING_RESUME_FOREGROUND_AFTER_HOLD";
                break;
        }
        logi("holdSwapState set to " + holdSwapState + " at " + loc);
    }

    /**
     * Logs the current state of the ImsPhoneCallTracker.  Useful for debugging issues with
     * call tracking.
     */
    /* package */
    void logState() {
        if (!VERBOSE_STATE_LOGGING) {
            return;
        }

        StringBuilder sb = new StringBuilder();
        sb.append("Current IMS PhoneCall State:\n");
        sb.append(" Foreground: ");
        sb.append(mForegroundCall);
        sb.append("\n");
        sb.append(" Background: ");
        sb.append(mBackgroundCall);
        sb.append("\n");
        sb.append(" Ringing: ");
        sb.append(mRingingCall);
        sb.append("\n");
        sb.append(" Handover: ");
        sb.append(mHandoverCall);
        sb.append("\n");
        Rlog.v(LOG_TAG, sb.toString());
    }

    @Override
    public void dump(FileDescriptor fd, PrintWriter printWriter, String[] args) {
        IndentingPrintWriter pw = new IndentingPrintWriter(printWriter, "  ");
        pw.println("ImsPhoneCallTracker extends:");
        pw.increaseIndent();
        super.dump(fd, pw, args);
        pw.decreaseIndent();
        pw.println(" mVoiceCallEndedRegistrants=" + mVoiceCallEndedRegistrants);
        pw.println(" mVoiceCallStartedRegistrants=" + mVoiceCallStartedRegistrants);
        pw.println(" mRingingCall=" + mRingingCall);
        pw.println(" mForegroundCall=" + mForegroundCall);
        pw.println(" mBackgroundCall=" + mBackgroundCall);
        pw.println(" mHandoverCall=" + mHandoverCall);
        pw.println(" mPendingMO=" + mPendingMO);
        pw.println(" mPhone=" + mPhone);
        pw.println(" mDesiredMute=" + mDesiredMute);
        pw.println(" mState=" + mState);
        pw.println(" mMmTelCapabilities=" + mMmTelCapabilities);
        pw.println(" mDefaultDialerUid=" + mDefaultDialerUid.get());
        pw.println(" mVtDataUsageSnapshot=" + mVtDataUsageSnapshot);
        pw.println(" mVtDataUsageUidSnapshot=" + mVtDataUsageUidSnapshot);
        pw.println(" mCallQualityMetrics=" + mCallQualityMetrics);
        pw.println(" mCallQualityMetricsHistory=" + mCallQualityMetricsHistory);
        pw.println(" mIsConferenceEventPackageHandlingEnabled=" + mIsConferenceEventPackageEnabled);
        pw.println(" mSupportCepOnPeer=" + mSupportCepOnPeer);
        if (mConfig != null) {
            pw.print(" isDeviceToDeviceCommsSupported= " + mConfig.isD2DCommunicationSupported);
            pw.println("(forceEnabled=" + mDeviceToDeviceForceEnabled + ")");
            if (mConfig.isD2DCommunicationSupported) {
                pw.println(" mSupportD2DUsingRtp= " + mSupportD2DUsingRtp);
                pw.println(" mSupportSdpForRtpHeaderExtensions= "
                        + mSupportSdpForRtpHeaderExtensions);
            }
        }
        pw.println(" mSrvccTypeSupported=" + mSrvccTypeSupported);
        pw.println(" Event Log:");
        pw.increaseIndent();
        mOperationLocalLog.dump(pw);
        pw.decreaseIndent();
        pw.flush();
        pw.println("++++++++++++++++++++++++++++++++");

        try {
            if (mImsManager != null) {
                mImsManager.dump(fd, pw, args);
            }
        } catch (Exception e) {
            e.printStackTrace();
        }

        if (mConnections != null && mConnections.size() > 0) {
            pw.println("mConnections:");
            for (int i = 0; i < mConnections.size(); i++) {
                pw.println("  [" + i + "]: " + mConnections.get(i));
            }
        }
    }

    @Override
    protected void handlePollCalls(AsyncResult ar) {
    }

    @UnsupportedAppUsage(maxTargetSdk = Build.VERSION_CODES.R, trackingBug = 170729553)
    /* package */
    public ImsEcbm getEcbmInterface() throws ImsException {
        if (mImsManager == null) {
            throw getImsManagerIsNullException();
        }

        ImsEcbm ecbm = mImsManager.getEcbmInterface();
        return ecbm;
    }

    public boolean isInEmergencyCall() {
        return mIsInEmergencyCall;
    }

    /**
     * Contacts the ImsService directly for capability information.  May be slow.
     * @return true if the IMS capability for the specified registration technology is currently
     * available.
     */
    public boolean isImsCapabilityAvailable(int capability, int regTech) throws ImsException {
        if (mImsManager != null) {
            return mImsManager.queryMmTelCapabilityStatus(capability, regTech);
        } else {
            return false;
        }
    }

    /**
     * @return {@code true} if voice over cellular is enabled.
     */
    public boolean isVoiceOverCellularImsEnabled() {
        return isImsCapabilityInCacheAvailable(MmTelFeature.MmTelCapabilities.CAPABILITY_TYPE_VOICE,
                ImsRegistrationImplBase.REGISTRATION_TECH_LTE)
                || isImsCapabilityInCacheAvailable(
                        MmTelFeature.MmTelCapabilities.CAPABILITY_TYPE_VOICE,
                        ImsRegistrationImplBase.REGISTRATION_TECH_NR);
    }

    public boolean isVowifiEnabled() {
        return isImsCapabilityInCacheAvailable(MmTelFeature.MmTelCapabilities.CAPABILITY_TYPE_VOICE,
                ImsRegistrationImplBase.REGISTRATION_TECH_IWLAN)
                || isImsCapabilityInCacheAvailable(
                        MmTelFeature.MmTelCapabilities.CAPABILITY_TYPE_VOICE,
                        ImsRegistrationImplBase.REGISTRATION_TECH_CROSS_SIM);
    }

    public boolean isVideoCallEnabled() {
        // Currently no reliance on transport technology.
        return mMmTelCapabilities.isCapable(MmTelFeature.MmTelCapabilities.CAPABILITY_TYPE_VIDEO);
    }

    private boolean isImsCapabilityInCacheAvailable(int capability, int regTech) {
        return (getImsRegistrationTech() == regTech) && mMmTelCapabilities.isCapable(capability);
    }

    @Override
    public PhoneConstants.State getState() {
        return mState;
    }

    public int getImsRegistrationTech() {
        if (mImsManager != null) {
            return mImsManager.getRegistrationTech();
        }
        return ImsRegistrationImplBase.REGISTRATION_TECH_NONE;
    }

    /**
     * Asynchronously gets the IMS registration technology for MMTEL.
     */
    public void getImsRegistrationTech(Consumer<Integer> callback) {
        if (mImsManager != null) {
            mImsManager.getRegistrationTech(callback);
        } else {
            callback.accept(ImsRegistrationImplBase.REGISTRATION_TECH_NONE);
        }
    }

    @UnsupportedAppUsage(maxTargetSdk = Build.VERSION_CODES.R, trackingBug = 170729553)
    private void setVideoCallProvider(ImsPhoneConnection conn, ImsCall imsCall)
            throws RemoteException {
        IImsVideoCallProvider imsVideoCallProvider =
                imsCall.getCallSession().getVideoCallProvider();
        if (imsVideoCallProvider != null) {
            // TODO: Remove this when we can better formalize the format of session modify requests.
            boolean useVideoPauseWorkaround = mPhone.getContext().getResources().getBoolean(
                    com.android.internal.R.bool.config_useVideoPauseWorkaround);

            ImsVideoCallProviderWrapper imsVideoCallProviderWrapper =
                    new ImsVideoCallProviderWrapper(imsVideoCallProvider);
            if (useVideoPauseWorkaround) {
                imsVideoCallProviderWrapper.setUseVideoPauseWorkaround(useVideoPauseWorkaround);
            }
            conn.setVideoProvider(imsVideoCallProviderWrapper);
            imsVideoCallProviderWrapper.registerForDataUsageUpdate
                    (this, EVENT_VT_DATA_USAGE_UPDATE, imsCall);
            imsVideoCallProviderWrapper.addImsVideoProviderCallback(conn);
        }
    }

    public boolean isUtEnabled() {
        // Currently no reliance on transport technology
        return mMmTelCapabilities.isCapable(MmTelFeature.MmTelCapabilities.CAPABILITY_TYPE_UT);
    }

    /**
     *
     * @param subId The subId to get the carrier config for.
     * @return The PersistableBundle containing the carrier config  from
     * {@link CarrierConfigManager} for the subId specified.
     */
    private PersistableBundle getCarrierConfigBundle(int subId) {
        CarrierConfigManager carrierConfigManager = (CarrierConfigManager)
                mPhone.getContext().getSystemService(Context.CARRIER_CONFIG_SERVICE);
        if (carrierConfigManager == null) {
            loge("getCarrierConfigBundle: No carrier config service found");
            return null;
        }
        PersistableBundle carrierConfig = carrierConfigManager.getConfigForSubId(subId);
        if (carrierConfig == null) {
            loge("getCarrierConfigBundle: carrier config is null, skipping.");
            return null;
        }
        return carrierConfig;
    }

    /**
     * Given a call subject, removes any characters considered by the current carrier to be
     * invalid, as well as escaping (using \) any characters which the carrier requires to be
     * escaped.
     *
     * @param callSubject The call subject.
     * @return The call subject with invalid characters removed and escaping applied as required.
     */
    private String cleanseInstantLetteringMessage(String callSubject) {
        if (TextUtils.isEmpty(callSubject)) {
            return callSubject;
        }

        PersistableBundle carrierConfig = getCarrierConfigBundle(mPhone.getSubId());
        // Bail if no carrier config found.
        if (carrierConfig == null) {
            return callSubject;
        }

        // Try to replace invalid characters
        String invalidCharacters = carrierConfig.getString(
                CarrierConfigManager.KEY_CARRIER_INSTANT_LETTERING_INVALID_CHARS_STRING);
        if (!TextUtils.isEmpty(invalidCharacters)) {
            callSubject = callSubject.replaceAll(invalidCharacters, "");
        }

        // Try to escape characters which need to be escaped.
        String escapedCharacters = carrierConfig.getString(
                CarrierConfigManager.KEY_CARRIER_INSTANT_LETTERING_ESCAPED_CHARS_STRING);
        if (!TextUtils.isEmpty(escapedCharacters)) {
            callSubject = escapeChars(escapedCharacters, callSubject);
        }
        return callSubject;
    }

    /**
     * Given a source string, return a string where a set of characters are escaped using the
     * backslash character.
     *
     * @param toEscape The characters to escape with a backslash.
     * @param source The source string.
     * @return The source string with characters escaped.
     */
    private String escapeChars(String toEscape, String source) {
        StringBuilder escaped = new StringBuilder();
        for (char c : source.toCharArray()) {
            if (toEscape.contains(Character.toString(c))) {
                escaped.append("\\");
            }
            escaped.append(c);
        }

        return escaped.toString();
    }

    /**
     * Initiates a pull of an external call.
     *
     * Initiates a pull by making a dial request with the {@link ImsCallProfile#EXTRA_IS_CALL_PULL}
     * extra specified.  We call {@link ImsPhone#notifyUnknownConnection(Connection)} which notifies
     * Telecom of the new dialed connection.  The
     * {@code PstnIncomingCallNotifier#maybeSwapWithUnknownConnection} logic ensures that the new
     * {@link ImsPhoneConnection} resulting from the dial gets swapped with the
     * {@link ImsExternalConnection}, which effectively makes the external call become a regular
     * call.  Magic!
     *
     * @param number The phone number of the call to be pulled.
     * @param videoState The desired video state of the pulled call.
     * @param dialogId The {@link ImsExternalConnection#getCallId()} dialog id associated with the
     *                 call which is being pulled.
     */
    @Override
    public void pullExternalCall(String number, int videoState, int dialogId) {
        Bundle extras = new Bundle();
        extras.putBoolean(ImsCallProfile.EXTRA_IS_CALL_PULL, true);
        extras.putInt(ImsExternalCallTracker.EXTRA_IMS_EXTERNAL_CALL_ID, dialogId);
        try {
            Connection connection = dial(number, videoState, extras);
            mPhone.notifyUnknownConnection(connection);
        } catch (CallStateException e) {
            loge("pullExternalCall failed - " + e);
        }
    }

    private ImsException getImsManagerIsNullException() {
        return new ImsException("no ims manager", ImsReasonInfo.CODE_LOCAL_ILLEGAL_STATE);
    }

    private boolean shouldDisconnectActiveCallOnDial(boolean isEmergencyNumber) {
        if (mAllowHoldingVideoCall) {
            return false;
        }

        boolean isActiveVideoCall = false;
        if (mForegroundCall.getState() == ImsPhoneCall.State.ACTIVE) {
            ImsCall activeImsCall = mForegroundCall.getImsCall();
            if (activeImsCall != null) {
                isActiveVideoCall = activeImsCall.isVideoCall();
            }
        }

       return (isActiveVideoCall && isEmergencyNumber);
    }

    /**
     * Determines if answering an incoming call will cause the active call to be disconnected.
     * <p>
     * This will be the case if
     * {@link CarrierConfigManager#KEY_DROP_VIDEO_CALL_WHEN_ANSWERING_AUDIO_CALL_BOOL} is
     * {@code true} for the carrier, the active call is a video call over WIFI, and the incoming
     * call is an audio call.
     *
     * @param activeCall The active call.
     * @param incomingCall The incoming call.
     * @return {@code true} if answering the incoming call will cause the active call to be
     *      disconnected, {@code false} otherwise.
     */
    private boolean shouldDisconnectActiveCallOnAnswer(ImsCall activeCall,
            ImsCall incomingCall) {

        if (activeCall == null || incomingCall == null) {
            return false;
        }

        if (!mDropVideoCallWhenAnsweringAudioCall) {
            return false;
        }

        boolean isActiveCallVideo = activeCall.isVideoCall() ||
                (mTreatDowngradedVideoCallsAsVideoCalls && activeCall.wasVideoCall());
        boolean isActiveCallOnWifi = activeCall.isWifiCall();
        boolean isVoWifiEnabled = mImsManager.isWfcEnabledByPlatform()
                && mImsManager.isWfcEnabledByUser();
        boolean isIncomingCallAudio = !incomingCall.isVideoCall();
        log("shouldDisconnectActiveCallOnAnswer : isActiveCallVideo=" + isActiveCallVideo +
                " isActiveCallOnWifi=" + isActiveCallOnWifi + " isIncomingCallAudio=" +
                isIncomingCallAudio + " isVowifiEnabled=" + isVoWifiEnabled);

        return isActiveCallVideo && isActiveCallOnWifi && isIncomingCallAudio && !isVoWifiEnabled;
    }

    public void registerPhoneStateListener(PhoneStateListener listener) {
        mPhoneStateListeners.add(listener);
    }

    public void unregisterPhoneStateListener(PhoneStateListener listener) {
        mPhoneStateListeners.remove(listener);
    }

    /**
     * Notifies local telephony listeners of changes to the IMS phone state.
     *
     * @param oldState The old state.
     * @param newState The new state.
     */
    private void notifyPhoneStateChanged(PhoneConstants.State oldState,
            PhoneConstants.State newState) {

        for (PhoneStateListener listener : mPhoneStateListeners) {
            listener.onPhoneStateChanged(oldState, newState);
        }
    }

    /** Modify video call to a new video state.
     *
     * @param imsCall IMS call to be modified
     * @param newVideoState New video state. (Refer to VideoProfile)
     */
    private void modifyVideoCall(ImsCall imsCall, int newVideoState) {
        ImsPhoneConnection conn = findConnection(imsCall);
        if (conn != null) {
            int oldVideoState = conn.getVideoState();
            if (conn.getVideoProvider() != null) {
                conn.getVideoProvider().onSendSessionModifyRequest(
                        new VideoProfile(oldVideoState), new VideoProfile(newVideoState));
            }
        }
    }

    public boolean isViLteDataMetered() {
        return mIsViLteDataMetered;
    }

    /**
     * Handler of data enabled changed event
     * @param enabled True if data is enabled, otherwise disabled.
     * @param reason Reason for data enabled/disabled.
     */
    private void onDataEnabledChanged(boolean enabled, @DataEnabledChangedReason int reason) {
        log("onDataEnabledChanged: enabled=" + enabled + ", reason=" + reason);

        mIsDataEnabled = enabled;

        if (!mIsViLteDataMetered) {
            log("Ignore data " + ((enabled) ? "enabled" : "disabled") + " - carrier policy "
                    + "indicates that data is not metered for ViLTE calls.");
            return;
        }

        // Inform connections that data has been disabled to ensure we turn off video capability
        // if this is an LTE call.
        for (ImsPhoneConnection conn : mConnections) {
            ImsCall imsCall = conn.getImsCall();
            boolean isLocalVideoCapable = enabled || (imsCall != null && imsCall.isWifiCall());
            conn.setLocalVideoCapable(isLocalVideoCapable);
        }

        int reasonCode;
        if (reason == TelephonyManager.DATA_ENABLED_REASON_POLICY) {
            reasonCode = ImsReasonInfo.CODE_DATA_LIMIT_REACHED;
        } else if (reason == TelephonyManager.DATA_ENABLED_REASON_USER) {
            reasonCode = ImsReasonInfo.CODE_DATA_DISABLED;
        } else {
            // Unexpected code, default to data disabled.
            reasonCode = ImsReasonInfo.CODE_DATA_DISABLED;
        }

        // Potentially send connection events so the InCall UI knows that video calls are being
        // downgraded due to data being enabled/disabled.
        maybeNotifyDataDisabled(enabled, reasonCode);
        // Handle video state changes required as a result of data being enabled/disabled.
        handleDataEnabledChange(enabled, reasonCode);

        // We do not want to update the ImsConfig for REASON_UNKNOWN, since it can happen before
        // the carrier config has loaded and will deregister IMS.
        if (!mShouldUpdateImsConfigOnDisconnect
                && reason != TelephonyManager.DATA_ENABLED_REASON_UNKNOWN
                && mCarrierConfigLoadedForSubscription) {
            // This will call into updateVideoCallFeatureValue and eventually all clients will be
            // asynchronously notified that the availability of VT over LTE has changed.
            updateImsServiceConfig();
        }
    }

    /**
     * If the ImsService is currently connected and we have loaded the carrier config, proceed to
     * trigger the update of the configuration sent to the ImsService.
     */
    private void updateImsServiceConfig() {
        if (mImsManager != null && mCarrierConfigLoadedForSubscription) {
            mImsManager.updateImsServiceConfig();
        }
    }

    private void maybeNotifyDataDisabled(boolean enabled, int reasonCode) {
        if (!enabled) {
            // If data is disabled while there are ongoing VT calls which are not taking place over
            // wifi, then they should be disconnected to prevent the user from incurring further
            // data charges.
            for (ImsPhoneConnection conn : mConnections) {
                ImsCall imsCall = conn.getImsCall();
                if (imsCall != null && imsCall.isVideoCall() && !imsCall.isWifiCall()) {
                    if (conn.hasCapabilities(
                            Connection.Capability.SUPPORTS_DOWNGRADE_TO_VOICE_LOCAL |
                                    Connection.Capability.SUPPORTS_DOWNGRADE_TO_VOICE_REMOTE)) {

                        // If the carrier supports downgrading to voice, then we can simply issue a
                        // downgrade to voice instead of terminating the call.
                        if (reasonCode == ImsReasonInfo.CODE_DATA_DISABLED) {
                            conn.onConnectionEvent(TelephonyManager.EVENT_DOWNGRADE_DATA_DISABLED,
                                    null);
                        } else if (reasonCode == ImsReasonInfo.CODE_DATA_LIMIT_REACHED) {
                            conn.onConnectionEvent(
                                    TelephonyManager.EVENT_DOWNGRADE_DATA_LIMIT_REACHED, null);
                        }
                    }
                }
            }
        }
    }

    /**
     * Handles changes to the enabled state of mobile data.
     * When data is disabled, handles auto-downgrade of video calls over LTE.
     * When data is enabled, handled resuming of video calls paused when data was disabled.
     * @param enabled {@code true} if mobile data is enabled, {@code false} if mobile data is
     *                            disabled.
     * @param reasonCode The {@link ImsReasonInfo} code for the data enabled state change.
     */
    private void handleDataEnabledChange(boolean enabled, int reasonCode) {
        if (!enabled) {
            // If data is disabled while there are ongoing VT calls which are not taking place over
            // wifi, then they should be disconnected to prevent the user from incurring further
            // data charges.
            for (ImsPhoneConnection conn : mConnections) {
                ImsCall imsCall = conn.getImsCall();
                if (imsCall != null && imsCall.isVideoCall() && !imsCall.isWifiCall()) {
                    log("handleDataEnabledChange - downgrading " + conn);
                    downgradeVideoCall(reasonCode, conn);
                }
            }
        } else if (mSupportPauseVideo) {
            // Data was re-enabled, so un-pause previously paused video calls.
            for (ImsPhoneConnection conn : mConnections) {
                // If video is paused, check to see if there are any pending pauses due to enabled
                // state of data changing.
                log("handleDataEnabledChange - resuming " + conn);
                if (VideoProfile.isPaused(conn.getVideoState()) &&
                        conn.wasVideoPausedFromSource(VideoPauseTracker.SOURCE_DATA_ENABLED)) {
                    // The data enabled state was a cause of a pending pause, so potentially
                    // resume the video now.
                    conn.resumeVideo(VideoPauseTracker.SOURCE_DATA_ENABLED);
                }
            }
            mShouldUpdateImsConfigOnDisconnect = false;
        }
    }

    /**
     * Handles downgrading a video call.  The behavior depends on carrier capabilities; we will
     * attempt to take one of the following actions (in order of precedence):
     * 1. If supported by the carrier, the call will be downgraded to an audio-only call.
     * 2. If the carrier supports video pause signalling, the video will be paused.
     * 3. The call will be disconnected.
     * @param reasonCode The {@link ImsReasonInfo} reason code for the downgrade.
     * @param conn The {@link ImsPhoneConnection} to downgrade.
     */
    private void downgradeVideoCall(int reasonCode, ImsPhoneConnection conn) {
        ImsCall imsCall = conn.getImsCall();
        if (imsCall != null) {
            if (conn.hasCapabilities(
                    Connection.Capability.SUPPORTS_DOWNGRADE_TO_VOICE_LOCAL |
                            Connection.Capability.SUPPORTS_DOWNGRADE_TO_VOICE_REMOTE)
                            && !mSupportPauseVideo) {
                log("downgradeVideoCall :: callId=" + conn.getTelecomCallId()
                        + " Downgrade to audio");
                // If the carrier supports downgrading to voice, then we can simply issue a
                // downgrade to voice instead of terminating the call.
                modifyVideoCall(imsCall, VideoProfile.STATE_AUDIO_ONLY);
            } else if (mSupportPauseVideo && reasonCode != ImsReasonInfo.CODE_WIFI_LOST) {
                // The carrier supports video pause signalling, so pause the video if we didn't just
                // lose wifi; in that case just disconnect.
                log("downgradeVideoCall :: callId=" + conn.getTelecomCallId()
                        + " Pause audio");
                mShouldUpdateImsConfigOnDisconnect = true;
                conn.pauseVideo(VideoPauseTracker.SOURCE_DATA_ENABLED);
            } else {
                log("downgradeVideoCall :: callId=" + conn.getTelecomCallId()
                        + " Disconnect call.");
                // At this point the only choice we have is to terminate the call.
                imsCall.terminate(ImsReasonInfo.CODE_USER_TERMINATED, reasonCode);
            }
        }
    }

    private void resetImsCapabilities() {
        log("Resetting Capabilities...");
        boolean tmpIsVideoCallEnabled = isVideoCallEnabled();

        if (mIgnoreResetUtCapability) {
            //UT capability should not be reset (for IMS deregistration and for IMS feature state
            //not ready) and it should always depend on the modem indication for UT capability
            mMmTelCapabilities.removeCapabilities(
                    MmTelFeature.MmTelCapabilities.CAPABILITY_TYPE_VOICE);
            mMmTelCapabilities.removeCapabilities(
                    MmTelFeature.MmTelCapabilities.CAPABILITY_TYPE_VIDEO);
            mMmTelCapabilities.removeCapabilities(
                    MmTelFeature.MmTelCapabilities.CAPABILITY_TYPE_SMS);
        } else {
            mMmTelCapabilities = new MmTelFeature.MmTelCapabilities();
        }
        mPhone.setServiceState(ServiceState.STATE_OUT_OF_SERVICE);
        mPhone.resetImsRegistrationState();
        mPhone.processDisconnectReason(new ImsReasonInfo(ImsReasonInfo.CODE_LOCAL_IMS_SERVICE_DOWN,
                ImsReasonInfo.CODE_UNSPECIFIED));
        boolean isVideoEnabled = isVideoCallEnabled();
        if (tmpIsVideoCallEnabled != isVideoEnabled) {
            mPhone.notifyForVideoCapabilityChanged(isVideoEnabled);
        }
    }

    /**
     * @return {@code true} if the device is connected to a WIFI network, {@code false} otherwise.
     */
    private boolean isWifiConnected() {
        ConnectivityManager cm = (ConnectivityManager) mPhone.getContext()
                .getSystemService(Context.CONNECTIVITY_SERVICE);
        if (cm != null) {
            NetworkInfo ni = cm.getActiveNetworkInfo();
            if (ni != null && ni.isConnected()) {
                return ni.getType() == ConnectivityManager.TYPE_WIFI;
            }
        }
        return false;
    }

    /**
     * Registers for changes to network connectivity.  Specifically requests the availability of new
     * WIFI networks which an IMS video call could potentially hand over to.
     */
    private void registerForConnectivityChanges() {
        if (mIsMonitoringConnectivity || !mNotifyVtHandoverToWifiFail) {
            return;
        }
        ConnectivityManager cm = (ConnectivityManager) mPhone.getContext()
                .getSystemService(Context.CONNECTIVITY_SERVICE);
        if (cm != null) {
            Rlog.i(LOG_TAG, "registerForConnectivityChanges");
            NetworkRequest.Builder builder = new NetworkRequest.Builder();
            builder.addTransportType(NetworkCapabilities.TRANSPORT_WIFI);
            cm.registerNetworkCallback(builder.build(), mNetworkCallback);
            mIsMonitoringConnectivity = true;
        }
    }

    /**
     * Unregister for connectivity changes.  Will be called when a call disconnects or if the call
     * ends up handing over to WIFI.
     */
    private void unregisterForConnectivityChanges() {
        if (!mIsMonitoringConnectivity || !mNotifyVtHandoverToWifiFail) {
            return;
        }
        ConnectivityManager cm = (ConnectivityManager) mPhone.getContext()
                .getSystemService(Context.CONNECTIVITY_SERVICE);
        if (cm != null) {
            Rlog.i(LOG_TAG, "unregisterForConnectivityChanges");
            cm.unregisterNetworkCallback(mNetworkCallback);
            mIsMonitoringConnectivity = false;
        }
    }

    /**
     * If the foreground call is a video call, schedule a handover check if one is not already
     * scheduled.  This method is intended ONLY for use when scheduling to watch for mid-call
     * handovers.
     */
    private void scheduleHandoverCheck() {
        ImsCall fgCall = mForegroundCall.getImsCall();
        ImsPhoneConnection conn = mForegroundCall.getFirstConnection();
        if (!mNotifyVtHandoverToWifiFail || fgCall == null || !fgCall.isVideoCall() || conn == null
                || conn.getDisconnectCause() != DisconnectCause.NOT_DISCONNECTED) {
            return;
        }

        if (!hasMessages(EVENT_CHECK_FOR_WIFI_HANDOVER)) {
            Rlog.i(LOG_TAG, "scheduleHandoverCheck: schedule");
            sendMessageDelayed(obtainMessage(EVENT_CHECK_FOR_WIFI_HANDOVER, fgCall),
                    HANDOVER_TO_WIFI_TIMEOUT_MS);
        }
    }

    /**
     * @return {@code true} if downgrading of a video call to audio is supported.
         */
    public boolean isCarrierDowngradeOfVtCallSupported() {
        return mSupportDowngradeVtToAudio;
    }

    @VisibleForTesting
    public void setDataEnabled(boolean isDataEnabled) {
        mIsDataEnabled = isDataEnabled;
    }

    // Removes old call quality metrics if mCallQualityMetricsHistory exceeds its max size
    private void pruneCallQualityMetricsHistory() {
        if (mCallQualityMetricsHistory.size() > MAX_CALL_QUALITY_HISTORY) {
            mCallQualityMetricsHistory.poll();
        }
    }

    private void handleFeatureCapabilityChanged(ImsFeature.Capabilities capabilities) {
        boolean tmpIsVideoCallEnabled = isVideoCallEnabled();
        // Check enabledFeatures to determine capabilities. We ignore disabledFeatures.
        StringBuilder sb;
        if (DBG) {
            sb = new StringBuilder(120);
            sb.append("handleFeatureCapabilityChanged: ");
        }
        sb.append(capabilities);
        mMmTelCapabilities = new MmTelFeature.MmTelCapabilities(capabilities);

        boolean isVideoEnabled = isVideoCallEnabled();
        boolean isVideoEnabledStatechanged = tmpIsVideoCallEnabled != isVideoEnabled;
        if (DBG) {
            sb.append(" isVideoEnabledStateChanged=");
            sb.append(isVideoEnabledStatechanged);
        }

        if (isVideoEnabledStatechanged) {
            log("handleFeatureCapabilityChanged - notifyForVideoCapabilityChanged="
                    + isVideoEnabled);
            mPhone.notifyForVideoCapabilityChanged(isVideoEnabled);
        }

        if (DBG) log(sb.toString());

        String logMessage = "handleFeatureCapabilityChanged: isVolteEnabled="
                + isVoiceOverCellularImsEnabled()
                + ", isVideoCallEnabled=" + isVideoCallEnabled()
                + ", isVowifiEnabled=" + isVowifiEnabled()
                + ", isUtEnabled=" + isUtEnabled();
        if (DBG) {
            log(logMessage);
        }
        mRegLocalLog.log(logMessage);

        mPhone.onFeatureCapabilityChanged();

        int regTech = getImsRegistrationTech();
        mMetrics.writeOnImsCapabilities(mPhone.getPhoneId(), regTech, mMmTelCapabilities);
        mPhone.getImsStats().onImsCapabilitiesChanged(regTech, mMmTelCapabilities);
    }

    @VisibleForTesting
    public void onCallHoldReceived(ImsCall imsCall) {
        if (DBG) log("onCallHoldReceived");

        ImsPhoneConnection conn = findConnection(imsCall);
        if (conn != null) {
            if (!mOnHoldToneStarted && (ImsPhoneCall.isLocalTone(imsCall)
                    || mAlwaysPlayRemoteHoldTone) &&
                    conn.getState() == ImsPhoneCall.State.ACTIVE) {
                mPhone.startOnHoldTone(conn);
                mOnHoldToneStarted = true;
                mOnHoldToneId = System.identityHashCode(conn);
            }
            conn.onConnectionEvent(android.telecom.Connection.EVENT_CALL_REMOTELY_HELD, null);
            mImsCallInfoTracker.updateImsCallStatus(conn, true, false);

            boolean useVideoPauseWorkaround = mPhone.getContext().getResources().getBoolean(
                    com.android.internal.R.bool.config_useVideoPauseWorkaround);
            if (useVideoPauseWorkaround && mSupportPauseVideo &&
                    VideoProfile.isVideo(conn.getVideoState())) {
                // If we are using the video pause workaround, the vendor IMS code has issues
                // with video pause signalling.  In this case, when a call is remotely
                // held, the modem does not reliably change the video state of the call to be
                // paused.
                // As a workaround, we will turn on that bit now.
                conn.changeToPausedState();
            }
        }

        SuppServiceNotification supp = new SuppServiceNotification();
        supp.notificationType = SuppServiceNotification.NOTIFICATION_TYPE_CODE_2;
        supp.code = SuppServiceNotification.CODE_2_CALL_ON_HOLD;
        mPhone.notifySuppSvcNotification(supp);
        mMetrics.writeOnImsCallHoldReceived(mPhone.getPhoneId(), imsCall.getCallSession());
    }

    @VisibleForTesting
    public void setAlwaysPlayRemoteHoldTone(boolean shouldPlayRemoteHoldTone) {
        mAlwaysPlayRemoteHoldTone = shouldPlayRemoteHoldTone;
    }

    // Accept the call as RTT if incoming call as RTT attribute set
    private ImsStreamMediaProfile addRttAttributeIfRequired(ImsCall call,
            ImsStreamMediaProfile mediaProfile) {

        if (!isRttSupported()) {
            if (DBG) log("addRttAttributeIfRequired: RTT is not supported");
            return mediaProfile;
        }

        ImsCallProfile profile = call.getCallProfile();
        if (profile.mMediaProfile != null && profile.mMediaProfile.isRttCall() &&
                (!call.getCallProfile().isVideoCall() ||
                        QtiImsUtils.isRttSupportedOnVtCalls(mPhone.getPhoneId(),
                                                            mPhone.getContext()))) {
            if (DBG) log("RTT: addRttAttributeIfRequired = " +
                    profile.mMediaProfile.isRttCall());
            // If RTT UI option is on, then incoming RTT call should always be accepted
            // as RTT, irrespective of Modes
            mediaProfile.setRttMode(ImsStreamMediaProfile.RTT_MODE_FULL);
        }
        return mediaProfile;
    }

    private String getNetworkCountryIso() {
        String countryIso = "";
        if (mPhone != null) {
            ServiceStateTracker sst = mPhone.getServiceStateTracker();
            if (sst != null) {
                LocaleTracker lt = sst.getLocaleTracker();
                if (lt != null) {
                    countryIso = lt.getCurrentCountry();
                }
            }
        }
        return countryIso;
    }

    private boolean isRttSupported() {
        return QtiImsUtils.isRttSupported(mPhone.getPhoneId(), mPhone.getContext());
    }

    private boolean isRttOn() {
        return QtiImsUtils.isRttOn(mPhone.getPhoneId(), mPhone.getContext());
    }

    private boolean isSimLessRttSupported() {
        return QtiImsUtils.isSimLessRttSupported(mPhone.getPhoneId(), mPhone.getContext());
    }

    /**
     * RTT call is allowed if RTT is supported by carrier and RTT setting is ON
     * and call is not a video call or RTT is supported for video calls.
     * If device is roaming, either carrier should allow RTT while roaming
     * or device needs to be registered on WIFI or it should be an emergency call.
     */
    private boolean canMakeRttCall(ImsCallProfile profile, boolean isEmergency) {
        Phone defaultPhone = mPhone.getDefaultPhone();
        IccCardConstants.State state = defaultPhone.getIccCard().getState();
        /** RTT call needs to allowed based on carrier config if sim is present
         * else we need to check the saved cache for simless RTT e911 call
         */
        if ((state.iccCardExist() && !isRttSupported()) ||
                (!state.iccCardExist() && isEmergency &&
                !isSimLessRttSupported())
                || !isRttOn()) {
            return false;
        }
        if (profile != null && profile.isVideoCall() && !QtiImsUtils.isRttSupportedOnVtCalls(
                mPhone.getPhoneId(),mPhone.getContext())) {
            return false;
        }
        if (!mPhone.getDefaultPhone().getServiceState().getRoaming()
                || mAllowRttWhileRoaming
                || (mPhone.getImsRegistrationTech()
                == ImsRegistrationImplBase.REGISTRATION_TECH_IWLAN)
                || isEmergency) {
            return true;
        }
        return false;
    }

    @Override
    public ImsPhone getPhone() {
        return mPhone;
    }

    @VisibleForTesting
    public void setSupportCepOnPeer(boolean isSupported) {
        mSupportCepOnPeer = isSupported;
    }

    /**
     * Injects a test conference state into an ongoing IMS call.
     * @param state The injected state.
     */
    public void injectTestConferenceState(@NonNull ImsConferenceState state) {
        List<ConferenceParticipant> participants = ImsCall.parseConferenceState(state);
        for (ImsPhoneConnection connection : getConnections()) {
            connection.updateConferenceParticipants(participants);
        }
    }

    /**
     * Sets whether CEP handling is enabled or disabled.
     * @param isEnabled
     */
    public void setConferenceEventPackageEnabled(boolean isEnabled) {
        log("setConferenceEventPackageEnabled isEnabled=" + isEnabled);
        mIsConferenceEventPackageEnabled = isEnabled;
    }

    /**
     * @return {@code true} is conference event package handling is enabled, {@code false}
     * otherwise.
     */
    public boolean isConferenceEventPackageEnabled() {
        return mIsConferenceEventPackageEnabled;
    }

    @VisibleForTesting
    public ImsCall.Listener getImsCallListener() {
        return mImsCallListener;
    }

    @VisibleForTesting
    public ArrayList<ImsPhoneConnection> getConnections() {
        return mConnections;
    }

    @VisibleForTesting
    public ImsPhoneConnection getPendingMO() {
        return mPendingMO;
    }

    /**
     * Set up static configuration from package/services/Telephony's config.xml.
     * @param config the config.
     */
    public void setConfig(@NonNull Config config) {
        mConfig = config;
    }

    private void handleConferenceFailed(ImsPhoneConnection fgConnection,
            ImsPhoneConnection bgConnection) {
        if (fgConnection != null) {
            fgConnection.handleMergeComplete();
        }
        if (bgConnection != null) {
            bgConnection.handleMergeComplete();
        }
        mPhone.notifySuppServiceFailed(Phone.SuppService.CONFERENCE);
    }

    /**
     * Calculate whether CSFB or not with fg call type and bg call type.
     * @return {@code true} if bg call is not alive or fg call has higher score than bg call.
     */
    private boolean isForegroundHigherPriority() {
        if (!mBackgroundCall.getState().isAlive()) {
            return true;
        }
        ImsPhoneConnection fgConnection = mForegroundCall.getFirstConnection();
        ImsPhoneConnection bgConnection = mBackgroundCall.getFirstConnection();
        if (fgConnection.getCallPriority() > bgConnection.getCallPriority()) {
            return true;
        }
        return false;
    }

    private int getBackgroundCallCount() {
        return mBackgroundCall.getConnectionsCount();
    }

    /** For DSDA, background call may have two conenctions, hangup the first one */
    private void hangupFirstHeldCall() throws CallStateException {
        logi("hangupFirstHeldCall");
        mBackgroundCall.getFirstConnection().hangup(); //hangup first held call
    }

    private boolean isInDsdaMode() {
        return TelephonyManager.isConcurrentCallsPossible();
    }

    /* For non-DSDA, max call limit is reached if there is a foreground and a background call.
     * For DSDA, in addtion, it is reached if there are two background connections
     */
    private boolean hasMaximumLiveCalls() {
        if (!mBackgroundCall.getState().isAlive()) {
            return false;
        }
        boolean maxLiveCalls = false;
        if (getBackgroundCallCount() == MAX_BACKGROUND_CALLS_DSDA ||
                (mForegroundCall.getState().isAlive() &&
                (mPendingMO == null || mPendingMO.getDeferDialStatus() != DeferDial.ENABLE))) {
            // If there is a foregroundcall (ACTIVE+HELD) .Do not account for the pendingMO in
            // deferred state
            maxLiveCalls = true;
        }
        Log.d(LOG_TAG, "hasMaximumLiveCalls: " + maxLiveCalls);
        return maxLiveCalls;
    }

    private void initializeTerminalBasedCallWaiting() {
        boolean capable = false;
        if (mImsManager != null) {
            try {
                capable = mImsManager.isCapable(CAPABILITY_TERMINAL_BASED_CALL_WAITING);
            } catch (ImsException e) {
                loge("initializeTerminalBasedCallWaiting : exception " + e);
            }
        }
        logi("initializeTerminalBasedCallWaiting capable=" + capable);
        mPhone.setTerminalBasedCallWaitingSupported(capable);

        if (capable) {
            setTerminalBasedCallWaitingStatus(mPhone.getTerminalBasedCallWaitingState(false));
        }
    }

    /**
     * Notifies the change of the user setting of the terminal-based call waiting service
     * to IMS service.
     */
    public void setTerminalBasedCallWaitingStatus(int state) {
        if (state == TERMINAL_BASED_NOT_SUPPORTED) return;
        if (mImsManager != null) {
            try {
                log("setTerminalBasedCallWaitingStatus state=" + state);
                mImsManager.setTerminalBasedCallWaitingStatus(
                        state == TERMINAL_BASED_ACTIVATED);
            } catch (ImsException e) {
                loge("setTerminalBasedCallWaitingStatus : exception " + e);
            }
        }
    }

    /** Send the list of SrvccConnection instances to the radio */
    public void handleSrvccConnectionInfo(List<SrvccCall> profileList) {
        mPhone.getDefaultPhone().mCi.setSrvccCallInfo(
                convertToSrvccConnectionInfo(profileList), null);
    }

    /** Converts SrvccCall to SrvccConnection. */
    @VisibleForTesting
    public SrvccConnection[] convertToSrvccConnectionInfo(List<SrvccCall> profileList) {
        if (mSrvccTypeSupported.isEmpty() || profileList == null || profileList.isEmpty()) {
            loge("convertToSrvccConnectionInfo empty list");
            return null;
        }

        List<SrvccConnection> connList = new ArrayList<>();
        for (SrvccCall profile : profileList) {
            if (isCallProfileSupported(profile)) {
                addConnection(connList,
                        profile, findConnection(profile.getCallId()));
            } else {
                logi("convertToSrvccConnectionInfo not supported"
                        + " state=" + profile.getPreciseCallState());
            }
        }

        logi("convertToSrvccConnectionInfo size=" + connList.size());
        if (connList.isEmpty()) return null;
        return connList.toArray(new SrvccConnection[0]);
    }

    /** Send the mediaType, direction, bitrate for ANBR Query to the radio */
    public void handleSendAnbrQuery(int mediaType, int direction, int bitsPerSecond) {
        if (DBG) log("handleSendAnbrQuery - mediaType=" + mediaType);
        mPhone.getDefaultPhone().mCi.sendAnbrQuery(mediaType, direction, bitsPerSecond, null);
    }


    /**
     * Notifies the recommended bit rate for the indicated logical channel and direction.
     *
     * @param mediaType MediaType is used to identify media stream such as audio or video.
     * @param direction Direction of this packet stream (e.g. uplink or downlink).
     * @param bitsPerSecond The recommended bit rate for the UE for a specific logical channel and
     *        a specific direction by NW.
     */
    public void triggerNotifyAnbr(int mediaType, int direction, int bitsPerSecond) {
        ImsCall activeCall = mForegroundCall.getFirstConnection().getImsCall();

        if (activeCall != null) {
            if (DBG) log("triggerNotifyAnbr - mediaType=" + mediaType);
            activeCall.callSessionNotifyAnbr(mediaType, direction, bitsPerSecond);
        }
    }

    private boolean isCallProfileSupported(SrvccCall profile) {
        if (profile == null) {
            loge("isCallProfileSupported null profile");
            return false;
        }

        switch (profile.getPreciseCallState()) {
            case PRECISE_CALL_STATE_ACTIVE:
                return mSrvccTypeSupported.contains(BASIC_SRVCC_SUPPORT);
            case PRECISE_CALL_STATE_HOLDING:
                return mSrvccTypeSupported.contains(MIDCALL_SRVCC_SUPPORT);
            case PRECISE_CALL_STATE_DIALING:
                return mSrvccTypeSupported.contains(PREALERTING_SRVCC_SUPPORT);
            case PRECISE_CALL_STATE_ALERTING:
                return mSrvccTypeSupported.contains(ALERTING_SRVCC_SUPPORT);
            case PRECISE_CALL_STATE_INCOMING:
                return mSrvccTypeSupported.contains(ALERTING_SRVCC_SUPPORT);
            case PRECISE_CALL_STATE_WAITING:
                return mSrvccTypeSupported.contains(ALERTING_SRVCC_SUPPORT);
            case PRECISE_CALL_STATE_INCOMING_SETUP:
                return mSrvccTypeSupported.contains(PREALERTING_SRVCC_SUPPORT);
            default:
                loge("isCallProfileSupported invalid state="
                        + profile.getPreciseCallState());
                break;
        }
        return false;
    }

    private synchronized ImsPhoneConnection findConnection(String callId) {
        for (ImsPhoneConnection c : mConnections) {
            ImsCall imsCall = c.getImsCall();
            if (imsCall == null) continue;
            ImsCallSession session = imsCall.getCallSession();
            if (session == null) continue;

            if (TextUtils.equals(session.getCallId(), callId)) {
                return c;
            }
        }
        return null;
    }

    /**
     * Update the list of SrvccConnection with the given SrvccCall and ImsPhoneconnection.
     *
     * @param destList the list of SrvccConnection the new connection will be added
     * @param profile the SrvccCall of the connection to be added
     * @param c the ImsPhoneConnection of the connection to be added
     */
    private void addConnection(
            List<SrvccConnection> destList, SrvccCall profile, ImsPhoneConnection c) {
        if (destList == null) return;
        if (profile == null) return;

        int preciseCallState = profile.getPreciseCallState();
        if (!isAlive(preciseCallState)) {
            Rlog.i(LOG_TAG, "addConnection not alive, " + preciseCallState);
            return;
        }

        List<ConferenceParticipant> participants = getConferenceParticipants(c);
        if (participants != null) {
            for (ConferenceParticipant cp : participants) {
                if (cp.getState() == android.telecom.Connection.STATE_DISCONNECTED) {
                    Rlog.i(LOG_TAG, "addConnection participant is disconnected");
                    continue;
                }
                SrvccConnection srvccConnection = new SrvccConnection(cp, preciseCallState);
                Rlog.i(LOG_TAG, "addConnection " + srvccConnection);
                destList.add(srvccConnection);
            }
        } else {
            SrvccConnection srvccConnection =
                    new SrvccConnection(profile.getImsCallProfile(), c, preciseCallState);
            Rlog.i(LOG_TAG, "addConnection " + srvccConnection);
            destList.add(srvccConnection);
        }
    }

    private List<ConferenceParticipant> getConferenceParticipants(ImsPhoneConnection c) {
        if (!mSrvccTypeSupported.contains(MIDCALL_SRVCC_SUPPORT)) return null;

        ImsCall imsCall = c.getImsCall();
        if (imsCall == null) return null;

        List<ConferenceParticipant> participants = imsCall.getConferenceParticipants();
        if (participants == null || participants.isEmpty()) return null;
        return participants;
    }

    private static boolean isAlive(int preciseCallState) {
        switch (preciseCallState) {
            case PRECISE_CALL_STATE_ACTIVE: return true;
            case PRECISE_CALL_STATE_HOLDING: return true;
            case PRECISE_CALL_STATE_DIALING: return true;
            case PRECISE_CALL_STATE_ALERTING: return true;
            case PRECISE_CALL_STATE_INCOMING: return true;
            case PRECISE_CALL_STATE_WAITING: return true;
            case PRECISE_CALL_STATE_INCOMING_SETUP: return true;
            default:
        }
        return false;
    }

    /**
     * Notifies that radio triggered IMS deregistration.
     * @param reason the reason why the deregistration is triggered.
     */
    public void triggerImsDeregistration(
            @ImsRegistrationImplBase.ImsDeregistrationReason int reason) {
        if (mImsManager == null) return;
        try {
            mImsManager.triggerDeregistration(reason);
        } catch (ImsException e) {
            loge("triggerImsDeregistration: exception " + e);
        }
    }

    private void updateImsRegistrationInfo() {
        int capabilities = 0;

        if (mMmTelCapabilities.isCapable(
                MmTelFeature.MmTelCapabilities.CAPABILITY_TYPE_VOICE)) {
            capabilities |= IMS_MMTEL_CAPABILITY_VOICE;
        }
        if (mMmTelCapabilities.isCapable(
                MmTelFeature.MmTelCapabilities.CAPABILITY_TYPE_VIDEO)) {
            capabilities |= IMS_MMTEL_CAPABILITY_VIDEO;
        }
        if (mMmTelCapabilities.isCapable(
                MmTelFeature.MmTelCapabilities.CAPABILITY_TYPE_SMS)) {
            capabilities |= IMS_MMTEL_CAPABILITY_SMS;
        }

        mPhone.updateImsRegistrationInfo(capabilities);
    }

    private void registerImsTrafficSession(int token,
                @MmTelFeature.ImsTrafficType int trafficType,
                @MmTelFeature.ImsTrafficDirection int trafficDirection,
                @NonNull IImsTrafficSessionCallback callback) {
        mImsTrafficSessions.put(Integer.valueOf(token),
                new ImsTrafficSession(trafficType, trafficDirection, callback));
    }

    private void unregisterImsTrafficSession(int token) {
        mImsTrafficSessions.remove(Integer.valueOf(token));
    }

    private ImsTrafficSession getImsTrafficSession(int token) {
        return mImsTrafficSessions.get(Integer.valueOf(token));
    }

    private void stopAllImsTrafficTypes() {
        boolean isEmpty = mImsTrafficSessions.isEmpty();
        logi("stopAllImsTrafficTypes empty=" + isEmpty);

        if (isEmpty) return;

        mImsTrafficSessions.forEachKey(1, token -> mPhone.stopImsTraffic(token, null));
        mImsTrafficSessions.clear();
    }
}<|MERGE_RESOLUTION|>--- conflicted
+++ resolved
@@ -606,34 +606,7 @@
     private final BroadcastReceiver mReceiver = new BroadcastReceiver() {
         @Override
         public void onReceive(Context context, Intent intent) {
-<<<<<<< HEAD
-            if (intent.getAction().equals(CarrierConfigManager.ACTION_CARRIER_CONFIG_CHANGED) ||
-                    intent.getAction().equals(
-                    CarrierConfigManager.ACTION_ESSENTIAL_RECORDS_LOADED)) {
-                int subId = intent.getIntExtra(CarrierConfigManager.EXTRA_SUBSCRIPTION_INDEX,
-                        SubscriptionManager.INVALID_SUBSCRIPTION_ID);
-                int phoneId = intent.getIntExtra(CarrierConfigManager.EXTRA_SLOT_INDEX,
-                        SubscriptionManager.INVALID_PHONE_INDEX);
-                if (mPhone.getPhoneId() != phoneId) {
-                    log("onReceive: Skipping indication for other phoneId: " + phoneId);
-                    return;
-                }
-                PersistableBundle carrierConfig = getCarrierConfigBundle(subId);
-                mCarrierConfigForSubId = new Pair<>(subId, carrierConfig);
-                if (!mCurrentlyConnectedSubId.isEmpty()
-                        && subId == mCurrentlyConnectedSubId.get()) {
-                    log("onReceive: Applying carrier config for subId: " + subId);
-                    updateCarrierConfiguration(subId, carrierConfig);
-                } else {
-                    // cache the latest config update until ImsService connects for this subId.
-                    // Once it has connected, startListeningForCalls will apply the config.
-                    log("onReceive: caching carrier config until ImsService connects for subId: "
-                            + subId);
-                }
-            } else if (TelecomManager.ACTION_DEFAULT_DIALER_CHANGED.equals(intent.getAction())) {
-=======
             if (TelecomManager.ACTION_DEFAULT_DIALER_CHANGED.equals(intent.getAction())) {
->>>>>>> c742c59a
                 mDefaultDialerUid.set(getPackageUid(context, intent.getStringExtra(
                         TelecomManager.EXTRA_CHANGE_DEFAULT_DIALER_PACKAGE_NAME)));
             }
@@ -1310,11 +1283,9 @@
         mMetrics = TelephonyMetrics.getInstance();
 
         IntentFilter intentfilter = new IntentFilter();
-<<<<<<< HEAD
-        intentfilter.addAction(CarrierConfigManager.ACTION_CARRIER_CONFIG_CHANGED);
+
         intentfilter.addAction(CarrierConfigManager.ACTION_ESSENTIAL_RECORDS_LOADED);
-=======
->>>>>>> c742c59a
+
         intentfilter.addAction(TelecomManager.ACTION_DEFAULT_DIALER_CHANGED);
         mPhone.getContext().registerReceiver(mReceiver, intentfilter);
 
