/*
 * Copyright (C) 2013 The Android Open Source Project
 *
 * Licensed under the Apache License, Version 2.0 (the "License");
 * you may not use this file except in compliance with the License.
 * You may obtain a copy of the License at
 *
 *      http://www.apache.org/licenses/LICENSE-2.0
 *
 * Unless required by applicable law or agreed to in writing, software
 * distributed under the License is distributed on an "AS IS" BASIS,
 * WITHOUT WARRANTIES OR CONDITIONS OF ANY KIND, either express or implied.
 * See the License for the specific language governing permissions and
 * limitations under the License.
 */

package com.android.internal.telephony.imsphone;

import static android.telephony.CarrierConfigManager.USSD_OVER_CS_PREFERRED;
import static android.telephony.CarrierConfigManager.USSD_OVER_IMS_ONLY;

import static com.android.internal.annotations.VisibleForTesting.Visibility.PRIVATE;
import static com.android.internal.telephony.Phone.CS_FALLBACK;

import android.annotation.NonNull;
import android.app.usage.NetworkStatsManager;
import android.compat.annotation.UnsupportedAppUsage;
import android.content.BroadcastReceiver;
import android.content.Context;
import android.content.Intent;
import android.content.IntentFilter;
import android.content.SharedPreferences;
import android.content.pm.PackageManager;
import android.net.ConnectivityManager;
import android.net.Network;
import android.net.NetworkCapabilities;
import android.net.NetworkInfo;
import android.net.NetworkRequest;
import android.net.NetworkStats;
import android.net.netstats.provider.NetworkStatsProvider;
import android.os.AsyncResult;
import android.os.Build;
import android.os.Bundle;
import android.os.Handler;
import android.os.Message;
import android.os.ParcelUuid;
import android.os.PersistableBundle;
import android.os.Registrant;
import android.os.RegistrantList;
import android.os.RemoteException;
import android.os.SystemClock;
import android.preference.PreferenceManager;
import android.provider.Settings;
import android.sysprop.TelephonyProperties;
import android.telecom.Connection.VideoProvider;
import android.telecom.TelecomManager;
import android.telecom.VideoProfile;
import android.telephony.CallQuality;
import android.telephony.CarrierConfigManager;
import android.telephony.DisconnectCause;
import android.telephony.PhoneNumberUtils;
import android.telephony.ServiceState;
import android.telephony.SubscriptionInfo;
import android.telephony.SubscriptionManager;
import android.telephony.TelephonyLocalConnection;
import android.telephony.TelephonyManager;
import android.telephony.emergency.EmergencyNumber;
import android.telephony.ims.ImsCallProfile;
import android.telephony.ims.ImsConferenceState;
import android.telephony.ims.ImsMmTelManager;
import android.telephony.ims.ImsReasonInfo;
import android.telephony.ims.ImsStreamMediaProfile;
import android.telephony.ims.ImsSuppServiceNotification;
import android.telephony.ims.ProvisioningManager;
import android.telephony.ims.RtpHeaderExtension;
import android.telephony.ims.RtpHeaderExtensionType;
import android.telephony.ims.feature.ImsFeature;
import android.telephony.ims.feature.MmTelFeature;
import android.telephony.ims.stub.ImsRegistrationImplBase;
import android.text.TextUtils;
import android.util.ArrayMap;
import android.util.ArraySet;
import android.util.LocalLog;
import android.util.Log;
import android.util.Pair;
import android.util.SparseIntArray;

import com.android.ims.FeatureConnector;
import com.android.ims.ImsCall;
import com.android.ims.ImsConfig;
import com.android.ims.ImsEcbm;
import com.android.ims.ImsException;
import com.android.ims.ImsManager;
import com.android.ims.ImsUtInterface;
import com.android.ims.internal.ConferenceParticipant;
import com.android.ims.internal.IImsCallSession;
import com.android.ims.internal.IImsVideoCallProvider;
import com.android.ims.internal.ImsVideoCallProviderWrapper;
import com.android.ims.internal.VideoPauseTracker;
import com.android.internal.annotations.VisibleForTesting;
import com.android.internal.os.SomeArgs;
import com.android.internal.telephony.Call;
import com.android.internal.telephony.CallFailCause;
import com.android.internal.telephony.CallStateException;
import com.android.internal.telephony.CallTracker;
import com.android.internal.telephony.CommandException;
import com.android.internal.telephony.CommandsInterface;
import com.android.internal.telephony.Connection;
import com.android.internal.telephony.IccCardConstants;
import com.android.internal.telephony.LocaleTracker;
import com.android.internal.telephony.Phone;
import com.android.internal.telephony.PhoneConstants;
import com.android.internal.telephony.ServiceStateTracker;
import com.android.internal.telephony.SubscriptionController;
import com.android.internal.telephony.d2d.RtpTransport;
import com.android.internal.telephony.data.DataSettingsManager;
import com.android.internal.telephony.dataconnection.DataEnabledSettings;
import com.android.internal.telephony.dataconnection.DataEnabledSettings.DataEnabledChangedReason;
import com.android.internal.telephony.emergency.EmergencyNumberTracker;
import com.android.internal.telephony.gsm.SuppServiceNotification;
import com.android.internal.telephony.imsphone.ImsPhone.ImsDialArgs;
import com.android.internal.telephony.metrics.CallQualityMetrics;
import com.android.internal.telephony.metrics.TelephonyMetrics;
import com.android.internal.telephony.nano.TelephonyProto.TelephonyCallSession;
import com.android.internal.telephony.nano.TelephonyProto.TelephonyCallSession.Event.ImsCommand;
import com.android.internal.telephony.util.TelephonyUtils;
import com.android.internal.util.IndentingPrintWriter;
import com.android.telephony.Rlog;

import java.io.FileDescriptor;
import java.io.PrintWriter;
import java.util.ArrayList;
import java.util.HashMap;
import java.util.List;
import java.util.Map;
import java.util.Objects;
import java.util.Optional;
import java.util.Queue;
import java.util.Set;
import java.util.concurrent.ConcurrentHashMap;
import java.util.concurrent.ConcurrentLinkedQueue;
import java.util.concurrent.Executor;
import java.util.concurrent.LinkedBlockingQueue;
import java.util.concurrent.atomic.AtomicInteger;
import java.util.function.Consumer;
import java.util.regex.Pattern;

/**
 * {@hide}
 */
public class ImsPhoneCallTracker extends CallTracker implements ImsPullCall {
    static final String LOG_TAG = "ImsPhoneCallTracker";
    static final String VERBOSE_STATE_TAG = "IPCTState";

    /**
     * Class which contains configuration items obtained from the config.xml in
     * packages/services/Telephony which are injected in the ImsPhoneCallTracker at phone creation
     * time.
     */
    public static class Config {
        /**
         * The value for config.xml/config_use_device_to_device_communication.
         * When {@code true}, the device supports device to device communication using both DTMF
         * and RTP header extensions.
         */
        public boolean isD2DCommunicationSupported;
    }

    public interface PhoneStateListener {
        void onPhoneStateChanged(PhoneConstants.State oldState, PhoneConstants.State newState);
    }

    public interface SharedPreferenceProxy {
        SharedPreferences getDefaultSharedPreferences(Context context);
    }

    private static final boolean DBG = true;

    // When true, dumps the state of ImsPhoneCallTracker after changes to foreground and background
    // calls.  This is helpful for debugging.  It is also possible to enable this at runtime by
    // setting the IPCTState log tag to VERBOSE.
    private static final boolean FORCE_VERBOSE_STATE_LOGGING = false; /* stopship if true */
    private static final boolean VERBOSE_STATE_LOGGING = FORCE_VERBOSE_STATE_LOGGING ||
            Rlog.isLoggable(VERBOSE_STATE_TAG, Log.VERBOSE);
    private static final int CONNECTOR_RETRY_DELAY_MS = 5000; // 5 seconds.

    private MmTelFeature.MmTelCapabilities mMmTelCapabilities =
            new MmTelFeature.MmTelCapabilities();

    private TelephonyMetrics mMetrics;
    private final Map<String, CallQualityMetrics> mCallQualityMetrics = new ConcurrentHashMap<>();
    private final ConcurrentLinkedQueue<CallQualityMetrics> mCallQualityMetricsHistory =
            new ConcurrentLinkedQueue<>();
    // True if there is a carrier config loaded for a specific subscription (and not the default
    // configuration).
    private boolean mCarrierConfigLoadedForSubscription = false;
    // Cache a carrier config for a subscription that is still pending a connection to the
    // ImsService.
    private Pair<Integer, PersistableBundle> mPendingCarrierConfigForSubId = null;
    // The subId of the last ImsService attached to this tracker or empty if there has not been
    // an attached ImsService yet.
    private Optional<Integer> mCurrentlyConnectedSubId = Optional.empty();

    private final MmTelFeatureListener mMmTelFeatureListener = new MmTelFeatureListener();
    private class MmTelFeatureListener extends MmTelFeature.Listener {

        private void processIncomingCall(IImsCallSession c, Bundle extras) {
            if (DBG) log("processIncomingCall: incoming call intent");

            if (extras == null) extras = new Bundle();
            if (mImsManager == null) return;

            try {
                // Network initiated USSD will be treated by mImsUssdListener
                boolean isUssd = extras.getBoolean(MmTelFeature.EXTRA_IS_USSD, false);
                // For compatibility purposes with older vendor implmentations.
                isUssd |= extras.getBoolean(ImsManager.EXTRA_USSD, false);
                if (isUssd) {
                    if (DBG) log("processIncomingCall: USSD");
                    mUssdSession = mImsManager.takeCall(c, mImsUssdListener);
                    if (mUssdSession != null) {
                        mUssdSession.accept(ImsCallProfile.CALL_TYPE_VOICE);
                    }
                    return;
                }

                boolean isUnknown = extras.getBoolean(MmTelFeature.EXTRA_IS_UNKNOWN_CALL, false);
                // For compatibility purposes with older vendor implmentations.
                isUnknown |= extras.getBoolean(ImsManager.EXTRA_IS_UNKNOWN_CALL, false);
                if (DBG) {
                    log("processIncomingCall: isUnknown = " + isUnknown
                            + " fg = " + mForegroundCall.getState()
                            + " bg = " + mBackgroundCall.getState());
                }

                // Normal MT/Unknown call
                ImsCall imsCall = mImsManager.takeCall(c, mImsCallListener);
                ImsPhoneConnection conn = new ImsPhoneConnection(mPhone, imsCall,
                        ImsPhoneCallTracker.this,
                        (isUnknown ? mForegroundCall : mRingingCall), isUnknown);

                // If there is an active call.
                if (mForegroundCall.hasConnections()) {
                    ImsCall activeCall = mForegroundCall.getFirstConnection().getImsCall();
                    if (activeCall != null && imsCall != null) {
                        // activeCall could be null if the foreground call is in a disconnected
                        // state.  If either of the calls is null there is no need to check if
                        // one will be disconnected on answer.
                        boolean answeringWillDisconnect =
                                shouldDisconnectActiveCallOnAnswer(activeCall, imsCall);
                        conn.setActiveCallDisconnectedOnAnswer(answeringWillDisconnect);
                    }
                }
                conn.setAllowAddCallDuringVideoCall(mAllowAddCallDuringVideoCall);
                conn.setAllowHoldingVideoCall(mAllowHoldingVideoCall);

                if ((c != null) && (c.getCallProfile() != null)
                        && (c.getCallProfile().getCallExtras() != null)
                        && (c.getCallProfile().getCallExtras()
                          .containsKey(ImsCallProfile.EXTRA_CALL_DISCONNECT_CAUSE))) {
                    String error = c.getCallProfile()
                            .getCallExtra(ImsCallProfile.EXTRA_CALL_DISCONNECT_CAUSE, null);
                    if (error != null) {
                        try {
                            int cause = getDisconnectCauseFromReasonInfo(
                                        new ImsReasonInfo(Integer.parseInt(error), 0, null),
                                    conn.getState());
                            if (cause == DisconnectCause.INCOMING_AUTO_REJECTED) {
                                conn.setDisconnectCause(cause);
                                if (DBG) log("onIncomingCall : incoming call auto rejected");
                            }
                        } catch (NumberFormatException e) {
                            Rlog.e(LOG_TAG, "Exception in parsing Integer Data: " + e);
                        }
                    }
                }

                mOperationLocalLog.log("onIncomingCall: isUnknown=" + isUnknown + ", connId="
                        + System.identityHashCode(conn));

                addConnection(conn);

                setVideoCallProvider(conn, imsCall);

                TelephonyMetrics.getInstance().writeOnImsCallReceive(mPhone.getPhoneId(),
                        imsCall.getSession());
                mPhone.getVoiceCallSessionStats().onImsCallReceived(conn);

                if (isUnknown) {
                    // Check for condition where an unknown connection replaces a pending
                    // MO call.  This will cause problems later in all likelihood.
                    if (mPendingMO != null
                            && Objects.equals(mPendingMO.getAddress(), conn.getAddress())) {
                        mOperationLocalLog.log("onIncomingCall: unknown call " + conn
                                + " replaces " + mPendingMO);
                    }
                    mPhone.notifyUnknownConnection(conn);
                } else {
                    if ((mForegroundCall.getState() != ImsPhoneCall.State.IDLE)
                            || (mBackgroundCall.getState() != ImsPhoneCall.State.IDLE)) {
                        conn.update(imsCall, ImsPhoneCall.State.WAITING);
                    }

                    mPhone.notifyNewRingingConnection(conn);
                    mPhone.notifyIncomingRing();
                }

                updatePhoneState();
                mPhone.notifyPreciseCallStateChanged();
            } catch (ImsException e) {
                loge("processIncomingCall: exception " + e);
            } catch (RemoteException e) {
            }
        }

        @Override
        public void onIncomingCall(IImsCallSession c, Bundle extras) {
            TelephonyUtils.runWithCleanCallingIdentity(()-> processIncomingCall(c, extras),
                    mExecutor);
        }

        @Override
        public void onVoiceMessageCountUpdate(int count) {
            TelephonyUtils.runWithCleanCallingIdentity(()-> {
                if (mPhone != null && mPhone.mDefaultPhone != null) {
                    if (DBG) log("onVoiceMessageCountChanged :: count=" + count);
                    mPhone.mDefaultPhone.setVoiceMessageCount(count);
                } else {
                    loge("onVoiceMessageCountUpdate: null phone");
                }
            }, mExecutor);
        }
    }

    /**
     * A class implementing {@link NetworkStatsProvider} to report VT data usage to system.
     */
    // TODO: Directly reports diff in updateVtDataUsage.
    @VisibleForTesting(visibility = PRIVATE)
    public class VtDataUsageProvider extends NetworkStatsProvider {
        private int mToken = 0;
        private NetworkStats mIfaceSnapshot = new NetworkStats(0L, 0);
        private NetworkStats mUidSnapshot = new NetworkStats(0L, 0);
        @Override
        public void onRequestStatsUpdate(int token) {
            // If there is an ongoing VT call, request the latest VT usage from the modem. The
            // latest usage will return asynchronously so it won't be counted in this round, but it
            // will be eventually counted when next requestStatsUpdate is called.
            if (mState != PhoneConstants.State.IDLE) {
                for (ImsPhoneConnection conn : mConnections) {
                    final VideoProvider videoProvider = conn.getVideoProvider();
                    if (videoProvider != null) {
                        videoProvider.onRequestConnectionDataUsage();
                    }
                }
            }

            final NetworkStats ifaceDiff = mVtDataUsageSnapshot.subtract(mIfaceSnapshot);
            final NetworkStats uidDiff = mVtDataUsageUidSnapshot.subtract(mUidSnapshot);
            mVtDataUsageProvider.notifyStatsUpdated(mToken, ifaceDiff, uidDiff);
            mIfaceSnapshot = mIfaceSnapshot.add(ifaceDiff);
            mUidSnapshot = mUidSnapshot.add(uidDiff);
            mToken = token;
        }

        @Override
        public void onSetLimit(String iface, long quotaBytes) {
            // No-op
        }

        @Override
        public void onSetAlert(long quotaBytes) {
            // No-op
        }
    }

    private final BroadcastReceiver mReceiver = new BroadcastReceiver() {
        @Override
        public void onReceive(Context context, Intent intent) {
            if (intent.getAction().equals(CarrierConfigManager.ACTION_CARRIER_CONFIG_CHANGED)) {
                int subId = intent.getIntExtra(CarrierConfigManager.EXTRA_SUBSCRIPTION_INDEX,
                        SubscriptionManager.INVALID_SUBSCRIPTION_ID);
                int phoneId = intent.getIntExtra(CarrierConfigManager.EXTRA_SLOT_INDEX,
                        SubscriptionManager.INVALID_PHONE_INDEX);
                if (mPhone.getPhoneId() != phoneId) {
                    log("onReceive: Skipping indication for other phoneId: " + phoneId);
                    return;
                }
                PersistableBundle carrierConfig = getCarrierConfigBundle(subId);
                if (!mCurrentlyConnectedSubId.isEmpty()
                        && subId == mCurrentlyConnectedSubId.get()) {
                    log("onReceive: Applying carrier config for subId: " + subId);
                    // Reset pending config state
                    mPendingCarrierConfigForSubId = null;
                    updateCarrierConfiguration(subId, carrierConfig);
                } else {
                    // cache the latest config update until ImsService connects for this subId.
                    // Once it has connected, startListeningForCalls will apply the pending config.
                    mPendingCarrierConfigForSubId = new Pair<>(subId, carrierConfig);
                    log("onReceive: caching carrier config until ImsService connects for subId: "
                            + subId);
                }
            } else if (TelecomManager.ACTION_DEFAULT_DIALER_CHANGED.equals(intent.getAction())) {
                mDefaultDialerUid.set(getPackageUid(context, intent.getStringExtra(
                        TelecomManager.EXTRA_CHANGE_DEFAULT_DIALER_PACKAGE_NAME)));
            }
        }
    };

    /**
     * Tracks whether we are currently monitoring network connectivity for the purpose of warning
     * the user of an inability to handover from LTE to WIFI for video calls.
     */
    private boolean mIsMonitoringConnectivity = false;

    /**
     * A test flag which can be used to disable processing of the conference event package data
     * received from the network.
     */
    private boolean mIsConferenceEventPackageEnabled = true;

    /**
     * The Telephony config.xml values pertinent to ImsPhoneCallTracker.
     */
    private Config mConfig = null;

    /**
     * Whether D2D has been force enabled via the d2d telephony command.
     */
    private boolean mDeviceToDeviceForceEnabled = false;

    /**
     * Network callback used to schedule the handover check when a wireless network connects.
     */
    private ConnectivityManager.NetworkCallback mNetworkCallback =
            new ConnectivityManager.NetworkCallback() {
                @Override
                public void onAvailable(Network network) {
                    Rlog.i(LOG_TAG, "Network available: " + network);
                    scheduleHandoverCheck();
                }
            };

    //***** Constants

    static final int MAX_CONNECTIONS = 7;
    static final int MAX_CONNECTIONS_PER_CALL = 5;

    // Max number of calls we will keep call quality history for (the history is saved in-memory and
    // included in bug reports).
    private static final int MAX_CALL_QUALITY_HISTORY = 10;

    private static final int EVENT_HANGUP_PENDINGMO = 18;
    private static final int EVENT_DIAL_PENDINGMO = 20;
    private static final int EVENT_EXIT_ECBM_BEFORE_PENDINGMO = 21;
    private static final int EVENT_VT_DATA_USAGE_UPDATE = 22;
    private static final int EVENT_DATA_ENABLED_CHANGED = 23;
    private static final int EVENT_CHECK_FOR_WIFI_HANDOVER = 25;
    private static final int EVENT_ON_FEATURE_CAPABILITY_CHANGED = 26;
    private static final int EVENT_SUPP_SERVICE_INDICATION = 27;
    private static final int EVENT_REDIAL_WIFI_E911_CALL = 28;
    private static final int EVENT_REDIAL_WIFI_E911_TIMEOUT = 29;
    private static final int EVENT_ANSWER_WAITING_CALL = 30;
    private static final int EVENT_RESUME_NOW_FOREGROUND_CALL = 31;
    private static final int EVENT_REDIAL_WITHOUT_RTT = 32;

    private static final int TIMEOUT_HANGUP_PENDINGMO = 500;

    private static final int HANDOVER_TO_WIFI_TIMEOUT_MS = 60000; // ms

    private static final int TIMEOUT_REDIAL_WIFI_E911_MS = 10000;

    private static final int TIMEOUT_PARTICIPANT_CONNECT_TIME_CACHE_MS = 60000; //ms

    // Following values are for mHoldSwitchingState
    private enum HoldSwapState {
        // Not in the middle of a hold/swap operation
        INACTIVE,
        // Pending a single call getting held
        PENDING_SINGLE_CALL_HOLD,
        // Pending a single call getting unheld
        PENDING_SINGLE_CALL_UNHOLD,
        // Pending swapping a active and a held call
        SWAPPING_ACTIVE_AND_HELD,
        // Pending holding a call to answer a call-waiting call
        HOLDING_TO_ANSWER_INCOMING,
        // Pending resuming the foreground call after some kind of failure
        PENDING_RESUME_FOREGROUND_AFTER_FAILURE,
        // Pending holding a call to dial another outgoing call
        HOLDING_TO_DIAL_OUTGOING,
    }

    //***** Instance Variables
    @UnsupportedAppUsage(maxTargetSdk = Build.VERSION_CODES.R, trackingBug = 170729553)
    private ArrayList<ImsPhoneConnection> mConnections = new ArrayList<ImsPhoneConnection>();
    private RegistrantList mVoiceCallEndedRegistrants = new RegistrantList();
    private RegistrantList mVoiceCallStartedRegistrants = new RegistrantList();

    @UnsupportedAppUsage(maxTargetSdk = Build.VERSION_CODES.R, trackingBug = 170729553)
    public ImsPhoneCall mRingingCall = new ImsPhoneCall(this, ImsPhoneCall.CONTEXT_RINGING);
    @UnsupportedAppUsage(maxTargetSdk = Build.VERSION_CODES.R, trackingBug = 170729553)
    public ImsPhoneCall mForegroundCall = new ImsPhoneCall(this,
            ImsPhoneCall.CONTEXT_FOREGROUND);
    @UnsupportedAppUsage(maxTargetSdk = Build.VERSION_CODES.R, trackingBug = 170729553)
    public ImsPhoneCall mBackgroundCall = new ImsPhoneCall(this,
            ImsPhoneCall.CONTEXT_BACKGROUND);
    @UnsupportedAppUsage(maxTargetSdk = Build.VERSION_CODES.R, trackingBug = 170729553)
    public ImsPhoneCall mHandoverCall = new ImsPhoneCall(this, ImsPhoneCall.CONTEXT_HANDOVER);

    // Hold aggregated video call data usage for each video call since boot.
    // The ImsCall's call id is the key of the map.
    private final HashMap<Integer, Long> mVtDataUsageMap = new HashMap<>();
    private final Map<String, CacheEntry> mPhoneNumAndConnTime = new ConcurrentHashMap<>();
    private final Queue<CacheEntry> mUnknownPeerConnTime = new LinkedBlockingQueue<>();

    private static class CacheEntry {
        private long mCachedTime;
        private long mConnectTime;
        private long mConnectElapsedTime;
        /**
         * The direction of the call;
         * {@link android.telecom.Call.Details#DIRECTION_INCOMING} for incoming calls, or
         * {@link android.telecom.Call.Details#DIRECTION_OUTGOING} for outgoing calls.
         */
        private int mCallDirection;

        CacheEntry(long cachedTime, long connectTime, long connectElapsedTime, int callDirection) {
            mCachedTime = cachedTime;
            mConnectTime = connectTime;
            mConnectElapsedTime = connectElapsedTime;
            mCallDirection = callDirection;
        }
    }

    private volatile NetworkStats mVtDataUsageSnapshot = null;
    private volatile NetworkStats mVtDataUsageUidSnapshot = null;
    private final VtDataUsageProvider mVtDataUsageProvider = new VtDataUsageProvider();

    private final AtomicInteger mDefaultDialerUid = new AtomicInteger(NetworkStats.UID_ALL);

    @UnsupportedAppUsage(maxTargetSdk = Build.VERSION_CODES.R, trackingBug = 170729553)
    private ImsPhoneConnection mPendingMO;
    private int mClirMode = CommandsInterface.CLIR_DEFAULT;
    @UnsupportedAppUsage(maxTargetSdk = Build.VERSION_CODES.R, trackingBug = 170729553)
    private Object mSyncHold = new Object();

    @UnsupportedAppUsage(maxTargetSdk = Build.VERSION_CODES.R, trackingBug = 170729553)
    private ImsCall mUssdSession = null;
    @UnsupportedAppUsage(maxTargetSdk = Build.VERSION_CODES.R, trackingBug = 170729553)
    private Message mPendingUssd = null;

    @UnsupportedAppUsage(maxTargetSdk = Build.VERSION_CODES.R, trackingBug = 170729553)
    ImsPhone mPhone;

    private boolean mDesiredMute = false;    // false = mute off
    @UnsupportedAppUsage(maxTargetSdk = Build.VERSION_CODES.R, trackingBug = 170729553)
    private boolean mOnHoldToneStarted = false;
    @UnsupportedAppUsage(maxTargetSdk = Build.VERSION_CODES.R, trackingBug = 170729553)
    private int mOnHoldToneId = -1;

    private PhoneConstants.State mState = PhoneConstants.State.IDLE;

    @UnsupportedAppUsage(maxTargetSdk = Build.VERSION_CODES.R, trackingBug = 170729553)
    private ImsManager mImsManager;
    private ImsUtInterface mUtInterface;

    private Call.SrvccState mSrvccState = Call.SrvccState.NONE;

    private boolean mIsInEmergencyCall = false;
    private boolean mIsDataEnabled = false;

    private int pendingCallClirMode;
    private int mPendingCallVideoState;
    private Bundle mPendingIntentExtras;
    private boolean pendingCallInEcm = false;
    @UnsupportedAppUsage(maxTargetSdk = Build.VERSION_CODES.R, trackingBug = 170729553)
    private boolean mSwitchingFgAndBgCalls = false;
    @UnsupportedAppUsage(maxTargetSdk = Build.VERSION_CODES.R, trackingBug = 170729553)
    private ImsCall mCallExpectedToResume = null;
    @UnsupportedAppUsage(maxTargetSdk = Build.VERSION_CODES.R, trackingBug = 170729553)
    private boolean mAllowEmergencyVideoCalls = false;
    private boolean mIgnoreDataEnabledChangedForVideoCalls = false;
    private boolean mIsViLteDataMetered = false;
    private boolean mAlwaysPlayRemoteHoldTone = false;
    private boolean mAutoRetryFailedWifiEmergencyCall = false;
    private boolean mSupportCepOnPeer = true;
    private boolean mSupportD2DUsingRtp = false;
    private boolean mSupportSdpForRtpHeaderExtensions = false;
    // Tracks the state of our background/foreground calls while a call hold/swap operation is
    // in progress. Values listed above.
    private HoldSwapState mHoldSwitchingState = HoldSwapState.INACTIVE;

    private String mLastDialString = null;
    private ImsDialArgs mLastDialArgs = null;
    private Executor mExecutor = Runnable::run;

    /**
     * Listeners to changes in the phone state.  Intended for use by other interested IMS components
     * without the need to register a full blown {@link android.telephony.PhoneStateListener}.
     */
    private List<PhoneStateListener> mPhoneStateListeners = new ArrayList<>();

    /**
     * Carrier configuration option which determines if video calls which have been downgraded to an
     * audio call should be treated as if they are still video calls.
     */
    private boolean mTreatDowngradedVideoCallsAsVideoCalls = false;

    /**
     * Carrier configuration option which determines if an ongoing video call over wifi should be
     * dropped when an audio call is answered.
     */
    private boolean mDropVideoCallWhenAnsweringAudioCall = false;

    /**
     * Carrier configuration option which determines whether adding a call during a video call
     * should be allowed.
     */
    private boolean mAllowAddCallDuringVideoCall = true;

    /**
     * Carrier configuration option which determines whether holding a video call
     * should be allowed.
     */
    private boolean mAllowHoldingVideoCall = true;

    /**
     * Carrier configuration option which determines whether to notify the connection if a handover
     * to wifi fails.
     */
    private boolean mNotifyVtHandoverToWifiFail = false;

    /**
     * Carrier configuration option which determines whether the carrier supports downgrading a
     * TX/RX/TX-RX video call directly to an audio-only call.
     */
    private boolean mSupportDowngradeVtToAudio = false;

    /**
     * Stores the mapping of {@code ImsReasonInfo#CODE_*} to {@code CallFailCause#*}
     */
    private static final SparseIntArray PRECISE_CAUSE_MAP = new SparseIntArray();
    static {
        PRECISE_CAUSE_MAP.append(ImsReasonInfo.CODE_LOCAL_ILLEGAL_ARGUMENT,
                CallFailCause.LOCAL_ILLEGAL_ARGUMENT);
        PRECISE_CAUSE_MAP.append(ImsReasonInfo.CODE_LOCAL_ILLEGAL_STATE,
                CallFailCause.LOCAL_ILLEGAL_STATE);
        PRECISE_CAUSE_MAP.append(ImsReasonInfo.CODE_LOCAL_INTERNAL_ERROR,
                CallFailCause.LOCAL_INTERNAL_ERROR);
        PRECISE_CAUSE_MAP.append(ImsReasonInfo.CODE_LOCAL_IMS_SERVICE_DOWN,
                CallFailCause.LOCAL_IMS_SERVICE_DOWN);
        PRECISE_CAUSE_MAP.append(ImsReasonInfo.CODE_LOCAL_NO_PENDING_CALL,
                CallFailCause.LOCAL_NO_PENDING_CALL);
        PRECISE_CAUSE_MAP.append(ImsReasonInfo.CODE_LOCAL_ENDED_BY_CONFERENCE_MERGE,
                CallFailCause.NORMAL_CLEARING);
        PRECISE_CAUSE_MAP.append(ImsReasonInfo.CODE_LOCAL_POWER_OFF,
                CallFailCause.LOCAL_POWER_OFF);
        PRECISE_CAUSE_MAP.append(ImsReasonInfo.CODE_LOCAL_LOW_BATTERY,
                CallFailCause.LOCAL_LOW_BATTERY);
        PRECISE_CAUSE_MAP.append(ImsReasonInfo.CODE_LOCAL_NETWORK_NO_SERVICE,
                CallFailCause.LOCAL_NETWORK_NO_SERVICE);
        PRECISE_CAUSE_MAP.append(ImsReasonInfo.CODE_LOCAL_NETWORK_NO_LTE_COVERAGE,
                CallFailCause.LOCAL_NETWORK_NO_LTE_COVERAGE);
        PRECISE_CAUSE_MAP.append(ImsReasonInfo.CODE_LOCAL_NETWORK_ROAMING,
                CallFailCause.LOCAL_NETWORK_ROAMING);
        PRECISE_CAUSE_MAP.append(ImsReasonInfo.CODE_LOCAL_NETWORK_IP_CHANGED,
                CallFailCause.LOCAL_NETWORK_IP_CHANGED);
        PRECISE_CAUSE_MAP.append(ImsReasonInfo.CODE_LOCAL_SERVICE_UNAVAILABLE,
                CallFailCause.LOCAL_SERVICE_UNAVAILABLE);
        PRECISE_CAUSE_MAP.append(ImsReasonInfo.CODE_LOCAL_NOT_REGISTERED,
                CallFailCause.LOCAL_NOT_REGISTERED);
        PRECISE_CAUSE_MAP.append(ImsReasonInfo.CODE_LOCAL_CALL_EXCEEDED,
                CallFailCause.LOCAL_MAX_CALL_EXCEEDED);
        PRECISE_CAUSE_MAP.append(ImsReasonInfo.CODE_LOCAL_CALL_DECLINE,
                CallFailCause.LOCAL_CALL_DECLINE);
        PRECISE_CAUSE_MAP.append(ImsReasonInfo.CODE_LOCAL_CALL_VCC_ON_PROGRESSING,
                CallFailCause.LOCAL_CALL_VCC_ON_PROGRESSING);
        PRECISE_CAUSE_MAP.append(ImsReasonInfo.CODE_LOCAL_CALL_RESOURCE_RESERVATION_FAILED,
                CallFailCause.LOCAL_CALL_RESOURCE_RESERVATION_FAILED);
        PRECISE_CAUSE_MAP.append(ImsReasonInfo.CODE_LOCAL_CALL_CS_RETRY_REQUIRED,
                CallFailCause.LOCAL_CALL_CS_RETRY_REQUIRED);
        PRECISE_CAUSE_MAP.append(ImsReasonInfo.CODE_LOCAL_CALL_VOLTE_RETRY_REQUIRED,
                CallFailCause.LOCAL_CALL_VOLTE_RETRY_REQUIRED);
        PRECISE_CAUSE_MAP.append(ImsReasonInfo.CODE_LOCAL_CALL_TERMINATED,
                CallFailCause.LOCAL_CALL_TERMINATED);
        PRECISE_CAUSE_MAP.append(ImsReasonInfo.CODE_LOCAL_HO_NOT_FEASIBLE,
                CallFailCause.LOCAL_HO_NOT_FEASIBLE);
        PRECISE_CAUSE_MAP.append(ImsReasonInfo.CODE_TIMEOUT_1XX_WAITING,
                CallFailCause.TIMEOUT_1XX_WAITING);
        PRECISE_CAUSE_MAP.append(ImsReasonInfo.CODE_TIMEOUT_NO_ANSWER,
                CallFailCause.TIMEOUT_NO_ANSWER);
        PRECISE_CAUSE_MAP.append(ImsReasonInfo.CODE_TIMEOUT_NO_ANSWER_CALL_UPDATE,
                CallFailCause.TIMEOUT_NO_ANSWER_CALL_UPDATE);
        PRECISE_CAUSE_MAP.append(ImsReasonInfo.CODE_FDN_BLOCKED,
                CallFailCause.FDN_BLOCKED);
        PRECISE_CAUSE_MAP.append(ImsReasonInfo.CODE_SIP_REDIRECTED,
                CallFailCause.SIP_REDIRECTED);
        PRECISE_CAUSE_MAP.append(ImsReasonInfo.CODE_SIP_BAD_REQUEST,
                CallFailCause.SIP_BAD_REQUEST);
        PRECISE_CAUSE_MAP.append(ImsReasonInfo.CODE_SIP_FORBIDDEN,
                CallFailCause.SIP_FORBIDDEN);
        PRECISE_CAUSE_MAP.append(ImsReasonInfo.CODE_SIP_NOT_FOUND,
                CallFailCause.SIP_NOT_FOUND);
        PRECISE_CAUSE_MAP.append(ImsReasonInfo.CODE_SIP_NOT_SUPPORTED,
                CallFailCause.SIP_NOT_SUPPORTED);
        PRECISE_CAUSE_MAP.append(ImsReasonInfo.CODE_SIP_REQUEST_TIMEOUT,
                CallFailCause.SIP_REQUEST_TIMEOUT);
        PRECISE_CAUSE_MAP.append(ImsReasonInfo.CODE_SIP_TEMPRARILY_UNAVAILABLE,
                CallFailCause.SIP_TEMPRARILY_UNAVAILABLE);
        PRECISE_CAUSE_MAP.append(ImsReasonInfo.CODE_SIP_BAD_ADDRESS,
                CallFailCause.SIP_BAD_ADDRESS);
        PRECISE_CAUSE_MAP.append(ImsReasonInfo.CODE_SIP_BUSY,
                CallFailCause.SIP_BUSY);
        PRECISE_CAUSE_MAP.append(ImsReasonInfo.CODE_SIP_REQUEST_CANCELLED,
                CallFailCause.SIP_REQUEST_CANCELLED);
        PRECISE_CAUSE_MAP.append(ImsReasonInfo.CODE_SIP_NOT_ACCEPTABLE,
                CallFailCause.SIP_NOT_ACCEPTABLE);
        PRECISE_CAUSE_MAP.append(ImsReasonInfo.CODE_SIP_NOT_REACHABLE,
                CallFailCause.SIP_NOT_REACHABLE);
        PRECISE_CAUSE_MAP.append(ImsReasonInfo.CODE_SIP_CLIENT_ERROR,
                CallFailCause.SIP_CLIENT_ERROR);
        PRECISE_CAUSE_MAP.append(ImsReasonInfo.CODE_SIP_TRANSACTION_DOES_NOT_EXIST,
                CallFailCause.SIP_TRANSACTION_DOES_NOT_EXIST);
        PRECISE_CAUSE_MAP.append(ImsReasonInfo.CODE_SIP_SERVER_INTERNAL_ERROR,
                CallFailCause.SIP_SERVER_INTERNAL_ERROR);
        PRECISE_CAUSE_MAP.append(ImsReasonInfo.CODE_SIP_SERVICE_UNAVAILABLE,
                CallFailCause.SIP_SERVICE_UNAVAILABLE);
        PRECISE_CAUSE_MAP.append(ImsReasonInfo.CODE_SIP_SERVER_TIMEOUT,
                CallFailCause.SIP_SERVER_TIMEOUT);
        PRECISE_CAUSE_MAP.append(ImsReasonInfo.CODE_SIP_SERVER_ERROR,
                CallFailCause.SIP_SERVER_ERROR);
        PRECISE_CAUSE_MAP.append(ImsReasonInfo.CODE_SIP_USER_REJECTED,
                CallFailCause.SIP_USER_REJECTED);
        PRECISE_CAUSE_MAP.append(ImsReasonInfo.CODE_SIP_GLOBAL_ERROR,
                CallFailCause.SIP_GLOBAL_ERROR);
        PRECISE_CAUSE_MAP.append(ImsReasonInfo.CODE_EMERGENCY_TEMP_FAILURE,
                CallFailCause.IMS_EMERGENCY_TEMP_FAILURE);
        PRECISE_CAUSE_MAP.append(ImsReasonInfo.CODE_EMERGENCY_PERM_FAILURE,
                CallFailCause.IMS_EMERGENCY_PERM_FAILURE);
        PRECISE_CAUSE_MAP.append(ImsReasonInfo.CODE_MEDIA_INIT_FAILED,
                CallFailCause.MEDIA_INIT_FAILED);
        PRECISE_CAUSE_MAP.append(ImsReasonInfo.CODE_MEDIA_NO_DATA,
                CallFailCause.MEDIA_NO_DATA);
        PRECISE_CAUSE_MAP.append(ImsReasonInfo.CODE_MEDIA_NOT_ACCEPTABLE,
                CallFailCause.MEDIA_NOT_ACCEPTABLE);
        PRECISE_CAUSE_MAP.append(ImsReasonInfo.CODE_MEDIA_UNSPECIFIED,
                CallFailCause.MEDIA_UNSPECIFIED);
        PRECISE_CAUSE_MAP.append(ImsReasonInfo.CODE_USER_TERMINATED,
                CallFailCause.USER_TERMINATED);
        PRECISE_CAUSE_MAP.append(ImsReasonInfo.CODE_USER_NOANSWER,
                CallFailCause.USER_NOANSWER);
        PRECISE_CAUSE_MAP.append(ImsReasonInfo.CODE_USER_IGNORE,
                CallFailCause.USER_IGNORE);
        PRECISE_CAUSE_MAP.append(ImsReasonInfo.CODE_USER_DECLINE,
                CallFailCause.USER_DECLINE);
        PRECISE_CAUSE_MAP.append(ImsReasonInfo.CODE_LOW_BATTERY,
                CallFailCause.LOW_BATTERY);
        PRECISE_CAUSE_MAP.append(ImsReasonInfo.CODE_BLACKLISTED_CALL_ID,
                CallFailCause.BLACKLISTED_CALL_ID);
        PRECISE_CAUSE_MAP.append(ImsReasonInfo.CODE_USER_TERMINATED_BY_REMOTE,
                CallFailCause.USER_TERMINATED_BY_REMOTE);
        PRECISE_CAUSE_MAP.append(ImsReasonInfo.CODE_UT_NOT_SUPPORTED,
                CallFailCause.UT_NOT_SUPPORTED);
        PRECISE_CAUSE_MAP.append(ImsReasonInfo.CODE_UT_SERVICE_UNAVAILABLE,
                CallFailCause.UT_SERVICE_UNAVAILABLE);
        PRECISE_CAUSE_MAP.append(ImsReasonInfo.CODE_UT_OPERATION_NOT_ALLOWED,
                CallFailCause.UT_OPERATION_NOT_ALLOWED);
        PRECISE_CAUSE_MAP.append(ImsReasonInfo.CODE_UT_NETWORK_ERROR,
                CallFailCause.UT_NETWORK_ERROR);
        PRECISE_CAUSE_MAP.append(ImsReasonInfo.CODE_UT_CB_PASSWORD_MISMATCH,
                CallFailCause.UT_CB_PASSWORD_MISMATCH);
        PRECISE_CAUSE_MAP.append(ImsReasonInfo.CODE_ECBM_NOT_SUPPORTED,
                CallFailCause.ECBM_NOT_SUPPORTED);
        PRECISE_CAUSE_MAP.append(ImsReasonInfo.CODE_MULTIENDPOINT_NOT_SUPPORTED,
                CallFailCause.MULTIENDPOINT_NOT_SUPPORTED);
        PRECISE_CAUSE_MAP.append(ImsReasonInfo.CODE_CALL_DROP_IWLAN_TO_LTE_UNAVAILABLE,
                CallFailCause.CALL_DROP_IWLAN_TO_LTE_UNAVAILABLE);
        PRECISE_CAUSE_MAP.append(ImsReasonInfo.CODE_ANSWERED_ELSEWHERE,
                CallFailCause.ANSWERED_ELSEWHERE);
        PRECISE_CAUSE_MAP.append(ImsReasonInfo.CODE_CALL_PULL_OUT_OF_SYNC,
                CallFailCause.CALL_PULL_OUT_OF_SYNC);
        PRECISE_CAUSE_MAP.append(ImsReasonInfo.CODE_CALL_END_CAUSE_CALL_PULL,
                CallFailCause.CALL_PULLED);
        PRECISE_CAUSE_MAP.append(ImsReasonInfo.CODE_SUPP_SVC_FAILED,
                CallFailCause.SUPP_SVC_FAILED);
        PRECISE_CAUSE_MAP.append(ImsReasonInfo.CODE_SUPP_SVC_CANCELLED,
                CallFailCause.SUPP_SVC_CANCELLED);
        PRECISE_CAUSE_MAP.append(ImsReasonInfo.CODE_SUPP_SVC_REINVITE_COLLISION,
                CallFailCause.SUPP_SVC_REINVITE_COLLISION);
        PRECISE_CAUSE_MAP.append(ImsReasonInfo.CODE_IWLAN_DPD_FAILURE,
                CallFailCause.IWLAN_DPD_FAILURE);
        PRECISE_CAUSE_MAP.append(ImsReasonInfo.CODE_EPDG_TUNNEL_ESTABLISH_FAILURE,
                CallFailCause.EPDG_TUNNEL_ESTABLISH_FAILURE);
        PRECISE_CAUSE_MAP.append(ImsReasonInfo.CODE_EPDG_TUNNEL_REKEY_FAILURE,
                CallFailCause.EPDG_TUNNEL_REKEY_FAILURE);
        PRECISE_CAUSE_MAP.append(ImsReasonInfo.CODE_EPDG_TUNNEL_LOST_CONNECTION,
                CallFailCause.EPDG_TUNNEL_LOST_CONNECTION);
        PRECISE_CAUSE_MAP.append(ImsReasonInfo.CODE_MAXIMUM_NUMBER_OF_CALLS_REACHED,
                CallFailCause.MAXIMUM_NUMBER_OF_CALLS_REACHED);
        PRECISE_CAUSE_MAP.append(ImsReasonInfo.CODE_REMOTE_CALL_DECLINE,
                CallFailCause.REMOTE_CALL_DECLINE);
        PRECISE_CAUSE_MAP.append(ImsReasonInfo.CODE_DATA_LIMIT_REACHED,
                CallFailCause.DATA_LIMIT_REACHED);
        PRECISE_CAUSE_MAP.append(ImsReasonInfo.CODE_DATA_DISABLED,
                CallFailCause.DATA_DISABLED);
        PRECISE_CAUSE_MAP.append(ImsReasonInfo.CODE_WIFI_LOST,
                CallFailCause.WIFI_LOST);
        PRECISE_CAUSE_MAP.append(ImsReasonInfo.CODE_RADIO_OFF,
                CallFailCause.RADIO_OFF);
        PRECISE_CAUSE_MAP.append(ImsReasonInfo.CODE_NO_VALID_SIM,
                CallFailCause.NO_VALID_SIM);
        PRECISE_CAUSE_MAP.append(ImsReasonInfo.CODE_RADIO_INTERNAL_ERROR,
                CallFailCause.RADIO_INTERNAL_ERROR);
        PRECISE_CAUSE_MAP.append(ImsReasonInfo.CODE_NETWORK_RESP_TIMEOUT,
                CallFailCause.NETWORK_RESP_TIMEOUT);
        PRECISE_CAUSE_MAP.append(ImsReasonInfo.CODE_NETWORK_REJECT,
                CallFailCause.NETWORK_REJECT);
        PRECISE_CAUSE_MAP.append(ImsReasonInfo.CODE_RADIO_ACCESS_FAILURE,
                CallFailCause.RADIO_ACCESS_FAILURE);
        PRECISE_CAUSE_MAP.append(ImsReasonInfo.CODE_RADIO_LINK_FAILURE,
                CallFailCause.RADIO_LINK_FAILURE);
        PRECISE_CAUSE_MAP.append(ImsReasonInfo.CODE_RADIO_LINK_LOST,
                CallFailCause.RADIO_LINK_LOST);
        PRECISE_CAUSE_MAP.append(ImsReasonInfo.CODE_RADIO_UPLINK_FAILURE,
                CallFailCause.RADIO_UPLINK_FAILURE);
        PRECISE_CAUSE_MAP.append(ImsReasonInfo.CODE_RADIO_SETUP_FAILURE,
                CallFailCause.RADIO_SETUP_FAILURE);
        PRECISE_CAUSE_MAP.append(ImsReasonInfo.CODE_RADIO_RELEASE_NORMAL,
                CallFailCause.RADIO_RELEASE_NORMAL);
        PRECISE_CAUSE_MAP.append(ImsReasonInfo.CODE_RADIO_RELEASE_ABNORMAL,
                CallFailCause.RADIO_RELEASE_ABNORMAL);
        PRECISE_CAUSE_MAP.append(ImsReasonInfo.CODE_ACCESS_CLASS_BLOCKED,
                CallFailCause.ACCESS_CLASS_BLOCKED);
        PRECISE_CAUSE_MAP.append(ImsReasonInfo.CODE_NETWORK_DETACH,
                CallFailCause.NETWORK_DETACH);
        PRECISE_CAUSE_MAP.append(ImsReasonInfo.CODE_UNOBTAINABLE_NUMBER,
                CallFailCause.UNOBTAINABLE_NUMBER);
        PRECISE_CAUSE_MAP.append(ImsReasonInfo.CODE_OEM_CAUSE_1,
                CallFailCause.OEM_CAUSE_1);
        PRECISE_CAUSE_MAP.append(ImsReasonInfo.CODE_OEM_CAUSE_2,
                CallFailCause.OEM_CAUSE_2);
        PRECISE_CAUSE_MAP.append(ImsReasonInfo.CODE_OEM_CAUSE_3,
                CallFailCause.OEM_CAUSE_3);
        PRECISE_CAUSE_MAP.append(ImsReasonInfo.CODE_OEM_CAUSE_4,
                CallFailCause.OEM_CAUSE_4);
        PRECISE_CAUSE_MAP.append(ImsReasonInfo.CODE_OEM_CAUSE_5,
                CallFailCause.OEM_CAUSE_5);
        PRECISE_CAUSE_MAP.append(ImsReasonInfo.CODE_OEM_CAUSE_6,
                CallFailCause.OEM_CAUSE_6);
        PRECISE_CAUSE_MAP.append(ImsReasonInfo.CODE_OEM_CAUSE_7,
                CallFailCause.OEM_CAUSE_7);
        PRECISE_CAUSE_MAP.append(ImsReasonInfo.CODE_OEM_CAUSE_8,
                CallFailCause.OEM_CAUSE_8);
        PRECISE_CAUSE_MAP.append(ImsReasonInfo.CODE_OEM_CAUSE_9,
                CallFailCause.OEM_CAUSE_9);
        PRECISE_CAUSE_MAP.append(ImsReasonInfo.CODE_OEM_CAUSE_10,
                CallFailCause.OEM_CAUSE_10);
        PRECISE_CAUSE_MAP.append(ImsReasonInfo.CODE_OEM_CAUSE_11,
                CallFailCause.OEM_CAUSE_11);
        PRECISE_CAUSE_MAP.append(ImsReasonInfo.CODE_OEM_CAUSE_12,
                CallFailCause.OEM_CAUSE_12);
        PRECISE_CAUSE_MAP.append(ImsReasonInfo.CODE_OEM_CAUSE_13,
                CallFailCause.OEM_CAUSE_13);
        PRECISE_CAUSE_MAP.append(ImsReasonInfo.CODE_OEM_CAUSE_14,
                CallFailCause.OEM_CAUSE_14);
        PRECISE_CAUSE_MAP.append(ImsReasonInfo.CODE_OEM_CAUSE_15,
                CallFailCause.OEM_CAUSE_15);
    }

    /**
     * Carrier configuration option which determines whether the carrier wants to inform the user
     * when a video call is handed over from WIFI to LTE.
     * See {@link CarrierConfigManager#KEY_NOTIFY_HANDOVER_VIDEO_FROM_WIFI_TO_LTE_BOOL} for more
     * information.
     */
    private boolean mNotifyHandoverVideoFromWifiToLTE = false;

    /**
     * Carrier configuration option which determines whether the carrier wants to inform the user
     * when a video call is handed over from LTE to WIFI.
     * See {@link CarrierConfigManager#KEY_NOTIFY_HANDOVER_VIDEO_FROM_LTE_TO_WIFI_BOOL} for more
     * information.
     */
    private boolean mNotifyHandoverVideoFromLTEToWifi = false;

    /**
     * When {@code} false, indicates that no handover from LTE to WIFI has been attempted during the
     * start of the call.
     * When {@code true}, indicates that the start of call handover from LTE to WIFI has been
     * attempted (it may have succeeded or failed).
     */
    private boolean mHasAttemptedStartOfCallHandover = false;

    /**
     * Carrier configuration option which determines whether the carrier supports the
     * {@link VideoProfile#STATE_PAUSED} signalling.
     * See {@link CarrierConfigManager#KEY_SUPPORT_PAUSE_IMS_VIDEO_CALLS_BOOL} for more information.
     */
    private boolean mSupportPauseVideo = false;

    /**
     * Carrier configuration option which defines a mapping from pairs of
     * {@link ImsReasonInfo#getCode()} and {@link ImsReasonInfo#getExtraMessage()} values to a new
     * {@code ImsReasonInfo#CODE_*} value.
     *
     * See {@link CarrierConfigManager#KEY_IMS_REASONINFO_MAPPING_STRING_ARRAY}.
     */
    private Map<Pair<Integer, String>, Integer> mImsReasonCodeMap = new ArrayMap<>();


    /**
      * Carrier configuration option which specifies how the carrier handles USSD request.
      * See {@link CarrierConfigManager#KEY_CARRIER_USSD_METHOD_INT} for more information.
      */
    private int mUssdMethod = USSD_OVER_CS_PREFERRED;

    /**
     * TODO: Remove this code; it is a workaround.
     * When {@code true}, forces {@link ImsManager#updateImsServiceConfig} to
     * be called when an ongoing video call is disconnected.  In some cases, where video pause is
     * supported by the carrier, when {@link #onDataEnabledChanged(boolean, int)} reports that data
     * has been disabled we will pause the video rather than disconnecting the call.  When this
     * happens we need to prevent the IMS service config from being updated, as this will cause VT
     * to be disabled mid-call, resulting in an inability to un-pause the video.
     */
    private boolean mShouldUpdateImsConfigOnDisconnect = false;

    private Pair<Boolean, Integer> mPendingSilentRedialInfo = null;

    /**
     * Default implementation for retrieving shared preferences; uses the actual PreferencesManager.
     */
    private SharedPreferenceProxy mSharedPreferenceProxy = (Context context) -> {
        return PreferenceManager.getDefaultSharedPreferences(context);
    };

    private Runnable mConnectorRunnable = new Runnable() {
        @Override
        public void run() {
            mImsManagerConnector.connect();
        }
    };

    // TODO: make @NonNull after removing DataEnabledSettings
    private DataSettingsManager.DataSettingsManagerCallback mSettingsCallback;

    /**
     * Allows the FeatureConnector used to be swapped for easier testing.
     */
    @VisibleForTesting
    public interface ConnectorFactory {
        /**
         * Create a FeatureConnector for this class to use to connect to an ImsManager.
         */
        FeatureConnector<ImsManager> create(Context context, int phoneId,
                String logPrefix, FeatureConnector.Listener<ImsManager> listener,
                Executor executor);
    }
    private final ConnectorFactory mConnectorFactory;
    private final FeatureConnector<ImsManager> mImsManagerConnector;

    // Used exclusively for IMS Registration related events for logging.
    private final LocalLog mRegLocalLog = new LocalLog(64);
    // Used for important operational related events for logging.
    private final LocalLog mOperationLocalLog = new LocalLog(64);

    //***** Events


    //***** Constructors
    public ImsPhoneCallTracker(ImsPhone phone, ConnectorFactory factory) {
        this(phone, factory, phone.getContext().getMainExecutor());
    }

    @VisibleForTesting
    public ImsPhoneCallTracker(ImsPhone phone, ConnectorFactory factory, Executor executor) {
        this.mPhone = phone;
        mConnectorFactory = factory;
        if (executor != null) {
            mExecutor = executor;
        }

        mMetrics = TelephonyMetrics.getInstance();

        IntentFilter intentfilter = new IntentFilter();
        intentfilter.addAction(CarrierConfigManager.ACTION_CARRIER_CONFIG_CHANGED);
        intentfilter.addAction(TelecomManager.ACTION_DEFAULT_DIALER_CHANGED);
        mPhone.getContext().registerReceiver(mReceiver, intentfilter);
        updateCarrierConfiguration(mPhone.getSubId(), getCarrierConfigBundle(mPhone.getSubId()));

        if (mPhone.getDefaultPhone().isUsingNewDataStack()) {
            mSettingsCallback = new DataSettingsManager.DataSettingsManagerCallback(this::post) {
                    @Override
                    public void onDataEnabledChanged(boolean enabled,
                            @TelephonyManager.DataEnabledChangedReason int reason,
                            @NonNull String callingPackage) {
                        int internalReason;
                        switch (reason) {
                            case TelephonyManager.DATA_ENABLED_REASON_USER:
                                internalReason = DataEnabledSettings.REASON_USER_DATA_ENABLED;
                                break;
                            case TelephonyManager.DATA_ENABLED_REASON_POLICY:
                                internalReason = DataEnabledSettings.REASON_POLICY_DATA_ENABLED;
                                break;
                            case TelephonyManager.DATA_ENABLED_REASON_CARRIER:
                                internalReason = DataEnabledSettings.REASON_DATA_ENABLED_BY_CARRIER;
                                break;
                            case TelephonyManager.DATA_ENABLED_REASON_THERMAL:
                                internalReason = DataEnabledSettings.REASON_THERMAL_DATA_ENABLED;
                                break;
                            case TelephonyManager.DATA_ENABLED_REASON_OVERRIDE:
                                internalReason = DataEnabledSettings.REASON_OVERRIDE_RULE_CHANGED;
                                break;
                            default:
                                internalReason = DataEnabledSettings.REASON_INTERNAL_DATA_ENABLED;
                        }
                        ImsPhoneCallTracker.this.onDataEnabledChanged(enabled, internalReason);
                    }};
            mPhone.getDefaultPhone().getDataSettingsManager().registerCallback(mSettingsCallback);
        } else {
            mPhone.getDefaultPhone().getDataEnabledSettings().registerForDataEnabledChanged(
                    this, EVENT_DATA_ENABLED_CHANGED, null);
        }

        final TelecomManager telecomManager =
                (TelecomManager) mPhone.getContext().getSystemService(Context.TELECOM_SERVICE);
        mDefaultDialerUid.set(
                getPackageUid(mPhone.getContext(), telecomManager.getDefaultDialerPackage()));

        long currentTime = SystemClock.elapsedRealtime();
        mVtDataUsageSnapshot = new NetworkStats(currentTime, 1);
        mVtDataUsageUidSnapshot = new NetworkStats(currentTime, 1);
        final NetworkStatsManager statsManager =
                (NetworkStatsManager) mPhone.getContext().getSystemService(
                        Context.NETWORK_STATS_SERVICE);
        statsManager.registerNetworkStatsProvider(LOG_TAG, mVtDataUsageProvider);

        mImsManagerConnector = mConnectorFactory.create(mPhone.getContext(), mPhone.getPhoneId(),
                LOG_TAG, new FeatureConnector.Listener<ImsManager>() {
                    public void connectionReady(ImsManager manager, int subId) throws ImsException {
                        mImsManager = manager;
                        log("connectionReady for subId = " + subId);
                        startListeningForCalls(subId);
                    }

                    @Override
                    public void connectionUnavailable(int reason) {
                        logi("connectionUnavailable: " + reason);
                        if (reason == FeatureConnector.UNAVAILABLE_REASON_SERVER_UNAVAILABLE) {
                            postDelayed(mConnectorRunnable, CONNECTOR_RETRY_DELAY_MS);
                        }
                        stopListeningForCalls();
                    }
                }, executor);
        // It can take some time for ITelephony to get published, so defer connecting.
        post(mConnectorRunnable);
    }

    /**
     * Test-only method used to mock out access to the shared preferences through the
     * {@link PreferenceManager}.
     * @param sharedPreferenceProxy
     */
    @VisibleForTesting
    public void setSharedPreferenceProxy(SharedPreferenceProxy sharedPreferenceProxy) {
        mSharedPreferenceProxy = sharedPreferenceProxy;
    }

    private int getPackageUid(Context context, String pkg) {
        if (pkg == null) {
            return NetworkStats.UID_ALL;
        }

        // Initialize to UID_ALL so at least it can be counted to overall data usage if
        // the dialer's package uid is not available.
        int uid = NetworkStats.UID_ALL;
        try {
            uid = context.getPackageManager().getPackageUid(pkg, 0);
        } catch (PackageManager.NameNotFoundException e) {
            loge("Cannot find package uid. pkg = " + pkg);
        }
        return uid;
    }

    @VisibleForTesting
    public void startListeningForCalls(int subId) throws ImsException {
        log("startListeningForCalls");
        mOperationLocalLog.log("startListeningForCalls - Connecting to ImsService");
        ImsExternalCallTracker externalCallTracker = mPhone.getExternalCallTracker();
        ImsExternalCallTracker.ExternalCallStateListener externalCallStateListener =
                externalCallTracker != null
                        ? externalCallTracker.getExternalCallStateListener() : null;

        mImsManager.open(mMmTelFeatureListener, mPhone.getImsEcbmStateListener(),
                externalCallStateListener);
        mImsManager.addRegistrationCallback(mPhone.getImsMmTelRegistrationCallback(), this::post);
        mImsManager.addCapabilitiesCallback(mImsCapabilityCallback, this::post);

        ImsManager.setImsStatsCallback(mPhone.getPhoneId(), mImsStatsCallback);

        mImsManager.getConfigInterface().addConfigCallback(mConfigCallback);

        if (mPhone.isInEcm()) {
            // Call exit ECBM which will invoke onECBMExited
            mPhone.exitEmergencyCallbackMode();
        }
        int mPreferredTtyMode = Settings.Secure.getInt(
                mPhone.getContext().getContentResolver(),
                Settings.Secure.PREFERRED_TTY_MODE,
                Phone.TTY_MODE_OFF);
        mImsManager.setUiTTYMode(mPhone.getContext(), mPreferredTtyMode, null);

        // Set UT interface listener to receive UT indications & keep track of the interface so the
        // handler reference can be cleared.
        mUtInterface = getUtInterface();
        if (mUtInterface != null) {
            mUtInterface.registerForSuppServiceIndication(this, EVENT_SUPP_SERVICE_INDICATION,
                    null);
        }

        if (mPendingCarrierConfigForSubId != null && mPendingCarrierConfigForSubId.first == subId) {
            // The carrier configuration was received by CarrierConfigManager before the indication
            // that the ImsService was connected.
            updateCarrierConfiguration(subId, mPendingCarrierConfigForSubId.second);
        } else {
            log("startListeningForCalls - waiting for the first carrier config indication for this "
                    + "subscription");
        }
        // For compatibility with apps that still use deprecated intent
        sendImsServiceStateIntent(ImsManager.ACTION_IMS_SERVICE_UP);
        mCurrentlyConnectedSubId = Optional.of(subId);
    }

    /**
     * Configures RTP header extension types used during SDP negotiation.
     */
    private void maybeConfigureRtpHeaderExtensions() {
        // Where device to device communication is available, ensure that the
        // supported RTP header extension types defined in {@link RtpTransport} are
        // set as the offered RTP header extensions for this device.
        if (mDeviceToDeviceForceEnabled
                || (mConfig != null && mConfig.isD2DCommunicationSupported
                && mSupportD2DUsingRtp)) {
            ArraySet<RtpHeaderExtensionType> types = new ArraySet<>();
            if (mSupportSdpForRtpHeaderExtensions) {
                types.add(RtpTransport.CALL_STATE_RTP_HEADER_EXTENSION_TYPE);
                types.add(RtpTransport.DEVICE_STATE_RTP_HEADER_EXTENSION_TYPE);
                logi("maybeConfigureRtpHeaderExtensions: set offered RTP header extension types");

            } else {
                logi("maybeConfigureRtpHeaderExtensions: SDP negotiation not supported; not "
                        + "setting offered RTP header extension types");
            }
            try {
                mImsManager.setOfferedRtpHeaderExtensionTypes(types);
            } catch (ImsException e) {
                loge("maybeConfigureRtpHeaderExtensions: failed to set extensions; " + e);
            }
        }
    }

    /**
     * Used via the telephony shell command to force D2D to be enabled.
     * @param isEnabled {@code true} if D2D is force enabled.
     */
    public void setDeviceToDeviceForceEnabled(boolean isEnabled) {
        mDeviceToDeviceForceEnabled = isEnabled;
        maybeConfigureRtpHeaderExtensions();
    }

    private void stopListeningForCalls() {
        log("stopListeningForCalls");
        mOperationLocalLog.log("stopListeningForCalls - Disconnecting from ImsService");
        // Only close on valid session.
        if (mImsManager != null) {
            mImsManager.removeRegistrationListener(mPhone.getImsMmTelRegistrationCallback());
            mImsManager.removeCapabilitiesCallback(mImsCapabilityCallback);
            try {
                ImsManager.setImsStatsCallback(mPhone.getPhoneId(), null);
                mImsManager.getConfigInterface().removeConfigCallback(mConfigCallback.getBinder());
            } catch (ImsException e) {
                Log.w(LOG_TAG, "stopListeningForCalls: unable to remove config callback.");
            }
            // Will release other listeners for MMTEL/ECBM/UT/MultiEndpoint Indications set in #open
            mImsManager.close();
        }
        if (mUtInterface != null) {
            mUtInterface.unregisterForSuppServiceIndication(this);
            mUtInterface = null;
        }
        mCurrentlyConnectedSubId = Optional.empty();
        resetImsCapabilities();
        hangupAllOrphanedConnections(DisconnectCause.LOST_SIGNAL);
        // For compatibility with apps that still use deprecated intent
        sendImsServiceStateIntent(ImsManager.ACTION_IMS_SERVICE_DOWN);
    }

    /**
     * Hang up all ongoing connections in the case that the ImsService has been disconnected and the
     * existing calls have been orphaned. This method assumes that there is no connection to the
     * ImsService and DOES NOT try to terminate the connections on the service side before
     * disconnecting here, as it assumes they have already been disconnected when we lost the
     * connection to the ImsService.
     */
    @VisibleForTesting
    public void hangupAllOrphanedConnections(int disconnectCause) {
        Log.w(LOG_TAG, "hangupAllOngoingConnections called for cause " + disconnectCause);

        // Move connections to disconnected and notify the reason why.
        for (ImsPhoneConnection connection : mConnections) {
            connection.update(connection.getImsCall(), ImsPhoneCall.State.DISCONNECTED);
            connection.onDisconnect(disconnectCause);
            connection.getCall().detach(connection);
        }
        mConnections.clear();
        // Pending MO was added to mConnections previously, so it has already been disconnected
        // above. Remove all references to it.
        mPendingMO = null;
        updatePhoneState();
    }

    /**
     * Requests modem to hang up all connections.
     */
    public void hangupAllConnections() {
        getConnections().stream().forEach(c -> {
            logi("Disconnecting callId = " + c.getTelecomCallId());
            try {
                c.hangup();
            } catch (CallStateException e) {
                loge("Failed to disconnet call...");
            }
        });
    }

    private void sendImsServiceStateIntent(String intentAction) {
        Intent intent = new Intent(intentAction);
        intent.putExtra(ImsManager.EXTRA_PHONE_ID, mPhone.getPhoneId());
        if (mPhone != null && mPhone.getContext() != null) {
            mPhone.getContext().sendBroadcast(intent);
        }
    }

    public void dispose() {
        if (DBG) log("dispose");
        mRingingCall.dispose();
        mBackgroundCall.dispose();
        mForegroundCall.dispose();
        mHandoverCall.dispose();

        clearDisconnected();
        mPhone.getContext().unregisterReceiver(mReceiver);
        if (mPhone.getDefaultPhone().isUsingNewDataStack()) {
            mPhone.getDefaultPhone().getDataSettingsManager().unregisterCallback(mSettingsCallback);
        } else {
            mPhone.getDefaultPhone().getDataEnabledSettings().unregisterForDataEnabledChanged(this);
        }
        mImsManagerConnector.disconnect();

        final NetworkStatsManager statsManager =
                (NetworkStatsManager) mPhone.getContext().getSystemService(
                        Context.NETWORK_STATS_SERVICE);
        statsManager.unregisterNetworkStatsProvider(mVtDataUsageProvider);
    }

    @Override
    protected void finalize() {
        log("ImsPhoneCallTracker finalized");
    }

    //***** Instance Methods

    //***** Public Methods
    @Override
    public void registerForVoiceCallStarted(Handler h, int what, Object obj) {
        Registrant r = new Registrant(h, what, obj);
        mVoiceCallStartedRegistrants.add(r);
    }

    @Override
    public void unregisterForVoiceCallStarted(Handler h) {
        mVoiceCallStartedRegistrants.remove(h);
    }

    @Override
    public void registerForVoiceCallEnded(Handler h, int what, Object obj) {
        Registrant r = new Registrant(h, what, obj);
        mVoiceCallEndedRegistrants.add(r);
    }

    @Override
    public void unregisterForVoiceCallEnded(Handler h) {
        mVoiceCallEndedRegistrants.remove(h);
    }

    public int getClirMode() {
        if (mSharedPreferenceProxy != null && mPhone.getDefaultPhone() != null) {
            SharedPreferences sp = mSharedPreferenceProxy.getDefaultSharedPreferences(
                    mPhone.getContext());
            return sp.getInt(Phone.CLIR_KEY + mPhone.getSubId(),
                    CommandsInterface.CLIR_DEFAULT);
        } else {
            loge("dial; could not get default CLIR mode.");
            return CommandsInterface.CLIR_DEFAULT;
        }
    }

    private boolean prepareForDialing(ImsPhone.ImsDialArgs dialArgs) throws CallStateException {
        boolean holdBeforeDial = false;
        // note that this triggers call state changed notif
        clearDisconnected();
        if (mImsManager == null) {
            throw new CallStateException("service not available");
        }
        // See if there are any issues which preclude placing a call; throw a CallStateException
        // if there is.
        checkForDialIssues();
        int videoState = dialArgs.videoState;
        if (!canAddVideoCallDuringImsAudioCall(videoState)) {
            throw new CallStateException("cannot dial in current state");
        }

        // The new call must be assigned to the foreground call.
        // That call must be idle, so place anything that's
        // there on hold
        if (mForegroundCall.getState() == ImsPhoneCall.State.ACTIVE) {
            if (mBackgroundCall.getState() != ImsPhoneCall.State.IDLE) {
                //we should have failed in checkForDialIssues above before we get here
                throw new CallStateException(CallStateException.ERROR_TOO_MANY_CALLS,
                        "Already too many ongoing calls.");
            }
            // foreground call is empty for the newly dialed connection
            holdBeforeDial = true;
            mPendingCallVideoState = videoState;
            mPendingIntentExtras = dialArgs.intentExtras;
            holdActiveCallForPendingMo();
        }

        ImsPhoneCall.State fgState = ImsPhoneCall.State.IDLE;
        ImsPhoneCall.State bgState = ImsPhoneCall.State.IDLE;

        synchronized (mSyncHold) {
            if (holdBeforeDial) {
                fgState = mForegroundCall.getState();
                bgState = mBackgroundCall.getState();
                //holding foreground call failed
                if (fgState == ImsPhoneCall.State.ACTIVE) {
                    throw new CallStateException("cannot dial in current state");
                }
                //holding foreground call succeeded
                if (bgState == ImsPhoneCall.State.HOLDING) {
                    holdBeforeDial = false;
                }
            }
        }
        return holdBeforeDial;
    }

    public Connection startConference(String[] participantsToDial, ImsPhone.ImsDialArgs dialArgs)
            throws CallStateException {

        int clirMode = dialArgs.clirMode;
        int videoState = dialArgs.videoState;

        if (DBG) log("dial clirMode=" + clirMode);
        boolean holdBeforeDial = prepareForDialing(dialArgs);

        mClirMode = clirMode;
        ImsPhoneConnection pendingConnection;
        synchronized (mSyncHold) {
            mLastDialArgs = dialArgs;
            pendingConnection = new ImsPhoneConnection(mPhone,
                    participantsToDial, this, mForegroundCall,
                    false);
            // Don't rely on the mPendingMO in this method; if the modem calls back through
            // onCallProgressing, we'll end up nulling out mPendingMO, which means that
            // TelephonyConnectionService would treat this call as an MMI code, which it is not,
            // which would mean that the MMI code dialog would crash.
            mPendingMO = pendingConnection;
            pendingConnection.setVideoState(videoState);
            if (dialArgs.rttTextStream != null) {
                log("startConference: setting RTT stream on mPendingMO");
                pendingConnection.setCurrentRttTextStream(dialArgs.rttTextStream);
            }
        }
        addConnection(pendingConnection);

        if (!holdBeforeDial) {
            dialInternal(pendingConnection, clirMode, videoState, dialArgs.intentExtras);
        }

        updatePhoneState();
        mPhone.notifyPreciseCallStateChanged();

        return pendingConnection;
    }

    @UnsupportedAppUsage(maxTargetSdk = Build.VERSION_CODES.R, trackingBug = 170729553)
    public Connection dial(String dialString, int videoState, Bundle intentExtras) throws
            CallStateException {
        ImsPhone.ImsDialArgs dialArgs =  new ImsPhone.ImsDialArgs.Builder()
                .setIntentExtras(intentExtras)
                .setVideoState(videoState)
                .setClirMode(getClirMode())
                .build();
        return dial(dialString, dialArgs);
    }

    public synchronized Connection dial(String dialString, ImsPhone.ImsDialArgs dialArgs)
            throws CallStateException {
        boolean isPhoneInEcmMode = isPhoneInEcbMode();
        boolean isEmergencyNumber = dialArgs.isEmergency;
        boolean isWpsCall = dialArgs.isWpsCall;

        if (!shouldNumberBePlacedOnIms(isEmergencyNumber, dialString)) {
            Rlog.i(LOG_TAG, "dial: shouldNumberBePlacedOnIms = false");
            mOperationLocalLog.log("dial: shouldNumberBePlacedOnIms = false");
            throw new CallStateException(CS_FALLBACK);
        }

        int clirMode = dialArgs.clirMode;
        int videoState = dialArgs.videoState;

        if (DBG) log("dial clirMode=" + clirMode);
        mOperationLocalLog.log("dial requested.");
        String origNumber = dialString;
        if (isEmergencyNumber) {
            clirMode = CommandsInterface.CLIR_SUPPRESSION;
            if (DBG) log("dial emergency call, set clirModIe=" + clirMode);
        } else {
            dialString = convertNumberIfNecessary(mPhone, dialString);
        }

        mClirMode = clirMode;
        boolean holdBeforeDial = prepareForDialing(dialArgs);

        if (isPhoneInEcmMode && isEmergencyNumber) {
            mPhone.handleTimerInEmergencyCallbackMode(ImsPhone.CANCEL_ECM_TIMER);
        }

        // If the call is to an emergency number and the carrier does not support video emergency
        // calls, dial as an audio-only call.
        if (isEmergencyNumber && VideoProfile.isVideo(videoState) &&
                !mAllowEmergencyVideoCalls) {
            loge("dial: carrier does not support video emergency calls; downgrade to audio-only");
            videoState = VideoProfile.STATE_AUDIO_ONLY;
        }

        // Cache the video state for pending MO call.
        mPendingCallVideoState = videoState;

        synchronized (mSyncHold) {
            mLastDialString = dialString;
            mLastDialArgs = dialArgs;
            mPendingMO = new ImsPhoneConnection(mPhone, dialString, this, mForegroundCall,
                    isEmergencyNumber, isWpsCall);
            if (isEmergencyNumber && dialArgs != null && dialArgs.intentExtras != null) {
                Rlog.i(LOG_TAG, "dial ims emergency dialer: " + dialArgs.intentExtras.getBoolean(
                        TelecomManager.EXTRA_IS_USER_INTENT_EMERGENCY_CALL));
                mPendingMO.setHasKnownUserIntentEmergency(dialArgs.intentExtras.getBoolean(
                        TelecomManager.EXTRA_IS_USER_INTENT_EMERGENCY_CALL));
            }
            mPendingMO.setVideoState(videoState);
            if (dialArgs.rttTextStream != null) {
                log("dial: setting RTT stream on mPendingMO");
                mPendingMO.setCurrentRttTextStream(dialArgs.rttTextStream);
            }
        }
        addConnection(mPendingMO);

        if (!holdBeforeDial) {
            if ((!isPhoneInEcmMode) || (isPhoneInEcmMode && isEmergencyNumber)) {
                dialInternal(mPendingMO, clirMode, videoState, dialArgs.retryCallFailCause,
                        dialArgs.retryCallFailNetworkType, dialArgs.intentExtras);
            } else {
                try {
                    getEcbmInterface().exitEmergencyCallbackMode();
                } catch (ImsException e) {
                    e.printStackTrace();
                    throw new CallStateException("service not available");
                }
                mPhone.setOnEcbModeExitResponse(this, EVENT_EXIT_ECM_RESPONSE_CDMA, null);
                pendingCallClirMode = clirMode;
                mPendingCallVideoState = videoState;
                mPendingIntentExtras = dialArgs.intentExtras;
                pendingCallInEcm = true;
            }
        }

        if (mNumberConverted) {
            mPendingMO.restoreDialedNumberAfterConversion(origNumber);
            mNumberConverted = false;
        }

        updatePhoneState();
        mPhone.notifyPreciseCallStateChanged();

        return mPendingMO;
    }

    boolean isImsServiceReady() {
        if (mImsManager == null) {
            return false;
        }

        return mImsManager.isServiceReady();
    }

    private boolean shouldNumberBePlacedOnIms(boolean isEmergency, String number) {
        int processCallResult;
        try {
            if (mImsManager != null) {
                processCallResult = mImsManager.shouldProcessCall(isEmergency,
                        new String[]{number});
                Rlog.i(LOG_TAG, "shouldProcessCall: number: " + Rlog.pii(LOG_TAG, number)
                        + ", result: " + processCallResult);
            } else {
                Rlog.w(LOG_TAG, "ImsManager unavailable, shouldProcessCall returning false.");
                return false;
            }
        } catch (ImsException e) {
            Rlog.w(LOG_TAG, "ImsService unavailable, shouldProcessCall returning false.");
            return false;
        }
        switch(processCallResult) {
            case MmTelFeature.PROCESS_CALL_IMS: {
                // The ImsService wishes to place the call over IMS
                return true;
            }
            case MmTelFeature.PROCESS_CALL_CSFB: {
                Rlog.i(LOG_TAG, "shouldProcessCall: place over CSFB instead.");
                return false;
            }
            default: {
                Rlog.w(LOG_TAG, "shouldProcessCall returned unknown result.");
                return false;
            }
        }
    }

    /**
     * Caches frequently used carrier configuration items locally and notifies ImsService of new
     * configuration if the subId is valid (there is an active sub ID loaded).
     *
     * @param subId The sub id to use to update configuration, may be invalid if a SIM has been
     *              removed.
     */
    private void updateCarrierConfiguration(int subId, PersistableBundle carrierConfig) {
        // start by assuming the carrier config is not loaded for the provided subscription.
        mCarrierConfigLoadedForSubscription = false;

        if (carrierConfig == null) {
            loge("updateCarrierConfiguration: carrier config is null, skipping.");
            return;
        }

        // Ensure the local cache is up to date first (including default config for no SIM case) in
        // ImsPhoneCallTracker to ensure we do not carry over settings from the previously inserted
        // SIM for things like emergency calling.
        updateCarrierConfigCache(carrierConfig);
        log("updateCarrierConfiguration: Updating mAllowEmergencyVideoCalls = "
                + mAllowEmergencyVideoCalls);
        // Check for changes due to carrier config.
        maybeConfigureRtpHeaderExtensions();

        if (!SubscriptionController.getInstance().isActiveSubId(subId)) {
            loge("updateCarrierConfiguration: skipping notification to ImsService, non"
                    + "active subId = " + subId);
            return;
        }

        Phone defaultPhone = getPhone().getDefaultPhone();
        if (defaultPhone != null && defaultPhone.getIccCard() != null) {
            IccCardConstants.State state = defaultPhone.getIccCard().getState();
            // Bypass until PIN/PUK lock is removed as to ensure that we do not push a config down
            // when the device is still locked. A CARRIER_CONFIG_CHANGED indication will be sent
            // once the device moves to ready.
            if (state != null && (!state.iccCardExist() || state.isPinLocked())) {
                loge("updateCarrierConfiguration: card state is not ready, skipping "
                        + "notification to ImsService. State= " + state);
                return;
            }
        }

        if (!CarrierConfigManager.isConfigForIdentifiedCarrier(carrierConfig)) {
            logi("updateCarrierConfiguration: Empty or default carrier config, skipping "
                    + "notification to ImsService.");
            return;
        }

        // Only update the ImsService configurations for the case where a new subscription has been
        // loaded and is active.
        logi("updateCarrierConfiguration: Updating ImsService configs.");
        mCarrierConfigLoadedForSubscription = true;
        updateImsServiceConfig();
    }

    /**
     * Updates the local carrier config cache from a bundle obtained from the carrier config
     * manager.  Also supports unit testing by injecting configuration at test time.
     * @param carrierConfig The config bundle.
     */
    @VisibleForTesting
    public void updateCarrierConfigCache(PersistableBundle carrierConfig) {
        mAllowEmergencyVideoCalls =
                carrierConfig.getBoolean(CarrierConfigManager.KEY_ALLOW_EMERGENCY_VIDEO_CALLS_BOOL);
        mTreatDowngradedVideoCallsAsVideoCalls =
                carrierConfig.getBoolean(
                        CarrierConfigManager.KEY_TREAT_DOWNGRADED_VIDEO_CALLS_AS_VIDEO_CALLS_BOOL);
        mDropVideoCallWhenAnsweringAudioCall =
                carrierConfig.getBoolean(
                        CarrierConfigManager.KEY_DROP_VIDEO_CALL_WHEN_ANSWERING_AUDIO_CALL_BOOL);
        mAllowAddCallDuringVideoCall =
                carrierConfig.getBoolean(
                        CarrierConfigManager.KEY_ALLOW_ADD_CALL_DURING_VIDEO_CALL_BOOL);
        mAllowHoldingVideoCall =
                carrierConfig.getBoolean(
                        CarrierConfigManager.KEY_ALLOW_HOLD_VIDEO_CALL_BOOL);
        mNotifyVtHandoverToWifiFail = carrierConfig.getBoolean(
                CarrierConfigManager.KEY_NOTIFY_VT_HANDOVER_TO_WIFI_FAILURE_BOOL);
        mSupportDowngradeVtToAudio = carrierConfig.getBoolean(
                CarrierConfigManager.KEY_SUPPORT_DOWNGRADE_VT_TO_AUDIO_BOOL);
        mNotifyHandoverVideoFromWifiToLTE = carrierConfig.getBoolean(
                CarrierConfigManager.KEY_NOTIFY_HANDOVER_VIDEO_FROM_WIFI_TO_LTE_BOOL);
        mNotifyHandoverVideoFromLTEToWifi = carrierConfig.getBoolean(
                CarrierConfigManager.KEY_NOTIFY_HANDOVER_VIDEO_FROM_LTE_TO_WIFI_BOOL);
        mIgnoreDataEnabledChangedForVideoCalls = carrierConfig.getBoolean(
                CarrierConfigManager.KEY_IGNORE_DATA_ENABLED_CHANGED_FOR_VIDEO_CALLS);
        mIsViLteDataMetered = carrierConfig.getBoolean(
                CarrierConfigManager.KEY_VILTE_DATA_IS_METERED_BOOL);
        mSupportPauseVideo = carrierConfig.getBoolean(
                CarrierConfigManager.KEY_SUPPORT_PAUSE_IMS_VIDEO_CALLS_BOOL);
        mAlwaysPlayRemoteHoldTone = carrierConfig.getBoolean(
                CarrierConfigManager.KEY_ALWAYS_PLAY_REMOTE_HOLD_TONE_BOOL);
        mAutoRetryFailedWifiEmergencyCall = carrierConfig.getBoolean(
                CarrierConfigManager.KEY_AUTO_RETRY_FAILED_WIFI_EMERGENCY_CALL);
        mSupportCepOnPeer = carrierConfig.getBoolean(
                CarrierConfigManager.KEY_SUPPORT_IMS_CONFERENCE_EVENT_PACKAGE_ON_PEER_BOOL);
        mSupportD2DUsingRtp = carrierConfig.getBoolean(
                CarrierConfigManager.KEY_SUPPORTS_DEVICE_TO_DEVICE_COMMUNICATION_USING_RTP_BOOL);
        mSupportSdpForRtpHeaderExtensions = carrierConfig.getBoolean(
                CarrierConfigManager
                        .KEY_SUPPORTS_SDP_NEGOTIATION_OF_D2D_RTP_HEADER_EXTENSIONS_BOOL);

        if (mPhone.getContext().getResources().getBoolean(
                com.android.internal.R.bool.config_allow_ussd_over_ims)) {
            mUssdMethod = carrierConfig.getInt(CarrierConfigManager.KEY_CARRIER_USSD_METHOD_INT);
        }

        if (!mImsReasonCodeMap.isEmpty()) {
            mImsReasonCodeMap.clear();
        }
        String[] mappings = carrierConfig
                .getStringArray(CarrierConfigManager.KEY_IMS_REASONINFO_MAPPING_STRING_ARRAY);
        if (mappings != null && mappings.length > 0) {
            for (String mapping : mappings) {
                String[] values = mapping.split(Pattern.quote("|"));
                if (values.length != 3) {
                    continue;
                }

                try {
                    Integer fromCode;
                    if (values[0].equals("*")) {
                        fromCode = null;
                    } else {
                        fromCode = Integer.parseInt(values[0]);
                    }
                    String message = values[1];
                    if (message == null) {
                        message = "";
                    }
                    else if (message.equals("*")) {
                        message = null;
                    }
                    int toCode = Integer.parseInt(values[2]);

                    addReasonCodeRemapping(fromCode, message, toCode);
                    log("Loaded ImsReasonInfo mapping :" +
                            " fromCode = " + (fromCode == null ? "any" : fromCode) +
                            " ; message = " + (message == null ? "any" : message) +
                            " ; toCode = " + toCode);
                } catch (NumberFormatException nfe) {
                    loge("Invalid ImsReasonInfo mapping found: " + mapping);
                }
            }
        } else {
            log("No carrier ImsReasonInfo mappings defined.");
        }
    }

    @UnsupportedAppUsage(maxTargetSdk = Build.VERSION_CODES.R, trackingBug = 170729553)
    private void handleEcmTimer(int action) {
        mPhone.handleTimerInEmergencyCallbackMode(action);
    }

    private void dialInternal(ImsPhoneConnection conn, int clirMode, int videoState,
            Bundle intentExtras) {
        dialInternal(conn, clirMode, videoState, ImsReasonInfo.CODE_UNSPECIFIED,
                TelephonyManager.NETWORK_TYPE_UNKNOWN, intentExtras);
    }

    private void dialInternal(ImsPhoneConnection conn, int clirMode, int videoState,
            int retryCallFailCause, int retryCallFailNetworkType, Bundle intentExtras) {

        if (conn == null) {
            return;
        }

        if (!conn.isAdhocConference() &&
                (conn.getAddress()== null || conn.getAddress().length() == 0
                || conn.getAddress().indexOf(PhoneNumberUtils.WILD) >= 0)) {
            // Phone number is invalid
            conn.setDisconnectCause(DisconnectCause.INVALID_NUMBER);
            sendEmptyMessageDelayed(EVENT_HANGUP_PENDINGMO, TIMEOUT_HANGUP_PENDINGMO);
            return;
        }

        // Always unmute when initiating a new call
        setMute(false);
        boolean isEmergencyCall = conn.isEmergency();
        int serviceType = isEmergencyCall
                ? ImsCallProfile.SERVICE_TYPE_EMERGENCY : ImsCallProfile.SERVICE_TYPE_NORMAL;
        int callType = ImsCallProfile.getCallTypeFromVideoState(videoState);
        //TODO(vt): Is this sufficient?  At what point do we know the video state of the call?
        conn.setVideoState(videoState);

        try {
            String[] callees = new String[] { conn.getAddress() };
            ImsCallProfile profile = mImsManager.createCallProfile(serviceType, callType);
            if (conn.isAdhocConference()) {
                profile.setCallExtraBoolean(ImsCallProfile.EXTRA_CONFERENCE, true);
                // Also set value for EXTRA_CONFERENCE_DEPRECATED in case receivers are using old
                // values.
                profile.setCallExtraBoolean(ImsCallProfile.EXTRA_CONFERENCE_DEPRECATED, true);
            }
            profile.setCallExtraInt(ImsCallProfile.EXTRA_OIR, clirMode);
            profile.setCallExtraInt(ImsCallProfile.EXTRA_RETRY_CALL_FAIL_REASON,
                    retryCallFailCause);
            profile.setCallExtraInt(ImsCallProfile.EXTRA_RETRY_CALL_FAIL_NETWORKTYPE,
                    retryCallFailNetworkType);

            if (isEmergencyCall) {
                // Set emergency call information in ImsCallProfile
                setEmergencyCallInfo(profile, conn);
            }

            // Translate call subject intent-extra from Telecom-specific extra key to the
            // ImsCallProfile key.
            if (intentExtras != null) {
                if (intentExtras.containsKey(android.telecom.TelecomManager.EXTRA_CALL_SUBJECT)) {
                    intentExtras.putString(ImsCallProfile.EXTRA_DISPLAY_TEXT,
                            cleanseInstantLetteringMessage(intentExtras.getString(
                                    android.telecom.TelecomManager.EXTRA_CALL_SUBJECT))
                    );
                    profile.setCallExtra(ImsCallProfile.EXTRA_CALL_SUBJECT,
                            intentExtras.getString(TelecomManager.EXTRA_CALL_SUBJECT));
                }

                if (intentExtras.containsKey(android.telecom.TelecomManager.EXTRA_PRIORITY)) {
                    profile.setCallExtraInt(ImsCallProfile.EXTRA_PRIORITY, intentExtras.getInt(
                            android.telecom.TelecomManager.EXTRA_PRIORITY));
                }

                if (intentExtras.containsKey(android.telecom.TelecomManager.EXTRA_LOCATION)) {
                    profile.setCallExtraParcelable(ImsCallProfile.EXTRA_LOCATION,
                            intentExtras.getParcelable(
                                    android.telecom.TelecomManager.EXTRA_LOCATION));
                }

                if (intentExtras.containsKey(
                        android.telecom.TelecomManager.EXTRA_OUTGOING_PICTURE)) {
                    String url = TelephonyLocalConnection.getCallComposerServerUrlForHandle(
                            mPhone.getSubId(), ((ParcelUuid) intentExtras.getParcelable(
                                    TelecomManager.EXTRA_OUTGOING_PICTURE)).getUuid());
                    profile.setCallExtra(ImsCallProfile.EXTRA_PICTURE_URL, url);
                }

                if (conn.hasRttTextStream()) {
                    profile.mMediaProfile.mRttMode = ImsStreamMediaProfile.RTT_MODE_FULL;
                }

                if (intentExtras.containsKey(ImsCallProfile.EXTRA_IS_CALL_PULL)) {
                    profile.mCallExtras.putBoolean(ImsCallProfile.EXTRA_IS_CALL_PULL,
                            intentExtras.getBoolean(ImsCallProfile.EXTRA_IS_CALL_PULL));
                    int dialogId = intentExtras.getInt(
                            ImsExternalCallTracker.EXTRA_IMS_EXTERNAL_CALL_ID);
                    conn.setIsPulledCall(true);
                    conn.setPulledDialogId(dialogId);
                }

                // Pack the OEM-specific call extras.
                profile.mCallExtras.putBundle(ImsCallProfile.EXTRA_OEM_EXTRAS, intentExtras);

                // NOTE: Extras to be sent over the network are packed into the
                // intentExtras individually, with uniquely defined keys.
                // These key-value pairs are processed by IMS Service before
                // being sent to the lower layers/to the network.
            }

            mPhone.getVoiceCallSessionStats().onImsDial(conn);

            ImsCall imsCall = mImsManager.makeCall(profile,
                    conn.isAdhocConference() ? conn.getParticipantsToDial() : callees,
                    mImsCallListener);
            conn.setImsCall(imsCall);

            mMetrics.writeOnImsCallStart(mPhone.getPhoneId(), imsCall.getSession());

            setVideoCallProvider(conn, imsCall);
            conn.setAllowAddCallDuringVideoCall(mAllowAddCallDuringVideoCall);
            conn.setAllowHoldingVideoCall(mAllowHoldingVideoCall);
        } catch (ImsException e) {
            loge("dialInternal : " + e);
            mOperationLocalLog.log("dialInternal exception: " + e);
            conn.setDisconnectCause(DisconnectCause.ERROR_UNSPECIFIED);
            sendEmptyMessageDelayed(EVENT_HANGUP_PENDINGMO, TIMEOUT_HANGUP_PENDINGMO);
        } catch (RemoteException e) {
        }
    }

    /**
     * Accepts a call with the specified video state.  The video state is the video state that the
     * user has agreed upon in the InCall UI.
     *
     * @param videoState The video State
     * @throws CallStateException
     */
    public void acceptCall(int videoState) throws CallStateException {
        if (DBG) log("acceptCall");
        mOperationLocalLog.log("accepted incoming call");

        if (mForegroundCall.getState().isAlive()
                && mBackgroundCall.getState().isAlive()) {
            throw new CallStateException("cannot accept call");
        }

        if ((mRingingCall.getState() == ImsPhoneCall.State.WAITING)
                && mForegroundCall.getState().isAlive()) {
            setMute(false);

            boolean answeringWillDisconnect = false;
            ImsCall activeCall = mForegroundCall.getImsCall();
            ImsCall ringingCall = mRingingCall.getImsCall();
            if (mForegroundCall.hasConnections() && mRingingCall.hasConnections()) {
                answeringWillDisconnect =
                        shouldDisconnectActiveCallOnAnswer(activeCall, ringingCall);
            }

            // Cache video state for pending MT call.
            mPendingCallVideoState = videoState;

            if (answeringWillDisconnect) {
                // We need to disconnect the foreground call before answering the background call.
                mForegroundCall.hangup();
                mPhone.getVoiceCallSessionStats().onImsAcceptCall(mRingingCall.getConnections());
                try {
                    ringingCall.accept(ImsCallProfile.getCallTypeFromVideoState(videoState));
                } catch (ImsException e) {
                    throw new CallStateException("cannot accept call");
                }
            } else {
                holdActiveCallForWaitingCall();
            }
        } else if (mRingingCall.getState().isRinging()) {
            if (DBG) log("acceptCall: incoming...");
            // Always unmute when answering a new call
            setMute(false);
            try {
                ImsCall imsCall = mRingingCall.getImsCall();
                if (imsCall != null) {
                    mPhone.getVoiceCallSessionStats().onImsAcceptCall(
                            mRingingCall.getConnections());
                    imsCall.accept(ImsCallProfile.getCallTypeFromVideoState(videoState));
                    mMetrics.writeOnImsCommand(mPhone.getPhoneId(), imsCall.getSession(),
                            ImsCommand.IMS_CMD_ACCEPT);
                } else {
                    throw new CallStateException("no valid ims call");
                }
            } catch (ImsException e) {
                throw new CallStateException("cannot accept call");
            }
        } else {
            throw new CallStateException("phone not ringing");
        }
    }

    public void rejectCall () throws CallStateException {
        if (DBG) log("rejectCall");
        mOperationLocalLog.log("rejected incoming call");

        if (mRingingCall.getState().isRinging()) {
            hangup(mRingingCall);
        } else {
            throw new CallStateException("phone not ringing");
        }
    }

    /**
     * Set the emergency call information if it is an emergency call.
     */
    private void setEmergencyCallInfo(ImsCallProfile profile, Connection conn) {
        EmergencyNumber num = conn.getEmergencyNumberInfo();
        if (num != null) {
            profile.setEmergencyCallInfo(num, conn.hasKnownUserIntentEmergency());
        }
    }

    @UnsupportedAppUsage(maxTargetSdk = Build.VERSION_CODES.R, trackingBug = 170729553)
    private void switchAfterConferenceSuccess() {
        if (DBG) log("switchAfterConferenceSuccess fg =" + mForegroundCall.getState() +
                ", bg = " + mBackgroundCall.getState());

        if (mBackgroundCall.getState() == ImsPhoneCall.State.HOLDING) {
            log("switchAfterConferenceSuccess");
            mForegroundCall.switchWith(mBackgroundCall);
        }
    }

    private void holdActiveCallForPendingMo() throws CallStateException {
        if (mHoldSwitchingState == HoldSwapState.PENDING_SINGLE_CALL_HOLD
                || mHoldSwitchingState == HoldSwapState.SWAPPING_ACTIVE_AND_HELD) {
            logi("Ignoring hold request while already holding or swapping");
            return;
        }
        HoldSwapState oldHoldState = mHoldSwitchingState;
        ImsCall callToHold = mForegroundCall.getImsCall();

        mHoldSwitchingState = HoldSwapState.HOLDING_TO_DIAL_OUTGOING;
        logHoldSwapState("holdActiveCallForPendingMo");

        mForegroundCall.switchWith(mBackgroundCall);
        try {
            callToHold.hold();
            mMetrics.writeOnImsCommand(mPhone.getPhoneId(), callToHold.getSession(),
                    ImsCommand.IMS_CMD_HOLD);
        } catch (ImsException e) {
            mForegroundCall.switchWith(mBackgroundCall);
            mHoldSwitchingState = oldHoldState;
            logHoldSwapState("holdActiveCallForPendingMo - fail");
            throw new CallStateException(e.getMessage());
        }
    }

    /**
     * Holds the active call, possibly resuming the already-held background call if it exists.
     */
    public void holdActiveCall() throws CallStateException {
        if (mForegroundCall.getState() == ImsPhoneCall.State.ACTIVE) {
            if (mHoldSwitchingState == HoldSwapState.PENDING_SINGLE_CALL_HOLD
                    || mHoldSwitchingState == HoldSwapState.SWAPPING_ACTIVE_AND_HELD) {
                logi("Ignoring hold request while already holding or swapping");
                return;
            }
            HoldSwapState oldHoldState = mHoldSwitchingState;
            ImsCall callToHold = mForegroundCall.getImsCall();
            if (mBackgroundCall.getState().isAlive()) {
                mCallExpectedToResume = mBackgroundCall.getImsCall();
                mHoldSwitchingState = HoldSwapState.SWAPPING_ACTIVE_AND_HELD;
            } else {
                mHoldSwitchingState = HoldSwapState.PENDING_SINGLE_CALL_HOLD;
            }
            logHoldSwapState("holdActiveCall");
            mForegroundCall.switchWith(mBackgroundCall);
            try {
                callToHold.hold();
                mMetrics.writeOnImsCommand(mPhone.getPhoneId(), callToHold.getSession(),
                        ImsCommand.IMS_CMD_HOLD);
            } catch (ImsException | NullPointerException e) {
                mForegroundCall.switchWith(mBackgroundCall);
                mHoldSwitchingState = oldHoldState;
                logHoldSwapState("holdActiveCall - fail");
                throw new CallStateException(e.getMessage());
            }
        }
    }

    /**
     * Hold the currently active call in order to answer the waiting call.
     */
    public void holdActiveCallForWaitingCall() throws CallStateException {
        boolean switchingWithWaitingCall = !mBackgroundCall.getState().isAlive()
                && mRingingCall.getState() == ImsPhoneCall.State.WAITING;
        if (switchingWithWaitingCall) {
            ImsCall callToHold = mForegroundCall.getImsCall();
            HoldSwapState oldHoldState = mHoldSwitchingState;
            mHoldSwitchingState = HoldSwapState.HOLDING_TO_ANSWER_INCOMING;
            ImsCall callExpectedToResume = mCallExpectedToResume;
            mCallExpectedToResume = mRingingCall.getImsCall();
            mForegroundCall.switchWith(mBackgroundCall);
            logHoldSwapState("holdActiveCallForWaitingCall");
            try {
                callToHold.hold();
                mMetrics.writeOnImsCommand(mPhone.getPhoneId(), callToHold.getSession(),
                        ImsCommand.IMS_CMD_HOLD);
            } catch (ImsException e) {
                mForegroundCall.switchWith(mBackgroundCall);
                mHoldSwitchingState = oldHoldState;
                mCallExpectedToResume = callExpectedToResume;
                logHoldSwapState("holdActiveCallForWaitingCall - fail");
                throw new CallStateException(e.getMessage());
            }
        }
    }

    /**
     * Unhold the currently held call.
     */
    public void unholdHeldCall() throws CallStateException {
        ImsCall imsCall = mBackgroundCall.getImsCall();
        if (mHoldSwitchingState == HoldSwapState.PENDING_SINGLE_CALL_UNHOLD
                || mHoldSwitchingState == HoldSwapState.SWAPPING_ACTIVE_AND_HELD) {
            logi("Ignoring unhold request while already unholding or swapping");
            return;
        }
        if (imsCall != null) {
            mCallExpectedToResume = imsCall;
            HoldSwapState oldHoldState = mHoldSwitchingState;
            mHoldSwitchingState = HoldSwapState.PENDING_SINGLE_CALL_UNHOLD;
            mForegroundCall.switchWith(mBackgroundCall);
            logHoldSwapState("unholdCurrentCall");
            try {
                imsCall.resume();
                mMetrics.writeOnImsCommand(mPhone.getPhoneId(), imsCall.getSession(),
                        ImsCommand.IMS_CMD_RESUME);
            } catch (ImsException e) {
                mForegroundCall.switchWith(mBackgroundCall);
                mHoldSwitchingState = oldHoldState;
                logHoldSwapState("unholdCurrentCall - fail");
                throw new CallStateException(e.getMessage());
            }
        }
    }

    private void resumeForegroundCall() throws ImsException {
        //resume foreground call after holding background call
        //they were switched before holding
        ImsCall imsCall = mForegroundCall.getImsCall();
        if (imsCall != null) {
            imsCall.resume();
            mMetrics.writeOnImsCommand(mPhone.getPhoneId(), imsCall.getSession(),
                    ImsCommand.IMS_CMD_RESUME);
        }
    }

    private void answerWaitingCall() throws ImsException {
        //accept waiting call after holding background call
        ImsCall imsCall = mRingingCall.getImsCall();
        if (imsCall != null) {
            mPhone.getVoiceCallSessionStats().onImsAcceptCall(mRingingCall.getConnections());
            imsCall.accept(
                    ImsCallProfile.getCallTypeFromVideoState(mPendingCallVideoState));
            mMetrics.writeOnImsCommand(mPhone.getPhoneId(), imsCall.getSession(),
                    ImsCommand.IMS_CMD_ACCEPT);
        }
    }

    // Clean up expired cache entries.
    private void maintainConnectTimeCache() {
        long threshold = SystemClock.elapsedRealtime() - TIMEOUT_PARTICIPANT_CONNECT_TIME_CACHE_MS;
        // The cached time is the system elapsed millisecond when the CacheEntry is created.
        mPhoneNumAndConnTime.entrySet().removeIf(e -> e.getValue().mCachedTime < threshold);
        // Remove all the cached records which are older than current caching threshold. Since the
        // queue is FIFO, keep polling records until the queue is empty or the head of the queue is
        // fresh enough.
        while (!mUnknownPeerConnTime.isEmpty()
                && mUnknownPeerConnTime.peek().mCachedTime < threshold) {
            mUnknownPeerConnTime.poll();
        }
    }

    private void cacheConnectionTimeWithPhoneNumber(@NonNull ImsPhoneConnection connection) {
        int callDirection =
                connection.isIncoming() ? android.telecom.Call.Details.DIRECTION_INCOMING
                        : android.telecom.Call.Details.DIRECTION_OUTGOING;
        CacheEntry cachedConnectTime = new CacheEntry(SystemClock.elapsedRealtime(),
                connection.getConnectTime(), connection.getConnectTimeReal(), callDirection);
        maintainConnectTimeCache();
        if (PhoneConstants.PRESENTATION_ALLOWED == connection.getNumberPresentation()) {
            // In case of merging calls with the same number, use the latest connect time. Since
            // that call might be dropped and re-connected. So if the connectTime is earlier than
            // the cache, skip.
            String phoneNumber = getFormattedPhoneNumber(connection.getAddress());
            if (mPhoneNumAndConnTime.containsKey(phoneNumber)
                    && connection.getConnectTime()
                        <= mPhoneNumAndConnTime.get(phoneNumber).mConnectTime) {
                // Use the latest connect time.
                return;
            }
            mPhoneNumAndConnTime.put(phoneNumber, cachedConnectTime);
        } else {
            mUnknownPeerConnTime.add(cachedConnectTime);
        }
    }

    private CacheEntry findConnectionTimeUsePhoneNumber(
            @NonNull ConferenceParticipant participant) {
        maintainConnectTimeCache();
        if (PhoneConstants.PRESENTATION_ALLOWED == participant.getParticipantPresentation()) {
            if (participant.getHandle() == null
                    || participant.getHandle().getSchemeSpecificPart() == null) {
                return null;
            }

            String number = ConferenceParticipant.getParticipantAddress(participant.getHandle(),
                    getCountryIso()).getSchemeSpecificPart();
            if (TextUtils.isEmpty(number)) {
                return null;
            }
            String formattedNumber = getFormattedPhoneNumber(number);
            return mPhoneNumAndConnTime.get(formattedNumber);
        } else {
            return mUnknownPeerConnTime.poll();
        }
    }

    private String getFormattedPhoneNumber(String number) {
        String countryIso = getCountryIso();
        if (countryIso == null) {
            return number;
        }
        String phoneNumber = PhoneNumberUtils.formatNumberToE164(number, countryIso);
        return phoneNumber == null ? number : phoneNumber;
    }

    private String getCountryIso() {
        int subId = mPhone.getSubId();
        SubscriptionInfo info =
                SubscriptionManager.from(mPhone.getContext()).getActiveSubscriptionInfo(subId);
        return info == null ? null : info.getCountryIso();
    }

    public void
    conference() {
        ImsCall fgImsCall = mForegroundCall.getImsCall();
        if (fgImsCall == null) {
            log("conference no foreground ims call");
            return;
        }

        ImsCall bgImsCall = mBackgroundCall.getImsCall();
        if (bgImsCall == null) {
            log("conference no background ims call");
            return;
        }

        if (fgImsCall.isCallSessionMergePending()) {
            log("conference: skip; foreground call already in process of merging.");
            return;
        }

        if (bgImsCall.isCallSessionMergePending()) {
            log("conference: skip; background call already in process of merging.");
            return;
        }

        // Keep track of the connect time of the earliest call so that it can be set on the
        // {@code ImsConference} when it is created.
        long foregroundConnectTime = mForegroundCall.getEarliestConnectTime();
        long backgroundConnectTime = mBackgroundCall.getEarliestConnectTime();
        long conferenceConnectTime;
        if (foregroundConnectTime > 0 && backgroundConnectTime > 0) {
            conferenceConnectTime = Math.min(mForegroundCall.getEarliestConnectTime(),
                    mBackgroundCall.getEarliestConnectTime());
            log("conference - using connect time = " + conferenceConnectTime);
        } else if (foregroundConnectTime > 0) {
            log("conference - bg call connect time is 0; using fg = " + foregroundConnectTime);
            conferenceConnectTime = foregroundConnectTime;
        } else {
            log("conference - fg call connect time is 0; using bg = " + backgroundConnectTime);
            conferenceConnectTime = backgroundConnectTime;
        }

        String foregroundId = "";
        ImsPhoneConnection foregroundConnection = mForegroundCall.getFirstConnection();
        if (foregroundConnection != null) {
            foregroundConnection.setConferenceConnectTime(conferenceConnectTime);
            foregroundConnection.handleMergeStart();
            foregroundId = foregroundConnection.getTelecomCallId();
            cacheConnectionTimeWithPhoneNumber(foregroundConnection);
        }
        String backgroundId = "";
        ImsPhoneConnection backgroundConnection = findConnection(bgImsCall);
        if (backgroundConnection != null) {
            backgroundConnection.handleMergeStart();
            backgroundId = backgroundConnection.getTelecomCallId();
            cacheConnectionTimeWithPhoneNumber(backgroundConnection);
        }
        log("conference: fgCallId=" + foregroundId + ", bgCallId=" + backgroundId);
        mOperationLocalLog.log("conference: fgCallId=" + foregroundId + ", bgCallId="
                + backgroundId);

        try {
            fgImsCall.merge(bgImsCall);
        } catch (ImsException e) {
            log("conference " + e.getMessage());
            handleConferenceFailed(foregroundConnection, backgroundConnection);
        }
    }

    /**
     * Connects the two calls and disconnects the subscriber from both calls. Throws a
     * {@link CallStateException} if there is an issue.
     * @throws CallStateException
     */
    public void explicitCallTransfer() throws CallStateException {
        ImsCall fgImsCall = mForegroundCall.getImsCall();
        ImsCall bgImsCall = mBackgroundCall.getImsCall();
        if ((fgImsCall == null) || (bgImsCall == null) || !canTransfer()) {
            throw new CallStateException("cannot transfer");
        }

        try {
            // Per 3GPP TS 24.629 - A.2, the signalling for a consultative transfer should send the
            // REFER on the background held call with the foreground call specified as the
            // destination.
            bgImsCall.consultativeTransfer(fgImsCall);
        } catch (ImsException e) {
            throw new CallStateException(e.getMessage());
        }
    }

    @UnsupportedAppUsage(maxTargetSdk = Build.VERSION_CODES.R, trackingBug = 170729553)
    public void
    clearDisconnected() {
        if (DBG) log("clearDisconnected");

        internalClearDisconnected();

        updatePhoneState();
        mPhone.notifyPreciseCallStateChanged();
    }

    public boolean
    canConference() {
        return mForegroundCall.getState() == ImsPhoneCall.State.ACTIVE
            && mBackgroundCall.getState() == ImsPhoneCall.State.HOLDING
            && !mBackgroundCall.isFull()
            && !mForegroundCall.isFull();
    }

    private boolean canAddVideoCallDuringImsAudioCall(int videoState) {
        if (mAllowHoldingVideoCall) {
            return true;
        }

        ImsCall call = mForegroundCall.getImsCall();
        if (call == null) {
            call = mBackgroundCall.getImsCall();
        }

        boolean isImsAudioCallActiveOrHolding = (mForegroundCall.getState() == Call.State.ACTIVE ||
               mBackgroundCall.getState() == Call.State.HOLDING) && call != null &&
               !call.isVideoCall();

        /* return TRUE if there doesn't exist ims audio call in either active
           or hold states */
        return !isImsAudioCallActiveOrHolding || !VideoProfile.isVideo(videoState);
    }


    /**
     * Determines if there are issues which would preclude dialing an outgoing call.  Throws a
     * {@link CallStateException} if there is an issue.
     * @throws CallStateException
     */
    public void checkForDialIssues() throws CallStateException {
        boolean disableCall = TelephonyProperties.disable_call().orElse(false);
        if (disableCall) {
            throw new CallStateException(CallStateException.ERROR_CALLING_DISABLED,
                    "ro.telephony.disable-call has been used to disable calling.");
        }
        if (mPendingMO != null) {
            throw new CallStateException(CallStateException.ERROR_ALREADY_DIALING,
                    "Another outgoing call is already being dialed.");
        }
        if (mRingingCall.isRinging()) {
            throw new CallStateException(CallStateException.ERROR_CALL_RINGING,
                    "Can't place a call while another is ringing.");
        }
        if (mForegroundCall.getState().isAlive() & mBackgroundCall.getState().isAlive()) {
            throw new CallStateException(CallStateException.ERROR_TOO_MANY_CALLS,
                    "Already an active foreground and background call.");
        }
    }

    public boolean
    canTransfer() {
        return mForegroundCall.getState() == ImsPhoneCall.State.ACTIVE
            && mBackgroundCall.getState() == ImsPhoneCall.State.HOLDING;
    }

    //***** Private Instance Methods

    private void
    internalClearDisconnected() {
        mRingingCall.clearDisconnected();
        mForegroundCall.clearDisconnected();
        mBackgroundCall.clearDisconnected();
        mHandoverCall.clearDisconnected();
    }

    @UnsupportedAppUsage(maxTargetSdk = Build.VERSION_CODES.R, trackingBug = 170729553)
    private void
    updatePhoneState() {
        PhoneConstants.State oldState = mState;

        boolean isPendingMOIdle = mPendingMO == null || !mPendingMO.getState().isAlive();

        if (mRingingCall.isRinging()) {
            mState = PhoneConstants.State.RINGING;
        } else if (!isPendingMOIdle || !mForegroundCall.isIdle() || !mBackgroundCall.isIdle()) {
            // There is a non-idle call, so we're off the hook.
            mState = PhoneConstants.State.OFFHOOK;
        } else {
            mState = PhoneConstants.State.IDLE;
        }

        if (mState == PhoneConstants.State.IDLE && oldState != mState) {
            mVoiceCallEndedRegistrants.notifyRegistrants(
                    new AsyncResult(null, null, null));
        } else if (oldState == PhoneConstants.State.IDLE && oldState != mState) {
            mVoiceCallStartedRegistrants.notifyRegistrants (
                    new AsyncResult(null, null, null));
        }

        if (DBG) {
            log("updatePhoneState pendingMo = " + (mPendingMO == null ? "null"
                    : mPendingMO.getState() + "(" + mPendingMO.getTelecomCallId() + "/objId:"
                            + System.identityHashCode(mPendingMO) + ")")
                    + ", rng= " + mRingingCall.getState() + "("
                    + mRingingCall.getConnectionSummary()
                    + "), fg= " + mForegroundCall.getState() + "("
                    + mForegroundCall.getConnectionSummary()
                    + "), bg= " + mBackgroundCall.getState()
                    + "(" + mBackgroundCall.getConnectionSummary() + ")");
            log("updatePhoneState oldState=" + oldState + ", newState=" + mState);
        }

        if (mState != oldState) {
            mPhone.notifyPhoneStateChanged();
            mMetrics.writePhoneState(mPhone.getPhoneId(), mState);
            notifyPhoneStateChanged(oldState, mState);
        }
    }

    private void
    handleRadioNotAvailable() {
        // handlePollCalls will clear out its
        // call list when it gets the CommandException
        // error result from this
        pollCallsWhenSafe();
    }

    private void
    dumpState() {
        List l;

        log("Phone State:" + mState);

        log("Ringing call: " + mRingingCall.toString());

        l = mRingingCall.getConnections();
        for (int i = 0, s = l.size(); i < s; i++) {
            log(l.get(i).toString());
        }

        log("Foreground call: " + mForegroundCall.toString());

        l = mForegroundCall.getConnections();
        for (int i = 0, s = l.size(); i < s; i++) {
            log(l.get(i).toString());
        }

        log("Background call: " + mBackgroundCall.toString());

        l = mBackgroundCall.getConnections();
        for (int i = 0, s = l.size(); i < s; i++) {
            log(l.get(i).toString());
        }

    }

    //***** Called from ImsPhone
    /**
     * Set the TTY mode. This is the actual tty mode (varies depending on peripheral status)
     */
    public void setTtyMode(int ttyMode) {
        if (mImsManager == null) {
            Log.w(LOG_TAG, "ImsManager is null when setting TTY mode");
            return;
        }

        try {
            mImsManager.setTtyMode(ttyMode);
        } catch (ImsException e) {
            loge("setTtyMode : " + e);
        }
    }

    /**
     * Sets the UI TTY mode. This is the preferred TTY mode that the user sets in the call
     * settings screen.
     */
    public void setUiTTYMode(int uiTtyMode, Message onComplete) {
        if (mImsManager == null) {
            mPhone.sendErrorResponse(onComplete, getImsManagerIsNullException());
            return;
        }

        try {
            mImsManager.setUiTTYMode(mPhone.getContext(), uiTtyMode, onComplete);
        } catch (ImsException e) {
            loge("setUITTYMode : " + e);
            mPhone.sendErrorResponse(onComplete, e);
        }
    }

    public void setMute(boolean mute) {
        mDesiredMute = mute;
        mForegroundCall.setMute(mute);
    }

    public boolean getMute() {
        return mDesiredMute;
    }

    /**
     * Sends a DTMF code. According to <a href="http://tools.ietf.org/html/rfc2833">RFC 2833</a>,
     * event 0 ~ 9 maps to decimal value 0 ~ 9, '*' to 10, '#' to 11, event 'A' ~ 'D' to 12 ~ 15,
     * and event flash to 16. Currently, event flash is not supported.
     *
     * @param c that represents the DTMF to send. '0' ~ '9', 'A' ~ 'D', '*', '#' are valid inputs.
     * @param result the result message to send when done. If non-null, the {@link Message} must
     *         contain a valid {@link android.os.Messenger} in the {@link Message#replyTo} field,
     *         since this can be used across IPC boundaries.
     */
    public void sendDtmf(char c, Message result) {
        if (DBG) log("sendDtmf");

        ImsCall imscall = mForegroundCall.getImsCall();
        if (imscall != null) {
            imscall.sendDtmf(c, result);
        }
    }

    public void
    startDtmf(char c) {
        if (DBG) log("startDtmf");

        ImsCall imscall = mForegroundCall.getImsCall();
        if (imscall != null) {
            imscall.startDtmf(c);
        } else {
            loge("startDtmf : no foreground call");
        }
    }

    public void
    stopDtmf() {
        if (DBG) log("stopDtmf");

        ImsCall imscall = mForegroundCall.getImsCall();
        if (imscall != null) {
            imscall.stopDtmf();
        } else {
            loge("stopDtmf : no foreground call");
        }
    }

    //***** Called from ImsPhoneConnection

    public void hangup (ImsPhoneConnection conn) throws CallStateException {
        if (DBG) log("hangup connection");

        if (conn.getOwner() != this) {
            throw new CallStateException ("ImsPhoneConnection " + conn
                    + "does not belong to ImsPhoneCallTracker " + this);
        }

        hangup(conn.getCall());
    }

    //***** Called from ImsPhoneCall

    public void hangup (ImsPhoneCall call) throws CallStateException {
        hangup(call, android.telecom.Call.REJECT_REASON_DECLINED);
    }

    public void hangup (ImsPhoneCall call, @android.telecom.Call.RejectReason int rejectReason)
            throws CallStateException {
        if (DBG) log("hangup call - reason=" + rejectReason);

        if (call.getConnectionsCount() == 0) {
            throw new CallStateException("no connections");
        }

        ImsCall imsCall = call.getImsCall();
        boolean rejectCall = false;

        if (call == mRingingCall) {
            if (Phone.DEBUG_PHONE) log("(ringing) hangup incoming");
            rejectCall = true;
        } else if (call == mForegroundCall) {
            if (call.isDialingOrAlerting()) {
                if (Phone.DEBUG_PHONE) {
                    log("(foregnd) hangup dialing or alerting...");
                }
            } else {
                if (Phone.DEBUG_PHONE) {
                    log("(foregnd) hangup foreground");
                }
                //held call will be resumed by onCallTerminated
            }
        } else if (call == mBackgroundCall) {
            if (Phone.DEBUG_PHONE) {
                log("(backgnd) hangup waiting or background");
            }
        } else if (call == mHandoverCall) {
            if (Phone.DEBUG_PHONE) {
                log("(handover) hangup handover (SRVCC) call");
            }
        } else {
            throw new CallStateException ("ImsPhoneCall " + call +
                    "does not belong to ImsPhoneCallTracker " + this);
        }

        call.onHangupLocal();

        try {
            if (imsCall != null) {
                if (rejectCall) {
                    if (rejectReason == android.telecom.Call.REJECT_REASON_UNWANTED) {
                        imsCall.reject(ImsReasonInfo.CODE_SIP_USER_MARKED_UNWANTED);
                    } else {
                        imsCall.reject(ImsReasonInfo.CODE_USER_DECLINE);
                    }
                    mMetrics.writeOnImsCommand(mPhone.getPhoneId(), imsCall.getSession(),
                            ImsCommand.IMS_CMD_REJECT);
                } else {
                    imsCall.terminate(ImsReasonInfo.CODE_USER_TERMINATED);
                    mMetrics.writeOnImsCommand(mPhone.getPhoneId(), imsCall.getSession(),
                            ImsCommand.IMS_CMD_TERMINATE);
                }
            } else if (mPendingMO != null && call == mForegroundCall) {
                // is holding a foreground call
                mPendingMO.update(null, ImsPhoneCall.State.DISCONNECTED);
                mPendingMO.onDisconnect();
                removeConnection(mPendingMO);
                mPendingMO = null;
                updatePhoneState();
                removeMessages(EVENT_DIAL_PENDINGMO);
            }
        } catch (ImsException e) {
            throw new CallStateException(e.getMessage());
        }

        mPhone.notifyPreciseCallStateChanged();
    }

    void callEndCleanupHandOverCallIfAny() {
        List<Connection> connections = mHandoverCall.getConnections();
        if (connections.size() > 0) {
            if (DBG) log("callEndCleanupHandOverCallIfAny, mHandoverCall.mConnections="
                    + mHandoverCall.getConnections());
            mHandoverCall.clearConnections();
            mConnections.clear();
            mState = PhoneConstants.State.IDLE;
        }
    }


    public void sendUSSD (String ussdString, Message response) {
        if (DBG) log("sendUSSD");

        try {
            if (mUssdSession != null) {
                // Doesn't need mPendingUssd here. Listeners would use it if not null.
                mPendingUssd = null;
                mUssdSession.sendUssd(ussdString);
                AsyncResult.forMessage(response, null, null);
                response.sendToTarget();
                return;
            }

            if (mImsManager == null) {
                mPhone.sendErrorResponse(response, getImsManagerIsNullException());
                return;
            }

            String[] callees = new String[] { ussdString };
            ImsCallProfile profile = mImsManager.createCallProfile(
                    ImsCallProfile.SERVICE_TYPE_NORMAL, ImsCallProfile.CALL_TYPE_VOICE);
            profile.setCallExtraInt(ImsCallProfile.EXTRA_DIALSTRING,
                    ImsCallProfile.DIALSTRING_USSD);

            mUssdSession = mImsManager.makeCall(profile, callees, mImsUssdListener);
            mPendingUssd = response;
            if (DBG) log("pending ussd updated, " + mPendingUssd);
        } catch (ImsException e) {
            loge("sendUSSD : " + e);
            mPhone.sendErrorResponse(response, e);
        }
    }

    /**
     * Cancel USSD session.
     *
     * @param msg The message to dispatch when the USSD session terminated.
     */
    public void cancelUSSD(Message msg) {
        if (mUssdSession == null) return;
        mPendingUssd = msg;
        mUssdSession.terminate(ImsReasonInfo.CODE_USER_TERMINATED);
    }

    @UnsupportedAppUsage(maxTargetSdk = Build.VERSION_CODES.R, trackingBug = 170729553)
    private synchronized ImsPhoneConnection findConnection(final ImsCall imsCall) {
        for (ImsPhoneConnection conn : mConnections) {
            if (conn.getImsCall() == imsCall) {
                return conn;
            }
        }
        return null;
    }

    /**
     * Given a connection, detach it from any {@link ImsPhoneCall} it is associated with, remove it
     * from the connections lists, and ensure if it was the pending MO connection it gets removed
     * from there as well.
     * @param conn The connection to cleanup and remove.
     */
    public synchronized void cleanupAndRemoveConnection(ImsPhoneConnection conn) {
        mOperationLocalLog.log("cleanupAndRemoveConnection: " + conn);
        // If the connection is attached to a call, detach it.
        if (conn.getCall() != null) {
            conn.getCall().detach(conn);
        }
        // Remove it from the connection list.
        removeConnection(conn);

        // Finally, if it was the pending MO, then ensure that connection gets cleaned up as well.
        if (conn == mPendingMO) {
            mPendingMO.finalize();
            mPendingMO = null;
        }
<<<<<<< HEAD
=======
        // Ensure aggregate state for this tracker is also updated to reflect the new state.
        updatePhoneState();
        mPhone.notifyPreciseCallStateChanged();
>>>>>>> 6882d65d
    }

    @UnsupportedAppUsage(maxTargetSdk = Build.VERSION_CODES.R, trackingBug = 170729553)
    public synchronized void removeConnection(ImsPhoneConnection conn) {
        mConnections.remove(conn);

        // If not emergency call is remaining, notify emergency call registrants
        if (mIsInEmergencyCall) {
            boolean isEmergencyCallInList = false;
            // if no emergency calls pending, set this to false
            for (ImsPhoneConnection imsPhoneConnection : mConnections) {
                if (imsPhoneConnection != null && imsPhoneConnection.isEmergency() == true) {
                    isEmergencyCallInList = true;
                    break;
                }
            }

            if (!isEmergencyCallInList) {
                if (mPhone.isEcmCanceledForEmergency()) {
                    mPhone.handleTimerInEmergencyCallbackMode(ImsPhone.RESTART_ECM_TIMER);
                }
                mIsInEmergencyCall = false;
                mPhone.sendEmergencyCallStateChange(false);
            }
        }
    }

    @UnsupportedAppUsage(maxTargetSdk = Build.VERSION_CODES.R, trackingBug = 170729553)
    private synchronized void addConnection(ImsPhoneConnection conn) {
        mConnections.add(conn);
        if (conn.isEmergency()) {
            mIsInEmergencyCall = true;
            mPhone.sendEmergencyCallStateChange(true);
        }
    }

    @UnsupportedAppUsage(maxTargetSdk = Build.VERSION_CODES.R, trackingBug = 170729553)
    private void processCallStateChange(ImsCall imsCall, ImsPhoneCall.State state, int cause) {
        if (DBG) log("processCallStateChange " + imsCall + " state=" + state + " cause=" + cause);
        // This method is called on onCallUpdate() where there is not necessarily a call state
        // change. In these situations, we'll ignore the state related updates and only process
        // the change in media capabilities (as expected).  The default is to not ignore state
        // changes so we do not change existing behavior.
        processCallStateChange(imsCall, state, cause, false /* do not ignore state update */);
    }

    @UnsupportedAppUsage(maxTargetSdk = Build.VERSION_CODES.R, trackingBug = 170729553)
    private void processCallStateChange(ImsCall imsCall, ImsPhoneCall.State state, int cause,
            boolean ignoreState) {
        if (DBG) {
            log("processCallStateChange state=" + state + " cause=" + cause
                    + " ignoreState=" + ignoreState);
        }

        if (imsCall == null) return;

        boolean changed = false;
        ImsPhoneConnection conn = findConnection(imsCall);

        if (conn == null) {
            // TODO : what should be done?
            return;
        }

        // processCallStateChange is triggered for onCallUpdated as well.
        // onCallUpdated should not modify the state of the call
        // It should modify only other capabilities of call through updateMediaCapabilities
        // State updates will be triggered through individual callbacks
        // i.e. onCallHeld, onCallResume, etc and conn.update will be responsible for the update
        conn.updateMediaCapabilities(imsCall);
        if (ignoreState) {
            conn.updateAddressDisplay(imsCall);
            conn.updateExtras(imsCall);
            // Some devices will change the audio direction between major call state changes, so we
            // need to check whether to start or stop ringback
            conn.maybeChangeRingbackState();

            maybeSetVideoCallProvider(conn, imsCall);
            return;
        }

        changed = conn.update(imsCall, state);
        if (state == ImsPhoneCall.State.DISCONNECTED) {
            changed = conn.onDisconnect(cause) || changed;
            //detach the disconnected connections
            conn.getCall().detach(conn);
            removeConnection(conn);

            // remove conference participants from the cached list when call is disconnected
            List<ConferenceParticipant> cpList = imsCall.getConferenceParticipants();
            if (cpList != null) {
                for (ConferenceParticipant cp : cpList) {
                    String number = ConferenceParticipant.getParticipantAddress(cp.getHandle(),
                            getCountryIso()).getSchemeSpecificPart();
                    if (!TextUtils.isEmpty(number)) {
                        String formattedNumber = getFormattedPhoneNumber(number);
                        mPhoneNumAndConnTime.remove(formattedNumber);
                    }
                }
            }
        }

        if (changed) {
            if (conn.getCall() == mHandoverCall) return;
            updatePhoneState();
            mPhone.notifyPreciseCallStateChanged();
        }
    }

    private void maybeSetVideoCallProvider(ImsPhoneConnection conn, ImsCall imsCall) {
        android.telecom.Connection.VideoProvider connVideoProvider = conn.getVideoProvider();
        if (connVideoProvider != null || imsCall.getCallSession().getVideoCallProvider() == null) {
            return;
        }

        try {
            setVideoCallProvider(conn, imsCall);
        } catch (RemoteException e) {
            loge("maybeSetVideoCallProvider: exception " + e);
        }
    }

    /**
     * Adds a reason code remapping, for test purposes.
     *
     * @param fromCode The from code, or {@code null} if all.
     * @param message The message to map.
     * @param toCode The code to remap to.
     */
    @VisibleForTesting
    public void addReasonCodeRemapping(Integer fromCode, String message, Integer toCode) {
        if (message != null) {
            message = message.toLowerCase();
        }
        mImsReasonCodeMap.put(new Pair<>(fromCode, message), toCode);
    }

    /**
     * Returns the {@link ImsReasonInfo#getCode()}, potentially remapping to a new value based on
     * the {@link ImsReasonInfo#getCode()} and {@link ImsReasonInfo#getExtraMessage()}.
     *
     * See {@link #mImsReasonCodeMap}.
     *
     * @param reasonInfo The {@link ImsReasonInfo}.
     * @return The remapped code.
     */
    @VisibleForTesting
    public @ImsReasonInfo.ImsCode int maybeRemapReasonCode(ImsReasonInfo reasonInfo) {
        int code = reasonInfo.getCode();
        String reason = reasonInfo.getExtraMessage();
        if (reason == null) {
            reason = "";
        } else {
            reason = reason.toLowerCase();
        }
        log("maybeRemapReasonCode : fromCode = " + reasonInfo.getCode() + " ; message = "
                + reason);
        Pair<Integer, String> toCheck = new Pair<>(code, reason);
        Pair<Integer, String> wildcardToCheck = new Pair<>(null, reason);
        Pair<Integer, String> wildcardMessageToCheck = new Pair<>(code, null);
        if (mImsReasonCodeMap.containsKey(toCheck)) {
            int toCode = mImsReasonCodeMap.get(toCheck);

            log("maybeRemapReasonCode : fromCode = " + reasonInfo.getCode() + " ; message = "
                    + reason + " ; toCode = " + toCode);
            return toCode;
        } else if (!reason.isEmpty() && mImsReasonCodeMap.containsKey(wildcardToCheck)) {
            // Handle the case where a wildcard is specified for the fromCode; in this case we will
            // match without caring about the fromCode.
            // If the reason is empty, we won't do wildcard remapping; otherwise we'd basically be
            // able to remap all ImsReasonInfo codes to a single code, which is not desirable.
            int toCode = mImsReasonCodeMap.get(wildcardToCheck);

            log("maybeRemapReasonCode : fromCode(wildcard) = " + reasonInfo.getCode() +
                    " ; message = " + reason + " ; toCode = " + toCode);
            return toCode;
        }
        else if (mImsReasonCodeMap.containsKey(wildcardMessageToCheck)) {
            // Handle the case where a wildcard is specified for the reason.
            // For example, we can set these two strings in
            // CarrierConfigManager.KEY_IMS_REASONINFO_MAPPING_STRING_ARRAY:
            //   - "1014|call completed elsewhere|1014"
            //   - "1014|*|510"
            // to remap CODE_ANSWERED_ELSEWHERE to CODE_USER_TERMINATED_BY_REMOTE
            // when reason is NOT "call completed elsewhere".
            int toCode = mImsReasonCodeMap.get(wildcardMessageToCheck);
            log("maybeRemapReasonCode : fromCode = " + reasonInfo.getCode() +
                    " ; message(wildcard) = " + reason + " ; toCode = " + toCode);
            return toCode;
        }
        return code;
    }

    /**
     * Maps an {@link ImsReasonInfo} reason code to a {@link DisconnectCause} cause code.
     * The {@link Call.State} provided is the state of the call prior to disconnection.
     * @param reasonInfo the {@link ImsReasonInfo} for the disconnection.
     * @param callState The {@link Call.State} prior to disconnection.
     * @return The {@link DisconnectCause} code.
     */
    @VisibleForTesting
    public int getDisconnectCauseFromReasonInfo(ImsReasonInfo reasonInfo, Call.State callState) {
        int cause = DisconnectCause.ERROR_UNSPECIFIED;

        int code = maybeRemapReasonCode(reasonInfo);
        switch (code) {
            case ImsReasonInfo.CODE_SIP_ALTERNATE_EMERGENCY_CALL:
                return DisconnectCause.IMS_SIP_ALTERNATE_EMERGENCY_CALL;
            case ImsReasonInfo.CODE_SIP_BAD_ADDRESS:
            case ImsReasonInfo.CODE_SIP_NOT_REACHABLE:
                return DisconnectCause.NUMBER_UNREACHABLE;

            case ImsReasonInfo.CODE_SIP_BUSY:
                return DisconnectCause.BUSY;

            case ImsReasonInfo.CODE_USER_TERMINATED:
                return DisconnectCause.LOCAL;

            case ImsReasonInfo.CODE_LOCAL_ENDED_BY_CONFERENCE_MERGE:
                return DisconnectCause.IMS_MERGED_SUCCESSFULLY;

            case ImsReasonInfo.CODE_LOCAL_CALL_DECLINE:
            case ImsReasonInfo.CODE_REMOTE_CALL_DECLINE:
            case ImsReasonInfo.CODE_REJECTED_ELSEWHERE:
                // If the call has been declined locally (on this device), or on remotely (on
                // another device using multiendpoint functionality), mark it as rejected.
                return DisconnectCause.INCOMING_REJECTED;

            case ImsReasonInfo.CODE_USER_TERMINATED_BY_REMOTE:
            case ImsReasonInfo.CODE_SIP_USER_REJECTED:
                return DisconnectCause.NORMAL;

            case ImsReasonInfo.CODE_SIP_FORBIDDEN:
                return DisconnectCause.SERVER_ERROR;

            case ImsReasonInfo.CODE_SIP_REDIRECTED:
            case ImsReasonInfo.CODE_SIP_NOT_ACCEPTABLE:
            case ImsReasonInfo.CODE_SIP_GLOBAL_ERROR:
                return DisconnectCause.SERVER_ERROR;

            case ImsReasonInfo.CODE_EMERGENCY_CALL_OVER_WFC_NOT_AVAILABLE:
                return DisconnectCause.EMERGENCY_CALL_OVER_WFC_NOT_AVAILABLE;

            case ImsReasonInfo.CODE_WFC_SERVICE_NOT_AVAILABLE_IN_THIS_LOCATION:
                return DisconnectCause.WFC_SERVICE_NOT_AVAILABLE_IN_THIS_LOCATION;

            case ImsReasonInfo.CODE_SIP_SERVICE_UNAVAILABLE:
            case ImsReasonInfo.CODE_SIP_SERVER_ERROR:
                return DisconnectCause.SERVER_UNREACHABLE;

            case ImsReasonInfo.CODE_SIP_NOT_FOUND:
                return DisconnectCause.INVALID_NUMBER;

            case ImsReasonInfo.CODE_LOCAL_NETWORK_ROAMING:
            case ImsReasonInfo.CODE_LOCAL_NETWORK_IP_CHANGED:
            case ImsReasonInfo.CODE_LOCAL_IMS_SERVICE_DOWN:
            case ImsReasonInfo.CODE_LOCAL_SERVICE_UNAVAILABLE:
            case ImsReasonInfo.CODE_LOCAL_NOT_REGISTERED:
            case ImsReasonInfo.CODE_LOCAL_NETWORK_NO_LTE_COVERAGE:
            case ImsReasonInfo.CODE_LOCAL_NETWORK_NO_SERVICE:
            case ImsReasonInfo.CODE_LOCAL_CALL_VCC_ON_PROGRESSING:
                return DisconnectCause.OUT_OF_SERVICE;

            case ImsReasonInfo.CODE_SIP_REQUEST_TIMEOUT:
            case ImsReasonInfo.CODE_TIMEOUT_1XX_WAITING:
            case ImsReasonInfo.CODE_TIMEOUT_NO_ANSWER:
            case ImsReasonInfo.CODE_TIMEOUT_NO_ANSWER_CALL_UPDATE:
                return DisconnectCause.TIMED_OUT;

            case ImsReasonInfo.CODE_LOCAL_POWER_OFF:
            case ImsReasonInfo.CODE_RADIO_OFF:
                return DisconnectCause.POWER_OFF;

            case ImsReasonInfo.CODE_LOCAL_LOW_BATTERY:
            case ImsReasonInfo.CODE_LOW_BATTERY: {
                if (callState == Call.State.DIALING) {
                    return DisconnectCause.DIAL_LOW_BATTERY;
                } else {
                    return DisconnectCause.LOW_BATTERY;
                }
            }

            case ImsReasonInfo.CODE_CALL_BARRED:
                return DisconnectCause.CALL_BARRED;

            case ImsReasonInfo.CODE_FDN_BLOCKED:
                return DisconnectCause.FDN_BLOCKED;

            case ImsReasonInfo.CODE_IMEI_NOT_ACCEPTED:
                return DisconnectCause.IMEI_NOT_ACCEPTED;

            case ImsReasonInfo.CODE_ANSWERED_ELSEWHERE:
                return DisconnectCause.ANSWERED_ELSEWHERE;

            case ImsReasonInfo.CODE_CALL_END_CAUSE_CALL_PULL:
                return DisconnectCause.CALL_PULLED;

            case ImsReasonInfo.CODE_MAXIMUM_NUMBER_OF_CALLS_REACHED:
                return DisconnectCause.MAXIMUM_NUMBER_OF_CALLS_REACHED;

            case ImsReasonInfo.CODE_DATA_DISABLED:
                return DisconnectCause.DATA_DISABLED;

            case ImsReasonInfo.CODE_DATA_LIMIT_REACHED:
                return DisconnectCause.DATA_LIMIT_REACHED;

            case ImsReasonInfo.CODE_WIFI_LOST:
                return DisconnectCause.WIFI_LOST;

            case ImsReasonInfo.CODE_ACCESS_CLASS_BLOCKED:
                return DisconnectCause.IMS_ACCESS_BLOCKED;

            case ImsReasonInfo.CODE_EMERGENCY_TEMP_FAILURE:
                return DisconnectCause.EMERGENCY_TEMP_FAILURE;

            case ImsReasonInfo.CODE_EMERGENCY_PERM_FAILURE:
                return DisconnectCause.EMERGENCY_PERM_FAILURE;

            case ImsReasonInfo.CODE_DIAL_MODIFIED_TO_USSD:
                return DisconnectCause.DIAL_MODIFIED_TO_USSD;

            case ImsReasonInfo.CODE_DIAL_MODIFIED_TO_SS:
                return DisconnectCause.DIAL_MODIFIED_TO_SS;

            case ImsReasonInfo.CODE_DIAL_MODIFIED_TO_DIAL:
                return DisconnectCause.DIAL_MODIFIED_TO_DIAL;

            case ImsReasonInfo.CODE_DIAL_MODIFIED_TO_DIAL_VIDEO:
                return DisconnectCause.DIAL_MODIFIED_TO_DIAL_VIDEO;

            case ImsReasonInfo.CODE_DIAL_VIDEO_MODIFIED_TO_DIAL:
                return DisconnectCause.DIAL_VIDEO_MODIFIED_TO_DIAL;

            case ImsReasonInfo.CODE_DIAL_VIDEO_MODIFIED_TO_DIAL_VIDEO:
                return DisconnectCause.DIAL_VIDEO_MODIFIED_TO_DIAL_VIDEO;

            case ImsReasonInfo.CODE_DIAL_VIDEO_MODIFIED_TO_SS:
                return DisconnectCause.DIAL_VIDEO_MODIFIED_TO_SS;

            case ImsReasonInfo.CODE_DIAL_VIDEO_MODIFIED_TO_USSD:
                return DisconnectCause.DIAL_VIDEO_MODIFIED_TO_USSD;

            case ImsReasonInfo.CODE_UNOBTAINABLE_NUMBER:
                return DisconnectCause.UNOBTAINABLE_NUMBER;

            case ImsReasonInfo.CODE_MEDIA_NO_DATA:
                return DisconnectCause.MEDIA_TIMEOUT;

            case ImsReasonInfo.CODE_UNSPECIFIED:
                if (mPhone.getDefaultPhone().getServiceStateTracker().mRestrictedState
                        .isCsRestricted()) {
                    return DisconnectCause.CS_RESTRICTED;
                } else if (mPhone.getDefaultPhone().getServiceStateTracker().mRestrictedState
                        .isCsEmergencyRestricted()) {
                    return DisconnectCause.CS_RESTRICTED_EMERGENCY;
                } else if (mPhone.getDefaultPhone().getServiceStateTracker().mRestrictedState
                        .isCsNormalRestricted()) {
                    return DisconnectCause.CS_RESTRICTED_NORMAL;
                }
                break;

            case ImsReasonInfo.CODE_SIP_BAD_REQUEST:
            case ImsReasonInfo.CODE_REJECT_CALL_ON_OTHER_SUB:
            case ImsReasonInfo.CODE_REJECT_ONGOING_E911_CALL:
            case ImsReasonInfo.CODE_REJECT_ONGOING_CALL_SETUP:
            case ImsReasonInfo.CODE_REJECT_MAX_CALL_LIMIT_REACHED:
            case ImsReasonInfo.CODE_REJECT_ONGOING_CALL_TRANSFER:
            case ImsReasonInfo.CODE_REJECT_ONGOING_CONFERENCE_CALL:
            case ImsReasonInfo.CODE_REJECT_ONGOING_HANDOVER:
            case ImsReasonInfo.CODE_REJECT_ONGOING_CALL_UPGRADE:
                return DisconnectCause.INCOMING_AUTO_REJECTED;

            default:
        }

        return cause;
    }

    private int getPreciseDisconnectCauseFromReasonInfo(ImsReasonInfo reasonInfo) {
        return PRECISE_CAUSE_MAP.get(maybeRemapReasonCode(reasonInfo),
                CallFailCause.ERROR_UNSPECIFIED);
    }

    /**
     * @return true if the phone is in Emergency Callback mode, otherwise false
     */
    private boolean isPhoneInEcbMode() {
        return mPhone != null && mPhone.isInEcm();
    }

    /**
     * Before dialing pending MO request, check for the Emergency Callback mode.
     * If device is in Emergency callback mode, then exit the mode before dialing pending MO.
     */
    @UnsupportedAppUsage(maxTargetSdk = Build.VERSION_CODES.R, trackingBug = 170729553)
    private void dialPendingMO() {
        boolean isPhoneInEcmMode = isPhoneInEcbMode();
        boolean isEmergencyNumber = mPendingMO.isEmergency();
        if ((!isPhoneInEcmMode) || (isPhoneInEcmMode && isEmergencyNumber)) {
            sendEmptyMessage(EVENT_DIAL_PENDINGMO);
        } else {
            sendEmptyMessage(EVENT_EXIT_ECBM_BEFORE_PENDINGMO);
        }
    }

    /**
     * Listen to the IMS call state change
     */
    @UnsupportedAppUsage(maxTargetSdk = Build.VERSION_CODES.R, trackingBug = 170729553)
    private ImsCall.Listener mImsCallListener = new ImsCall.Listener() {
        @Override
        public void onCallInitiating(ImsCall imsCall) {
            if (DBG) log("onCallInitiating");
            mPendingMO = null;
            processCallStateChange(imsCall, ImsPhoneCall.State.DIALING,
                    DisconnectCause.NOT_DISCONNECTED, true);
            mMetrics.writeOnImsCallInitiating(mPhone.getPhoneId(), imsCall.getCallSession());
        }

        @Override
        public void onCallProgressing(ImsCall imsCall) {
            if (DBG) log("onCallProgressing");

            mPendingMO = null;
            processCallStateChange(imsCall, ImsPhoneCall.State.ALERTING,
                    DisconnectCause.NOT_DISCONNECTED);
            mMetrics.writeOnImsCallProgressing(mPhone.getPhoneId(), imsCall.getCallSession());
        }

        @Override
        public void onCallStarted(ImsCall imsCall) {
            if (DBG) log("onCallStarted");

            if (mHoldSwitchingState == HoldSwapState.HOLDING_TO_ANSWER_INCOMING) {
                // If we put a call on hold to answer an incoming call, we should reset the
                // variables that keep track of the switch here.
                if (mCallExpectedToResume != null && mCallExpectedToResume == imsCall) {
                    if (DBG) log("onCallStarted: starting a call as a result of a switch.");
                    mHoldSwitchingState = HoldSwapState.INACTIVE;
                    mCallExpectedToResume = null;
                    logHoldSwapState("onCallStarted");
                }
            }

            mPendingMO = null;
            processCallStateChange(imsCall, ImsPhoneCall.State.ACTIVE,
                    DisconnectCause.NOT_DISCONNECTED);

            if (mNotifyVtHandoverToWifiFail && imsCall.isVideoCall() && !imsCall.isWifiCall()) {
                if (isWifiConnected()) {
                    // Schedule check to see if handover succeeded.
                    sendMessageDelayed(obtainMessage(EVENT_CHECK_FOR_WIFI_HANDOVER, imsCall),
                            HANDOVER_TO_WIFI_TIMEOUT_MS);
                    mHasAttemptedStartOfCallHandover = false;
                } else {
                    // No wifi connectivity, so keep track of network availability for potential
                    // handover.
                    registerForConnectivityChanges();
                    // No WIFI, so assume we've already attempted a handover.
                    mHasAttemptedStartOfCallHandover = true;
                }
            }
            mMetrics.writeOnImsCallStarted(mPhone.getPhoneId(), imsCall.getCallSession());
        }

        @Override
        public void onCallUpdated(ImsCall imsCall) {
            if (DBG) log("onCallUpdated");
            if (imsCall == null) {
                return;
            }
            ImsPhoneConnection conn = findConnection(imsCall);
            if (conn != null) {
                if (DBG) log("onCallUpdated: profile is " + imsCall.getCallProfile());
                processCallStateChange(imsCall, conn.getCall().mState,
                        DisconnectCause.NOT_DISCONNECTED, true /*ignore state update*/);
                mMetrics.writeImsCallState(mPhone.getPhoneId(),
                        imsCall.getCallSession(), conn.getCall().mState);
                mPhone.getVoiceCallSessionStats().onCallStateChanged(conn.getCall());
            }
        }

        /**
         * onCallStartFailed will be invoked when:
         * case 1) Dialing fails
         * case 2) Ringing call is disconnected by local or remote user
         */
        @Override
        public void onCallStartFailed(ImsCall imsCall, ImsReasonInfo reasonInfo) {
            if (DBG) log("onCallStartFailed reasonCode=" + reasonInfo.getCode());

            int eccCategory = EmergencyNumber.EMERGENCY_SERVICE_CATEGORY_UNSPECIFIED;
            if (imsCall != null && imsCall.getCallProfile() != null) {
                eccCategory = imsCall.getCallProfile().getEmergencyServiceCategories();
            }

            if (mHoldSwitchingState == HoldSwapState.HOLDING_TO_ANSWER_INCOMING) {
                // If we put a call on hold to answer an incoming call, we should reset the
                // variables that keep track of the switch here.
                if (mCallExpectedToResume != null && mCallExpectedToResume == imsCall) {
                    if (DBG) log("onCallStarted: starting a call as a result of a switch.");
                    mHoldSwitchingState = HoldSwapState.INACTIVE;
                    mCallExpectedToResume = null;
                    logHoldSwapState("onCallStartFailed");
                }
            }

            if (mPendingMO != null) {
                // To initiate dialing circuit-switched call
                if (reasonInfo.getCode() == ImsReasonInfo.CODE_LOCAL_CALL_CS_RETRY_REQUIRED
                        && mRingingCall.getState() == ImsPhoneCall.State.IDLE
                        && isForegroundHigherPriority()) {
                    mForegroundCall.detach(mPendingMO);
                    removeConnection(mPendingMO);
                    mPendingMO.finalize();
                    mPendingMO = null;
                    // if we need to perform CSFB of call, hang up any background call
                    // before redialing if it is a lower priority.
                    if (mBackgroundCall.getState().isAlive()) {
                        try {
                            hangup(mBackgroundCall);
                            mPendingSilentRedialInfo = new Pair<>(reasonInfo.getExtraCode() ==
                                ImsReasonInfo.EXTRA_CODE_CALL_RETRY_EMERGENCY, eccCategory);
                        } catch (CallStateException ex) {
                            mPendingSilentRedialInfo = null;
                        }
                    } else {
                        updatePhoneState();
                        mPhone.initiateSilentRedial(reasonInfo.getExtraCode() ==
                                ImsReasonInfo.EXTRA_CODE_CALL_RETRY_EMERGENCY, eccCategory);
                    }
                    return;
                } else {
                    sendCallStartFailedDisconnect(imsCall, reasonInfo);
                }
                mMetrics.writeOnImsCallStartFailed(mPhone.getPhoneId(), imsCall.getCallSession(),
                        reasonInfo);
            } else if (reasonInfo.getCode() == ImsReasonInfo.CODE_LOCAL_CALL_CS_RETRY_REQUIRED
                    && mForegroundCall.getState() == ImsPhoneCall.State.ALERTING) {
                if (DBG) log("onCallStartFailed: Initiated call by silent redial"
                        + " under ALERTING state.");
                ImsPhoneConnection conn = findConnection(imsCall);
                if (conn != null) {
                    mForegroundCall.detach(conn);
                    removeConnection(conn);
                }
                updatePhoneState();
                mPhone.initiateSilentRedial(reasonInfo.getExtraCode() ==
                        ImsReasonInfo.EXTRA_CODE_CALL_RETRY_EMERGENCY, eccCategory);
            }
        }

        @Override
        public void onCallTerminated(ImsCall imsCall, ImsReasonInfo reasonInfo) {
            if (DBG) log("onCallTerminated reasonCode=" + reasonInfo.getCode());

            ImsPhoneConnection conn = findConnection(imsCall);
            Call.State callState;
            if (conn != null) {
                callState = conn.getState();
            } else {
                // Connection shouldn't be null, but if it is, we can assume the call was active.
                // This call state is only used for determining which disconnect message to show in
                // the case of the device's battery being low resulting in a call drop.
                callState = Call.State.ACTIVE;
            }
            int cause = getDisconnectCauseFromReasonInfo(reasonInfo, callState);

            if (DBG) log("cause = " + cause + " conn = " + conn);

            if (conn != null) {
                android.telecom.Connection.VideoProvider videoProvider = conn.getVideoProvider();
                if (videoProvider instanceof ImsVideoCallProviderWrapper) {
                    ImsVideoCallProviderWrapper wrapper = (ImsVideoCallProviderWrapper)
                            videoProvider;
                    wrapper.unregisterForDataUsageUpdate(ImsPhoneCallTracker.this);
                    wrapper.removeImsVideoProviderCallback(conn);
                }
            }
            if (mOnHoldToneId == System.identityHashCode(conn)) {
                if (conn != null && mOnHoldToneStarted) {
                    mPhone.stopOnHoldTone(conn);
                }
                mOnHoldToneStarted = false;
                mOnHoldToneId = -1;
            }
            if (conn != null) {
                if (conn.isPulledCall() && (
                        reasonInfo.getCode() == ImsReasonInfo.CODE_CALL_PULL_OUT_OF_SYNC ||
                        reasonInfo.getCode() == ImsReasonInfo.CODE_SIP_TEMPRARILY_UNAVAILABLE ||
                        reasonInfo.getCode() == ImsReasonInfo.CODE_SIP_FORBIDDEN) &&
                        mPhone != null && mPhone.getExternalCallTracker() != null) {

                    log("Call pull failed.");
                    // Call was being pulled, but the call pull has failed -- inform the associated
                    // TelephonyConnection that the pull failed, and provide it with the original
                    // external connection which was pulled so that it can be swapped back.
                    conn.onCallPullFailed(mPhone.getExternalCallTracker()
                            .getConnectionById(conn.getPulledDialogId()));
                    // Do not mark as disconnected; the call will just change from being a regular
                    // call to being an external call again.
                    cause = DisconnectCause.NOT_DISCONNECTED;

                } else if (conn.isIncoming() && conn.getConnectTime() == 0
                        && cause != DisconnectCause.ANSWERED_ELSEWHERE) {
                    // Missed
                    if (cause == DisconnectCause.NORMAL
                            || cause == DisconnectCause.INCOMING_AUTO_REJECTED) {
                        cause = DisconnectCause.INCOMING_MISSED;
                    } else {
                        cause = DisconnectCause.INCOMING_REJECTED;
                    }
                    if (DBG) log("Incoming connection of 0 connect time detected - translated " +
                            "cause = " + cause);
                }
            }

            if (cause == DisconnectCause.NORMAL && conn != null && conn.getImsCall().isMerged()) {
                // Call was terminated while it is merged instead of a remote disconnect.
                cause = DisconnectCause.IMS_MERGED_SUCCESSFULLY;
            }

            String callId = imsCall.getSession().getCallId();
            EmergencyNumberTracker emergencyNumberTracker = null;
            EmergencyNumber num = null;

            if (conn != null) {
                emergencyNumberTracker = conn.getEmergencyNumberTracker();
                num = conn.getEmergencyNumberInfo();
            }

            mMetrics.writeOnImsCallTerminated(mPhone.getPhoneId(), imsCall.getCallSession(),
                    reasonInfo, mCallQualityMetrics.get(callId), num,
                    getNetworkCountryIso(), emergencyNumberTracker != null
                    ? emergencyNumberTracker.getEmergencyNumberDbVersion()
                    : TelephonyManager.INVALID_EMERGENCY_NUMBER_DB_VERSION);
            mPhone.getVoiceCallSessionStats().onImsCallTerminated(conn, new ImsReasonInfo(
                    maybeRemapReasonCode(reasonInfo),
                    reasonInfo.mExtraCode, reasonInfo.mExtraMessage));
            // Remove info for the callId from the current calls and add it to the history
            CallQualityMetrics lastCallMetrics = mCallQualityMetrics.remove(callId);
            if (lastCallMetrics != null) {
                mCallQualityMetricsHistory.add(lastCallMetrics);
            }
            pruneCallQualityMetricsHistory();
            mPhone.notifyImsReason(reasonInfo);

            if (conn != null) {
                conn.setPreciseDisconnectCause(getPreciseDisconnectCauseFromReasonInfo(reasonInfo));
                conn.setImsReasonInfo(reasonInfo);
            }

            if (reasonInfo.getCode() == ImsReasonInfo.CODE_SIP_ALTERNATE_EMERGENCY_CALL
                    && mAutoRetryFailedWifiEmergencyCall) {
                Pair<ImsCall, ImsReasonInfo> callInfo = new Pair<>(imsCall, reasonInfo);
                mPhone.getDefaultPhone().mCi.registerForOn(ImsPhoneCallTracker.this,
                        EVENT_REDIAL_WIFI_E911_CALL, callInfo);
                sendMessageDelayed(obtainMessage(EVENT_REDIAL_WIFI_E911_TIMEOUT, callInfo),
                        TIMEOUT_REDIAL_WIFI_E911_MS);
                final ConnectivityManager mgr = (ConnectivityManager) mPhone.getContext()
                        .getSystemService(Context.CONNECTIVITY_SERVICE);
                mgr.setAirplaneMode(false);
                return;
            } else if (reasonInfo.getCode() == ImsReasonInfo.CODE_RETRY_ON_IMS_WITHOUT_RTT) {
                Pair<ImsCall, ImsReasonInfo> callInfo = new Pair<>(imsCall, reasonInfo);
                sendMessage(obtainMessage(EVENT_REDIAL_WITHOUT_RTT, callInfo));
                return;
            } else {
                processCallStateChange(imsCall, ImsPhoneCall.State.DISCONNECTED, cause);
            }

            if (mForegroundCall.getState() != ImsPhoneCall.State.ACTIVE) {
                if (mRingingCall.getState().isRinging()) {
                    // Drop pending MO. We should address incoming call first
                    mPendingMO = null;
                }
            }

            if (mHoldSwitchingState == HoldSwapState.SWAPPING_ACTIVE_AND_HELD) {
                if (DBG) {
                    log("onCallTerminated: Call terminated in the midst of Switching " +
                            "Fg and Bg calls.");
                }
                // If we are the in midst of swapping FG and BG calls and the call that was
                // terminated was the one that we expected to resume, we need to swap the FG and
                // BG calls back.
                if (imsCall == mCallExpectedToResume) {
                    if (DBG) {
                        log("onCallTerminated: switching " + mForegroundCall + " with "
                                + mBackgroundCall);
                    }
                    mForegroundCall.switchWith(mBackgroundCall);
                }
                // This call terminated in the midst of a switch after the other call was held, so
                // resume it back to ACTIVE state since the switch failed.
                log("onCallTerminated: foreground call in state " + mForegroundCall.getState() +
                        " and ringing call in state " + (mRingingCall == null ? "null" :
                        mRingingCall.getState().toString()));

                sendEmptyMessage(EVENT_RESUME_NOW_FOREGROUND_CALL);
                mHoldSwitchingState = HoldSwapState.INACTIVE;
                mCallExpectedToResume = null;
                logHoldSwapState("onCallTerminated swap active and hold case");
            } else if (mHoldSwitchingState == HoldSwapState.PENDING_SINGLE_CALL_UNHOLD
                    || mHoldSwitchingState == HoldSwapState.PENDING_SINGLE_CALL_HOLD) {
                mCallExpectedToResume = null;
                mHoldSwitchingState = HoldSwapState.INACTIVE;
                logHoldSwapState("onCallTerminated single call case");
            } else if (mHoldSwitchingState == HoldSwapState.HOLDING_TO_ANSWER_INCOMING) {
                // Check to see which call got terminated. If it's the one that was gonna get held,
                // ignore it. If it's the one that was gonna get answered, restore the one that
                // possibly got held.
                if (imsCall == mCallExpectedToResume) {
                    mForegroundCall.switchWith(mBackgroundCall);
                    mCallExpectedToResume = null;
                    mHoldSwitchingState = HoldSwapState.INACTIVE;
                    logHoldSwapState("onCallTerminated hold to answer case");
                    sendEmptyMessage(EVENT_RESUME_NOW_FOREGROUND_CALL);
                }
            } else if (mHoldSwitchingState == HoldSwapState.HOLDING_TO_DIAL_OUTGOING) {
                // The call that we were gonna hold might've gotten terminated. If that's the case,
                // dial mPendingMo if present.
                if (mPendingMO == null
                        || mPendingMO.getDisconnectCause() != DisconnectCause.NOT_DISCONNECTED) {
                    mHoldSwitchingState = HoldSwapState.INACTIVE;
                    logHoldSwapState("onCallTerminated hold to dial but no pendingMo");
                } else if (imsCall != mPendingMO.getImsCall()) {
                    sendEmptyMessage(EVENT_DIAL_PENDINGMO);
                    mHoldSwitchingState = HoldSwapState.INACTIVE;
                    logHoldSwapState("onCallTerminated hold to dial, dial pendingMo");
                }
            }

            if (mShouldUpdateImsConfigOnDisconnect) {
                // Ensure we update the IMS config when the call is disconnected; we delayed this
                // because a video call was paused.
                updateImsServiceConfig();
                mShouldUpdateImsConfigOnDisconnect = false;
            }

            if (mPendingSilentRedialInfo != null) {
                mPhone.initiateSilentRedial(mPendingSilentRedialInfo.first,
                                            mPendingSilentRedialInfo.second);
                mPendingSilentRedialInfo = null;
            }
        }

        @Override
        public void onCallHeld(ImsCall imsCall) {
            if (DBG) {
                if (mForegroundCall.getImsCall() == imsCall) {
                    log("onCallHeld (fg) " + imsCall);
                } else if (mBackgroundCall.getImsCall() == imsCall) {
                    log("onCallHeld (bg) " + imsCall);
                }
            }

            synchronized (mSyncHold) {
                ImsPhoneCall.State oldState = mBackgroundCall.getState();
                processCallStateChange(imsCall, ImsPhoneCall.State.HOLDING,
                        DisconnectCause.NOT_DISCONNECTED);

                // Note: If we're performing a switchWaitingOrHoldingAndActive, the call to
                // processCallStateChange above may have caused the mBackgroundCall and
                // mForegroundCall references below to change meaning.  Watch out for this if you
                // are reading through this code.
                if (oldState == ImsPhoneCall.State.ACTIVE) {
                    // Note: This case comes up when we have just held a call in response to a
                    // switchWaitingOrHoldingAndActive.  We now need to resume the background call.
                    if (mForegroundCall.getState() == ImsPhoneCall.State.HOLDING
                            && mHoldSwitchingState == HoldSwapState.SWAPPING_ACTIVE_AND_HELD) {
                        sendEmptyMessage(EVENT_RESUME_NOW_FOREGROUND_CALL);
                    } else if (mRingingCall.getState() == ImsPhoneCall.State.WAITING
                            && mHoldSwitchingState == HoldSwapState.HOLDING_TO_ANSWER_INCOMING) {
                        sendEmptyMessage(EVENT_ANSWER_WAITING_CALL);
                    } else if (mPendingMO != null
                            && mHoldSwitchingState == HoldSwapState.HOLDING_TO_DIAL_OUTGOING) {
                        dialPendingMO();
                        mHoldSwitchingState = HoldSwapState.INACTIVE;
                        logHoldSwapState("onCallHeld hold to dial");
                    } else {
                        // In this case there will be no call resumed, so we can assume that we
                        // are done switching fg and bg calls now.
                        // This may happen if there is no BG call and we are holding a call so that
                        // we can dial another one.
                        mHoldSwitchingState = HoldSwapState.INACTIVE;
                        logHoldSwapState("onCallHeld normal case");
                    }
                } else if (oldState == ImsPhoneCall.State.IDLE
                        && (mHoldSwitchingState == HoldSwapState.SWAPPING_ACTIVE_AND_HELD
                                || mHoldSwitchingState
                                == HoldSwapState.HOLDING_TO_ANSWER_INCOMING)) {
                    // The other call terminated in the midst of a switch before this call was held,
                    // so resume the foreground call back to ACTIVE state since the switch failed.
                    if (mForegroundCall.getState() == ImsPhoneCall.State.HOLDING) {
                        sendEmptyMessage(EVENT_RESUME_NOW_FOREGROUND_CALL);
                        mHoldSwitchingState = HoldSwapState.INACTIVE;
                        mCallExpectedToResume = null;
                        logHoldSwapState("onCallHeld premature termination of other call");
                    }
                }
            }
            mMetrics.writeOnImsCallHeld(mPhone.getPhoneId(), imsCall.getCallSession());
        }

        @Override
        public void onCallHoldFailed(ImsCall imsCall, ImsReasonInfo reasonInfo) {
            if (DBG) log("onCallHoldFailed reasonCode=" + reasonInfo.getCode());

            synchronized (mSyncHold) {
                ImsPhoneCall.State bgState = mBackgroundCall.getState();
                if (reasonInfo.getCode() == ImsReasonInfo.CODE_LOCAL_CALL_TERMINATED) {
                    // disconnected while processing hold
                    if (mPendingMO != null) {
                        dialPendingMO();
                    } else if (mRingingCall.getState() == ImsPhoneCall.State.WAITING
                            && mHoldSwitchingState == HoldSwapState.HOLDING_TO_ANSWER_INCOMING) {
                        sendEmptyMessage(EVENT_ANSWER_WAITING_CALL);
                    }
                    mHoldSwitchingState = HoldSwapState.INACTIVE;
                } else if (mPendingMO != null && mPendingMO.isEmergency()) {
                    // If mPendingMO is an emergency call, disconnect the call that we tried to
                    // hold.
                    mBackgroundCall.getImsCall().terminate(ImsReasonInfo.CODE_UNSPECIFIED);
                    if (imsCall != mCallExpectedToResume) {
                        mCallExpectedToResume = null;
                    }
                    // Leave mHoldSwitchingState as is for now -- we'll reset it
                    // in onCallTerminated, which will also dial the outgoing emergency call.
                } else if (mRingingCall.getState() == ImsPhoneCall.State.WAITING
                        && mHoldSwitchingState == HoldSwapState.HOLDING_TO_ANSWER_INCOMING) {
                    // If we issued a hold request in order to answer an incoming call, we need
                    // to tell Telecom that we can't actually answer the incoming call.
                    mHoldSwitchingState = HoldSwapState.INACTIVE;
                    mForegroundCall.switchWith(mBackgroundCall);
                    logHoldSwapState("onCallHoldFailed unable to answer waiting call");
                } else if (bgState == ImsPhoneCall.State.ACTIVE) {
                    mForegroundCall.switchWith(mBackgroundCall);

                    if (mPendingMO != null) {
                        mPendingMO.setDisconnectCause(DisconnectCause.ERROR_UNSPECIFIED);
                        sendEmptyMessageDelayed(EVENT_HANGUP_PENDINGMO, TIMEOUT_HANGUP_PENDINGMO);
                    }
                    if (imsCall != mCallExpectedToResume) {
                        mCallExpectedToResume = null;
                    }
                    mHoldSwitchingState = HoldSwapState.INACTIVE;
                }
                ImsPhoneConnection conn = findConnection(imsCall);
                if (conn != null && conn.getState() != ImsPhoneCall.State.DISCONNECTED) {
                    conn.onConnectionEvent(android.telecom.Connection.EVENT_CALL_HOLD_FAILED, null);
                }
                mPhone.notifySuppServiceFailed(Phone.SuppService.HOLD);
            }
            mMetrics.writeOnImsCallHoldFailed(mPhone.getPhoneId(), imsCall.getCallSession(),
                    reasonInfo);
        }

        @Override
        public void onCallResumed(ImsCall imsCall) {
            if (DBG) log("onCallResumed");

            // If we are the in midst of swapping FG and BG calls and the call we end up resuming
            // is not the one we expected, we likely had a resume failure and we need to swap the
            // FG and BG calls back.
            if (mHoldSwitchingState == HoldSwapState.SWAPPING_ACTIVE_AND_HELD
                    || mHoldSwitchingState == HoldSwapState.PENDING_RESUME_FOREGROUND_AFTER_FAILURE
                    || mHoldSwitchingState == HoldSwapState.PENDING_SINGLE_CALL_UNHOLD) {
                if (imsCall != mCallExpectedToResume) {
                    // If the call which resumed isn't as expected, we need to swap back to the
                    // previous configuration; the swap has failed.
                    if (DBG) {
                        log("onCallResumed : switching " + mForegroundCall + " with "
                                + mBackgroundCall);
                    }
                    mForegroundCall.switchWith(mBackgroundCall);
                } else {
                    // The call which resumed is the one we expected to resume, so we can clear out
                    // the mSwitchingFgAndBgCalls flag.
                    if (DBG) {
                        log("onCallResumed : expected call resumed.");
                    }
                }
                mHoldSwitchingState = HoldSwapState.INACTIVE;
                mCallExpectedToResume = null;
                logHoldSwapState("onCallResumed");
            }
            processCallStateChange(imsCall, ImsPhoneCall.State.ACTIVE,
                    DisconnectCause.NOT_DISCONNECTED);
            mMetrics.writeOnImsCallResumed(mPhone.getPhoneId(), imsCall.getCallSession());
        }

        @Override
        public void onCallResumeFailed(ImsCall imsCall, ImsReasonInfo reasonInfo) {
            if (mHoldSwitchingState == HoldSwapState.SWAPPING_ACTIVE_AND_HELD
                    || mHoldSwitchingState
                    == HoldSwapState.PENDING_RESUME_FOREGROUND_AFTER_FAILURE) {
                // If we are in the midst of swapping the FG and BG calls and
                // we got a resume fail, we need to swap back the FG and BG calls.
                // Since the FG call was held, will also try to resume the same.
                if (imsCall == mCallExpectedToResume) {
                    if (DBG) {
                        log("onCallResumeFailed : switching " + mForegroundCall + " with "
                                + mBackgroundCall);
                    }
                    mForegroundCall.switchWith(mBackgroundCall);
                    if (mForegroundCall.getState() == ImsPhoneCall.State.HOLDING) {
                        sendEmptyMessage(EVENT_RESUME_NOW_FOREGROUND_CALL);
                    }
                }

                //Call swap is done, reset the relevant variables
                mCallExpectedToResume = null;
                mHoldSwitchingState = HoldSwapState.INACTIVE;
                logHoldSwapState("onCallResumeFailed: multi calls");
            } else if (mHoldSwitchingState == HoldSwapState.PENDING_SINGLE_CALL_UNHOLD) {
                if (imsCall == mCallExpectedToResume) {
                    if (DBG) {
                        log("onCallResumeFailed: single call unhold case");
                    }
                    mForegroundCall.switchWith(mBackgroundCall);

                    mCallExpectedToResume = null;
                    mHoldSwitchingState = HoldSwapState.INACTIVE;
                    logHoldSwapState("onCallResumeFailed: single call");
                } else {
                    Rlog.w(LOG_TAG, "onCallResumeFailed: got a resume failed for a different call"
                            + " in the single call unhold case");
                }
            }
            mPhone.notifySuppServiceFailed(Phone.SuppService.RESUME);
            mMetrics.writeOnImsCallResumeFailed(mPhone.getPhoneId(), imsCall.getCallSession(),
                    reasonInfo);
        }

        @Override
        public void onCallResumeReceived(ImsCall imsCall) {
            if (DBG) log("onCallResumeReceived");
            ImsPhoneConnection conn = findConnection(imsCall);
            if (conn != null) {
                if (mOnHoldToneStarted) {
                    mPhone.stopOnHoldTone(conn);
                    mOnHoldToneStarted = false;
                }
                conn.onConnectionEvent(android.telecom.Connection.EVENT_CALL_REMOTELY_UNHELD, null);
            }

            boolean useVideoPauseWorkaround = mPhone.getContext().getResources().getBoolean(
                    com.android.internal.R.bool.config_useVideoPauseWorkaround);
            if (useVideoPauseWorkaround && mSupportPauseVideo &&
                    VideoProfile.isVideo(conn.getVideoState())) {
                // If we are using the video pause workaround, the vendor IMS code has issues
                // with video pause signalling.  In this case, when a call is remotely
                // held, the modem does not reliably change the video state of the call to be
                // paused.
                // As a workaround, we will turn on that bit now.
                conn.changeToUnPausedState();
            }

            SuppServiceNotification supp = new SuppServiceNotification();
            // Type of notification: 0 = MO; 1 = MT
            // Refer SuppServiceNotification class documentation.
            supp.notificationType = 1;
            supp.code = SuppServiceNotification.CODE_2_CALL_RETRIEVED;
            mPhone.notifySuppSvcNotification(supp);
            mMetrics.writeOnImsCallResumeReceived(mPhone.getPhoneId(), imsCall.getCallSession());
        }

        @Override
        public void onCallHoldReceived(ImsCall imsCall) {
            ImsPhoneCallTracker.this.onCallHoldReceived(imsCall);
        }

        @Override
        public void onCallSuppServiceReceived(ImsCall call,
                ImsSuppServiceNotification suppServiceInfo) {
            if (DBG) log("onCallSuppServiceReceived: suppServiceInfo=" + suppServiceInfo);

            SuppServiceNotification supp = new SuppServiceNotification();
            supp.notificationType = suppServiceInfo.notificationType;
            supp.code = suppServiceInfo.code;
            supp.index = suppServiceInfo.index;
            supp.number = suppServiceInfo.number;
            supp.history = suppServiceInfo.history;

            mPhone.notifySuppSvcNotification(supp);
        }

        @Override
        public void onCallMerged(final ImsCall call, final ImsCall peerCall, boolean swapCalls) {
            if (DBG) log("onCallMerged");

            ImsPhoneCall foregroundImsPhoneCall = findConnection(call).getCall();
            ImsPhoneConnection peerConnection = findConnection(peerCall);
            ImsPhoneCall peerImsPhoneCall = peerConnection == null ? null
                    : peerConnection.getCall();

            if (swapCalls) {
                switchAfterConferenceSuccess();
            }
            foregroundImsPhoneCall.merge(peerImsPhoneCall, ImsPhoneCall.State.ACTIVE);

            final ImsPhoneConnection conn = findConnection(call);
            try {
                log("onCallMerged: ImsPhoneConnection=" + conn);
                log("onCallMerged: CurrentVideoProvider=" + conn.getVideoProvider());
                setVideoCallProvider(conn, call);
                log("onCallMerged: CurrentVideoProvider=" + conn.getVideoProvider());
            } catch (Exception e) {
                loge("onCallMerged: exception " + e);
            }

            // After merge complete, update foreground as Active
            // and background call as Held, if background call exists
            processCallStateChange(mForegroundCall.getImsCall(), ImsPhoneCall.State.ACTIVE,
                    DisconnectCause.NOT_DISCONNECTED);
            if (peerConnection != null) {
                processCallStateChange(mBackgroundCall.getImsCall(), ImsPhoneCall.State.HOLDING,
                    DisconnectCause.NOT_DISCONNECTED);
            }

            // Check if the merge was requested by an existing conference call. In that
            // case, no further action is required.
            if (!call.isMergeRequestedByConf()) {
                log("onCallMerged :: calling onMultipartyStateChanged()");
                onMultipartyStateChanged(call, true);
            } else {
                log("onCallMerged :: Merge requested by existing conference.");
                // Reset the flag.
                call.resetIsMergeRequestedByConf(false);
            }

            // Notify completion of merge
            if (conn != null) {
                conn.handleMergeComplete();
            }
            logState();
        }

        @Override
        public void onCallMergeFailed(ImsCall call, ImsReasonInfo reasonInfo) {
            if (DBG) log("onCallMergeFailed reasonInfo=" + reasonInfo);

            // TODO: the call to notifySuppServiceFailed throws up the "merge failed" dialog
            // We should move this into the InCallService so that it is handled appropriately
            // based on the user facing UI.
            mPhone.notifySuppServiceFailed(Phone.SuppService.CONFERENCE);

            call.resetIsMergeRequestedByConf(false);

            // Start plumbing this even through Telecom so other components can take
            // appropriate action.
            ImsPhoneConnection foregroundConnection = mForegroundCall.getFirstConnection();
            if (foregroundConnection != null) {
                foregroundConnection.onConferenceMergeFailed();
                foregroundConnection.handleMergeComplete();
            }

            ImsPhoneConnection backgroundConnection = mBackgroundCall.getFirstConnection();
            if (backgroundConnection != null) {
                backgroundConnection.onConferenceMergeFailed();
                backgroundConnection.handleMergeComplete();
            }
        }

        private void updateConferenceParticipantsTiming(List<ConferenceParticipant> participants) {
            for (ConferenceParticipant participant : participants) {
                // Every time participants are newly created from parcel, update their connect time.
                CacheEntry cachedConnectTime = findConnectionTimeUsePhoneNumber(participant);
                if (cachedConnectTime != null) {
                    participant.setConnectTime(cachedConnectTime.mConnectTime);
                    participant.setConnectElapsedTime(cachedConnectTime.mConnectElapsedTime);
                    participant.setCallDirection(cachedConnectTime.mCallDirection);
                }
            }
        }

        /**
         * Called when the state of IMS conference participant(s) has changed.
         *
         * @param call the call object that carries out the IMS call.
         * @param participants the participant(s) and their new state information.
         */
        @Override
        public void onConferenceParticipantsStateChanged(ImsCall call,
                List<ConferenceParticipant> participants) {
            if (DBG) log("onConferenceParticipantsStateChanged");

            if (!mIsConferenceEventPackageEnabled) {
                logi("onConferenceParticipantsStateChanged - CEP handling disabled");
                return;
            }

            if (!mSupportCepOnPeer && !call.isConferenceHost()) {
                logi("onConferenceParticipantsStateChanged - ignore CEP on peer");
                return;
            }

            ImsPhoneConnection conn = findConnection(call);
            if (conn != null) {
                updateConferenceParticipantsTiming(participants);
                conn.updateConferenceParticipants(participants);
            }
        }

        @Override
        public void onCallSessionTtyModeReceived(ImsCall call, int mode) {
            mPhone.onTtyModeReceived(mode);
        }

        @Override
        public void onCallHandover(ImsCall imsCall, int srcAccessTech, int targetAccessTech,
            ImsReasonInfo reasonInfo) {
            // Check with the DCTracker to see if data is enabled; there may be a case when
            // ImsPhoneCallTracker isn't being informed of the right data enabled state via its
            // registration, so we'll refresh now.
            boolean isDataEnabled;
            if (mPhone.getDefaultPhone().isUsingNewDataStack()) {
                isDataEnabled = mPhone.getDefaultPhone().getDataSettingsManager().isDataEnabled();
            } else {
                isDataEnabled = mPhone.getDefaultPhone().getDataEnabledSettings().isDataEnabled();
            }

            if (DBG) {
                log("onCallHandover ::  srcAccessTech=" + srcAccessTech + ", targetAccessTech="
                        + targetAccessTech + ", reasonInfo=" + reasonInfo + ", dataEnabled="
                        + mIsDataEnabled + "/" + isDataEnabled + ", dataMetered="
                        + mIsViLteDataMetered);
            }
            if (mIsDataEnabled != isDataEnabled) {
                loge("onCallHandover: data enabled state doesn't match! (was=" + mIsDataEnabled
                        + ", actually=" + isDataEnabled);
                mIsDataEnabled = isDataEnabled;
            }

            // Only consider it a valid handover to WIFI if the source radio tech is known.
            boolean isHandoverToWifi = srcAccessTech != ServiceState.RIL_RADIO_TECHNOLOGY_UNKNOWN
                    && srcAccessTech != ServiceState.RIL_RADIO_TECHNOLOGY_IWLAN
                    && targetAccessTech == ServiceState.RIL_RADIO_TECHNOLOGY_IWLAN;
            // Only consider it a handover from WIFI if the source and target radio tech is known.
            boolean isHandoverFromWifi =
                    srcAccessTech == ServiceState.RIL_RADIO_TECHNOLOGY_IWLAN
                            && targetAccessTech != ServiceState.RIL_RADIO_TECHNOLOGY_UNKNOWN
                            && targetAccessTech != ServiceState.RIL_RADIO_TECHNOLOGY_IWLAN;

            ImsPhoneConnection conn = findConnection(imsCall);
            if (conn != null) {
                if (conn.getDisconnectCause() == DisconnectCause.NOT_DISCONNECTED) {
                    if (isHandoverToWifi) {
                        removeMessages(EVENT_CHECK_FOR_WIFI_HANDOVER);

                        if (mNotifyHandoverVideoFromLTEToWifi && mHasAttemptedStartOfCallHandover) {
                            // This is a handover which happened mid-call (ie not the start of call
                            // handover from LTE to WIFI), so we'll notify the InCall UI.
                            conn.onConnectionEvent(
                                    TelephonyManager.EVENT_HANDOVER_VIDEO_FROM_LTE_TO_WIFI, null);
                        }

                        // We are on WIFI now so no need to get notified of network availability.
                        unregisterForConnectivityChanges();
                    } else if (isHandoverFromWifi && imsCall.isVideoCall()) {
                        // A video call just dropped from WIFI to LTE; we want to be informed if a
                        // new WIFI
                        // network comes into range.
                        registerForConnectivityChanges();
                    }
                }

                if (isHandoverToWifi && mIsViLteDataMetered) {
                    conn.setLocalVideoCapable(true);
                }

                if (isHandoverFromWifi && imsCall.isVideoCall()) {
                    if (mIsViLteDataMetered) {
                        conn.setLocalVideoCapable(mIsDataEnabled);
                    }

                    if (mNotifyHandoverVideoFromWifiToLTE && mIsDataEnabled) {
                        if (conn.getDisconnectCause() == DisconnectCause.NOT_DISCONNECTED) {
                            log("onCallHandover :: notifying of WIFI to LTE handover.");
                            conn.onConnectionEvent(
                                    TelephonyManager.EVENT_HANDOVER_VIDEO_FROM_WIFI_TO_LTE, null);
                        } else {
                            // Call has already had a disconnect request issued by the user or is
                            // in the process of disconnecting; do not inform the UI of this as it
                            // is not relevant.
                            log("onCallHandover :: skip notify of WIFI to LTE handover for "
                                    + "disconnected call.");
                        }
                    }

                    if (!mIsDataEnabled && mIsViLteDataMetered) {
                        // Call was downgraded from WIFI to LTE and data is metered; downgrade the
                        // call now.
                        log("onCallHandover :: data is not enabled; attempt to downgrade.");
                        downgradeVideoCall(ImsReasonInfo.CODE_WIFI_LOST, conn);
                    }
                }
            } else {
                loge("onCallHandover :: connection null.");
            }
            // If there's a handover, then we're not in the "start of call" handover phase.
            if (!mHasAttemptedStartOfCallHandover) {
                mHasAttemptedStartOfCallHandover = true;
            }
            mMetrics.writeOnImsCallHandoverEvent(mPhone.getPhoneId(),
                    TelephonyCallSession.Event.Type.IMS_CALL_HANDOVER, imsCall.getCallSession(),
                    srcAccessTech, targetAccessTech, reasonInfo);
        }

        @Override
        public void onCallHandoverFailed(ImsCall imsCall, int srcAccessTech, int targetAccessTech,
            ImsReasonInfo reasonInfo) {
            if (DBG) {
                log("onCallHandoverFailed :: srcAccessTech=" + srcAccessTech +
                    ", targetAccessTech=" + targetAccessTech + ", reasonInfo=" + reasonInfo);
            }
            mMetrics.writeOnImsCallHandoverEvent(mPhone.getPhoneId(),
                    TelephonyCallSession.Event.Type.IMS_CALL_HANDOVER_FAILED,
                    imsCall.getCallSession(), srcAccessTech, targetAccessTech, reasonInfo);

            boolean isHandoverToWifi = srcAccessTech != ServiceState.RIL_RADIO_TECHNOLOGY_IWLAN &&
                    targetAccessTech == ServiceState.RIL_RADIO_TECHNOLOGY_IWLAN;
            ImsPhoneConnection conn = findConnection(imsCall);
            if (conn != null && isHandoverToWifi) {
                log("onCallHandoverFailed - handover to WIFI Failed");

                // If we know we failed to handover, don't check for failure in the future.
                removeMessages(EVENT_CHECK_FOR_WIFI_HANDOVER);

                if (imsCall.isVideoCall()
                        && conn.getDisconnectCause() == DisconnectCause.NOT_DISCONNECTED) {
                    // Start listening for a WIFI network to come into range for potential handover.
                    registerForConnectivityChanges();
                }

                if (mNotifyVtHandoverToWifiFail) {
                    // Only notify others if carrier config indicates to do so.
                    conn.onHandoverToWifiFailed();
                }
            }
            if (!mHasAttemptedStartOfCallHandover) {
                mHasAttemptedStartOfCallHandover = true;
            }
        }

        @Override
        public void onRttModifyRequestReceived(ImsCall imsCall) {
            ImsPhoneConnection conn = findConnection(imsCall);
            if (conn != null) {
                conn.onRttModifyRequestReceived();
            }
        }

        @Override
        public void onRttModifyResponseReceived(ImsCall imsCall, int status) {
            ImsPhoneConnection conn = findConnection(imsCall);
            if (conn != null) {
                conn.onRttModifyResponseReceived(status);
            }
        }

        @Override
        public void onRttMessageReceived(ImsCall imsCall, String message) {
            ImsPhoneConnection conn = findConnection(imsCall);
            if (conn != null) {
                conn.onRttMessageReceived(message);
            }
        }

        @Override
        public void onRttAudioIndicatorChanged(ImsCall imsCall, ImsStreamMediaProfile profile) {
          ImsPhoneConnection conn = findConnection(imsCall);
            if (conn != null) {
                conn.onRttAudioIndicatorChanged(profile);
            }
        }

        @Override
        public void onCallSessionTransferred(ImsCall imsCall) {
            if (DBG) log("onCallSessionTransferred success");
        }

        @Override
        public void onCallSessionTransferFailed(ImsCall imsCall, ImsReasonInfo reasonInfo) {
            if (DBG) log("onCallSessionTransferFailed reasonInfo=" + reasonInfo);
            mPhone.notifySuppServiceFailed(Phone.SuppService.TRANSFER);
        }

        @Override
        public void onCallSessionDtmfReceived(ImsCall imsCall, char digit) {
            log("onCallSessionDtmfReceived digit=" + digit);
            ImsPhoneConnection conn = findConnection(imsCall);
            if (conn != null) {
                conn.receivedDtmfDigit(digit);
            }
        }

        /**
         * Handles a change to the multiparty state for an {@code ImsCall}.  Notifies the associated
         * {@link ImsPhoneConnection} of the change.
         *
         * @param imsCall The IMS call.
         * @param isMultiParty {@code true} if the call became multiparty, {@code false}
         *      otherwise.
         */
        @Override
        public void onMultipartyStateChanged(ImsCall imsCall, boolean isMultiParty) {
            if (DBG) log("onMultipartyStateChanged to " + (isMultiParty ? "Y" : "N"));

            ImsPhoneConnection conn = findConnection(imsCall);
            if (conn != null) {
                conn.updateMultipartyState(isMultiParty);
                mPhone.getVoiceCallSessionStats().onMultipartyChange(conn, isMultiParty);
            }
        }

        /**
         * Handles a change to the call quality for an {@code ImsCall}.
         * Notifies apps through the System API {@link PhoneStateListener#onCallAttributesChanged}.
         */
        @Override
        public void onCallQualityChanged(ImsCall imsCall, CallQuality callQuality) {
            // convert ServiceState.radioTech to TelephonyManager.NetworkType constant
            mPhone.onCallQualityChanged(callQuality, imsCall.getNetworkType());
            String callId = imsCall.getSession().getCallId();
            CallQualityMetrics cqm = mCallQualityMetrics.get(callId);
            if (cqm == null) {
                cqm = new CallQualityMetrics(mPhone);
            }
            cqm.saveCallQuality(callQuality);
            mCallQualityMetrics.put(callId, cqm);

            ImsPhoneConnection conn = findConnection(imsCall);
            if (conn != null) {
                Bundle report = new Bundle();
                report.putParcelable(android.telecom.Connection.EXTRA_CALL_QUALITY_REPORT,
                        callQuality);
                conn.onConnectionEvent(android.telecom.Connection.EVENT_CALL_QUALITY_REPORT,
                        report);
            }
        }

        /**
         * Handles reception of RTP header extension data from the network.
         * @param imsCall The ImsCall the data was received on.
         * @param rtpHeaderExtensionData The RTP extension data received.
         */
        @Override
        public void onCallSessionRtpHeaderExtensionsReceived(ImsCall imsCall,
                @NonNull Set<RtpHeaderExtension> rtpHeaderExtensionData) {
            log("onCallSessionRtpHeaderExtensionsReceived numExtensions="
                    + rtpHeaderExtensionData.size());
            ImsPhoneConnection conn = findConnection(imsCall);
            if (conn != null) {
                conn.receivedRtpHeaderExtensions(rtpHeaderExtensionData);
            }
        }
    };

    /**
     * Listen to the IMS call state change
     */
    private ImsCall.Listener mImsUssdListener = new ImsCall.Listener() {
        @Override
        public void onCallStarted(ImsCall imsCall) {
            if (DBG) log("mImsUssdListener onCallStarted");

            if (imsCall == mUssdSession) {
                if (mPendingUssd != null) {
                    AsyncResult.forMessage(mPendingUssd);
                    mPendingUssd.sendToTarget();
                    mPendingUssd = null;
                }
            }
        }

        @Override
        public void onCallStartFailed(ImsCall imsCall, ImsReasonInfo reasonInfo) {
            if (DBG) log("mImsUssdListener onCallStartFailed reasonCode=" + reasonInfo.getCode());

            if (mUssdSession != null) {
                if (DBG) log("mUssdSession is not null");
                // To initiate sending Ussd under circuit-switched call
                if (reasonInfo.getCode() == ImsReasonInfo.CODE_LOCAL_CALL_CS_RETRY_REQUIRED
                        && mUssdMethod != USSD_OVER_IMS_ONLY) {
                    mUssdSession = null;
                    mPhone.getPendingMmiCodes().clear();
                    mPhone.initiateSilentRedial();
                    if (DBG) log("Initiated sending ussd by using silent redial.");
                    return;
                } else {
                    if (DBG) log("Failed to start sending ussd by using silent resendUssd.!!");
                }
            }

            onCallTerminated(imsCall, reasonInfo);
        }

        @Override
        public void onCallTerminated(ImsCall imsCall, ImsReasonInfo reasonInfo) {
            if (DBG) log("mImsUssdListener onCallTerminated reasonCode=" + reasonInfo.getCode());
            removeMessages(EVENT_CHECK_FOR_WIFI_HANDOVER);
            mHasAttemptedStartOfCallHandover = false;
            unregisterForConnectivityChanges();

            if (imsCall == mUssdSession) {
                mUssdSession = null;
                if (mPendingUssd != null) {
                    CommandException ex =
                            new CommandException(CommandException.Error.GENERIC_FAILURE);
                    AsyncResult.forMessage(mPendingUssd, null, ex);
                    mPendingUssd.sendToTarget();
                    mPendingUssd = null;
                }
            }
            imsCall.close();
        }

        @Override
        public void onCallUssdMessageReceived(ImsCall call,
                int mode, String ussdMessage) {
            if (DBG) log("mImsUssdListener onCallUssdMessageReceived mode=" + mode);

            int ussdMode = -1;

            switch(mode) {
                case ImsCall.USSD_MODE_REQUEST:
                    ussdMode = CommandsInterface.USSD_MODE_REQUEST;
                    break;

                case ImsCall.USSD_MODE_NOTIFY:
                    ussdMode = CommandsInterface.USSD_MODE_NOTIFY;
                    break;
            }

            mPhone.onIncomingUSSD(ussdMode, ussdMessage);
        }
    };

    private final ImsMmTelManager.CapabilityCallback mImsCapabilityCallback =
            new ImsMmTelManager.CapabilityCallback() {
                @Override
                public void onCapabilitiesStatusChanged(
                        MmTelFeature.MmTelCapabilities capabilities) {
                    if (DBG) log("onCapabilitiesStatusChanged: " + capabilities);
                    SomeArgs args = SomeArgs.obtain();
                    args.arg1 = capabilities;
                    // Remove any pending updates; they're already stale, so no need to process
                    // them.
                    removeMessages(EVENT_ON_FEATURE_CAPABILITY_CHANGED);
                    obtainMessage(EVENT_ON_FEATURE_CAPABILITY_CHANGED, args).sendToTarget();
                }
            };

    private final ImsManager.ImsStatsCallback mImsStatsCallback =
            new ImsManager.ImsStatsCallback() {
        @Override
        public void onEnabledMmTelCapabilitiesChanged(int capability, int regTech,
                boolean isEnabled) {
            int enabledVal = isEnabled ? ProvisioningManager.PROVISIONING_VALUE_ENABLED
                    : ProvisioningManager.PROVISIONING_VALUE_DISABLED;
            mMetrics.writeImsSetFeatureValue(mPhone.getPhoneId(), capability, regTech, enabledVal);
            mPhone.getImsStats().onSetFeatureResponse(capability, regTech, enabledVal);
        }
    };

    private final ProvisioningManager.Callback mConfigCallback =
            new ProvisioningManager.Callback() {
        @Override
        public void onProvisioningIntChanged(int item, int value) {
            sendConfigChangedIntent(item, Integer.toString(value));
            if ((mImsManager != null)
                    && (item == ImsConfig.ConfigConstants.VOICE_OVER_WIFI_SETTING_ENABLED
                    || item == ImsConfig.ConfigConstants.VLT_SETTING_ENABLED
                    || item == ImsConfig.ConfigConstants.LVC_SETTING_ENABLED)) {
                // Update Ims Service state to make sure updated provisioning values take effect
                // immediately.
                updateImsServiceConfig();
            }
        }

        @Override
        public void onProvisioningStringChanged(int item, String value) {
            sendConfigChangedIntent(item, value);
        }

        // send IMS_CONFIG_CHANGED intent for older services that do not implement the new callback
        // interface.
        private void sendConfigChangedIntent(int item, String value) {
            log("sendConfigChangedIntent - [" + item + ", " + value + "]");
            Intent configChangedIntent = new Intent(ImsConfig.ACTION_IMS_CONFIG_CHANGED);
            configChangedIntent.putExtra(ImsConfig.EXTRA_CHANGED_ITEM, item);
            configChangedIntent.putExtra(ImsConfig.EXTRA_NEW_VALUE, value);
            if (mPhone != null && mPhone.getContext() != null) {
                mPhone.getContext().sendBroadcast(configChangedIntent);
            }
        }
    };

    public void sendCallStartFailedDisconnect(ImsCall imsCall, ImsReasonInfo reasonInfo) {
        mPendingMO = null;
        ImsPhoneConnection conn = findConnection(imsCall);
        Call.State callState;
        if (conn != null) {
            callState = conn.getState();
        } else {
            // Need to fall back in case connection is null; it shouldn't be, but a sane
            // fallback is to assume we're dialing.  This state is only used to
            // determine which disconnect string to show in the case of a low battery
            // disconnect.
            callState = Call.State.DIALING;
        }
        int cause = getDisconnectCauseFromReasonInfo(reasonInfo, callState);

        processCallStateChange(imsCall, ImsPhoneCall.State.DISCONNECTED, cause);

        if (conn != null) {
            conn.setPreciseDisconnectCause(
                    getPreciseDisconnectCauseFromReasonInfo(reasonInfo));
        }

        mPhone.notifyImsReason(reasonInfo);
    }

    @UnsupportedAppUsage(maxTargetSdk = Build.VERSION_CODES.R, trackingBug = 170729553)
    public ImsUtInterface getUtInterface() throws ImsException {
        if (mImsManager == null) {
            throw getImsManagerIsNullException();
        }

        ImsUtInterface ut = mImsManager.createOrGetSupplementaryServiceConfiguration();
        return ut;
    }

    private void transferHandoverConnections(ImsPhoneCall call) {
        if (call.getConnections() != null) {
            for (Connection c : call.getConnections()) {
                c.mPreHandoverState = call.mState;
                log ("Connection state before handover is " + c.getStateBeforeHandover());
            }
        }
        if (mHandoverCall.getConnections() == null) {
            mHandoverCall.mConnections = call.mConnections;
        } else { // Multi-call SRVCC
            mHandoverCall.mConnections.addAll(call.mConnections);
        }
        mHandoverCall.copyConnectionFrom(call);
        if (mHandoverCall.getConnections() != null) {
            if (call.getImsCall() != null) {
                call.getImsCall().close();
            }
            for (Connection c : mHandoverCall.getConnections()) {
                ((ImsPhoneConnection)c).changeParent(mHandoverCall);
                ((ImsPhoneConnection)c).releaseWakeLock();
            }
        }
        if (call.getState().isAlive()) {
            log ("Call is alive and state is " + call.mState);
            mHandoverCall.mState = call.mState;
        }
        call.clearConnections();
        call.mState = ImsPhoneCall.State.IDLE;
        if (mPendingMO != null) {
            // If the call is handed over before moving to alerting (i.e. e911 CSFB redial), clear
            // pending MO here.
            logi("pending MO on handover, clearing...");
            mPendingMO = null;
        }
    }

    /**
     * Notify of a change to SRVCC state
     * @param state the new SRVCC state.
     */
    public void notifySrvccState(Call.SrvccState state) {
        if (DBG) log("notifySrvccState state=" + state);

        mSrvccState = state;

        if (mSrvccState == Call.SrvccState.COMPLETED) {
            // If the dialing call had ringback, ensure it stops now, otherwise it'll keep playing
            // afer the SRVCC completes.
            mForegroundCall.maybeStopRingback();

            resetState();
            transferHandoverConnections(mForegroundCall);
            transferHandoverConnections(mBackgroundCall);
            transferHandoverConnections(mRingingCall);
            updatePhoneState();
        }
    }

    private void resetState() {
        mIsInEmergencyCall = false;
        mPhone.setEcmCanceledForEmergency(false);
        mHoldSwitchingState = HoldSwapState.INACTIVE;
    }

    @VisibleForTesting
    public boolean isHoldOrSwapInProgress() {
        return mHoldSwitchingState != HoldSwapState.INACTIVE;
    }

    //****** Overridden from Handler

    @Override
    public void
    handleMessage (Message msg) {
        AsyncResult ar;
        if (DBG) log("handleMessage what=" + msg.what);

        switch (msg.what) {
            case EVENT_HANGUP_PENDINGMO:
                if (mPendingMO != null) {
                    mPendingMO.onDisconnect();
                    removeConnection(mPendingMO);
                    mPendingMO = null;
                }
                mPendingIntentExtras = null;
                updatePhoneState();
                mPhone.notifyPreciseCallStateChanged();
                break;
            case EVENT_RESUME_NOW_FOREGROUND_CALL:
                try {
                    resumeForegroundCall();
                } catch (ImsException e) {
                    if (Phone.DEBUG_PHONE) {
                        loge("handleMessage EVENT_RESUME_NOW_FOREGROUND_CALL exception=" + e);
                    }
                }
                break;
            case EVENT_ANSWER_WAITING_CALL:
                try {
                    answerWaitingCall();
                } catch (ImsException e) {
                    if (Phone.DEBUG_PHONE) {
                        loge("handleMessage EVENT_ANSWER_WAITING_CALL exception=" + e);
                    }
                }
                break;
            case EVENT_DIAL_PENDINGMO:
                dialInternal(mPendingMO, mClirMode, mPendingCallVideoState, mPendingIntentExtras);
                mPendingIntentExtras = null;
                break;

            case EVENT_EXIT_ECBM_BEFORE_PENDINGMO:
                if (mPendingMO != null) {
                    //Send ECBM exit request
                    try {
                        getEcbmInterface().exitEmergencyCallbackMode();
                        mPhone.setOnEcbModeExitResponse(this, EVENT_EXIT_ECM_RESPONSE_CDMA, null);
                        pendingCallClirMode = mClirMode;
                        pendingCallInEcm = true;
                    } catch (ImsException e) {
                        e.printStackTrace();
                        mPendingMO.setDisconnectCause(DisconnectCause.ERROR_UNSPECIFIED);
                        sendEmptyMessageDelayed(EVENT_HANGUP_PENDINGMO, TIMEOUT_HANGUP_PENDINGMO);
                    }
                }
                break;

            case EVENT_EXIT_ECM_RESPONSE_CDMA:
                // no matter the result, we still do the same here
                if (pendingCallInEcm) {
                    dialInternal(mPendingMO, pendingCallClirMode,
                            mPendingCallVideoState, mPendingIntentExtras);
                    mPendingIntentExtras = null;
                    pendingCallInEcm = false;
                }
                mPhone.unsetOnEcbModeExitResponse(this);
                break;
            case EVENT_VT_DATA_USAGE_UPDATE:
                ar = (AsyncResult) msg.obj;
                ImsCall call = (ImsCall) ar.userObj;
                Long usage = (long) ar.result;
                log("VT data usage update. usage = " + usage + ", imsCall = " + call);
                if (usage > 0) {
                    updateVtDataUsage(call, usage);
                }
                break;
            case EVENT_DATA_ENABLED_CHANGED:
                ar = (AsyncResult) msg.obj;
                if (ar.result instanceof Pair) {
                    Pair<Boolean, Integer> p = (Pair<Boolean, Integer>) ar.result;
                    onDataEnabledChanged(p.first, p.second);
                }
                break;
            case EVENT_CHECK_FOR_WIFI_HANDOVER:
                if (msg.obj instanceof ImsCall) {
                    ImsCall imsCall = (ImsCall) msg.obj;
                    if (imsCall != mForegroundCall.getImsCall()) {
                        Rlog.i(LOG_TAG, "handoverCheck: no longer FG; check skipped.");
                        unregisterForConnectivityChanges();
                        // Handover check and its not the foreground call any more.
                        return;
                    }
                    if (!mHasAttemptedStartOfCallHandover) {
                        mHasAttemptedStartOfCallHandover = true;
                    }
                    if (!imsCall.isWifiCall()) {
                        // Call did not handover to wifi, notify of handover failure.
                        ImsPhoneConnection conn = findConnection(imsCall);
                        if (conn != null) {
                            Rlog.i(LOG_TAG, "handoverCheck: handover failed.");
                            conn.onHandoverToWifiFailed();
                        }

                        if (imsCall.isVideoCall()
                                && conn.getDisconnectCause() == DisconnectCause.NOT_DISCONNECTED) {
                            registerForConnectivityChanges();
                        }
                    }
                }
                break;
            case EVENT_ON_FEATURE_CAPABILITY_CHANGED: {
                SomeArgs args = (SomeArgs) msg.obj;
                try {
                    ImsFeature.Capabilities capabilities = (ImsFeature.Capabilities) args.arg1;
                    handleFeatureCapabilityChanged(capabilities);
                } finally {
                    args.recycle();
                }
                break;
            }
            case EVENT_SUPP_SERVICE_INDICATION: {
                ar = (AsyncResult) msg.obj;
                ImsPhoneMmiCode mmiCode = new ImsPhoneMmiCode(mPhone);
                try {
                    mmiCode.setIsSsInfo(true);
                    mmiCode.processImsSsData(ar);
                } catch (ImsException e) {
                    Rlog.e(LOG_TAG, "Exception in parsing SS Data: " + e);
                }
                break;
            }
            case EVENT_REDIAL_WIFI_E911_CALL: {
                Pair<ImsCall, ImsReasonInfo> callInfo =
                        (Pair<ImsCall, ImsReasonInfo>) ((AsyncResult) msg.obj).userObj;
                removeMessages(EVENT_REDIAL_WIFI_E911_TIMEOUT);
                mPhone.getDefaultPhone().mCi.unregisterForOn(this);
                ImsPhoneConnection oldConnection = findConnection(callInfo.first);
                if (oldConnection == null) {
                    sendCallStartFailedDisconnect(callInfo.first, callInfo.second);
                    break;
                }
                mForegroundCall.detach(oldConnection);
                removeConnection(oldConnection);
                try {
                    Connection newConnection =
                            mPhone.getDefaultPhone().dial(mLastDialString, mLastDialArgs);
                    oldConnection.onOriginalConnectionReplaced(newConnection);

                    final ImsCall imsCall = mForegroundCall.getImsCall();
                    final ImsCallProfile callProfile = imsCall.getCallProfile();
                    /* update EXTRA_EMERGENCY_CALL for clients to infer
                       from this extra that the call is emergency call */
                    callProfile.setCallExtraBoolean(
                            ImsCallProfile.EXTRA_EMERGENCY_CALL, true);
                    ImsPhoneConnection conn = findConnection(imsCall);
                    conn.updateExtras(imsCall);
                } catch (CallStateException e) {
                    sendCallStartFailedDisconnect(callInfo.first, callInfo.second);
                }
                break;
            }
            case EVENT_REDIAL_WIFI_E911_TIMEOUT: {
                Pair<ImsCall, ImsReasonInfo> callInfo = (Pair<ImsCall, ImsReasonInfo>) msg.obj;
                mPhone.getDefaultPhone().mCi.unregisterForOn(this);
                removeMessages(EVENT_REDIAL_WIFI_E911_CALL);
                sendCallStartFailedDisconnect(callInfo.first, callInfo.second);
                break;
            }

            case EVENT_REDIAL_WITHOUT_RTT: {
                Pair<ImsCall, ImsReasonInfo> callInfo = (Pair<ImsCall, ImsReasonInfo>) msg.obj;
                removeMessages(EVENT_REDIAL_WITHOUT_RTT);
                ImsPhoneConnection oldConnection = findConnection(callInfo.first);
                if (oldConnection == null) {
                    sendCallStartFailedDisconnect(callInfo.first, callInfo.second);
                    break;
                }
                mForegroundCall.detach(oldConnection);
                removeConnection(oldConnection);
                try {
                    mPendingMO = null;
                    ImsDialArgs newDialArgs = ImsDialArgs.Builder.from(mLastDialArgs)
                            .setRttTextStream(null)
                            .setRetryCallFailCause(ImsReasonInfo.CODE_RETRY_ON_IMS_WITHOUT_RTT)
                            .setRetryCallFailNetworkType(
                                    ServiceState.rilRadioTechnologyToNetworkType(
                                    oldConnection.getCallRadioTech()))
                            .build();

                    Connection newConnection =
                            mPhone.getDefaultPhone().dial(mLastDialString, newDialArgs);
                    oldConnection.onOriginalConnectionReplaced(newConnection);
                } catch (CallStateException e) {
                    sendCallStartFailedDisconnect(callInfo.first, callInfo.second);
                }
                break;
            }
        }
    }

    /**
     * Update video call data usage
     *
     * @param call The IMS call
     * @param dataUsage The aggregated data usage for the call
     */
    @VisibleForTesting(visibility = PRIVATE)
    public void updateVtDataUsage(ImsCall call, long dataUsage) {
        long oldUsage = 0L;
        if (mVtDataUsageMap.containsKey(call.uniqueId)) {
            oldUsage = mVtDataUsageMap.get(call.uniqueId);
        }

        long delta = dataUsage - oldUsage;
        mVtDataUsageMap.put(call.uniqueId, dataUsage);

        log("updateVtDataUsage: call=" + call + ", delta=" + delta);

        long currentTime = SystemClock.elapsedRealtime();
        int isRoaming = mPhone.getServiceState().getDataRoaming() ? 1 : 0;

        // Create the snapshot of total video call data usage.
        NetworkStats vtDataUsageSnapshot = new NetworkStats(currentTime, 1);
        vtDataUsageSnapshot = vtDataUsageSnapshot.add(mVtDataUsageSnapshot);
        // Since the modem only reports the total vt data usage rather than rx/tx separately,
        // the only thing we can do here is splitting the usage into half rx and half tx.
        // Uid -1 indicates this is for the overall device data usage.
        mVtDataUsageSnapshot = vtDataUsageSnapshot.addEntry(new NetworkStats.Entry(
                getVtInterface(), -1, NetworkStats.SET_FOREGROUND,
                NetworkStats.TAG_NONE, NetworkStats.METERED_YES, isRoaming,
                NetworkStats.DEFAULT_NETWORK_YES, delta / 2, 0, delta / 2, 0, 0));

        // Create the snapshot of video call data usage per dialer. combineValues will create
        // a separate entry if uid is different from the previous snapshot.
        NetworkStats vtDataUsageUidSnapshot = new NetworkStats(currentTime, 1);
        vtDataUsageUidSnapshot = vtDataUsageUidSnapshot.add(mVtDataUsageUidSnapshot);

        // The dialer uid might not be initialized correctly during boot up due to telecom service
        // not ready or its default dialer cache not ready. So we double check again here to see if
        // default dialer uid is really not available.
        if (mDefaultDialerUid.get() == NetworkStats.UID_ALL) {
            final TelecomManager telecomManager =
                    (TelecomManager) mPhone.getContext().getSystemService(Context.TELECOM_SERVICE);
            mDefaultDialerUid.set(
                    getPackageUid(mPhone.getContext(), telecomManager.getDefaultDialerPackage()));
        }

        // Since the modem only reports the total vt data usage rather than rx/tx separately,
        // the only thing we can do here is splitting the usage into half rx and half tx.
        mVtDataUsageUidSnapshot = vtDataUsageUidSnapshot.addEntry(new NetworkStats.Entry(
                getVtInterface(), mDefaultDialerUid.get(),
                NetworkStats.SET_FOREGROUND, NetworkStats.TAG_NONE, NetworkStats.METERED_YES,
                isRoaming, NetworkStats.DEFAULT_NETWORK_YES, delta / 2, 0, delta / 2, 0, 0));
    }

    @VisibleForTesting(visibility = PRIVATE)
    public String getVtInterface() {
        return NetworkStats.IFACE_VT + mPhone.getSubId();
    }

    @UnsupportedAppUsage(maxTargetSdk = Build.VERSION_CODES.R, trackingBug = 170729553)
    @Override
    protected void log(String msg) {
        Rlog.d(LOG_TAG, "[" + mPhone.getPhoneId() + "] " + msg);
    }

    @UnsupportedAppUsage(maxTargetSdk = Build.VERSION_CODES.R, trackingBug = 170729553)
    protected void loge(String msg) {
        Rlog.e(LOG_TAG, "[" + mPhone.getPhoneId() + "] " + msg);
    }

    void logw(String msg) {
        Rlog.w(LOG_TAG, "[" + mPhone.getPhoneId() + "] " + msg);
    }

    void logi(String msg) {
        Rlog.i(LOG_TAG, "[" + mPhone.getPhoneId() + "] " + msg);
    }

    void logHoldSwapState(String loc) {
        String holdSwapState = "???";
        switch (mHoldSwitchingState) {
            case INACTIVE:
                holdSwapState = "INACTIVE";
                break;
            case PENDING_SINGLE_CALL_HOLD:
                holdSwapState = "PENDING_SINGLE_CALL_HOLD";
                break;
            case PENDING_SINGLE_CALL_UNHOLD:
                holdSwapState = "PENDING_SINGLE_CALL_UNHOLD";
                break;
            case SWAPPING_ACTIVE_AND_HELD:
                holdSwapState = "SWAPPING_ACTIVE_AND_HELD";
                break;
            case HOLDING_TO_ANSWER_INCOMING:
                holdSwapState = "HOLDING_TO_ANSWER_INCOMING";
                break;
            case PENDING_RESUME_FOREGROUND_AFTER_FAILURE:
                holdSwapState = "PENDING_RESUME_FOREGROUND_AFTER_FAILURE";
                break;
            case HOLDING_TO_DIAL_OUTGOING:
                holdSwapState = "HOLDING_TO_DIAL_OUTGOING";
                break;
        }
        logi("holdSwapState set to " + holdSwapState + " at " + loc);
    }

    /**
     * Logs the current state of the ImsPhoneCallTracker.  Useful for debugging issues with
     * call tracking.
     */
    /* package */
    void logState() {
        if (!VERBOSE_STATE_LOGGING) {
            return;
        }

        StringBuilder sb = new StringBuilder();
        sb.append("Current IMS PhoneCall State:\n");
        sb.append(" Foreground: ");
        sb.append(mForegroundCall);
        sb.append("\n");
        sb.append(" Background: ");
        sb.append(mBackgroundCall);
        sb.append("\n");
        sb.append(" Ringing: ");
        sb.append(mRingingCall);
        sb.append("\n");
        sb.append(" Handover: ");
        sb.append(mHandoverCall);
        sb.append("\n");
        Rlog.v(LOG_TAG, sb.toString());
    }

    @Override
    public void dump(FileDescriptor fd, PrintWriter printWriter, String[] args) {
        IndentingPrintWriter pw = new IndentingPrintWriter(printWriter, "  ");
        pw.println("ImsPhoneCallTracker extends:");
        pw.increaseIndent();
        super.dump(fd, pw, args);
        pw.decreaseIndent();
        pw.println(" mVoiceCallEndedRegistrants=" + mVoiceCallEndedRegistrants);
        pw.println(" mVoiceCallStartedRegistrants=" + mVoiceCallStartedRegistrants);
        pw.println(" mRingingCall=" + mRingingCall);
        pw.println(" mForegroundCall=" + mForegroundCall);
        pw.println(" mBackgroundCall=" + mBackgroundCall);
        pw.println(" mHandoverCall=" + mHandoverCall);
        pw.println(" mPendingMO=" + mPendingMO);
        pw.println(" mPhone=" + mPhone);
        pw.println(" mDesiredMute=" + mDesiredMute);
        pw.println(" mState=" + mState);
        pw.println(" mMmTelCapabilities=" + mMmTelCapabilities);
        pw.println(" mDefaultDialerUid=" + mDefaultDialerUid.get());
        pw.println(" mVtDataUsageSnapshot=" + mVtDataUsageSnapshot);
        pw.println(" mVtDataUsageUidSnapshot=" + mVtDataUsageUidSnapshot);
        pw.println(" mCallQualityMetrics=" + mCallQualityMetrics);
        pw.println(" mCallQualityMetricsHistory=" + mCallQualityMetricsHistory);
        pw.println(" mIsConferenceEventPackageHandlingEnabled=" + mIsConferenceEventPackageEnabled);
        pw.println(" mSupportCepOnPeer=" + mSupportCepOnPeer);
        if (mConfig != null) {
            pw.print(" isDeviceToDeviceCommsSupported= " + mConfig.isD2DCommunicationSupported);
            pw.println("(forceEnabled=" + mDeviceToDeviceForceEnabled + ")");
            if (mConfig.isD2DCommunicationSupported) {
                pw.println(" mSupportD2DUsingRtp= " + mSupportD2DUsingRtp);
                pw.println(" mSupportSdpForRtpHeaderExtensions= "
                        + mSupportSdpForRtpHeaderExtensions);
            }
        }
        pw.println(" Event Log:");
        pw.increaseIndent();
        mOperationLocalLog.dump(pw);
        pw.decreaseIndent();
        pw.flush();
        pw.println("++++++++++++++++++++++++++++++++");

        try {
            if (mImsManager != null) {
                mImsManager.dump(fd, pw, args);
            }
        } catch (Exception e) {
            e.printStackTrace();
        }

        if (mConnections != null && mConnections.size() > 0) {
            pw.println("mConnections:");
            for (int i = 0; i < mConnections.size(); i++) {
                pw.println("  [" + i + "]: " + mConnections.get(i));
            }
        }
    }

    @Override
    protected void handlePollCalls(AsyncResult ar) {
    }

    @UnsupportedAppUsage(maxTargetSdk = Build.VERSION_CODES.R, trackingBug = 170729553)
    /* package */
    ImsEcbm getEcbmInterface() throws ImsException {
        if (mImsManager == null) {
            throw getImsManagerIsNullException();
        }

        ImsEcbm ecbm = mImsManager.getEcbmInterface();
        return ecbm;
    }

    public boolean isInEmergencyCall() {
        return mIsInEmergencyCall;
    }

    /**
     * Contacts the ImsService directly for capability information.  May be slow.
     * @return true if the IMS capability for the specified registration technology is currently
     * available.
     */
    public boolean isImsCapabilityAvailable(int capability, int regTech) throws ImsException {
        if (mImsManager != null) {
            return mImsManager.queryMmTelCapabilityStatus(capability, regTech);
        } else {
            return false;
        }
    }

    /**
     * @return {@code true} if voice over cellular is enabled.
     */
    public boolean isVoiceOverCellularImsEnabled() {
        return isImsCapabilityInCacheAvailable(MmTelFeature.MmTelCapabilities.CAPABILITY_TYPE_VOICE,
                ImsRegistrationImplBase.REGISTRATION_TECH_LTE)
                || isImsCapabilityInCacheAvailable(
                        MmTelFeature.MmTelCapabilities.CAPABILITY_TYPE_VOICE,
                        ImsRegistrationImplBase.REGISTRATION_TECH_NR);
    }

    public boolean isVowifiEnabled() {
        return isImsCapabilityInCacheAvailable(MmTelFeature.MmTelCapabilities.CAPABILITY_TYPE_VOICE,
                ImsRegistrationImplBase.REGISTRATION_TECH_IWLAN)
                || isImsCapabilityInCacheAvailable(
                        MmTelFeature.MmTelCapabilities.CAPABILITY_TYPE_VOICE,
                        ImsRegistrationImplBase.REGISTRATION_TECH_CROSS_SIM);
    }

    public boolean isVideoCallEnabled() {
        // Currently no reliance on transport technology.
        return mMmTelCapabilities.isCapable(MmTelFeature.MmTelCapabilities.CAPABILITY_TYPE_VIDEO);
    }

    private boolean isImsCapabilityInCacheAvailable(int capability, int regTech) {
        return (getImsRegistrationTech() == regTech) && mMmTelCapabilities.isCapable(capability);
    }

    @Override
    public PhoneConstants.State getState() {
        return mState;
    }

    public int getImsRegistrationTech() {
        if (mImsManager != null) {
            return mImsManager.getRegistrationTech();
        }
        return ImsRegistrationImplBase.REGISTRATION_TECH_NONE;
    }

    /**
     * Asynchronously gets the IMS registration technology for MMTEL.
     */
    public void getImsRegistrationTech(Consumer<Integer> callback) {
        if (mImsManager != null) {
            mImsManager.getRegistrationTech(callback);
        } else {
            callback.accept(ImsRegistrationImplBase.REGISTRATION_TECH_NONE);
        }
    }

    @UnsupportedAppUsage(maxTargetSdk = Build.VERSION_CODES.R, trackingBug = 170729553)
    private void setVideoCallProvider(ImsPhoneConnection conn, ImsCall imsCall)
            throws RemoteException {
        IImsVideoCallProvider imsVideoCallProvider =
                imsCall.getCallSession().getVideoCallProvider();
        if (imsVideoCallProvider != null) {
            // TODO: Remove this when we can better formalize the format of session modify requests.
            boolean useVideoPauseWorkaround = mPhone.getContext().getResources().getBoolean(
                    com.android.internal.R.bool.config_useVideoPauseWorkaround);

            ImsVideoCallProviderWrapper imsVideoCallProviderWrapper =
                    new ImsVideoCallProviderWrapper(imsVideoCallProvider);
            if (useVideoPauseWorkaround) {
                imsVideoCallProviderWrapper.setUseVideoPauseWorkaround(useVideoPauseWorkaround);
            }
            conn.setVideoProvider(imsVideoCallProviderWrapper);
            imsVideoCallProviderWrapper.registerForDataUsageUpdate
                    (this, EVENT_VT_DATA_USAGE_UPDATE, imsCall);
            imsVideoCallProviderWrapper.addImsVideoProviderCallback(conn);
        }
    }

    public boolean isUtEnabled() {
        // Currently no reliance on transport technology
        return mMmTelCapabilities.isCapable(MmTelFeature.MmTelCapabilities.CAPABILITY_TYPE_UT);
    }

    /**
     *
     * @param subId The subId to get the carrier config for.
     * @return The PersistableBundle containing the carrier config  from
     * {@link CarrierConfigManager} for the subId specified.
     */
    private PersistableBundle getCarrierConfigBundle(int subId) {
        CarrierConfigManager carrierConfigManager = (CarrierConfigManager)
                mPhone.getContext().getSystemService(Context.CARRIER_CONFIG_SERVICE);
        if (carrierConfigManager == null) {
            loge("getCarrierConfigBundle: No carrier config service found");
            return null;
        }
        PersistableBundle carrierConfig = carrierConfigManager.getConfigForSubId(subId);
        if (carrierConfig == null) {
            loge("getCarrierConfigBundle: carrier config is null, skipping.");
            return null;
        }
        return carrierConfig;
    }

    /**
     * Given a call subject, removes any characters considered by the current carrier to be
     * invalid, as well as escaping (using \) any characters which the carrier requires to be
     * escaped.
     *
     * @param callSubject The call subject.
     * @return The call subject with invalid characters removed and escaping applied as required.
     */
    private String cleanseInstantLetteringMessage(String callSubject) {
        if (TextUtils.isEmpty(callSubject)) {
            return callSubject;
        }

        PersistableBundle carrierConfig = getCarrierConfigBundle(mPhone.getSubId());
        // Bail if no carrier config found.
        if (carrierConfig == null) {
            return callSubject;
        }

        // Try to replace invalid characters
        String invalidCharacters = carrierConfig.getString(
                CarrierConfigManager.KEY_CARRIER_INSTANT_LETTERING_INVALID_CHARS_STRING);
        if (!TextUtils.isEmpty(invalidCharacters)) {
            callSubject = callSubject.replaceAll(invalidCharacters, "");
        }

        // Try to escape characters which need to be escaped.
        String escapedCharacters = carrierConfig.getString(
                CarrierConfigManager.KEY_CARRIER_INSTANT_LETTERING_ESCAPED_CHARS_STRING);
        if (!TextUtils.isEmpty(escapedCharacters)) {
            callSubject = escapeChars(escapedCharacters, callSubject);
        }
        return callSubject;
    }

    /**
     * Given a source string, return a string where a set of characters are escaped using the
     * backslash character.
     *
     * @param toEscape The characters to escape with a backslash.
     * @param source The source string.
     * @return The source string with characters escaped.
     */
    private String escapeChars(String toEscape, String source) {
        StringBuilder escaped = new StringBuilder();
        for (char c : source.toCharArray()) {
            if (toEscape.contains(Character.toString(c))) {
                escaped.append("\\");
            }
            escaped.append(c);
        }

        return escaped.toString();
    }

    /**
     * Initiates a pull of an external call.
     *
     * Initiates a pull by making a dial request with the {@link ImsCallProfile#EXTRA_IS_CALL_PULL}
     * extra specified.  We call {@link ImsPhone#notifyUnknownConnection(Connection)} which notifies
     * Telecom of the new dialed connection.  The
     * {@code PstnIncomingCallNotifier#maybeSwapWithUnknownConnection} logic ensures that the new
     * {@link ImsPhoneConnection} resulting from the dial gets swapped with the
     * {@link ImsExternalConnection}, which effectively makes the external call become a regular
     * call.  Magic!
     *
     * @param number The phone number of the call to be pulled.
     * @param videoState The desired video state of the pulled call.
     * @param dialogId The {@link ImsExternalConnection#getCallId()} dialog id associated with the
     *                 call which is being pulled.
     */
    @Override
    public void pullExternalCall(String number, int videoState, int dialogId) {
        Bundle extras = new Bundle();
        extras.putBoolean(ImsCallProfile.EXTRA_IS_CALL_PULL, true);
        extras.putInt(ImsExternalCallTracker.EXTRA_IMS_EXTERNAL_CALL_ID, dialogId);
        try {
            Connection connection = dial(number, videoState, extras);
            mPhone.notifyUnknownConnection(connection);
        } catch (CallStateException e) {
            loge("pullExternalCall failed - " + e);
        }
    }

    private ImsException getImsManagerIsNullException() {
        return new ImsException("no ims manager", ImsReasonInfo.CODE_LOCAL_ILLEGAL_STATE);
    }

    /**
     * Determines if answering an incoming call will cause the active call to be disconnected.
     * <p>
     * This will be the case if
     * {@link CarrierConfigManager#KEY_DROP_VIDEO_CALL_WHEN_ANSWERING_AUDIO_CALL_BOOL} is
     * {@code true} for the carrier, the active call is a video call over WIFI, and the incoming
     * call is an audio call.
     *
     * @param activeCall The active call.
     * @param incomingCall The incoming call.
     * @return {@code true} if answering the incoming call will cause the active call to be
     *      disconnected, {@code false} otherwise.
     */
    private boolean shouldDisconnectActiveCallOnAnswer(ImsCall activeCall,
            ImsCall incomingCall) {

        if (activeCall == null || incomingCall == null) {
            return false;
        }

        if (!mDropVideoCallWhenAnsweringAudioCall) {
            return false;
        }

        boolean isActiveCallVideo = activeCall.isVideoCall() ||
                (mTreatDowngradedVideoCallsAsVideoCalls && activeCall.wasVideoCall());
        boolean isActiveCallOnWifi = activeCall.isWifiCall();
        boolean isVoWifiEnabled = mImsManager.isWfcEnabledByPlatform()
                && mImsManager.isWfcEnabledByUser();
        boolean isIncomingCallAudio = !incomingCall.isVideoCall();
        log("shouldDisconnectActiveCallOnAnswer : isActiveCallVideo=" + isActiveCallVideo +
                " isActiveCallOnWifi=" + isActiveCallOnWifi + " isIncomingCallAudio=" +
                isIncomingCallAudio + " isVowifiEnabled=" + isVoWifiEnabled);

        return isActiveCallVideo && isActiveCallOnWifi && isIncomingCallAudio && !isVoWifiEnabled;
    }

    public void registerPhoneStateListener(PhoneStateListener listener) {
        mPhoneStateListeners.add(listener);
    }

    public void unregisterPhoneStateListener(PhoneStateListener listener) {
        mPhoneStateListeners.remove(listener);
    }

    /**
     * Notifies local telephony listeners of changes to the IMS phone state.
     *
     * @param oldState The old state.
     * @param newState The new state.
     */
    private void notifyPhoneStateChanged(PhoneConstants.State oldState,
            PhoneConstants.State newState) {

        for (PhoneStateListener listener : mPhoneStateListeners) {
            listener.onPhoneStateChanged(oldState, newState);
        }
    }

    /** Modify video call to a new video state.
     *
     * @param imsCall IMS call to be modified
     * @param newVideoState New video state. (Refer to VideoProfile)
     */
    private void modifyVideoCall(ImsCall imsCall, int newVideoState) {
        ImsPhoneConnection conn = findConnection(imsCall);
        if (conn != null) {
            int oldVideoState = conn.getVideoState();
            if (conn.getVideoProvider() != null) {
                conn.getVideoProvider().onSendSessionModifyRequest(
                        new VideoProfile(oldVideoState), new VideoProfile(newVideoState));
            }
        }
    }

    public boolean isViLteDataMetered() {
        return mIsViLteDataMetered;
    }

    /**
     * Handler of data enabled changed event
     * @param enabled True if data is enabled, otherwise disabled.
     * @param reason Reason for data enabled/disabled. See {@link DataEnabledChangedReason}.
     */
    private void onDataEnabledChanged(boolean enabled, @DataEnabledChangedReason int reason) {
        // TODO: TelephonyManager.DataEnabledChangedReason instead once DataEnabledSettings is gone
        log("onDataEnabledChanged: enabled=" + enabled + ", reason=" + reason);

        mIsDataEnabled = enabled;

        if (!mIsViLteDataMetered) {
            log("Ignore data " + ((enabled) ? "enabled" : "disabled") + " - carrier policy "
                    + "indicates that data is not metered for ViLTE calls.");
            return;
        }

        // Inform connections that data has been disabled to ensure we turn off video capability
        // if this is an LTE call.
        for (ImsPhoneConnection conn : mConnections) {
            ImsCall imsCall = conn.getImsCall();
            boolean isLocalVideoCapable = enabled || (imsCall != null && imsCall.isWifiCall());
            conn.setLocalVideoCapable(isLocalVideoCapable);
        }

        int reasonCode;
        if (reason == DataEnabledSettings.REASON_POLICY_DATA_ENABLED) {
            reasonCode = ImsReasonInfo.CODE_DATA_LIMIT_REACHED;
        } else if (reason == DataEnabledSettings.REASON_USER_DATA_ENABLED) {
            reasonCode = ImsReasonInfo.CODE_DATA_DISABLED;
        } else {
            // Unexpected code, default to data disabled.
            reasonCode = ImsReasonInfo.CODE_DATA_DISABLED;
        }

        // Potentially send connection events so the InCall UI knows that video calls are being
        // downgraded due to data being enabled/disabled.
        maybeNotifyDataDisabled(enabled, reasonCode);
        // Handle video state changes required as a result of data being enabled/disabled.
        handleDataEnabledChange(enabled, reasonCode);

        // We do not want to update the ImsConfig for REASON_REGISTERED, since it can happen before
        // the carrier config has loaded and will deregister IMS.
        if (!mShouldUpdateImsConfigOnDisconnect
                && reason != DataEnabledSettings.REASON_REGISTERED
                && mCarrierConfigLoadedForSubscription) {
            // This will call into updateVideoCallFeatureValue and eventually all clients will be
            // asynchronously notified that the availability of VT over LTE has changed.
            updateImsServiceConfig();
        }
    }

    /**
     * If the ImsService is currently connected and we have loaded the carrier config, proceed to
     * trigger the update of the configuration sent to the ImsService.
     */
    private void updateImsServiceConfig() {
        if (mImsManager != null && mCarrierConfigLoadedForSubscription) {
            mImsManager.updateImsServiceConfig();
        }
    }

    private void maybeNotifyDataDisabled(boolean enabled, int reasonCode) {
        if (!enabled) {
            // If data is disabled while there are ongoing VT calls which are not taking place over
            // wifi, then they should be disconnected to prevent the user from incurring further
            // data charges.
            for (ImsPhoneConnection conn : mConnections) {
                ImsCall imsCall = conn.getImsCall();
                if (imsCall != null && imsCall.isVideoCall() && !imsCall.isWifiCall()) {
                    if (conn.hasCapabilities(
                            Connection.Capability.SUPPORTS_DOWNGRADE_TO_VOICE_LOCAL |
                                    Connection.Capability.SUPPORTS_DOWNGRADE_TO_VOICE_REMOTE)) {

                        // If the carrier supports downgrading to voice, then we can simply issue a
                        // downgrade to voice instead of terminating the call.
                        if (reasonCode == ImsReasonInfo.CODE_DATA_DISABLED) {
                            conn.onConnectionEvent(TelephonyManager.EVENT_DOWNGRADE_DATA_DISABLED,
                                    null);
                        } else if (reasonCode == ImsReasonInfo.CODE_DATA_LIMIT_REACHED) {
                            conn.onConnectionEvent(
                                    TelephonyManager.EVENT_DOWNGRADE_DATA_LIMIT_REACHED, null);
                        }
                    }
                }
            }
        }
    }

    /**
     * Handles changes to the enabled state of mobile data.
     * When data is disabled, handles auto-downgrade of video calls over LTE.
     * When data is enabled, handled resuming of video calls paused when data was disabled.
     * @param enabled {@code true} if mobile data is enabled, {@code false} if mobile data is
     *                            disabled.
     * @param reasonCode The {@link ImsReasonInfo} code for the data enabled state change.
     */
    private void handleDataEnabledChange(boolean enabled, int reasonCode) {
        if (!enabled) {
            // If data is disabled while there are ongoing VT calls which are not taking place over
            // wifi, then they should be disconnected to prevent the user from incurring further
            // data charges.
            for (ImsPhoneConnection conn : mConnections) {
                ImsCall imsCall = conn.getImsCall();
                if (imsCall != null && imsCall.isVideoCall() && !imsCall.isWifiCall()) {
                    log("handleDataEnabledChange - downgrading " + conn);
                    downgradeVideoCall(reasonCode, conn);
                }
            }
        } else if (mSupportPauseVideo) {
            // Data was re-enabled, so un-pause previously paused video calls.
            for (ImsPhoneConnection conn : mConnections) {
                // If video is paused, check to see if there are any pending pauses due to enabled
                // state of data changing.
                log("handleDataEnabledChange - resuming " + conn);
                if (VideoProfile.isPaused(conn.getVideoState()) &&
                        conn.wasVideoPausedFromSource(VideoPauseTracker.SOURCE_DATA_ENABLED)) {
                    // The data enabled state was a cause of a pending pause, so potentially
                    // resume the video now.
                    conn.resumeVideo(VideoPauseTracker.SOURCE_DATA_ENABLED);
                }
            }
            mShouldUpdateImsConfigOnDisconnect = false;
        }
    }

    /**
     * Handles downgrading a video call.  The behavior depends on carrier capabilities; we will
     * attempt to take one of the following actions (in order of precedence):
     * 1. If supported by the carrier, the call will be downgraded to an audio-only call.
     * 2. If the carrier supports video pause signalling, the video will be paused.
     * 3. The call will be disconnected.
     * @param reasonCode The {@link ImsReasonInfo} reason code for the downgrade.
     * @param conn The {@link ImsPhoneConnection} to downgrade.
     */
    private void downgradeVideoCall(int reasonCode, ImsPhoneConnection conn) {
        ImsCall imsCall = conn.getImsCall();
        if (imsCall != null) {
            if (conn.hasCapabilities(
                    Connection.Capability.SUPPORTS_DOWNGRADE_TO_VOICE_LOCAL |
                            Connection.Capability.SUPPORTS_DOWNGRADE_TO_VOICE_REMOTE)
                            && !mSupportPauseVideo) {
                log("downgradeVideoCall :: callId=" + conn.getTelecomCallId()
                        + " Downgrade to audio");
                // If the carrier supports downgrading to voice, then we can simply issue a
                // downgrade to voice instead of terminating the call.
                modifyVideoCall(imsCall, VideoProfile.STATE_AUDIO_ONLY);
            } else if (mSupportPauseVideo && reasonCode != ImsReasonInfo.CODE_WIFI_LOST) {
                // The carrier supports video pause signalling, so pause the video if we didn't just
                // lose wifi; in that case just disconnect.
                log("downgradeVideoCall :: callId=" + conn.getTelecomCallId()
                        + " Pause audio");
                mShouldUpdateImsConfigOnDisconnect = true;
                conn.pauseVideo(VideoPauseTracker.SOURCE_DATA_ENABLED);
            } else {
                log("downgradeVideoCall :: callId=" + conn.getTelecomCallId()
                        + " Disconnect call.");
                // At this point the only choice we have is to terminate the call.
                imsCall.terminate(ImsReasonInfo.CODE_USER_TERMINATED, reasonCode);
            }
        }
    }

    private void resetImsCapabilities() {
        log("Resetting Capabilities...");
        boolean tmpIsVideoCallEnabled = isVideoCallEnabled();
        mMmTelCapabilities = new MmTelFeature.MmTelCapabilities();
        mPhone.setServiceState(ServiceState.STATE_OUT_OF_SERVICE);
        mPhone.resetImsRegistrationState();
        mPhone.processDisconnectReason(new ImsReasonInfo(ImsReasonInfo.CODE_LOCAL_IMS_SERVICE_DOWN,
                ImsReasonInfo.CODE_UNSPECIFIED));
        boolean isVideoEnabled = isVideoCallEnabled();
        if (tmpIsVideoCallEnabled != isVideoEnabled) {
            mPhone.notifyForVideoCapabilityChanged(isVideoEnabled);
        }
    }

    /**
     * @return {@code true} if the device is connected to a WIFI network, {@code false} otherwise.
     */
    private boolean isWifiConnected() {
        ConnectivityManager cm = (ConnectivityManager) mPhone.getContext()
                .getSystemService(Context.CONNECTIVITY_SERVICE);
        if (cm != null) {
            NetworkInfo ni = cm.getActiveNetworkInfo();
            if (ni != null && ni.isConnected()) {
                return ni.getType() == ConnectivityManager.TYPE_WIFI;
            }
        }
        return false;
    }

    /**
     * Registers for changes to network connectivity.  Specifically requests the availability of new
     * WIFI networks which an IMS video call could potentially hand over to.
     */
    private void registerForConnectivityChanges() {
        if (mIsMonitoringConnectivity || !mNotifyVtHandoverToWifiFail) {
            return;
        }
        ConnectivityManager cm = (ConnectivityManager) mPhone.getContext()
                .getSystemService(Context.CONNECTIVITY_SERVICE);
        if (cm != null) {
            Rlog.i(LOG_TAG, "registerForConnectivityChanges");
            NetworkRequest.Builder builder = new NetworkRequest.Builder();
            builder.addTransportType(NetworkCapabilities.TRANSPORT_WIFI);
            cm.registerNetworkCallback(builder.build(), mNetworkCallback);
            mIsMonitoringConnectivity = true;
        }
    }

    /**
     * Unregister for connectivity changes.  Will be called when a call disconnects or if the call
     * ends up handing over to WIFI.
     */
    private void unregisterForConnectivityChanges() {
        if (!mIsMonitoringConnectivity || !mNotifyVtHandoverToWifiFail) {
            return;
        }
        ConnectivityManager cm = (ConnectivityManager) mPhone.getContext()
                .getSystemService(Context.CONNECTIVITY_SERVICE);
        if (cm != null) {
            Rlog.i(LOG_TAG, "unregisterForConnectivityChanges");
            cm.unregisterNetworkCallback(mNetworkCallback);
            mIsMonitoringConnectivity = false;
        }
    }

    /**
     * If the foreground call is a video call, schedule a handover check if one is not already
     * scheduled.  This method is intended ONLY for use when scheduling to watch for mid-call
     * handovers.
     */
    private void scheduleHandoverCheck() {
        ImsCall fgCall = mForegroundCall.getImsCall();
        ImsPhoneConnection conn = mForegroundCall.getFirstConnection();
        if (!mNotifyVtHandoverToWifiFail || fgCall == null || !fgCall.isVideoCall() || conn == null
                || conn.getDisconnectCause() != DisconnectCause.NOT_DISCONNECTED) {
            return;
        }

        if (!hasMessages(EVENT_CHECK_FOR_WIFI_HANDOVER)) {
            Rlog.i(LOG_TAG, "scheduleHandoverCheck: schedule");
            sendMessageDelayed(obtainMessage(EVENT_CHECK_FOR_WIFI_HANDOVER, fgCall),
                    HANDOVER_TO_WIFI_TIMEOUT_MS);
        }
    }

    /**
     * @return {@code true} if downgrading of a video call to audio is supported.
         */
    public boolean isCarrierDowngradeOfVtCallSupported() {
        return mSupportDowngradeVtToAudio;
    }

    @VisibleForTesting
    public void setDataEnabled(boolean isDataEnabled) {
        mIsDataEnabled = isDataEnabled;
    }

    // Removes old call quality metrics if mCallQualityMetricsHistory exceeds its max size
    private void pruneCallQualityMetricsHistory() {
        if (mCallQualityMetricsHistory.size() > MAX_CALL_QUALITY_HISTORY) {
            mCallQualityMetricsHistory.poll();
        }
    }

    private void handleFeatureCapabilityChanged(ImsFeature.Capabilities capabilities) {
        boolean tmpIsVideoCallEnabled = isVideoCallEnabled();
        // Check enabledFeatures to determine capabilities. We ignore disabledFeatures.
        StringBuilder sb;
        if (DBG) {
            sb = new StringBuilder(120);
            sb.append("handleFeatureCapabilityChanged: ");
        }
        sb.append(capabilities);
        mMmTelCapabilities = new MmTelFeature.MmTelCapabilities(capabilities);

        boolean isVideoEnabled = isVideoCallEnabled();
        boolean isVideoEnabledStatechanged = tmpIsVideoCallEnabled != isVideoEnabled;
        if (DBG) {
            sb.append(" isVideoEnabledStateChanged=");
            sb.append(isVideoEnabledStatechanged);
        }

        if (isVideoEnabledStatechanged) {
            log("handleFeatureCapabilityChanged - notifyForVideoCapabilityChanged="
                    + isVideoEnabled);
            mPhone.notifyForVideoCapabilityChanged(isVideoEnabled);
        }

        if (DBG) log(sb.toString());

        String logMessage = "handleFeatureCapabilityChanged: isVolteEnabled="
                + isVoiceOverCellularImsEnabled()
                + ", isVideoCallEnabled=" + isVideoCallEnabled()
                + ", isVowifiEnabled=" + isVowifiEnabled()
                + ", isUtEnabled=" + isUtEnabled();
        if (DBG) {
            log(logMessage);
        }
        mRegLocalLog.log(logMessage);

        mPhone.onFeatureCapabilityChanged();

        int regTech = getImsRegistrationTech();
        mMetrics.writeOnImsCapabilities(mPhone.getPhoneId(), regTech, mMmTelCapabilities);
        mPhone.getImsStats().onImsCapabilitiesChanged(regTech, mMmTelCapabilities);
    }

    @VisibleForTesting
    public void onCallHoldReceived(ImsCall imsCall) {
        if (DBG) log("onCallHoldReceived");

        ImsPhoneConnection conn = findConnection(imsCall);
        if (conn != null) {
            if (!mOnHoldToneStarted && (ImsPhoneCall.isLocalTone(imsCall)
                    || mAlwaysPlayRemoteHoldTone) &&
                    conn.getState() == ImsPhoneCall.State.ACTIVE) {
                mPhone.startOnHoldTone(conn);
                mOnHoldToneStarted = true;
                mOnHoldToneId = System.identityHashCode(conn);
            }
            conn.onConnectionEvent(android.telecom.Connection.EVENT_CALL_REMOTELY_HELD, null);

            boolean useVideoPauseWorkaround = mPhone.getContext().getResources().getBoolean(
                    com.android.internal.R.bool.config_useVideoPauseWorkaround);
            if (useVideoPauseWorkaround && mSupportPauseVideo &&
                    VideoProfile.isVideo(conn.getVideoState())) {
                // If we are using the video pause workaround, the vendor IMS code has issues
                // with video pause signalling.  In this case, when a call is remotely
                // held, the modem does not reliably change the video state of the call to be
                // paused.
                // As a workaround, we will turn on that bit now.
                conn.changeToPausedState();
            }
        }

        SuppServiceNotification supp = new SuppServiceNotification();
        supp.notificationType = SuppServiceNotification.NOTIFICATION_TYPE_CODE_2;
        supp.code = SuppServiceNotification.CODE_2_CALL_ON_HOLD;
        mPhone.notifySuppSvcNotification(supp);
        mMetrics.writeOnImsCallHoldReceived(mPhone.getPhoneId(), imsCall.getCallSession());
    }

    @VisibleForTesting
    public void setAlwaysPlayRemoteHoldTone(boolean shouldPlayRemoteHoldTone) {
        mAlwaysPlayRemoteHoldTone = shouldPlayRemoteHoldTone;
    }

    private String getNetworkCountryIso() {
        String countryIso = "";
        if (mPhone != null) {
            ServiceStateTracker sst = mPhone.getServiceStateTracker();
            if (sst != null) {
                LocaleTracker lt = sst.getLocaleTracker();
                if (lt != null) {
                    countryIso = lt.getCurrentCountry();
                }
            }
        }
        return countryIso;
    }

    @Override
    public ImsPhone getPhone() {
        return mPhone;
    }

    @VisibleForTesting
    public void setSupportCepOnPeer(boolean isSupported) {
        mSupportCepOnPeer = isSupported;
    }

    /**
     * Injects a test conference state into an ongoing IMS call.
     * @param state The injected state.
     */
    public void injectTestConferenceState(@NonNull ImsConferenceState state) {
        List<ConferenceParticipant> participants = ImsCall.parseConferenceState(state);
        for (ImsPhoneConnection connection : getConnections()) {
            connection.updateConferenceParticipants(participants);
        }
    }

    /**
     * Sets whether CEP handling is enabled or disabled.
     * @param isEnabled
     */
    public void setConferenceEventPackageEnabled(boolean isEnabled) {
        log("setConferenceEventPackageEnabled isEnabled=" + isEnabled);
        mIsConferenceEventPackageEnabled = isEnabled;
    }

    /**
     * @return {@code true} is conference event package handling is enabled, {@code false}
     * otherwise.
     */
    public boolean isConferenceEventPackageEnabled() {
        return mIsConferenceEventPackageEnabled;
    }

    @VisibleForTesting
    public ImsCall.Listener getImsCallListener() {
        return mImsCallListener;
    }

    @VisibleForTesting
    public ArrayList<ImsPhoneConnection> getConnections() {
        return mConnections;
    }

    @VisibleForTesting
    public ImsPhoneConnection getPendingMO() {
        return mPendingMO;
    }

    /**
     * Set up static configuration from package/services/Telephony's config.xml.
     * @param config the config.
     */
    public void setConfig(@NonNull Config config) {
        mConfig = config;
    }

    private void handleConferenceFailed(ImsPhoneConnection fgConnection,
            ImsPhoneConnection bgConnection) {
        if (fgConnection != null) {
            fgConnection.handleMergeComplete();
        }
        if (bgConnection != null) {
            bgConnection.handleMergeComplete();
        }
        mPhone.notifySuppServiceFailed(Phone.SuppService.CONFERENCE);
    }

    /**
     * Calculate whether CSFB or not with fg call type and bg call type.
     * @return {@code true} if bg call is not alive or fg call has higher score than bg call.
     */
    private boolean isForegroundHigherPriority() {
        if (!mBackgroundCall.getState().isAlive()) {
            return true;
        }
        ImsPhoneConnection fgConnection = mForegroundCall.getFirstConnection();
        ImsPhoneConnection bgConnection = mBackgroundCall.getFirstConnection();
        if (fgConnection.getCallPriority() > bgConnection.getCallPriority()) {
            return true;
        }
        return false;
    }
}<|MERGE_RESOLUTION|>--- conflicted
+++ resolved
@@ -2644,12 +2644,9 @@
             mPendingMO.finalize();
             mPendingMO = null;
         }
-<<<<<<< HEAD
-=======
         // Ensure aggregate state for this tracker is also updated to reflect the new state.
         updatePhoneState();
         mPhone.notifyPreciseCallStateChanged();
->>>>>>> 6882d65d
     }
 
     @UnsupportedAppUsage(maxTargetSdk = Build.VERSION_CODES.R, trackingBug = 170729553)
