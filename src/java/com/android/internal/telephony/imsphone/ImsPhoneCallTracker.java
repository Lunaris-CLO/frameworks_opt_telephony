--- conflicted
+++ resolved
@@ -1300,12 +1300,9 @@
     public ImsPhoneCallTracker(ImsPhone phone, ConnectorFactory factory, Executor executor,
             FeatureFlags featureFlags) {
         this.mPhone = phone;
-<<<<<<< HEAD
+        mFeatureFlags = featureFlags;
         mTelephonyManager = (TelephonyManager) mPhone.getContext()
                 .getSystemService(Context.TELEPHONY_SERVICE);
-=======
-        mFeatureFlags = featureFlags;
->>>>>>> baa0df73
         mConnectorFactory = factory;
         if (executor != null) {
             mExecutor = executor;
