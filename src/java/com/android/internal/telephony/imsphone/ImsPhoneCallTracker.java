/*
 * Copyright (C) 2013 The Android Open Source Project
 *
 * Licensed under the Apache License, Version 2.0 (the "License");
 * you may not use this file except in compliance with the License.
 * You may obtain a copy of the License at
 *
 *      http://www.apache.org/licenses/LICENSE-2.0
 *
 * Unless required by applicable law or agreed to in writing, software
 * distributed under the License is distributed on an "AS IS" BASIS,
 * WITHOUT WARRANTIES OR CONDITIONS OF ANY KIND, either express or implied.
 * See the License for the specific language governing permissions and
 * limitations under the License.
 */

package com.android.internal.telephony.imsphone;

import static com.android.internal.telephony.Phone.CS_FALLBACK;

import android.content.BroadcastReceiver;
import android.content.Context;
import android.content.Intent;
import android.content.IntentFilter;
import android.content.SharedPreferences;
import android.content.pm.PackageManager;
import android.net.ConnectivityManager;
import android.net.Network;
import android.net.NetworkCapabilities;
import android.net.NetworkInfo;
import android.net.NetworkRequest;
import android.net.NetworkStats;
import android.net.Uri;
import android.os.AsyncResult;
import android.os.Bundle;
import android.os.Handler;
import android.os.Message;
import android.os.PersistableBundle;
import android.os.Registrant;
import android.os.RegistrantList;
import android.os.RemoteException;
import android.os.SystemClock;
import android.os.SystemProperties;
import android.preference.PreferenceManager;
import android.provider.Settings;
import android.telecom.ConferenceParticipant;
import android.telecom.TelecomManager;
import android.telecom.VideoProfile;
import android.telephony.CarrierConfigManager;
import android.telephony.DisconnectCause;
import android.telephony.PhoneNumberUtils;
import android.telephony.PreciseDisconnectCause;
import android.telephony.Rlog;
import android.telephony.ServiceState;
import android.telephony.SubscriptionManager;
import android.telephony.TelephonyManager;
import android.telephony.ims.ImsCallProfile;
<<<<<<< HEAD
import android.telephony.ims.ImsCallSession;
=======
import android.telephony.ims.ImsMmTelManager;
>>>>>>> ef3d6c65
import android.telephony.ims.ImsReasonInfo;
import android.telephony.ims.ImsStreamMediaProfile;
import android.telephony.ims.ImsSuppServiceNotification;
import android.telephony.ims.feature.ImsFeature;
import android.telephony.ims.feature.MmTelFeature;
import android.telephony.ims.stub.ImsConfigImplBase;
import android.telephony.ims.stub.ImsRegistrationImplBase;
import android.text.TextUtils;
import android.util.ArrayMap;
import android.util.Log;
import android.util.Pair;
import android.util.SparseIntArray;

import com.android.ims.ImsCall;
import com.android.ims.ImsConfig;
import com.android.ims.ImsConfigListener;
import com.android.ims.ImsEcbm;
import com.android.ims.ImsException;
import com.android.ims.ImsManager;
import com.android.ims.ImsMultiEndpoint;
import com.android.ims.ImsUtInterface;
import com.android.ims.internal.IImsCallSession;
import com.android.ims.internal.IImsVideoCallProvider;
import com.android.ims.internal.ImsVideoCallProviderWrapper;
import com.android.ims.internal.VideoPauseTracker;
import com.android.internal.annotations.VisibleForTesting;
import com.android.internal.os.SomeArgs;
import com.android.internal.telephony.Call;
import com.android.internal.telephony.CallStateException;
import com.android.internal.telephony.CallTracker;
import com.android.internal.telephony.CommandException;
import com.android.internal.telephony.CommandsInterface;
import com.android.internal.telephony.Connection;
import com.android.internal.telephony.Phone;
import com.android.internal.telephony.PhoneConstants;
import com.android.internal.telephony.PhoneInternalInterface;
import com.android.internal.telephony.SubscriptionController;
import com.android.internal.telephony.TelephonyProperties;
import com.android.internal.telephony.dataconnection.DataEnabledSettings;
import com.android.internal.telephony.gsm.SuppServiceNotification;
import com.android.internal.telephony.metrics.TelephonyMetrics;
import com.android.internal.telephony.nano.TelephonyProto.ImsConnectionState;
import com.android.internal.telephony.nano.TelephonyProto.TelephonyCallSession;
import com.android.internal.telephony.nano.TelephonyProto.TelephonyCallSession.Event.ImsCommand;
import com.android.server.net.NetworkStatsService;

import java.io.FileDescriptor;
import java.io.PrintWriter;
import java.util.ArrayList;
import java.util.HashMap;
import java.util.List;
import java.util.Map;
import java.util.concurrent.atomic.AtomicInteger;
import java.util.regex.Pattern;

import org.codeaurora.ims.QtiCallConstants;
import org.codeaurora.ims.utils.QtiImsExtUtils;

/**
 * {@hide}
 */
public class ImsPhoneCallTracker extends CallTracker implements ImsPullCall {
    static final String LOG_TAG = "ImsPhoneCallTracker";
    static final String VERBOSE_STATE_TAG = "IPCTState";

    public interface PhoneStateListener {
        void onPhoneStateChanged(PhoneConstants.State oldState, PhoneConstants.State newState);
    }

    public interface SharedPreferenceProxy {
        SharedPreferences getDefaultSharedPreferences(Context context);
    }

    public interface PhoneNumberUtilsProxy {
        boolean isEmergencyNumber(String number);
    }

    private static final boolean DBG = true;

    // When true, dumps the state of ImsPhoneCallTracker after changes to foreground and background
    // calls.  This is helpful for debugging.  It is also possible to enable this at runtime by
    // setting the IPCTState log tag to VERBOSE.
    private static final boolean FORCE_VERBOSE_STATE_LOGGING = false; /* stopship if true */
    private static final boolean VERBOSE_STATE_LOGGING = FORCE_VERBOSE_STATE_LOGGING ||
            Rlog.isLoggable(VERBOSE_STATE_TAG, Log.VERBOSE);

    private MmTelFeature.MmTelCapabilities mMmTelCapabilities =
            new MmTelFeature.MmTelCapabilities();

    private TelephonyMetrics mMetrics;
    private boolean mCarrierConfigLoaded = false;

    private final MmTelFeatureListener mMmTelFeatureListener = new MmTelFeatureListener();
    private class MmTelFeatureListener extends MmTelFeature.Listener {
        @Override
        public void onIncomingCall(IImsCallSession c, Bundle extras) {
            if (DBG) log("onReceive : incoming call intent");

            if (mImsManager == null) return;

            try {
                // Network initiated USSD will be treated by mImsUssdListener
                boolean isUssd = extras.getBoolean(ImsManager.EXTRA_USSD, false);
                if (isUssd) {
                    if (DBG) log("onReceive : USSD");
                    mUssdSession = mImsManager.takeCall(c, extras, mImsUssdListener);
                    if (mUssdSession != null) {
                        mUssdSession.accept(ImsCallProfile.CALL_TYPE_VOICE);
                    }
                    return;
                }

                boolean isUnknown = extras.getBoolean(ImsManager.EXTRA_IS_UNKNOWN_CALL, false);
                if (DBG) {
                    log("onReceive : isUnknown = " + isUnknown
                            + " fg = " + mForegroundCall.getState()
                            + " bg = " + mBackgroundCall.getState());
                }

                // Normal MT/Unknown call
                ImsCall imsCall = mImsManager.takeCall(c, extras, mImsCallListener);
                ImsPhoneConnection conn = new ImsPhoneConnection(mPhone, imsCall,
                        ImsPhoneCallTracker.this,
                        (isUnknown ? mForegroundCall : mRingingCall), isUnknown);

                // If there is an active call.
                if (mForegroundCall.hasConnections()) {
                    ImsCall activeCall = mForegroundCall.getFirstConnection().getImsCall();
                    if (activeCall != null && imsCall != null) {
                        // activeCall could be null if the foreground call is in a disconnected
                        // state.  If either of the calls is null there is no need to check if
                        // one will be disconnected on answer.
                        boolean answeringWillDisconnect =
                                shouldDisconnectActiveCallOnAnswer(activeCall, imsCall);
                        conn.setActiveCallDisconnectedOnAnswer(answeringWillDisconnect);
                    }
                }
                conn.setAllowAddCallDuringVideoCall(mAllowAddCallDuringVideoCall);
                conn.setAllowHoldingVideoCall(mAllowHoldingVideoCall);
                addConnection(conn);

                setVideoCallProvider(conn, imsCall);

                TelephonyMetrics.getInstance().writeOnImsCallReceive(mPhone.getPhoneId(),
                        imsCall.getSession());

                if (isUnknown) {
                    mPhone.notifyUnknownConnection(conn);
                } else {
                    if ((mForegroundCall.getState() != ImsPhoneCall.State.IDLE)
                            || (mBackgroundCall.getState() != ImsPhoneCall.State.IDLE)) {
                        conn.update(imsCall, ImsPhoneCall.State.WAITING);
                    }

                    mPhone.notifyNewRingingConnection(conn);
                    mPhone.notifyIncomingRing();
                }

                updatePhoneState();
                mPhone.notifyPreciseCallStateChanged();
            } catch (ImsException e) {
                loge("onReceive : exception " + e);
            } catch (RemoteException e) {
            }
        }

        @Override
        public void onVoiceMessageCountUpdate(int count) {
            if (mPhone != null && mPhone.mDefaultPhone != null) {
                if (DBG) log("onVoiceMessageCountChanged :: count=" + count);
                mPhone.mDefaultPhone.setVoiceMessageCount(count);
            } else {
                loge("onVoiceMessageCountUpdate: null phone");
            }
        }
    }

    private BroadcastReceiver mReceiver = new BroadcastReceiver() {
        @Override
        public void onReceive(Context context, Intent intent) {
            if (intent.getAction().equals(CarrierConfigManager.ACTION_CARRIER_CONFIG_CHANGED)) {
                int subId = intent.getIntExtra(PhoneConstants.SUBSCRIPTION_KEY,
                        SubscriptionManager.INVALID_SUBSCRIPTION_ID);
                if (subId == mPhone.getSubId()) {
                    cacheCarrierConfiguration(subId);
                    log("onReceive : Updating mAllowEmergencyVideoCalls = " +
                            mAllowEmergencyVideoCalls);
                }
            } else if (TelecomManager.ACTION_CHANGE_DEFAULT_DIALER.equals(intent.getAction())) {
                mDefaultDialerUid.set(getPackageUid(context, intent.getStringExtra(
                        TelecomManager.EXTRA_CHANGE_DEFAULT_DIALER_PACKAGE_NAME)));
            }
        }
    };

    /**
     * Tracks whether we are currently monitoring network connectivity for the purpose of warning
     * the user of an inability to handover from LTE to WIFI for video calls.
     */
    private boolean mIsMonitoringConnectivity = false;

    /**
     * Network callback used to schedule the handover check when a wireless network connects.
     */
    private ConnectivityManager.NetworkCallback mNetworkCallback =
            new ConnectivityManager.NetworkCallback() {
                @Override
                public void onAvailable(Network network) {
                    Rlog.i(LOG_TAG, "Network available: " + network);
                    scheduleHandoverCheck();
                }
            };

    //***** Constants

    static final int MAX_CONNECTIONS = 7;
    static final int MAX_CONNECTIONS_PER_CALL = 5;

    private static final int EVENT_HANGUP_PENDINGMO = 18;
    private static final int EVENT_DIAL_PENDINGMO = 20;
    private static final int EVENT_EXIT_ECBM_BEFORE_PENDINGMO = 21;
    private static final int EVENT_VT_DATA_USAGE_UPDATE = 22;
    private static final int EVENT_DATA_ENABLED_CHANGED = 23;
    private static final int EVENT_CHECK_FOR_WIFI_HANDOVER = 25;
    private static final int EVENT_ON_FEATURE_CAPABILITY_CHANGED = 26;
    private static final int EVENT_SUPP_SERVICE_INDICATION = 27;
    private static final int EVENT_REDIAL_WIFI_E911_CALL = 28;
    private static final int EVENT_REDIAL_WIFI_E911_TIMEOUT = 29;
    private static final int EVENT_ANSWER_WAITING_CALL = 30;
    private static final int EVENT_RESUME_NOW_FOREGROUND_CALL = 31;

    private static final int TIMEOUT_HANGUP_PENDINGMO = 500;

    private static final int HANDOVER_TO_WIFI_TIMEOUT_MS = 60000; // ms

    private static final int TIMEOUT_REDIAL_WIFI_E911_MS = 10000;

    // Following values are for mHoldSwitchingState
    private enum HoldSwapState {
        // Not in the middle of a hold/swap operation
        INACTIVE,
        // Pending a single call getting held
        PENDING_SINGLE_CALL_HOLD,
        // Pending a single call getting unheld
        PENDING_SINGLE_CALL_UNHOLD,
        // Pending swapping a active and a held call
        SWAPPING_ACTIVE_AND_HELD,
        // Pending holding a call to answer a call-waiting call
        HOLDING_TO_ANSWER_INCOMING,
        // Pending resuming the foreground call after some kind of failure
        PENDING_RESUME_FOREGROUND_AFTER_FAILURE,
        // Pending holding a call to dial another outgoing call
        HOLDING_TO_DIAL_OUTGOING,
    }

    //***** Instance Variables
    private ArrayList<ImsPhoneConnection> mConnections = new ArrayList<ImsPhoneConnection>();
    private RegistrantList mVoiceCallEndedRegistrants = new RegistrantList();
    private RegistrantList mVoiceCallStartedRegistrants = new RegistrantList();

    public ImsPhoneCall mRingingCall = new ImsPhoneCall(this, ImsPhoneCall.CONTEXT_RINGING);
    public ImsPhoneCall mForegroundCall = new ImsPhoneCall(this,
            ImsPhoneCall.CONTEXT_FOREGROUND);
    public ImsPhoneCall mBackgroundCall = new ImsPhoneCall(this,
            ImsPhoneCall.CONTEXT_BACKGROUND);
    public ImsPhoneCall mHandoverCall = new ImsPhoneCall(this, ImsPhoneCall.CONTEXT_HANDOVER);

    // Hold aggregated video call data usage for each video call since boot.
    // The ImsCall's call id is the key of the map.
    private final HashMap<Integer, Long> mVtDataUsageMap = new HashMap<>();

    private volatile NetworkStats mVtDataUsageSnapshot = null;
    private volatile NetworkStats mVtDataUsageUidSnapshot = null;

    private final AtomicInteger mDefaultDialerUid = new AtomicInteger(NetworkStats.UID_ALL);

    private ImsPhoneConnection mPendingMO;
    private int mClirMode = CommandsInterface.CLIR_DEFAULT;
    private Object mSyncHold = new Object();

    private ImsCall mUssdSession = null;
    private Message mPendingUssd = null;

    ImsPhone mPhone;

    private boolean mDesiredMute = false;    // false = mute off
    private boolean mOnHoldToneStarted = false;
    private int mOnHoldToneId = -1;

    private PhoneConstants.State mState = PhoneConstants.State.IDLE;

    private ImsManager mImsManager;
    private ImsUtInterface mUtInterface;

    private Call.SrvccState mSrvccState = Call.SrvccState.NONE;

    private boolean mIsInEmergencyCall = false;
    private boolean mIsDataEnabled = false;

    private int pendingCallClirMode;
    private int mPendingCallVideoState;
    private Bundle mPendingIntentExtras;
    private boolean pendingCallInEcm = false;
    private boolean mSwitchingFgAndBgCalls = false;
    private ImsCall mCallExpectedToResume = null;
    private boolean mAllowEmergencyVideoCalls = false;
    private boolean mIgnoreDataEnabledChangedForVideoCalls = false;
    private boolean mIsViLteDataMetered = false;
    private boolean mAlwaysPlayRemoteHoldTone = false;
    private boolean mAutoRetryFailedWifiEmergencyCall = false;
    private boolean mIgnoreResetUtCapability = false;
    // Tracks the state of our background/foreground calls while a call hold/swap operation is
    // in progress. Values listed above.
    private HoldSwapState mHoldSwitchingState = HoldSwapState.INACTIVE;

    private String mLastDialString = null;
    private PhoneInternalInterface.DialArgs mLastDialArgs = null;
    /**
     * Listeners to changes in the phone state.  Intended for use by other interested IMS components
     * without the need to register a full blown {@link android.telephony.PhoneStateListener}.
     */
    private List<PhoneStateListener> mPhoneStateListeners = new ArrayList<>();

    /**
     * Carrier configuration option which determines if video calls which have been downgraded to an
     * audio call should be treated as if they are still video calls.
     */
    private boolean mTreatDowngradedVideoCallsAsVideoCalls = false;

    /**
     * Carrier configuration option which determines if an ongoing video call over wifi should be
     * dropped when an audio call is answered.
     */
    private boolean mDropVideoCallWhenAnsweringAudioCall = false;

    /**
     * Carrier configuration option which determines whether adding a call during a video call
     * should be allowed.
     */
    private boolean mAllowAddCallDuringVideoCall = true;


    /**
     * Carrier configuration option which determines whether holding a video call
     * should be allowed.
     */
    private boolean mAllowHoldingVideoCall = true;


    /**
     * Carrier configuration option which determines whether to notify the connection if a handover
     * to wifi fails.
     */
    private boolean mNotifyVtHandoverToWifiFail = false;

    /**
     * Carrier configuration option which determines whether the carrier supports downgrading a
     * TX/RX/TX-RX video call directly to an audio-only call.
     */
    private boolean mSupportDowngradeVtToAudio = false;

    /**
     * Stores the mapping of {@code ImsReasonInfo#CODE_*} to {@code PreciseDisconnectCause#*}
     */
    private static final SparseIntArray PRECISE_CAUSE_MAP = new SparseIntArray();
    static {
        PRECISE_CAUSE_MAP.append(ImsReasonInfo.CODE_LOCAL_ILLEGAL_ARGUMENT,
                PreciseDisconnectCause.LOCAL_ILLEGAL_ARGUMENT);
        PRECISE_CAUSE_MAP.append(ImsReasonInfo.CODE_LOCAL_ILLEGAL_STATE,
                PreciseDisconnectCause.LOCAL_ILLEGAL_STATE);
        PRECISE_CAUSE_MAP.append(ImsReasonInfo.CODE_LOCAL_INTERNAL_ERROR,
                PreciseDisconnectCause.LOCAL_INTERNAL_ERROR);
        PRECISE_CAUSE_MAP.append(ImsReasonInfo.CODE_LOCAL_IMS_SERVICE_DOWN,
                PreciseDisconnectCause.LOCAL_IMS_SERVICE_DOWN);
        PRECISE_CAUSE_MAP.append(ImsReasonInfo.CODE_LOCAL_NO_PENDING_CALL,
                PreciseDisconnectCause.LOCAL_NO_PENDING_CALL);
        PRECISE_CAUSE_MAP.append(ImsReasonInfo.CODE_LOCAL_ENDED_BY_CONFERENCE_MERGE,
                PreciseDisconnectCause.NORMAL);
        PRECISE_CAUSE_MAP.append(ImsReasonInfo.CODE_LOCAL_POWER_OFF,
                PreciseDisconnectCause.LOCAL_POWER_OFF);
        PRECISE_CAUSE_MAP.append(ImsReasonInfo.CODE_LOCAL_LOW_BATTERY,
                PreciseDisconnectCause.LOCAL_LOW_BATTERY);
        PRECISE_CAUSE_MAP.append(ImsReasonInfo.CODE_LOCAL_NETWORK_NO_SERVICE,
                PreciseDisconnectCause.LOCAL_NETWORK_NO_SERVICE);
        PRECISE_CAUSE_MAP.append(ImsReasonInfo.CODE_LOCAL_NETWORK_NO_LTE_COVERAGE,
                PreciseDisconnectCause.LOCAL_NETWORK_NO_LTE_COVERAGE);
        PRECISE_CAUSE_MAP.append(ImsReasonInfo.CODE_LOCAL_NETWORK_ROAMING,
                PreciseDisconnectCause.LOCAL_NETWORK_ROAMING);
        PRECISE_CAUSE_MAP.append(ImsReasonInfo.CODE_LOCAL_NETWORK_IP_CHANGED,
                PreciseDisconnectCause.LOCAL_NETWORK_IP_CHANGED);
        PRECISE_CAUSE_MAP.append(ImsReasonInfo.CODE_LOCAL_SERVICE_UNAVAILABLE,
                PreciseDisconnectCause.LOCAL_SERVICE_UNAVAILABLE);
        PRECISE_CAUSE_MAP.append(ImsReasonInfo.CODE_LOCAL_NOT_REGISTERED,
                PreciseDisconnectCause.LOCAL_NOT_REGISTERED);
        PRECISE_CAUSE_MAP.append(ImsReasonInfo.CODE_LOCAL_CALL_EXCEEDED,
                PreciseDisconnectCause.LOCAL_MAX_CALL_EXCEEDED);
        PRECISE_CAUSE_MAP.append(ImsReasonInfo.CODE_LOCAL_CALL_DECLINE,
                PreciseDisconnectCause.LOCAL_CALL_DECLINE);
        PRECISE_CAUSE_MAP.append(ImsReasonInfo.CODE_LOCAL_CALL_VCC_ON_PROGRESSING,
                PreciseDisconnectCause.LOCAL_CALL_VCC_ON_PROGRESSING);
        PRECISE_CAUSE_MAP.append(ImsReasonInfo.CODE_LOCAL_CALL_RESOURCE_RESERVATION_FAILED,
                PreciseDisconnectCause.LOCAL_CALL_RESOURCE_RESERVATION_FAILED);
        PRECISE_CAUSE_MAP.append(ImsReasonInfo.CODE_LOCAL_CALL_CS_RETRY_REQUIRED,
                PreciseDisconnectCause.LOCAL_CALL_CS_RETRY_REQUIRED);
        PRECISE_CAUSE_MAP.append(ImsReasonInfo.CODE_LOCAL_CALL_VOLTE_RETRY_REQUIRED,
                PreciseDisconnectCause.LOCAL_CALL_VOLTE_RETRY_REQUIRED);
        PRECISE_CAUSE_MAP.append(ImsReasonInfo.CODE_LOCAL_CALL_TERMINATED,
                PreciseDisconnectCause.LOCAL_CALL_TERMINATED);
        PRECISE_CAUSE_MAP.append(ImsReasonInfo.CODE_LOCAL_HO_NOT_FEASIBLE,
                PreciseDisconnectCause.LOCAL_HO_NOT_FEASIBLE);
        PRECISE_CAUSE_MAP.append(ImsReasonInfo.CODE_TIMEOUT_1XX_WAITING,
                PreciseDisconnectCause.TIMEOUT_1XX_WAITING);
        PRECISE_CAUSE_MAP.append(ImsReasonInfo.CODE_TIMEOUT_NO_ANSWER,
                PreciseDisconnectCause.TIMEOUT_NO_ANSWER);
        PRECISE_CAUSE_MAP.append(ImsReasonInfo.CODE_TIMEOUT_NO_ANSWER_CALL_UPDATE,
                PreciseDisconnectCause.TIMEOUT_NO_ANSWER_CALL_UPDATE);
        PRECISE_CAUSE_MAP.append(ImsReasonInfo.CODE_FDN_BLOCKED,
                PreciseDisconnectCause.FDN_BLOCKED);
        PRECISE_CAUSE_MAP.append(ImsReasonInfo.CODE_SIP_REDIRECTED,
                PreciseDisconnectCause.SIP_REDIRECTED);
        PRECISE_CAUSE_MAP.append(ImsReasonInfo.CODE_SIP_BAD_REQUEST,
                PreciseDisconnectCause.SIP_BAD_REQUEST);
        PRECISE_CAUSE_MAP.append(ImsReasonInfo.CODE_SIP_FORBIDDEN,
                PreciseDisconnectCause.SIP_FORBIDDEN);
        PRECISE_CAUSE_MAP.append(ImsReasonInfo.CODE_SIP_NOT_FOUND,
                PreciseDisconnectCause.SIP_NOT_FOUND);
        PRECISE_CAUSE_MAP.append(ImsReasonInfo.CODE_SIP_NOT_SUPPORTED,
                PreciseDisconnectCause.SIP_NOT_SUPPORTED);
        PRECISE_CAUSE_MAP.append(ImsReasonInfo.CODE_SIP_REQUEST_TIMEOUT,
                PreciseDisconnectCause.SIP_REQUEST_TIMEOUT);
        PRECISE_CAUSE_MAP.append(ImsReasonInfo.CODE_SIP_TEMPRARILY_UNAVAILABLE,
                PreciseDisconnectCause.SIP_TEMPRARILY_UNAVAILABLE);
        PRECISE_CAUSE_MAP.append(ImsReasonInfo.CODE_SIP_BAD_ADDRESS,
                PreciseDisconnectCause.SIP_BAD_ADDRESS);
        PRECISE_CAUSE_MAP.append(ImsReasonInfo.CODE_SIP_BUSY,
                PreciseDisconnectCause.SIP_BUSY);
        PRECISE_CAUSE_MAP.append(ImsReasonInfo.CODE_SIP_REQUEST_CANCELLED,
                PreciseDisconnectCause.SIP_REQUEST_CANCELLED);
        PRECISE_CAUSE_MAP.append(ImsReasonInfo.CODE_SIP_NOT_ACCEPTABLE,
                PreciseDisconnectCause.SIP_NOT_ACCEPTABLE);
        PRECISE_CAUSE_MAP.append(ImsReasonInfo.CODE_SIP_NOT_REACHABLE,
                PreciseDisconnectCause.SIP_NOT_REACHABLE);
        PRECISE_CAUSE_MAP.append(ImsReasonInfo.CODE_SIP_CLIENT_ERROR,
                PreciseDisconnectCause.SIP_CLIENT_ERROR);
        PRECISE_CAUSE_MAP.append(ImsReasonInfo.CODE_SIP_TRANSACTION_DOES_NOT_EXIST,
                PreciseDisconnectCause.SIP_TRANSACTION_DOES_NOT_EXIST);
        PRECISE_CAUSE_MAP.append(ImsReasonInfo.CODE_SIP_SERVER_INTERNAL_ERROR,
                PreciseDisconnectCause.SIP_SERVER_INTERNAL_ERROR);
        PRECISE_CAUSE_MAP.append(ImsReasonInfo.CODE_SIP_SERVICE_UNAVAILABLE,
                PreciseDisconnectCause.SIP_SERVICE_UNAVAILABLE);
        PRECISE_CAUSE_MAP.append(ImsReasonInfo.CODE_SIP_SERVER_TIMEOUT,
                PreciseDisconnectCause.SIP_SERVER_TIMEOUT);
        PRECISE_CAUSE_MAP.append(ImsReasonInfo.CODE_SIP_SERVER_ERROR,
                PreciseDisconnectCause.SIP_SERVER_ERROR);
        PRECISE_CAUSE_MAP.append(ImsReasonInfo.CODE_SIP_USER_REJECTED,
                PreciseDisconnectCause.SIP_USER_REJECTED);
        PRECISE_CAUSE_MAP.append(ImsReasonInfo.CODE_SIP_GLOBAL_ERROR,
                PreciseDisconnectCause.SIP_GLOBAL_ERROR);
        PRECISE_CAUSE_MAP.append(ImsReasonInfo.CODE_EMERGENCY_TEMP_FAILURE,
                PreciseDisconnectCause.EMERGENCY_TEMP_FAILURE);
        PRECISE_CAUSE_MAP.append(ImsReasonInfo.CODE_EMERGENCY_PERM_FAILURE,
                PreciseDisconnectCause.EMERGENCY_PERM_FAILURE);
        PRECISE_CAUSE_MAP.append(ImsReasonInfo.CODE_MEDIA_INIT_FAILED,
                PreciseDisconnectCause.MEDIA_INIT_FAILED);
        PRECISE_CAUSE_MAP.append(ImsReasonInfo.CODE_MEDIA_NO_DATA,
                PreciseDisconnectCause.MEDIA_NO_DATA);
        PRECISE_CAUSE_MAP.append(ImsReasonInfo.CODE_MEDIA_NOT_ACCEPTABLE,
                PreciseDisconnectCause.MEDIA_NOT_ACCEPTABLE);
        PRECISE_CAUSE_MAP.append(ImsReasonInfo.CODE_MEDIA_UNSPECIFIED,
                PreciseDisconnectCause.MEDIA_UNSPECIFIED);
        PRECISE_CAUSE_MAP.append(ImsReasonInfo.CODE_USER_TERMINATED,
                PreciseDisconnectCause.USER_TERMINATED);
        PRECISE_CAUSE_MAP.append(ImsReasonInfo.CODE_USER_NOANSWER,
                PreciseDisconnectCause.USER_NOANSWER);
        PRECISE_CAUSE_MAP.append(ImsReasonInfo.CODE_USER_IGNORE,
                PreciseDisconnectCause.USER_IGNORE);
        PRECISE_CAUSE_MAP.append(ImsReasonInfo.CODE_USER_DECLINE,
                PreciseDisconnectCause.USER_DECLINE);
        PRECISE_CAUSE_MAP.append(ImsReasonInfo.CODE_LOW_BATTERY,
                PreciseDisconnectCause.LOW_BATTERY);
        PRECISE_CAUSE_MAP.append(ImsReasonInfo.CODE_BLACKLISTED_CALL_ID,
                PreciseDisconnectCause.BLACKLISTED_CALL_ID);
        PRECISE_CAUSE_MAP.append(ImsReasonInfo.CODE_USER_TERMINATED_BY_REMOTE,
                PreciseDisconnectCause.USER_TERMINATED_BY_REMOTE);
        PRECISE_CAUSE_MAP.append(ImsReasonInfo.CODE_UT_NOT_SUPPORTED,
                PreciseDisconnectCause.UT_NOT_SUPPORTED);
        PRECISE_CAUSE_MAP.append(ImsReasonInfo.CODE_UT_SERVICE_UNAVAILABLE,
                PreciseDisconnectCause.UT_SERVICE_UNAVAILABLE);
        PRECISE_CAUSE_MAP.append(ImsReasonInfo.CODE_UT_OPERATION_NOT_ALLOWED,
                PreciseDisconnectCause.UT_OPERATION_NOT_ALLOWED);
        PRECISE_CAUSE_MAP.append(ImsReasonInfo.CODE_UT_NETWORK_ERROR,
                PreciseDisconnectCause.UT_NETWORK_ERROR);
        PRECISE_CAUSE_MAP.append(ImsReasonInfo.CODE_UT_CB_PASSWORD_MISMATCH,
                PreciseDisconnectCause.UT_CB_PASSWORD_MISMATCH);
        PRECISE_CAUSE_MAP.append(ImsReasonInfo.CODE_ECBM_NOT_SUPPORTED,
                PreciseDisconnectCause.ECBM_NOT_SUPPORTED);
        PRECISE_CAUSE_MAP.append(ImsReasonInfo.CODE_MULTIENDPOINT_NOT_SUPPORTED,
                PreciseDisconnectCause.MULTIENDPOINT_NOT_SUPPORTED);
        PRECISE_CAUSE_MAP.append(ImsReasonInfo.CODE_CALL_DROP_IWLAN_TO_LTE_UNAVAILABLE,
                PreciseDisconnectCause.CALL_DROP_IWLAN_TO_LTE_UNAVAILABLE);
        PRECISE_CAUSE_MAP.append(ImsReasonInfo.CODE_ANSWERED_ELSEWHERE,
                PreciseDisconnectCause.ANSWERED_ELSEWHERE);
        PRECISE_CAUSE_MAP.append(ImsReasonInfo.CODE_CALL_PULL_OUT_OF_SYNC,
                PreciseDisconnectCause.CALL_PULL_OUT_OF_SYNC);
        PRECISE_CAUSE_MAP.append(ImsReasonInfo.CODE_CALL_END_CAUSE_CALL_PULL,
                PreciseDisconnectCause.CALL_PULLED);
        PRECISE_CAUSE_MAP.append(ImsReasonInfo.CODE_SUPP_SVC_FAILED,
                PreciseDisconnectCause.SUPP_SVC_FAILED);
        PRECISE_CAUSE_MAP.append(ImsReasonInfo.CODE_SUPP_SVC_CANCELLED,
                PreciseDisconnectCause.SUPP_SVC_CANCELLED);
        PRECISE_CAUSE_MAP.append(ImsReasonInfo.CODE_SUPP_SVC_REINVITE_COLLISION,
                PreciseDisconnectCause.SUPP_SVC_REINVITE_COLLISION);
        PRECISE_CAUSE_MAP.append(ImsReasonInfo.CODE_IWLAN_DPD_FAILURE,
                PreciseDisconnectCause.IWLAN_DPD_FAILURE);
        PRECISE_CAUSE_MAP.append(ImsReasonInfo.CODE_EPDG_TUNNEL_ESTABLISH_FAILURE,
                PreciseDisconnectCause.EPDG_TUNNEL_ESTABLISH_FAILURE);
        PRECISE_CAUSE_MAP.append(ImsReasonInfo.CODE_EPDG_TUNNEL_REKEY_FAILURE,
                PreciseDisconnectCause.EPDG_TUNNEL_REKEY_FAILURE);
        PRECISE_CAUSE_MAP.append(ImsReasonInfo.CODE_EPDG_TUNNEL_LOST_CONNECTION,
                PreciseDisconnectCause.EPDG_TUNNEL_LOST_CONNECTION);
        PRECISE_CAUSE_MAP.append(ImsReasonInfo.CODE_MAXIMUM_NUMBER_OF_CALLS_REACHED,
                PreciseDisconnectCause.MAXIMUM_NUMBER_OF_CALLS_REACHED);
        PRECISE_CAUSE_MAP.append(ImsReasonInfo.CODE_REMOTE_CALL_DECLINE,
                PreciseDisconnectCause.REMOTE_CALL_DECLINE);
        PRECISE_CAUSE_MAP.append(ImsReasonInfo.CODE_DATA_LIMIT_REACHED,
                PreciseDisconnectCause.DATA_LIMIT_REACHED);
        PRECISE_CAUSE_MAP.append(ImsReasonInfo.CODE_DATA_DISABLED,
                PreciseDisconnectCause.DATA_DISABLED);
        PRECISE_CAUSE_MAP.append(ImsReasonInfo.CODE_WIFI_LOST,
                PreciseDisconnectCause.WIFI_LOST);
        PRECISE_CAUSE_MAP.append(ImsReasonInfo.CODE_RADIO_OFF,
                PreciseDisconnectCause.RADIO_OFF);
        PRECISE_CAUSE_MAP.append(ImsReasonInfo.CODE_NO_VALID_SIM,
                PreciseDisconnectCause.NO_VALID_SIM);
        PRECISE_CAUSE_MAP.append(ImsReasonInfo.CODE_RADIO_INTERNAL_ERROR,
                PreciseDisconnectCause.RADIO_INTERNAL_ERROR);
        PRECISE_CAUSE_MAP.append(ImsReasonInfo.CODE_NETWORK_RESP_TIMEOUT,
                PreciseDisconnectCause.NETWORK_RESP_TIMEOUT);
        PRECISE_CAUSE_MAP.append(ImsReasonInfo.CODE_NETWORK_REJECT,
                PreciseDisconnectCause.NETWORK_REJECT);
        PRECISE_CAUSE_MAP.append(ImsReasonInfo.CODE_RADIO_ACCESS_FAILURE,
                PreciseDisconnectCause.RADIO_ACCESS_FAILURE);
        PRECISE_CAUSE_MAP.append(ImsReasonInfo.CODE_RADIO_LINK_FAILURE,
                PreciseDisconnectCause.RADIO_LINK_FAILURE);
        PRECISE_CAUSE_MAP.append(ImsReasonInfo.CODE_RADIO_LINK_LOST,
                PreciseDisconnectCause.RADIO_LINK_LOST);
        PRECISE_CAUSE_MAP.append(ImsReasonInfo.CODE_RADIO_UPLINK_FAILURE,
                PreciseDisconnectCause.RADIO_UPLINK_FAILURE);
        PRECISE_CAUSE_MAP.append(ImsReasonInfo.CODE_RADIO_SETUP_FAILURE,
                PreciseDisconnectCause.RADIO_SETUP_FAILURE);
        PRECISE_CAUSE_MAP.append(ImsReasonInfo.CODE_RADIO_RELEASE_NORMAL,
                PreciseDisconnectCause.RADIO_RELEASE_NORMAL);
        PRECISE_CAUSE_MAP.append(ImsReasonInfo.CODE_RADIO_RELEASE_ABNORMAL,
                PreciseDisconnectCause.RADIO_RELEASE_ABNORMAL);
        PRECISE_CAUSE_MAP.append(ImsReasonInfo.CODE_ACCESS_CLASS_BLOCKED,
                PreciseDisconnectCause.ACCESS_CLASS_BLOCKED);
        PRECISE_CAUSE_MAP.append(ImsReasonInfo.CODE_NETWORK_DETACH,
                PreciseDisconnectCause.NETWORK_DETACH);
        PRECISE_CAUSE_MAP.append(ImsReasonInfo.CODE_UNOBTAINABLE_NUMBER,
                PreciseDisconnectCause.UNOBTAINABLE_NUMBER);
        PRECISE_CAUSE_MAP.append(ImsReasonInfo.CODE_OEM_CAUSE_1,
                PreciseDisconnectCause.OEM_CAUSE_1);
        PRECISE_CAUSE_MAP.append(ImsReasonInfo.CODE_OEM_CAUSE_2,
                PreciseDisconnectCause.OEM_CAUSE_2);
        PRECISE_CAUSE_MAP.append(ImsReasonInfo.CODE_OEM_CAUSE_3,
                PreciseDisconnectCause.OEM_CAUSE_3);
        PRECISE_CAUSE_MAP.append(ImsReasonInfo.CODE_OEM_CAUSE_4,
                PreciseDisconnectCause.OEM_CAUSE_4);
        PRECISE_CAUSE_MAP.append(ImsReasonInfo.CODE_OEM_CAUSE_5,
                PreciseDisconnectCause.OEM_CAUSE_5);
        PRECISE_CAUSE_MAP.append(ImsReasonInfo.CODE_OEM_CAUSE_6,
                PreciseDisconnectCause.OEM_CAUSE_6);
        PRECISE_CAUSE_MAP.append(ImsReasonInfo.CODE_OEM_CAUSE_7,
                PreciseDisconnectCause.OEM_CAUSE_7);
        PRECISE_CAUSE_MAP.append(ImsReasonInfo.CODE_OEM_CAUSE_8,
                PreciseDisconnectCause.OEM_CAUSE_8);
        PRECISE_CAUSE_MAP.append(ImsReasonInfo.CODE_OEM_CAUSE_9,
                PreciseDisconnectCause.OEM_CAUSE_9);
        PRECISE_CAUSE_MAP.append(ImsReasonInfo.CODE_OEM_CAUSE_10,
                PreciseDisconnectCause.OEM_CAUSE_10);
        PRECISE_CAUSE_MAP.append(ImsReasonInfo.CODE_OEM_CAUSE_11,
                PreciseDisconnectCause.OEM_CAUSE_11);
        PRECISE_CAUSE_MAP.append(ImsReasonInfo.CODE_OEM_CAUSE_12,
                PreciseDisconnectCause.OEM_CAUSE_12);
        PRECISE_CAUSE_MAP.append(ImsReasonInfo.CODE_OEM_CAUSE_13,
                PreciseDisconnectCause.OEM_CAUSE_13);
        PRECISE_CAUSE_MAP.append(ImsReasonInfo.CODE_OEM_CAUSE_14,
                PreciseDisconnectCause.OEM_CAUSE_14);
        PRECISE_CAUSE_MAP.append(ImsReasonInfo.CODE_OEM_CAUSE_15,
                PreciseDisconnectCause.OEM_CAUSE_15);
    }

    /**
     * Carrier configuration option which determines whether the carrier wants to inform the user
     * when a video call is handed over from WIFI to LTE.
     * See {@link CarrierConfigManager#KEY_NOTIFY_HANDOVER_VIDEO_FROM_WIFI_TO_LTE_BOOL} for more
     * information.
     */
    private boolean mNotifyHandoverVideoFromWifiToLTE = false;

    /**
     * Carrier configuration option which determines whether the carrier wants to inform the user
     * when a video call is handed over from LTE to WIFI.
     * See {@link CarrierConfigManager#KEY_NOTIFY_HANDOVER_VIDEO_FROM_LTE_TO_WIFI_BOOL} for more
     * information.
     */
    private boolean mNotifyHandoverVideoFromLTEToWifi = false;

    /**
     * When {@code} false, indicates that no handover from LTE to WIFI has occurred during the start
     * of the call.
     * When {@code true}, indicates that the start of call handover from LTE to WIFI has been
     * attempted (it may have suceeded or failed).
     */
    private boolean mHasPerformedStartOfCallHandover = false;

    /**
     * Carrier configuration option which determines whether the carrier supports the
     * {@link VideoProfile#STATE_PAUSED} signalling.
     * See {@link CarrierConfigManager#KEY_SUPPORT_PAUSE_IMS_VIDEO_CALLS_BOOL} for more information.
     */
    private boolean mSupportPauseVideo = false;

    /**
     * Carrier configuration option which defines a mapping from pairs of
     * {@link ImsReasonInfo#getCode()} and {@link ImsReasonInfo#getExtraMessage()} values to a new
     * {@code ImsReasonInfo#CODE_*} value.
     *
     * See {@link CarrierConfigManager#KEY_IMS_REASONINFO_MAPPING_STRING_ARRAY}.
     */
    private Map<Pair<Integer, String>, Integer> mImsReasonCodeMap = new ArrayMap<>();


    /**
     * TODO: Remove this code; it is a workaround.
     * When {@code true}, forces {@link ImsManager#updateImsServiceConfig(boolean)} to
     * be called when an ongoing video call is disconnected.  In some cases, where video pause is
     * supported by the carrier, when {@link #onDataEnabledChanged(boolean, int)} reports that data
     * has been disabled we will pause the video rather than disconnecting the call.  When this
     * happens we need to prevent the IMS service config from being updated, as this will cause VT
     * to be disabled mid-call, resulting in an inability to un-pause the video.
     */
    private boolean mShouldUpdateImsConfigOnDisconnect = false;

    /**
     * Default implementation for retrieving shared preferences; uses the actual PreferencesManager.
     */
    private SharedPreferenceProxy mSharedPreferenceProxy = (Context context) -> {
        return PreferenceManager.getDefaultSharedPreferences(context);
    };

    /**
     * Default implementation for determining if a number is an emergency number.  Uses the real
     * PhoneNumberUtils.
     */
    private PhoneNumberUtilsProxy mPhoneNumberUtilsProxy = (String string) -> {
        return mPhone.getDefaultPhone().isEmergencyNumber(string);
    };

    private final ImsManager.Connector mImsManagerConnector;

    //***** Events


    //***** Constructors

    public ImsPhoneCallTracker(ImsPhone phone) {
        this.mPhone = phone;

        mMetrics = TelephonyMetrics.getInstance();

        IntentFilter intentfilter = new IntentFilter();
        intentfilter.addAction(CarrierConfigManager.ACTION_CARRIER_CONFIG_CHANGED);
        intentfilter.addAction(TelecomManager.ACTION_CHANGE_DEFAULT_DIALER);
        mPhone.getContext().registerReceiver(mReceiver, intentfilter);
        cacheCarrierConfiguration(mPhone.getSubId());

        mPhone.getDefaultPhone().registerForDataEnabledChanged(
                this, EVENT_DATA_ENABLED_CHANGED, null);

        final TelecomManager telecomManager =
                (TelecomManager) mPhone.getContext().getSystemService(Context.TELECOM_SERVICE);
        mDefaultDialerUid.set(
                getPackageUid(mPhone.getContext(), telecomManager.getDefaultDialerPackage()));

        long currentTime = SystemClock.elapsedRealtime();
        mVtDataUsageSnapshot = new NetworkStats(currentTime, 1);
        mVtDataUsageUidSnapshot = new NetworkStats(currentTime, 1);

        mImsManagerConnector = new ImsManager.Connector(phone.getContext(), phone.getPhoneId(),
                new ImsManager.Connector.Listener() {
                    @Override
                    public void connectionReady(ImsManager manager) throws ImsException {
                        mImsManager = manager;
                        startListeningForCalls();
                    }

                    @Override
                    public void connectionUnavailable() {
                        stopListeningForCalls();
                    }
                });
        mImsManagerConnector.connect();
    }

    /**
     * Test-only method used to mock out access to the shared preferences through the
     * {@link PreferenceManager}.
     * @param sharedPreferenceProxy
     */
    @VisibleForTesting
    public void setSharedPreferenceProxy(SharedPreferenceProxy sharedPreferenceProxy) {
        mSharedPreferenceProxy = sharedPreferenceProxy;
    }

    /**
     * Test-only method used to mock out access to the phone number utils class.
     * @param phoneNumberUtilsProxy
     */
    @VisibleForTesting
    public void setPhoneNumberUtilsProxy(PhoneNumberUtilsProxy phoneNumberUtilsProxy) {
        mPhoneNumberUtilsProxy = phoneNumberUtilsProxy;
    }

    /**
     * Test-only method used to set the ImsService retry timeout.
     */
    @VisibleForTesting
    public void setRetryTimeout(ImsManager.Connector.RetryTimeout retryTimeout) {
        mImsManagerConnector.mRetryTimeout = retryTimeout;
    }

    private int getPackageUid(Context context, String pkg) {
        if (pkg == null) {
            return NetworkStats.UID_ALL;
        }

        // Initialize to UID_ALL so at least it can be counted to overall data usage if
        // the dialer's package uid is not available.
        int uid = NetworkStats.UID_ALL;
        try {
            uid = context.getPackageManager().getPackageUid(pkg, 0);
        } catch (PackageManager.NameNotFoundException e) {
            loge("Cannot find package uid. pkg = " + pkg);
        }
        return uid;
    }

    private void startListeningForCalls() throws ImsException {
        log("startListeningForCalls");
        mImsManager.open(mMmTelFeatureListener);
        mImsManager.addRegistrationCallback(mImsRegistrationCallback);
        mImsManager.addCapabilitiesCallback(mImsCapabilityCallback);

        mImsManager.setConfigListener(mImsConfigListener);

        mImsManager.getConfigInterface().addConfigCallback(mConfigCallback);

        // Get the ECBM interface and set IMSPhone's listener object for notifications
        getEcbmInterface().setEcbmStateListener(mPhone.getImsEcbmStateListener());
        if (mPhone.isInEcm()) {
            // Call exit ECBM which will invoke onECBMExited
            mPhone.exitEmergencyCallbackMode();
        }
        int mPreferredTtyMode = Settings.Secure.getInt(
                mPhone.getContext().getContentResolver(),
                Settings.Secure.PREFERRED_TTY_MODE,
                Phone.TTY_MODE_OFF);
        mImsManager.setUiTTYMode(mPhone.getContext(), mPreferredTtyMode, null);

        ImsMultiEndpoint multiEndpoint = getMultiEndpointInterface();
        if (multiEndpoint != null) {
            multiEndpoint.setExternalCallStateListener(
                    mPhone.getExternalCallTracker().getExternalCallStateListener());
        }

        //Set UT interface listener to receive UT indications.
        mUtInterface = getUtInterface();
        if (mUtInterface != null) {
            mUtInterface.registerForSuppServiceIndication(this,
                    EVENT_SUPP_SERVICE_INDICATION, null);
        }

        if (mCarrierConfigLoaded) {
            mImsManager.updateImsServiceConfig(true);
        }
    }

    private void stopListeningForCalls() {
        log("stopListeningForCalls");
        resetImsCapabilities();
        // Only close on valid session.
        if (mImsManager != null) {
            try {
                mImsManager.getConfigInterface().removeConfigCallback(mConfigCallback);
            } catch (ImsException e) {
                Log.w(LOG_TAG, "stopListeningForCalls: unable to remove config callback.");
            }
            mImsManager.close();
        }
    }

    public void dispose() {
        if (DBG) log("dispose");
        mRingingCall.dispose();
        mBackgroundCall.dispose();
        mForegroundCall.dispose();
        mHandoverCall.dispose();

        clearDisconnected();
        if (mUtInterface != null) {
            mUtInterface.unregisterForSuppServiceIndication(this);
        }
        mPhone.getContext().unregisterReceiver(mReceiver);
        mPhone.getDefaultPhone().unregisterForDataEnabledChanged(this);
        mImsManagerConnector.disconnect();
    }

    @Override
    protected void finalize() {
        log("ImsPhoneCallTracker finalized");
    }

    //***** Instance Methods

    //***** Public Methods
    @Override
    public void registerForVoiceCallStarted(Handler h, int what, Object obj) {
        Registrant r = new Registrant(h, what, obj);
        mVoiceCallStartedRegistrants.add(r);
    }

    @Override
    public void unregisterForVoiceCallStarted(Handler h) {
        mVoiceCallStartedRegistrants.remove(h);
    }

    @Override
    public void registerForVoiceCallEnded(Handler h, int what, Object obj) {
        Registrant r = new Registrant(h, what, obj);
        mVoiceCallEndedRegistrants.add(r);
    }

    @Override
    public void unregisterForVoiceCallEnded(Handler h) {
        mVoiceCallEndedRegistrants.remove(h);
    }

    public int getClirMode() {
        if (mSharedPreferenceProxy != null && mPhone.getDefaultPhone() != null) {
            SharedPreferences sp = mSharedPreferenceProxy.getDefaultSharedPreferences(
                    mPhone.getContext());
            return sp.getInt(Phone.CLIR_KEY + mPhone.getDefaultPhone().getPhoneId(),
                    CommandsInterface.CLIR_DEFAULT);
        } else {
            loge("dial; could not get default CLIR mode.");
            return CommandsInterface.CLIR_DEFAULT;
        }
    }

    public Connection dial(String dialString, int videoState, Bundle intentExtras) throws
            CallStateException {
        ImsPhone.ImsDialArgs dialArgs =  new ImsPhone.ImsDialArgs.Builder()
                .setIntentExtras(intentExtras)
                .setVideoState(videoState)
                .setClirMode(getClirMode())
                .build();
        return dial(dialString, dialArgs);
    }

    public synchronized Connection dial(String dialString, ImsPhone.ImsDialArgs dialArgs)
            throws CallStateException {
        boolean isPhoneInEcmMode = isPhoneInEcbMode();
        boolean isEmergencyNumber = mPhoneNumberUtilsProxy.isEmergencyNumber(dialString);

        if (!shouldNumberBePlacedOnIms(isEmergencyNumber, dialString)) {
            Rlog.i(LOG_TAG, "dial: shouldNumberBePlacedOnIms = false");
            throw new CallStateException(CS_FALLBACK);
        }

        int clirMode = dialArgs.clirMode;
        int videoState = dialArgs.videoState;

        if (DBG) log("dial clirMode=" + clirMode);
        if (isEmergencyNumber) {
            clirMode = CommandsInterface.CLIR_SUPPRESSION;
            if (DBG) log("dial emergency call, set clirModIe=" + clirMode);
        }

        // note that this triggers call state changed notif
        clearDisconnected();

        if (mImsManager == null) {
            throw new CallStateException("service not available");
        }

        // See if there are any issues which preclude placing a call; throw a CallStateException
        // if there is.
        checkForDialIssues();

        if (!canAddVideoCallDuringImsAudioCall(videoState)) {
            throw new CallStateException("cannot dial in current state");
        }

        if (isPhoneInEcmMode && isEmergencyNumber) {
            handleEcmTimer(ImsPhone.CANCEL_ECM_TIMER);
        }

        // If the call is to an emergency number and the carrier does not support video emergency
        // calls, dial as an audio-only call.
        if (isEmergencyNumber && VideoProfile.isVideo(videoState) &&
                !mAllowEmergencyVideoCalls) {
            loge("dial: carrier does not support video emergency calls; downgrade to audio-only");
            videoState = VideoProfile.STATE_AUDIO_ONLY;
        }

        boolean holdBeforeDial = false;
        boolean hangupBeforeDial = false;

        // The new call must be assigned to the foreground call.
        // That call must be idle, so place anything that's
        // there on hold
        if (mForegroundCall.getState() == ImsPhoneCall.State.ACTIVE) {
            if (mBackgroundCall.getState() != ImsPhoneCall.State.IDLE) {
                //we should have failed in checkForDialIssues above before we get here
                throw new CallStateException(CallStateException.ERROR_TOO_MANY_CALLS,
                        "Already too many ongoing calls.");
            }
            // foreground call is empty for the newly dialed connection
            holdBeforeDial = true;
            // Cache the video state for pending MO call.
            mPendingCallVideoState = videoState;
            mPendingIntentExtras = dialArgs.intentExtras;
<<<<<<< HEAD

            if (shouldDisconnectActiveCallOnDial(isEmergencyNumber)) {
                holdBeforeDial = false;
                hangupBeforeDial = true;
                /* hangup active call and let onCallTerminated() to dial
                   the pending MO Call */
                log("dial, hangingup active call");
                mForegroundCall.hangup();
            } else {
                holdActiveCall();
            }
=======
            holdActiveCallForPendingMo();
>>>>>>> ef3d6c65
        }

        ImsPhoneCall.State fgState = ImsPhoneCall.State.IDLE;
        ImsPhoneCall.State bgState = ImsPhoneCall.State.IDLE;

        mClirMode = clirMode;

        synchronized (mSyncHold) {
            if (holdBeforeDial) {
                fgState = mForegroundCall.getState();
                bgState = mBackgroundCall.getState();

                //holding foreground call failed
                if (fgState == ImsPhoneCall.State.ACTIVE) {
                    throw new CallStateException("cannot dial in current state");
                }

                //holding foreground call succeeded
                if (bgState == ImsPhoneCall.State.HOLDING) {
                    holdBeforeDial = false;
                }
            }

            mLastDialString = dialString;
            mLastDialArgs = dialArgs;
            mPendingMO = new ImsPhoneConnection(mPhone,
                    checkForTestEmergencyNumber(dialString), this, mForegroundCall,
                    isEmergencyNumber, dialArgs.intentExtras);
            mPendingMO.setVideoState(videoState);
            if (dialArgs.rttTextStream != null) {
                log("dial: setting RTT stream on mPendingMO");
                mPendingMO.setCurrentRttTextStream(dialArgs.rttTextStream);
            }
        }
        addConnection(mPendingMO);

        if (!holdBeforeDial && !hangupBeforeDial) {
            if ((!isPhoneInEcmMode) || (isPhoneInEcmMode && isEmergencyNumber)) {
                dialInternal(mPendingMO, clirMode, videoState, dialArgs.intentExtras);
            } else {
                try {
                    getEcbmInterface().exitEmergencyCallbackMode();
                } catch (ImsException e) {
                    e.printStackTrace();
                    throw new CallStateException("service not available");
                }
                mPhone.setOnEcbModeExitResponse(this, EVENT_EXIT_ECM_RESPONSE_CDMA, null);
                pendingCallClirMode = clirMode;
                mPendingCallVideoState = videoState;
                mPendingIntentExtras = dialArgs.intentExtras;
                pendingCallInEcm = true;
            }
        }

        updatePhoneState();
        mPhone.notifyPreciseCallStateChanged();

        return mPendingMO;
    }

    boolean isImsServiceReady() {
        if (mImsManager == null) {
            return false;
        }

        return mImsManager.isServiceReady();
    }

    public void addParticipant(String dialString) throws CallStateException {
        if (mForegroundCall != null) {
            ImsCall imsCall = mForegroundCall.getImsCall();
            if (imsCall == null) {
                loge("addParticipant : No foreground ims call");
            } else {
                ImsCallSession imsCallSession = imsCall.getCallSession();
                if (imsCallSession != null) {
                    String[] callees = new String[] { dialString };
                    imsCallSession.inviteParticipants(callees);
                } else {
                    loge("addParticipant : ImsCallSession does not exist");
                }
            }
        } else {
            loge("addParticipant : Foreground call does not exist");
        }
    }

    private boolean shouldNumberBePlacedOnIms(boolean isEmergency, String number) {
        int processCallResult;
        try {
            if (mImsManager != null) {
                processCallResult = mImsManager.shouldProcessCall(isEmergency,
                        new String[]{number});
                Rlog.i(LOG_TAG, "shouldProcessCall: number: " + Rlog.pii(LOG_TAG, number)
                        + ", result: " + processCallResult);
            } else {
                Rlog.w(LOG_TAG, "ImsManager unavailable, shouldProcessCall returning false.");
                return false;
            }
        } catch (ImsException e) {
            Rlog.w(LOG_TAG, "ImsService unavailable, shouldProcessCall returning false.");
            return false;
        }
        switch(processCallResult) {
            case MmTelFeature.PROCESS_CALL_IMS: {
                // The ImsService wishes to place the call over IMS
                return true;
            }
            case MmTelFeature.PROCESS_CALL_CSFB: {
                Rlog.i(LOG_TAG, "shouldProcessCall: place over CSFB instead.");
                return false;
            }
            default: {
                Rlog.w(LOG_TAG, "shouldProcessCall returned unknown result.");
                return false;
            }
        }
    }

    /**
     * Caches frequently used carrier configuration items locally.
     *
     * @param subId The sub id.
     */
    private void cacheCarrierConfiguration(int subId) {
        CarrierConfigManager carrierConfigManager = (CarrierConfigManager)
                mPhone.getContext().getSystemService(Context.CARRIER_CONFIG_SERVICE);
        if (carrierConfigManager == null
                || !SubscriptionController.getInstance().isActiveSubId(subId)) {
            loge("cacheCarrierConfiguration: No carrier config service found" + " "
                    + "or not active subId = " + subId);
            mCarrierConfigLoaded = false;
            return;
        }

        PersistableBundle carrierConfig = carrierConfigManager.getConfigForSubId(subId);
        if (carrierConfig == null) {
            loge("cacheCarrierConfiguration: Empty carrier config.");
            mCarrierConfigLoaded = false;
            return;
        }
        mCarrierConfigLoaded = true;

        updateCarrierConfigCache(carrierConfig);
    }

    /**
     * Updates the local carrier config cache from a bundle obtained from the carrier config
     * manager.  Also supports unit testing by injecting configuration at test time.
     * @param carrierConfig The config bundle.
     */
    @VisibleForTesting
    public void updateCarrierConfigCache(PersistableBundle carrierConfig) {
        mAllowEmergencyVideoCalls =
                carrierConfig.getBoolean(CarrierConfigManager.KEY_ALLOW_EMERGENCY_VIDEO_CALLS_BOOL);
        mTreatDowngradedVideoCallsAsVideoCalls =
                carrierConfig.getBoolean(
                        CarrierConfigManager.KEY_TREAT_DOWNGRADED_VIDEO_CALLS_AS_VIDEO_CALLS_BOOL);
        mDropVideoCallWhenAnsweringAudioCall =
                carrierConfig.getBoolean(
                        CarrierConfigManager.KEY_DROP_VIDEO_CALL_WHEN_ANSWERING_AUDIO_CALL_BOOL);
        mAllowAddCallDuringVideoCall =
                carrierConfig.getBoolean(
                        CarrierConfigManager.KEY_ALLOW_ADD_CALL_DURING_VIDEO_CALL_BOOL);
        mAllowHoldingVideoCall =
                carrierConfig.getBoolean(
                        CarrierConfigManager.KEY_ALLOW_HOLDING_VIDEO_CALL_BOOL);
        mNotifyVtHandoverToWifiFail = carrierConfig.getBoolean(
                CarrierConfigManager.KEY_NOTIFY_VT_HANDOVER_TO_WIFI_FAILURE_BOOL);
        mSupportDowngradeVtToAudio = carrierConfig.getBoolean(
                CarrierConfigManager.KEY_SUPPORT_DOWNGRADE_VT_TO_AUDIO_BOOL);
        mNotifyHandoverVideoFromWifiToLTE = carrierConfig.getBoolean(
                CarrierConfigManager.KEY_NOTIFY_HANDOVER_VIDEO_FROM_WIFI_TO_LTE_BOOL);
        mNotifyHandoverVideoFromLTEToWifi = carrierConfig.getBoolean(
                CarrierConfigManager.KEY_NOTIFY_HANDOVER_VIDEO_FROM_LTE_TO_WIFI_BOOL);
        mIgnoreDataEnabledChangedForVideoCalls = carrierConfig.getBoolean(
                CarrierConfigManager.KEY_IGNORE_DATA_ENABLED_CHANGED_FOR_VIDEO_CALLS);
        mIsViLteDataMetered = carrierConfig.getBoolean(
                CarrierConfigManager.KEY_VILTE_DATA_IS_METERED_BOOL);
        mSupportPauseVideo = carrierConfig.getBoolean(
                CarrierConfigManager.KEY_SUPPORT_PAUSE_IMS_VIDEO_CALLS_BOOL);
        mAlwaysPlayRemoteHoldTone = carrierConfig.getBoolean(
                CarrierConfigManager.KEY_ALWAYS_PLAY_REMOTE_HOLD_TONE_BOOL);
        mAutoRetryFailedWifiEmergencyCall = carrierConfig.getBoolean(
                CarrierConfigManager.KEY_AUTO_RETRY_FAILED_WIFI_EMERGENCY_CALL);
        mIgnoreResetUtCapability =  carrierConfig.getBoolean(
                CarrierConfigManager.KEY_IGNORE_RESET_UT_CAPABILITY_BOOL);

        String[] mappings = carrierConfig
                .getStringArray(CarrierConfigManager.KEY_IMS_REASONINFO_MAPPING_STRING_ARRAY);
        if (mappings != null && mappings.length > 0) {
            for (String mapping : mappings) {
                String[] values = mapping.split(Pattern.quote("|"));
                if (values.length != 3) {
                    continue;
                }

                try {
                    Integer fromCode;
                    if (values[0].equals("*")) {
                        fromCode = null;
                    } else {
                        fromCode = Integer.parseInt(values[0]);
                    }
                    String message = values[1];
                    int toCode = Integer.parseInt(values[2]);

                    addReasonCodeRemapping(fromCode, message, toCode);
                    log("Loaded ImsReasonInfo mapping : fromCode = " +
                            fromCode == null ? "any" : fromCode + " ; message = " +
                            message + " ; toCode = " + toCode);
                } catch (NumberFormatException nfe) {
                    loge("Invalid ImsReasonInfo mapping found: " + mapping);
                }
            }
        } else {
            log("No carrier ImsReasonInfo mappings defined.");
        }
    }

    private void handleEcmTimer(int action) {
        mPhone.handleTimerInEmergencyCallbackMode(action);
        switch (action) {
            case ImsPhone.CANCEL_ECM_TIMER:
                break;
            case ImsPhone.RESTART_ECM_TIMER:
                break;
            default:
                log("handleEcmTimer, unsupported action " + action);
        }
    }

    private void dialInternal(ImsPhoneConnection conn, int clirMode, int videoState,
            Bundle intentExtras) {

        if (conn == null) {
            return;
        }

        boolean isConferenceUri = false;
        boolean isSkipSchemaParsing = false;

        if (intentExtras != null) {
            isConferenceUri = intentExtras.getBoolean(
                    TelephonyProperties.EXTRA_DIAL_CONFERENCE_URI, false);
            isSkipSchemaParsing = intentExtras.getBoolean(
                    TelephonyProperties.EXTRA_SKIP_SCHEMA_PARSING, false);
        }


        if (!isConferenceUri && !isSkipSchemaParsing
                && (conn.getAddress()== null || conn.getAddress().length() == 0
                || conn.getAddress().indexOf(PhoneNumberUtils.WILD) >= 0)) {
            // Phone number is invalid
            conn.setDisconnectCause(DisconnectCause.INVALID_NUMBER);
            sendEmptyMessageDelayed(EVENT_HANGUP_PENDINGMO, TIMEOUT_HANGUP_PENDINGMO);
            return;
        }

        // Always unmute when initiating a new call
        setMute(false);
        int serviceType = mPhoneNumberUtilsProxy.isEmergencyNumber(conn.getAddress()) ?
                ImsCallProfile.SERVICE_TYPE_EMERGENCY : ImsCallProfile.SERVICE_TYPE_NORMAL;
        int callType = ImsCallProfile.getCallTypeFromVideoState(videoState);
        //TODO(vt): Is this sufficient?  At what point do we know the video state of the call?
        conn.setVideoState(videoState);

        try {
            String[] callees = new String[] { conn.getAddress() };
            ImsCallProfile profile = mImsManager.createCallProfile(serviceType, callType);
            profile.setCallExtraInt(ImsCallProfile.EXTRA_OIR, clirMode);
            profile.setCallExtraBoolean(TelephonyProperties.EXTRAS_IS_CONFERENCE_URI,
                    isConferenceUri);

            // Translate call subject intent-extra from Telecom-specific extra key to the
            // ImsCallProfile key.
            if (intentExtras != null) {
                if (intentExtras.containsKey(android.telecom.TelecomManager.EXTRA_CALL_SUBJECT)) {
                    intentExtras.putString(ImsCallProfile.EXTRA_DISPLAY_TEXT,
                            cleanseInstantLetteringMessage(intentExtras.getString(
                                    android.telecom.TelecomManager.EXTRA_CALL_SUBJECT))
                    );
                }

                if (conn.hasRttTextStream()) {
                    profile.mMediaProfile.mRttMode = ImsStreamMediaProfile.RTT_MODE_FULL;
                }

                if (intentExtras.containsKey(ImsCallProfile.EXTRA_IS_CALL_PULL)) {
                    profile.mCallExtras.putBoolean(ImsCallProfile.EXTRA_IS_CALL_PULL,
                            intentExtras.getBoolean(ImsCallProfile.EXTRA_IS_CALL_PULL));
                    int dialogId = intentExtras.getInt(
                            ImsExternalCallTracker.EXTRA_IMS_EXTERNAL_CALL_ID);
                    conn.setIsPulledCall(true);
                    conn.setPulledDialogId(dialogId);
                }

                // Pack the OEM-specific call extras.
                profile.mCallExtras.putBundle(ImsCallProfile.EXTRA_OEM_EXTRAS, intentExtras);

                // NOTE: Extras to be sent over the network are packed into the
                // intentExtras individually, with uniquely defined keys.
                // These key-value pairs are processed by IMS Service before
                // being sent to the lower layers/to the network.
            }

            profile = setRttModeBasedOnOperator(profile);
            ImsCall imsCall = mImsManager.makeCall(profile, callees, mImsCallListener);
            conn.setImsCall(imsCall);

            mMetrics.writeOnImsCallStart(mPhone.getPhoneId(),
                    imsCall.getSession());

            setVideoCallProvider(conn, imsCall);
            conn.setAllowAddCallDuringVideoCall(mAllowAddCallDuringVideoCall);
            conn.setAllowHoldingVideoCall(mAllowHoldingVideoCall);
        } catch (ImsException e) {
            loge("dialInternal : " + e);
            conn.setDisconnectCause(DisconnectCause.ERROR_UNSPECIFIED);
            sendEmptyMessageDelayed(EVENT_HANGUP_PENDINGMO, TIMEOUT_HANGUP_PENDINGMO);
            retryGetImsService();
        } catch (RemoteException e) {
        }
    }

    /**
     * Accepts a call with the specified video state.  The video state is the video state that the
     * user has agreed upon in the InCall UI.
     *
     * @param videoState The video State
     * @throws CallStateException
     */
    public void acceptCall(int videoState) throws CallStateException {
        if (DBG) log("acceptCall");

        if (mForegroundCall.getState().isAlive()
                && mBackgroundCall.getState().isAlive()) {
            throw new CallStateException("cannot accept call");
        }

        ImsStreamMediaProfile mediaProfile = new ImsStreamMediaProfile();
        if ((mRingingCall.getState() == ImsPhoneCall.State.WAITING)
                && mForegroundCall.getState().isAlive()) {
            setMute(false);

            boolean answeringWillDisconnect = false;
            ImsCall activeCall = mForegroundCall.getImsCall();
            ImsCall ringingCall = mRingingCall.getImsCall();
            if (mForegroundCall.hasConnections() && mRingingCall.hasConnections()) {
                answeringWillDisconnect =
                        shouldDisconnectActiveCallOnAnswer(activeCall, ringingCall);
            }

            // Cache video state for pending MT call.
            mPendingCallVideoState = videoState;

            if (answeringWillDisconnect) {
                // We need to disconnect the foreground call before answering the background call.
                mForegroundCall.hangup();
                try {
                    mediaProfile = addRttAttributeIfRequired(ringingCall, mediaProfile);
                    ringingCall.accept(ImsCallProfile.getCallTypeFromVideoState(videoState),
                            mediaProfile);
                } catch (ImsException e) {
                    throw new CallStateException("cannot accept call");
                }
            } else {
                holdActiveCallForWaitingCall();
            }
        } else if (mRingingCall.getState().isRinging()) {
            if (DBG) log("acceptCall: incoming...");
            // Always unmute when answering a new call
            setMute(false);
            try {
                ImsCall imsCall = mRingingCall.getImsCall();
                if (imsCall != null) {
                    mediaProfile = addRttAttributeIfRequired(imsCall, mediaProfile);
                    imsCall.accept(ImsCallProfile.getCallTypeFromVideoState(videoState),
                            mediaProfile);
                    mMetrics.writeOnImsCommand(mPhone.getPhoneId(), imsCall.getSession(),
                            ImsCommand.IMS_CMD_ACCEPT);
                } else {
                    throw new CallStateException("no valid ims call");
                }
            } catch (ImsException e) {
                throw new CallStateException("cannot accept call");
            }
        } else {
            throw new CallStateException("phone not ringing");
        }
    }

    public void rejectCall () throws CallStateException {
        if (DBG) log("rejectCall");

        if (mRingingCall.getState().isRinging()) {
            hangup(mRingingCall);
        } else {
            throw new CallStateException("phone not ringing");
        }
    }


    private void switchAfterConferenceSuccess() {
        if (DBG) log("switchAfterConferenceSuccess fg =" + mForegroundCall.getState() +
                ", bg = " + mBackgroundCall.getState());

        if (mBackgroundCall.getState() == ImsPhoneCall.State.HOLDING) {
            log("switchAfterConferenceSuccess");
            mForegroundCall.switchWith(mBackgroundCall);
        }
    }

    private void holdActiveCallForPendingMo() throws CallStateException {
        if (mHoldSwitchingState == HoldSwapState.PENDING_SINGLE_CALL_HOLD
                || mHoldSwitchingState == HoldSwapState.SWAPPING_ACTIVE_AND_HELD) {
            logi("Ignoring hold request while already holding or swapping");
            return;
        }
        ImsCall callToHold = mForegroundCall.getImsCall();

        mHoldSwitchingState = HoldSwapState.HOLDING_TO_DIAL_OUTGOING;
        logHoldSwapState("holdActiveCallForPendingMo");

        mForegroundCall.switchWith(mBackgroundCall);
        try {
            callToHold.hold();
            mMetrics.writeOnImsCommand(mPhone.getPhoneId(), callToHold.getSession(),
                    ImsCommand.IMS_CMD_HOLD);
        } catch (ImsException e) {
            mForegroundCall.switchWith(mBackgroundCall);
            throw new CallStateException(e.getMessage());
        }
    }

    /**
     * Holds the active call, possibly resuming the already-held background call if it exists.
     */
    public void holdActiveCall() throws CallStateException {
        if (mForegroundCall.getState() == ImsPhoneCall.State.ACTIVE) {
            if (mHoldSwitchingState == HoldSwapState.PENDING_SINGLE_CALL_HOLD
                    || mHoldSwitchingState == HoldSwapState.SWAPPING_ACTIVE_AND_HELD) {
                logi("Ignoring hold request while already holding or swapping");
                return;
            }
            ImsCall callToHold = mForegroundCall.getImsCall();
            if (mBackgroundCall.getState().isAlive()) {
                mCallExpectedToResume = mBackgroundCall.getImsCall();
                mHoldSwitchingState = HoldSwapState.SWAPPING_ACTIVE_AND_HELD;
            } else {
                mHoldSwitchingState = HoldSwapState.PENDING_SINGLE_CALL_HOLD;
            }
            logHoldSwapState("holdActiveCall");
            mForegroundCall.switchWith(mBackgroundCall);
            try {
                callToHold.hold();
                mMetrics.writeOnImsCommand(mPhone.getPhoneId(), callToHold.getSession(),
                        ImsCommand.IMS_CMD_HOLD);
            } catch (ImsException e) {
                mForegroundCall.switchWith(mBackgroundCall);
                throw new CallStateException(e.getMessage());
            }
        }
    }

    /**
     * Hold the currently active call in order to answer the waiting call.
     */
    public void holdActiveCallForWaitingCall() throws CallStateException {
        boolean switchingWithWaitingCall = !mBackgroundCall.getState().isAlive()
                && mRingingCall.getState() == ImsPhoneCall.State.WAITING;
        if (switchingWithWaitingCall) {
            ImsCall callToHold = mForegroundCall.getImsCall();
            mHoldSwitchingState = HoldSwapState.HOLDING_TO_ANSWER_INCOMING;
            mForegroundCall.switchWith(mBackgroundCall);
            logHoldSwapState("holdActiveCallForWaitingCall");
            try {
                callToHold.hold();
                mMetrics.writeOnImsCommand(mPhone.getPhoneId(), callToHold.getSession(),
                        ImsCommand.IMS_CMD_HOLD);
            } catch (ImsException e) {
                mForegroundCall.switchWith(mBackgroundCall);
                throw new CallStateException(e.getMessage());
            }
        }
    }

    /**
     * Unhold the currently held call, possibly putting the already-active call on hold if present.
     */
    void unholdHeldCall() throws CallStateException {
        try {
            ImsCall imsCall = mBackgroundCall.getImsCall();
            if (mHoldSwitchingState == HoldSwapState.PENDING_SINGLE_CALL_UNHOLD
                    || mHoldSwitchingState == HoldSwapState.SWAPPING_ACTIVE_AND_HELD) {
                logi("Ignoring unhold request while already unholding or swapping");
                return;
            }
            if (imsCall != null) {
                mCallExpectedToResume = imsCall;
                mHoldSwitchingState = HoldSwapState.PENDING_SINGLE_CALL_UNHOLD;
                logHoldSwapState("unholdCurrentCall");
                imsCall.resume();
                mMetrics.writeOnImsCommand(mPhone.getPhoneId(), imsCall.getSession(),
                        ImsCommand.IMS_CMD_RESUME);
            }
        } catch (ImsException e) {
            throw new CallStateException(e.getMessage());
        }
    }

    private void resumeForegroundCall() throws ImsException {
        //resume foreground call after holding background call
        //they were switched before holding
        ImsCall imsCall = mForegroundCall.getImsCall();
        if (imsCall != null) {
            imsCall.resume();
            mMetrics.writeOnImsCommand(mPhone.getPhoneId(), imsCall.getSession(),
                    ImsCommand.IMS_CMD_RESUME);
        }
    }

    private void answerWaitingCall() throws ImsException {
        //accept waiting call after holding background call
        ImsCall imsCall = mRingingCall.getImsCall();
        if (imsCall != null) {
            imsCall.accept(
                    ImsCallProfile.getCallTypeFromVideoState(mPendingCallVideoState));
            mMetrics.writeOnImsCommand(mPhone.getPhoneId(), imsCall.getSession(),
                    ImsCommand.IMS_CMD_ACCEPT);
        }
    }

    public void
    conference() {
        ImsCall fgImsCall = mForegroundCall.getImsCall();
        if (fgImsCall == null) {
            log("conference no foreground ims call");
            return;
        }

        ImsCall bgImsCall = mBackgroundCall.getImsCall();
        if (bgImsCall == null) {
            log("conference no background ims call");
            return;
        }

        if (fgImsCall.isCallSessionMergePending()) {
            log("conference: skip; foreground call already in process of merging.");
            return;
        }

        if (bgImsCall.isCallSessionMergePending()) {
            log("conference: skip; background call already in process of merging.");
            return;
        }

        // Keep track of the connect time of the earliest call so that it can be set on the
        // {@code ImsConference} when it is created.
        long foregroundConnectTime = mForegroundCall.getEarliestConnectTime();
        long backgroundConnectTime = mBackgroundCall.getEarliestConnectTime();
        long conferenceConnectTime;
        if (foregroundConnectTime > 0 && backgroundConnectTime > 0) {
            conferenceConnectTime = Math.min(mForegroundCall.getEarliestConnectTime(),
                    mBackgroundCall.getEarliestConnectTime());
            log("conference - using connect time = " + conferenceConnectTime);
        } else if (foregroundConnectTime > 0) {
            log("conference - bg call connect time is 0; using fg = " + foregroundConnectTime);
            conferenceConnectTime = foregroundConnectTime;
        } else {
            log("conference - fg call connect time is 0; using bg = " + backgroundConnectTime);
            conferenceConnectTime = backgroundConnectTime;
        }

        String foregroundId = "";
        ImsPhoneConnection foregroundConnection = mForegroundCall.getFirstConnection();
        if (foregroundConnection != null) {
            foregroundConnection.setConferenceConnectTime(conferenceConnectTime);
            foregroundConnection.handleMergeStart();
            foregroundId = foregroundConnection.getTelecomCallId();
        }
        String backgroundId = "";
        ImsPhoneConnection backgroundConnection = findConnection(bgImsCall);
        if (backgroundConnection != null) {
            backgroundConnection.handleMergeStart();
            backgroundId = backgroundConnection.getTelecomCallId();
        }
        log("conference: fgCallId=" + foregroundId + ", bgCallId=" + backgroundId);

        try {
            fgImsCall.merge(bgImsCall);
        } catch (ImsException e) {
            log("conference " + e.getMessage());
        }
    }

    public void
    explicitCallTransfer() {
        //TODO : implement
    }

    public void
    clearDisconnected() {
        if (DBG) log("clearDisconnected");

        internalClearDisconnected();

        updatePhoneState();
        mPhone.notifyPreciseCallStateChanged();
    }

    public boolean
    canConference() {
        return mForegroundCall.getState() == ImsPhoneCall.State.ACTIVE
            && mBackgroundCall.getState() == ImsPhoneCall.State.HOLDING
            && !mBackgroundCall.isFull()
            && !mForegroundCall.isFull();
    }

    private boolean canAddVideoCallDuringImsAudioCall(int videoState) {
        if (mAllowHoldingVideoCall) {
            return true;
        }

        ImsCall call = mForegroundCall.getImsCall();
        if (call == null) {
            call = mBackgroundCall.getImsCall();
        }

        boolean isImsAudioCallActiveOrHolding = (mForegroundCall.getState() == Call.State.ACTIVE ||
               mBackgroundCall.getState() == Call.State.HOLDING) && call != null &&
               !call.isVideoCall();

        /* return TRUE if there doesn't exist ims audio call in either active
           or hold states */
        return !isImsAudioCallActiveOrHolding || !VideoProfile.isVideo(videoState);
    }

    /**
     * Determines if there are issues which would preclude dialing an outgoing call.  Throws a
     * {@link CallStateException} if there is an issue.
     * @throws CallStateException
     */
    public void checkForDialIssues() throws CallStateException {
        String disableCall = SystemProperties.get(
                TelephonyProperties.PROPERTY_DISABLE_CALL, "false");
        if (disableCall.equals("true")) {
            throw new CallStateException(CallStateException.ERROR_CALLING_DISABLED,
                    "ro.telephony.disable-call has been used to disable calling.");
        }
        if (mPendingMO != null) {
            throw new CallStateException(CallStateException.ERROR_ALREADY_DIALING,
                    "Another outgoing call is already being dialed.");
        }
        if (mRingingCall.isRinging()) {
            throw new CallStateException(CallStateException.ERROR_CALL_RINGING,
                    "Can't place a call while another is ringing.");
        }
        if (mForegroundCall.getState().isAlive() & mBackgroundCall.getState().isAlive()) {
            throw new CallStateException(CallStateException.ERROR_TOO_MANY_CALLS,
                    "Already an active foreground and background call.");
        }
    }

    public boolean
    canTransfer() {
        return mForegroundCall.getState() == ImsPhoneCall.State.ACTIVE
            && mBackgroundCall.getState() == ImsPhoneCall.State.HOLDING;
    }

    //***** Private Instance Methods

    private void
    internalClearDisconnected() {
        mRingingCall.clearDisconnected();
        mForegroundCall.clearDisconnected();
        mBackgroundCall.clearDisconnected();
        mHandoverCall.clearDisconnected();
    }

    private void
    updatePhoneState() {
        PhoneConstants.State oldState = mState;

        boolean isPendingMOIdle = mPendingMO == null || !mPendingMO.getState().isAlive();

        if (mRingingCall.isRinging()) {
            mState = PhoneConstants.State.RINGING;
        } else if (!isPendingMOIdle || !mForegroundCall.isIdle() || !mBackgroundCall.isIdle()) {
            // There is a non-idle call, so we're off the hook.
            mState = PhoneConstants.State.OFFHOOK;
        } else {
            mState = PhoneConstants.State.IDLE;
        }

        if (mState == PhoneConstants.State.IDLE && oldState != mState) {
            mVoiceCallEndedRegistrants.notifyRegistrants(
                    new AsyncResult(null, null, null));
        } else if (oldState == PhoneConstants.State.IDLE && oldState != mState) {
            mVoiceCallStartedRegistrants.notifyRegistrants (
                    new AsyncResult(null, null, null));
        }

        if (DBG) {
            log("updatePhoneState pendingMo = " + (mPendingMO == null ? "null"
                    : mPendingMO.getState()) + ", fg= " + mForegroundCall.getState() + "("
                    + mForegroundCall.getConnections().size() + "), bg= " + mBackgroundCall
                    .getState() + "(" + mBackgroundCall.getConnections().size() + ")");
            log("updatePhoneState oldState=" + oldState + ", newState=" + mState);
        }

        if (mState != oldState) {
            mPhone.notifyPhoneStateChanged();
            mMetrics.writePhoneState(mPhone.getPhoneId(), mState);
            notifyPhoneStateChanged(oldState, mState);
        }
    }

    private void
    handleRadioNotAvailable() {
        // handlePollCalls will clear out its
        // call list when it gets the CommandException
        // error result from this
        pollCallsWhenSafe();
    }

    private void
    dumpState() {
        List l;

        log("Phone State:" + mState);

        log("Ringing call: " + mRingingCall.toString());

        l = mRingingCall.getConnections();
        for (int i = 0, s = l.size(); i < s; i++) {
            log(l.get(i).toString());
        }

        log("Foreground call: " + mForegroundCall.toString());

        l = mForegroundCall.getConnections();
        for (int i = 0, s = l.size(); i < s; i++) {
            log(l.get(i).toString());
        }

        log("Background call: " + mBackgroundCall.toString());

        l = mBackgroundCall.getConnections();
        for (int i = 0, s = l.size(); i < s; i++) {
            log(l.get(i).toString());
        }

    }

    //***** Called from ImsPhone
    /**
     * Set the TTY mode. This is the actual tty mode (varies depending on peripheral status)
     */
    public void setTtyMode(int ttyMode) {
        if (mImsManager == null) {
            Log.w(LOG_TAG, "ImsManager is null when setting TTY mode");
            return;
        }

        try {
            mImsManager.setTtyMode(ttyMode);
        } catch (ImsException e) {
            loge("setTtyMode : " + e);
            retryGetImsService();
        }
    }

    /**
     * Sets the UI TTY mode. This is the preferred TTY mode that the user sets in the call
     * settings screen.
     */
    public void setUiTTYMode(int uiTtyMode, Message onComplete) {
        if (mImsManager == null) {
            mPhone.sendErrorResponse(onComplete, getImsManagerIsNullException());
            return;
        }

        try {
            mImsManager.setUiTTYMode(mPhone.getContext(), uiTtyMode, onComplete);
        } catch (ImsException e) {
            loge("setUITTYMode : " + e);
            mPhone.sendErrorResponse(onComplete, e);
            retryGetImsService();
        }
    }

    public void setMute(boolean mute) {
        mDesiredMute = mute;
        mForegroundCall.setMute(mute);
    }

    public boolean getMute() {
        return mDesiredMute;
    }

    /**
     * Sends a DTMF code. According to <a href="http://tools.ietf.org/html/rfc2833">RFC 2833</a>,
     * event 0 ~ 9 maps to decimal value 0 ~ 9, '*' to 10, '#' to 11, event 'A' ~ 'D' to 12 ~ 15,
     * and event flash to 16. Currently, event flash is not supported.
     *
     * @param c that represents the DTMF to send. '0' ~ '9', 'A' ~ 'D', '*', '#' are valid inputs.
     * @param result the result message to send when done. If non-null, the {@link Message} must
     *         contain a valid {@link android.os.Messenger} in the {@link Message#replyTo} field,
     *         since this can be used across IPC boundaries.
     */
    public void sendDtmf(char c, Message result) {
        if (DBG) log("sendDtmf");

        ImsCall imscall = mForegroundCall.getImsCall();
        if (imscall != null) {
            imscall.sendDtmf(c, result);
        }
    }

    public void
    startDtmf(char c) {
        if (DBG) log("startDtmf");

        ImsCall imscall = mForegroundCall.getImsCall();
        if (imscall != null) {
            imscall.startDtmf(c);
        } else {
            loge("startDtmf : no foreground call");
        }
    }

    public void
    stopDtmf() {
        if (DBG) log("stopDtmf");

        ImsCall imscall = mForegroundCall.getImsCall();
        if (imscall != null) {
            imscall.stopDtmf();
        } else {
            loge("stopDtmf : no foreground call");
        }
    }

    //***** Called from ImsPhoneConnection

    public void hangup (ImsPhoneConnection conn) throws CallStateException {
        if (DBG) log("hangup connection");

        if (conn.getOwner() != this) {
            throw new CallStateException ("ImsPhoneConnection " + conn
                    + "does not belong to ImsPhoneCallTracker " + this);
        }

        hangup(conn.getCall());
    }

    //***** Called from ImsPhoneCall

    public void hangup (ImsPhoneCall call) throws CallStateException {
        if (DBG) log("hangup call");

        if (call.getConnections().size() == 0) {
            throw new CallStateException("no connections");
        }

        ImsCall imsCall = call.getImsCall();
        boolean rejectCall = false;

        if (call == mRingingCall) {
            if (Phone.DEBUG_PHONE) log("(ringing) hangup incoming");
            rejectCall = true;
        } else if (call == mForegroundCall) {
            if (call.isDialingOrAlerting()) {
                if (Phone.DEBUG_PHONE) {
                    log("(foregnd) hangup dialing or alerting...");
                }
            } else {
                if (Phone.DEBUG_PHONE) {
                    log("(foregnd) hangup foreground");
                }
                //held call will be resumed by onCallTerminated
            }
        } else if (call == mBackgroundCall) {
            if (Phone.DEBUG_PHONE) {
                log("(backgnd) hangup waiting or background");
            }
        } else {
            throw new CallStateException ("ImsPhoneCall " + call +
                    "does not belong to ImsPhoneCallTracker " + this);
        }

        call.onHangupLocal();

        try {
            if (imsCall != null) {
                if (rejectCall) {
                    imsCall.reject(ImsReasonInfo.CODE_USER_DECLINE);
                    mMetrics.writeOnImsCommand(mPhone.getPhoneId(), imsCall.getSession(),
                            ImsCommand.IMS_CMD_REJECT);
                } else {
                    imsCall.terminate(ImsReasonInfo.CODE_USER_TERMINATED);
                    mMetrics.writeOnImsCommand(mPhone.getPhoneId(), imsCall.getSession(),
                            ImsCommand.IMS_CMD_TERMINATE);
                }
            } else if (mPendingMO != null && call == mForegroundCall) {
                // is holding a foreground call
                mPendingMO.update(null, ImsPhoneCall.State.DISCONNECTED);
                mPendingMO.onDisconnect();
                removeConnection(mPendingMO);
                mPendingMO = null;
                updatePhoneState();
                removeMessages(EVENT_DIAL_PENDINGMO);
            }
        } catch (ImsException e) {
            throw new CallStateException(e.getMessage());
        }

        mPhone.notifyPreciseCallStateChanged();
    }

    void callEndCleanupHandOverCallIfAny() {
        if (mHandoverCall.mConnections.size() > 0) {
            if (DBG) log("callEndCleanupHandOverCallIfAny, mHandoverCall.mConnections="
                    + mHandoverCall.mConnections);
            mHandoverCall.mConnections.clear();
            mConnections.clear();
            mState = PhoneConstants.State.IDLE;
        }
    }

    public void sendUSSD (String ussdString, Message response) {
        if (DBG) log("sendUSSD");

        try {
            if (mUssdSession != null) {
                mUssdSession.sendUssd(ussdString);
                AsyncResult.forMessage(response, null, null);
                response.sendToTarget();
                return;
            }

            if (mImsManager == null) {
                mPhone.sendErrorResponse(response, getImsManagerIsNullException());
                return;
            }

            String[] callees = new String[] { ussdString };
            ImsCallProfile profile = mImsManager.createCallProfile(
                    ImsCallProfile.SERVICE_TYPE_NORMAL, ImsCallProfile.CALL_TYPE_VOICE);
            profile.setCallExtraInt(ImsCallProfile.EXTRA_DIALSTRING,
                    ImsCallProfile.DIALSTRING_USSD);

            mUssdSession = mImsManager.makeCall(profile, callees, mImsUssdListener);
        } catch (ImsException e) {
            loge("sendUSSD : " + e);
            mPhone.sendErrorResponse(response, e);
            retryGetImsService();
        }
    }

    public void cancelUSSD() {
        if (mUssdSession == null) return;

        try {
            mUssdSession.terminate(ImsReasonInfo.CODE_USER_TERMINATED);
        } catch (ImsException e) {
        }

    }

    private synchronized ImsPhoneConnection findConnection(final ImsCall imsCall) {
        for (ImsPhoneConnection conn : mConnections) {
            if (conn.getImsCall() == imsCall) {
                return conn;
            }
        }
        return null;
    }

    private synchronized void removeConnection(ImsPhoneConnection conn) {
        mConnections.remove(conn);
        // If not emergency call is remaining, notify emergency call registrants
        if (mIsInEmergencyCall) {
            boolean isEmergencyCallInList = false;
            // if no emergency calls pending, set this to false
            for (ImsPhoneConnection imsPhoneConnection : mConnections) {
                if (imsPhoneConnection != null && imsPhoneConnection.isEmergency() == true) {
                    isEmergencyCallInList = true;
                    break;
                }
            }

            if (!isEmergencyCallInList) {
                mIsInEmergencyCall = false;
                mPhone.sendEmergencyCallStateChange(false);
            }
        }
    }

    private synchronized void addConnection(ImsPhoneConnection conn) {
        mConnections.add(conn);
        if (conn.isEmergency()) {
            mIsInEmergencyCall = true;
            mPhone.sendEmergencyCallStateChange(true);
        }
    }

    private void processCallStateChange(ImsCall imsCall, ImsPhoneCall.State state, int cause) {
        if (DBG) log("processCallStateChange " + imsCall + " state=" + state + " cause=" + cause);
        // This method is called on onCallUpdate() where there is not necessarily a call state
        // change. In these situations, we'll ignore the state related updates and only process
        // the change in media capabilities (as expected).  The default is to not ignore state
        // changes so we do not change existing behavior.
        processCallStateChange(imsCall, state, cause, false /* do not ignore state update */);
    }

    private void processCallStateChange(ImsCall imsCall, ImsPhoneCall.State state, int cause,
            boolean ignoreState) {
        if (DBG) {
            log("processCallStateChange state=" + state + " cause=" + cause
                    + " ignoreState=" + ignoreState);
        }

        if (imsCall == null) return;

        boolean changed = false;
        ImsPhoneConnection conn = findConnection(imsCall);

        if (conn == null) {
            // TODO : what should be done?
            return;
        }

        // processCallStateChange is triggered for onCallUpdated as well.
        // onCallUpdated should not modify the state of the call
        // It should modify only other capabilities of call through updateMediaCapabilities
        // State updates will be triggered through individual callbacks
        // i.e. onCallHeld, onCallResume, etc and conn.update will be responsible for the update
        conn.updateMediaCapabilities(imsCall);
        if (ignoreState) {
            conn.updateAddressDisplay(imsCall);
            conn.updateExtras(imsCall);

            maybeSetVideoCallProvider(conn, imsCall);
            return;
        }

        changed = conn.update(imsCall, state);
        if (state == ImsPhoneCall.State.DISCONNECTED) {
            changed = conn.onDisconnect(cause) || changed;
            //detach the disconnected connections
            conn.getCall().detach(conn);
            removeConnection(conn);
        }

        if (changed) {
            if (conn.getCall() == mHandoverCall) return;
            updatePhoneState();
            mPhone.notifyPreciseCallStateChanged();
        }
    }

    private void maybeSetVideoCallProvider(ImsPhoneConnection conn, ImsCall imsCall) {
        android.telecom.Connection.VideoProvider connVideoProvider = conn.getVideoProvider();
        if (connVideoProvider != null || imsCall.getCallSession().getVideoCallProvider() == null) {
            return;
        }

        try {
            setVideoCallProvider(conn, imsCall);
        } catch (RemoteException e) {
            loge("maybeSetVideoCallProvider: exception " + e);
        }
    }

    /**
     * Adds a reason code remapping, for test purposes.
     *
     * @param fromCode The from code, or {@code null} if all.
     * @param message The message to map.
     * @param toCode The code to remap to.
     */
    @VisibleForTesting
    public void addReasonCodeRemapping(Integer fromCode, String message, Integer toCode) {
        mImsReasonCodeMap.put(new Pair<>(fromCode, message), toCode);
    }

    /**
     * Returns the {@link ImsReasonInfo#getCode()}, potentially remapping to a new value based on
     * the {@link ImsReasonInfo#getCode()} and {@link ImsReasonInfo#getExtraMessage()}.
     *
     * See {@link #mImsReasonCodeMap}.
     *
     * @param reasonInfo The {@link ImsReasonInfo}.
     * @return The remapped code.
     */
    @VisibleForTesting
    public int maybeRemapReasonCode(ImsReasonInfo reasonInfo) {
        int code = reasonInfo.getCode();

        Pair<Integer, String> toCheck = new Pair<>(code, reasonInfo.getExtraMessage());
        Pair<Integer, String> wildcardToCheck = new Pair<>(null, reasonInfo.getExtraMessage());
        if (mImsReasonCodeMap.containsKey(toCheck)) {
            int toCode = mImsReasonCodeMap.get(toCheck);

            log("maybeRemapReasonCode : fromCode = " + reasonInfo.getCode() + " ; message = "
                    + reasonInfo.getExtraMessage() + " ; toCode = " + toCode);
            return toCode;
        } else if (mImsReasonCodeMap.containsKey(wildcardToCheck)) {
            // Handle the case where a wildcard is specified for the fromCode; in this case we will
            // match without caring about the fromCode.
            int toCode = mImsReasonCodeMap.get(wildcardToCheck);

            log("maybeRemapReasonCode : fromCode(wildcard) = " + reasonInfo.getCode() +
                    " ; message = " + reasonInfo.getExtraMessage() + " ; toCode = " + toCode);
            return toCode;
        }
        return code;
    }

    @VisibleForTesting
    public boolean getSwitchingFgAndBgCallsValue() {
        return mSwitchingFgAndBgCalls;
    }

    @VisibleForTesting
    public void setSwitchingFgAndBgCallsValue(boolean value) {
        mSwitchingFgAndBgCalls = value;
    }

    /**
     * Maps an {@link ImsReasonInfo} reason code to a {@link DisconnectCause} cause code.
     * The {@link Call.State} provided is the state of the call prior to disconnection.
     * @param reasonInfo the {@link ImsReasonInfo} for the disconnection.
     * @param callState The {@link Call.State} prior to disconnection.
     * @return The {@link DisconnectCause} code.
     */
    @VisibleForTesting
    public int getDisconnectCauseFromReasonInfo(ImsReasonInfo reasonInfo, Call.State callState) {
        int cause = DisconnectCause.ERROR_UNSPECIFIED;

        int code = maybeRemapReasonCode(reasonInfo);
        switch (code) {
            case ImsReasonInfo.CODE_SIP_ALTERNATE_EMERGENCY_CALL:
                return DisconnectCause.IMS_SIP_ALTERNATE_EMERGENCY_CALL;
            case ImsReasonInfo.CODE_SIP_BAD_ADDRESS:
            case ImsReasonInfo.CODE_SIP_NOT_REACHABLE:
                return DisconnectCause.NUMBER_UNREACHABLE;

            case ImsReasonInfo.CODE_SIP_BUSY:
                return DisconnectCause.BUSY;

            case ImsReasonInfo.CODE_USER_TERMINATED:
                return DisconnectCause.LOCAL;

            case ImsReasonInfo.CODE_LOCAL_ENDED_BY_CONFERENCE_MERGE:
                return DisconnectCause.IMS_MERGED_SUCCESSFULLY;

            case ImsReasonInfo.CODE_LOCAL_CALL_DECLINE:
            case ImsReasonInfo.CODE_REMOTE_CALL_DECLINE:
                // If the call has been declined locally (on this device), or on remotely (on
                // another device using multiendpoint functionality), mark it as rejected.
                return DisconnectCause.INCOMING_REJECTED;

            case ImsReasonInfo.CODE_USER_TERMINATED_BY_REMOTE:
                return DisconnectCause.NORMAL;

            case ImsReasonInfo.CODE_SIP_FORBIDDEN:
                return DisconnectCause.SERVER_ERROR;

            case ImsReasonInfo.CODE_SIP_REDIRECTED:
            case ImsReasonInfo.CODE_SIP_BAD_REQUEST:
            case ImsReasonInfo.CODE_SIP_NOT_ACCEPTABLE:
            case ImsReasonInfo.CODE_SIP_USER_REJECTED:
            case ImsReasonInfo.CODE_SIP_GLOBAL_ERROR:
                return DisconnectCause.SERVER_ERROR;

            case ImsReasonInfo.CODE_SIP_SERVICE_UNAVAILABLE:
            case ImsReasonInfo.CODE_SIP_SERVER_ERROR:
                return DisconnectCause.SERVER_UNREACHABLE;

            case ImsReasonInfo.CODE_SIP_NOT_FOUND:
                return DisconnectCause.INVALID_NUMBER;

            case ImsReasonInfo.CODE_LOCAL_NETWORK_ROAMING:
            case ImsReasonInfo.CODE_LOCAL_NETWORK_IP_CHANGED:
            case ImsReasonInfo.CODE_LOCAL_IMS_SERVICE_DOWN:
            case ImsReasonInfo.CODE_LOCAL_SERVICE_UNAVAILABLE:
            case ImsReasonInfo.CODE_LOCAL_NOT_REGISTERED:
            case ImsReasonInfo.CODE_LOCAL_NETWORK_NO_LTE_COVERAGE:
            case ImsReasonInfo.CODE_LOCAL_NETWORK_NO_SERVICE:
            case ImsReasonInfo.CODE_LOCAL_CALL_VCC_ON_PROGRESSING:
                return DisconnectCause.OUT_OF_SERVICE;

            case ImsReasonInfo.CODE_SIP_REQUEST_TIMEOUT:
            case ImsReasonInfo.CODE_TIMEOUT_1XX_WAITING:
            case ImsReasonInfo.CODE_TIMEOUT_NO_ANSWER:
            case ImsReasonInfo.CODE_TIMEOUT_NO_ANSWER_CALL_UPDATE:
                return DisconnectCause.TIMED_OUT;

            case ImsReasonInfo.CODE_LOCAL_POWER_OFF:
                return DisconnectCause.POWER_OFF;

            case ImsReasonInfo.CODE_LOCAL_LOW_BATTERY:
            case ImsReasonInfo.CODE_LOW_BATTERY: {
                if (callState == Call.State.DIALING) {
                    return DisconnectCause.DIAL_LOW_BATTERY;
                } else {
                    return DisconnectCause.LOW_BATTERY;
                }
            }

            case ImsReasonInfo.CODE_CALL_BARRED:
                return DisconnectCause.CALL_BARRED;

            case ImsReasonInfo.CODE_FDN_BLOCKED:
                return DisconnectCause.FDN_BLOCKED;

            case ImsReasonInfo.CODE_IMEI_NOT_ACCEPTED:
                return DisconnectCause.IMEI_NOT_ACCEPTED;

            case ImsReasonInfo.CODE_ANSWERED_ELSEWHERE:
                return DisconnectCause.ANSWERED_ELSEWHERE;

            case ImsReasonInfo.CODE_CALL_END_CAUSE_CALL_PULL:
                return DisconnectCause.CALL_PULLED;

            case ImsReasonInfo.CODE_MAXIMUM_NUMBER_OF_CALLS_REACHED:
                return DisconnectCause.MAXIMUM_NUMBER_OF_CALLS_REACHED;

            case ImsReasonInfo.CODE_DATA_DISABLED:
                return DisconnectCause.DATA_DISABLED;

            case ImsReasonInfo.CODE_DATA_LIMIT_REACHED:
                return DisconnectCause.DATA_LIMIT_REACHED;

            case ImsReasonInfo.CODE_WIFI_LOST:
                return DisconnectCause.WIFI_LOST;

            case ImsReasonInfo.CODE_ACCESS_CLASS_BLOCKED:
                return DisconnectCause.IMS_ACCESS_BLOCKED;

            case ImsReasonInfo.CODE_EMERGENCY_TEMP_FAILURE:
                return DisconnectCause.EMERGENCY_TEMP_FAILURE;

            case ImsReasonInfo.CODE_EMERGENCY_PERM_FAILURE:
                return DisconnectCause.EMERGENCY_PERM_FAILURE;

            case ImsReasonInfo.CODE_DIAL_MODIFIED_TO_USSD:
                return DisconnectCause.DIAL_MODIFIED_TO_USSD;

            case ImsReasonInfo.CODE_DIAL_MODIFIED_TO_SS:
                return DisconnectCause.DIAL_MODIFIED_TO_SS;

            case ImsReasonInfo.CODE_DIAL_MODIFIED_TO_DIAL:
                return DisconnectCause.DIAL_MODIFIED_TO_DIAL;

            case ImsReasonInfo.CODE_DIAL_MODIFIED_TO_DIAL_VIDEO:
                return DisconnectCause.DIAL_MODIFIED_TO_DIAL_VIDEO;

            case ImsReasonInfo.CODE_DIAL_VIDEO_MODIFIED_TO_DIAL:
                return DisconnectCause.DIAL_VIDEO_MODIFIED_TO_DIAL;

            case ImsReasonInfo.CODE_DIAL_VIDEO_MODIFIED_TO_DIAL_VIDEO:
                return DisconnectCause.DIAL_VIDEO_MODIFIED_TO_DIAL_VIDEO;

            case ImsReasonInfo.CODE_DIAL_VIDEO_MODIFIED_TO_SS:
                return DisconnectCause.DIAL_VIDEO_MODIFIED_TO_SS;

            case ImsReasonInfo.CODE_DIAL_VIDEO_MODIFIED_TO_USSD:
                return DisconnectCause.DIAL_VIDEO_MODIFIED_TO_USSD;

            case ImsReasonInfo.CODE_UNOBTAINABLE_NUMBER:
                return DisconnectCause.UNOBTAINABLE_NUMBER;

            case ImsReasonInfo.CODE_UNSPECIFIED:
                if (mPhone.getDefaultPhone().getServiceStateTracker().mRestrictedState
                        .isCsRestricted()) {
                    return DisconnectCause.CS_RESTRICTED;
                } else if (mPhone.getDefaultPhone().getServiceStateTracker().mRestrictedState
                        .isCsEmergencyRestricted()) {
                    return DisconnectCause.CS_RESTRICTED_EMERGENCY;
                } else if (mPhone.getDefaultPhone().getServiceStateTracker().mRestrictedState
                        .isCsNormalRestricted()) {
                    return DisconnectCause.CS_RESTRICTED_NORMAL;
                }
                break;

            default:
        }

        return cause;
    }

    private int getPreciseDisconnectCauseFromReasonInfo(ImsReasonInfo reasonInfo) {
        return PRECISE_CAUSE_MAP.get(maybeRemapReasonCode(reasonInfo),
                PreciseDisconnectCause.ERROR_UNSPECIFIED);
    }

    /**
     * @return true if the phone is in Emergency Callback mode, otherwise false
     */
    private boolean isPhoneInEcbMode() {
        return mPhone != null && mPhone.isInEcm();
    }

    /**
     * Before dialing pending MO request, check for the Emergency Callback mode.
     * If device is in Emergency callback mode, then exit the mode before dialing pending MO.
     */
    private void dialPendingMO() {
        boolean isPhoneInEcmMode = isPhoneInEcbMode();
        boolean isEmergencyNumber = mPendingMO.isEmergency();
        if ((!isPhoneInEcmMode) || (isPhoneInEcmMode && isEmergencyNumber)) {
            sendEmptyMessage(EVENT_DIAL_PENDINGMO);
        } else {
            sendEmptyMessage(EVENT_EXIT_ECBM_BEFORE_PENDINGMO);
        }
    }

    /**
     * Listen to the IMS call state change
     */
    private ImsCall.Listener mImsCallListener = new ImsCall.Listener() {
        @Override
        public void onCallProgressing(ImsCall imsCall) {
            if (DBG) log("onCallProgressing");

            mPendingMO = null;
            processCallStateChange(imsCall, ImsPhoneCall.State.ALERTING,
                    DisconnectCause.NOT_DISCONNECTED);
            mMetrics.writeOnImsCallProgressing(mPhone.getPhoneId(), imsCall.getCallSession());
        }

        @Override
        public void onCallStarted(ImsCall imsCall) {
            if (DBG) log("onCallStarted");

            if (mHoldSwitchingState == HoldSwapState.HOLDING_TO_ANSWER_INCOMING) {
                // If we put a call on hold to answer an incoming call, we should reset the
                // variables that keep track of the switch here.
                if (mCallExpectedToResume != null && mCallExpectedToResume == imsCall) {
                    if (DBG) log("onCallStarted: starting a call as a result of a switch.");
                    mHoldSwitchingState = HoldSwapState.INACTIVE;
                    mCallExpectedToResume = null;
                    logHoldSwapState("onCallStarted");
                }
            }

            mPendingMO = null;
            processCallStateChange(imsCall, ImsPhoneCall.State.ACTIVE,
                    DisconnectCause.NOT_DISCONNECTED);

            if (mNotifyVtHandoverToWifiFail && imsCall.isVideoCall() && !imsCall.isWifiCall()) {
                if (isWifiConnected()) {
                    // Schedule check to see if handover succeeded.
                    sendMessageDelayed(obtainMessage(EVENT_CHECK_FOR_WIFI_HANDOVER, imsCall),
                            HANDOVER_TO_WIFI_TIMEOUT_MS);
                } else {
                    // No wifi connectivity, so keep track of network availability for potential
                    // handover.
                    registerForConnectivityChanges();
                }
            }
            mHasPerformedStartOfCallHandover = false;
            mMetrics.writeOnImsCallStarted(mPhone.getPhoneId(), imsCall.getCallSession());
        }

        @Override
        public void onCallUpdated(ImsCall imsCall) {
            if (DBG) log("onCallUpdated");
            if (imsCall == null) {
                return;
            }
            ImsPhoneConnection conn = findConnection(imsCall);
            if (conn != null) {
                if (DBG) log("onCallUpdated: profile is " + imsCall.getCallProfile());
                processCallStateChange(imsCall, conn.getCall().mState,
                        DisconnectCause.NOT_DISCONNECTED, true /*ignore state update*/);
                mMetrics.writeImsCallState(mPhone.getPhoneId(),
                        imsCall.getCallSession(), conn.getCall().mState);
            }
        }

        /**
         * onCallStartFailed will be invoked when:
         * case 1) Dialing fails
         * case 2) Ringing call is disconnected by local or remote user
         */
        @Override
        public void onCallStartFailed(ImsCall imsCall, ImsReasonInfo reasonInfo) {
            if (DBG) log("onCallStartFailed reasonCode=" + reasonInfo.getCode());

            if (mHoldSwitchingState == HoldSwapState.HOLDING_TO_ANSWER_INCOMING) {
                // If we put a call on hold to answer an incoming call, we should reset the
                // variables that keep track of the switch here.
                if (mCallExpectedToResume != null && mCallExpectedToResume == imsCall) {
                    if (DBG) log("onCallStarted: starting a call as a result of a switch.");
                    mHoldSwitchingState = HoldSwapState.INACTIVE;
                    mCallExpectedToResume = null;
                    logHoldSwapState("onCallStartFailed");
                }
            }

            if (mPendingMO != null) {
                // To initiate dialing circuit-switched call
                if (reasonInfo.getCode() == ImsReasonInfo.CODE_LOCAL_CALL_CS_RETRY_REQUIRED
                        && mBackgroundCall.getState() == ImsPhoneCall.State.IDLE
                        && mRingingCall.getState() == ImsPhoneCall.State.IDLE) {
                    mForegroundCall.detach(mPendingMO);
                    removeConnection(mPendingMO);
                    mPendingMO.finalize();
                    mPendingMO = null;
                    mPhone.initiateSilentRedial();
                    return;
                } else {
                    sendCallStartFailedDisconnect(imsCall, reasonInfo);
                }
                mMetrics.writeOnImsCallStartFailed(mPhone.getPhoneId(), imsCall.getCallSession(),
                        reasonInfo);
            }
        }

        @Override
        public void onCallTerminated(ImsCall imsCall, ImsReasonInfo reasonInfo) {
            if (DBG) log("onCallTerminated reasonCode=" + reasonInfo.getCode());

            ImsPhoneConnection conn = findConnection(imsCall);
            Call.State callState;
            if (conn != null) {
                callState = conn.getState();
            } else {
                // Connection shouldn't be null, but if it is, we can assume the call was active.
                // This call state is only used for determining which disconnect message to show in
                // the case of the device's battery being low resulting in a call drop.
                callState = Call.State.ACTIVE;
            }
            int cause = getDisconnectCauseFromReasonInfo(reasonInfo, callState);

            if (DBG) log("cause = " + cause + " conn = " + conn);

            if (conn != null) {
                android.telecom.Connection.VideoProvider videoProvider = conn.getVideoProvider();
                if (videoProvider instanceof ImsVideoCallProviderWrapper) {
                    ImsVideoCallProviderWrapper wrapper = (ImsVideoCallProviderWrapper)
                            videoProvider;

                    wrapper.removeImsVideoProviderCallback(conn);
                }
            }
            if (mOnHoldToneId == System.identityHashCode(conn)) {
                if (conn != null && mOnHoldToneStarted) {
                    mPhone.stopOnHoldTone(conn);
                }
                mOnHoldToneStarted = false;
                mOnHoldToneId = -1;
            }
            if (conn != null) {
                if (conn.isPulledCall() && (
                        reasonInfo.getCode() == ImsReasonInfo.CODE_CALL_PULL_OUT_OF_SYNC ||
                        reasonInfo.getCode() == ImsReasonInfo.CODE_SIP_TEMPRARILY_UNAVAILABLE ||
                        reasonInfo.getCode() == ImsReasonInfo.CODE_SIP_FORBIDDEN) &&
                        mPhone != null && mPhone.getExternalCallTracker() != null) {

                    log("Call pull failed.");
                    // Call was being pulled, but the call pull has failed -- inform the associated
                    // TelephonyConnection that the pull failed, and provide it with the original
                    // external connection which was pulled so that it can be swapped back.
                    conn.onCallPullFailed(mPhone.getExternalCallTracker()
                            .getConnectionById(conn.getPulledDialogId()));
                    // Do not mark as disconnected; the call will just change from being a regular
                    // call to being an external call again.
                    cause = DisconnectCause.NOT_DISCONNECTED;

                } else if (conn.isIncoming() && conn.getConnectTime() == 0
                        && cause != DisconnectCause.ANSWERED_ELSEWHERE) {
                    // Missed
                    if (cause == DisconnectCause.NORMAL) {
                        cause = DisconnectCause.INCOMING_MISSED;
                    } else {
                        cause = DisconnectCause.INCOMING_REJECTED;
                    }
                    if (DBG) log("Incoming connection of 0 connect time detected - translated " +
                            "cause = " + cause);
                }
            }

            if (cause == DisconnectCause.NORMAL && conn != null && conn.getImsCall().isMerged()) {
                // Call was terminated while it is merged instead of a remote disconnect.
                cause = DisconnectCause.IMS_MERGED_SUCCESSFULLY;
            }

            mMetrics.writeOnImsCallTerminated(mPhone.getPhoneId(), imsCall.getCallSession(),
                    reasonInfo);

            if(conn != null) {
                conn.setPreciseDisconnectCause(getPreciseDisconnectCauseFromReasonInfo(reasonInfo));
            }

            if (reasonInfo.getCode() == ImsReasonInfo.CODE_SIP_ALTERNATE_EMERGENCY_CALL
                    && mAutoRetryFailedWifiEmergencyCall) {
                Pair<ImsCall, ImsReasonInfo> callInfo = new Pair<>(imsCall, reasonInfo);
                mPhone.getDefaultPhone().getServiceStateTracker().registerForNetworkAttached(
                        ImsPhoneCallTracker.this, EVENT_REDIAL_WIFI_E911_CALL, callInfo);
                sendMessageDelayed(obtainMessage(EVENT_REDIAL_WIFI_E911_TIMEOUT, callInfo),
                        TIMEOUT_REDIAL_WIFI_E911_MS);
                final ConnectivityManager mgr = (ConnectivityManager) mPhone.getContext()
                        .getSystemService(Context.CONNECTIVITY_SERVICE);
                mgr.setAirplaneMode(false);
                return;
            } else {
                processCallStateChange(imsCall, ImsPhoneCall.State.DISCONNECTED, cause);
            }

            if (mForegroundCall.getState() != ImsPhoneCall.State.ACTIVE) {
                if (mRingingCall.getState().isRinging()) {
                    // Drop pending MO. We should address incoming call first
                    mPendingMO = null;
                }
            }

            if (mHoldSwitchingState == HoldSwapState.SWAPPING_ACTIVE_AND_HELD) {
                if (DBG) {
                    log("onCallTerminated: Call terminated in the midst of Switching " +
                            "Fg and Bg calls.");
                }
                // If we are the in midst of swapping FG and BG calls and the call that was
                // terminated was the one that we expected to resume, we need to swap the FG and
                // BG calls back.
                if (imsCall == mCallExpectedToResume) {
                    if (DBG) {
                        log("onCallTerminated: switching " + mForegroundCall + " with "
                                + mBackgroundCall);
                    }
                    mForegroundCall.switchWith(mBackgroundCall);
                }
                // This call terminated in the midst of a switch after the other call was held, so
                // resume it back to ACTIVE state since the switch failed.
                log("onCallTerminated: foreground call in state " + mForegroundCall.getState() +
                        " and ringing call in state " + (mRingingCall == null ? "null" :
                        mRingingCall.getState().toString()));

                sendEmptyMessage(EVENT_RESUME_NOW_FOREGROUND_CALL);
                mHoldSwitchingState = HoldSwapState.INACTIVE;
                mCallExpectedToResume = null;
                logHoldSwapState("onCallTerminated swap active and hold case");
            } else if (mHoldSwitchingState == HoldSwapState.PENDING_SINGLE_CALL_UNHOLD
                    || mHoldSwitchingState == HoldSwapState.PENDING_SINGLE_CALL_HOLD) {
                mCallExpectedToResume = null;
                mHoldSwitchingState = HoldSwapState.INACTIVE;
                logHoldSwapState("onCallTerminated single call case");
            } else if (mHoldSwitchingState == HoldSwapState.HOLDING_TO_ANSWER_INCOMING) {
                // Check to see which call got terminated. If it's the one that was gonna get held,
                // ignore it. If it's the one that was gonna get answered, restore the one that
                // possibly got held.
                if (imsCall == mCallExpectedToResume) {
                    mForegroundCall.switchWith(mBackgroundCall);
                    mCallExpectedToResume = null;
                    mHoldSwitchingState = HoldSwapState.INACTIVE;
                    logHoldSwapState("onCallTerminated hold to answer case");
                    sendEmptyMessage(EVENT_RESUME_NOW_FOREGROUND_CALL);
                }
            } else if (mHoldSwitchingState == HoldSwapState.HOLDING_TO_DIAL_OUTGOING) {
                // The call that we were gonna hold might've gotten terminated. If that's the case,
                // dial mPendingMo if present.
                if (mPendingMO == null
                        || mPendingMO.getDisconnectCause() != DisconnectCause.NOT_DISCONNECTED) {
                    mHoldSwitchingState = HoldSwapState.INACTIVE;
                    logHoldSwapState("onCallTerminated hold to dial but no pendingMo");
                }
                if (imsCall != mPendingMO.getImsCall()) {
                    sendEmptyMessage(EVENT_DIAL_PENDINGMO);
                    mHoldSwitchingState = HoldSwapState.INACTIVE;
                    logHoldSwapState("onCallTerminated hold to dial, dial pendingMo");
                }
            }

            if (mShouldUpdateImsConfigOnDisconnect) {
                // Ensure we update the IMS config when the call is disconnected; we delayed this
                // because a video call was paused.
                if (mImsManager != null) {
                    mImsManager.updateImsServiceConfig(true);
                }
                mShouldUpdateImsConfigOnDisconnect = false;
            }
        }

        @Override
        public void onCallHeld(ImsCall imsCall) {
            if (DBG) {
                if (mForegroundCall.getImsCall() == imsCall) {
                    log("onCallHeld (fg) " + imsCall);
                } else if (mBackgroundCall.getImsCall() == imsCall) {
                    log("onCallHeld (bg) " + imsCall);
                }
            }

            synchronized (mSyncHold) {
                ImsPhoneCall.State oldState = mBackgroundCall.getState();
                processCallStateChange(imsCall, ImsPhoneCall.State.HOLDING,
                        DisconnectCause.NOT_DISCONNECTED);

                // Note: If we're performing a switchWaitingOrHoldingAndActive, the call to
                // processCallStateChange above may have caused the mBackgroundCall and
                // mForegroundCall references below to change meaning.  Watch out for this if you
                // are reading through this code.
                if (oldState == ImsPhoneCall.State.ACTIVE) {
                    // Note: This case comes up when we have just held a call in response to a
                    // switchWaitingOrHoldingAndActive.  We now need to resume the background call.
                    if (mForegroundCall.getState() == ImsPhoneCall.State.HOLDING
                            && mHoldSwitchingState == HoldSwapState.SWAPPING_ACTIVE_AND_HELD) {
                        sendEmptyMessage(EVENT_RESUME_NOW_FOREGROUND_CALL);
                    } else if (mRingingCall.getState() == ImsPhoneCall.State.WAITING
                            && mHoldSwitchingState == HoldSwapState.HOLDING_TO_ANSWER_INCOMING) {
                        sendEmptyMessage(EVENT_ANSWER_WAITING_CALL);
                    } else if (mPendingMO != null
                            && mHoldSwitchingState == HoldSwapState.HOLDING_TO_DIAL_OUTGOING) {
                        dialPendingMO();
                        mHoldSwitchingState = HoldSwapState.INACTIVE;
                        logHoldSwapState("onCallHeld hold to dial");
                    } else {
                        // In this case there will be no call resumed, so we can assume that we
                        // are done switching fg and bg calls now.
                        // This may happen if there is no BG call and we are holding a call so that
                        // we can dial another one.
                        mHoldSwitchingState = HoldSwapState.INACTIVE;
                        logHoldSwapState("onCallHeld normal case");
                    }
                } else if (oldState == ImsPhoneCall.State.IDLE
                        && (mHoldSwitchingState == HoldSwapState.SWAPPING_ACTIVE_AND_HELD
                                || mHoldSwitchingState
                                == HoldSwapState.HOLDING_TO_ANSWER_INCOMING)) {
                    // The other call terminated in the midst of a switch before this call was held,
                    // so resume the foreground call back to ACTIVE state since the switch failed.
                    if (mForegroundCall.getState() == ImsPhoneCall.State.HOLDING) {
                        sendEmptyMessage(EVENT_RESUME_NOW_FOREGROUND_CALL);
                        mHoldSwitchingState = HoldSwapState.INACTIVE;
                        mCallExpectedToResume = null;
                        logHoldSwapState("onCallHeld premature termination of other call");
                    }
                }
            }
            mMetrics.writeOnImsCallHeld(mPhone.getPhoneId(), imsCall.getCallSession());
        }

        @Override
        public void onCallHoldFailed(ImsCall imsCall, ImsReasonInfo reasonInfo) {
            if (DBG) log("onCallHoldFailed reasonCode=" + reasonInfo.getCode());

            synchronized (mSyncHold) {
                ImsPhoneCall.State bgState = mBackgroundCall.getState();
                if (reasonInfo.getCode() == ImsReasonInfo.CODE_LOCAL_CALL_TERMINATED) {
                    // disconnected while processing hold
                    if (mPendingMO != null) {
                        dialPendingMO();
                    }
                } else if (bgState == ImsPhoneCall.State.ACTIVE) {
                    mForegroundCall.switchWith(mBackgroundCall);

                    if (mPendingMO != null) {
                        mPendingMO.setDisconnectCause(DisconnectCause.ERROR_UNSPECIFIED);
                        sendEmptyMessageDelayed(EVENT_HANGUP_PENDINGMO, TIMEOUT_HANGUP_PENDINGMO);
                    }
                    if (imsCall != mCallExpectedToResume) {
                        mCallExpectedToResume = null;
                    }
                }
                mHoldSwitchingState = HoldSwapState.INACTIVE;
                mPhone.notifySuppServiceFailed(Phone.SuppService.HOLD);
            }
            mMetrics.writeOnImsCallHoldFailed(mPhone.getPhoneId(), imsCall.getCallSession(),
                    reasonInfo);
        }

        @Override
        public void onCallResumed(ImsCall imsCall) {
            if (DBG) log("onCallResumed");

            // If we are the in midst of swapping FG and BG calls and the call we end up resuming
            // is not the one we expected, we likely had a resume failure and we need to swap the
            // FG and BG calls back.
            if (mHoldSwitchingState == HoldSwapState.SWAPPING_ACTIVE_AND_HELD
                    || mHoldSwitchingState == HoldSwapState.PENDING_RESUME_FOREGROUND_AFTER_FAILURE
                    || mHoldSwitchingState == HoldSwapState.PENDING_SINGLE_CALL_UNHOLD) {
                if (imsCall != mCallExpectedToResume) {
                    // If the call which resumed isn't as expected, we need to swap back to the
                    // previous configuration; the swap has failed.
                    if (DBG) {
                        log("onCallResumed : switching " + mForegroundCall + " with "
                                + mBackgroundCall);
                    }
                    mForegroundCall.switchWith(mBackgroundCall);
                } else {
                    // The call which resumed is the one we expected to resume, so we can clear out
                    // the mSwitchingFgAndBgCalls flag.
                    if (DBG) {
                        log("onCallResumed : expected call resumed.");
                    }
                }
                mHoldSwitchingState = HoldSwapState.INACTIVE;
                mCallExpectedToResume = null;
                logHoldSwapState("onCallResumed");
            }
            processCallStateChange(imsCall, ImsPhoneCall.State.ACTIVE,
                    DisconnectCause.NOT_DISCONNECTED);
            mMetrics.writeOnImsCallResumed(mPhone.getPhoneId(), imsCall.getCallSession());
        }

        @Override
        public void onCallResumeFailed(ImsCall imsCall, ImsReasonInfo reasonInfo) {
            if (mHoldSwitchingState == HoldSwapState.SWAPPING_ACTIVE_AND_HELD
                    || mHoldSwitchingState == HoldSwapState.PENDING_RESUME_FOREGROUND_AFTER_FAILURE
                    || mHoldSwitchingState == HoldSwapState.PENDING_SINGLE_CALL_UNHOLD) {
                // If we are in the midst of swapping the FG and BG calls and
                // we got a resume fail, we need to swap back the FG and BG calls.
                // Since the FG call was held, will also try to resume the same.
                if (imsCall == mCallExpectedToResume) {
                    if (DBG) {
                        log("onCallResumeFailed : switching " + mForegroundCall + " with "
                                + mBackgroundCall);
                    }
                    mForegroundCall.switchWith(mBackgroundCall);
                    if (mForegroundCall.getState() == ImsPhoneCall.State.HOLDING) {
                        sendEmptyMessage(EVENT_RESUME_NOW_FOREGROUND_CALL);
                    }
                }

                //Call swap is done, reset the relevant variables
                mCallExpectedToResume = null;
                mHoldSwitchingState = HoldSwapState.INACTIVE;
                logHoldSwapState("onCallResumeFailed");
            }
            mPhone.notifySuppServiceFailed(Phone.SuppService.RESUME);
            mMetrics.writeOnImsCallResumeFailed(mPhone.getPhoneId(), imsCall.getCallSession(),
                    reasonInfo);
        }

        @Override
        public void onCallResumeReceived(ImsCall imsCall) {
            if (DBG) log("onCallResumeReceived");
            ImsPhoneConnection conn = findConnection(imsCall);
            if (conn != null) {
                if (mOnHoldToneStarted) {
                    mPhone.stopOnHoldTone(conn);
                    mOnHoldToneStarted = false;
                }
                conn.onConnectionEvent(android.telecom.Connection.EVENT_CALL_REMOTELY_UNHELD, null);
            }

            boolean useVideoPauseWorkaround = mPhone.getContext().getResources().getBoolean(
                    com.android.internal.R.bool.config_useVideoPauseWorkaround);
            if (useVideoPauseWorkaround && mSupportPauseVideo &&
                    VideoProfile.isVideo(conn.getVideoState())) {
                // If we are using the video pause workaround, the vendor IMS code has issues
                // with video pause signalling.  In this case, when a call is remotely
                // held, the modem does not reliably change the video state of the call to be
                // paused.
                // As a workaround, we will turn on that bit now.
                conn.changeToUnPausedState();
            }

            SuppServiceNotification supp = new SuppServiceNotification();
            // Type of notification: 0 = MO; 1 = MT
            // Refer SuppServiceNotification class documentation.
            supp.notificationType = 1;
            supp.code = SuppServiceNotification.CODE_2_CALL_RETRIEVED;
            mPhone.notifySuppSvcNotification(supp);
            mMetrics.writeOnImsCallResumeReceived(mPhone.getPhoneId(), imsCall.getCallSession());
        }

        @Override
        public void onCallHoldReceived(ImsCall imsCall) {
            ImsPhoneCallTracker.this.onCallHoldReceived(imsCall);
        }

        @Override
        public void onCallSuppServiceReceived(ImsCall call,
                ImsSuppServiceNotification suppServiceInfo) {
            if (DBG) log("onCallSuppServiceReceived: suppServiceInfo=" + suppServiceInfo);

            SuppServiceNotification supp = new SuppServiceNotification();
            supp.notificationType = suppServiceInfo.notificationType;
            supp.code = suppServiceInfo.code;
            supp.index = suppServiceInfo.index;
            supp.number = suppServiceInfo.number;
            supp.history = suppServiceInfo.history;

            mPhone.notifySuppSvcNotification(supp);
        }

        @Override
        public void onCallMerged(final ImsCall call, final ImsCall peerCall, boolean swapCalls) {
            if (DBG) log("onCallMerged");

            ImsPhoneCall foregroundImsPhoneCall = findConnection(call).getCall();
            ImsPhoneConnection peerConnection = findConnection(peerCall);
            ImsPhoneCall peerImsPhoneCall = peerConnection == null ? null
                    : peerConnection.getCall();

            if (swapCalls) {
                switchAfterConferenceSuccess();
            }
            foregroundImsPhoneCall.merge(peerImsPhoneCall, ImsPhoneCall.State.ACTIVE);

            try {
                final ImsPhoneConnection conn = findConnection(call);
                log("onCallMerged: ImsPhoneConnection=" + conn);
                log("onCallMerged: CurrentVideoProvider=" + conn.getVideoProvider());
                setVideoCallProvider(conn, call);
                log("onCallMerged: CurrentVideoProvider=" + conn.getVideoProvider());
            } catch (Exception e) {
                loge("onCallMerged: exception " + e);
            }

            // After merge complete, update foreground as Active
            // and background call as Held, if background call exists
            processCallStateChange(mForegroundCall.getImsCall(), ImsPhoneCall.State.ACTIVE,
                    DisconnectCause.NOT_DISCONNECTED);
            if (peerConnection != null) {
                processCallStateChange(mBackgroundCall.getImsCall(), ImsPhoneCall.State.HOLDING,
                    DisconnectCause.NOT_DISCONNECTED);
            }

            // Check if the merge was requested by an existing conference call. In that
            // case, no further action is required.
            if (!call.isMergeRequestedByConf()) {
                log("onCallMerged :: calling onMultipartyStateChanged()");
                onMultipartyStateChanged(call, true);
            } else {
                log("onCallMerged :: Merge requested by existing conference.");
                // Reset the flag.
                call.resetIsMergeRequestedByConf(false);
            }
            logState();
        }

        @Override
        public void onCallMergeFailed(ImsCall call, ImsReasonInfo reasonInfo) {
            if (DBG) log("onCallMergeFailed reasonInfo=" + reasonInfo);

            // TODO: the call to notifySuppServiceFailed throws up the "merge failed" dialog
            // We should move this into the InCallService so that it is handled appropriately
            // based on the user facing UI.
            mPhone.notifySuppServiceFailed(Phone.SuppService.CONFERENCE);

            call.resetIsMergeRequestedByConf(false);

            // Start plumbing this even through Telecom so other components can take
            // appropriate action.
            ImsPhoneConnection conn = findConnection(call);
            if (conn != null) {
                conn.onConferenceMergeFailed();
                conn.handleMergeComplete();
            }
        }

        /**
         * Called when the state of IMS conference participant(s) has changed.
         *
         * @param call the call object that carries out the IMS call.
         * @param participants the participant(s) and their new state information.
         */
        @Override
        public void onConferenceParticipantsStateChanged(ImsCall call,
                List<ConferenceParticipant> participants) {
            if (DBG) log("onConferenceParticipantsStateChanged");

            ImsPhoneConnection conn = findConnection(call);
            if (conn != null) {
                conn.updateConferenceParticipants(participants);
            }
        }

        @Override
        public void onCallSessionTtyModeReceived(ImsCall call, int mode) {
            mPhone.onTtyModeReceived(mode);
        }

        @Override
        public void onCallHandover(ImsCall imsCall, int srcAccessTech, int targetAccessTech,
            ImsReasonInfo reasonInfo) {
            // Check with the DCTracker to see if data is enabled; there may be a case when
            // ImsPhoneCallTracker isn't being informed of the right data enabled state via its
            // registration, so we'll refresh now.
            boolean isDataEnabled = mPhone.getDefaultPhone().mDcTracker.isDataEnabled();
            if (DBG) {
                log("onCallHandover ::  srcAccessTech=" + srcAccessTech + ", targetAccessTech="
                        + targetAccessTech + ", reasonInfo=" + reasonInfo + ", dataEnabled="
                        + mIsDataEnabled + "/" + isDataEnabled + ", dataMetered="
                        + mIsViLteDataMetered);
            }
            if (mIsDataEnabled != isDataEnabled) {
                loge("onCallHandover: data enabled state doesn't match! (was=" + mIsDataEnabled
                        + ", actually=" + isDataEnabled);
                mIsDataEnabled = isDataEnabled;
            }

            // Only consider it a valid handover to WIFI if the source radio tech is known.
            boolean isHandoverToWifi = srcAccessTech != ServiceState.RIL_RADIO_TECHNOLOGY_UNKNOWN
                    && srcAccessTech != ServiceState.RIL_RADIO_TECHNOLOGY_IWLAN
                    && targetAccessTech == ServiceState.RIL_RADIO_TECHNOLOGY_IWLAN;
            // Only consider it a handover from WIFI if the source and target radio tech is known.
            boolean isHandoverFromWifi =
                    srcAccessTech == ServiceState.RIL_RADIO_TECHNOLOGY_IWLAN
                            && targetAccessTech != ServiceState.RIL_RADIO_TECHNOLOGY_UNKNOWN
                            && targetAccessTech != ServiceState.RIL_RADIO_TECHNOLOGY_IWLAN;

            ImsPhoneConnection conn = findConnection(imsCall);
            if (conn != null) {
                if (conn.getDisconnectCause() == DisconnectCause.NOT_DISCONNECTED) {
                    if (isHandoverToWifi) {
                        removeMessages(EVENT_CHECK_FOR_WIFI_HANDOVER);
                        if (mIsViLteDataMetered) {
                            conn.setVideoEnabled(true);
                        }

                        if (mNotifyHandoverVideoFromLTEToWifi && mHasPerformedStartOfCallHandover) {
                            // This is a handover which happened mid-call (ie not the start of call
                            // handover from LTE to WIFI), so we'll notify the InCall UI.
                            conn.onConnectionEvent(
                                    TelephonyManager.EVENT_HANDOVER_VIDEO_FROM_LTE_TO_WIFI, null);
                        }

                        // We are on WIFI now so no need to get notified of network availability.
                        unregisterForConnectivityChanges();
                    } else if (isHandoverFromWifi && imsCall.isVideoCall()) {
                        // A video call just dropped from WIFI to LTE; we want to be informed if a
                        // new WIFI
                        // network comes into range.
                        registerForConnectivityChanges();
                    }
                }

                if (isHandoverToWifi && mIsViLteDataMetered) {
                    conn.setLocalVideoCapable(true);
                }

                if (isHandoverFromWifi && imsCall.isVideoCall()) {
                    if (mIsViLteDataMetered) {
<<<<<<< HEAD
                        conn.setVideoEnabled(mIsDataEnabled);
=======
                        conn.setLocalVideoCapable(mIsDataEnabled);
>>>>>>> ef3d6c65
                    }

                    if (mNotifyHandoverVideoFromWifiToLTE && mIsDataEnabled) {
                        if (conn.getDisconnectCause() == DisconnectCause.NOT_DISCONNECTED) {
                            log("onCallHandover :: notifying of WIFI to LTE handover.");
                            conn.onConnectionEvent(
                                    TelephonyManager.EVENT_HANDOVER_VIDEO_FROM_WIFI_TO_LTE, null);
                        } else {
                            // Call has already had a disconnect request issued by the user or is
                            // in the process of disconnecting; do not inform the UI of this as it
                            // is not relevant.
                            log("onCallHandover :: skip notify of WIFI to LTE handover for "
                                    + "disconnected call.");
                        }
                    }

                    if (!mIsDataEnabled && mIsViLteDataMetered) {
                        // Call was downgraded from WIFI to LTE and data is metered; downgrade the
                        // call now.
                        log("onCallHandover :: data is not enabled; attempt to downgrade.");
                        downgradeVideoCall(ImsReasonInfo.CODE_WIFI_LOST, conn);
                    }
                }
            } else {
                loge("onCallHandover :: connection null.");
            }

            if (!mHasPerformedStartOfCallHandover) {
                mHasPerformedStartOfCallHandover = true;
            }
            mMetrics.writeOnImsCallHandoverEvent(mPhone.getPhoneId(),
                    TelephonyCallSession.Event.Type.IMS_CALL_HANDOVER, imsCall.getCallSession(),
                    srcAccessTech, targetAccessTech, reasonInfo);
        }

        @Override
        public void onCallHandoverFailed(ImsCall imsCall, int srcAccessTech, int targetAccessTech,
            ImsReasonInfo reasonInfo) {
            if (DBG) {
                log("onCallHandoverFailed :: srcAccessTech=" + srcAccessTech +
                    ", targetAccessTech=" + targetAccessTech + ", reasonInfo=" + reasonInfo);
            }
            mMetrics.writeOnImsCallHandoverEvent(mPhone.getPhoneId(),
                    TelephonyCallSession.Event.Type.IMS_CALL_HANDOVER_FAILED,
                    imsCall.getCallSession(), srcAccessTech, targetAccessTech, reasonInfo);

            boolean isHandoverToWifi = srcAccessTech != ServiceState.RIL_RADIO_TECHNOLOGY_IWLAN &&
                    targetAccessTech == ServiceState.RIL_RADIO_TECHNOLOGY_IWLAN;
            ImsPhoneConnection conn = findConnection(imsCall);
            if (conn != null && isHandoverToWifi) {
                log("onCallHandoverFailed - handover to WIFI Failed");

                // If we know we failed to handover, don't check for failure in the future.
                removeMessages(EVENT_CHECK_FOR_WIFI_HANDOVER);

                if (imsCall.isVideoCall()
                        && conn.getDisconnectCause() == DisconnectCause.NOT_DISCONNECTED) {
                    // Start listening for a WIFI network to come into range for potential handover.
                    registerForConnectivityChanges();
                }

                if (mNotifyVtHandoverToWifiFail) {
                    // Only notify others if carrier config indicates to do so.
                    conn.onHandoverToWifiFailed();
                }
            }
            if (!mHasPerformedStartOfCallHandover) {
                mHasPerformedStartOfCallHandover = true;
            }
        }

        @Override
        public void onRttModifyRequestReceived(ImsCall imsCall) {
            ImsPhoneConnection conn = findConnection(imsCall);
            if (conn != null) {
                conn.onRttModifyRequestReceived();
            }
        }

        @Override
        public void onRttModifyResponseReceived(ImsCall imsCall, int status) {
            ImsPhoneConnection conn = findConnection(imsCall);
            if (conn != null) {
                conn.onRttModifyResponseReceived(status);
            }
        }

        @Override
        public void onRttMessageReceived(ImsCall imsCall, String message) {
            ImsPhoneConnection conn = findConnection(imsCall);
            if (conn != null) {
                conn.onRttMessageReceived(message);
            }
        }

        @Override
        public void onCallSessionPropertyChanged(ImsCall imsCall, int property) {
          ImsPhoneConnection conn = findConnection(imsCall);
            if (conn != null) {
                conn.onCallSessionPropertyChanged(property);
            }
        }

        /**
         * Handles a change to the multiparty state for an {@code ImsCall}.  Notifies the associated
         * {@link ImsPhoneConnection} of the change.
         *
         * @param imsCall The IMS call.
         * @param isMultiParty {@code true} if the call became multiparty, {@code false}
         *      otherwise.
         */
        @Override
        public void onMultipartyStateChanged(ImsCall imsCall, boolean isMultiParty) {
            if (DBG) log("onMultipartyStateChanged to " + (isMultiParty ? "Y" : "N"));

            ImsPhoneConnection conn = findConnection(imsCall);
            if (conn != null) {
                conn.updateMultipartyState(isMultiParty);
            }
        }
    };

    /**
     * Listen to the IMS call state change
     */
    private ImsCall.Listener mImsUssdListener = new ImsCall.Listener() {
        @Override
        public void onCallStarted(ImsCall imsCall) {
            if (DBG) log("mImsUssdListener onCallStarted");

            if (imsCall == mUssdSession) {
                if (mPendingUssd != null) {
                    AsyncResult.forMessage(mPendingUssd);
                    mPendingUssd.sendToTarget();
                    mPendingUssd = null;
                }
            }
        }

        @Override
        public void onCallStartFailed(ImsCall imsCall, ImsReasonInfo reasonInfo) {
            if (DBG) log("mImsUssdListener onCallStartFailed reasonCode=" + reasonInfo.getCode());

            onCallTerminated(imsCall, reasonInfo);
        }

        @Override
        public void onCallTerminated(ImsCall imsCall, ImsReasonInfo reasonInfo) {
            if (DBG) log("mImsUssdListener onCallTerminated reasonCode=" + reasonInfo.getCode());
            removeMessages(EVENT_CHECK_FOR_WIFI_HANDOVER);
            mHasPerformedStartOfCallHandover = false;
            unregisterForConnectivityChanges();

            if (imsCall == mUssdSession) {
                mUssdSession = null;
                if (mPendingUssd != null) {
                    CommandException ex =
                            new CommandException(CommandException.Error.GENERIC_FAILURE);
                    AsyncResult.forMessage(mPendingUssd, null, ex);
                    mPendingUssd.sendToTarget();
                    mPendingUssd = null;
                }
            }
            imsCall.close();
        }

        @Override
        public void onCallUssdMessageReceived(ImsCall call,
                int mode, String ussdMessage) {
            if (DBG) log("mImsUssdListener onCallUssdMessageReceived mode=" + mode);

            int ussdMode = -1;

            switch(mode) {
                case ImsCall.USSD_MODE_REQUEST:
                    ussdMode = CommandsInterface.USSD_MODE_REQUEST;
                    break;

                case ImsCall.USSD_MODE_NOTIFY:
                    ussdMode = CommandsInterface.USSD_MODE_NOTIFY;
                    break;
            }

            mPhone.onIncomingUSSD(ussdMode, ussdMessage);
        }
    };

    private final ImsMmTelManager.RegistrationCallback mImsRegistrationCallback =
            new ImsMmTelManager.RegistrationCallback() {

                @Override
                public void onRegistered(
                        @ImsRegistrationImplBase.ImsRegistrationTech int imsRadioTech) {
                    if (DBG) log("onImsConnected imsRadioTech=" + imsRadioTech);
                    mPhone.setServiceState(ServiceState.STATE_IN_SERVICE);
                    mPhone.setImsRegistered(true);
                    mMetrics.writeOnImsConnectionState(mPhone.getPhoneId(),
                            ImsConnectionState.State.CONNECTED, null);
                }

                @Override
                public void onRegistering(
                        @ImsRegistrationImplBase.ImsRegistrationTech int imsRadioTech) {
                    if (DBG) log("onImsProgressing imsRadioTech=" + imsRadioTech);
                    mPhone.setServiceState(ServiceState.STATE_OUT_OF_SERVICE);
                    mPhone.setImsRegistered(false);
                    mMetrics.writeOnImsConnectionState(mPhone.getPhoneId(),
                            ImsConnectionState.State.PROGRESSING, null);
                }

                @Override
                public void onDeregistered(ImsReasonInfo imsReasonInfo) {
                    if (DBG) log("onImsDisconnected imsReasonInfo=" + imsReasonInfo);
                    mPhone.setServiceState(ServiceState.STATE_OUT_OF_SERVICE);
                    mPhone.setImsRegistered(false);
                    mPhone.processDisconnectReason(imsReasonInfo);
                    mMetrics.writeOnImsConnectionState(mPhone.getPhoneId(),
                            ImsConnectionState.State.DISCONNECTED, imsReasonInfo);
                }

                @Override
                public void onSubscriberAssociatedUriChanged(Uri[] uris) {
                    if (DBG) log("registrationAssociatedUriChanged");
                    mPhone.setCurrentSubscriberUris(uris);
                }
            };

    private final ImsMmTelManager.CapabilityCallback mImsCapabilityCallback =
            new ImsMmTelManager.CapabilityCallback() {
                @Override
                public void onCapabilitiesStatusChanged(
                        MmTelFeature.MmTelCapabilities capabilities) {
                    if (DBG) log("onCapabilitiesStatusChanged: " + capabilities);
                    SomeArgs args = SomeArgs.obtain();
                    args.arg1 = capabilities;
                    // Remove any pending updates; they're already stale, so no need to process
                    // them.
                    removeMessages(EVENT_ON_FEATURE_CAPABILITY_CHANGED);
                    obtainMessage(EVENT_ON_FEATURE_CAPABILITY_CHANGED, args).sendToTarget();
                }
            };

    private ImsConfigListener.Stub mImsConfigListener = new ImsConfigListener.Stub() {
        @Override
        public void onGetFeatureResponse(int feature, int network, int value, int status) {}

        @Override
        public void onSetFeatureResponse(int feature, int network, int value, int status) {
            mMetrics.writeImsSetFeatureValue(mPhone.getPhoneId(), feature, network, value);
        }

        @Override
        public void onGetVideoQuality(int status, int quality) {}

        @Override
        public void onSetVideoQuality(int status) {}

    };

    private final ImsConfigImplBase.Callback mConfigCallback = new ImsConfigImplBase.Callback() {
        @Override
        public void onConfigChanged(int item, int value) {
            sendConfigChangedIntent(item, Integer.toString(value));
        }

        @Override
        public void onConfigChanged(int item, String value) {
            sendConfigChangedIntent(item, value);
        }

        // send IMS_CONFIG_CHANGED intent for older services that do not implement the new callback
        // interface.
        private void sendConfigChangedIntent(int item, String value) {
            log("sendConfigChangedIntent - [" + item + ", " + value + "]");
            Intent configChangedIntent = new Intent(ImsConfig.ACTION_IMS_CONFIG_CHANGED);
            configChangedIntent.putExtra(ImsConfig.EXTRA_CHANGED_ITEM, item);
            configChangedIntent.putExtra(ImsConfig.EXTRA_NEW_VALUE, value);
            if (mPhone != null && mPhone.getContext() != null) {
                mPhone.getContext().sendBroadcast(configChangedIntent);
            }
        }
    };

    public void sendCallStartFailedDisconnect(ImsCall imsCall, ImsReasonInfo reasonInfo) {
        mPendingMO = null;
        ImsPhoneConnection conn = findConnection(imsCall);
        Call.State callState;
        if (conn != null) {
            callState = conn.getState();
        } else {
            // Need to fall back in case connection is null; it shouldn't be, but a sane
            // fallback is to assume we're dialing.  This state is only used to
            // determine which disconnect string to show in the case of a low battery
            // disconnect.
            callState = Call.State.DIALING;
        }
        int cause = getDisconnectCauseFromReasonInfo(reasonInfo, callState);

        if (conn != null) {
            conn.setPreciseDisconnectCause(
                    getPreciseDisconnectCauseFromReasonInfo(reasonInfo));
        }

        processCallStateChange(imsCall, ImsPhoneCall.State.DISCONNECTED, cause);
    }

    public ImsUtInterface getUtInterface() throws ImsException {
        if (mImsManager == null) {
            throw getImsManagerIsNullException();
        }

        ImsUtInterface ut = mImsManager.getSupplementaryServiceConfiguration();
        return ut;
    }

    private void transferHandoverConnections(ImsPhoneCall call) {
        if (call.mConnections != null) {
            for (Connection c : call.mConnections) {
                c.mPreHandoverState = call.mState;
                log ("Connection state before handover is " + c.getStateBeforeHandover());
            }
        }
        if (mHandoverCall.mConnections == null ) {
            mHandoverCall.mConnections = call.mConnections;
        } else { // Multi-call SRVCC
            mHandoverCall.mConnections.addAll(call.mConnections);
        }
        if (mHandoverCall.mConnections != null) {
            if (call.getImsCall() != null) {
                call.getImsCall().close();
            }
            for (Connection c : mHandoverCall.mConnections) {
                ((ImsPhoneConnection)c).changeParent(mHandoverCall);
                ((ImsPhoneConnection)c).releaseWakeLock();
            }
        }
        if (call.getState().isAlive()) {
            log ("Call is alive and state is " + call.mState);
            mHandoverCall.mState = call.mState;
        }
        call.mConnections.clear();
        call.mState = ImsPhoneCall.State.IDLE;
    }

    /* package */
    void notifySrvccState(Call.SrvccState state) {
        if (DBG) log("notifySrvccState state=" + state);

        mSrvccState = state;

        if (mSrvccState == Call.SrvccState.COMPLETED) {
            transferHandoverConnections(mForegroundCall);
            transferHandoverConnections(mBackgroundCall);
            transferHandoverConnections(mRingingCall);
        }
    }

    //****** Overridden from Handler

    @Override
    public void
    handleMessage (Message msg) {
        AsyncResult ar;
        if (DBG) log("handleMessage what=" + msg.what);

        switch (msg.what) {
            case EVENT_HANGUP_PENDINGMO:
                if (mPendingMO != null) {
                    mPendingMO.onDisconnect();
                    removeConnection(mPendingMO);
                    mPendingMO = null;
                }
                mPendingIntentExtras = null;
                updatePhoneState();
                mPhone.notifyPreciseCallStateChanged();
                break;
            case EVENT_RESUME_NOW_FOREGROUND_CALL:
                try {
                    resumeForegroundCall();
                } catch (ImsException e) {
                    if (Phone.DEBUG_PHONE) {
                        loge("handleMessage EVENT_RESUME_NOW_FOREGROUND_CALL exception=" + e);
                    }
                }
                break;
            case EVENT_ANSWER_WAITING_CALL:
                try {
                    answerWaitingCall();
                } catch (ImsException e) {
                    if (Phone.DEBUG_PHONE) {
                        loge("handleMessage EVENT_ANSWER_WAITING_CALL exception=" + e);
                    }
                }
                break;
            case EVENT_DIAL_PENDINGMO:
                dialInternal(mPendingMO, mClirMode, mPendingCallVideoState, mPendingIntentExtras);
                mPendingIntentExtras = null;
                break;

            case EVENT_EXIT_ECBM_BEFORE_PENDINGMO:
                if (mPendingMO != null) {
                    //Send ECBM exit request
                    try {
                        getEcbmInterface().exitEmergencyCallbackMode();
                        mPhone.setOnEcbModeExitResponse(this, EVENT_EXIT_ECM_RESPONSE_CDMA, null);
                        pendingCallClirMode = mClirMode;
                        pendingCallInEcm = true;
                    } catch (ImsException e) {
                        e.printStackTrace();
                        mPendingMO.setDisconnectCause(DisconnectCause.ERROR_UNSPECIFIED);
                        sendEmptyMessageDelayed(EVENT_HANGUP_PENDINGMO, TIMEOUT_HANGUP_PENDINGMO);
                    }
                }
                break;

            case EVENT_EXIT_ECM_RESPONSE_CDMA:
                // no matter the result, we still do the same here
                if (pendingCallInEcm) {
                    dialInternal(mPendingMO, pendingCallClirMode,
                            mPendingCallVideoState, mPendingIntentExtras);
                    mPendingIntentExtras = null;
                    pendingCallInEcm = false;
                }
                mPhone.unsetOnEcbModeExitResponse(this);
                break;
            case EVENT_VT_DATA_USAGE_UPDATE:
                ar = (AsyncResult) msg.obj;
                ImsCall call = (ImsCall) ar.userObj;
                Long usage = (long) ar.result;
                log("VT data usage update. usage = " + usage + ", imsCall = " + call);
                if (usage > 0) {
                    updateVtDataUsage(call, usage);
                }
                break;
            case EVENT_DATA_ENABLED_CHANGED:
                ar = (AsyncResult) msg.obj;
                if (ar.result instanceof Pair) {
                    Pair<Boolean, Integer> p = (Pair<Boolean, Integer>) ar.result;
                    onDataEnabledChanged(p.first, p.second);
                }
                break;
            case EVENT_CHECK_FOR_WIFI_HANDOVER:
                if (msg.obj instanceof ImsCall) {
                    ImsCall imsCall = (ImsCall) msg.obj;
                    if (imsCall != mForegroundCall.getImsCall()) {
                        Rlog.i(LOG_TAG, "handoverCheck: no longer FG; check skipped.");
                        unregisterForConnectivityChanges();
                        // Handover check and its not the foreground call any more.
                        return;
                    }
                    if (!imsCall.isWifiCall()) {
                        // Call did not handover to wifi, notify of handover failure.
                        ImsPhoneConnection conn = findConnection(imsCall);
                        if (conn != null) {
                            Rlog.i(LOG_TAG, "handoverCheck: handover failed.");
                            conn.onHandoverToWifiFailed();
                        }

                        if (imsCall.isVideoCall()
                                && conn.getDisconnectCause() == DisconnectCause.NOT_DISCONNECTED) {
                            registerForConnectivityChanges();
                        }
                    }
                }
                break;
            case EVENT_ON_FEATURE_CAPABILITY_CHANGED: {
                SomeArgs args = (SomeArgs) msg.obj;
                try {
                    ImsFeature.Capabilities capabilities = (ImsFeature.Capabilities) args.arg1;
                    handleFeatureCapabilityChanged(capabilities);
                } finally {
                    args.recycle();
                }
                break;
            }
            case EVENT_SUPP_SERVICE_INDICATION: {
                ar = (AsyncResult) msg.obj;
                ImsPhoneMmiCode mmiCode = new ImsPhoneMmiCode(mPhone);
                try {
                    mmiCode.setIsSsInfo(true);
                    mmiCode.processImsSsData(ar);
                } catch (ImsException e) {
                    Rlog.e(LOG_TAG, "Exception in parsing SS Data: " + e);
                }
                break;
            }
            case EVENT_REDIAL_WIFI_E911_CALL: {
                Pair<ImsCall, ImsReasonInfo> callInfo =
                        (Pair<ImsCall, ImsReasonInfo>) ((AsyncResult) msg.obj).userObj;
                removeMessages(EVENT_REDIAL_WIFI_E911_TIMEOUT);
                mPhone.getDefaultPhone().getServiceStateTracker()
                        .unregisterForNetworkAttached(this);
                ImsPhoneConnection oldConnection = findConnection(callInfo.first);
                if (oldConnection == null) {
                    sendCallStartFailedDisconnect(callInfo.first, callInfo.second);
                }
                mForegroundCall.detach(oldConnection);
                removeConnection(oldConnection);
                try {
                    Connection newConnection =
                            mPhone.getDefaultPhone().dial(mLastDialString, mLastDialArgs);
                    oldConnection.onOriginalConnectionReplaced(newConnection);
                } catch (CallStateException e) {
                    sendCallStartFailedDisconnect(callInfo.first, callInfo.second);
                }
                break;
            }
            case EVENT_REDIAL_WIFI_E911_TIMEOUT: {
                Pair<ImsCall, ImsReasonInfo> callInfo = (Pair<ImsCall, ImsReasonInfo>) msg.obj;
                mPhone.getDefaultPhone().getServiceStateTracker()
                        .unregisterForNetworkAttached(this);
                removeMessages(EVENT_REDIAL_WIFI_E911_CALL);
                sendCallStartFailedDisconnect(callInfo.first, callInfo.second);
                break;
            }
        }
    }

    /**
     * Update video call data usage
     *
     * @param call The IMS call
     * @param dataUsage The aggregated data usage for the call
     */
    private void updateVtDataUsage(ImsCall call, long dataUsage) {
        long oldUsage = 0L;
        if (mVtDataUsageMap.containsKey(call.uniqueId)) {
            oldUsage = mVtDataUsageMap.get(call.uniqueId);
        }

        long delta = dataUsage - oldUsage;
        mVtDataUsageMap.put(call.uniqueId, dataUsage);

        log("updateVtDataUsage: call=" + call + ", delta=" + delta);

        long currentTime = SystemClock.elapsedRealtime();
        int isRoaming = mPhone.getServiceState().getDataRoaming() ? 1 : 0;

        // Create the snapshot of total video call data usage.
        NetworkStats vtDataUsageSnapshot = new NetworkStats(currentTime, 1);
        vtDataUsageSnapshot.combineAllValues(mVtDataUsageSnapshot);
        // Since the modem only reports the total vt data usage rather than rx/tx separately,
        // the only thing we can do here is splitting the usage into half rx and half tx.
        // Uid -1 indicates this is for the overall device data usage.
        vtDataUsageSnapshot.combineValues(new NetworkStats.Entry(
                NetworkStatsService.VT_INTERFACE, -1, NetworkStats.SET_FOREGROUND,
                NetworkStats.TAG_NONE, NetworkStats.METERED_YES, isRoaming,
                NetworkStats.DEFAULT_NETWORK_YES, delta / 2, 0, delta / 2, 0, 0));
        mVtDataUsageSnapshot = vtDataUsageSnapshot;

        // Create the snapshot of video call data usage per dialer. combineValues will create
        // a separate entry if uid is different from the previous snapshot.
        NetworkStats vtDataUsageUidSnapshot = new NetworkStats(currentTime, 1);
        vtDataUsageUidSnapshot.combineAllValues(mVtDataUsageUidSnapshot);

        // The dialer uid might not be initialized correctly during boot up due to telecom service
        // not ready or its default dialer cache not ready. So we double check again here to see if
        // default dialer uid is really not available.
        if (mDefaultDialerUid.get() == NetworkStats.UID_ALL) {
            final TelecomManager telecomManager =
                    (TelecomManager) mPhone.getContext().getSystemService(Context.TELECOM_SERVICE);
            mDefaultDialerUid.set(
                    getPackageUid(mPhone.getContext(), telecomManager.getDefaultDialerPackage()));
        }

        // Since the modem only reports the total vt data usage rather than rx/tx separately,
        // the only thing we can do here is splitting the usage into half rx and half tx.
        vtDataUsageUidSnapshot.combineValues(new NetworkStats.Entry(
                NetworkStatsService.VT_INTERFACE, mDefaultDialerUid.get(),
                NetworkStats.SET_FOREGROUND, NetworkStats.TAG_NONE, NetworkStats.METERED_YES,
                isRoaming, NetworkStats.DEFAULT_NETWORK_YES, delta / 2, 0, delta / 2, 0, 0));
        mVtDataUsageUidSnapshot = vtDataUsageUidSnapshot;
    }

    @Override
    protected void log(String msg) {
        Rlog.d(LOG_TAG, "[" + mPhone.getPhoneId() + "] " + msg);
    }

    protected void loge(String msg) {
        Rlog.e(LOG_TAG, "[" + mPhone.getPhoneId() + "] " + msg);
    }

    void logi(String msg) {
        Rlog.i(LOG_TAG, "[" + mPhone.getPhoneId() + "] " + msg);
    }

    void logHoldSwapState(String loc) {
        String holdSwapState = "???";
        switch (mHoldSwitchingState) {
            case INACTIVE:
                holdSwapState = "INACTIVE";
                break;
            case PENDING_SINGLE_CALL_HOLD:
                holdSwapState = "PENDING_SINGLE_CALL_HOLD";
                break;
            case PENDING_SINGLE_CALL_UNHOLD:
                holdSwapState = "PENDING_SINGLE_CALL_UNHOLD";
                break;
            case SWAPPING_ACTIVE_AND_HELD:
                holdSwapState = "SWAPPING_ACTIVE_AND_HELD";
                break;
            case HOLDING_TO_ANSWER_INCOMING:
                holdSwapState = "HOLDING_TO_ANSWER_INCOMING";
                break;
            case PENDING_RESUME_FOREGROUND_AFTER_FAILURE:
                holdSwapState = "PENDING_RESUME_FOREGROUND_AFTER_FAILURE";
                break;
            case HOLDING_TO_DIAL_OUTGOING:
                holdSwapState = "HOLDING_TO_DIAL_OUTGOING";
                break;
        }
        logi("holdSwapState set to " + holdSwapState + " at " + loc);
    }

    /**
     * Logs the current state of the ImsPhoneCallTracker.  Useful for debugging issues with
     * call tracking.
     */
    /* package */
    void logState() {
        if (!VERBOSE_STATE_LOGGING) {
            return;
        }

        StringBuilder sb = new StringBuilder();
        sb.append("Current IMS PhoneCall State:\n");
        sb.append(" Foreground: ");
        sb.append(mForegroundCall);
        sb.append("\n");
        sb.append(" Background: ");
        sb.append(mBackgroundCall);
        sb.append("\n");
        sb.append(" Ringing: ");
        sb.append(mRingingCall);
        sb.append("\n");
        sb.append(" Handover: ");
        sb.append(mHandoverCall);
        sb.append("\n");
        Rlog.v(LOG_TAG, sb.toString());
    }

    @Override
    public void dump(FileDescriptor fd, PrintWriter pw, String[] args) {
        pw.println("ImsPhoneCallTracker extends:");
        super.dump(fd, pw, args);
        pw.println(" mVoiceCallEndedRegistrants=" + mVoiceCallEndedRegistrants);
        pw.println(" mVoiceCallStartedRegistrants=" + mVoiceCallStartedRegistrants);
        pw.println(" mRingingCall=" + mRingingCall);
        pw.println(" mForegroundCall=" + mForegroundCall);
        pw.println(" mBackgroundCall=" + mBackgroundCall);
        pw.println(" mHandoverCall=" + mHandoverCall);
        pw.println(" mPendingMO=" + mPendingMO);
        //pw.println(" mHangupPendingMO=" + mHangupPendingMO);
        pw.println(" mPhone=" + mPhone);
        pw.println(" mDesiredMute=" + mDesiredMute);
        pw.println(" mState=" + mState);
        pw.println(" mMmTelCapabilities=" + mMmTelCapabilities);
        pw.println(" mDefaultDialerUid=" + mDefaultDialerUid.get());
        pw.println(" mVtDataUsageSnapshot=" + mVtDataUsageSnapshot);
        pw.println(" mVtDataUsageUidSnapshot=" + mVtDataUsageUidSnapshot);

        pw.flush();
        pw.println("++++++++++++++++++++++++++++++++");

        try {
            if (mImsManager != null) {
                mImsManager.dump(fd, pw, args);
            }
        } catch (Exception e) {
            e.printStackTrace();
        }

        if (mConnections != null && mConnections.size() > 0) {
            pw.println("mConnections:");
            for (int i = 0; i < mConnections.size(); i++) {
                pw.println("  [" + i + "]: " + mConnections.get(i));
            }
        }
    }

    @Override
    protected void handlePollCalls(AsyncResult ar) {
    }

    /* package */
    ImsEcbm getEcbmInterface() throws ImsException {
        if (mImsManager == null) {
            throw getImsManagerIsNullException();
        }

        ImsEcbm ecbm = mImsManager.getEcbmInterface();
        return ecbm;
    }

    /* package */
    ImsMultiEndpoint getMultiEndpointInterface() throws ImsException {
        if (mImsManager == null) {
            throw getImsManagerIsNullException();
        }

        try {
            return mImsManager.getMultiEndpointInterface();
        } catch (ImsException e) {
            if (e.getCode() == ImsReasonInfo.CODE_MULTIENDPOINT_NOT_SUPPORTED) {
                return null;
            } else {
                throw e;
            }

        }
    }

    public boolean isInEmergencyCall() {
        return mIsInEmergencyCall;
    }

    /**
     * @return true if the IMS capability for the specified registration technology is currently
     * available.
     */
    public boolean isImsCapabilityAvailable(int capability, int regTech) {
        return (getImsRegistrationTech() == regTech) && mMmTelCapabilities.isCapable(capability);
    }

    public boolean isVolteEnabled() {
        boolean isRadioTechLte = getImsRegistrationTech()
                == ImsRegistrationImplBase.REGISTRATION_TECH_LTE;
        return isRadioTechLte && mMmTelCapabilities.isCapable(
                MmTelFeature.MmTelCapabilities.CAPABILITY_TYPE_VOICE);
    }

    public boolean isVowifiEnabled() {
        boolean isRadioTechIwlan = getImsRegistrationTech()
                == ImsRegistrationImplBase.REGISTRATION_TECH_IWLAN;
        return isRadioTechIwlan && mMmTelCapabilities.isCapable(
                MmTelFeature.MmTelCapabilities.CAPABILITY_TYPE_VOICE);
    }

    public boolean isVideoCallEnabled() {
        return mMmTelCapabilities.isCapable(MmTelFeature.MmTelCapabilities.CAPABILITY_TYPE_VIDEO);
    }

    @Override
    public PhoneConstants.State getState() {
        return mState;
    }

    public int getImsRegistrationTech() {
        if (mImsManager != null) {
            return mImsManager.getRegistrationTech();
        }
        return ImsRegistrationImplBase.REGISTRATION_TECH_NONE;
    }

    private void retryGetImsService() {
        // The binder connection is already up. Do not try to get it again.
        if (mImsManager.isServiceAvailable()) {
            return;
        }

        mImsManagerConnector.connect();
    }

    private void setVideoCallProvider(ImsPhoneConnection conn, ImsCall imsCall)
            throws RemoteException {
        IImsVideoCallProvider imsVideoCallProvider =
                imsCall.getCallSession().getVideoCallProvider();
        if (imsVideoCallProvider != null) {
            // TODO: Remove this when we can better formalize the format of session modify requests.
            boolean useVideoPauseWorkaround = mPhone.getContext().getResources().getBoolean(
                    com.android.internal.R.bool.config_useVideoPauseWorkaround);

            ImsVideoCallProviderWrapper imsVideoCallProviderWrapper =
                    new ImsVideoCallProviderWrapper(imsVideoCallProvider);
            if (useVideoPauseWorkaround) {
                imsVideoCallProviderWrapper.setUseVideoPauseWorkaround(useVideoPauseWorkaround);
            }
            conn.setVideoProvider(imsVideoCallProviderWrapper);
            imsVideoCallProviderWrapper.registerForDataUsageUpdate
                    (this, EVENT_VT_DATA_USAGE_UPDATE, imsCall);
            imsVideoCallProviderWrapper.addImsVideoProviderCallback(conn);
        }
    }

    public boolean isUtEnabled() {
        return mMmTelCapabilities.isCapable(MmTelFeature.MmTelCapabilities.CAPABILITY_TYPE_UT);
    }

    /**
     * Given a call subject, removes any characters considered by the current carrier to be
     * invalid, as well as escaping (using \) any characters which the carrier requires to be
     * escaped.
     *
     * @param callSubject The call subject.
     * @return The call subject with invalid characters removed and escaping applied as required.
     */
    private String cleanseInstantLetteringMessage(String callSubject) {
        if (TextUtils.isEmpty(callSubject)) {
            return callSubject;
        }

        // Get the carrier config for the current sub.
        CarrierConfigManager configMgr = (CarrierConfigManager)
                mPhone.getContext().getSystemService(Context.CARRIER_CONFIG_SERVICE);
        // Bail if we can't find the carrier config service.
        if (configMgr == null) {
            return callSubject;
        }

        PersistableBundle carrierConfig = configMgr.getConfigForSubId(mPhone.getSubId());
        // Bail if no carrier config found.
        if (carrierConfig == null) {
            return callSubject;
        }

        // Try to replace invalid characters
        String invalidCharacters = carrierConfig.getString(
                CarrierConfigManager.KEY_CARRIER_INSTANT_LETTERING_INVALID_CHARS_STRING);
        if (!TextUtils.isEmpty(invalidCharacters)) {
            callSubject = callSubject.replaceAll(invalidCharacters, "");
        }

        // Try to escape characters which need to be escaped.
        String escapedCharacters = carrierConfig.getString(
                CarrierConfigManager.KEY_CARRIER_INSTANT_LETTERING_ESCAPED_CHARS_STRING);
        if (!TextUtils.isEmpty(escapedCharacters)) {
            callSubject = escapeChars(escapedCharacters, callSubject);
        }
        return callSubject;
    }

    /**
     * Given a source string, return a string where a set of characters are escaped using the
     * backslash character.
     *
     * @param toEscape The characters to escape with a backslash.
     * @param source The source string.
     * @return The source string with characters escaped.
     */
    private String escapeChars(String toEscape, String source) {
        StringBuilder escaped = new StringBuilder();
        for (char c : source.toCharArray()) {
            if (toEscape.contains(Character.toString(c))) {
                escaped.append("\\");
            }
            escaped.append(c);
        }

        return escaped.toString();
    }

    /**
     * Initiates a pull of an external call.
     *
     * Initiates a pull by making a dial request with the {@link ImsCallProfile#EXTRA_IS_CALL_PULL}
     * extra specified.  We call {@link ImsPhone#notifyUnknownConnection(Connection)} which notifies
     * Telecom of the new dialed connection.  The
     * {@code PstnIncomingCallNotifier#maybeSwapWithUnknownConnection} logic ensures that the new
     * {@link ImsPhoneConnection} resulting from the dial gets swapped with the
     * {@link ImsExternalConnection}, which effectively makes the external call become a regular
     * call.  Magic!
     *
     * @param number The phone number of the call to be pulled.
     * @param videoState The desired video state of the pulled call.
     * @param dialogId The {@link ImsExternalConnection#getCallId()} dialog id associated with the
     *                 call which is being pulled.
     */
    @Override
    public void pullExternalCall(String number, int videoState, int dialogId) {
        Bundle extras = new Bundle();
        extras.putBoolean(ImsCallProfile.EXTRA_IS_CALL_PULL, true);
        extras.putInt(ImsExternalCallTracker.EXTRA_IMS_EXTERNAL_CALL_ID, dialogId);
        try {
            Connection connection = dial(number, videoState, extras);
            mPhone.notifyUnknownConnection(connection);
        } catch (CallStateException e) {
            loge("pullExternalCall failed - " + e);
        }
    }

    private ImsException getImsManagerIsNullException() {
        return new ImsException("no ims manager", ImsReasonInfo.CODE_LOCAL_ILLEGAL_STATE);
    }

    private boolean shouldDisconnectActiveCallOnDial(boolean isEmergencyNumber) {
        if (mAllowHoldingVideoCall) {
            return false;
        }

        boolean isActiveVideoCall = false;
        if (mForegroundCall.getState() == ImsPhoneCall.State.ACTIVE) {
            ImsCall activeImsCall = mForegroundCall.getImsCall();
            if (activeImsCall != null) {
                isActiveVideoCall = activeImsCall.isVideoCall();
            }
        }

       return (isActiveVideoCall && isEmergencyNumber);
    }

    /**
     * Determines if answering an incoming call will cause the active call to be disconnected.
     * <p>
     * This will be the case if
     * {@link CarrierConfigManager#KEY_DROP_VIDEO_CALL_WHEN_ANSWERING_AUDIO_CALL_BOOL} is
     * {@code true} for the carrier, the active call is a video call over WIFI, and the incoming
     * call is an audio call.
     *
     * @param activeCall The active call.
     * @param incomingCall The incoming call.
     * @return {@code true} if answering the incoming call will cause the active call to be
     *      disconnected, {@code false} otherwise.
     */
    private boolean shouldDisconnectActiveCallOnAnswer(ImsCall activeCall,
            ImsCall incomingCall) {

        if (activeCall == null || incomingCall == null) {
            return false;
        }

        if (!mDropVideoCallWhenAnsweringAudioCall) {
            return false;
        }

        boolean isActiveCallVideo = activeCall.isVideoCall() ||
                (mTreatDowngradedVideoCallsAsVideoCalls && activeCall.wasVideoCall());
        boolean isActiveCallOnWifi = activeCall.isWifiCall();
        boolean isVoWifiEnabled = mImsManager.isWfcEnabledByPlatform()
                && mImsManager.isWfcEnabledByUser();
        boolean isIncomingCallAudio = !incomingCall.isVideoCall();
        log("shouldDisconnectActiveCallOnAnswer : isActiveCallVideo=" + isActiveCallVideo +
                " isActiveCallOnWifi=" + isActiveCallOnWifi + " isIncomingCallAudio=" +
                isIncomingCallAudio + " isVowifiEnabled=" + isVoWifiEnabled);

        return isActiveCallVideo && isActiveCallOnWifi && isIncomingCallAudio && !isVoWifiEnabled;
    }

    /**
     * Get aggregated video call data usage since boot.
     *
     * @param perUidStats True if requesting data usage per uid, otherwise overall usage.
     * @return Snapshot of video call data usage
     */
    public NetworkStats getVtDataUsage(boolean perUidStats) {

        // If there is an ongoing VT call, request the latest VT usage from the modem. The latest
        // usage will return asynchronously so it won't be counted in this round, but it will be
        // eventually counted when next getVtDataUsage is called.
        if (mState != PhoneConstants.State.IDLE) {
            for (ImsPhoneConnection conn : mConnections) {
                android.telecom.Connection.VideoProvider videoProvider = conn.getVideoProvider();
                if (videoProvider != null) {
                    videoProvider.onRequestConnectionDataUsage();
                }
            }
        }

        return perUidStats ? mVtDataUsageUidSnapshot : mVtDataUsageSnapshot;
    }

    public void registerPhoneStateListener(PhoneStateListener listener) {
        mPhoneStateListeners.add(listener);
    }

    public void unregisterPhoneStateListener(PhoneStateListener listener) {
        mPhoneStateListeners.remove(listener);
    }

    /**
     * Notifies local telephony listeners of changes to the IMS phone state.
     *
     * @param oldState The old state.
     * @param newState The new state.
     */
    private void notifyPhoneStateChanged(PhoneConstants.State oldState,
            PhoneConstants.State newState) {

        for (PhoneStateListener listener : mPhoneStateListeners) {
            listener.onPhoneStateChanged(oldState, newState);
        }
    }

    /** Modify video call to a new video state.
     *
     * @param imsCall IMS call to be modified
     * @param newVideoState New video state. (Refer to VideoProfile)
     */
    private void modifyVideoCall(ImsCall imsCall, int newVideoState) {
        ImsPhoneConnection conn = findConnection(imsCall);
        if (conn != null) {
            int oldVideoState = conn.getVideoState();
            if (conn.getVideoProvider() != null) {
                conn.getVideoProvider().onSendSessionModifyRequest(
                        new VideoProfile(oldVideoState), new VideoProfile(newVideoState));
            }
        }
    }

    public boolean isViLteDataMetered() {
        return mIsViLteDataMetered;
    }

    /**
     * Handler of data enabled changed event
     * @param enabled True if data is enabled, otherwise disabled.
     * @param reason Reason for data enabled/disabled (see {@code REASON_*} in
     *      {@link DataEnabledSettings}.
     */
    private void onDataEnabledChanged(boolean enabled, int reason) {

        log("onDataEnabledChanged: enabled=" + enabled + ", reason=" + reason);

        mIsDataEnabled = enabled;

        if (!mIsViLteDataMetered) {
            log("Ignore data " + ((enabled) ? "enabled" : "disabled") + " - carrier policy "
                    + "indicates that data is not metered for ViLTE calls.");
            return;
        }

        // Inform connections that data has been disabled to ensure we turn off video capability
        // if this is an LTE call.
        for (ImsPhoneConnection conn : mConnections) {
            ImsCall imsCall = conn.getImsCall();
<<<<<<< HEAD
            boolean isVideoEnabled = enabled || (imsCall != null && imsCall.isWifiCall());
            conn.setVideoEnabled(isVideoEnabled);
=======
            boolean isLocalVideoCapable = enabled || (imsCall != null && imsCall.isWifiCall());
            conn.setLocalVideoCapable(isLocalVideoCapable);
>>>>>>> ef3d6c65
        }

        int reasonCode;
        if (reason == DataEnabledSettings.REASON_POLICY_DATA_ENABLED) {
            reasonCode = ImsReasonInfo.CODE_DATA_LIMIT_REACHED;
        } else if (reason == DataEnabledSettings.REASON_USER_DATA_ENABLED) {
            reasonCode = ImsReasonInfo.CODE_DATA_DISABLED;
        } else {
            // Unexpected code, default to data disabled.
            reasonCode = ImsReasonInfo.CODE_DATA_DISABLED;
        }

        // Potentially send connection events so the InCall UI knows that video calls are being
        // downgraded due to data being enabled/disabled.
        maybeNotifyDataDisabled(enabled, reasonCode);
        // Handle video state changes required as a result of data being enabled/disabled.
        handleDataEnabledChange(enabled, reasonCode);

        // We do not want to update the ImsConfig for REASON_REGISTERED, since it can happen before
        // the carrier config has loaded and will deregister IMS.
        if (!mShouldUpdateImsConfigOnDisconnect
                && reason != DataEnabledSettings.REASON_REGISTERED && mCarrierConfigLoaded) {
            // This will call into updateVideoCallFeatureValue and eventually all clients will be
            // asynchronously notified that the availability of VT over LTE has changed.
            if (mImsManager != null) {
                mImsManager.updateImsServiceConfig(true);
            }
        }
    }

    private void maybeNotifyDataDisabled(boolean enabled, int reasonCode) {
        if (!enabled) {
            // If data is disabled while there are ongoing VT calls which are not taking place over
            // wifi, then they should be disconnected to prevent the user from incurring further
            // data charges.
            for (ImsPhoneConnection conn : mConnections) {
                ImsCall imsCall = conn.getImsCall();
                if (imsCall != null && imsCall.isVideoCall() && !imsCall.isWifiCall()) {
                    if (conn.hasCapabilities(
                            Connection.Capability.SUPPORTS_DOWNGRADE_TO_VOICE_LOCAL |
                                    Connection.Capability.SUPPORTS_DOWNGRADE_TO_VOICE_REMOTE)) {

                        // If the carrier supports downgrading to voice, then we can simply issue a
                        // downgrade to voice instead of terminating the call.
                        if (reasonCode == ImsReasonInfo.CODE_DATA_DISABLED) {
                            conn.onConnectionEvent(TelephonyManager.EVENT_DOWNGRADE_DATA_DISABLED,
                                    null);
                        } else if (reasonCode == ImsReasonInfo.CODE_DATA_LIMIT_REACHED) {
                            conn.onConnectionEvent(
                                    TelephonyManager.EVENT_DOWNGRADE_DATA_LIMIT_REACHED, null);
                        }
                    }
                }
            }
        }
    }

    /**
     * Handles changes to the enabled state of mobile data.
     * When data is disabled, handles auto-downgrade of video calls over LTE.
     * When data is enabled, handled resuming of video calls paused when data was disabled.
     * @param enabled {@code true} if mobile data is enabled, {@code false} if mobile data is
     *                            disabled.
     * @param reasonCode The {@link ImsReasonInfo} code for the data enabled state change.
     */
    private void handleDataEnabledChange(boolean enabled, int reasonCode) {
        if (!enabled) {
            // If data is disabled while there are ongoing VT calls which are not taking place over
            // wifi, then they should be disconnected to prevent the user from incurring further
            // data charges.
            for (ImsPhoneConnection conn : mConnections) {
                ImsCall imsCall = conn.getImsCall();
                if (imsCall != null && imsCall.isVideoCall() && !imsCall.isWifiCall()) {
                    log("handleDataEnabledChange - downgrading " + conn);
                    downgradeVideoCall(reasonCode, conn);
                }
            }
        } else if (mSupportPauseVideo) {
            // Data was re-enabled, so un-pause previously paused video calls.
            for (ImsPhoneConnection conn : mConnections) {
                // If video is paused, check to see if there are any pending pauses due to enabled
                // state of data changing.
                log("handleDataEnabledChange - resuming " + conn);
                if (VideoProfile.isPaused(conn.getVideoState()) &&
                        conn.wasVideoPausedFromSource(VideoPauseTracker.SOURCE_DATA_ENABLED)) {
                    // The data enabled state was a cause of a pending pause, so potentially
                    // resume the video now.
                    conn.resumeVideo(VideoPauseTracker.SOURCE_DATA_ENABLED);
                }
            }
            mShouldUpdateImsConfigOnDisconnect = false;
        }
    }

    /**
     * Handles downgrading a video call.  The behavior depends on carrier capabilities; we will
     * attempt to take one of the following actions (in order of precedence):
     * 1. If supported by the carrier, the call will be downgraded to an audio-only call.
     * 2. If the carrier supports video pause signalling, the video will be paused.
     * 3. The call will be disconnected.
     * @param reasonCode The {@link ImsReasonInfo} reason code for the downgrade.
     * @param conn The {@link ImsPhoneConnection} to downgrade.
     */
    private void downgradeVideoCall(int reasonCode, ImsPhoneConnection conn) {
        ImsCall imsCall = conn.getImsCall();
        if (imsCall != null) {
            if (conn.hasCapabilities(
                    Connection.Capability.SUPPORTS_DOWNGRADE_TO_VOICE_LOCAL |
                            Connection.Capability.SUPPORTS_DOWNGRADE_TO_VOICE_REMOTE)
                            && !mSupportPauseVideo) {
                log("downgradeVideoCall :: callId=" + conn.getTelecomCallId()
                        + " Downgrade to audio");
                // If the carrier supports downgrading to voice, then we can simply issue a
                // downgrade to voice instead of terminating the call.
                modifyVideoCall(imsCall, VideoProfile.STATE_AUDIO_ONLY);
            } else if (mSupportPauseVideo && reasonCode != ImsReasonInfo.CODE_WIFI_LOST) {
                // The carrier supports video pause signalling, so pause the video if we didn't just
                // lose wifi; in that case just disconnect.
                log("downgradeVideoCall :: callId=" + conn.getTelecomCallId()
                        + " Pause audio");
                mShouldUpdateImsConfigOnDisconnect = true;
                conn.pauseVideo(VideoPauseTracker.SOURCE_DATA_ENABLED);
            } else {
                log("downgradeVideoCall :: callId=" + conn.getTelecomCallId()
                        + " Disconnect call.");
                // At this point the only choice we have is to terminate the call.
                try {
                    imsCall.terminate(ImsReasonInfo.CODE_USER_TERMINATED, reasonCode);
                } catch (ImsException ie) {
                    loge("Couldn't terminate call " + imsCall);
                }
            }
        }
    }

    private void resetImsCapabilities() {
        log("Resetting Capabilities...");
        boolean tmpIsVideoCallEnabled = isVideoCallEnabled();

        if (mIgnoreResetUtCapability) {
            //UT capability should not be reset (for IMS deregistration and for IMS feature state
            //not ready) and it should always depend on the modem indication for UT capability
            mMmTelCapabilities.removeCapabilities(
                    MmTelFeature.MmTelCapabilities.CAPABILITY_TYPE_VOICE);
            mMmTelCapabilities.removeCapabilities(
                    MmTelFeature.MmTelCapabilities.CAPABILITY_TYPE_VIDEO);
            mMmTelCapabilities.removeCapabilities(
                    MmTelFeature.MmTelCapabilities.CAPABILITY_TYPE_SMS);
        } else {
            mMmTelCapabilities = new MmTelFeature.MmTelCapabilities();
        }
        boolean isVideoEnabled = isVideoCallEnabled();
        if (tmpIsVideoCallEnabled != isVideoEnabled) {
            mPhone.notifyForVideoCapabilityChanged(isVideoEnabled);
        }
    }

    /**
     * @return {@code true} if the device is connected to a WIFI network, {@code false} otherwise.
     */
    private boolean isWifiConnected() {
        ConnectivityManager cm = (ConnectivityManager) mPhone.getContext()
                .getSystemService(Context.CONNECTIVITY_SERVICE);
        if (cm != null) {
            NetworkInfo ni = cm.getActiveNetworkInfo();
            if (ni != null && ni.isConnected()) {
                return ni.getType() == ConnectivityManager.TYPE_WIFI;
            }
        }
        return false;
    }

    /**
     * Registers for changes to network connectivity.  Specifically requests the availability of new
     * WIFI networks which an IMS video call could potentially hand over to.
     */
    private void registerForConnectivityChanges() {
        if (mIsMonitoringConnectivity || !mNotifyVtHandoverToWifiFail) {
            return;
        }
        ConnectivityManager cm = (ConnectivityManager) mPhone.getContext()
                .getSystemService(Context.CONNECTIVITY_SERVICE);
        if (cm != null) {
            Rlog.i(LOG_TAG, "registerForConnectivityChanges");
            NetworkCapabilities capabilities = new NetworkCapabilities();
            capabilities.addTransportType(NetworkCapabilities.TRANSPORT_WIFI);
            NetworkRequest.Builder builder = new NetworkRequest.Builder();
            builder.setCapabilities(capabilities);
            cm.registerNetworkCallback(builder.build(), mNetworkCallback);
            mIsMonitoringConnectivity = true;
        }
    }

    /**
     * Unregister for connectivity changes.  Will be called when a call disconnects or if the call
     * ends up handing over to WIFI.
     */
    private void unregisterForConnectivityChanges() {
        if (!mIsMonitoringConnectivity || !mNotifyVtHandoverToWifiFail) {
            return;
        }
        ConnectivityManager cm = (ConnectivityManager) mPhone.getContext()
                .getSystemService(Context.CONNECTIVITY_SERVICE);
        if (cm != null) {
            Rlog.i(LOG_TAG, "unregisterForConnectivityChanges");
            cm.unregisterNetworkCallback(mNetworkCallback);
            mIsMonitoringConnectivity = false;
        }
    }

    /**
     * If the foreground call is a video call, schedule a handover check if one is not already
     * scheduled.  This method is intended ONLY for use when scheduling to watch for mid-call
     * handovers.
     */
    private void scheduleHandoverCheck() {
        ImsCall fgCall = mForegroundCall.getImsCall();
        ImsPhoneConnection conn = mForegroundCall.getFirstConnection();
        if (!mNotifyVtHandoverToWifiFail || fgCall == null || !fgCall.isVideoCall() || conn == null
                || conn.getDisconnectCause() != DisconnectCause.NOT_DISCONNECTED) {
            return;
        }

        if (!hasMessages(EVENT_CHECK_FOR_WIFI_HANDOVER)) {
            Rlog.i(LOG_TAG, "scheduleHandoverCheck: schedule");
            sendMessageDelayed(obtainMessage(EVENT_CHECK_FOR_WIFI_HANDOVER, fgCall),
                    HANDOVER_TO_WIFI_TIMEOUT_MS);
        }
    }

    /**
     * @return {@code true} if downgrading of a video call to audio is supported.
         */
    public boolean isCarrierDowngradeOfVtCallSupported() {
        return mSupportDowngradeVtToAudio;
    }

    @VisibleForTesting
    public void setDataEnabled(boolean isDataEnabled) {
        mIsDataEnabled = isDataEnabled;
    }

    private void handleFeatureCapabilityChanged(ImsFeature.Capabilities capabilities) {
        boolean tmpIsVideoCallEnabled = isVideoCallEnabled();
        // Check enabledFeatures to determine capabilities. We ignore disabledFeatures.
        StringBuilder sb;
        if (DBG) {
            sb = new StringBuilder(120);
            sb.append("handleFeatureCapabilityChanged: ");
        }
        sb.append(capabilities);
        mMmTelCapabilities = new MmTelFeature.MmTelCapabilities(capabilities);

        boolean isVideoEnabled = isVideoCallEnabled();
        boolean isVideoEnabledStatechanged = tmpIsVideoCallEnabled != isVideoEnabled;
        if (DBG) {
            sb.append(" isVideoEnabledStateChanged=");
            sb.append(isVideoEnabledStatechanged);
        }

        if (isVideoEnabledStatechanged) {
            log("handleFeatureCapabilityChanged - notifyForVideoCapabilityChanged="
                    + isVideoEnabled);
            mPhone.notifyForVideoCapabilityChanged(isVideoEnabled);
        }

        if (DBG) log(sb.toString());

        if (DBG) {
            log("handleFeatureCapabilityChanged: isVolteEnabled=" + isVolteEnabled()
                    + ", isVideoCallEnabled=" + isVideoCallEnabled()
                    + ", isVowifiEnabled=" + isVowifiEnabled()
                    + ", isUtEnabled=" + isUtEnabled());
        }

        mPhone.onFeatureCapabilityChanged();

        mMetrics.writeOnImsCapabilities(mPhone.getPhoneId(), getImsRegistrationTech(),
                mMmTelCapabilities);
    }

    @VisibleForTesting
    public void onCallHoldReceived(ImsCall imsCall) {
        if (DBG) log("onCallHoldReceived");

        ImsPhoneConnection conn = findConnection(imsCall);
        if (conn != null) {
            if (!mOnHoldToneStarted && (ImsPhoneCall.isLocalTone(imsCall)
                    || mAlwaysPlayRemoteHoldTone) &&
                    conn.getState() == ImsPhoneCall.State.ACTIVE) {
                mPhone.startOnHoldTone(conn);
                mOnHoldToneStarted = true;
                mOnHoldToneId = System.identityHashCode(conn);
            }
            conn.onConnectionEvent(android.telecom.Connection.EVENT_CALL_REMOTELY_HELD, null);

            boolean useVideoPauseWorkaround = mPhone.getContext().getResources().getBoolean(
                    com.android.internal.R.bool.config_useVideoPauseWorkaround);
            if (useVideoPauseWorkaround && mSupportPauseVideo &&
                    VideoProfile.isVideo(conn.getVideoState())) {
                // If we are using the video pause workaround, the vendor IMS code has issues
                // with video pause signalling.  In this case, when a call is remotely
                // held, the modem does not reliably change the video state of the call to be
                // paused.
                // As a workaround, we will turn on that bit now.
                conn.changeToPausedState();
            }
        }

        SuppServiceNotification supp = new SuppServiceNotification();
        supp.notificationType = SuppServiceNotification.NOTIFICATION_TYPE_CODE_2;
        supp.code = SuppServiceNotification.CODE_2_CALL_ON_HOLD;
        mPhone.notifySuppSvcNotification(supp);
        mMetrics.writeOnImsCallHoldReceived(mPhone.getPhoneId(), imsCall.getCallSession());
    }

    @VisibleForTesting
    public void setAlwaysPlayRemoteHoldTone(boolean shouldPlayRemoteHoldTone) {
        mAlwaysPlayRemoteHoldTone = shouldPlayRemoteHoldTone;
    }

    // Update the Rtt attribute
    private ImsCallProfile setRttModeBasedOnOperator(ImsCallProfile profile) {
        if (!(mPhone.isRttSupported() && mPhone.isRttOn())) {
            return profile;
        }

        int mode = QtiImsExtUtils.getRttOperatingMode(mPhone.getContext());

        if (DBG) log("RTT: setRttModeBasedOnOperator mode = " + mode);

        if (!QtiImsExtUtils.isRttSupportedOnVtCalls(mPhone.getPhoneId(), mPhone.getContext())
                && profile.isVideoCall()) {
            return profile;
        }

        profile.mMediaProfile.setRttMode(mode);
        return profile;
    }

    // Accept the call as RTT if incoming call as RTT attribute set
    private ImsStreamMediaProfile addRttAttributeIfRequired(ImsCall call,
            ImsStreamMediaProfile mediaProfile) {

        if (!mPhone.isRttSupported()) {
            return mediaProfile;
        }

        ImsCallProfile profile = call.getCallProfile();
        if (profile.mMediaProfile != null && profile.mMediaProfile.isRttCall() &&
                (mPhone.isRttVtCallAllowed(call))) {
            if (DBG) log("RTT: addRttAttributeIfRequired = " +
                    profile.mMediaProfile.isRttCall());
            // If RTT UI option is on, then incoming RTT call should always be accepted
            // as RTT, irrespective of Modes
            mediaProfile.setRttMode(ImsStreamMediaProfile.RTT_MODE_FULL);
        }
        return mediaProfile;
    }
}<|MERGE_RESOLUTION|>--- conflicted
+++ resolved
@@ -55,11 +55,8 @@
 import android.telephony.SubscriptionManager;
 import android.telephony.TelephonyManager;
 import android.telephony.ims.ImsCallProfile;
-<<<<<<< HEAD
 import android.telephony.ims.ImsCallSession;
-=======
 import android.telephony.ims.ImsMmTelManager;
->>>>>>> ef3d6c65
 import android.telephony.ims.ImsReasonInfo;
 import android.telephony.ims.ImsStreamMediaProfile;
 import android.telephony.ims.ImsSuppServiceNotification;
@@ -993,21 +990,7 @@
             // Cache the video state for pending MO call.
             mPendingCallVideoState = videoState;
             mPendingIntentExtras = dialArgs.intentExtras;
-<<<<<<< HEAD
-
-            if (shouldDisconnectActiveCallOnDial(isEmergencyNumber)) {
-                holdBeforeDial = false;
-                hangupBeforeDial = true;
-                /* hangup active call and let onCallTerminated() to dial
-                   the pending MO Call */
-                log("dial, hangingup active call");
-                mForegroundCall.hangup();
-            } else {
-                holdActiveCall();
-            }
-=======
             holdActiveCallForPendingMo();
->>>>>>> ef3d6c65
         }
 
         ImsPhoneCall.State fgState = ImsPhoneCall.State.IDLE;
@@ -2948,11 +2931,7 @@
 
                 if (isHandoverFromWifi && imsCall.isVideoCall()) {
                     if (mIsViLteDataMetered) {
-<<<<<<< HEAD
-                        conn.setVideoEnabled(mIsDataEnabled);
-=======
                         conn.setLocalVideoCapable(mIsDataEnabled);
->>>>>>> ef3d6c65
                     }
 
                     if (mNotifyHandoverVideoFromWifiToLTE && mIsDataEnabled) {
@@ -3978,13 +3957,8 @@
         // if this is an LTE call.
         for (ImsPhoneConnection conn : mConnections) {
             ImsCall imsCall = conn.getImsCall();
-<<<<<<< HEAD
-            boolean isVideoEnabled = enabled || (imsCall != null && imsCall.isWifiCall());
-            conn.setVideoEnabled(isVideoEnabled);
-=======
             boolean isLocalVideoCapable = enabled || (imsCall != null && imsCall.isWifiCall());
             conn.setLocalVideoCapable(isLocalVideoCapable);
->>>>>>> ef3d6c65
         }
 
         int reasonCode;
