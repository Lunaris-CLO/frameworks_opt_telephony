/*
 * Copyright (C) 2013 The Android Open Source Project
 *
 * Licensed under the Apache License, Version 2.0 (the "License");
 * you may not use this file except in compliance with the License.
 * You may obtain a copy of the License at
 *
 *      http://www.apache.org/licenses/LICENSE-2.0
 *
 * Unless required by applicable law or agreed to in writing, software
 * distributed under the License is distributed on an "AS IS" BASIS,
 * WITHOUT WARRANTIES OR CONDITIONS OF ANY KIND, either express or implied.
 * See the License for the specific language governing permissions and
 * limitations under the License.
 */

package com.android.internal.telephony.imsphone;

import static android.telephony.AccessNetworkConstants.TRANSPORT_TYPE_INVALID;
import static android.telephony.ims.ImsManager.EXTRA_WFC_REGISTRATION_FAILURE_MESSAGE;
import static android.telephony.ims.ImsManager.EXTRA_WFC_REGISTRATION_FAILURE_TITLE;
import static android.telephony.ims.RegistrationManager.REGISTRATION_STATE_NOT_REGISTERED;
import static android.telephony.ims.RegistrationManager.REGISTRATION_STATE_REGISTERED;
import static android.telephony.ims.RegistrationManager.SUGGESTED_ACTION_NONE;
import static android.telephony.ims.RegistrationManager.SUGGESTED_ACTION_TRIGGER_CLEAR_RAT_BLOCKS;
import static android.telephony.ims.RegistrationManager.SUGGESTED_ACTION_TRIGGER_PLMN_BLOCK;
import static android.telephony.ims.RegistrationManager.SUGGESTED_ACTION_TRIGGER_PLMN_BLOCK_WITH_TIMEOUT;
import static android.telephony.ims.RegistrationManager.SUGGESTED_ACTION_TRIGGER_RAT_BLOCK;
import static android.telephony.ims.stub.ImsRegistrationImplBase.REGISTRATION_TECH_NONE;

import static com.android.internal.telephony.CommandsInterface.CB_FACILITY_BAIC;
import static com.android.internal.telephony.CommandsInterface.CB_FACILITY_BAICr;
import static com.android.internal.telephony.CommandsInterface.CB_FACILITY_BAOC;
import static com.android.internal.telephony.CommandsInterface.CB_FACILITY_BAOIC;
import static com.android.internal.telephony.CommandsInterface.CB_FACILITY_BAOICxH;
import static com.android.internal.telephony.CommandsInterface.CB_FACILITY_BA_ALL;
import static com.android.internal.telephony.CommandsInterface.CB_FACILITY_BA_MO;
import static com.android.internal.telephony.CommandsInterface.CB_FACILITY_BA_MT;
import static com.android.internal.telephony.CommandsInterface.CB_FACILITY_BIC_ACR;
import static com.android.internal.telephony.CommandsInterface.CF_ACTION_DISABLE;
import static com.android.internal.telephony.CommandsInterface.CF_ACTION_ENABLE;
import static com.android.internal.telephony.CommandsInterface.CF_ACTION_ERASURE;
import static com.android.internal.telephony.CommandsInterface.CF_ACTION_REGISTRATION;
import static com.android.internal.telephony.CommandsInterface.CF_REASON_ALL;
import static com.android.internal.telephony.CommandsInterface.CF_REASON_ALL_CONDITIONAL;
import static com.android.internal.telephony.CommandsInterface.CF_REASON_NOT_LOGGED_IN;
import static com.android.internal.telephony.CommandsInterface.CF_REASON_BUSY;
import static com.android.internal.telephony.CommandsInterface.CF_REASON_NOT_REACHABLE;
import static com.android.internal.telephony.CommandsInterface.CF_REASON_NO_REPLY;
import static com.android.internal.telephony.CommandsInterface.CF_REASON_UNCONDITIONAL;
import static com.android.internal.telephony.CommandsInterface.SERVICE_CLASS_DATA_SYNC;
import static com.android.internal.telephony.CommandsInterface.SERVICE_CLASS_NONE;
import static com.android.internal.telephony.CommandsInterface.SERVICE_CLASS_PACKET;
import static com.android.internal.telephony.CommandsInterface.SERVICE_CLASS_VOICE;

import android.annotation.NonNull;
import android.app.Activity;
import android.app.ActivityManager;
import android.app.Notification;
import android.app.NotificationManager;
import android.app.PendingIntent;
import android.compat.annotation.UnsupportedAppUsage;
import android.content.BroadcastReceiver;
import android.content.Context;
import android.content.Intent;
import android.content.IntentFilter;
import android.content.SharedPreferences;
import android.net.Uri;
import android.os.AsyncResult;
import android.os.Build;
import android.os.Bundle;
import android.os.Handler;
import android.os.Message;
import android.os.PersistableBundle;
import android.os.PowerManager;
import android.os.PowerManager.WakeLock;
import android.os.Registrant;
import android.os.RegistrantList;
import android.os.ResultReceiver;
import android.os.UserHandle;
import android.preference.PreferenceManager;
<<<<<<< HEAD
=======
import android.sysprop.TelephonyProperties;
>>>>>>> 12b6e923
import android.telecom.VideoProfile;
import android.telephony.AccessNetworkConstants;
import android.telephony.CarrierConfigManager;
import android.telephony.NetworkRegistrationInfo;
import android.telephony.PhoneNumberUtils;
import android.telephony.ServiceState;
import android.telephony.SubscriptionManager;
import android.telephony.TelephonyManager;
import android.telephony.UssdResponse;
import android.telephony.emergency.EmergencyNumber;
import android.telephony.ims.ImsCallForwardInfo;
import android.telephony.ims.ImsCallProfile;
import android.telephony.ims.ImsReasonInfo;
import android.telephony.ims.ImsRegistrationAttributes;
import android.telephony.ims.ImsSsData;
import android.telephony.ims.ImsStreamMediaProfile;
import android.telephony.ims.ImsSsInfo;
import android.telephony.ims.RegistrationManager;
import android.telephony.ims.feature.MmTelFeature;
import android.telephony.ims.stub.ImsRegistrationImplBase;
import android.telephony.ims.stub.ImsUtImplBase;
import android.text.TextUtils;
import android.util.LocalLog;

import com.android.ims.ImsCall;
import com.android.ims.ImsEcbm;
import com.android.ims.ImsEcbmStateListener;
import com.android.ims.ImsException;
import com.android.ims.ImsManager;
import com.android.ims.ImsUtInterface;
import com.android.internal.annotations.VisibleForTesting;
import com.android.internal.telephony.Call;
import com.android.internal.telephony.CallFailCause;
import com.android.internal.telephony.CallForwardInfo;
import com.android.internal.telephony.CallStateException;
import com.android.internal.telephony.CallTracker;
import com.android.internal.telephony.CarrierPrivilegesTracker;
import com.android.internal.telephony.CommandException;
import com.android.internal.telephony.CommandsInterface;
import com.android.internal.telephony.Connection;
import com.android.internal.telephony.EcbmHandler;
import com.android.internal.telephony.GsmCdmaPhone;
import com.android.internal.telephony.MmiCode;
import com.android.internal.telephony.Phone;
import com.android.internal.telephony.PhoneConstants;
import com.android.internal.telephony.PhoneNotifier;
import com.android.internal.telephony.ServiceStateTracker;
import com.android.internal.telephony.TelephonyComponentFactory;
import com.android.internal.telephony.TelephonyIntents;
import com.android.internal.telephony.domainselection.DomainSelectionResolver;
import com.android.internal.telephony.emergency.EmergencyNumberTracker;
import com.android.internal.telephony.emergency.EmergencyStateTracker;
import com.android.internal.telephony.flags.FeatureFlags;
import com.android.internal.telephony.gsm.SuppServiceNotification;
import com.android.internal.telephony.metrics.ImsStats;
import com.android.internal.telephony.metrics.TelephonyMetrics;
import com.android.internal.telephony.metrics.VoiceCallSessionStats;
import com.android.internal.telephony.nano.TelephonyProto.ImsConnectionState;
import com.android.internal.telephony.subscription.SubscriptionInfoInternal;
import com.android.internal.telephony.uicc.IccRecords;
import com.android.internal.telephony.util.NotificationChannelController;
import com.android.internal.telephony.util.QtiImsUtils;
import com.android.internal.telephony.util.TelephonyUtils;
import com.android.internal.util.IndentingPrintWriter;
import com.android.telephony.Rlog;

import java.io.FileDescriptor;
import java.io.PrintWriter;
import java.util.ArrayList;
import java.util.Arrays;
import java.util.List;
import java.util.concurrent.Executor;
import java.util.function.Consumer;
import java.util.stream.Stream;

/**
 * {@hide}
 */
public class ImsPhone extends ImsPhoneBase {
    private static final String LOG_TAG = "ImsPhone";
    private static final boolean DBG = true;
    private static final boolean VDBG = false; // STOPSHIP if true

    private static final int EVENT_SET_CALL_BARRING_DONE             = EVENT_LAST + 1;
    private static final int EVENT_GET_CALL_BARRING_DONE             = EVENT_LAST + 2;
    private static final int EVENT_SET_CALL_WAITING_DONE             = EVENT_LAST + 3;
    private static final int EVENT_GET_CALL_WAITING_DONE             = EVENT_LAST + 4;
    private static final int EVENT_SET_CLIR_DONE                     = EVENT_LAST + 5;
    private static final int EVENT_GET_CLIR_DONE                     = EVENT_LAST + 6;
    private static final int EVENT_DEFAULT_PHONE_DATA_STATE_CHANGED  = EVENT_LAST + 7;
    @VisibleForTesting
    public static final int EVENT_SERVICE_STATE_CHANGED             = EVENT_LAST + 8;
    private static final int EVENT_VOICE_CALL_ENDED                  = EVENT_LAST + 9;
    private static final int EVENT_INITIATE_VOLTE_SILENT_REDIAL      = EVENT_LAST + 10;
    private static final int EVENT_GET_CLIP_DONE                     = EVENT_LAST + 11;


    // String to Call Composer Option Prefix set by user
    private static final String PREF_USER_SET_CALL_COMPOSER_PREFIX = "userset_callcomposer_prefix";

    /**
     * Used to create ImsManager instances, which may be injected during testing.
     */
    @VisibleForTesting
    public interface ImsManagerFactory {
        /**
         * Create a new instance of ImsManager for the specified phoneId.
         */
        ImsManager create(Context context, int phoneId);
    }

    public static class ImsDialArgs extends DialArgs {
        public enum DeferDial {
            INVALID, //Default value. Used for non DSDA and same sub dial cases
            ENABLE,  //Defer DIAL until ACTIVE call on other sub is held
            DISABLE, //Used when hold has completed on other sub. Go ahead and DIAL
        }

        public static class Builder extends DialArgs.Builder<ImsDialArgs.Builder> {
            private android.telecom.Connection.RttTextStream mRttTextStream;
            private int mRetryCallFailCause = ImsReasonInfo.CODE_UNSPECIFIED;
            private int mRetryCallFailNetworkType = TelephonyManager.NETWORK_TYPE_UNKNOWN;
            private boolean mIsWpsCall = false;
            private DeferDial mDeferDial = DeferDial.INVALID;

            public static ImsDialArgs.Builder from(DialArgs dialArgs) {
                if (dialArgs instanceof ImsDialArgs) {
                    return new ImsDialArgs.Builder()
                            .setUusInfo(dialArgs.uusInfo)
                            .setIsEmergency(dialArgs.isEmergency)
                            .setEccCategory(dialArgs.eccCategory)
                            .setVideoState(dialArgs.videoState)
                            .setIntentExtras(dialArgs.intentExtras)
                            .setRttTextStream(((ImsDialArgs)dialArgs).rttTextStream)
                            .setClirMode(dialArgs.clirMode)
                            .setRetryCallFailCause(((ImsDialArgs)dialArgs).retryCallFailCause)
                            .setRetryCallFailNetworkType(
                                    ((ImsDialArgs)dialArgs).retryCallFailNetworkType)
                            .setIsWpsCall(((ImsDialArgs)dialArgs).isWpsCall)
                            .setDeferDial(((ImsDialArgs)dialArgs).deferDial);
                }
                return new ImsDialArgs.Builder()
                        .setUusInfo(dialArgs.uusInfo)
                        .setIsEmergency(dialArgs.isEmergency)
                        .setVideoState(dialArgs.videoState)
                        .setClirMode(dialArgs.clirMode)
                        .setIntentExtras(dialArgs.intentExtras);
            }

            public ImsDialArgs.Builder setRttTextStream(
                    android.telecom.Connection.RttTextStream s) {
                mRttTextStream = s;
                return this;
            }

            public ImsDialArgs.Builder setRetryCallFailCause(int retryCallFailCause) {
                this.mRetryCallFailCause = retryCallFailCause;
                return this;
            }

            public ImsDialArgs.Builder setRetryCallFailNetworkType(int retryCallFailNetworkType) {
                this.mRetryCallFailNetworkType = retryCallFailNetworkType;
                return this;
            }

            public ImsDialArgs.Builder setIsWpsCall(boolean isWpsCall) {
                this.mIsWpsCall = isWpsCall;
                return this;
            }

            public ImsDialArgs.Builder setDeferDial(DeferDial deferDial) {
                this.mDeferDial = deferDial;
                return this;
            }

            public ImsDialArgs build() {
                return new ImsDialArgs(this);
            }
        }

        /**
         * The RTT text stream. If non-null, indicates that connection supports RTT
         * communication with the in-call app.
         */
        public final android.telecom.Connection.RttTextStream rttTextStream;

        public final int retryCallFailCause;
        public final int retryCallFailNetworkType;

        /** Indicates the call is Wireless Priority Service call */
        public final boolean isWpsCall;

        public final DeferDial deferDial;

        private ImsDialArgs(ImsDialArgs.Builder b) {
            super(b);
            this.rttTextStream = b.mRttTextStream;
            this.retryCallFailCause = b.mRetryCallFailCause;
            this.retryCallFailNetworkType = b.mRetryCallFailNetworkType;
            this.isWpsCall = b.mIsWpsCall;
            this.deferDial = b.mDeferDial;
        }
    }

    // Instance Variables
    Phone mDefaultPhone;
    @UnsupportedAppUsage(maxTargetSdk = Build.VERSION_CODES.R, trackingBug = 170729553)
    ImsPhoneCallTracker mCT;
    ImsExternalCallTracker mExternalCallTracker;
    ImsNrSaModeHandler mImsNrSaModeHandler;
    @UnsupportedAppUsage(maxTargetSdk = Build.VERSION_CODES.R, trackingBug = 170729553)
    private ArrayList <ImsPhoneMmiCode> mPendingMMIs = new ArrayList<ImsPhoneMmiCode>();
    @UnsupportedAppUsage(maxTargetSdk = Build.VERSION_CODES.R, trackingBug = 170729553)
    private ServiceState mSS = new ServiceState();

    private final ImsManagerFactory mImsManagerFactory;

    private SharedPreferences mImsPhoneSharedPreferences;

    // To redial silently through GSM or CDMA when dialing through IMS fails
    private String mLastDialString;

    private WakeLock mWakeLock;

    private final RegistrantList mSilentRedialRegistrants = new RegistrantList();

    private final RegistrantList mImsRegistrationUpdateRegistrants = new RegistrantList();

    private final LocalLog mRegLocalLog = new LocalLog(64);
    private TelephonyMetrics mMetrics;

    // The helper class to receive and store the MmTel registration status updated.
    private ImsRegistrationCallbackHelper mImsMmTelRegistrationHelper;

    // The roaming state if currently in service, or the last roaming state when was in service.
    private boolean mLastKnownRoamingState = false;

    private boolean mIsOutgoingImsVoiceAllowed = false;

    // List of Registrants to send supplementary service notifications to.
    private RegistrantList mSsnRegistrants = new RegistrantList();

    private ImsStats mImsStats;

    private int mImsRegistrationState;
    // The access network type where IMS is registered
    private @ImsRegistrationImplBase.ImsRegistrationTech int mImsRegistrationTech =
            REGISTRATION_TECH_NONE;
    private @RegistrationManager.SuggestedAction int mImsRegistrationSuggestedAction;
    private @ImsRegistrationImplBase.ImsRegistrationTech int mImsDeregistrationTech =
            REGISTRATION_TECH_NONE;
    private @AccessNetworkConstants.TransportType int mTransportType = TRANSPORT_TYPE_INVALID;
    private int mImsRegistrationCapabilities;
    private boolean mNotifiedRegisteredState;

    private Uri[] mCurrentSubscriberUris;

    protected void setCurrentSubscriberUris(Uri[] currentSubscriberUris) {
        this.mCurrentSubscriberUris = currentSubscriberUris;
    }

    @Override
    public Uri[] getCurrentSubscriberUris() {
        return mCurrentSubscriberUris;
    }

    /** Set call composer status from users for the current subscription */
    public void setCallComposerStatus(int status) {
        mImsPhoneSharedPreferences.edit().putInt(
                PREF_USER_SET_CALL_COMPOSER_PREFIX + getSubId(), status).commit();
    }

    /** Get call composer status from users for the current subscription */
    public int getCallComposerStatus() {
        return mImsPhoneSharedPreferences.getInt(PREF_USER_SET_CALL_COMPOSER_PREFIX + getSubId(),
                TelephonyManager.CALL_COMPOSER_STATUS_OFF);
    }

    @Override
    public int getEmergencyNumberDbVersion() {
        return getEmergencyNumberTracker().getEmergencyNumberDbVersion();
    }

    @Override
    public EmergencyNumberTracker getEmergencyNumberTracker() {
        return mDefaultPhone.getEmergencyNumberTracker();
    }

    @Override
    public ServiceStateTracker getServiceStateTracker() {
        return mDefaultPhone.getServiceStateTracker();
    }

    // Create Cf (Call forward) so that dialling number &
    // mIsCfu (true if reason is call forward unconditional)
    // mOnComplete (Message object passed by client) can be packed &
    // given as a single Cf object as user data to UtInterface.
    private static class Cf {
        final String mSetCfNumber;
        final Message mOnComplete;
        final boolean mIsCfu;
        final int mServiceClass;

        @UnsupportedAppUsage(maxTargetSdk = Build.VERSION_CODES.R, trackingBug = 170729553)
        Cf(String cfNumber, boolean isCfu, Message onComplete, int serviceClass) {
            mSetCfNumber = cfNumber;
            mIsCfu = isCfu;
            mOnComplete = onComplete;
            mServiceClass = serviceClass;
        }
    }

    // Create SS (Supplementary Service) so that save SS params &
    // mOnComplete (Message object passed by client) can be packed
    // given as a single SS object as user data to UtInterface.
    @VisibleForTesting
    public static class SS {
        int mCfAction;
        int mCfReason;
        String mDialingNumber;
        int mTimerSeconds;
        boolean mEnable;
        int mClirMode;
        String mFacility;
        boolean mLockState;
        String mPassword;
        int mServiceClass;
        @VisibleForTesting
        public Message mOnComplete;

        // Default // Query CW, CLIR, CLIP
        SS(Message onComplete) {
            mOnComplete = onComplete;
        }

        // Update CLIP
        SS(boolean enable, Message onComplete) {
            mEnable = enable;
            mOnComplete = onComplete;
        }

        // Update CLIR
        SS(int clirMode, Message onComplete) {
            mClirMode = clirMode;
            mOnComplete = onComplete;
        }

        // Update CW
        SS(boolean enable, int serviceClass, Message onComplete) {
            mEnable = enable;
            mServiceClass = serviceClass;
            mOnComplete = onComplete;
        }

        // Query CF
        SS(int cfReason, int serviceClass, Message onComplete) {
            mCfReason = cfReason;
            mServiceClass = serviceClass;
            mOnComplete = onComplete;
        }

        // Update CF
        SS(int cfAction, int cfReason, String dialingNumber,
           int serviceClass, int timerSeconds, Message onComplete) {
            mCfAction = cfAction;
            mCfReason = cfReason;
            mDialingNumber = dialingNumber;
            mServiceClass = serviceClass;
            mTimerSeconds = timerSeconds;
            mOnComplete = onComplete;
        }

        // Query CB
        SS(String facility, String password, int serviceClass, Message onComplete) {
            mFacility = facility;
            mPassword = password;
            mServiceClass = serviceClass;
            mOnComplete = onComplete;
        }

        // Update CB
        SS(String facility, boolean lockState, String password,
                int serviceClass, Message onComplete) {
            mFacility = facility;
            mLockState = lockState;
            mPassword = password;
            mServiceClass = serviceClass;
            mOnComplete = onComplete;
        }
    }

    // Constructors
    public ImsPhone(Context context, PhoneNotifier notifier,
            Phone defaultPhone, FeatureFlags featureFlags) {
        this(context, notifier, defaultPhone, ImsManager::getInstance, false, featureFlags);
    }

    @VisibleForTesting
    public ImsPhone(Context context, PhoneNotifier notifier, Phone defaultPhone,
            ImsManagerFactory imsManagerFactory, boolean unitTestMode, FeatureFlags featureFlags) {
        super("ImsPhone", context, notifier, unitTestMode, featureFlags);

        mDefaultPhone = defaultPhone;
        mImsManagerFactory = imsManagerFactory;
        mImsPhoneSharedPreferences = PreferenceManager.getDefaultSharedPreferences(context);
        mImsStats = new ImsStats(this);
        // The ImsExternalCallTracker needs to be defined before the ImsPhoneCallTracker, as the
        // ImsPhoneCallTracker uses a thread to spool up the ImsManager.  Part of this involves
        // setting the multiendpoint listener on the external call tracker.  So we need to ensure
        // the external call tracker is available first to avoid potential timing issues.
        mExternalCallTracker =
                TelephonyComponentFactory.getInstance()
                        .inject(ImsExternalCallTracker.class.getName())
                        .makeImsExternalCallTracker(this);
        mImsNrSaModeHandler =
                TelephonyComponentFactory.getInstance()
                        .inject(ImsNrSaModeHandler.class.getName())
                        .makeImsNrSaModeHandler(this);
        mCT = TelephonyComponentFactory.getInstance().inject(ImsPhoneCallTracker.class.getName())
                .makeImsPhoneCallTracker(this, featureFlags);
        mCT.registerPhoneStateListener(mExternalCallTracker);
        mExternalCallTracker.setCallPuller(mCT);

        boolean legacyMode = true;
        if (mDefaultPhone.getAccessNetworksManager() != null) {
            legacyMode = mDefaultPhone.getAccessNetworksManager().isInLegacyMode();
        }
        mSS.setOutOfService(legacyMode, false);

        mPhoneId = mDefaultPhone.getPhoneId();

        mMetrics = TelephonyMetrics.getInstance();

        mImsMmTelRegistrationHelper = new ImsRegistrationCallbackHelper(mMmTelRegistrationUpdate,
                context.getMainExecutor());

        PowerManager pm = (PowerManager) context.getSystemService(Context.POWER_SERVICE);
        mWakeLock = pm.newWakeLock(PowerManager.PARTIAL_WAKE_LOCK, LOG_TAG);
        mWakeLock.setReferenceCounted(false);

        if (mDefaultPhone.getServiceStateTracker() != null
                && mDefaultPhone.getAccessNetworksManager() != null) {
            for (int transport : mDefaultPhone.getAccessNetworksManager()
                    .getAvailableTransports()) {
                mDefaultPhone.getServiceStateTracker()
                        .registerForDataRegStateOrRatChanged(transport, this,
                                EVENT_DEFAULT_PHONE_DATA_STATE_CHANGED, null);
            }
        }
        // Sets the Voice reg state to STATE_OUT_OF_SERVICE and also queries the data service
        // state. We don't ever need the voice reg state to be anything other than in or out of
        // service.
        setServiceState(ServiceState.STATE_OUT_OF_SERVICE);

        mDefaultPhone.registerForServiceStateChanged(this, EVENT_SERVICE_STATE_CHANGED, null);
        // Force initial roaming state update later, on EVENT_CARRIER_CONFIG_CHANGED.
        // Settings provider or CarrierConfig may not be loaded now.

        mDefaultPhone.registerForVolteSilentRedial(this, EVENT_INITIATE_VOLTE_SILENT_REDIAL, null);
    }

    //todo: get rid of this function. It is not needed since parentPhone obj never changes
    @Override
    public void dispose() {
        logd("dispose");
        // Nothing to dispose in Phone
        //super.dispose();
        mPendingMMIs.clear();
        mExternalCallTracker.tearDown();
        mImsNrSaModeHandler.tearDown();
        mCT.unregisterPhoneStateListener(mExternalCallTracker);
        mCT.unregisterForVoiceCallEnded(this);
        mCT.dispose();

        //Force all referenced classes to unregister their former registered events
        if (mDefaultPhone != null && mDefaultPhone.getServiceStateTracker() != null) {
            for (int transport : mDefaultPhone.getAccessNetworksManager()
                    .getAvailableTransports()) {
                mDefaultPhone.getServiceStateTracker()
                        .unregisterForDataRegStateOrRatChanged(transport, this);
            }
            mDefaultPhone.unregisterForServiceStateChanged(this);
        }

        if (mDefaultPhone != null) {
            mDefaultPhone.unregisterForVolteSilentRedial(this);
        }
    }

    @UnsupportedAppUsage(maxTargetSdk = Build.VERSION_CODES.R, trackingBug = 170729553)
    @Override
    public ServiceState getServiceState() {
        return new ServiceState(mSS);
    }

    @UnsupportedAppUsage(maxTargetSdk = Build.VERSION_CODES.R, trackingBug = 170729553)
    @VisibleForTesting
    public void setServiceState(int state) {
        boolean isVoiceRegStateChanged = false;

        synchronized (this) {
            isVoiceRegStateChanged = mSS.getState() != state;
            mSS.setVoiceRegState(state);
        }
        updateDataServiceState();

        if (isVoiceRegStateChanged) {
            if (mDefaultPhone.getServiceStateTracker() != null) {
                mDefaultPhone.getServiceStateTracker().onImsServiceStateChanged();
            }
        }
    }

    @Override
    public CallTracker getCallTracker() {
        return mCT;
    }

    public void setVoiceCallForwardingFlag(int line, boolean enable, String number) {
        IccRecords r = mDefaultPhone.getIccRecords();
        if (r != null) {
            setVoiceCallForwardingFlag(r, line, enable, number);
        }
    }

    public ImsExternalCallTracker getExternalCallTracker() {
        return mExternalCallTracker;
    }

    @Override
    public List<? extends ImsPhoneMmiCode>
    getPendingMmiCodes() {
        return mPendingMMIs;
    }

    @Override
    public void
    acceptCall(int videoState) throws CallStateException {
        mCT.acceptCall(videoState);
    }

    @Override
    public void
    rejectCall() throws CallStateException {
        mCT.rejectCall();
    }

    @Override
    public void
    switchHoldingAndActive() throws CallStateException {
        throw new UnsupportedOperationException("Use hold() and unhold() instead.");
    }

    @Override
    public boolean canConference() {
        return mCT.canConference();
    }

    public boolean canDial() {
        try {
            mCT.checkForDialIssues();
        } catch (CallStateException cse) {
            return false;
        }
        return true;
    }

    @Override
    public void conference() {
        mCT.conference();
    }

    @Override
    public void clearDisconnected() {
        mCT.clearDisconnected();
    }

    @Override
    public boolean canTransfer() {
        return mCT.canTransfer();
    }

    @Override
    public void explicitCallTransfer() throws CallStateException {
        mCT.explicitCallTransfer();
    }

    @UnsupportedAppUsage(maxTargetSdk = Build.VERSION_CODES.R, trackingBug = 170729553)
    @Override
    public ImsPhoneCall
    getForegroundCall() {
        return mCT.mForegroundCall;
    }

    @UnsupportedAppUsage(maxTargetSdk = Build.VERSION_CODES.R, trackingBug = 170729553)
    @Override
    public ImsPhoneCall
    getBackgroundCall() {
        return mCT.mBackgroundCall;
    }

    @UnsupportedAppUsage(maxTargetSdk = Build.VERSION_CODES.R, trackingBug = 170729553)
    @Override
    public ImsPhoneCall
    getRingingCall() {
        return mCT.mRingingCall;
    }

    @Override
    public boolean isImsAvailable() {
        return mCT.isImsServiceReady();
    }

    @Override
    public CarrierPrivilegesTracker getCarrierPrivilegesTracker() {
        return mDefaultPhone.getCarrierPrivilegesTracker();
    }

    /**
     * Hold the currently active call, possibly unholding a currently held call.
     * @throws CallStateException
     */
    public void holdActiveCall() throws CallStateException {
        mCT.holdActiveCall();
    }

    /**
     * Holds the active call and does not perform swapping even if there is a HELD call
     * @throws CallStateException
     */
    public void holdActiveCallOnly() throws CallStateException {
        mCT.holdActiveCallOnly();
    }

    /**
     * Unhold the currently active call, possibly holding a currently active call.
     * If the call tracker is already in the middle of a hold operation, this is a noop.
     * @throws CallStateException
     */
    public void unholdHeldCall() throws CallStateException {
        mCT.unholdHeldCall();
    }

    /**
     * Unhold a particular HELD connection
     * If the call tracker is already in the middle of a hold operation, this is a noop.
     * @throws CallStateException
     */
    public void unholdHeldCall(ImsPhoneConnection connection) throws CallStateException {
        mCT.unholdHeldCall(connection);
    }

    private boolean handleCallDeflectionIncallSupplementaryService(
            String dialString) {
        if (dialString.length() > 1) {
            return false;
        }

        if (getRingingCall().getState() != ImsPhoneCall.State.IDLE) {
            if (DBG) logd("MmiCode 0: rejectCall");
            try {
                mCT.rejectCall();
            } catch (CallStateException e) {
                if (DBG) Rlog.d(LOG_TAG, "reject failed", e);
                notifySuppServiceFailed(Phone.SuppService.REJECT);
            }
        } else if (getBackgroundCall().getState() != ImsPhoneCall.State.IDLE) {
            if (DBG) logd("MmiCode 0: hangupWaitingOrBackground");
            // For DSDA, hangup all background connections
            // For DSDS/SS, there can only be one background connection
            ImsPhoneCall call = getBackgroundCall();
            try {
                mCT.hangupAllConnections(call);
            } catch(CallStateException e) {
                if (DBG) Rlog.d(LOG_TAG, "hangup failed", e);
                notifySuppServiceFailed(Phone.SuppService.HANGUP);
            }
        }

        return true;
    }

    private void sendUssdResponse(String ussdRequest, CharSequence message, int returnCode,
                                   ResultReceiver wrappedCallback) {
        UssdResponse response = new UssdResponse(ussdRequest, message);
        Bundle returnData = new Bundle();
        returnData.putParcelable(TelephonyManager.USSD_RESPONSE, response);
        wrappedCallback.send(returnCode, returnData);

    }

    @Override
    public boolean handleUssdRequest(String ussdRequest, ResultReceiver wrappedCallback)
            throws CallStateException {
        if (mPendingMMIs.size() > 0) {
            // There are MMI codes in progress; fail attempt now.
            logi("handleUssdRequest: queue full: " + Rlog.pii(LOG_TAG, ussdRequest));
            sendUssdResponse(ussdRequest, null, TelephonyManager.USSD_RETURN_FAILURE,
                    wrappedCallback );
            return true;
        }
        try {
            dialInternal(ussdRequest, new ImsDialArgs.Builder().build(), wrappedCallback);
        } catch (CallStateException cse) {
            if (CS_FALLBACK.equals(cse.getMessage())) {
                throw cse;
            } else {
                Rlog.w(LOG_TAG, "Could not execute USSD " + cse);
                sendUssdResponse(ussdRequest, null, TelephonyManager.USSD_RETURN_FAILURE,
                        wrappedCallback);
            }
        } catch (Exception e) {
            Rlog.w(LOG_TAG, "Could not execute USSD " + e);
            sendUssdResponse(ussdRequest, null, TelephonyManager.USSD_RETURN_FAILURE,
                    wrappedCallback);
            return false;
        }
        return true;
    }

    private boolean handleCallWaitingIncallSupplementaryService(
            String dialString, ImsDialArgs.DeferDial deferDial) throws CallStateException {
        int len = dialString.length();

        if (len > 2) {
            return false;
        }

        ImsPhoneCall call = getForegroundCall();

        try {
            if (len > 1) {
                if (DBG) logd("not support 1X SEND");
                notifySuppServiceFailed(Phone.SuppService.HANGUP);
            } else {
                if (call.getState() != ImsPhoneCall.State.IDLE) {
                    if (DBG) logd("MmiCode 1: hangup foreground");
                    mCT.hangup(call);
                }
                if (getRingingCall().getState() != ImsPhoneCall.State.IDLE) {
                    throwExceptionIfDialDeferred(deferDial);
                    // Accept ringing call
                    mCT.acceptCall(VideoProfile.STATE_AUDIO_ONLY);
                } else if (getBackgroundCall().getState() == ImsPhoneCall.State.HOLDING) {
                    throwExceptionIfDialDeferred(deferDial);
                    if (deferDial == ImsDialArgs.DeferDial.DISABLE) {
                        // Active call on other sub has been held. Unhold the first held call
                        mCT.unholdHeldCall(getBackgroundCall().getFirstConnection());
                        return true;
                    }
                    // Legacy use case: resume held call
                    mCT.unholdHeldCall();
                }
            }
        } catch (CallStateException e) {
            if (DBG) Rlog.d(LOG_TAG, "hangup failed", e);
            if (e.getError() == CallStateException.ERROR_HOLD_ACTIVE_CALL_ON_OTHER_SUB) {
                throw e;
            }
            notifySuppServiceFailed(Phone.SuppService.HANGUP);
        }

        return true;
    }

    private boolean handleCallHoldIncallSupplementaryService(String dialString,
                ImsDialArgs.DeferDial deferDial) throws CallStateException {
        int len = dialString.length();

        if (len > 2) {
            return false;
        }

        if (len > 1) {
            if (DBG) logd("separate not supported");
            notifySuppServiceFailed(Phone.SuppService.SEPARATE);
        } else {
            try {
                if (getRingingCall().getState() != ImsPhoneCall.State.IDLE) {
                    // Active call on other sub needs to be held by HoldAndDialHandler before
                    // ringing call can be accepted
                    if (DBG) logd("MmiCode 2: accept ringing call");
<<<<<<< HEAD
                    throwExceptionIfDialDeferred(deferDial);
                    mCT.acceptCall(VideoProfile.STATE_AUDIO_ONLY);
=======
                    if (mFeatureFlags.answerAudioOnlyWhenAnsweringViaMmiCode()) {
                        mCT.acceptCall(VideoProfile.STATE_AUDIO_ONLY);
                    } else {
                        mCT.acceptCall(ImsCallProfile.CALL_TYPE_VOICE);
                    }
>>>>>>> 12b6e923
                } else if (getBackgroundCall().getState() == ImsPhoneCall.State.HOLDING) {
                    // If there's an active ongoing call as well, hold it and the background one
                    // should automatically unhold. Otherwise just unhold the background call.
                    if (getForegroundCall().getState() != ImsPhoneCall.State.IDLE) {
                        if (DBG) logd("MmiCode 2: switch holding and active");
                        mCT.holdActiveCall();
                    } else {
                        if (DBG) logd("MmiCode 2: unhold held call");
                        throwExceptionIfDialDeferred(deferDial);
                        if (deferDial == ImsDialArgs.DeferDial.DISABLE) {
                            // Active call on other sub has been held. Unhold the first held call
                            mCT.unholdHeldCall(getBackgroundCall().getFirstConnection());
                            return true;
                        }
                        // Legacy behavior
                        mCT.unholdHeldCall();
                    }
                } else if (getForegroundCall().getState() != ImsPhoneCall.State.IDLE) {
                    if (DBG) logd("MmiCode 2: hold active call");
                    mCT.holdActiveCall();
                }
            } catch (CallStateException e) {
                if (DBG) Rlog.d(LOG_TAG, "switch failed", e);
                if (e.getError() == CallStateException.ERROR_HOLD_ACTIVE_CALL_ON_OTHER_SUB) {
                    throw e;
                }
                notifySuppServiceFailed(Phone.SuppService.SWITCH);
            }
        }

        return true;
    }

    private boolean handleMultipartyIncallSupplementaryService(String dialString) {
        if (dialString.length() > 1) {
            return false;
        }

        if (!getForegroundCall().getState().isAlive()) {
            // Do nothing if there is no ACTIVE call on this sub
            return true;
        }

        if (DBG) logd("MmiCode 3: merge calls");
        conference();
        return true;
    }

    private boolean handleEctIncallSupplementaryService(String dialString) {
        if (dialString.length() != 1) {
            return false;
        }

        if (!getForegroundCall().getState().isAlive()) {
            // Do nothing if there is no ACTIVE call on this sub
            return true;
        }

        if (DBG) logd("MmiCode 4: explicit call transfer");
        try {
            explicitCallTransfer();
        } catch (CallStateException e) {
            if (DBG) Rlog.d(LOG_TAG, "explicit call transfer failed", e);
            notifySuppServiceFailed(Phone.SuppService.TRANSFER);
        }
        return true;
    }

    private boolean handleCcbsIncallSupplementaryService(String dialString) {
        if (dialString.length() > 1) {
            return false;
        }

        logi("MmiCode 5: CCBS not supported!");
        // Treat it as an "unknown" service.
        notifySuppServiceFailed(Phone.SuppService.UNKNOWN);
        return true;
    }

    public void notifySuppSvcNotification(SuppServiceNotification suppSvc) {
        logd("notifySuppSvcNotification: suppSvc = " + suppSvc);

        AsyncResult ar = new AsyncResult(null, suppSvc, null);
        mSsnRegistrants.notifyRegistrants(ar);
    }

    private boolean handleInCallMmiCommandsInternal(String dialString,
                ImsDialArgs.DeferDial deferDial) throws CallStateException {
        if (!isInCall()) {
            return false;
        }

        if (TextUtils.isEmpty(dialString)) {
            return false;
        }

        boolean result = false;
        char ch = dialString.charAt(0);
        switch (ch) {
            case '0':
                result = handleCallDeflectionIncallSupplementaryService(dialString);
                break;
            case '1':
                result = handleCallWaitingIncallSupplementaryService(dialString, deferDial);
                break;
            case '2':
                result = handleCallHoldIncallSupplementaryService(dialString, deferDial);
                break;
            case '3':
                result = handleMultipartyIncallSupplementaryService(dialString);
                break;
            case '4':
                result = handleEctIncallSupplementaryService(dialString);
                break;
            case '5':
                result = handleCcbsIncallSupplementaryService(dialString);
                break;
            default:
                break;
        }

        return result;
    }

    @UnsupportedAppUsage(maxTargetSdk = Build.VERSION_CODES.R, trackingBug = 170729553)
    @Override
    public boolean handleInCallMmiCommands(String dialString) {
        try {
            return handleInCallMmiCommandsInternal(dialString, ImsDialArgs.DeferDial.INVALID);
        } catch (CallStateException e) {
            loge("Failed to process MMI.");
            return false;
        }
    }

    boolean isInCall() {
        ImsPhoneCall.State foregroundCallState = getForegroundCall().getState();
        ImsPhoneCall.State backgroundCallState = getBackgroundCall().getState();
        ImsPhoneCall.State ringingCallState = getRingingCall().getState();

       return (foregroundCallState.isAlive() ||
               backgroundCallState.isAlive() ||
               ringingCallState.isAlive());
    }

    @Override
    public boolean isInImsEcm() {
        return EcbmHandler.getInstance().isInImsEcm();
    }

    public void notifyNewRingingConnection(Connection c) {
        mDefaultPhone.notifyNewRingingConnectionP(c);
    }

    @UnsupportedAppUsage(maxTargetSdk = Build.VERSION_CODES.R, trackingBug = 170729553)
    void notifyUnknownConnection(Connection c) {
        mDefaultPhone.notifyUnknownConnectionP(c);
    }

    @Override
    public void notifyForVideoCapabilityChanged(boolean isVideoCapable) {
        mIsVideoCapable = isVideoCapable;
        mDefaultPhone.notifyForVideoCapabilityChanged(isVideoCapable);
    }

    @Override
    public void setRadioPower(boolean on, boolean forEmergencyCall,
            boolean isSelectedPhoneForEmergencyCall, boolean forceApply) {
        mDefaultPhone.setRadioPower(on, forEmergencyCall, isSelectedPhoneForEmergencyCall,
                forceApply);
    }

    @Override
    public Connection startConference(String[] participantsToDial, DialArgs dialArgs)
            throws CallStateException {
         ImsDialArgs.Builder imsDialArgsBuilder;
         imsDialArgsBuilder = ImsDialArgs.Builder.from(dialArgs);
         return mCT.startConference(participantsToDial, imsDialArgsBuilder.build());
    }

    @Override
    public Connection dial(String dialString, DialArgs dialArgs,
            Consumer<Phone> chosenPhoneConsumer) throws CallStateException {
        chosenPhoneConsumer.accept(this);
        return dialInternal(dialString, dialArgs, null);
    }

    private Connection dialInternal(String dialString, DialArgs dialArgs,
                                    ResultReceiver wrappedCallback)
            throws CallStateException {

        mLastDialString = dialString;

        String newDialString = dialString;
        // Need to make sure dialString gets parsed properly.
        newDialString = PhoneNumberUtils.stripSeparators(dialString);

        ImsDialArgs.Builder imsDialArgsBuilder;
        imsDialArgsBuilder = ImsDialArgs.Builder.from(dialArgs);
        // Get the CLIR info if needed
        imsDialArgsBuilder.setClirMode(mCT.getClirMode());
        ImsDialArgs imsDialArgs = imsDialArgsBuilder.build();
        // handle in-call MMI first if applicable
        if (handleInCallMmiCommandsInternal(newDialString, imsDialArgs.deferDial)) {
            return null;
        }

        if (mDefaultPhone.getPhoneType() == PhoneConstants.PHONE_TYPE_CDMA) {
            return mCT.dial(dialString, imsDialArgs);
        }

        // Only look at the Network portion for mmi
        String networkPortion = PhoneNumberUtils.extractNetworkPortionAlt(newDialString);
        ImsPhoneMmiCode mmi =
                ImsPhoneMmiCode.newFromDialString(networkPortion, this, wrappedCallback);
        UserHandle currentUserHandle = UserHandle.of(ActivityManager.getCurrentUser());
        if (DBG) logd("dialInternal: dialing w/ mmi '" + mmi + "'...");

        if (mmi == null) {
            return mCT.dial(dialString, imsDialArgs);
        } else if (mmi.isTemporaryModeCLIR()) {
            imsDialArgsBuilder.setClirMode(mmi.getCLIRMode());
            return mCT.dial(mmi.getDialingNumber(), imsDialArgsBuilder.build());
        } else if (!currentUserHandle.isSystem()) {
            // Must be primary user to use supplementary service.
            loge("dialInternal: Supplementary service not allowed in non-primary mode");
            throw new CallStateException(
                    "Supplementary service is not allowed for non-primary user");
        } else if (!mmi.isSupportedOverImsPhone()) {
            // If the mmi is not supported by IMS service,
            // try to initiate dialing with default phone
            // Note: This code is never reached; there is a bug in isSupportedOverImsPhone which
            // causes it to return true even though the "processCode" method ultimately throws the
            // exception.
            logi("dialInternal: USSD not supported by IMS; fallback to CS.");
            throw new CallStateException(CS_FALLBACK);
        } else {
            mPendingMMIs.add(mmi);
            mMmiRegistrants.notifyRegistrants(new AsyncResult(null, mmi, null));

            try {
                mmi.processCode();
            } catch (CallStateException cse) {
                if (CS_FALLBACK.equals(cse.getMessage())) {
                    logi("dialInternal: fallback to GSM required.");
                    // Make sure we remove from the list of pending MMIs since it will handover to
                    // GSM.
                    mPendingMMIs.remove(mmi);
                    throw cse;
                }
            }

            return null;
        }
    }

    @Override
    public void
    sendDtmf(char c) {
        if (!PhoneNumberUtils.is12Key(c)) {
            loge("sendDtmf called with invalid character '" + c + "'");
        } else {
            if (mCT.getState() ==  PhoneConstants.State.OFFHOOK) {
                mCT.sendDtmf(c, null);
            }
        }
    }

    @Override
    public void
    startDtmf(char c) {
        if (!(PhoneNumberUtils.is12Key(c) || (c >= 'A' && c <= 'D'))) {
            loge("startDtmf called with invalid character '" + c + "'");
        } else {
            mCT.startDtmf(c);
        }
    }

    @Override
    public void
    stopDtmf() {
        mCT.stopDtmf();
    }

    public void notifyIncomingRing() {
        if (DBG) logd("notifyIncomingRing");
        AsyncResult ar = new AsyncResult(null, null, null);
        sendMessage(obtainMessage(EVENT_CALL_RING, ar));
    }

    @Override
    public void setMute(boolean muted) {
        mCT.setMute(muted);
    }

    @Override
    public void setTTYMode(int ttyMode, Message onComplete) {
        mCT.setTtyMode(ttyMode);
    }

    @Override
    public void setUiTTYMode(int uiTtyMode, Message onComplete) {
        mCT.setUiTTYMode(uiTtyMode, onComplete);
    }

    @Override
    public boolean getMute() {
        return mCT.getMute();
    }

    @UnsupportedAppUsage(maxTargetSdk = Build.VERSION_CODES.R, trackingBug = 170729553)
    @Override
    public PhoneConstants.State getState() {
        return mCT.getState();
    }

    @UnsupportedAppUsage(maxTargetSdk = Build.VERSION_CODES.R, trackingBug = 170729553)
    private boolean isValidCommandInterfaceCFReason (int commandInterfaceCFReason) {
        switch (commandInterfaceCFReason) {
        case CF_REASON_UNCONDITIONAL:
        case CF_REASON_BUSY:
        case CF_REASON_NO_REPLY:
        case CF_REASON_NOT_REACHABLE:
        case CF_REASON_ALL:
        case CF_REASON_ALL_CONDITIONAL:
        case CF_REASON_NOT_LOGGED_IN:
            return true;
        default:
            return false;
        }
    }

    @UnsupportedAppUsage(maxTargetSdk = Build.VERSION_CODES.R, trackingBug = 170729553)
    private boolean isValidCommandInterfaceCFAction (int commandInterfaceCFAction) {
        switch (commandInterfaceCFAction) {
        case CF_ACTION_DISABLE:
        case CF_ACTION_ENABLE:
        case CF_ACTION_REGISTRATION:
        case CF_ACTION_ERASURE:
            return true;
        default:
            return false;
        }
    }

    @UnsupportedAppUsage(maxTargetSdk = Build.VERSION_CODES.R, trackingBug = 170729553)
    private  boolean isCfEnable(int action) {
        return (action == CF_ACTION_ENABLE) || (action == CF_ACTION_REGISTRATION);
    }

    @UnsupportedAppUsage(maxTargetSdk = Build.VERSION_CODES.R, trackingBug = 170729553)
    private int getConditionFromCFReason(int reason) {
        switch(reason) {
            case CF_REASON_UNCONDITIONAL: return ImsUtInterface.CDIV_CF_UNCONDITIONAL;
            case CF_REASON_BUSY: return ImsUtInterface.CDIV_CF_BUSY;
            case CF_REASON_NO_REPLY: return ImsUtInterface.CDIV_CF_NO_REPLY;
            case CF_REASON_NOT_REACHABLE: return ImsUtInterface.CDIV_CF_NOT_REACHABLE;
            case CF_REASON_ALL: return ImsUtInterface.CDIV_CF_ALL;
            case CF_REASON_ALL_CONDITIONAL: return ImsUtInterface.CDIV_CF_ALL_CONDITIONAL;
            case CF_REASON_NOT_LOGGED_IN: return ImsUtInterface.CDIV_CF_NOT_LOGGED_IN;
            default:
                break;
        }

        return ImsUtInterface.INVALID;
    }

    private int getCFReasonFromCondition(int condition) {
        switch(condition) {
            case ImsUtInterface.CDIV_CF_UNCONDITIONAL: return CF_REASON_UNCONDITIONAL;
            case ImsUtInterface.CDIV_CF_BUSY: return CF_REASON_BUSY;
            case ImsUtInterface.CDIV_CF_NO_REPLY: return CF_REASON_NO_REPLY;
            case ImsUtInterface.CDIV_CF_NOT_REACHABLE: return CF_REASON_NOT_REACHABLE;
            case ImsUtInterface.CDIV_CF_ALL: return CF_REASON_ALL;
            case ImsUtInterface.CDIV_CF_ALL_CONDITIONAL: return CF_REASON_ALL_CONDITIONAL;
            case ImsUtInterface.CDIV_CF_NOT_LOGGED_IN: return CF_REASON_NOT_LOGGED_IN;
            default:
                break;
        }

        return CF_REASON_NOT_REACHABLE;
    }

    @UnsupportedAppUsage(maxTargetSdk = Build.VERSION_CODES.R, trackingBug = 170729553)
    private int getActionFromCFAction(int action) {
        switch(action) {
            case CF_ACTION_DISABLE: return ImsUtInterface.ACTION_DEACTIVATION;
            case CF_ACTION_ENABLE: return ImsUtInterface.ACTION_ACTIVATION;
            case CF_ACTION_ERASURE: return ImsUtInterface.ACTION_ERASURE;
            case CF_ACTION_REGISTRATION: return ImsUtInterface.ACTION_REGISTRATION;
            default:
                break;
        }

        return ImsUtInterface.INVALID;
    }

    @Override
    public void getOutgoingCallerIdDisplay(Message onComplete) {
        if (DBG) logd("getCLIR");
        Message resp;
        SS ss = new SS(onComplete);
        resp = obtainMessage(EVENT_GET_CLIR_DONE, ss);

        try {
            ImsUtInterface ut = mCT.getUtInterface();
            ut.queryCLIR(resp);
        } catch (ImsException e) {
            sendErrorResponse(onComplete, e);
        }
    }

    @Override
    public void setOutgoingCallerIdDisplay(int clirMode, Message onComplete) {
        if (DBG) logd("setCLIR action= " + clirMode);
        Message resp;
        // Packing CLIR value in the message. This will be required for
        // SharedPreference caching, if the message comes back as part of
        // a success response.
        SS ss = new SS(clirMode, onComplete);
        resp = obtainMessage(EVENT_SET_CLIR_DONE, ss);
        try {
            ImsUtInterface ut = mCT.getUtInterface();
            ut.updateCLIR(clirMode, resp);
        } catch (ImsException e) {
            sendErrorResponse(onComplete, e);
        }
    }

    @Override
    public void queryCLIP(Message onComplete) {
        Message resp;
        SS ss = new SS(onComplete);
        resp = obtainMessage(EVENT_GET_CLIP_DONE, ss);

        try {
            Rlog.d(LOG_TAG, "ut.queryCLIP");
            ImsUtInterface ut = mCT.getUtInterface();
            ut.queryCLIP(resp);
        } catch (ImsException e) {
            sendErrorResponse(onComplete, e);
        }
    }

    @UnsupportedAppUsage(maxTargetSdk = Build.VERSION_CODES.R, trackingBug = 170729553)
    @Override
    public void getCallForwardingOption(int commandInterfaceCFReason,
            Message onComplete) {
        getCallForwardingOption(commandInterfaceCFReason,
                SERVICE_CLASS_VOICE, onComplete);
    }

    @Override
    public void getCallForwardingOption(int commandInterfaceCFReason, int serviceClass,
            Message onComplete) {
        if (DBG) Rlog.d(LOG_TAG, "getCallForwardingOption reason=" + commandInterfaceCFReason +
                "serviceclass =" + serviceClass);
        if (isValidCommandInterfaceCFReason(commandInterfaceCFReason)) {
            if (DBG) Rlog.d(LOG_TAG, "requesting call forwarding query.");
            Message resp;
            SS ss = new SS(commandInterfaceCFReason, serviceClass, onComplete);
            resp = obtainMessage(EVENT_GET_CALL_FORWARD_DONE, ss);

            try {
                ImsUtInterface ut = mCT.getUtInterface();
                ut.queryCallForward(getConditionFromCFReason(commandInterfaceCFReason), null,
                        serviceClass, resp);
            } catch (ImsException e) {
                sendErrorResponse(onComplete, e);
            }
        } else if (onComplete != null) {
            sendErrorResponse(onComplete);
        }
    }

    @Override
    public void setCallForwardingOption(int commandInterfaceCFAction,
            int commandInterfaceCFReason,
            String dialingNumber,
            int timerSeconds,
            Message onComplete) {
        setCallForwardingOption(commandInterfaceCFAction, commandInterfaceCFReason, dialingNumber,
                CommandsInterface.SERVICE_CLASS_VOICE, timerSeconds, onComplete);
    }

    @UnsupportedAppUsage(maxTargetSdk = Build.VERSION_CODES.R, trackingBug = 170729553)
    @Override
    public void setCallForwardingOption(int commandInterfaceCFAction,
            int commandInterfaceCFReason,
            String dialingNumber,
            int serviceClass,
            int timerSeconds,
            Message onComplete) {
        if (DBG) {
            logd("setCallForwardingOption action=" + commandInterfaceCFAction
                    + ", reason=" + commandInterfaceCFReason + " serviceClass=" + serviceClass);
        }
        if ((isValidCommandInterfaceCFAction(commandInterfaceCFAction)) &&
                (isValidCommandInterfaceCFReason(commandInterfaceCFReason))) {
            Message resp;
            SS ss = new SS(commandInterfaceCFAction, commandInterfaceCFReason,
                    dialingNumber, serviceClass, timerSeconds, onComplete);
            resp = obtainMessage(EVENT_SET_CALL_FORWARD_DONE, ss);

            try {
                ImsUtInterface ut = mCT.getUtInterface();
                ut.updateCallForward(getActionFromCFAction(commandInterfaceCFAction),
                        getConditionFromCFReason(commandInterfaceCFReason),
                        dialingNumber,
                        serviceClass,
                        timerSeconds,
                        resp);
            } catch (ImsException e) {
                sendErrorResponse(onComplete, e);
            }
        } else if (onComplete != null) {
            sendErrorResponse(onComplete);
        }
    }

    @UnsupportedAppUsage(maxTargetSdk = Build.VERSION_CODES.R, trackingBug = 170729553)
    @Override
    public void getCallWaiting(Message onComplete) {
        if (DBG) logd("getCallWaiting");
        Message resp;
        SS ss = new SS(onComplete);
        resp = obtainMessage(EVENT_GET_CALL_WAITING_DONE, ss);

        try {
            ImsUtInterface ut = mCT.getUtInterface();
            ut.queryCallWaiting(resp);
        } catch (ImsException e) {
            sendErrorResponse(onComplete, e);
        }
    }

    @UnsupportedAppUsage(maxTargetSdk = Build.VERSION_CODES.R, trackingBug = 170729553)
    @Override
    public void setCallWaiting(boolean enable, Message onComplete) {
        int serviceClass = CommandsInterface.SERVICE_CLASS_VOICE;
        CarrierConfigManager configManager = (CarrierConfigManager)
                getContext().getSystemService(Context.CARRIER_CONFIG_SERVICE);
        PersistableBundle b = configManager.getConfigForSubId(getSubId());
        if (b != null) {
            serviceClass = b.getInt(CarrierConfigManager.KEY_CALL_WAITING_SERVICE_CLASS_INT,
                    CommandsInterface.SERVICE_CLASS_VOICE);
        }
        setCallWaiting(enable, serviceClass, onComplete);
    }

    public void setCallWaiting(boolean enable, int serviceClass, Message onComplete) {
        if (DBG) logd("setCallWaiting enable=" + enable);
        Message resp;
        SS ss = new SS(enable, serviceClass, onComplete);
        resp = obtainMessage(EVENT_SET_CALL_WAITING_DONE, ss);

        try {
            ImsUtInterface ut = mCT.getUtInterface();
            ut.updateCallWaiting(enable, serviceClass, resp);
        } catch (ImsException e) {
            sendErrorResponse(onComplete, e);
        }
    }

    private int getCBTypeFromFacility(String facility) {
        if (CB_FACILITY_BAOC.equals(facility)) {
            return ImsUtImplBase.CALL_BARRING_ALL_OUTGOING;
        } else if (CB_FACILITY_BAOIC.equals(facility)) {
            return ImsUtImplBase.CALL_BARRING_OUTGOING_INTL;
        } else if (CB_FACILITY_BAOICxH.equals(facility)) {
            return ImsUtImplBase.CALL_BARRING_OUTGOING_INTL_EXCL_HOME;
        } else if (CB_FACILITY_BAIC.equals(facility)) {
            return ImsUtImplBase.CALL_BARRING_ALL_INCOMING;
        } else if (CB_FACILITY_BAICr.equals(facility)) {
            return ImsUtImplBase.CALL_BLOCKING_INCOMING_WHEN_ROAMING;
        } else if (CB_FACILITY_BA_ALL.equals(facility)) {
            return ImsUtImplBase.CALL_BARRING_ALL;
        } else if (CB_FACILITY_BA_MO.equals(facility)) {
            return ImsUtImplBase.CALL_BARRING_OUTGOING_ALL_SERVICES;
        } else if (CB_FACILITY_BA_MT.equals(facility)) {
            return ImsUtImplBase.CALL_BARRING_INCOMING_ALL_SERVICES;
        } else if (CB_FACILITY_BIC_ACR.equals(facility)) {
            return ImsUtImplBase.CALL_BARRING_ANONYMOUS_INCOMING;
        }

        return 0;
    }

    public void getCallBarring(String facility, Message onComplete) {
        getCallBarring(facility, onComplete, CommandsInterface.SERVICE_CLASS_VOICE);
    }

    public void getCallBarring(String facility, Message onComplete, int serviceClass) {
        getCallBarring(facility, "", onComplete, serviceClass);
    }

    @Override
    public void getCallBarring(String facility, String password, Message onComplete,
            int serviceClass) {
        if (DBG) logd("getCallBarring facility=" + facility + ", serviceClass = " + serviceClass);
        Message resp;
        SS ss = new SS(facility, password, serviceClass, onComplete);
        resp = obtainMessage(EVENT_GET_CALL_BARRING_DONE, ss);

        try {
            ImsUtInterface ut = mCT.getUtInterface();
            // password is not required with Ut interface
            ut.queryCallBarring(getCBTypeFromFacility(facility), resp, serviceClass);
        } catch (ImsException e) {
            sendErrorResponse(onComplete, e);
        }
    }

    public void setCallBarring(String facility, boolean lockState, String password,
            Message onComplete) {
        setCallBarring(facility, lockState, password, onComplete,
                CommandsInterface.SERVICE_CLASS_VOICE);
    }

    @Override
    public void setCallBarring(String facility, boolean lockState, String password,
            Message onComplete, int serviceClass) {
        if (DBG) {
            logd("setCallBarring facility=" + facility
                    + ", lockState=" + lockState + ", serviceClass = " + serviceClass);
        }
        Message resp;
        SS ss = new SS(facility, lockState, password, serviceClass, onComplete);
        resp = obtainMessage(EVENT_SET_CALL_BARRING_DONE, ss);

        int action;
        if (lockState) {
            action = CommandsInterface.CF_ACTION_ENABLE;
        }
        else {
            action = CommandsInterface.CF_ACTION_DISABLE;
        }

        try {
            ImsUtInterface ut = mCT.getUtInterface();
            ut.updateCallBarring(getCBTypeFromFacility(facility), action,
                    resp, null, serviceClass, password);
        } catch (ImsException e) {
            sendErrorResponse(onComplete, e);
        }
    }

    @Override
    public void sendUssdResponse(String ussdMessge) {
        logd("sendUssdResponse");
        ImsPhoneMmiCode mmi = ImsPhoneMmiCode.newFromUssdUserInput(ussdMessge, this);
        mPendingMMIs.add(mmi);
        mMmiRegistrants.notifyRegistrants(new AsyncResult(null, mmi, null));
        mmi.sendUssd(ussdMessge);
    }

    public void sendUSSD(String ussdString, Message response) {
        Rlog.d(LOG_TAG, "sendUssd ussdString = " + ussdString);
        mLastDialString = ussdString;
        mCT.sendUSSD(ussdString, response);
    }

    @Override
    public void cancelUSSD(Message msg) {
        mCT.cancelUSSD(msg);
    }

    @UnsupportedAppUsage(maxTargetSdk = Build.VERSION_CODES.R, trackingBug = 170729553)
    private void sendErrorResponse(Message onComplete) {
        logd("sendErrorResponse");
        if (onComplete != null) {
            AsyncResult.forMessage(onComplete, null,
                    new CommandException(CommandException.Error.GENERIC_FAILURE));
            onComplete.sendToTarget();
        }
    }

    @UnsupportedAppUsage(maxTargetSdk = Build.VERSION_CODES.R, trackingBug = 170729553)
    @VisibleForTesting
    public void sendErrorResponse(Message onComplete, Throwable e) {
        logd("sendErrorResponse");
        if (onComplete != null) {
            AsyncResult.forMessage(onComplete, null, getCommandException(e));
            onComplete.sendToTarget();
        }
    }

    private CommandException getCommandException(int code, String errorString) {
        logd("getCommandException code= " + code + ", errorString= " + errorString);
        CommandException.Error error = CommandException.Error.GENERIC_FAILURE;

        switch(code) {
            case ImsReasonInfo.CODE_UT_NOT_SUPPORTED:
                // fall through
            case ImsReasonInfo.CODE_UT_OPERATION_NOT_ALLOWED:
                // not allowed is reported by operators when the network doesn't support a specific
                // type of barring.
                error = CommandException.Error.REQUEST_NOT_SUPPORTED;
                break;
            case ImsReasonInfo.CODE_UT_CB_PASSWORD_MISMATCH:
                error = CommandException.Error.PASSWORD_INCORRECT;
                break;
            case ImsReasonInfo.CODE_UT_SERVICE_UNAVAILABLE:
                error = CommandException.Error.RADIO_NOT_AVAILABLE;
                break;
            case ImsReasonInfo.CODE_FDN_BLOCKED:
                error = CommandException.Error.FDN_CHECK_FAILURE;
                break;
            case ImsReasonInfo.CODE_UT_SS_MODIFIED_TO_DIAL:
                error = CommandException.Error.SS_MODIFIED_TO_DIAL;
                break;
            case ImsReasonInfo.CODE_UT_SS_MODIFIED_TO_USSD:
                error = CommandException.Error.SS_MODIFIED_TO_USSD;
                break;
            case ImsReasonInfo.CODE_UT_SS_MODIFIED_TO_SS:
                error = CommandException.Error.SS_MODIFIED_TO_SS;
                break;
            case ImsReasonInfo.CODE_UT_SS_MODIFIED_TO_DIAL_VIDEO:
                error = CommandException.Error.SS_MODIFIED_TO_DIAL_VIDEO;
                break;
            default:
                break;
        }

        return new CommandException(error, errorString);
    }

    private CommandException getCommandException(Throwable e) {
        CommandException ex = null;

        if (e instanceof ImsException) {
            ex = getCommandException(((ImsException)e).getCode(), e.getMessage());
        } else {
            logd("getCommandException generic failure");
            ex = new CommandException(CommandException.Error.GENERIC_FAILURE);
        }
        return ex;
    }

    private void
    onNetworkInitiatedUssd(ImsPhoneMmiCode mmi) {
        logd("onNetworkInitiatedUssd");
        mMmiCompleteRegistrants.notifyRegistrants(
            new AsyncResult(null, mmi, null));
    }

    /* package */
    void onIncomingUSSD(int ussdMode, String ussdMessage) {
        if (DBG) logd("onIncomingUSSD ussdMode=" + ussdMode);

        boolean isUssdError;
        boolean isUssdRequest;

        isUssdRequest
            = (ussdMode == CommandsInterface.USSD_MODE_REQUEST);

        isUssdError
            = (ussdMode != CommandsInterface.USSD_MODE_NOTIFY
                && ussdMode != CommandsInterface.USSD_MODE_REQUEST);

        ImsPhoneMmiCode found = null;
        for (int i = 0, s = mPendingMMIs.size() ; i < s; i++) {
            if(mPendingMMIs.get(i).isPendingUSSD()) {
                found = mPendingMMIs.get(i);
                break;
            }
        }

        if (found != null) {
            // Complete pending USSD
            if (isUssdError) {
                found.onUssdFinishedError();
            } else {
                found.onUssdFinished(ussdMessage, isUssdRequest);
            }
        } else if (!isUssdError && !TextUtils.isEmpty(ussdMessage)) {
                // pending USSD not found
                // The network may initiate its own USSD request

                // ignore everything that isnt a Notify or a Request
                // also, discard if there is no message to present
                ImsPhoneMmiCode mmi;
                mmi = ImsPhoneMmiCode.newNetworkInitiatedUssd(ussdMessage,
                        isUssdRequest,
                        this);
                onNetworkInitiatedUssd(mmi);
        } else if (isUssdError) {
            ImsPhoneMmiCode mmi;
            mmi = ImsPhoneMmiCode.newNetworkInitiatedUssd(ussdMessage,
                    true,
                    this);
            mmi.onUssdFinishedError();
        }
    }

    void onUssdComplete(ImsPhoneMmiCode mmi, @NonNull CommandException ex) {
        //Check if USSD CS fallback scenario and has valid pending MMI session.
        if (ex.getCommandError() == CommandException.Error.NO_NETWORK_FOUND &&
                mPendingMMIs.contains(mmi)) {
            logi("onUssdComplete: migrating USSD from IMS to CS");
            try {
                mDefaultPhone.migrateUssdFrom(this, mmi.getDialString(),
                                              mmi.getUssdCallbackReceiver());
                mPendingMMIs.remove(mmi);
                return;
            } catch (UnsupportedOperationException e) {
                //no-op
            }
        }
        onMMIDone(mmi);
    }

    /**
     * Removes the given MMI from the pending list and notifies
     * registrants that it is complete.
     * @param mmi MMI that is done
     */
    @UnsupportedAppUsage(maxTargetSdk = Build.VERSION_CODES.R, trackingBug = 170729553)
    public void onMMIDone(ImsPhoneMmiCode mmi) {
        /* Only notify complete if it's on the pending list.
         * Otherwise, it's already been handled (eg, previously canceled).
         * The exception is cancellation of an incoming USSD-REQUEST, which is
         * not on the list.
         */
        logd("onMMIDone: mmi=" + mmi);
        if (mPendingMMIs.remove(mmi) || mmi.isUssdRequest() || mmi.isSsInfo()) {
            ResultReceiver receiverCallback = mmi.getUssdCallbackReceiver();
            if (receiverCallback != null) {
                int returnCode = (mmi.getState() ==  MmiCode.State.COMPLETE) ?
                        TelephonyManager.USSD_RETURN_SUCCESS : TelephonyManager.USSD_RETURN_FAILURE;
                sendUssdResponse(mmi.getDialString(), mmi.getMessage(), returnCode,
                        receiverCallback );
            } else {
                logv("onMMIDone: notifyRegistrants");
                mMmiCompleteRegistrants.notifyRegistrants(
                    new AsyncResult(null, mmi, null));
            }
        }
    }

    @Override
    public ArrayList<Connection> getHandoverConnection() {
        ArrayList<Connection> connList = new ArrayList<Connection>();
        // Add all foreground call connections
        connList.addAll(getForegroundCall().getConnections());
        // Add all background call connections
        connList.addAll(getBackgroundCall().getConnections());
        // Add all background call connections
        connList.addAll(getRingingCall().getConnections());
        if (connList.size() > 0) {
            return connList;
        } else {
            return null;
        }
    }

    @Override
    public void notifySrvccState(int state) {
        mCT.notifySrvccState(state);
    }

    /* package */ void
    initiateSilentRedial() {
        initiateSilentRedial(false, EmergencyNumber.EMERGENCY_SERVICE_CATEGORY_UNSPECIFIED);
    }

    /* package */ void
    initiateSilentRedial(boolean isEmergency, int eccCategory) {
        DialArgs dialArgs = new DialArgs.Builder()
                                        .setIsEmergency(isEmergency)
                                        .setEccCategory(eccCategory)
                                        .build();
        int cause = CallFailCause.LOCAL_CALL_CS_RETRY_REQUIRED;
        AsyncResult ar = new AsyncResult(null,
                                         new SilentRedialParam(mLastDialString, cause, dialArgs),
                                         null);
        if (ar != null) {
            // There is a race condition that can happen in some cases:
            // (Main thread) dial start
            // (Binder Thread) onCallSessionFailed
            // (Binder Thread) schedule a redial for CS on the main thread
            // (Main Thread) dial finish
            // (Main Thread) schedule to associate ImsPhoneConnection with
            //               GsmConnection on the main thread
            // If scheduling the CS redial occurs before the command to schedule the
            // ImsPhoneConnection to be  associated with the GsmConnection, the CS redial will occur
            // before GsmConnection has had callbacks to ImsPhone correctly updated. This will cause
            // Callbacks back to GsmCdmaPhone to never be set up correctly and we will lose track of
            // the instance.
            // Instead, schedule this redial to happen on the main thread, so that we know dial has
            // finished before scheduling a redial:
            // (Main thread) dial start
            // (Binder Thread) onCallSessionFailed -> move notify registrants to main thread
            // (Main Thread) dial finish
            // (Main Thread) schedule on main thread to associate ImsPhoneConnection with
            //               GsmConnection
            // (Main Thread) schedule a redial for CS
            mContext.getMainExecutor().execute(() -> {
                logd("initiateSilentRedial: notifying registrants, isEmergency=" + isEmergency
                        + ", eccCategory=" + eccCategory);
                mSilentRedialRegistrants.notifyRegistrants(ar);
            });
        }
    }

    public void registerForImsRegistrationChanges(Handler h, int what, Object obj) {
        mImsRegistrationUpdateRegistrants.addUnique(h, what, obj);
    }

    public void unregisterForImsRegistrationChanges(Handler h) {
        mImsRegistrationUpdateRegistrants.remove(h);
    }

    @Override
    public void registerForSilentRedial(Handler h, int what, Object obj) {
        mSilentRedialRegistrants.addUnique(h, what, obj);
    }

    @Override
    public void unregisterForSilentRedial(Handler h) {
        mSilentRedialRegistrants.remove(h);
    }

    @Override
    public void registerForSuppServiceNotification(Handler h, int what, Object obj) {
        mSsnRegistrants.addUnique(h, what, obj);
    }

    @Override
    public void unregisterForSuppServiceNotification(Handler h) {
        mSsnRegistrants.remove(h);
    }

    @Override
    public int getSubId() {
        return mDefaultPhone.getSubId();
    }

    @Override
    public int getPhoneId() {
        return mDefaultPhone.getPhoneId();
    }

    private CallForwardInfo getCallForwardInfo(ImsCallForwardInfo info) {
        CallForwardInfo cfInfo = new CallForwardInfo();
        cfInfo.status = info.getStatus();
        cfInfo.reason = getCFReasonFromCondition(info.getCondition());
        cfInfo.toa = info.getToA();
        cfInfo.number = info.getNumber();
        cfInfo.timeSeconds = info.getTimeSeconds();
        //Check if the service class signifies Video call forward
        //As per 3GPP TS 29002 MAP Specification : Section 17.7.10, the BearerServiceCode for
        //"allDataCircuitAsynchronous" is '01010000' ( i.e. 80).
        //Hence, SERVICE_CLASS_DATA_SYNC (1<<4) and SERVICE_CLASS_PACKET (1<<6)
        //together make video service class.
        if(info.mServiceClass == (SERVICE_CLASS_DATA_SYNC + SERVICE_CLASS_PACKET)) {
            cfInfo.serviceClass = info.getServiceClass();
        } else {
            cfInfo.serviceClass = SERVICE_CLASS_VOICE;
        }
        return cfInfo;
    }

    @Override
    public String getLine1Number() {
        return mDefaultPhone.getLine1Number();
    }

    @Override
    public String getSubscriberUriNumber() {
        if (mCurrentSubscriberUris == null || mCurrentSubscriberUris.length == 0) {
            logd("mCurrentSubscriberUris is null");
            return null;
        }
        for (Uri currentSubscriberUri : mCurrentSubscriberUris) {
            if (currentSubscriberUri == null) {
                continue;
            }
            String number = extractPhoneNumber(currentSubscriberUri);
            if (number != null) {
                return number;
            }
        }
        return null;
    }

    private String extractPhoneNumber(Uri uri) {
        // Number is always in the scheme specific part, regardless of whether this is a TEL or SIP
        // URI.
        String number = uri.getSchemeSpecificPart();
        if (number == null) {
            return null;
        }
        String[] numberParts = number.split("[@;:]");

        if (numberParts.length == 0) {
            logi("extractPhoneNumber(N) : no number in uri");
            return null;
        }
        return numberParts[0];
    }

    /**
     * Used to Convert ImsCallForwardInfo[] to CallForwardInfo[].
     * Update received call forward status to default IccRecords.
     */
    public CallForwardInfo[] handleCfQueryResult(ImsCallForwardInfo[] infos) {
        CallForwardInfo[] cfInfos = null;

        if (infos != null && infos.length != 0) {
            cfInfos = new CallForwardInfo[infos.length];
        }

        if (infos == null || infos.length == 0) {
            // Assume the default is not active
            // Set unconditional CFF in SIM to false
            setVoiceCallForwardingFlag(getIccRecords(), 1, false, null);
        } else {
            for (int i = 0, s = infos.length; i < s; i++) {
                if (infos[i].getCondition() == ImsUtInterface.CDIV_CF_UNCONDITIONAL) {
                    //Check if the service class signifies Video call forward
                    if (infos[i].mServiceClass == (SERVICE_CLASS_DATA_SYNC +
                                SERVICE_CLASS_PACKET)) {
                        setVideoCallForwardingPreference(infos[i].getStatus() == 1);
                        notifyCallForwardingIndicator();
                    } else {
                        setVoiceCallForwardingFlag(getIccRecords(), 1, (infos[i].getStatus() == 1),
                            infos[i].getNumber());
                    }
                }
                cfInfos[i] = getCallForwardInfo(infos[i]);
            }
        }

        return cfInfos;
    }

    private int[] handleCbQueryResult(ImsSsInfo[] infos) {
        int[] cbInfos = new int[1];
        cbInfos[0] = SERVICE_CLASS_NONE;

        if (infos[0].getStatus() == 1) {
            cbInfos[0] = SERVICE_CLASS_VOICE;
        }

        return cbInfos;
    }

    private int[] handleCwQueryResult(ImsSsInfo[] infos) {
        int[] cwInfos = new int[2];
        cwInfos[0] = 0;

        if (infos[0].getStatus() == 1) {
            cwInfos[0] = 1;
            cwInfos[1] = SERVICE_CLASS_VOICE;
        }

        return cwInfos;
    }

    private void
    sendResponse(Message onComplete, Object result, Throwable e) {
        if (onComplete != null) {
            CommandException ex = null;
            if (e != null) {
                ex = getCommandException(e);
            }
            AsyncResult.forMessage(onComplete, result, ex);
            onComplete.sendToTarget();
        }
    }

    private void updateDataServiceState() {
        if (mSS != null && mDefaultPhone.getServiceStateTracker() != null
                && mDefaultPhone.getServiceStateTracker().mSS != null) {
            ServiceState ss = mDefaultPhone.getServiceStateTracker().mSS;
            mSS.setDataRegState(ss.getDataRegistrationState());
            List<NetworkRegistrationInfo> nriList =
                    ss.getNetworkRegistrationInfoListForDomain(NetworkRegistrationInfo.DOMAIN_PS);
            for (NetworkRegistrationInfo nri : nriList) {
                mSS.addNetworkRegistrationInfo(nri);
            }

            mSS.setIwlanPreferred(ss.isIwlanPreferred());
            logd("updateDataServiceState: defSs = " + ss + " imsSs = " + mSS);
        }
    }

    boolean isCsRetryException(Throwable e) {
        if ((e != null) && (e instanceof ImsException)
                && (((ImsException)e).getCode()
                    == ImsReasonInfo.CODE_LOCAL_CALL_CS_RETRY_REQUIRED)) {
            return true;
        }
        return false;
    }

    private Bundle setCsfbBundle(boolean isCsRetry) {
        Bundle b = new Bundle();
        b.putBoolean(CS_FALLBACK_SS, isCsRetry);
        return b;
    }

    private void sendResponseOrRetryOnCsfbSs(SS ss, int what, Throwable e, Object obj) {
        if (!isCsRetryException(e)) {
            sendResponse(ss.mOnComplete, obj, e);
            return;
        }

        Rlog.d(LOG_TAG, "Try CSFB: " + what);
        ss.mOnComplete.setData(setCsfbBundle(true));

        switch (what) {
            case EVENT_GET_CALL_FORWARD_DONE:
                mDefaultPhone.getCallForwardingOption(ss.mCfReason,
                                                      ss.mServiceClass,
                                                      ss.mOnComplete);
                break;
            case EVENT_SET_CALL_FORWARD_DONE:
                mDefaultPhone.setCallForwardingOption(ss.mCfAction,
                                                      ss.mCfReason,
                                                      ss.mDialingNumber,
                                                      ss.mServiceClass,
                                                      ss.mTimerSeconds,
                                                      ss.mOnComplete);
                break;
            case EVENT_GET_CALL_BARRING_DONE:
                mDefaultPhone.getCallBarring(ss.mFacility,
                                             ss.mPassword,
                                             ss.mOnComplete,
                                             ss.mServiceClass);
                break;
            case EVENT_SET_CALL_BARRING_DONE:
                mDefaultPhone.setCallBarring(ss.mFacility,
                                             ss.mLockState,
                                             ss.mPassword,
                                             ss.mOnComplete,
                                             ss.mServiceClass);
                break;
            case EVENT_GET_CALL_WAITING_DONE:
                mDefaultPhone.getCallWaiting(ss.mOnComplete);
                break;
            case EVENT_SET_CALL_WAITING_DONE:
                mDefaultPhone.setCallWaiting(ss.mEnable,
                                             ss.mServiceClass,
                                             ss.mOnComplete);
                break;
            case EVENT_GET_CLIR_DONE:
                mDefaultPhone.getOutgoingCallerIdDisplay(ss.mOnComplete);
                break;
            case EVENT_SET_CLIR_DONE:
                mDefaultPhone.setOutgoingCallerIdDisplay(ss.mClirMode, ss.mOnComplete);
                break;
            case EVENT_GET_CLIP_DONE:
                mDefaultPhone.queryCLIP(ss.mOnComplete);
                break;
            default:
                break;
        }
    }

    @Override
    public void handleMessage(Message msg) {
        AsyncResult ar = (AsyncResult) msg.obj;
        Message onComplete;
        SS ss = null;
        if (ar != null && ar.userObj instanceof SS) {
            ss = (SS) ar.userObj;
        }

        if (DBG) logd("handleMessage what=" + msg.what);
        switch (msg.what) {
            case EVENT_SET_CALL_FORWARD_DONE:
                if (ar.exception == null && ss != null &&
                    (ss.mCfReason == CF_REASON_UNCONDITIONAL)) {
                    if (ss.mServiceClass == (SERVICE_CLASS_DATA_SYNC + SERVICE_CLASS_PACKET)) {
                        setVideoCallForwardingPreference(isCfEnable(ss.mCfAction));
                        notifyCallForwardingIndicator();
                    } else {
                        setVoiceCallForwardingFlag(getIccRecords(), 1, isCfEnable(ss.mCfAction),
                                                   ss.mDialingNumber);
                    }
                }
                if (ss != null) {
                    sendResponseOrRetryOnCsfbSs(ss, msg.what, ar.exception, null);
                }
                break;

            case EVENT_GET_CALL_FORWARD_DONE:
                CallForwardInfo[] cfInfos = null;
                if (ar.exception == null) {
                    cfInfos = handleCfQueryResult((ImsCallForwardInfo[])ar.result);
                }
                if (ss != null) {
                    sendResponseOrRetryOnCsfbSs(ss, msg.what, ar.exception, cfInfos);
                }
                break;

            case EVENT_GET_CALL_BARRING_DONE:
            case EVENT_GET_CALL_WAITING_DONE:
                int[] ssInfos = null;
                if (ar.exception == null) {
                    if (msg.what == EVENT_GET_CALL_BARRING_DONE) {
                        ssInfos = handleCbQueryResult((ImsSsInfo[])ar.result);
                    } else if (msg.what == EVENT_GET_CALL_WAITING_DONE) {
                        ssInfos = handleCwQueryResult((ImsSsInfo[])ar.result);
                    }
                }
                if (ss != null) {
                    sendResponseOrRetryOnCsfbSs(ss, msg.what, ar.exception, ssInfos);
                }
                break;

            case EVENT_GET_CLIR_DONE:
                ImsSsInfo ssInfo = (ImsSsInfo) ar.result;
                int[] clirInfo = null;
                if (ssInfo != null) {
                    // Unfortunately callers still use the old {n,m} format of ImsSsInfo, so return
                    // that for compatibility
                    clirInfo = ssInfo.getCompatArray(ImsSsData.SS_CLIR);
                }
                if (ss != null) {
                    sendResponseOrRetryOnCsfbSs(ss, msg.what, ar.exception, clirInfo);
                }
                break;

            case EVENT_GET_CLIP_DONE:
                ImsSsInfo ssInfoResp = null;
                if (ar.exception == null && ar.result instanceof ImsSsInfo) {
                    ssInfoResp = (ImsSsInfo) ar.result;
                }
                if (ss != null) {
                    sendResponseOrRetryOnCsfbSs(ss, msg.what, ar.exception, ssInfoResp);
                }
                break;

            case EVENT_SET_CLIR_DONE:
                if (ar.exception == null) {
                    if (ss != null) {
                        saveClirSetting(ss.mClirMode);
                    }
                }
                 // (Intentional fallthrough)
            case EVENT_SET_CALL_BARRING_DONE:
            case EVENT_SET_CALL_WAITING_DONE:
                if (ss != null) {
                    sendResponseOrRetryOnCsfbSs(ss, msg.what, ar.exception, null);
                }
                break;

            case EVENT_DEFAULT_PHONE_DATA_STATE_CHANGED:
                if (DBG) logd("EVENT_DEFAULT_PHONE_DATA_STATE_CHANGED");
                updateDataServiceState();
                break;

            case EVENT_SERVICE_STATE_CHANGED:
                if (VDBG) logd("EVENT_SERVICE_STATE_CHANGED");
                ar = (AsyncResult) msg.obj;
                ServiceState newServiceState = (ServiceState) ar.result;
                updateRoamingState(newServiceState);
                break;
            case EVENT_VOICE_CALL_ENDED:
                if (DBG) logd("Voice call ended. Handle pending updateRoamingState.");
                mCT.unregisterForVoiceCallEnded(this);
                // Get the current unmodified ServiceState from the tracker, as it has more info
                // about the cell roaming state.
                ServiceStateTracker sst = getDefaultPhone().getServiceStateTracker();
                if (sst != null) {
                    updateRoamingState(sst.mSS);
                }
                break;
            case EVENT_INITIATE_VOLTE_SILENT_REDIAL: {
                // This is a CS -> IMS redial
                if (VDBG) logd("EVENT_INITIATE_VOLTE_SILENT_REDIAL");
                ar = (AsyncResult) msg.obj;
                if (ar.exception == null && ar.result != null) {
                    SilentRedialParam result = (SilentRedialParam) ar.result;
                    String dialString = result.dialString;
                    int causeCode = result.causeCode;
                    DialArgs dialArgs = result.dialArgs;
                    if (VDBG) logd("dialString=" + dialString + " causeCode=" + causeCode);

                    try {
                        Connection cn = dial(dialString,
                                updateDialArgsForVolteSilentRedial(dialArgs, causeCode));
                        // The GSM/CDMA Connection that is owned by the GsmCdmaPhone is currently
                        // the one with a callback registered to TelephonyConnection. Notify the
                        // redial happened over that Phone so that it can be replaced with the
                        // new ImsPhoneConnection.
                        Rlog.d(LOG_TAG, "Notify volte redial connection changed cn: " + cn);
                        if (mDefaultPhone != null) {
                            // don't care it is null or not.
                            mDefaultPhone.notifyRedialConnectionChanged(cn);
                        }
                    } catch (CallStateException e) {
                        Rlog.e(LOG_TAG, "volte silent redial failed: " + e);
                        if (mDefaultPhone != null) {
                            mDefaultPhone.notifyRedialConnectionChanged(null);
                        }
                    }
                } else {
                    if (VDBG) logd("EVENT_INITIATE_VOLTE_SILENT_REDIAL" +
                                   " has exception or empty result");
                }
                break;
            }

            default:
                super.handleMessage(msg);
                break;
        }
    }

    @Override
    public boolean isInEmergencyCall() {
        return mCT.isInEmergencyCall();
    }


    @UnsupportedAppUsage(maxTargetSdk = Build.VERSION_CODES.R, trackingBug = 170729553)
    private void handleEnterEmergencyCallbackMode() {
        if (DomainSelectionResolver.getInstance().isDomainSelectionSupported()) {
            logd("DomainSelection enabled: ignore ECBM enter event.");
            return;
        }
    }

    @UnsupportedAppUsage(maxTargetSdk = Build.VERSION_CODES.R, trackingBug = 170729553)
    @Override
    protected void handleExitEmergencyCallbackMode() {
        if (DomainSelectionResolver.getInstance().isDomainSelectionSupported()) {
            logd("DomainSelection enabled: ignore ECBM exit event.");
            return;
        }
    }

    @UnsupportedAppUsage(maxTargetSdk = Build.VERSION_CODES.R, trackingBug = 170729553)
    @Override
    public void setOnEcbModeExitResponse(Handler h, int what, Object obj) {
    }

    public void onFeatureCapabilityChanged() {
        mDefaultPhone.getServiceStateTracker().onImsCapabilityChanged();
    }

    @Override
    public boolean isImsCapabilityAvailable(int capability, int regTech) throws ImsException {
        return mCT.isImsCapabilityAvailable(capability, regTech);
    }

    @UnsupportedAppUsage(maxTargetSdk = Build.VERSION_CODES.R, trackingBug = 170729553)
    @Override
    public boolean isVolteEnabled() {
        return isVoiceOverCellularImsEnabled();
    }

    @Override
    public boolean isVoiceOverCellularImsEnabled() {
        return mCT.isVoiceOverCellularImsEnabled();
    }

    @Override
    public boolean isWifiCallingEnabled() {
        return mCT.isVowifiEnabled();
    }

    @Override
    public boolean isVideoEnabled() {
        return mCT.isVideoCallEnabled();
    }

    @Override
    public int getImsRegistrationTech() {
        return mCT.getImsRegistrationTech();
    }

    @Override
    public void getImsRegistrationTech(Consumer<Integer> callback) {
        mCT.getImsRegistrationTech(callback);
    }

    @Override
    public void getImsRegistrationState(Consumer<Integer> callback) {
        callback.accept(mImsMmTelRegistrationHelper.getImsRegistrationState());
    }

    @Override
    public Phone getDefaultPhone() {
        return mDefaultPhone;
    }

    @Override
    public boolean isImsRegistered() {
        return mImsMmTelRegistrationHelper.isImsRegistered();
    }

    // Not used, but not removed due to UnsupportedAppUsage tag.
    @UnsupportedAppUsage(maxTargetSdk = Build.VERSION_CODES.R, trackingBug = 170729553)
    public void setImsRegistered(boolean isRegistered) {
        mImsMmTelRegistrationHelper.updateRegistrationState(
                isRegistered ? RegistrationManager.REGISTRATION_STATE_REGISTERED :
                        RegistrationManager.REGISTRATION_STATE_NOT_REGISTERED);
    }

    @Override
    public void callEndCleanupHandOverCallIfAny() {
        mCT.callEndCleanupHandOverCallIfAny();
    }

    private BroadcastReceiver mResultReceiver = new BroadcastReceiver() {
        @Override
        public void onReceive(Context context, Intent intent) {
            // Add notification only if alert was not shown by WfcSettings
            if (getResultCode() == Activity.RESULT_OK) {
                // Default result code (as passed to sendOrderedBroadcast)
                // means that intent was not received by WfcSettings.

                CharSequence title =
                        intent.getCharSequenceExtra(EXTRA_WFC_REGISTRATION_FAILURE_TITLE);
                CharSequence messageAlert =
                        intent.getCharSequenceExtra(EXTRA_WFC_REGISTRATION_FAILURE_MESSAGE);
                CharSequence messageNotification =
                        intent.getCharSequenceExtra(EXTRA_KEY_NOTIFICATION_MESSAGE);

                Intent resultIntent = new Intent(Intent.ACTION_MAIN);
                // Note: If the classname below is ever removed, the call to
                // PendingIntent.getActivity should also specify FLAG_IMMUTABLE to ensure the
                // pending intent cannot be tampered with.
                resultIntent.setClassName("com.android.settings",
                        "com.android.settings.Settings$WifiCallingSettingsActivity");
                resultIntent.putExtra(EXTRA_KEY_ALERT_SHOW, true);
                resultIntent.putExtra(EXTRA_WFC_REGISTRATION_FAILURE_TITLE, title);
                resultIntent.putExtra(EXTRA_WFC_REGISTRATION_FAILURE_MESSAGE, messageAlert);
                PendingIntent resultPendingIntent =
                        PendingIntent.getActivity(
                                mContext,
                                0,
                                resultIntent,
                                PendingIntent.FLAG_UPDATE_CURRENT | PendingIntent.FLAG_IMMUTABLE
                        );

                final Notification notification = new Notification.Builder(mContext)
                                .setSmallIcon(android.R.drawable.stat_sys_warning)
                                .setContentTitle(title)
                                .setContentText(messageNotification)
                                .setAutoCancel(true)
                                .setContentIntent(resultPendingIntent)
                                .setStyle(new Notification.BigTextStyle()
                                .bigText(messageNotification))
                                .setChannelId(NotificationChannelController.CHANNEL_ID_WFC)
                                .build();
                final String notificationTag = "wifi_calling";
                final int notificationId = 1;

                NotificationManager notificationManager =
                        (NotificationManager) mContext.getSystemService(
                                Context.NOTIFICATION_SERVICE);
                notificationManager.notify(notificationTag, notificationId,
                        notification);
            }
        }
    };

    /**
     * Show notification in case of some error codes.
     */
    public void processDisconnectReason(ImsReasonInfo imsReasonInfo) {
        if (imsReasonInfo.mCode == imsReasonInfo.CODE_REGISTRATION_ERROR
                && imsReasonInfo.mExtraMessage != null) {
            // Suppress WFC Registration notifications if WFC is not enabled by the user.
            if (mImsManagerFactory.create(mContext, mPhoneId).isWfcEnabledByUser()) {
                processWfcDisconnectForNotification(imsReasonInfo);
            }
        }
    }

    // Processes an IMS disconnect cause for possible WFC registration errors and optionally
    // disable WFC.
    private void processWfcDisconnectForNotification(ImsReasonInfo imsReasonInfo) {
        CarrierConfigManager configManager =
                (CarrierConfigManager) mContext.getSystemService(Context.CARRIER_CONFIG_SERVICE);
        if (configManager == null) {
            loge("processDisconnectReason: CarrierConfigManager is not ready");
            return;
        }
        PersistableBundle pb = configManager.getConfigForSubId(getSubId());
        if (pb == null) {
            loge("processDisconnectReason: no config for subId " + getSubId());
            return;
        }
        final String[] wfcOperatorErrorCodes =
                pb.getStringArray(
                        CarrierConfigManager.KEY_WFC_OPERATOR_ERROR_CODES_STRING_ARRAY);
        if (wfcOperatorErrorCodes == null) {
            // no operator-specific error codes
            return;
        }

        final String[] wfcOperatorErrorAlertMessages =
                mContext.getResources().getStringArray(
                        com.android.internal.R.array.wfcOperatorErrorAlertMessages);
        final String[] wfcOperatorErrorNotificationMessages =
                mContext.getResources().getStringArray(
                        com.android.internal.R.array.wfcOperatorErrorNotificationMessages);

        for (int i = 0; i < wfcOperatorErrorCodes.length; i++) {
            String[] codes = wfcOperatorErrorCodes[i].split("\\|");
            if (codes.length != 2) {
                loge("Invalid carrier config: " + wfcOperatorErrorCodes[i]);
                continue;
            }

            // Match error code.
            if (!imsReasonInfo.mExtraMessage.startsWith(
                    codes[0])) {
                continue;
            }
            // If there is no delimiter at the end of error code string
            // then we need to verify that we are not matching partial code.
            // EXAMPLE: "REG9" must not match "REG99".
            // NOTE: Error code must not be empty.
            int codeStringLength = codes[0].length();
            char lastChar = codes[0].charAt(codeStringLength - 1);
            if (Character.isLetterOrDigit(lastChar)) {
                if (imsReasonInfo.mExtraMessage.length() > codeStringLength) {
                    char nextChar = imsReasonInfo.mExtraMessage.charAt(codeStringLength);
                    if (Character.isLetterOrDigit(nextChar)) {
                        continue;
                    }
                }
            }

            final CharSequence title = mContext.getText(
                    com.android.internal.R.string.wfcRegErrorTitle);

            int idx = Integer.parseInt(codes[1]);
            if (idx < 0
                    || idx >= wfcOperatorErrorAlertMessages.length
                    || idx >= wfcOperatorErrorNotificationMessages.length) {
                loge("Invalid index: " + wfcOperatorErrorCodes[i]);
                continue;
            }
            String messageAlert = imsReasonInfo.mExtraMessage;
            String messageNotification = imsReasonInfo.mExtraMessage;
            if (!wfcOperatorErrorAlertMessages[idx].isEmpty()) {
                messageAlert = String.format(
                        wfcOperatorErrorAlertMessages[idx],
                        imsReasonInfo.mExtraMessage); // Fill IMS error code into alert message
            }
            if (!wfcOperatorErrorNotificationMessages[idx].isEmpty()) {
                messageNotification = String.format(
                        wfcOperatorErrorNotificationMessages[idx],
                        imsReasonInfo.mExtraMessage); // Fill IMS error code into notification
            }

            // If WfcSettings are active then alert will be shown
            // otherwise notification will be added.
            Intent intent = new Intent(
                    android.telephony.ims.ImsManager.ACTION_WFC_IMS_REGISTRATION_ERROR);
            intent.putExtra(EXTRA_WFC_REGISTRATION_FAILURE_TITLE, title);
            intent.putExtra(EXTRA_WFC_REGISTRATION_FAILURE_MESSAGE, messageAlert);
            intent.putExtra(EXTRA_KEY_NOTIFICATION_MESSAGE, messageNotification);
            mContext.sendOrderedBroadcast(intent, null, mResultReceiver,
                    null, Activity.RESULT_OK, null, null);

            // We can only match a single error code
            // so should break the loop after a successful match.
            break;
        }
    }

    @Override
    public boolean isOutgoingImsVoiceAllowed() {
        return mIsOutgoingImsVoiceAllowed;
    }

    @UnsupportedAppUsage(maxTargetSdk = Build.VERSION_CODES.R, trackingBug = 170729553)
    @Override
    public boolean isUtEnabled() {
        return mCT.isUtEnabled();
    }

    @Override
    public void sendEmergencyCallStateChange(boolean callActive) {
        mDefaultPhone.sendEmergencyCallStateChange(callActive);
    }

    @Override
    public void setBroadcastEmergencyCallStateChanges(boolean broadcast) {
        mDefaultPhone.setBroadcastEmergencyCallStateChanges(broadcast);
    }

    @Override
    public void notifyCallForwardingIndicator() {
        mDefaultPhone.notifyCallForwardingIndicator();
    }

    @VisibleForTesting
    public PowerManager.WakeLock getWakeLock() {
        return mWakeLock;
    }

    /**
     * Update roaming state and WFC mode in the following situations:
     *     1) voice is in service.
     *     2) data is in service and it is not IWLAN (if in legacy mode).
     * @param ss non-null ServiceState
     */
    private void updateRoamingState(ServiceState ss) {
        if (ss == null) {
            loge("updateRoamingState: null ServiceState!");
            return;
        }
        boolean newRoamingState = ss.getRoaming();
        // Do not recalculate if there is no change to state.
        if (mLastKnownRoamingState == newRoamingState) {
            return;
        }
        boolean isInService = (ss.getState() == ServiceState.STATE_IN_SERVICE
                || ss.getDataRegistrationState() == ServiceState.STATE_IN_SERVICE);
        // If we are not IN_SERVICE for voice or data, ignore change roaming state, as we always
        // move to home in this case.
        if (!isInService || !mDefaultPhone.isRadioOn()) {
            logi("updateRoamingState: we are not IN_SERVICE, ignoring roaming change.");
            return;
        }
        // We ignore roaming changes when moving to IWLAN because it always sets the roaming
        // mode to home and masks the actual cellular roaming status if voice is not registered. If
        // we just moved to IWLAN because WFC roaming mode is IWLAN preferred and WFC home mode is
        // cell preferred, we can get into a condition where the modem keeps bouncing between
        // IWLAN->cell->IWLAN->cell...
        if (isCsNotInServiceAndPsWwanReportingWlan(ss)) {
            logi("updateRoamingState: IWLAN masking roaming, ignore roaming change.");
            return;
        }
        if (mCT.getState() == PhoneConstants.State.IDLE) {
            if (DBG) logd("updateRoamingState now: " + newRoamingState);
            if (!mFeatureFlags.updateRoamingStateToSetWfcMode()) {
                mLastKnownRoamingState = newRoamingState;
            }
            CarrierConfigManager configManager = (CarrierConfigManager)
                    getContext().getSystemService(Context.CARRIER_CONFIG_SERVICE);
            // Don't set wfc mode if carrierconfig has not loaded. It will be set by GsmCdmaPhone
            // when receives ACTION_CARRIER_CONFIG_CHANGED broadcast.
            if (configManager != null && CarrierConfigManager.isConfigForIdentifiedCarrier(
                    configManager.getConfigForSubId(getSubId()))) {
                ImsManager imsManager = mImsManagerFactory.create(mContext, mPhoneId);
                imsManager.setWfcMode(imsManager.getWfcMode(newRoamingState), newRoamingState);
                if (mFeatureFlags.updateRoamingStateToSetWfcMode()) {
                    mLastKnownRoamingState = newRoamingState;
                }
            }
        } else {
            if (DBG) logd("updateRoamingState postponed: " + newRoamingState);
            mCT.registerForVoiceCallEnded(this, EVENT_VOICE_CALL_ENDED, null);
        }
    }

    /**
     * In legacy mode, data registration will report IWLAN when we are using WLAN for data,
     * effectively masking the true roaming state of the device if voice is not registered.
     *
     * @return true if we are reporting not in service for CS domain over WWAN transport and WLAN
     * for PS domain over WWAN transport.
     */
    private boolean isCsNotInServiceAndPsWwanReportingWlan(ServiceState ss) {
        // We can not get into this condition if we are in AP-Assisted mode.
        if (mDefaultPhone.getAccessNetworksManager() == null
                || !mDefaultPhone.getAccessNetworksManager().isInLegacyMode()) {
            return false;
        }
        NetworkRegistrationInfo csInfo = ss.getNetworkRegistrationInfo(
                NetworkRegistrationInfo.DOMAIN_CS, AccessNetworkConstants.TRANSPORT_TYPE_WWAN);
        NetworkRegistrationInfo psInfo = ss.getNetworkRegistrationInfo(
                NetworkRegistrationInfo.DOMAIN_PS, AccessNetworkConstants.TRANSPORT_TYPE_WWAN);
        // We will return roaming state correctly if the CS domain is in service because
        // ss.getRoaming() returns isVoiceRoaming||isDataRoaming result and isDataRoaming==false
        // when the modem reports IWLAN RAT.
        return psInfo != null && csInfo != null && !csInfo.isInService()
                && psInfo.getAccessNetworkTechnology() == TelephonyManager.NETWORK_TYPE_IWLAN;
    }

    public RegistrationManager.RegistrationCallback getImsMmTelRegistrationCallback() {
        return mImsMmTelRegistrationHelper.getCallback();
    }

    /**
     * Reset the IMS registration state.
     */
    public void resetImsRegistrationState() {
        if (DBG) logd("resetImsRegistrationState");
        mImsMmTelRegistrationHelper.reset();
        int subId = getSubId();
        if (SubscriptionManager.isValidSubscriptionId(subId)) {
            updateImsRegistrationInfo(REGISTRATION_STATE_NOT_REGISTERED,
                    REGISTRATION_TECH_NONE, SUGGESTED_ACTION_NONE, TRANSPORT_TYPE_INVALID);
        }
    }

    private ImsRegistrationCallbackHelper.ImsRegistrationUpdate mMmTelRegistrationUpdate = new
            ImsRegistrationCallbackHelper.ImsRegistrationUpdate() {
        @Override
        public void handleImsRegistered(@NonNull ImsRegistrationAttributes attributes) {
            int imsTransportType = attributes.getTransportType();
            if (DBG) {
                logd("handleImsRegistered: onImsMmTelConnected imsTransportType="
                        + AccessNetworkConstants.transportTypeToString(imsTransportType));
            }
            mRegLocalLog.log("handleImsRegistered: onImsMmTelConnected imsTransportType="
                    + AccessNetworkConstants.transportTypeToString(imsTransportType));
            setServiceState(ServiceState.STATE_IN_SERVICE);
            getDefaultPhone().setImsRegistrationState(true);
            mMetrics.writeOnImsConnectionState(mPhoneId, ImsConnectionState.State.CONNECTED, null);
            mImsStats.onImsRegistered(attributes);
            mImsNrSaModeHandler.onImsRegistered(
                    attributes.getRegistrationTechnology(), attributes.getFeatureTags());
            updateImsRegistrationInfo(REGISTRATION_STATE_REGISTERED,
                    attributes.getRegistrationTechnology(), SUGGESTED_ACTION_NONE,
                    imsTransportType);
            AsyncResult ar = new AsyncResult(null, null, null);
            mImsRegistrationUpdateRegistrants.notifyRegistrants(ar);
        }

        @Override
        public void handleImsRegistering(int imsRadioTech) {
            if (DBG) {
                logd("handleImsRegistering: onImsMmTelProgressing imsRadioTech="
                        + AccessNetworkConstants.transportTypeToString(imsRadioTech));
            }
            mRegLocalLog.log("handleImsRegistering: onImsMmTelProgressing imsRadioTech="
                    + AccessNetworkConstants.transportTypeToString(imsRadioTech));
            setServiceState(ServiceState.STATE_OUT_OF_SERVICE);
            getDefaultPhone().setImsRegistrationState(false);
            mMetrics.writeOnImsConnectionState(mPhoneId, ImsConnectionState.State.PROGRESSING,
                    null);
            mImsStats.onImsRegistering(imsRadioTech);
            AsyncResult ar = new AsyncResult(null, null, null);
            mImsRegistrationUpdateRegistrants.notifyRegistrants(ar);
        }

        @Override
        public void handleImsUnregistered(ImsReasonInfo imsReasonInfo,
                @RegistrationManager.SuggestedAction int suggestedAction,
                @ImsRegistrationImplBase.ImsRegistrationTech int imsRadioTech) {
            if (DBG) {
                logd("handleImsUnregistered: onImsMmTelDisconnected imsReasonInfo="
                        + imsReasonInfo + ", suggestedAction=" + suggestedAction
                        + ", disconnectedRadioTech=" + imsRadioTech);
            }
            mRegLocalLog.log("handleImsUnregistered: onImsMmTelDisconnected imsRadioTech="
                    + imsReasonInfo);
            int extraCode = imsReasonInfo.getExtraCode();
            /*
             * If lower layer passes extraCode with information that UE is
             * PS attached or not, we update mIsOutgoingImsVoiceAllowed
             * and return as we expect lower layer to invoke this function
             * again with updated ImsReasonInfo.
             */
            if (extraCode == QtiImsUtils.CODE_IS_PS_ATTACHED ||
                extraCode == QtiImsUtils.CODE_IS_NOT_PS_ATTACHED) {
                mIsOutgoingImsVoiceAllowed =
                        extraCode == QtiImsUtils.CODE_IS_PS_ATTACHED;
                return;
            }
            setServiceState(ServiceState.STATE_OUT_OF_SERVICE);
            processDisconnectReason(imsReasonInfo);
            getDefaultPhone().setImsRegistrationState(false);
            mMetrics.writeOnImsConnectionState(mPhoneId, ImsConnectionState.State.DISCONNECTED,
                    imsReasonInfo);
            mImsStats.onImsUnregistered(imsReasonInfo);
            mImsNrSaModeHandler.onImsUnregistered(imsRadioTech);
            mImsRegistrationTech = REGISTRATION_TECH_NONE;
            int suggestedModemAction = SUGGESTED_ACTION_NONE;
            if (imsReasonInfo.getCode() == ImsReasonInfo.CODE_REGISTRATION_ERROR) {
                if ((suggestedAction == SUGGESTED_ACTION_TRIGGER_PLMN_BLOCK)
                        || (suggestedAction == SUGGESTED_ACTION_TRIGGER_PLMN_BLOCK_WITH_TIMEOUT)) {
                    suggestedModemAction = suggestedAction;
                } else if (mFeatureFlags.addRatRelatedSuggestedActionToImsRegistration()) {
                    if ((suggestedAction == SUGGESTED_ACTION_TRIGGER_RAT_BLOCK)
                            || (suggestedAction == SUGGESTED_ACTION_TRIGGER_CLEAR_RAT_BLOCKS)) {
                        suggestedModemAction = suggestedAction;
                    }
                }
            }
            updateImsRegistrationInfo(REGISTRATION_STATE_NOT_REGISTERED,
                    imsRadioTech, suggestedModemAction, TRANSPORT_TYPE_INVALID);

            if (mFeatureFlags.clearCachedImsPhoneNumberWhenDeviceLostImsRegistration()) {
                // Clear the phone number from P-Associated-Uri
                setCurrentSubscriberUris(null);
                clearPhoneNumberForSourceIms();
            }
            AsyncResult ar = new AsyncResult(null, null, null);
            mImsRegistrationUpdateRegistrants.notifyRegistrants(ar);
        }

        @Override
        public void handleImsSubscriberAssociatedUriChanged(Uri[] uris) {
            if (DBG) logd("handleImsSubscriberAssociatedUriChanged" + uris);
            if (uris == null && isActiveSubId(getSubId())) {
                return;
            }
            setCurrentSubscriberUris(uris);
            setPhoneNumberForSourceIms(uris);
        }
    };

    /** Clear the IMS phone number from IMS associated Uris when IMS registration is lost. */
    @VisibleForTesting
    public void clearPhoneNumberForSourceIms() {
        int subId = getSubId();
        if (!SubscriptionManager.isValidSubscriptionId(subId)) {
            return;
        }

        if (DBG) logd("clearPhoneNumberForSourceIms");
        mSubscriptionManagerService.setNumberFromIms(subId, new String(""));
    }

    /** Sets the IMS phone number from IMS associated URIs, if any found. */
    @VisibleForTesting
    public void setPhoneNumberForSourceIms(Uri[] uris) {
        int subId = getSubId();
        if (!SubscriptionManager.isValidSubscriptionId(subId)) {
            // Defending b/219080264:
            // SubscriptionManagerService.setSubscriptionProperty validates input subId
            // so do not proceed if subId invalid. This may be happening because cached
            // IMS callbacks are sent back to telephony after SIM state changed.
            return;
        }

        String phoneNumber = extractPhoneNumberFromAssociatedUris(uris, /*isGlobalFormat*/true);

        SubscriptionInfoInternal subInfo = mSubscriptionManagerService
                .getSubscriptionInfoInternal(subId);
        if (subInfo == null) {
            return;
        }
        if (phoneNumber != null) {
            phoneNumber = PhoneNumberUtils.formatNumberToE164(phoneNumber,
                    subInfo.getCountryIso());
            if (phoneNumber == null) {
                return;
            }
            mSubscriptionManagerService.setNumberFromIms(subId, phoneNumber);
        } else if (isAllowNonGlobalNumberFormat()) {
            // If carrier config has true for KEY_IGNORE_GLOBAL_PHONE_NUMBER_FORMAT_BOOL and
            // P-Associated-Uri does not have global number,
            // try to find phone number excluding '+' one more time.
            phoneNumber = extractPhoneNumberFromAssociatedUris(uris, /*isGlobalFormat*/false);
            if (phoneNumber == null) {
                loge("extract phone number without '+' failed");
                return;
            }
            mSubscriptionManagerService.setNumberFromIms(subId, phoneNumber);
        } else {
            logd("extract phone number failed");
        }
    }

    /**
     * Finds the phone number from associated URIs.
     *
     * <p>Associated URIs are public user identities, and phone number could be used:
     * see 3GPP TS 24.229 5.4.1.2 and 3GPP TS 23.003 13.4. This algotihm look for the
     * possible "global number" in E.164 format.
     * <p>If true try finding phone number even if the P-Associated-Uri does not have global
     * number format.
     */
    private static String extractPhoneNumberFromAssociatedUris(Uri[] uris, boolean isGlobalFormat) {
        if (uris == null) {
            return null;
        }

        Stream<String> intermediate = Arrays.stream(uris)
                // Phone number is an opaque URI "tel:<phone-number>" or "sip:<phone-number>@<...>"
                .filter(u -> u != null && u.isOpaque())
                .filter(u -> "tel".equalsIgnoreCase(u.getScheme())
                        || "sip".equalsIgnoreCase(u.getScheme()))
                .map(Uri::getSchemeSpecificPart);

        if (isGlobalFormat) {
            // "Global number" should be in E.164 format starting with "+" e.g. "+447539447777"
            return intermediate.filter(ssp -> ssp != null && ssp.startsWith("+"))
                    // Remove whatever after "@" for sip URI
                    .map(ssp -> ssp.split("@")[0])
                    // Returns the first winner
                    .findFirst()
                    .orElse(null);
        } else {
            // non global number format
            return intermediate.filter(ssp -> ssp != null)
                    // Remove whatever after "@" for sip URI
                    .map(ssp -> ssp.split("@")[0])
                    // regular expression, allow only number
                    .filter(ssp -> ssp.matches("^[0-9]+$"))
                    // Returns the first winner
                    .findFirst()
                    .orElse(null);
        }
    }

    public IccRecords getIccRecords() {
        return mDefaultPhone.getIccRecords();
    }

    public DialArgs updateDialArgsForVolteSilentRedial(DialArgs dialArgs, int causeCode) {
        if (dialArgs != null) {
            ImsPhone.ImsDialArgs.Builder imsDialArgsBuilder;
            imsDialArgsBuilder = ImsPhone.ImsDialArgs.Builder.from(dialArgs);

            Bundle extras = new Bundle(dialArgs.intentExtras);
            if (causeCode == CallFailCause.EMC_REDIAL_ON_VOWIFI) {
                extras.putString(ImsCallProfile.EXTRA_CALL_RAT_TYPE,
                        String.valueOf(ServiceState.RIL_RADIO_TECHNOLOGY_IWLAN));
                logd("trigger VoWifi emergency call");
                imsDialArgsBuilder.setIntentExtras(extras);
            } else if (causeCode == CallFailCause.EMC_REDIAL_ON_IMS) {
                logd("trigger VoLte emergency call");
            }
            return imsDialArgsBuilder.build();
        }
        return new DialArgs.Builder<>().build();
    }

    @Override
    public VoiceCallSessionStats getVoiceCallSessionStats() {
        return mDefaultPhone.getVoiceCallSessionStats();
    }

    /** Returns the {@link ImsStats} for this IMS phone. */
    public ImsStats getImsStats() {
        return mImsStats;
    }

    /** Returns the {@link AccessNetworkConstants.TransportType} used to register this IMS phone. */
    public @AccessNetworkConstants.TransportType int getTransportType() {
        return mTransportType;
    }

    /** Sets the {@link ImsStats} mock for this IMS phone during unit testing. */
    @VisibleForTesting
    public void setImsStats(ImsStats imsStats) {
        mImsStats = imsStats;
    }

    public boolean hasAliveCall() {
        return (getForegroundCall().getState() != Call.State.IDLE ||
                getBackgroundCall().getState() != Call.State.IDLE);
    }

    public boolean getLastKnownRoamingState() {
        return mLastKnownRoamingState;
    }

    /**
     * Update IMS registration information to modem.
     *
     * @param capabilities indicate MMTEL capability such as VOICE, VIDEO and SMS.
     */
    public void updateImsRegistrationInfo(int capabilities) {
        if (mImsRegistrationState == REGISTRATION_STATE_REGISTERED) {
            if (mNotifiedRegisteredState && (capabilities == mImsRegistrationCapabilities)) {
                // Duplicated notification, no change in capabilities.
                return;
            }

            mImsRegistrationCapabilities = capabilities;
            if (capabilities == 0) {
                // Ignore this as this usually happens just before onUnregistered callback.
                // We can notify modem when onUnregistered() flow occurs.
                return;
            }

            mDefaultPhone.mCi.updateImsRegistrationInfo(mImsRegistrationState,
                    mImsRegistrationTech, 0, capabilities, null);
            mNotifiedRegisteredState = true;
        }
    }

    /**
     * Update IMS registration info
     *
     * @param regState indicates IMS registration state.
     * @param imsRadioTech indicates the type of the radio access network where IMS is registered.
     * @param suggestedAction indicates the suggested action for the radio to perform.
     */
    private void updateImsRegistrationInfo(
            @RegistrationManager.ImsRegistrationState int regState,
            @ImsRegistrationImplBase.ImsRegistrationTech int imsRadioTech,
            @RegistrationManager.SuggestedAction int suggestedAction,
            @AccessNetworkConstants.TransportType int transportType) {

        if (regState == mImsRegistrationState) {
            // In NOT_REGISTERED state, the current PLMN can be blocked with a suggested action.
            // But in this case, the same behavior is able to occur in different PLMNs with
            // same radio tech and suggested action.
            if ((regState == REGISTRATION_STATE_REGISTERED && imsRadioTech == mImsRegistrationTech)
                    || (regState == REGISTRATION_STATE_NOT_REGISTERED
                            && suggestedAction == SUGGESTED_ACTION_NONE
                            && mImsRegistrationSuggestedAction == SUGGESTED_ACTION_NONE
                            && imsRadioTech == mImsDeregistrationTech)) {
                // Filter duplicate notification.
                return;
            }
        }

        if (regState == REGISTRATION_STATE_NOT_REGISTERED) {
            mDefaultPhone.mCi.updateImsRegistrationInfo(regState,
                    imsRadioTech, suggestedAction, 0, null);
        } else if (mImsRegistrationState == REGISTRATION_STATE_REGISTERED) {
            // This happens when radio tech is changed while in REGISTERED state.
            if (mImsRegistrationCapabilities > 0) {
                // Capability has been updated. Notify REGISTRATION_STATE_REGISTERED.
                mDefaultPhone.mCi.updateImsRegistrationInfo(regState, imsRadioTech, 0,
                        mImsRegistrationCapabilities, null);
                mImsRegistrationTech = imsRadioTech;
                mTransportType = transportType;
                mNotifiedRegisteredState = true;
                return;
            }
        }

        mImsRegistrationState = regState;
        mImsRegistrationTech = imsRadioTech;
        mTransportType = transportType;
        mImsRegistrationSuggestedAction = suggestedAction;
        if (regState == REGISTRATION_STATE_NOT_REGISTERED) {
            mImsDeregistrationTech = imsRadioTech;
        } else {
            mImsDeregistrationTech = REGISTRATION_TECH_NONE;
        }
        mImsRegistrationCapabilities = 0;
        // REGISTRATION_STATE_REGISTERED will be notified when the capability is updated.
        mNotifiedRegisteredState = false;
    }

    @Override
    public void setTerminalBasedCallWaitingStatus(int state) {
        mCT.setTerminalBasedCallWaitingStatus(state);
    }

    @Override
    public void triggerEpsFallback(@MmTelFeature.EpsFallbackReason int reason, Message response) {
        mDefaultPhone.triggerEpsFallback(reason, response);
    }

    @Override
    public void startImsTraffic(int token,
            @MmTelFeature.ImsTrafficType int trafficType,
            @AccessNetworkConstants.RadioAccessNetworkType int accessNetworkType,
            @MmTelFeature.ImsTrafficDirection int trafficDirection, Message response) {
        mDefaultPhone.startImsTraffic(token, trafficType,
                accessNetworkType, trafficDirection, response);
    }

    @Override
    public void stopImsTraffic(int token, Message response) {
        mDefaultPhone.stopImsTraffic(token, response);
    }

    @Override
    public void registerForConnectionSetupFailure(Handler h, int what, Object obj) {
        mDefaultPhone.registerForConnectionSetupFailure(h, what, obj);
    }

    @Override
    public void unregisterForConnectionSetupFailure(Handler h) {
        mDefaultPhone.unregisterForConnectionSetupFailure(h);
    }

    @Override
    public void triggerImsDeregistration(
            @ImsRegistrationImplBase.ImsDeregistrationReason int reason) {
        mCT.triggerImsDeregistration(reason);
    }

    @Override
    public void updateImsCallStatus(List<ImsCallInfo> imsCallInfo, Message response) {
        mDefaultPhone.updateImsCallStatus(imsCallInfo, response);
    }

    @Override
    public void triggerNotifyAnbr(int mediaType, int direction, int bitsPerSecond) {
        mCT.triggerNotifyAnbr(mediaType, direction, bitsPerSecond);
    }

    /**
     * Check whether making a call using Wi-Fi is possible or not.
     * @return {code true} if IMS is registered over IWLAN else return {code false}.
     */
    public boolean canMakeWifiCall() {
        return isImsRegistered() && (getImsRegistrationTech()
                == ImsRegistrationImplBase.REGISTRATION_TECH_IWLAN);
    }

    @Override
    public void dump(FileDescriptor fd, PrintWriter printWriter, String[] args) {
        IndentingPrintWriter pw = new IndentingPrintWriter(printWriter, "  ");
        pw.println("ImsPhone extends:");
        super.dump(fd, pw, args);
        pw.flush();

        pw.println("ImsPhone:");
        pw.println("  mDefaultPhone = " + mDefaultPhone);
        pw.println("  mPendingMMIs = " + mPendingMMIs);
        pw.println("  mPostDialHandler = " + mPostDialHandler);
        pw.println("  mSS = " + mSS);
        pw.println("  mWakeLock = " + mWakeLock);
        pw.println("  mIsPhoneInEcmState = " + EcbmHandler.getInstance().isInEcm());
        pw.println("  mSilentRedialRegistrants = " + mSilentRedialRegistrants);
        pw.println("  mImsMmTelRegistrationState = "
                + mImsMmTelRegistrationHelper.getImsRegistrationState());
        pw.println("  mLastKnownRoamingState = " + mLastKnownRoamingState);
        pw.println("  mSsnRegistrants = " + mSsnRegistrants);
        pw.println(" Registration Log:");
        pw.increaseIndent();
        mRegLocalLog.dump(pw);
        pw.decreaseIndent();
        pw.flush();
    }

    private boolean isAllowNonGlobalNumberFormat() {
        PersistableBundle persistableBundle = null;
        CarrierConfigManager carrierConfigManager = (CarrierConfigManager) mContext
                .getSystemService(Context.CARRIER_CONFIG_SERVICE);
        if (carrierConfigManager != null) {
            persistableBundle = carrierConfigManager.getConfigForSubId(getSubId(),
                    CarrierConfigManager.Ims.KEY_ALLOW_NON_GLOBAL_PHONE_NUMBER_FORMAT_BOOL);
        }
        if (persistableBundle != null) {
            return persistableBundle.getBoolean(
                    CarrierConfigManager.Ims.KEY_ALLOW_NON_GLOBAL_PHONE_NUMBER_FORMAT_BOOL, false);
        }

        return false;
    }

    private void logi(String s) {
        Rlog.i(LOG_TAG, "[" + mPhoneId + "] " + s);
    }

    private void logv(String s) {
        Rlog.v(LOG_TAG, "[" + mPhoneId + "] " + s);
    }

    private void logd(String s) {
        Rlog.d(LOG_TAG, "[" + mPhoneId + "] " + s);
    }

    private void loge(String s) {
        Rlog.e(LOG_TAG, "[" + mPhoneId + "] " + s);
    }

    private void throwExceptionIfDialDeferred(ImsDialArgs.DeferDial deferDial)
            throws CallStateException {
        if (deferDial == ImsDialArgs.DeferDial.ENABLE) {
            // Active call on other sub needs to be held before MMI can be processed
            throw new CallStateException(CallStateException.ERROR_HOLD_ACTIVE_CALL_ON_OTHER_SUB,
                    "Cannot process MMI in DSDA");
        }
    }
}<|MERGE_RESOLUTION|>--- conflicted
+++ resolved
@@ -79,10 +79,6 @@
 import android.os.ResultReceiver;
 import android.os.UserHandle;
 import android.preference.PreferenceManager;
-<<<<<<< HEAD
-=======
-import android.sysprop.TelephonyProperties;
->>>>>>> 12b6e923
 import android.telecom.VideoProfile;
 import android.telephony.AccessNetworkConstants;
 import android.telephony.CarrierConfigManager;
@@ -865,16 +861,12 @@
                     // Active call on other sub needs to be held by HoldAndDialHandler before
                     // ringing call can be accepted
                     if (DBG) logd("MmiCode 2: accept ringing call");
-<<<<<<< HEAD
                     throwExceptionIfDialDeferred(deferDial);
-                    mCT.acceptCall(VideoProfile.STATE_AUDIO_ONLY);
-=======
                     if (mFeatureFlags.answerAudioOnlyWhenAnsweringViaMmiCode()) {
                         mCT.acceptCall(VideoProfile.STATE_AUDIO_ONLY);
                     } else {
                         mCT.acceptCall(ImsCallProfile.CALL_TYPE_VOICE);
                     }
->>>>>>> 12b6e923
                 } else if (getBackgroundCall().getState() == ImsPhoneCall.State.HOLDING) {
                     // If there's an active ongoing call as well, hold it and the background one
                     // should automatically unhold. Otherwise just unhold the background call.
