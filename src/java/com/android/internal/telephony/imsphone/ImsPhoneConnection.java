/*
 * Copyright (C) 2013 The Android Open Source Project
 *
 * Licensed under the Apache License, Version 2.0 (the "License");
 * you may not use this file except in compliance with the License.
 * You may obtain a copy of the License at
 *
 *      http://www.apache.org/licenses/LICENSE-2.0
 *
 * Unless required by applicable law or agreed to in writing, software
 * distributed under the License is distributed on an "AS IS" BASIS,
 * WITHOUT WARRANTIES OR CONDITIONS OF ANY KIND, either express or implied.
 * See the License for the specific language governing permissions and
 * limitations under the License.
 */

package com.android.internal.telephony.imsphone;

import android.compat.annotation.UnsupportedAppUsage;
import android.content.Context;
import android.net.Uri;
import android.os.AsyncResult;
import android.os.Bundle;
import android.os.Handler;
import android.os.Looper;
import android.os.Message;
import android.os.Messenger;
import android.os.PersistableBundle;
import android.os.PowerManager;
import android.os.Registrant;
import android.os.SystemClock;
import android.telecom.VideoProfile;
import android.telephony.CarrierConfigManager;
import android.telephony.DisconnectCause;
import android.telephony.PhoneNumberUtils;
import android.telephony.ServiceState;
import android.telephony.TelephonyManager;
import android.telephony.ims.ImsCallProfile;
import android.telephony.ims.ImsStreamMediaProfile;
import android.text.TextUtils;

import com.android.ims.ImsCall;
import com.android.ims.ImsException;
import com.android.ims.internal.ImsVideoCallProviderWrapper;
import com.android.internal.telephony.CallStateException;
import com.android.internal.telephony.Connection;
import com.android.internal.telephony.Phone;
import com.android.internal.telephony.PhoneConstants;
import com.android.internal.telephony.UUSInfo;
import com.android.internal.telephony.emergency.EmergencyNumberTracker;
import com.android.internal.telephony.metrics.TelephonyMetrics;
import com.android.telephony.Rlog;

import java.util.Objects;

/**
 * {@hide}
 */
public class ImsPhoneConnection extends Connection implements
        ImsVideoCallProviderWrapper.ImsVideoProviderWrapperCallback {

    private static final String LOG_TAG = "ImsPhoneConnection";
    private static final boolean DBG = true;

    //***** Instance Variables

    @UnsupportedAppUsage
    private ImsPhoneCallTracker mOwner;
    @UnsupportedAppUsage
    private ImsPhoneCall mParent;
    @UnsupportedAppUsage
    private ImsCall mImsCall;
    private Bundle mExtras = new Bundle();
    private TelephonyMetrics mMetrics = TelephonyMetrics.getInstance();

    @UnsupportedAppUsage
    private boolean mDisconnected;

    /*
    int mIndex;          // index in ImsPhoneCallTracker.connections[], -1 if unassigned
                        // The GSM index is 1 + this
    */

    /*
     * These time/timespan values are based on System.currentTimeMillis(),
     * i.e., "wall clock" time.
     */
    private long mDisconnectTime;

    private UUSInfo mUusInfo;
    private Handler mHandler;
    private final Messenger mHandlerMessenger;

    private PowerManager.WakeLock mPartialWakeLock;

    // The cached connect time of the connection when it turns into a conference.
    private long mConferenceConnectTime = 0;

    // The cached delay to be used between DTMF tones fetched from carrier config.
    private int mDtmfToneDelay = 0;

    private boolean mIsEmergency = false;

    /**
     * Used to indicate that video state changes detected by
     * {@link #updateMediaCapabilities(ImsCall)} should be ignored.  When a video state change from
     * unpaused to paused occurs, we set this flag and then update the existing video state when
     * new {@link #onReceiveSessionModifyResponse(int, VideoProfile, VideoProfile)} callbacks come
     * in.  When the video un-pauses we continue receiving the video state updates.
     */
    private boolean mShouldIgnoreVideoStateChanges = false;

    private ImsVideoCallProviderWrapper mImsVideoCallProviderWrapper;

    private int mPreciseDisconnectCause = 0;

    private ImsRttTextHandler mRttTextHandler;
    private android.telecom.Connection.RttTextStream mRttTextStream;
    // This reflects the RTT status as reported to us by the IMS stack via the media profile.
    private boolean mIsRttEnabledForCall = false;

    /**
     * Used to indicate that this call is in the midst of being merged into a conference.
     */
    private boolean mIsMergeInProcess = false;

    private String mVendorCause;

    /**
     * Used as an override to determine whether video is locally available for this call.
     * This allows video availability to be overridden in the case that the modem says video is
     * currently available, but mobile data is off and the carrier is metering data for video
     * calls.
     */
    private boolean mIsLocalVideoCapable = true;

    //***** Event Constants
    private static final int EVENT_DTMF_DONE = 1;
    private static final int EVENT_PAUSE_DONE = 2;
    private static final int EVENT_NEXT_POST_DIAL = 3;
    private static final int EVENT_WAKE_LOCK_TIMEOUT = 4;
    private static final int EVENT_DTMF_DELAY_DONE = 5;

    //***** Constants
    private static final int PAUSE_DELAY_MILLIS = 3 * 1000;
    private static final int WAKE_LOCK_TIMEOUT_MILLIS = 60*1000;

    //***** Inner Classes

    class MyHandler extends Handler {
        MyHandler(Looper l) {super(l);}

        @Override
        public void
        handleMessage(Message msg) {

            switch (msg.what) {
                case EVENT_NEXT_POST_DIAL:
                case EVENT_DTMF_DELAY_DONE:
                case EVENT_PAUSE_DONE:
                    processNextPostDialChar();
                    break;
                case EVENT_WAKE_LOCK_TIMEOUT:
                    releaseWakeLock();
                    break;
                case EVENT_DTMF_DONE:
                    // We may need to add a delay specified by carrier between DTMF tones that are
                    // sent out.
                    mHandler.sendMessageDelayed(mHandler.obtainMessage(EVENT_DTMF_DELAY_DONE),
                            mDtmfToneDelay);
                    break;
            }
        }
    }

    //***** Constructors

    /** This is probably an MT call */
    public ImsPhoneConnection(Phone phone, ImsCall imsCall, ImsPhoneCallTracker ct,
           ImsPhoneCall parent, boolean isUnknown) {
        super(PhoneConstants.PHONE_TYPE_IMS);
        createWakeLock(phone.getContext());
        acquireWakeLock();

        mOwner = ct;
        mHandler = new MyHandler(mOwner.getLooper());
        mHandlerMessenger = new Messenger(mHandler);
        mImsCall = imsCall;
        mIsAdhocConference = isMultiparty();

        if ((imsCall != null) && (imsCall.getCallProfile() != null)) {
            mAddress = imsCall.getCallProfile().getCallExtra(ImsCallProfile.EXTRA_OI);
            mCnapName = imsCall.getCallProfile().getCallExtra(ImsCallProfile.EXTRA_CNA);
            mNumberPresentation = ImsCallProfile.OIRToPresentation(
                    imsCall.getCallProfile().getCallExtraInt(ImsCallProfile.EXTRA_OIR));
            mCnapNamePresentation = ImsCallProfile.OIRToPresentation(
                    imsCall.getCallProfile().getCallExtraInt(ImsCallProfile.EXTRA_CNAP));
            setNumberVerificationStatus(toTelecomVerificationStatus(
                    imsCall.getCallProfile().getCallerNumberVerificationStatus()));
            updateMediaCapabilities(imsCall);
        } else {
            mNumberPresentation = PhoneConstants.PRESENTATION_UNKNOWN;
            mCnapNamePresentation = PhoneConstants.PRESENTATION_UNKNOWN;
        }

        mIsIncoming = !isUnknown;
        mCreateTime = System.currentTimeMillis();
        mUusInfo = null;

        // Ensure any extras set on the ImsCallProfile at the start of the call are cached locally
        // in the ImsPhoneConnection.  This isn't going to inform any listeners (since the original
        // connection is not likely to be associated with a TelephonyConnection yet).
        updateExtras(imsCall);

        mParent = parent;
        mParent.attach(this,
                (mIsIncoming? ImsPhoneCall.State.INCOMING: ImsPhoneCall.State.DIALING));

        fetchDtmfToneDelay(phone);

        if (phone.getContext().getResources().getBoolean(
                com.android.internal.R.bool.config_use_voip_mode_for_ims)) {
            setAudioModeIsVoip(true);
        }
    }

    /** This is an MO call, created when dialing */
    public ImsPhoneConnection(Phone phone, String dialString, ImsPhoneCallTracker ct,
            ImsPhoneCall parent, boolean isEmergency) {
        super(PhoneConstants.PHONE_TYPE_IMS);
        createWakeLock(phone.getContext());
        acquireWakeLock();

        mOwner = ct;
        mHandler = new MyHandler(mOwner.getLooper());
        mHandlerMessenger = new Messenger(mHandler);

        mDialString = dialString;

        mAddress = PhoneNumberUtils.extractNetworkPortionAlt(dialString);
        mPostDialString = PhoneNumberUtils.extractPostDialPortion(dialString);

        //mIndex = -1;

        mIsIncoming = false;
        mCnapName = null;
        mCnapNamePresentation = PhoneConstants.PRESENTATION_ALLOWED;
        mNumberPresentation = PhoneConstants.PRESENTATION_ALLOWED;
        mCreateTime = System.currentTimeMillis();

        mParent = parent;
        parent.attachFake(this, ImsPhoneCall.State.DIALING);

        mIsEmergency = isEmergency;
        if (isEmergency) {
            setEmergencyCallInfo(mOwner);
        }

        fetchDtmfToneDelay(phone);

        if (phone.getContext().getResources().getBoolean(
                com.android.internal.R.bool.config_use_voip_mode_for_ims)) {
            setAudioModeIsVoip(true);
        }
    }

    /** This is an MO conference call, created when dialing */
    public ImsPhoneConnection(Phone phone, String[] participantsToDial, ImsPhoneCallTracker ct,
            ImsPhoneCall parent, boolean isEmergency) {
        super(PhoneConstants.PHONE_TYPE_IMS);
        createWakeLock(phone.getContext());
        acquireWakeLock();

        mOwner = ct;
        mHandler = new MyHandler(mOwner.getLooper());
        mHandlerMessenger = new Messenger(mHandler);

        mDialString = mAddress = Connection.ADHOC_CONFERENCE_ADDRESS;
        mParticipantsToDial = participantsToDial;
        mIsAdhocConference = true;

        mIsIncoming = false;
        mCnapName = null;
        mCnapNamePresentation = PhoneConstants.PRESENTATION_ALLOWED;
        mNumberPresentation = PhoneConstants.PRESENTATION_ALLOWED;
        mCreateTime = System.currentTimeMillis();

        mParent = parent;
        parent.attachFake(this, ImsPhoneCall.State.DIALING);

        if (phone.getContext().getResources().getBoolean(
                com.android.internal.R.bool.config_use_voip_mode_for_ims)) {
            setAudioModeIsVoip(true);
        }
    }


    public void dispose() {
    }

    static boolean
    equalsHandlesNulls (Object a, Object b) {
        return (a == null) ? (b == null) : a.equals (b);
    }

    static boolean
    equalsBaseDialString (String a, String b) {
        return (a == null) ? (b == null) : (b != null && a.startsWith (b));
    }

    private int applyLocalCallCapabilities(ImsCallProfile localProfile, int capabilities) {
        Rlog.i(LOG_TAG, "applyLocalCallCapabilities - localProfile = " + localProfile);
        capabilities = removeCapability(capabilities,
                Connection.Capability.SUPPORTS_VT_LOCAL_BIDIRECTIONAL);

        if (!mIsLocalVideoCapable) {
            Rlog.i(LOG_TAG, "applyLocalCallCapabilities - disabling video (overidden)");
            return capabilities;
        }
        switch (localProfile.mCallType) {
            case ImsCallProfile.CALL_TYPE_VT:
                // Fall-through
            case ImsCallProfile.CALL_TYPE_VIDEO_N_VOICE:
                capabilities = addCapability(capabilities,
                        Connection.Capability.SUPPORTS_VT_LOCAL_BIDIRECTIONAL);
                break;
            case ImsCallProfile.CALL_TYPE_VT_NODIR:
                capabilities = removeCapability(capabilities,
                        Connection.Capability.SUPPORTS_DOWNGRADE_TO_VOICE_LOCAL);
                break;
        }
        return capabilities;
    }

    private static int applyRemoteCallCapabilities(ImsCallProfile remoteProfile, int capabilities) {
        Rlog.w(LOG_TAG, "applyRemoteCallCapabilities - remoteProfile = "+remoteProfile);
        capabilities = removeCapability(capabilities,
                Connection.Capability.SUPPORTS_VT_REMOTE_BIDIRECTIONAL);

        switch (remoteProfile.mCallType) {
            case ImsCallProfile.CALL_TYPE_VT:
                // fall-through
            case ImsCallProfile.CALL_TYPE_VIDEO_N_VOICE:
                capabilities = addCapability(capabilities,
                        Connection.Capability.SUPPORTS_VT_REMOTE_BIDIRECTIONAL);
                break;
            case ImsCallProfile.CALL_TYPE_VT_NODIR:
                capabilities = removeCapability(capabilities,
                        Connection.Capability.SUPPORTS_DOWNGRADE_TO_VOICE_REMOTE);
                break;
        }

        if (remoteProfile.getMediaProfile().getRttMode() == ImsStreamMediaProfile.RTT_MODE_FULL) {
            capabilities = addCapability(capabilities, Connection.Capability.SUPPORTS_RTT_REMOTE);
        }
        return capabilities;
    }

    @Override
    public String getOrigDialString(){
        return mDialString;
    }

    @UnsupportedAppUsage
    @Override
    public ImsPhoneCall getCall() {
        return mParent;
    }

    @Override
    public long getDisconnectTime() {
        return mDisconnectTime;
    }

    @Override
    public long getHoldingStartTime() {
        return mHoldingStartTime;
    }

    @Override
    public long getHoldDurationMillis() {
        if (getState() != ImsPhoneCall.State.HOLDING) {
            // If not holding, return 0
            return 0;
        } else {
            return SystemClock.elapsedRealtime() - mHoldingStartTime;
        }
    }

    public void setDisconnectCause(int cause) {
        Rlog.d(LOG_TAG, "setDisconnectCause: cause=" + cause);
        mCause = cause;
    }

    /** Get the disconnect cause for connection*/
    public int getDisconnectCause() {
        Rlog.d(LOG_TAG, "getDisconnectCause: cause=" + mCause);
        return mCause;
    }

    public boolean isIncomingCallAutoRejected() {
        return mCause == DisconnectCause.INCOMING_AUTO_REJECTED ? true : false;
    }

    @Override
    public String getVendorDisconnectCause() {
      return mVendorCause;
    }

    @UnsupportedAppUsage
    public ImsPhoneCallTracker getOwner () {
        return mOwner;
    }

    @Override
    public ImsPhoneCall.State getState() {
        if (mDisconnected) {
            return ImsPhoneCall.State.DISCONNECTED;
        } else {
            return super.getState();
        }
    }

    @Override
    public void deflect(String number) throws CallStateException {
        if (mParent.getState().isRinging()) {
            try {
                if (mImsCall != null) {
                    mImsCall.deflect(number);
                } else {
                    throw new CallStateException("no valid ims call to deflect");
                }
            } catch (ImsException e) {
                throw new CallStateException("cannot deflect call");
            }
        } else {
            throw new CallStateException("phone not ringing");
        }
    }

    @Override
    public void transfer(String number, boolean isConfirmationRequired) throws CallStateException {
        try {
            if (mImsCall != null) {
                mImsCall.transfer(number, isConfirmationRequired);
            } else {
                throw new CallStateException("no valid ims call to transfer");
            }
        } catch (ImsException e) {
            throw new CallStateException("cannot transfer call");
        }
    }

    @Override
    public void consultativeTransfer(Connection other) throws CallStateException {
        try {
            if (mImsCall != null) {
                mImsCall.consultativeTransfer(((ImsPhoneConnection) other).getImsCall());
            } else {
                throw new CallStateException("no valid ims call to transfer");
            }
        } catch (ImsException e) {
            throw new CallStateException("cannot transfer call");
        }
    }

    @Override
    public void hangup() throws CallStateException {
        if (!mDisconnected) {
            mOwner.hangup(this);
        } else {
            throw new CallStateException ("disconnected");
        }
    }

    @Override
    public void separate() throws CallStateException {
        throw new CallStateException ("not supported");
    }

    @Override
    public void proceedAfterWaitChar() {
        if (mPostDialState != PostDialState.WAIT) {
            Rlog.w(LOG_TAG, "ImsPhoneConnection.proceedAfterWaitChar(): Expected "
                    + "getPostDialState() to be WAIT but was " + mPostDialState);
            return;
        }

        setPostDialState(PostDialState.STARTED);

        processNextPostDialChar();
    }

    @Override
    public void proceedAfterWildChar(String str) {
        if (mPostDialState != PostDialState.WILD) {
            Rlog.w(LOG_TAG, "ImsPhoneConnection.proceedAfterWaitChar(): Expected "
                    + "getPostDialState() to be WILD but was " + mPostDialState);
            return;
        }

        setPostDialState(PostDialState.STARTED);

        // make a new postDialString, with the wild char replacement string
        // at the beginning, followed by the remaining postDialString.

        StringBuilder buf = new StringBuilder(str);
        buf.append(mPostDialString.substring(mNextPostDialChar));
        mPostDialString = buf.toString();
        mNextPostDialChar = 0;
        if (Phone.DEBUG_PHONE) {
            Rlog.d(LOG_TAG, "proceedAfterWildChar: new postDialString is " +
                    mPostDialString);
        }

        processNextPostDialChar();
    }

    @Override
    public void cancelPostDial() {
        setPostDialState(PostDialState.CANCELLED);
    }

    /**
     * Called when this Connection is being hung up locally (eg, user pressed "end")
     */
    void
    onHangupLocal() {
        mCause = DisconnectCause.LOCAL;
        mVendorCause = null;
    }

    /** Called when the connection has been disconnected */
    @Override
    public boolean onDisconnect(int cause) {
        Rlog.d(LOG_TAG, "onDisconnect: cause=" + cause);
        if (mCause != DisconnectCause.LOCAL || cause == DisconnectCause.INCOMING_REJECTED) {
            mCause = cause;
        }
        return onDisconnect();
    }

    @UnsupportedAppUsage
    public boolean onDisconnect() {
        boolean changed = false;

        if (!mDisconnected) {
            //mIndex = -1;

            mDisconnectTime = System.currentTimeMillis();
            mDuration = SystemClock.elapsedRealtime() - mConnectTimeReal;
            mDisconnected = true;

            mOwner.mPhone.notifyDisconnect(this);
            notifyDisconnect(mCause);

            if (mParent != null) {
                changed = mParent.connectionDisconnected(this);
            } else {
                Rlog.d(LOG_TAG, "onDisconnect: no parent");
            }
            synchronized (this) {
                if (mRttTextHandler != null) {
                    mRttTextHandler.tearDown();
                }
                if (mImsCall != null) mImsCall.close();
                mImsCall = null;
                if (mImsVideoCallProviderWrapper != null) {
                    mImsVideoCallProviderWrapper.tearDown();
                }
            }
        }
        releaseWakeLock();
        return changed;
    }

    void
    onRemoteDisconnect(String vendorCause) {
        this.mVendorCause = vendorCause;
    }

    /**
     * An incoming or outgoing call has connected
     */
    void
    onConnectedInOrOut() {
        mConnectTime = System.currentTimeMillis();
        mConnectTimeReal = SystemClock.elapsedRealtime();
        mDuration = 0;

        if (Phone.DEBUG_PHONE) {
            Rlog.d(LOG_TAG, "onConnectedInOrOut: connectTime=" + mConnectTime);
        }

        if (!mIsIncoming) {
            // outgoing calls only
            processNextPostDialChar();
        }
        releaseWakeLock();
    }

    /*package*/ void
    onStartedHolding() {
        mHoldingStartTime = SystemClock.elapsedRealtime();
    }
    /**
     * Performs the appropriate action for a post-dial char, but does not
     * notify application. returns false if the character is invalid and
     * should be ignored
     */
    private boolean
    processPostDialChar(char c) {
        if (PhoneNumberUtils.is12Key(c)) {
            Message dtmfComplete = mHandler.obtainMessage(EVENT_DTMF_DONE);
            dtmfComplete.replyTo = mHandlerMessenger;
            mOwner.sendDtmf(c, dtmfComplete);
        } else if (c == PhoneNumberUtils.PAUSE) {
            // From TS 22.101:
            // It continues...
            // Upon the called party answering the UE shall send the DTMF digits
            // automatically to the network after a delay of 3 seconds( 20 ).
            // The digits shall be sent according to the procedures and timing
            // specified in 3GPP TS 24.008 [13]. The first occurrence of the
            // "DTMF Control Digits Separator" shall be used by the ME to
            // distinguish between the addressing digits (i.e. the phone number)
            // and the DTMF digits. Upon subsequent occurrences of the
            // separator,
            // the UE shall pause again for 3 seconds ( 20 ) before sending
            // any further DTMF digits.
            mHandler.sendMessageDelayed(mHandler.obtainMessage(EVENT_PAUSE_DONE),
                    PAUSE_DELAY_MILLIS);
        } else if (c == PhoneNumberUtils.WAIT) {
            setPostDialState(PostDialState.WAIT);
        } else if (c == PhoneNumberUtils.WILD) {
            setPostDialState(PostDialState.WILD);
        } else {
            return false;
        }

        return true;
    }

    @Override
    protected void finalize() {
        releaseWakeLock();
    }

    private void
    processNextPostDialChar() {
        char c = 0;
        Registrant postDialHandler;

        if (mPostDialState == PostDialState.CANCELLED) {
            //Rlog.d(LOG_TAG, "##### processNextPostDialChar: postDialState == CANCELLED, bail");
            return;
        }

        if (mPostDialString == null || mPostDialString.length() <= mNextPostDialChar) {
            setPostDialState(PostDialState.COMPLETE);

            // notifyMessage.arg1 is 0 on complete
            c = 0;
        } else {
            boolean isValid;

            setPostDialState(PostDialState.STARTED);

            c = mPostDialString.charAt(mNextPostDialChar++);

            isValid = processPostDialChar(c);

            if (!isValid) {
                // Will call processNextPostDialChar
                mHandler.obtainMessage(EVENT_NEXT_POST_DIAL).sendToTarget();
                // Don't notify application
                Rlog.e(LOG_TAG, "processNextPostDialChar: c=" + c + " isn't valid!");
                return;
            }
        }

        notifyPostDialListenersNextChar(c);

        // TODO: remove the following code since the handler no longer executes anything.
        postDialHandler = mOwner.mPhone.getPostDialHandler();

        Message notifyMessage;

        if (postDialHandler != null
                && (notifyMessage = postDialHandler.messageForRegistrant()) != null) {
            // The AsyncResult.result is the Connection object
            PostDialState state = mPostDialState;
            AsyncResult ar = AsyncResult.forMessage(notifyMessage);
            ar.result = this;
            ar.userObj = state;

            // arg1 is the character that was/is being processed
            notifyMessage.arg1 = c;

            //Rlog.v(LOG_TAG,
            //      "##### processNextPostDialChar: send msg to postDialHandler, arg1=" + c);
            notifyMessage.sendToTarget();
        }
    }

    /**
     * Set post dial state and acquire wake lock while switching to "started"
     * state, the wake lock will be released if state switches out of "started"
     * state or after WAKE_LOCK_TIMEOUT_MILLIS.
     * @param s new PostDialState
     */
    private void setPostDialState(PostDialState s) {
        if (mPostDialState != PostDialState.STARTED
                && s == PostDialState.STARTED) {
            acquireWakeLock();
            Message msg = mHandler.obtainMessage(EVENT_WAKE_LOCK_TIMEOUT);
            mHandler.sendMessageDelayed(msg, WAKE_LOCK_TIMEOUT_MILLIS);
        } else if (mPostDialState == PostDialState.STARTED
                && s != PostDialState.STARTED) {
            mHandler.removeMessages(EVENT_WAKE_LOCK_TIMEOUT);
            releaseWakeLock();
        }
        mPostDialState = s;
        notifyPostDialListeners();
    }

    @UnsupportedAppUsage
    private void
    createWakeLock(Context context) {
        PowerManager pm = (PowerManager) context.getSystemService(Context.POWER_SERVICE);
        mPartialWakeLock = pm.newWakeLock(PowerManager.PARTIAL_WAKE_LOCK, LOG_TAG);
    }

    @UnsupportedAppUsage
    private void
    acquireWakeLock() {
        Rlog.d(LOG_TAG, "acquireWakeLock");
        mPartialWakeLock.acquire();
    }

    void
    releaseWakeLock() {
        if (mPartialWakeLock != null) {
            synchronized (mPartialWakeLock) {
                if (mPartialWakeLock.isHeld()) {
                    Rlog.d(LOG_TAG, "releaseWakeLock");
                    mPartialWakeLock.release();
                }
            }
        }
    }

    private void fetchDtmfToneDelay(Phone phone) {
        CarrierConfigManager configMgr = (CarrierConfigManager)
                phone.getContext().getSystemService(Context.CARRIER_CONFIG_SERVICE);
        PersistableBundle b = configMgr.getConfigForSubId(phone.getSubId());
        if (b != null) {
            mDtmfToneDelay = b.getInt(CarrierConfigManager.KEY_IMS_DTMF_TONE_DELAY_INT);
        }
    }

    @Override
    public int getNumberPresentation() {
        return mNumberPresentation;
    }

    @Override
    public UUSInfo getUUSInfo() {
        return mUusInfo;
    }

    @Override
    public Connection getOrigConnection() {
        return null;
    }

    @UnsupportedAppUsage
    @Override
    public synchronized boolean isMultiparty() {
        return mImsCall != null && mImsCall.isMultiparty();
    }

    /**
     * Where {@link #isMultiparty()} is {@code true}, determines if this {@link ImsCall} is the
     * origin of the conference call (i.e. {@code #isConferenceHost()} is {@code true}), or if this
     * {@link ImsCall} is a member of a conference hosted on another device.
     *
     * @return {@code true} if this call is the origin of the conference call it is a member of,
     *      {@code false} otherwise.
     */
    @Override
    public synchronized boolean isConferenceHost() {
        return mImsCall != null && mImsCall.isConferenceHost();
    }

    @Override
    public boolean isMemberOfPeerConference() {
        return !isConferenceHost();
    }

    public synchronized ImsCall getImsCall() {
        return mImsCall;
    }

    public synchronized void setImsCall(ImsCall imsCall) {
        mImsCall = imsCall;
    }

    public void changeParent(ImsPhoneCall parent) {
        mParent = parent;
    }

    /**
     * @return {@code true} if the {@link ImsPhoneConnection} or its media capabilities have been
     *     changed, and {@code false} otherwise.
     */
    @UnsupportedAppUsage
    public boolean update(ImsCall imsCall, ImsPhoneCall.State state) {
        if (state == ImsPhoneCall.State.ACTIVE) {
            // If the state of the call is active, but there is a pending request to the RIL to hold
            // the call, we will skip this update.  This is really a signalling delay or failure
            // from the RIL, but we will prevent it from going through as we will end up erroneously
            // making this call active when really it should be on hold.
            if (imsCall.isPendingHold()) {
                Rlog.w(LOG_TAG, "update : state is ACTIVE, but call is pending hold, skipping");
                return false;
            }

            if (mParent.getState().isRinging() || mParent.getState().isDialing()) {
                onConnectedInOrOut();
            }

            if (mParent.getState().isRinging() || mParent == mOwner.mBackgroundCall) {
                //mForegroundCall should be IDLE
                //when accepting WAITING call
                //before accept WAITING call,
                //the ACTIVE call should be held ahead
                mParent.detach(this);
                mParent = mOwner.mForegroundCall;
                mParent.attach(this);
            }
        } else if (state == ImsPhoneCall.State.HOLDING) {
            onStartedHolding();
        }

        boolean updateParent = mParent.update(this, imsCall, state);
        boolean updateAddressDisplay = updateAddressDisplay(imsCall);
        boolean updateMediaCapabilities = updateMediaCapabilities(imsCall);
        boolean updateExtras = updateExtras(imsCall);

        return updateParent || updateAddressDisplay || updateMediaCapabilities || updateExtras;
    }

    @Override
    public int getPreciseDisconnectCause() {
        return mPreciseDisconnectCause;
    }

    public void setPreciseDisconnectCause(int cause) {
        mPreciseDisconnectCause = cause;
    }

    /**
     * Notifies this Connection of a request to disconnect a participant of the conference managed
     * by the connection.
     *
     * @param endpoint the {@link android.net.Uri} of the participant to disconnect.
     */
    @Override
    public void onDisconnectConferenceParticipant(Uri endpoint) {
        ImsCall imsCall = getImsCall();
        if (imsCall == null) {
            return;
        }
        try {
            imsCall.removeParticipants(new String[]{endpoint.toString()});
        } catch (ImsException e) {
            // No session in place -- no change
            Rlog.e(LOG_TAG, "onDisconnectConferenceParticipant: no session in place. "+
                    "Failed to disconnect endpoint = " + endpoint);
        }
    }

    /**
     * Sets the conference connect time.  Used when an {@code ImsConference} is created to out of
     * this phone connection.
     *
     * @param conferenceConnectTime The conference connect time.
     */
    public void setConferenceConnectTime(long conferenceConnectTime) {
        mConferenceConnectTime = conferenceConnectTime;
    }

    /**
     * @return The conference connect time.
     */
    public long getConferenceConnectTime() {
        return mConferenceConnectTime;
    }

    /**
     * Check for a change in the address display related fields for the {@link ImsCall}, and
     * update the {@link ImsPhoneConnection} with this information.
     *
     * @param imsCall The call to check for changes in address display fields.
     * @return Whether the address display fields have been changed.
     */
    public boolean updateAddressDisplay(ImsCall imsCall) {
        if (imsCall == null) {
            return false;
        }

        boolean changed = false;
        ImsCallProfile callProfile = imsCall.getCallProfile();
        if (callProfile != null && isIncoming()) {
            // Only look for changes to the address for incoming calls.  The originating identity
            // can change for outgoing calls due to, for example, a call being forwarded to
            // voicemail.  This address change does not need to be presented to the user.
            String address = callProfile.getCallExtra(ImsCallProfile.EXTRA_OI);
            String name = callProfile.getCallExtra(ImsCallProfile.EXTRA_CNA);
            int nump = ImsCallProfile.OIRToPresentation(
                    callProfile.getCallExtraInt(ImsCallProfile.EXTRA_OIR));
            int namep = ImsCallProfile.OIRToPresentation(
                    callProfile.getCallExtraInt(ImsCallProfile.EXTRA_CNAP));
            if (Phone.DEBUG_PHONE) {
                Rlog.d(LOG_TAG, "updateAddressDisplay: callId = " + getTelecomCallId()
                        + " address = " + Rlog.pii(LOG_TAG, address) + " name = "
                        + Rlog.pii(LOG_TAG, name) + " nump = " + nump + " namep = " + namep);
            }
            if (!mIsMergeInProcess) {
                // Only process changes to the name and address when a merge is not in process.
                // When call A initiated a merge with call B to form a conference C, there is a
                // point in time when the ImsCall transfers the conference call session into A,
                // at which point the ImsConferenceController creates the conference in Telecom.
                // For some carriers C will have a unique conference URI address.  Swapping the
                // conference session into A, which is about to be disconnected, to be logged to
                // the call log using the conference address.  To prevent this we suppress updates
                // to the call address while a merge is in process.
                if (!equalsBaseDialString(mAddress, address)) {
                    mAddress = address;
                    changed = true;
                }
                if (TextUtils.isEmpty(name)) {
                    if (!TextUtils.isEmpty(mCnapName)) {
                        mCnapName = "";
                        changed = true;
                    }
                } else if (!name.equals(mCnapName)) {
                    mCnapName = name;
                    changed = true;
                }
                if (mNumberPresentation != nump) {
                    mNumberPresentation = nump;
                    changed = true;
                }
                if (mCnapNamePresentation != namep) {
                    mCnapNamePresentation = namep;
                    changed = true;
                }
            }
        }
        return changed;
    }

    /**
     * Check for a change in the video capabilities and audio quality for the {@link ImsCall}, and
     * update the {@link ImsPhoneConnection} with this information.
     *
     * @param imsCall The call to check for changes in media capabilities.
     * @return Whether the media capabilities have been changed.
     */
    public boolean updateMediaCapabilities(ImsCall imsCall) {
        if (imsCall == null) {
            return false;
        }

        boolean changed = false;

        try {
            // The actual call profile (negotiated between local and peer).
            ImsCallProfile negotiatedCallProfile = imsCall.getCallProfile();

            if (negotiatedCallProfile != null) {
                int oldVideoState = getVideoState();
                int newVideoState = ImsCallProfile
                        .getVideoStateFromImsCallProfile(negotiatedCallProfile);

                if (oldVideoState != newVideoState) {
                    // The video state has changed.  See also code in onReceiveSessionModifyResponse
                    // below.  When the video enters a paused state, subsequent changes to the video
                    // state will not be reported by the modem.  In onReceiveSessionModifyResponse
                    // we will be updating the current video state while paused to include any
                    // changes the modem reports via the video provider.  When the video enters an
                    // unpaused state, we will resume passing the video states from the modem as is.
                    if (VideoProfile.isPaused(oldVideoState) &&
                            !VideoProfile.isPaused(newVideoState)) {
                        // Video entered un-paused state; recognize updates from now on; we want to
                        // ensure that the new un-paused state is propagated to Telecom, so change
                        // this now.
                        mShouldIgnoreVideoStateChanges = false;
                    }

                    if (!mShouldIgnoreVideoStateChanges) {
                        updateVideoState(newVideoState);
                        changed = true;
                    } else {
                        Rlog.d(LOG_TAG, "updateMediaCapabilities - ignoring video state change " +
                                "due to paused state.");
                    }

                    if (!VideoProfile.isPaused(oldVideoState) &&
                            VideoProfile.isPaused(newVideoState)) {
                        // Video entered pause state; ignore updates until un-paused.  We do this
                        // after setVideoState is called above to ensure Telecom is notified that
                        // the device has entered paused state.
                        mShouldIgnoreVideoStateChanges = true;
                    }
                }

                if (negotiatedCallProfile.mMediaProfile != null) {
                    mIsRttEnabledForCall = negotiatedCallProfile.mMediaProfile.isRttCall();

                    if (mIsRttEnabledForCall && mRttTextHandler == null) {
                        Rlog.d(LOG_TAG, "updateMediaCapabilities -- turning RTT on, profile="
                                + negotiatedCallProfile);
                        startRttTextProcessing();
                        onRttInitiated();
                        changed = true;
                        mOwner.getPhone().getVoiceCallSessionStats().onRttStarted(this);
                    } else if (!mIsRttEnabledForCall && mRttTextHandler != null) {
                        Rlog.d(LOG_TAG, "updateMediaCapabilities -- turning RTT off, profile="
                                + negotiatedCallProfile);
                        mRttTextHandler.tearDown();
                        mRttTextHandler = null;
                        mRttTextStream = null;
                        onRttTerminated();
                        changed = true;
                    }
                }
            }

            // Check for a change in the capabilities for the call and update
            // {@link ImsPhoneConnection} with this information.
            int capabilities = getConnectionCapabilities();

            // Use carrier config to determine if downgrading directly to audio-only is supported.
            if (mOwner.isCarrierDowngradeOfVtCallSupported()) {
                capabilities = addCapability(capabilities,
                        Connection.Capability.SUPPORTS_DOWNGRADE_TO_VOICE_REMOTE |
                                Capability.SUPPORTS_DOWNGRADE_TO_VOICE_LOCAL);
            } else {
                capabilities = removeCapability(capabilities,
                        Connection.Capability.SUPPORTS_DOWNGRADE_TO_VOICE_REMOTE |
                                Capability.SUPPORTS_DOWNGRADE_TO_VOICE_LOCAL);
            }

            // Get the current local call capabilities which might be voice or video or both.
            ImsCallProfile localCallProfile = imsCall.getLocalCallProfile();
            Rlog.v(LOG_TAG, "update localCallProfile=" + localCallProfile);
            if (localCallProfile != null) {
                capabilities = applyLocalCallCapabilities(localCallProfile, capabilities);
            }

            // Get the current remote call capabilities which might be voice or video or both.
            ImsCallProfile remoteCallProfile = imsCall.getRemoteCallProfile();
            Rlog.v(LOG_TAG, "update remoteCallProfile=" + remoteCallProfile);
            if (remoteCallProfile != null) {
                capabilities = applyRemoteCallCapabilities(remoteCallProfile, capabilities);
            }
            if (getConnectionCapabilities() != capabilities) {
                setConnectionCapabilities(capabilities);
                changed = true;
            }

            if (!mOwner.isViLteDataMetered()) {
                Rlog.v(LOG_TAG, "data is not metered");
            } else {
                if (mImsVideoCallProviderWrapper != null) {
                    mImsVideoCallProviderWrapper.setIsVideoEnabled(
                            hasCapabilities(Connection.Capability.SUPPORTS_VT_LOCAL_BIDIRECTIONAL));
                }
            }

            // Metrics for audio codec
            if (localCallProfile != null
                    && localCallProfile.mMediaProfile.mAudioQuality != mAudioCodec) {
                mAudioCodec = localCallProfile.mMediaProfile.mAudioQuality;
                mMetrics.writeAudioCodecIms(mOwner.mPhone.getPhoneId(), imsCall.getCallSession());
                mOwner.getPhone().getVoiceCallSessionStats().onAudioCodecChanged(this, mAudioCodec);
            }

            int newAudioQuality =
                    getAudioQualityFromCallProfile(localCallProfile, remoteCallProfile);
            if (getAudioQuality() != newAudioQuality) {
                setAudioQuality(newAudioQuality);
                changed = true;
            }
        } catch (ImsException e) {
            // No session in place -- no change
        }

        return changed;
    }

    private void updateVideoState(int newVideoState) {
        if (mImsVideoCallProviderWrapper != null) {
            mImsVideoCallProviderWrapper.onVideoStateChanged(newVideoState);
        }
        setVideoState(newVideoState);
    }


    /**
     * Send a RTT upgrade request to the remote party.
     * @param textStream RTT text stream to use
     */
    public void startRtt(android.telecom.Connection.RttTextStream textStream) {
        ImsCall imsCall = getImsCall();
        if (imsCall != null) {
            getImsCall().sendRttModifyRequest(true);
            setCurrentRttTextStream(textStream);
        }
    }

    /**
     * Terminate the current RTT session.
     */
    public void stopRtt() {
        getImsCall().sendRttModifyRequest(false);
    }

    /**
     * Sends the user's response to a remotely-issued RTT upgrade request
     *
     * @param textStream A valid {@link android.telecom.Connection.RttTextStream} if the user
     *                   accepts, {@code null} if not.
     */
    public void sendRttModifyResponse(android.telecom.Connection.RttTextStream textStream) {
        boolean accept = textStream != null;
        ImsCall imsCall = getImsCall();

        if (imsCall != null) {
            imsCall.sendRttModifyResponse(accept);
            if (accept) {
                setCurrentRttTextStream(textStream);
            } else {
                Rlog.e(LOG_TAG, "sendRttModifyResponse: foreground call has no connections");
            }
        }
    }

    public void onRttMessageReceived(String message) {
        synchronized (this) {
            if (mRttTextHandler == null) {
                Rlog.w(LOG_TAG, "onRttMessageReceived: RTT text handler not available."
                        + " Attempting to create one.");
                if (mRttTextStream == null) {
                    Rlog.e(LOG_TAG, "onRttMessageReceived:"
                            + " Unable to process incoming message. No textstream available");
                    return;
                }
                createRttTextHandler();
            }
        }
        mRttTextHandler.sendToInCall(message);
    }

    public void onRttAudioIndicatorChanged(ImsStreamMediaProfile profile) {
        Bundle extras = new Bundle();
        extras.putBoolean(android.telecom.Connection.EXTRA_IS_RTT_AUDIO_PRESENT,
                profile.isReceivingRttAudio());
        onConnectionEvent(android.telecom.Connection.EVENT_RTT_AUDIO_INDICATION_CHANGED,
                extras);
    }

    public void setCurrentRttTextStream(android.telecom.Connection.RttTextStream rttTextStream) {
        synchronized (this) {
            mRttTextStream = rttTextStream;
            if (mRttTextHandler == null && mIsRttEnabledForCall) {
                Rlog.i(LOG_TAG, "setCurrentRttTextStream: Creating a text handler");
                createRttTextHandler();
            }
        }
    }

    /**
     * Get the corresponding EmergencyNumberTracker associated with the connection.
     * @return the EmergencyNumberTracker
     */
    public EmergencyNumberTracker getEmergencyNumberTracker() {
        if (mOwner != null) {
            Phone phone = mOwner.getPhone();
            if (phone != null) {
                return phone.getEmergencyNumberTracker();
            }
        }
        return null;
    }

    public boolean hasRttTextStream() {
        return mRttTextStream != null;
    }

    public boolean isRttEnabledForCall() {
        return mIsRttEnabledForCall;
    }

    public void startRttTextProcessing() {
        synchronized (this) {
            if (mRttTextStream == null) {
                Rlog.w(LOG_TAG, "startRttTextProcessing: no RTT text stream. Ignoring.");
                return;
            }
            if (mRttTextHandler != null) {
                Rlog.w(LOG_TAG, "startRttTextProcessing: RTT text handler already exists");
                return;
            }
            createRttTextHandler();
        }
    }

    // Make sure to synchronize on ImsPhoneConnection.this before calling.
    private void createRttTextHandler() {
        mRttTextHandler = new ImsRttTextHandler(Looper.getMainLooper(),
                (message) -> {
                    ImsCall imsCall = getImsCall();
                    if (imsCall != null) {
                        imsCall.sendRttMessage(message);
                    }
                });
        mRttTextHandler.initialize(mRttTextStream);
    }

    /**
     * Updates the IMS call rat based on the {@link ImsCallProfile#EXTRA_CALL_RAT_TYPE}.
     *
     * @param extras The ImsCallProfile extras.
     */
    private void updateImsCallRatFromExtras(Bundle extras) {
<<<<<<< HEAD
        if (extras != null &&
            (extras.containsKey(ImsCallProfile.EXTRA_CALL_NETWORK_TYPE)
=======
        if (extras == null) {
            return;
        }
        if (extras.containsKey(ImsCallProfile.EXTRA_CALL_NETWORK_TYPE)
>>>>>>> 7f1be823
                || extras.containsKey(ImsCallProfile.EXTRA_CALL_RAT_TYPE)
                || extras.containsKey(ImsCallProfile.EXTRA_CALL_RAT_TYPE_ALT))) {

            ImsCall call = getImsCall();
            int networkType = TelephonyManager.NETWORK_TYPE_UNKNOWN;
            if (call != null) {
                networkType = call.getNetworkType();
            }

            // Report any changes for network type change
            setCallRadioTech(ServiceState.networkTypeToRilRadioTechnology(networkType));
        }
    }

    private void updateEmergencyCallFromExtras(Bundle extras) {
<<<<<<< HEAD
        if (extras != null && extras.getBoolean(ImsCallProfile.EXTRA_EMERGENCY_CALL)) {
=======
        if (extras == null) {
            return;
        }
        if (extras.getBoolean(ImsCallProfile.EXTRA_EMERGENCY_CALL)) {
>>>>>>> 7f1be823
            setIsNetworkIdentifiedEmergencyCall(true);
        }
    }

    /**
     * Check for a change in call extras of {@link ImsCall}, and
     * update the {@link ImsPhoneConnection} accordingly.
     *
     * @param imsCall The call to check for changes in extras.
     * @return Whether the extras fields have been changed.
     */
     boolean updateExtras(ImsCall imsCall) {
        if (imsCall == null) {
            return false;
        }

        final ImsCallProfile callProfile = imsCall.getCallProfile();
        final Bundle extras = callProfile != null ? callProfile.mCallExtras : null;
        if (extras == null && DBG) {
            Rlog.d(LOG_TAG, "Call profile extras are null.");
        }

        final boolean changed = !areBundlesEqual(extras, mExtras);
        if (changed) {
            updateImsCallRatFromExtras(extras);
            updateEmergencyCallFromExtras(extras);
            mExtras.clear();
            if (extras != null) {
                mExtras.putAll(extras);
            }
            setConnectionExtras(mExtras);
        }
        return changed;
    }

    private static boolean areBundlesEqual(Bundle extras, Bundle newExtras) {
        if (extras == null || newExtras == null) {
            return extras == newExtras;
        }

        if (extras.size() != newExtras.size()) {
            return false;
        }

        for(String key : extras.keySet()) {
            if (key != null) {
                final Object value = extras.get(key);
                final Object newValue = newExtras.get(key);
                if (!Objects.equals(value, newValue)) {
                    return false;
                }
            }
        }
        return true;
    }

    /**
     * Determines the {@link ImsPhoneConnection} audio quality based on the local and remote
     * {@link ImsCallProfile}. Indicate a HD audio call if the local stream profile
     * is AMR_WB, EVRC_WB, EVS_WB, EVS_SWB, EVS_FB and
     * there is no remote restrict cause.
     *
     * @param localCallProfile The local call profile.
     * @param remoteCallProfile The remote call profile.
     * @return The audio quality.
     */
    private int getAudioQualityFromCallProfile(
            ImsCallProfile localCallProfile, ImsCallProfile remoteCallProfile) {
        if (localCallProfile == null || remoteCallProfile == null
                || localCallProfile.mMediaProfile == null) {
            return AUDIO_QUALITY_STANDARD;
        }

        final boolean isEvsCodecHighDef = (localCallProfile.mMediaProfile.mAudioQuality
                        == ImsStreamMediaProfile.AUDIO_QUALITY_EVS_WB
                || localCallProfile.mMediaProfile.mAudioQuality
                        == ImsStreamMediaProfile.AUDIO_QUALITY_EVS_SWB
                || localCallProfile.mMediaProfile.mAudioQuality
                        == ImsStreamMediaProfile.AUDIO_QUALITY_EVS_FB);

        final boolean isHighDef = (localCallProfile.mMediaProfile.mAudioQuality
                        == ImsStreamMediaProfile.AUDIO_QUALITY_AMR_WB
                || localCallProfile.mMediaProfile.mAudioQuality
                        == ImsStreamMediaProfile.AUDIO_QUALITY_EVRC_WB
                || isEvsCodecHighDef)
                && remoteCallProfile.getRestrictCause() == ImsCallProfile.CALL_RESTRICT_CAUSE_NONE;
        return isHighDef ? AUDIO_QUALITY_HIGH_DEFINITION : AUDIO_QUALITY_STANDARD;
    }

    /**
     * Provides a string representation of the {@link ImsPhoneConnection}.  Primarily intended for
     * use in log statements.
     *
     * @return String representation of call.
     */
    @Override
    public String toString() {
        StringBuilder sb = new StringBuilder();
        sb.append("[ImsPhoneConnection objId: ");
        sb.append(System.identityHashCode(this));
        sb.append(" telecomCallID: ");
        sb.append(getTelecomCallId());
        sb.append(" address: ");
        sb.append(Rlog.pii(LOG_TAG, getAddress()));
        sb.append(" isAdhocConf: ");
        sb.append(isAdhocConference() ? "Y" : "N");
        sb.append(" ImsCall: ");
        synchronized (this) {
            if (mImsCall == null) {
                sb.append("null");
            } else {
                sb.append(mImsCall);
            }
        }
        sb.append("]");
        return sb.toString();
    }

    @Override
    public void setVideoProvider(android.telecom.Connection.VideoProvider videoProvider) {
        super.setVideoProvider(videoProvider);

        if (videoProvider instanceof ImsVideoCallProviderWrapper) {
            mImsVideoCallProviderWrapper = (ImsVideoCallProviderWrapper) videoProvider;
        }
    }

    /**
     * Indicates whether current phone connection is emergency or not
     * @return boolean: true if emergency, false otherwise
     */
    protected boolean isEmergency() {
        return mIsEmergency;
    }

    /**
     * Handles notifications from the {@link ImsVideoCallProviderWrapper} of session modification
     * responses received.
     *
     * @param status The status of the original request.
     * @param requestProfile The requested video profile.
     * @param responseProfile The response upon video profile.
     */
    @Override
    public void onReceiveSessionModifyResponse(int status, VideoProfile requestProfile,
            VideoProfile responseProfile) {
        if (status == android.telecom.Connection.VideoProvider.SESSION_MODIFY_REQUEST_SUCCESS &&
                mShouldIgnoreVideoStateChanges) {
            int currentVideoState = getVideoState();
            int newVideoState = responseProfile.getVideoState();

            // If the current video state is paused, the modem will not send us any changes to
            // the TX and RX bits of the video state.  Until the video is un-paused we will
            // "fake out" the video state by applying the changes that the modem reports via a
            // response.

            // First, find out whether there was a change to the TX or RX bits:
            int changedBits = currentVideoState ^ newVideoState;
            changedBits &= VideoProfile.STATE_BIDIRECTIONAL;
            if (changedBits == 0) {
                // No applicable change, bail out.
                return;
            }

            // Turn off any existing bits that changed.
            currentVideoState &= ~(changedBits & currentVideoState);
            // Turn on any new bits that turned on.
            currentVideoState |= changedBits & newVideoState;

            Rlog.d(LOG_TAG, "onReceiveSessionModifyResponse : received " +
                    VideoProfile.videoStateToString(requestProfile.getVideoState()) +
                    " / " +
                    VideoProfile.videoStateToString(responseProfile.getVideoState()) +
                    " while paused ; sending new videoState = " +
                    VideoProfile.videoStateToString(currentVideoState));
            setVideoState(currentVideoState);
        }
    }

    /**
     * Issues a request to pause the video using {@link VideoProfile#STATE_PAUSED} from a source
     * other than the InCall UI.
     *
     * @param source The source of the pause request.
     */
    public void pauseVideo(int source) {
        if (mImsVideoCallProviderWrapper == null) {
            return;
        }

        mImsVideoCallProviderWrapper.pauseVideo(getVideoState(), source);
    }

    /**
     * Issues a request to resume the video using {@link VideoProfile#STATE_PAUSED} from a source
     * other than the InCall UI.
     *
     * @param source The source of the resume request.
     */
    public void resumeVideo(int source) {
        if (mImsVideoCallProviderWrapper == null) {
            return;
        }

        mImsVideoCallProviderWrapper.resumeVideo(getVideoState(), source);
    }

    /**
     * Determines if a specified source has issued a pause request.
     *
     * @param source The source.
     * @return {@code true} if the source issued a pause request, {@code false} otherwise.
     */
    public boolean wasVideoPausedFromSource(int source) {
        if (mImsVideoCallProviderWrapper == null) {
            return false;
        }

        return mImsVideoCallProviderWrapper.wasVideoPausedFromSource(source);
    }

    /**
     * Mark the call as in the process of being merged and inform the UI of the merge start.
     */
    public void handleMergeStart() {
        mIsMergeInProcess = true;
        onConnectionEvent(android.telecom.Connection.EVENT_MERGE_START, null);
    }

    /**
     * Mark the call as done merging and inform the UI of the merge start.
     */
    public void handleMergeComplete() {
        mIsMergeInProcess = false;
        onConnectionEvent(android.telecom.Connection.EVENT_MERGE_COMPLETE, null);
    }

    public void changeToPausedState() {
        int newVideoState = getVideoState() | VideoProfile.STATE_PAUSED;
        Rlog.i(LOG_TAG, "ImsPhoneConnection: changeToPausedState - setting paused bit; "
                + "newVideoState=" + VideoProfile.videoStateToString(newVideoState));
        updateVideoState(newVideoState);
        mShouldIgnoreVideoStateChanges = true;
    }

    public void changeToUnPausedState() {
        int newVideoState = getVideoState() & ~VideoProfile.STATE_PAUSED;
        Rlog.i(LOG_TAG, "ImsPhoneConnection: changeToUnPausedState - unsetting paused bit; "
                + "newVideoState=" + VideoProfile.videoStateToString(newVideoState));
        updateVideoState(newVideoState);
        mShouldIgnoreVideoStateChanges = false;
    }

    public void setLocalVideoCapable(boolean isVideoEnabled) {
        mIsLocalVideoCapable = isVideoEnabled;
        Rlog.i(LOG_TAG, "setLocalVideoCapable: mIsLocalVideoCapable = " + mIsLocalVideoCapable
                + "; updating local video availability.");
        updateMediaCapabilities(getImsCall());
    }

    /**
     * Converts an {@link ImsCallProfile} verification status to a
     * {@link android.telecom.Connection} verification status.
     * @param verificationStatus The {@link ImsCallProfile} verification status.
     * @return The telecom verification status.
     */
    public static @android.telecom.Connection.VerificationStatus int toTelecomVerificationStatus(
            @ImsCallProfile.VerificationStatus int verificationStatus) {
        switch (verificationStatus) {
            case ImsCallProfile.VERIFICATION_STATUS_PASSED:
                return android.telecom.Connection.VERIFICATION_STATUS_PASSED;
            case ImsCallProfile.VERIFICATION_STATUS_FAILED:
                return android.telecom.Connection.VERIFICATION_STATUS_FAILED;
            case ImsCallProfile.VERIFICATION_STATUS_NOT_VERIFIED:
                // fall through on purpose
            default:
                return android.telecom.Connection.VERIFICATION_STATUS_NOT_VERIFIED;
        }
    }
}<|MERGE_RESOLUTION|>--- conflicted
+++ resolved
@@ -1236,17 +1236,12 @@
      * @param extras The ImsCallProfile extras.
      */
     private void updateImsCallRatFromExtras(Bundle extras) {
-<<<<<<< HEAD
-        if (extras != null &&
-            (extras.containsKey(ImsCallProfile.EXTRA_CALL_NETWORK_TYPE)
-=======
         if (extras == null) {
             return;
         }
         if (extras.containsKey(ImsCallProfile.EXTRA_CALL_NETWORK_TYPE)
->>>>>>> 7f1be823
                 || extras.containsKey(ImsCallProfile.EXTRA_CALL_RAT_TYPE)
-                || extras.containsKey(ImsCallProfile.EXTRA_CALL_RAT_TYPE_ALT))) {
+                || extras.containsKey(ImsCallProfile.EXTRA_CALL_RAT_TYPE_ALT)) {
 
             ImsCall call = getImsCall();
             int networkType = TelephonyManager.NETWORK_TYPE_UNKNOWN;
@@ -1260,14 +1255,10 @@
     }
 
     private void updateEmergencyCallFromExtras(Bundle extras) {
-<<<<<<< HEAD
-        if (extras != null && extras.getBoolean(ImsCallProfile.EXTRA_EMERGENCY_CALL)) {
-=======
         if (extras == null) {
             return;
         }
         if (extras.getBoolean(ImsCallProfile.EXTRA_EMERGENCY_CALL)) {
->>>>>>> 7f1be823
             setIsNetworkIdentifiedEmergencyCall(true);
         }
     }
