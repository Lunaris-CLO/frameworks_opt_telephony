/*
 * Copyright (C) 2013 The Android Open Source Project
 *
 * Licensed under the Apache License, Version 2.0 (the "License");
 * you may not use this file except in compliance with the License.
 * You may obtain a copy of the License at
 *
 *      http://www.apache.org/licenses/LICENSE-2.0
 *
 * Unless required by applicable law or agreed to in writing, software
 * distributed under the License is distributed on an "AS IS" BASIS,
 * WITHOUT WARRANTIES OR CONDITIONS OF ANY KIND, either express or implied.
 * See the License for the specific language governing permissions and
 * limitations under the License.
 */

package com.android.internal.telephony.imsphone;

import android.annotation.NonNull;
import android.annotation.Nullable;
import android.compat.annotation.UnsupportedAppUsage;
import android.content.Context;
import android.net.Uri;
import android.os.AsyncResult;
import android.os.Build;
import android.os.Bundle;
import android.os.Handler;
import android.os.Looper;
import android.os.Message;
import android.os.Messenger;
import android.os.PersistableBundle;
import android.os.PowerManager;
import android.os.Registrant;
import android.os.SystemClock;
import android.telecom.VideoProfile;
import android.telephony.CarrierConfigManager;
import android.telephony.DisconnectCause;
import android.telephony.PhoneNumberUtils;
import android.telephony.ServiceState;
import android.telephony.TelephonyManager;
import android.telephony.ims.AudioCodecAttributes;
import android.telephony.ims.ImsCallProfile;
import android.telephony.ims.ImsReasonInfo;
import android.telephony.ims.ImsStreamMediaProfile;
import android.telephony.ims.RtpHeaderExtension;
import android.telephony.ims.RtpHeaderExtensionType;
import android.text.TextUtils;

import com.android.ims.ImsCall;
import com.android.ims.ImsException;
import com.android.ims.internal.ImsVideoCallProviderWrapper;
import com.android.internal.annotations.VisibleForTesting;
import com.android.internal.telephony.CallStateException;
import com.android.internal.telephony.Connection;
import com.android.internal.telephony.Phone;
import com.android.internal.telephony.PhoneConstants;
import com.android.internal.telephony.UUSInfo;
import com.android.internal.telephony.emergency.EmergencyNumberTracker;
import com.android.internal.telephony.imsphone.ImsPhone.ImsDialArgs.DeferDial;
import com.android.internal.telephony.metrics.TelephonyMetrics;
import com.android.telephony.Rlog;

import java.util.ArrayList;
import java.util.Arrays;
import java.util.Collections;
import java.util.Objects;
import java.util.Set;

/**
 * {@hide}
 */
public class ImsPhoneConnection extends Connection implements
        ImsVideoCallProviderWrapper.ImsVideoProviderWrapperCallback {

    private static final String LOG_TAG = "ImsPhoneConnection";
    private static final boolean DBG = true;

    //***** Instance Variables

    @UnsupportedAppUsage(maxTargetSdk = Build.VERSION_CODES.R, trackingBug = 170729553)
    private ImsPhoneCallTracker mOwner;
    @UnsupportedAppUsage(maxTargetSdk = Build.VERSION_CODES.R, trackingBug = 170729553)
    private ImsPhoneCall mParent;
    @UnsupportedAppUsage(maxTargetSdk = Build.VERSION_CODES.R, trackingBug = 170729553)
    private ImsCall mImsCall;
    private final Bundle mExtras = new Bundle();
    private TelephonyMetrics mMetrics = TelephonyMetrics.getInstance();

    @UnsupportedAppUsage(maxTargetSdk = Build.VERSION_CODES.R, trackingBug = 170729553)
    private boolean mDisconnected;

    /*
    int mIndex;          // index in ImsPhoneCallTracker.connections[], -1 if unassigned
                        // The GSM index is 1 + this
    */

    /*
     * These time/timespan values are based on System.currentTimeMillis(),
     * i.e., "wall clock" time.
     */
    private long mDisconnectTime;

    private UUSInfo mUusInfo;
    private Handler mHandler;
    private final Messenger mHandlerMessenger;

    private PowerManager.WakeLock mPartialWakeLock;

    // The cached connect time of the connection when it turns into a conference.
    private long mConferenceConnectTime = 0;

    // The cached delay to be used between DTMF tones fetched from carrier config.
    private int mDtmfToneDelay = 0;

    private boolean mIsEmergency = false;

    private boolean mIsWpsCall = false;

    /**
     * Used to indicate that video state changes detected by
     * {@link #updateMediaCapabilities(ImsCall)} should be ignored.  When a video state change from
     * unpaused to paused occurs, we set this flag and then update the existing video state when
     * new {@link #onReceiveSessionModifyResponse(int, VideoProfile, VideoProfile)} callbacks come
     * in.  When the video un-pauses we continue receiving the video state updates.
     */
    private boolean mShouldIgnoreVideoStateChanges = false;

    private ImsVideoCallProviderWrapper mImsVideoCallProviderWrapper;

    private int mPreciseDisconnectCause = 0;

    private ImsRttTextHandler mRttTextHandler;
    private android.telecom.Connection.RttTextStream mRttTextStream;
    // This reflects the RTT status as reported to us by the IMS stack via the media profile.
    private boolean mIsRttEnabledForCall = false;

    /**
     * Used to indicate that this call is in the midst of being merged into a conference.
     */
    private boolean mIsMergeInProcess = false;

    /**
     * Used as an override to determine whether video is locally available for this call.
     * This allows video availability to be overridden in the case that the modem says video is
     * currently available, but mobile data is off and the carrier is metering data for video
     * calls.
     */
    private boolean mIsLocalVideoCapable = true;

    /**
     * When the call is in a disconnected, state, will be set to the {@link ImsReasonInfo}
     * associated with the disconnection, if known.
     */
    private ImsReasonInfo mImsReasonInfo;

    /**
     * Used to indicate that this call is held by remote party.
     */
    private boolean mIsHeldByRemote = false;

<<<<<<< HEAD
    // Indicates whether dial needs to be deferred. By default, value
    // is INVALID meaning do not defer dial
    private DeferDial mDeferDial = DeferDial.INVALID;
=======
    /**
     * Used to indicate if both the user and carrier config have enabled the business composer.
     */
    private boolean mIsBusinessComposerFeatureEnabled = false;
>>>>>>> 439b3658

    //***** Event Constants
    private static final int EVENT_DTMF_DONE = 1;
    private static final int EVENT_PAUSE_DONE = 2;
    private static final int EVENT_NEXT_POST_DIAL = 3;
    private static final int EVENT_WAKE_LOCK_TIMEOUT = 4;
    private static final int EVENT_DTMF_DELAY_DONE = 5;

    //***** Constants
    @VisibleForTesting static final int PAUSE_DELAY_MILLIS = 3 * 1000;
    private static final int WAKE_LOCK_TIMEOUT_MILLIS = 60*1000;

    //***** Inner Classes

    class MyHandler extends Handler {
        MyHandler(Looper l) {super(l);}

        @Override
        public void
        handleMessage(Message msg) {

            switch (msg.what) {
                case EVENT_NEXT_POST_DIAL:
                case EVENT_DTMF_DELAY_DONE:
                case EVENT_PAUSE_DONE:
                    processNextPostDialChar();
                    break;
                case EVENT_WAKE_LOCK_TIMEOUT:
                    releaseWakeLock();
                    break;
                case EVENT_DTMF_DONE:
                    // We may need to add a delay specified by carrier between DTMF tones that are
                    // sent out.
                    mHandler.sendMessageDelayed(mHandler.obtainMessage(EVENT_DTMF_DELAY_DONE),
                            mDtmfToneDelay);
                    break;
            }
        }
    }

    //***** Constructors

    /** This is probably an MT call */
    public ImsPhoneConnection(Phone phone, ImsCall imsCall, ImsPhoneCallTracker ct,
           ImsPhoneCall parent, boolean isUnknown) {
        super(PhoneConstants.PHONE_TYPE_IMS);
        createWakeLock(phone.getContext());
        acquireWakeLock();

        mOwner = ct;
        mHandler = new MyHandler(mOwner.getLooper());
        mHandlerMessenger = new Messenger(mHandler);
        mImsCall = imsCall;
        mIsAdhocConference = isMultiparty();

        if ((imsCall != null) && (imsCall.getCallProfile() != null)) {
            mAddress = imsCall.getCallProfile().getCallExtra(ImsCallProfile.EXTRA_OI);
            mCnapName = imsCall.getCallProfile().getCallExtra(ImsCallProfile.EXTRA_CNA);
            mNumberPresentation = ImsCallProfile.OIRToPresentation(
                    imsCall.getCallProfile().getCallExtraInt(ImsCallProfile.EXTRA_OIR));
            mCnapNamePresentation = ImsCallProfile.OIRToPresentation(
                    imsCall.getCallProfile().getCallExtraInt(ImsCallProfile.EXTRA_CNAP));
            setNumberVerificationStatus(toTelecomVerificationStatus(
                    imsCall.getCallProfile().getCallerNumberVerificationStatus()));
            updateMediaCapabilities(imsCall);
        } else {
            mNumberPresentation = PhoneConstants.PRESENTATION_UNKNOWN;
            mCnapNamePresentation = PhoneConstants.PRESENTATION_UNKNOWN;
        }

        mIsIncoming = !isUnknown;
        mCreateTime = System.currentTimeMillis();
        mUusInfo = null;

        if (com.android.server.telecom.flags.Flags.businessCallComposer()) {
            setIsBusinessComposerFeatureEnabled(phone);
        }

        // Ensure any extras set on the ImsCallProfile at the start of the call are cached locally
        // in the ImsPhoneConnection.  This isn't going to inform any listeners (since the original
        // connection is not likely to be associated with a TelephonyConnection yet).
        updateExtras(imsCall);

        mParent = parent;
        mParent.attach(this,
                (mIsIncoming? ImsPhoneCall.State.INCOMING: ImsPhoneCall.State.DIALING));

        fetchDtmfToneDelay(phone);

        if (phone.getContext().getResources().getBoolean(
                com.android.internal.R.bool.config_use_voip_mode_for_ims)) {
            setAudioModeIsVoip(true);
        }
    }

    /** This is an MO call, created when dialing */
    public ImsPhoneConnection(Phone phone, String dialString, ImsPhoneCallTracker ct,
            ImsPhoneCall parent, boolean isEmergency, boolean isWpsCall,
            ImsPhone.ImsDialArgs dialArgs) {
        super(PhoneConstants.PHONE_TYPE_IMS);
        createWakeLock(phone.getContext());
        acquireWakeLock();

        mOwner = ct;
        mHandler = new MyHandler(mOwner.getLooper());
        mHandlerMessenger = new Messenger(mHandler);

        mDialString = dialString;

        mAddress = PhoneNumberUtils.extractNetworkPortionAlt(dialString);
        mPostDialString = PhoneNumberUtils.extractPostDialPortion(dialString);

        //mIndex = -1;

        mIsIncoming = false;
        mCnapName = null;
        mCnapNamePresentation = PhoneConstants.PRESENTATION_ALLOWED;
        mNumberPresentation = PhoneConstants.PRESENTATION_ALLOWED;
        mCreateTime = System.currentTimeMillis();

        mParent = parent;
        parent.attachFake(this, ImsPhoneCall.State.DIALING);

        mIsEmergency = isEmergency;
        if (isEmergency) {
            setEmergencyCallInfo(mOwner);

            if (getEmergencyNumberInfo() == null) {
                // There was no emergency number info found for this call, however it is
                // still marked as an emergency number. This may happen if it was a redialed
                // non-detectable emergency call from IMS.
                setNonDetectableEmergencyCallInfo(dialArgs.eccCategory);
            }
        }

        mIsWpsCall = isWpsCall;

        fetchDtmfToneDelay(phone);

        if (phone.getContext().getResources().getBoolean(
                com.android.internal.R.bool.config_use_voip_mode_for_ims)) {
            setAudioModeIsVoip(true);
        }
    }

    /** This is an MO conference call, created when dialing */
    public ImsPhoneConnection(Phone phone, String[] participantsToDial, ImsPhoneCallTracker ct,
            ImsPhoneCall parent, boolean isEmergency) {
        super(PhoneConstants.PHONE_TYPE_IMS);
        createWakeLock(phone.getContext());
        acquireWakeLock();

        mOwner = ct;
        mHandler = new MyHandler(mOwner.getLooper());
        mHandlerMessenger = new Messenger(mHandler);

        mDialString = mAddress = Connection.ADHOC_CONFERENCE_ADDRESS;
        mParticipantsToDial = participantsToDial;
        mIsAdhocConference = true;

        mIsIncoming = false;
        mCnapName = null;
        mCnapNamePresentation = PhoneConstants.PRESENTATION_ALLOWED;
        mNumberPresentation = PhoneConstants.PRESENTATION_ALLOWED;
        mCreateTime = System.currentTimeMillis();

        mParent = parent;
        parent.attachFake(this, ImsPhoneCall.State.DIALING);

        if (phone.getContext().getResources().getBoolean(
                com.android.internal.R.bool.config_use_voip_mode_for_ims)) {
            setAudioModeIsVoip(true);
        }
    }

    @VisibleForTesting
    public void setTelephonyMetrics(TelephonyMetrics tm) {
        mMetrics = tm;
    }

    public void dispose() {
    }

    static boolean
    equalsHandlesNulls (Object a, Object b) {
        return (a == null) ? (b == null) : a.equals (b);
    }

    static boolean
    equalsBaseDialString (String a, String b) {
        return (a == null) ? (b == null) : (b != null && a.startsWith (b));
    }

    private int applyLocalCallCapabilities(ImsCallProfile localProfile, int capabilities) {
        Rlog.i(LOG_TAG, "applyLocalCallCapabilities - localProfile = " + localProfile);
        capabilities = removeCapability(capabilities,
                Connection.Capability.SUPPORTS_VT_LOCAL_BIDIRECTIONAL);

        if (!mIsLocalVideoCapable) {
            Rlog.i(LOG_TAG, "applyLocalCallCapabilities - disabling video (overidden)");
            return capabilities;
        }
        switch (localProfile.mCallType) {
            case ImsCallProfile.CALL_TYPE_VT:
                // Fall-through
            case ImsCallProfile.CALL_TYPE_VIDEO_N_VOICE:
                capabilities = addCapability(capabilities,
                        Connection.Capability.SUPPORTS_VT_LOCAL_BIDIRECTIONAL);
                break;
            case ImsCallProfile.CALL_TYPE_VT_NODIR:
                capabilities = removeCapability(capabilities,
                        Connection.Capability.SUPPORTS_DOWNGRADE_TO_VOICE_LOCAL);
                break;
        }
        return capabilities;
    }

    private static int applyRemoteCallCapabilities(ImsCallProfile remoteProfile, int capabilities) {
        Rlog.w(LOG_TAG, "applyRemoteCallCapabilities - remoteProfile = "+remoteProfile);
        capabilities = removeCapability(capabilities,
                Connection.Capability.SUPPORTS_VT_REMOTE_BIDIRECTIONAL);
        capabilities = removeCapability(capabilities,
                Connection.Capability.SUPPORTS_RTT_REMOTE);

        switch (remoteProfile.mCallType) {
            case ImsCallProfile.CALL_TYPE_VT:
                // fall-through
            case ImsCallProfile.CALL_TYPE_VIDEO_N_VOICE:
                capabilities = addCapability(capabilities,
                        Connection.Capability.SUPPORTS_VT_REMOTE_BIDIRECTIONAL);
                break;
            case ImsCallProfile.CALL_TYPE_VT_NODIR:
                capabilities = removeCapability(capabilities,
                        Connection.Capability.SUPPORTS_DOWNGRADE_TO_VOICE_REMOTE);
                break;
        }

        if (remoteProfile.getMediaProfile().getRttMode() == ImsStreamMediaProfile.RTT_MODE_FULL) {
            capabilities = addCapability(capabilities, Connection.Capability.SUPPORTS_RTT_REMOTE);
        }

        if (remoteProfile.getMediaProfile().getRttMode() == ImsStreamMediaProfile.RTT_MODE_FULL) {
            capabilities = addCapability(capabilities, Connection.Capability.SUPPORTS_RTT_REMOTE);
        }
        return capabilities;
    }

    @Override
    public String getOrigDialString(){
        return mDialString;
    }

    @UnsupportedAppUsage(maxTargetSdk = Build.VERSION_CODES.R, trackingBug = 170729553)
    @Override
    public ImsPhoneCall getCall() {
        return mParent;
    }

    @Override
    public long getDisconnectTime() {
        return mDisconnectTime;
    }

    @Override
    public long getHoldingStartTime() {
        return mHoldingStartTime;
    }

    @Override
    public long getHoldDurationMillis() {
        if (getState() != ImsPhoneCall.State.HOLDING) {
            // If not holding, return 0
            return 0;
        } else {
            return SystemClock.elapsedRealtime() - mHoldingStartTime;
        }
    }

    public void setDisconnectCause(int cause) {
        Rlog.d(LOG_TAG, "setDisconnectCause: cause=" + cause);
        mCause = cause;
    }

    /** Get the disconnect cause for connection*/
    public int getDisconnectCause() {
        Rlog.d(LOG_TAG, "getDisconnectCause: cause=" + mCause);
        return mCause;
    }

    public boolean isIncomingCallAutoRejected() {
        return mCause == DisconnectCause.INCOMING_AUTO_REJECTED ? true : false;
    }

    @Override
    public String getVendorDisconnectCause() {
      return null;
    }

    @UnsupportedAppUsage(maxTargetSdk = Build.VERSION_CODES.R, trackingBug = 170729553)
    public ImsPhoneCallTracker getOwner () {
        return mOwner;
    }

    @Override
    public ImsPhoneCall.State getState() {
        if (mDisconnected) {
            return ImsPhoneCall.State.DISCONNECTED;
        } else {
            return super.getState();
        }
    }

    @Override
    public void deflect(String number) throws CallStateException {
        if (mParent.getState().isRinging()) {
            try {
                if (mImsCall != null) {
                    mImsCall.deflect(number);
                } else {
                    throw new CallStateException("no valid ims call to deflect");
                }
            } catch (ImsException e) {
                throw new CallStateException("cannot deflect call");
            }
        } else {
            throw new CallStateException("phone not ringing");
        }
    }

    @Override
    public void transfer(String number, boolean isConfirmationRequired) throws CallStateException {
        try {
            if (mImsCall != null) {
                mImsCall.transfer(number, isConfirmationRequired);
            } else {
                throw new CallStateException("no valid ims call to transfer");
            }
        } catch (ImsException e) {
            throw new CallStateException("cannot transfer call");
        }
    }

    private boolean canTransfer(ImsPhoneConnection connection) {
        ImsCall bgImsCall = connection != null ? connection.getImsCall() : null;
        return (mImsCall != null && mParent != null
                && mParent.getState() == ImsPhoneCall.State.ACTIVE && bgImsCall != null
                && connection.mParent != null
                && connection.mParent.getState() == ImsPhoneCall.State.HOLDING);
    }

    @Override
    public void consultativeTransfer(Connection other) throws CallStateException {
        ImsPhoneConnection bgConnection = (ImsPhoneConnection) other;
        ImsCall bgImsCall = bgConnection != null ? bgConnection.getImsCall() : null;

        if (!canTransfer(bgConnection)) {
            throw new CallStateException("no valid ims call to transfer");
        }

        try {
            // Per 3GPP TS 24.629 - A.2, the signalling for a consultative transfer should send the
            // REFER on the background held call with the foreground call specified as the
            // destination.
            bgImsCall.consultativeTransfer(mImsCall);
        } catch (ImsException e) {
            throw new CallStateException("cannot transfer call");
        }
    }

    @Override
    public void hangup() throws CallStateException {
        if (!mDisconnected) {
            mOwner.hangup(this);
        } else {
            throw new CallStateException ("disconnected");
        }
    }

    @Override
    public void separate() throws CallStateException {
        throw new CallStateException ("not supported");
    }

    @Override
    public void proceedAfterWaitChar() {
        if (mPostDialState != PostDialState.WAIT) {
            Rlog.w(LOG_TAG, "ImsPhoneConnection.proceedAfterWaitChar(): Expected "
                    + "getPostDialState() to be WAIT but was " + mPostDialState);
            return;
        }

        setPostDialState(PostDialState.STARTED);

        processNextPostDialChar();
    }

    @Override
    public void proceedAfterWildChar(String str) {
        if (mPostDialState != PostDialState.WILD) {
            Rlog.w(LOG_TAG, "ImsPhoneConnection.proceedAfterWaitChar(): Expected "
                    + "getPostDialState() to be WILD but was " + mPostDialState);
            return;
        }

        setPostDialState(PostDialState.STARTED);

        // make a new postDialString, with the wild char replacement string
        // at the beginning, followed by the remaining postDialString.

        StringBuilder buf = new StringBuilder(str);
        buf.append(mPostDialString.substring(mNextPostDialChar));
        mPostDialString = buf.toString();
        mNextPostDialChar = 0;
        if (Phone.DEBUG_PHONE) {
            Rlog.d(LOG_TAG, "proceedAfterWildChar: new postDialString is " +
                    mPostDialString);
        }

        processNextPostDialChar();
    }

    @Override
    public void cancelPostDial() {
        setPostDialState(PostDialState.CANCELLED);
    }

    /**
     * Called when this Connection is being hung up locally (eg, user pressed "end")
     */
    public void onHangupLocal() {
        mCause = DisconnectCause.LOCAL;
    }

    /** Called when the connection has been disconnected */
    @Override
    public boolean onDisconnect(int cause) {
        Rlog.d(LOG_TAG, "onDisconnect: cause=" + cause);
        if (mCause != DisconnectCause.LOCAL || cause == DisconnectCause.INCOMING_REJECTED) {
            mCause = cause;
        }
        return onDisconnect();
    }

    @UnsupportedAppUsage(maxTargetSdk = Build.VERSION_CODES.R, trackingBug = 170729553)
    public boolean onDisconnect() {
        boolean changed = false;

        if (!mDisconnected) {
            //mIndex = -1;

            mDisconnectTime = System.currentTimeMillis();
            mDuration = SystemClock.elapsedRealtime() - mConnectTimeReal;
            mDisconnected = true;

            mOwner.mPhone.notifyDisconnect(this);
            notifyDisconnect(mCause);

            if (mParent != null) {
                changed = mParent.connectionDisconnected(this);
            } else {
                Rlog.d(LOG_TAG, "onDisconnect: no parent");
            }
            synchronized (this) {
                if (mRttTextHandler != null) {
                    mRttTextHandler.tearDown();
                }
                if (mImsCall != null) mImsCall.close();
                mImsCall = null;
                if (mImsVideoCallProviderWrapper != null) {
                    mImsVideoCallProviderWrapper.tearDown();
                }
            }
        }
        releaseWakeLock();
        return changed;
    }

    /**
     * An incoming or outgoing call has connected
     */
    void
    onConnectedInOrOut() {
        mConnectTime = System.currentTimeMillis();
        mConnectTimeReal = SystemClock.elapsedRealtime();
        mDuration = 0;

        if (Phone.DEBUG_PHONE) {
            Rlog.d(LOG_TAG, "onConnectedInOrOut: connectTime=" + mConnectTime);
        }

        if (!mIsIncoming) {
            // outgoing calls only
            processNextPostDialChar();
        }
        releaseWakeLock();
    }

    /*package*/ void
    onStartedHolding() {
        mHoldingStartTime = SystemClock.elapsedRealtime();
    }
    /**
     * Performs the appropriate action for a post-dial char, but does not
     * notify application. returns false if the character is invalid and
     * should be ignored
     */
    private boolean
    processPostDialChar(char c) {
        if (PhoneNumberUtils.is12Key(c)) {
            Message dtmfComplete = mHandler.obtainMessage(EVENT_DTMF_DONE);
            dtmfComplete.replyTo = mHandlerMessenger;
            mOwner.sendDtmf(c, dtmfComplete);
        } else if (c == PhoneNumberUtils.PAUSE) {
            // From TS 22.101:
            // It continues...
            // Upon the called party answering the UE shall send the DTMF digits
            // automatically to the network after a delay of 3 seconds( 20 ).
            // The digits shall be sent according to the procedures and timing
            // specified in 3GPP TS 24.008 [13]. The first occurrence of the
            // "DTMF Control Digits Separator" shall be used by the ME to
            // distinguish between the addressing digits (i.e. the phone number)
            // and the DTMF digits. Upon subsequent occurrences of the
            // separator,
            // the UE shall pause again for 3 seconds ( 20 ) before sending
            // any further DTMF digits.
            mHandler.sendMessageDelayed(mHandler.obtainMessage(EVENT_PAUSE_DONE),
                    PAUSE_DELAY_MILLIS);
        } else if (c == PhoneNumberUtils.WAIT) {
            setPostDialState(PostDialState.WAIT);
        } else if (c == PhoneNumberUtils.WILD) {
            setPostDialState(PostDialState.WILD);
        } else {
            return false;
        }

        return true;
    }

    @Override
    protected void finalize() {
        releaseWakeLock();
    }

    private void
    processNextPostDialChar() {
        char c = 0;
        Registrant postDialHandler;

        if (mPostDialState == PostDialState.CANCELLED) {
            //Rlog.d(LOG_TAG, "##### processNextPostDialChar: postDialState == CANCELLED, bail");
            return;
        }

        if (mPostDialString == null || mPostDialString.length() <= mNextPostDialChar) {
            setPostDialState(PostDialState.COMPLETE);

            // notifyMessage.arg1 is 0 on complete
            c = 0;
        } else {
            boolean isValid;

            setPostDialState(PostDialState.STARTED);

            c = mPostDialString.charAt(mNextPostDialChar++);

            isValid = processPostDialChar(c);

            if (!isValid) {
                // Will call processNextPostDialChar
                mHandler.obtainMessage(EVENT_NEXT_POST_DIAL).sendToTarget();
                // Don't notify application
                Rlog.e(LOG_TAG, "processNextPostDialChar: c=" + c + " isn't valid!");
                return;
            }
        }

        notifyPostDialListenersNextChar(c);

        // TODO: remove the following code since the handler no longer executes anything.
        postDialHandler = mOwner.mPhone.getPostDialHandler();

        Message notifyMessage;

        if (postDialHandler != null
                && (notifyMessage = postDialHandler.messageForRegistrant()) != null) {
            // The AsyncResult.result is the Connection object
            PostDialState state = mPostDialState;
            AsyncResult ar = AsyncResult.forMessage(notifyMessage);
            ar.result = this;
            ar.userObj = state;

            // arg1 is the character that was/is being processed
            notifyMessage.arg1 = c;

            //Rlog.v(LOG_TAG,
            //      "##### processNextPostDialChar: send msg to postDialHandler, arg1=" + c);
            notifyMessage.sendToTarget();
        }
    }

    /**
     * Set post dial state and acquire wake lock while switching to "started"
     * state, the wake lock will be released if state switches out of "started"
     * state or after WAKE_LOCK_TIMEOUT_MILLIS.
     * @param s new PostDialState
     */
    private void setPostDialState(PostDialState s) {
        if (mPostDialState != PostDialState.STARTED
                && s == PostDialState.STARTED) {
            acquireWakeLock();
            Message msg = mHandler.obtainMessage(EVENT_WAKE_LOCK_TIMEOUT);
            mHandler.sendMessageDelayed(msg, WAKE_LOCK_TIMEOUT_MILLIS);
        } else if (mPostDialState == PostDialState.STARTED
                && s != PostDialState.STARTED) {
            mHandler.removeMessages(EVENT_WAKE_LOCK_TIMEOUT);
            releaseWakeLock();
        }
        mPostDialState = s;
        notifyPostDialListeners();
    }

    @UnsupportedAppUsage(maxTargetSdk = Build.VERSION_CODES.R, trackingBug = 170729553)
    private void
    createWakeLock(Context context) {
        PowerManager pm = (PowerManager) context.getSystemService(Context.POWER_SERVICE);
        mPartialWakeLock = pm.newWakeLock(PowerManager.PARTIAL_WAKE_LOCK, LOG_TAG);
    }

    @UnsupportedAppUsage(maxTargetSdk = Build.VERSION_CODES.R, trackingBug = 170729553)
    private void
    acquireWakeLock() {
        Rlog.d(LOG_TAG, "acquireWakeLock");
        mPartialWakeLock.acquire();
    }

    void
    releaseWakeLock() {
        if (mPartialWakeLock != null) {
            synchronized (mPartialWakeLock) {
                if (mPartialWakeLock.isHeld()) {
                    Rlog.d(LOG_TAG, "releaseWakeLock");
                    mPartialWakeLock.release();
                }
            }
        }
    }

    private void fetchDtmfToneDelay(Phone phone) {
        CarrierConfigManager configMgr = (CarrierConfigManager)
                phone.getContext().getSystemService(Context.CARRIER_CONFIG_SERVICE);
        PersistableBundle b = configMgr.getConfigForSubId(phone.getSubId());
        if (b != null) {
            mDtmfToneDelay = b.getInt(CarrierConfigManager.KEY_IMS_DTMF_TONE_DELAY_INT);
        }
    }

    @Override
    public int getNumberPresentation() {
        return mNumberPresentation;
    }

    @Override
    public UUSInfo getUUSInfo() {
        return mUusInfo;
    }

    @Override
    public Connection getOrigConnection() {
        return null;
    }

    @UnsupportedAppUsage(maxTargetSdk = Build.VERSION_CODES.R, trackingBug = 170729553)
    @Override
    public synchronized boolean isMultiparty() {
        return mImsCall != null && mImsCall.isMultiparty();
    }

    /**
     * Where {@link #isMultiparty()} is {@code true}, determines if this {@link ImsCall} is the
     * origin of the conference call (i.e. {@code #isConferenceHost()} is {@code true}), or if this
     * {@link ImsCall} is a member of a conference hosted on another device.
     *
     * @return {@code true} if this call is the origin of the conference call it is a member of,
     *      {@code false} otherwise.
     */
    @Override
    public synchronized boolean isConferenceHost() {
        return mImsCall != null && mImsCall.isConferenceHost();
    }

    @Override
    public boolean isMemberOfPeerConference() {
        return !isConferenceHost();
    }

    public synchronized ImsCall getImsCall() {
        return mImsCall;
    }

    public synchronized void setImsCall(ImsCall imsCall) {
        mImsCall = imsCall;
    }

    public void changeParent(ImsPhoneCall parent) {
        mParent = parent;
    }

    /**
     * @return {@code true} if the {@link ImsPhoneConnection} or its media capabilities have been
     *     changed, and {@code false} otherwise.
     */
    @UnsupportedAppUsage(maxTargetSdk = Build.VERSION_CODES.R, trackingBug = 170729553)
    public boolean update(ImsCall imsCall, ImsPhoneCall.State state) {
        if (state == ImsPhoneCall.State.ACTIVE) {
            // If the state of the call is active, but there is a pending request to the RIL to hold
            // the call, we will skip this update.  This is really a signalling delay or failure
            // from the RIL, but we will prevent it from going through as we will end up erroneously
            // making this call active when really it should be on hold.
            if (imsCall.isPendingHold()) {
                Rlog.w(LOG_TAG, "update : state is ACTIVE, but call is pending hold, skipping");
                return false;
            }

            if (mParent.getState().isRinging() || mParent.getState().isDialing()) {
                onConnectedInOrOut();
            }

            if (mParent.getState().isRinging() || mParent == mOwner.mBackgroundCall) {
                //mForegroundCall should be IDLE
                //when accepting WAITING call
                //before accept WAITING call,
                //the ACTIVE call should be held ahead
                mParent.detach(this);
                mParent = mOwner.mForegroundCall;
                mParent.attach(this);
            }
        } else if (state == ImsPhoneCall.State.HOLDING) {
            onStartedHolding();
        }

        boolean updateParent = mParent.update(this, imsCall, state);
        boolean updateAddressDisplay = updateAddressDisplay(imsCall);
        boolean updateMediaCapabilities = updateMediaCapabilities(imsCall);
        boolean updateExtras = updateExtras(imsCall);

        return updateParent || updateAddressDisplay || updateMediaCapabilities || updateExtras;
    }

    /**
     * Re-evaluate whether ringback should be playing.
     */
    public void maybeChangeRingbackState() {
        Rlog.i(LOG_TAG, "maybeChangeRingbackState");
        mParent.maybeChangeRingbackState(mImsCall);
    }

    @Override
    public int getPreciseDisconnectCause() {
        return mPreciseDisconnectCause;
    }

    public void setPreciseDisconnectCause(int cause) {
        mPreciseDisconnectCause = cause;
    }

    /**
     * Notifies this Connection of a request to disconnect a participant of the conference managed
     * by the connection.
     *
     * @param endpoint the {@link android.net.Uri} of the participant to disconnect.
     */
    @Override
    public void onDisconnectConferenceParticipant(Uri endpoint) {
        ImsCall imsCall = getImsCall();
        if (imsCall == null) {
            return;
        }
        try {
            imsCall.removeParticipants(new String[]{endpoint.toString()});
        } catch (ImsException e) {
            // No session in place -- no change
            Rlog.e(LOG_TAG, "onDisconnectConferenceParticipant: no session in place. "+
                    "Failed to disconnect endpoint = " + endpoint);
        }
    }

    /**
     * Sets the conference connect time.  Used when an {@code ImsConference} is created to out of
     * this phone connection.
     *
     * @param conferenceConnectTime The conference connect time.
     */
    public void setConferenceConnectTime(long conferenceConnectTime) {
        mConferenceConnectTime = conferenceConnectTime;
    }

    /**
     * @return The conference connect time.
     */
    public long getConferenceConnectTime() {
        return mConferenceConnectTime;
    }

    /**
     * Check for a change in the address display related fields for the {@link ImsCall}, and
     * update the {@link ImsPhoneConnection} with this information.
     *
     * @param imsCall The call to check for changes in address display fields.
     * @return Whether the address display fields have been changed.
     */
    public boolean updateAddressDisplay(ImsCall imsCall) {
        if (imsCall == null) {
            return false;
        }

        boolean changed = false;
        ImsCallProfile callProfile = imsCall.getCallProfile();
        if (callProfile != null && isIncoming()) {
            // Only look for changes to the address for incoming calls.  The originating identity
            // can change for outgoing calls due to, for example, a call being forwarded to
            // voicemail.  This address change does not need to be presented to the user.
            String address = callProfile.getCallExtra(ImsCallProfile.EXTRA_OI);
            String name = callProfile.getCallExtra(ImsCallProfile.EXTRA_CNA);
            int nump = ImsCallProfile.OIRToPresentation(
                    callProfile.getCallExtraInt(ImsCallProfile.EXTRA_OIR));
            int namep = ImsCallProfile.OIRToPresentation(
                    callProfile.getCallExtraInt(ImsCallProfile.EXTRA_CNAP));
            if (Phone.DEBUG_PHONE) {
                Rlog.d(LOG_TAG, "updateAddressDisplay: callId = " + getTelecomCallId()
                        + " address = " + Rlog.pii(LOG_TAG, address) + " name = "
                        + Rlog.pii(LOG_TAG, name) + " nump = " + nump + " namep = " + namep);
            }
            if (!mIsMergeInProcess) {
                // Only process changes to the name and address when a merge is not in process.
                // When call A initiated a merge with call B to form a conference C, there is a
                // point in time when the ImsCall transfers the conference call session into A,
                // at which point the ImsConferenceController creates the conference in Telecom.
                // For some carriers C will have a unique conference URI address.  Swapping the
                // conference session into A, which is about to be disconnected, to be logged to
                // the call log using the conference address.  To prevent this we suppress updates
                // to the call address while a merge is in process.
                if (!equalsBaseDialString(mAddress, address)) {
                    mAddress = address;
                    changed = true;
                }
                if (TextUtils.isEmpty(name)) {
                    if (!TextUtils.isEmpty(mCnapName)) {
                        mCnapName = "";
                        changed = true;
                    }
                } else if (!name.equals(mCnapName)) {
                    mCnapName = name;
                    changed = true;
                }
                if (mNumberPresentation != nump) {
                    mNumberPresentation = nump;
                    changed = true;
                }
                if (mCnapNamePresentation != namep) {
                    mCnapNamePresentation = namep;
                    changed = true;
                }
            }
        }
        return changed;
    }

    /**
     * Check for a change in the video capabilities and audio quality for the {@link ImsCall}, and
     * update the {@link ImsPhoneConnection} with this information.
     *
     * @param imsCall The call to check for changes in media capabilities.
     * @return Whether the media capabilities have been changed.
     */
    public boolean updateMediaCapabilities(ImsCall imsCall) {
        if (imsCall == null) {
            return false;
        }

        boolean changed = false;

        try {
            // The actual call profile (negotiated between local and peer).
            ImsCallProfile negotiatedCallProfile = imsCall.getCallProfile();

            if (negotiatedCallProfile != null) {
                int oldVideoState = getVideoState();
                int newVideoState = ImsCallProfile
                        .getVideoStateFromImsCallProfile(negotiatedCallProfile);

                if (oldVideoState != newVideoState) {
                    // The video state has changed.  See also code in onReceiveSessionModifyResponse
                    // below.  When the video enters a paused state, subsequent changes to the video
                    // state will not be reported by the modem.  In onReceiveSessionModifyResponse
                    // we will be updating the current video state while paused to include any
                    // changes the modem reports via the video provider.  When the video enters an
                    // unpaused state, we will resume passing the video states from the modem as is.
                    if (VideoProfile.isPaused(oldVideoState) &&
                            !VideoProfile.isPaused(newVideoState)) {
                        // Video entered un-paused state; recognize updates from now on; we want to
                        // ensure that the new un-paused state is propagated to Telecom, so change
                        // this now.
                        mShouldIgnoreVideoStateChanges = false;
                    }

                    if (!mShouldIgnoreVideoStateChanges) {
                        updateVideoState(newVideoState);
                        changed = true;
                    } else {
                        Rlog.d(LOG_TAG, "updateMediaCapabilities - ignoring video state change " +
                                "due to paused state.");
                    }

                    if (!VideoProfile.isPaused(oldVideoState) &&
                            VideoProfile.isPaused(newVideoState)) {
                        // Video entered pause state; ignore updates until un-paused.  We do this
                        // after setVideoState is called above to ensure Telecom is notified that
                        // the device has entered paused state.
                        mShouldIgnoreVideoStateChanges = true;
                    }
                }

                if (negotiatedCallProfile.mMediaProfile != null) {
                    mIsRttEnabledForCall = negotiatedCallProfile.mMediaProfile.isRttCall();

                    if (mIsRttEnabledForCall && mRttTextHandler == null) {
                        Rlog.d(LOG_TAG, "updateMediaCapabilities -- turning RTT on, profile="
                                + negotiatedCallProfile);
                        startRttTextProcessing();
                        onRttInitiated();
                        changed = true;
                        mOwner.getPhone().getVoiceCallSessionStats().onRttStarted(this);
                    } else if (!mIsRttEnabledForCall && mRttTextHandler != null) {
                        Rlog.d(LOG_TAG, "updateMediaCapabilities -- turning RTT off, profile="
                                + negotiatedCallProfile);
                        mRttTextHandler.tearDown();
                        mRttTextHandler = null;
                        mRttTextStream = null;
                        onRttTerminated();
                        changed = true;
                    }
                }
            }

            // Check for a change in the capabilities for the call and update
            // {@link ImsPhoneConnection} with this information.
            int capabilities = getConnectionCapabilities();

            // Use carrier config to determine if downgrading directly to audio-only is supported.
            if (mOwner.isCarrierDowngradeOfVtCallSupported()) {
                capabilities = addCapability(capabilities,
                        Connection.Capability.SUPPORTS_DOWNGRADE_TO_VOICE_REMOTE |
                                Capability.SUPPORTS_DOWNGRADE_TO_VOICE_LOCAL);
            } else {
                capabilities = removeCapability(capabilities,
                        Connection.Capability.SUPPORTS_DOWNGRADE_TO_VOICE_REMOTE |
                                Capability.SUPPORTS_DOWNGRADE_TO_VOICE_LOCAL);
            }

            // Get the current local call capabilities which might be voice or video or both.
            ImsCallProfile localCallProfile = imsCall.getLocalCallProfile();
            Rlog.v(LOG_TAG, "update localCallProfile=" + localCallProfile);
            if (localCallProfile != null) {
                capabilities = applyLocalCallCapabilities(localCallProfile, capabilities);
            }

            // Get the current remote call capabilities which might be voice or video or both.
            ImsCallProfile remoteCallProfile = imsCall.getRemoteCallProfile();
            Rlog.v(LOG_TAG, "update remoteCallProfile=" + remoteCallProfile);
            if (remoteCallProfile != null) {
                capabilities = applyRemoteCallCapabilities(remoteCallProfile, capabilities);
            }
            if (getConnectionCapabilities() != capabilities) {
                setConnectionCapabilities(capabilities);
                changed = true;
            }

            if (!mOwner.isViLteDataMetered()) {
                Rlog.v(LOG_TAG, "data is not metered");
            } else {
                if (mImsVideoCallProviderWrapper != null) {
                    mImsVideoCallProviderWrapper.setIsVideoEnabled(
                            hasCapabilities(Connection.Capability.SUPPORTS_VT_LOCAL_BIDIRECTIONAL));
                }
            }

            boolean mediaAttributesChanged = false;

            // Metrics for audio codec
            if (localCallProfile != null
                    && localCallProfile.mMediaProfile.mAudioQuality != mAudioCodec) {
                mAudioCodec = localCallProfile.mMediaProfile.mAudioQuality;
                mMetrics.writeAudioCodecIms(mOwner.mPhone.getPhoneId(), imsCall.getCallSession());
                mOwner.getPhone().getVoiceCallSessionStats().onAudioCodecChanged(this, mAudioCodec);
                changed = true;
                mediaAttributesChanged = true;
            }

            if (localCallProfile != null
                    && localCallProfile.mMediaProfile.getAudioCodecAttributes() != null) {
                AudioCodecAttributes audioCodecAttributes =
                        localCallProfile.mMediaProfile.getAudioCodecAttributes();

                if (Math.abs(mAudioCodecBitrateKbps
                        - audioCodecAttributes.getBitrateRangeKbps().getUpper()) > THRESHOLD) {
                    mAudioCodecBitrateKbps = audioCodecAttributes.getBitrateRangeKbps().getUpper();
                    changed = true;
                    mediaAttributesChanged = true;
                }
                if (Math.abs(mAudioCodecBandwidthKhz
                        - audioCodecAttributes.getBandwidthRangeKhz().getUpper()) > THRESHOLD) {
                    mAudioCodecBandwidthKhz =
                            audioCodecAttributes.getBandwidthRangeKhz().getUpper();
                    changed = true;
                    mediaAttributesChanged = true;
                }
            }

            if (mediaAttributesChanged) {
                Rlog.i(LOG_TAG, "updateMediaCapabilities: mediate attributes changed: codec = "
                        + mAudioCodec + ", bitRate=" + mAudioCodecBitrateKbps + ", bandwidth="
                        + mAudioCodecBandwidthKhz);
                notifyMediaAttributesChanged();
            }

            int newAudioQuality =
                    getAudioQualityFromCallProfile(localCallProfile, remoteCallProfile);
            if (getAudioQuality() != newAudioQuality) {
                setAudioQuality(newAudioQuality);
                changed = true;
            }
        } catch (ImsException e) {
            // No session in place -- no change
        }

        return changed;
    }

    private void updateVideoState(int newVideoState) {
        if (mImsVideoCallProviderWrapper != null) {
            mImsVideoCallProviderWrapper.onVideoStateChanged(newVideoState);
        }
        setVideoState(newVideoState);
        mOwner.getPhone().getVoiceCallSessionStats().onVideoStateChange(this, newVideoState);
    }


    /**
     * Send a RTT upgrade request to the remote party.
     * @param textStream RTT text stream to use
     */
    public void startRtt(android.telecom.Connection.RttTextStream textStream) {
        ImsCall imsCall = getImsCall();
        if (imsCall == null) {
            Rlog.w(LOG_TAG, "startRtt failed, imsCall is null");
            return;
        }
        imsCall.sendRttModifyRequest(true);
        setCurrentRttTextStream(textStream);
    }

    /**
     * Terminate the current RTT session.
     */
    public void stopRtt() {
        ImsCall imsCall = getImsCall();
        if (imsCall == null) {
            Rlog.w(LOG_TAG, "stopRtt failed, imsCall is null");
            return;
        }
        imsCall.sendRttModifyRequest(false);
    }

    /**
     * Sends the user's response to a remotely-issued RTT upgrade request
     *
     * @param textStream A valid {@link android.telecom.Connection.RttTextStream} if the user
     *                   accepts, {@code null} if not.
     */
    public void sendRttModifyResponse(android.telecom.Connection.RttTextStream textStream) {
        boolean accept = textStream != null;
        ImsCall imsCall = getImsCall();
        if (imsCall == null) {
            Rlog.w(LOG_TAG, "sendRttModifyResponse failed, imsCall is null");
            return;
        }
        imsCall.sendRttModifyResponse(accept);
        if (accept) {
            setCurrentRttTextStream(textStream);
        } else {
            Rlog.e(LOG_TAG, "sendRttModifyResponse: foreground call has no connections");
        }
    }

    public void onRttMessageReceived(String message) {
        synchronized (this) {
            if (mRttTextHandler == null) {
                Rlog.w(LOG_TAG, "onRttMessageReceived: RTT text handler not available."
                        + " Attempting to create one.");
                if (mRttTextStream == null) {
                    Rlog.e(LOG_TAG, "onRttMessageReceived:"
                            + " Unable to process incoming message. No textstream available");
                    return;
                }
                createRttTextHandler();
            }
        }
        mRttTextHandler.sendToInCall(message);
    }

    public void onRttAudioIndicatorChanged(ImsStreamMediaProfile profile) {
        Bundle extras = new Bundle();
        extras.putBoolean(android.telecom.Connection.EXTRA_IS_RTT_AUDIO_PRESENT,
                profile.isReceivingRttAudio());
        onConnectionEvent(android.telecom.Connection.EVENT_RTT_AUDIO_INDICATION_CHANGED,
                extras);
    }

    public void setCurrentRttTextStream(android.telecom.Connection.RttTextStream rttTextStream) {
        synchronized (this) {
            mRttTextStream = rttTextStream;
            if (mRttTextHandler == null && mIsRttEnabledForCall) {
                Rlog.i(LOG_TAG, "setCurrentRttTextStream: Creating a text handler");
                createRttTextHandler();
            }
        }
    }

    /**
     * Get the corresponding EmergencyNumberTracker associated with the connection.
     * @return the EmergencyNumberTracker
     */
    public EmergencyNumberTracker getEmergencyNumberTracker() {
        if (mOwner != null) {
            Phone phone = mOwner.getPhone();
            if (phone != null) {
                return phone.getEmergencyNumberTracker();
            }
        }
        return null;
    }

    public boolean hasRttTextStream() {
        return mRttTextStream != null;
    }

    public boolean isRttEnabledForCall() {
        return mIsRttEnabledForCall;
    }

    public void startRttTextProcessing() {
        synchronized (this) {
            if (mRttTextStream == null) {
                Rlog.w(LOG_TAG, "startRttTextProcessing: no RTT text stream. Ignoring.");
                return;
            }
            if (mRttTextHandler != null) {
                Rlog.w(LOG_TAG, "startRttTextProcessing: RTT text handler already exists");
                return;
            }
            createRttTextHandler();
        }
    }

    // Make sure to synchronize on ImsPhoneConnection.this before calling.
    private void createRttTextHandler() {
        mRttTextHandler = new ImsRttTextHandler(Looper.getMainLooper(),
                (message) -> {
                    ImsCall imsCall = getImsCall();
                    if (imsCall != null) {
                        imsCall.sendRttMessage(message);
                    } else {
                        Rlog.w(LOG_TAG, "createRttTextHandler: imsCall is null");
                    }
                });
        mRttTextHandler.initialize(mRttTextStream);
    }

    /**
     * Updates the IMS call rat based on the {@link ImsCallProfile#EXTRA_CALL_RAT_TYPE}.
     *
     * @param extras The ImsCallProfile extras.
     */
    private void updateImsCallRatFromExtras(Bundle extras) {
        if (extras == null) {
            return;
        }
        if (extras.containsKey(ImsCallProfile.EXTRA_CALL_NETWORK_TYPE)
                || extras.containsKey(ImsCallProfile.EXTRA_CALL_RAT_TYPE)
                || extras.containsKey(ImsCallProfile.EXTRA_CALL_RAT_TYPE_ALT)) {

            ImsCall call = getImsCall();
            int networkType = TelephonyManager.NETWORK_TYPE_UNKNOWN;
            if (call != null) {
                networkType = call.getNetworkType();
            }

            // Report any changes for network type change
            setCallRadioTech(ServiceState.networkTypeToRilRadioTechnology(networkType));
        }
    }

    private void updateEmergencyCallFromExtras(Bundle extras) {
        if (extras == null) {
            return;
        }
        if (extras.getBoolean(ImsCallProfile.EXTRA_EMERGENCY_CALL)) {
            setIsNetworkIdentifiedEmergencyCall(true);
        }
    }

    private void updateForwardedNumberFromExtras(Bundle extras) {
        if (extras == null) {
            return;
        }
        if (extras.containsKey(ImsCallProfile.EXTRA_FORWARDED_NUMBER)) {
            String[] forwardedNumberArray =
                    extras.getStringArray(ImsCallProfile.EXTRA_FORWARDED_NUMBER);
            if (forwardedNumberArray != null) {
                mForwardedNumber = new ArrayList<String>(Arrays.asList(forwardedNumberArray));
            }
        }
    }

    /**
     * Check for a change in call extras of {@link ImsCall}, and
     * update the {@link ImsPhoneConnection} accordingly.
     *
     * @param imsCall The call to check for changes in extras.
     * @return Whether the extras fields have been changed.
     */
    boolean updateExtras(ImsCall imsCall) {
        if (imsCall == null) {
            return false;
        }
        final ImsCallProfile callProfile = imsCall.getCallProfile();
        final Bundle extras = callProfile != null ? callProfile.mCallExtras : null;
        if (extras == null && DBG) {
            Rlog.d(LOG_TAG, "Call profile extras are null.");
        }
        final boolean changed = !areBundlesEqual(extras, mExtras);
        if (changed) {
            updateImsCallRatFromExtras(extras);
            updateEmergencyCallFromExtras(extras);
            updateForwardedNumberFromExtras(extras);
            mExtras.clear();
            if (extras != null) {
                mExtras.putAll(extras);
            }
            if (com.android.server.telecom.flags.Flags.businessCallComposer()) {
                maybeInjectBusinessComposerExtras(mExtras);
            }
            setConnectionExtras(mExtras);
        }
        return changed;
    }

    /**
     * The Ims Vendor is responsible for setting the ImsCallProfile business call composer
     * values (ImsCallProfile.EXTRA_IS_BUSINESS_CALL and
     * ImsCallProfile.EXTRA_ASSERTED_DISPLAY_NAME). This helper notifies Telecom of the business
     * composer values which will then be injected into the android.telecom.Call object.
     */
    @VisibleForTesting
    public void maybeInjectBusinessComposerExtras(Bundle extras) {
        if (extras == null) {
            return;
        }
        // Telephony should check that the business composer features is on BEFORE
        // propagating the business call extras.  This prevents the user from getting
        // business call info when they turned the feature off.
        if (!mIsBusinessComposerFeatureEnabled) {
            Rlog.i(LOG_TAG, "mIBCE: business composer feature is NOT enabled");
            return;
        }
        try {
            if (extras.containsKey(ImsCallProfile.EXTRA_IS_BUSINESS_CALL)
                    && !extras.containsKey(android.telecom.Call.EXTRA_IS_BUSINESS_CALL)) {
                boolean v = extras.getBoolean(ImsCallProfile.EXTRA_IS_BUSINESS_CALL);
                Rlog.i(LOG_TAG, String.format("mIBCE: EXTRA_IS_BUSINESS_CALL=[%s]", v));
                extras.putBoolean(android.telecom.Call.EXTRA_IS_BUSINESS_CALL, v);
            }

            if (extras.containsKey(ImsCallProfile.EXTRA_ASSERTED_DISPLAY_NAME)
                    && !extras.containsKey(android.telecom.Call.EXTRA_ASSERTED_DISPLAY_NAME)) {
                String v = extras.getString(ImsCallProfile.EXTRA_ASSERTED_DISPLAY_NAME);
                Rlog.i(LOG_TAG, String.format("mIBCE: ASSERTED_DISPLAY_NAME=[%s]", v));
                extras.putString(android.telecom.Call.EXTRA_ASSERTED_DISPLAY_NAME, v);
            }

        } catch (Exception e) {
            e.printStackTrace();
        }
    }

    @VisibleForTesting
    public boolean getIsBusinessComposerFeatureEnabled() {
        return mIsBusinessComposerFeatureEnabled;
    }

    @VisibleForTesting
    public void setIsBusinessComposerFeatureEnabled(Phone phone) {
        mIsBusinessComposerFeatureEnabled = isBusinessComposerEnabledByConfig(phone)
                && isBusinessOnlyCallComposerEnabledByUser(phone);
        Rlog.i(LOG_TAG, String.format(
                "setIsBusinessComposerFeatureEnabled:  mIsBusinessComposerFeatureEnabled=[%b], "
                        + "phone=[%s]", mIsBusinessComposerFeatureEnabled, phone));
    }

    /**
     * Returns whether the carrier supports and has enabled the business composer
     */
    @VisibleForTesting
    public boolean isBusinessComposerEnabledByConfig(Phone phone) {
        PersistableBundle b = null;
        CarrierConfigManager configMgr = phone.getContext().getSystemService(
                CarrierConfigManager.class);

        if (configMgr != null) {
            // If an invalid subId is used, this bundle will contain default values.
            b = configMgr.getConfigForSubId(phone.getSubId());
        }
        if (b != null) {
            return b.getBoolean(CarrierConfigManager.KEY_SUPPORTS_BUSINESS_CALL_COMPOSER_BOOL);
        } else {
            // Return static default defined in CarrierConfigManager.
            return CarrierConfigManager.getDefaultConfig()
                    .getBoolean(CarrierConfigManager.KEY_SUPPORTS_BUSINESS_CALL_COMPOSER_BOOL);
        }
    }

    /**
     * Returns whether the user has enabled the business composer
     */
    @VisibleForTesting
    public boolean isBusinessOnlyCallComposerEnabledByUser(Phone phone) {
        if (phone == null || phone.getContext() == null) {
            return false;
        }
        TelephonyManager tm = (TelephonyManager)
                phone.getContext().getSystemService(Context.TELEPHONY_SERVICE);
        if (tm == null) {
            Rlog.e(LOG_TAG, "isBusinessOnlyCallComposerEnabledByUser: TelephonyManager is null");
            return false;
        }
        return tm.getCallComposerStatus() == TelephonyManager.CALL_COMPOSER_STATUS_BUSINESS_ONLY
                || tm.getCallComposerStatus() == TelephonyManager.CALL_COMPOSER_STATUS_ON;
    }

    private static boolean areBundlesEqual(Bundle extras, Bundle newExtras) {
        if (extras == null || newExtras == null) {
            return extras == newExtras;
        }

        if (extras.size() != newExtras.size()) {
            return false;
        }

        for(String key : extras.keySet()) {
            if (key != null) {
                final Object value = extras.get(key);
                final Object newValue = newExtras.get(key);
                if (!Objects.equals(value, newValue)) {
                    return false;
                }
            }
        }
        return true;
    }

    /**
     * Determines the {@link ImsPhoneConnection} audio quality based on the local and remote
     * {@link ImsCallProfile}. Indicate a HD audio call if the local stream profile
     * is AMR_WB, EVRC_WB, EVS_WB, EVS_SWB, EVS_FB and
     * there is no remote restrict cause.
     *
     * @param localCallProfile The local call profile.
     * @param remoteCallProfile The remote call profile.
     * @return The audio quality.
     */
    private int getAudioQualityFromCallProfile(
            ImsCallProfile localCallProfile, ImsCallProfile remoteCallProfile) {
        if (localCallProfile == null || remoteCallProfile == null
                || localCallProfile.mMediaProfile == null) {
            return AUDIO_QUALITY_STANDARD;
        }

        final boolean isEvsCodecHighDef = (localCallProfile.mMediaProfile.mAudioQuality
                        == ImsStreamMediaProfile.AUDIO_QUALITY_EVS_WB
                || localCallProfile.mMediaProfile.mAudioQuality
                        == ImsStreamMediaProfile.AUDIO_QUALITY_EVS_SWB
                || localCallProfile.mMediaProfile.mAudioQuality
                        == ImsStreamMediaProfile.AUDIO_QUALITY_EVS_FB);

        final boolean isHighDef = (localCallProfile.mMediaProfile.mAudioQuality
                        == ImsStreamMediaProfile.AUDIO_QUALITY_AMR_WB
                || localCallProfile.mMediaProfile.mAudioQuality
                        == ImsStreamMediaProfile.AUDIO_QUALITY_EVRC_WB
                || isEvsCodecHighDef)
                && remoteCallProfile.getRestrictCause() == ImsCallProfile.CALL_RESTRICT_CAUSE_NONE;
        return isHighDef ? AUDIO_QUALITY_HIGH_DEFINITION : AUDIO_QUALITY_STANDARD;
    }

    /**
     * Provides a string representation of the {@link ImsPhoneConnection}.  Primarily intended for
     * use in log statements.
     *
     * @return String representation of call.
     */
    @Override
    public String toString() {
        StringBuilder sb = new StringBuilder();
        sb.append("[ImsPhoneConnection objId: ");
        sb.append(System.identityHashCode(this));
        sb.append(" telecomCallID: ");
        sb.append(getTelecomCallId());
        sb.append(" address: ");
        sb.append(Rlog.pii(LOG_TAG, getAddress()));
        sb.append(" isAdhocConf: ");
        sb.append(isAdhocConference() ? "Y" : "N");
        sb.append(" ImsCall: ");
        synchronized (this) {
            if (mImsCall == null) {
                sb.append("null");
            } else {
                sb.append(mImsCall);
            }
        }
        sb.append("]");
        return sb.toString();
    }

    @Override
    public void setVideoProvider(android.telecom.Connection.VideoProvider videoProvider) {
        super.setVideoProvider(videoProvider);

        if (videoProvider instanceof ImsVideoCallProviderWrapper) {
            mImsVideoCallProviderWrapper = (ImsVideoCallProviderWrapper) videoProvider;
        }
    }

    /**
     * Indicates whether current phone connection is emergency or not
     * @return boolean: true if emergency, false otherwise
     */
    protected boolean isEmergency() {
        return mIsEmergency;
    }

    protected boolean isWpsCall() {
        return mIsWpsCall;
    }

    /**
     * Indicates whether current phone connection is cross sim calling or not
     * @return boolean: true if cross sim calling, false otherwise
     */
    public boolean isCrossSimCall() {
        if (mImsCall == null) {
            return mExtras.getBoolean(ImsCallProfile.EXTRA_IS_CROSS_SIM_CALL);
        }
        return mImsCall.isCrossSimCall();
    }

    /**
     * Handles notifications from the {@link ImsVideoCallProviderWrapper} of session modification
     * responses received.
     *
     * @param status The status of the original request.
     * @param requestProfile The requested video profile.
     * @param responseProfile The response upon video profile.
     */
    @Override
    public void onReceiveSessionModifyResponse(int status, VideoProfile requestProfile,
            VideoProfile responseProfile) {
        if (status == android.telecom.Connection.VideoProvider.SESSION_MODIFY_REQUEST_SUCCESS &&
                mShouldIgnoreVideoStateChanges) {
            int currentVideoState = getVideoState();
            int newVideoState = responseProfile.getVideoState();

            // If the current video state is paused, the modem will not send us any changes to
            // the TX and RX bits of the video state.  Until the video is un-paused we will
            // "fake out" the video state by applying the changes that the modem reports via a
            // response.

            // First, find out whether there was a change to the TX or RX bits:
            int changedBits = currentVideoState ^ newVideoState;
            changedBits &= VideoProfile.STATE_BIDIRECTIONAL;
            if (changedBits == 0) {
                // No applicable change, bail out.
                return;
            }

            // Turn off any existing bits that changed.
            currentVideoState &= ~(changedBits & currentVideoState);
            // Turn on any new bits that turned on.
            currentVideoState |= changedBits & newVideoState;

            Rlog.d(LOG_TAG, "onReceiveSessionModifyResponse : received " +
                    VideoProfile.videoStateToString(requestProfile.getVideoState()) +
                    " / " +
                    VideoProfile.videoStateToString(responseProfile.getVideoState()) +
                    " while paused ; sending new videoState = " +
                    VideoProfile.videoStateToString(currentVideoState));
            setVideoState(currentVideoState);
        }
    }

    /**
     * Issues a request to pause the video using {@link VideoProfile#STATE_PAUSED} from a source
     * other than the InCall UI.
     *
     * @param source The source of the pause request.
     */
    public void pauseVideo(int source) {
        if (mImsVideoCallProviderWrapper == null) {
            return;
        }

        mImsVideoCallProviderWrapper.pauseVideo(getVideoState(), source);
    }

    /**
     * Issues a request to resume the video using {@link VideoProfile#STATE_PAUSED} from a source
     * other than the InCall UI.
     *
     * @param source The source of the resume request.
     */
    public void resumeVideo(int source) {
        if (mImsVideoCallProviderWrapper == null) {
            return;
        }

        mImsVideoCallProviderWrapper.resumeVideo(getVideoState(), source);
    }

    /**
     * Determines if a specified source has issued a pause request.
     *
     * @param source The source.
     * @return {@code true} if the source issued a pause request, {@code false} otherwise.
     */
    public boolean wasVideoPausedFromSource(int source) {
        if (mImsVideoCallProviderWrapper == null) {
            return false;
        }

        return mImsVideoCallProviderWrapper.wasVideoPausedFromSource(source);
    }

    /**
     * Mark the call as in the process of being merged and inform the UI of the merge start.
     */
    public void handleMergeStart() {
        mIsMergeInProcess = true;
        onConnectionEvent(android.telecom.Connection.EVENT_MERGE_START, null);
    }

    /**
     * Mark the call as done merging and inform the UI of the merge start.
     */
    public void handleMergeComplete() {
        mIsMergeInProcess = false;
    }

    /**
     * Mark the call is held by remote party and inform to the UI.
     */
    public void setRemotelyHeld() {
        mIsHeldByRemote = true;
        onConnectionEvent(android.telecom.Connection.EVENT_CALL_REMOTELY_HELD, null);
    }

    /**
     * Mark the call is Unheld by remote party and inform to the UI.
     */
    public void setRemotelyUnheld() {
        mIsHeldByRemote = false;
        onConnectionEvent(android.telecom.Connection.EVENT_CALL_REMOTELY_UNHELD, null);
    }

    /**
     * @return whether the remote party is holding the call.
     */
    public boolean isHeldByRemote() {
        Rlog.i(LOG_TAG, "isHeldByRemote=" + mIsHeldByRemote);
        return mIsHeldByRemote;
    }

    public void changeToPausedState() {
        int newVideoState = getVideoState() | VideoProfile.STATE_PAUSED;
        Rlog.i(LOG_TAG, "ImsPhoneConnection: changeToPausedState - setting paused bit; "
                + "newVideoState=" + VideoProfile.videoStateToString(newVideoState));
        updateVideoState(newVideoState);
        mShouldIgnoreVideoStateChanges = true;
    }

    public void changeToUnPausedState() {
        int newVideoState = getVideoState() & ~VideoProfile.STATE_PAUSED;
        Rlog.i(LOG_TAG, "ImsPhoneConnection: changeToUnPausedState - unsetting paused bit; "
                + "newVideoState=" + VideoProfile.videoStateToString(newVideoState));
        updateVideoState(newVideoState);
        mShouldIgnoreVideoStateChanges = false;
    }

    public void setLocalVideoCapable(boolean isVideoEnabled) {
        mIsLocalVideoCapable = isVideoEnabled;
        Rlog.i(LOG_TAG, "setLocalVideoCapable: mIsLocalVideoCapable = " + mIsLocalVideoCapable
                + "; updating local video availability.");
        updateMediaCapabilities(getImsCall());
    }

    /**
     * Sends RTP header extension data.
     * @param rtpHeaderExtensions the RTP header extension data to send.
     */
    public void sendRtpHeaderExtensions(@NonNull Set<RtpHeaderExtension> rtpHeaderExtensions) {
        if (mImsCall == null) {
            Rlog.w(LOG_TAG, "sendRtpHeaderExtensions: Not an IMS call");
            return;
        }
        Rlog.i(LOG_TAG, "sendRtpHeaderExtensions: numExtensions = " + rtpHeaderExtensions.size());
        mImsCall.sendRtpHeaderExtensions(rtpHeaderExtensions);
    }

    /**
     * @return the RTP header extensions accepted for this call.
     */
    public Set<RtpHeaderExtensionType> getAcceptedRtpHeaderExtensions() {
        if (mImsCall == null || mImsCall.getCallProfile() == null) {
            return Collections.EMPTY_SET;
        }
        return mImsCall.getCallProfile().getAcceptedRtpHeaderExtensionTypes();
    }

    /**
     * For a connection being disconnected, sets the {@link ImsReasonInfo} which describes the
     * reason for the disconnection.
     * @param imsReasonInfo The IMS reason info.
     */
    public void setImsReasonInfo(@Nullable ImsReasonInfo imsReasonInfo) {
        mImsReasonInfo = imsReasonInfo;
    }

    /**
     * @return the {@link ImsReasonInfo} describing why this connection disconnected, or
     * {@code null} otherwise.
     */
    public @Nullable ImsReasonInfo getImsReasonInfo() {
        return mImsReasonInfo;
    }

    /**
     * Converts an {@link ImsCallProfile} verification status to a
     * {@link android.telecom.Connection} verification status.
     * @param verificationStatus The {@link ImsCallProfile} verification status.
     * @return The telecom verification status.
     */
    public static @android.telecom.Connection.VerificationStatus int toTelecomVerificationStatus(
            @ImsCallProfile.VerificationStatus int verificationStatus) {
        switch (verificationStatus) {
            case ImsCallProfile.VERIFICATION_STATUS_PASSED:
                return android.telecom.Connection.VERIFICATION_STATUS_PASSED;
            case ImsCallProfile.VERIFICATION_STATUS_FAILED:
                return android.telecom.Connection.VERIFICATION_STATUS_FAILED;
            case ImsCallProfile.VERIFICATION_STATUS_NOT_VERIFIED:
                // fall through on purpose
            default:
                return android.telecom.Connection.VERIFICATION_STATUS_NOT_VERIFIED;
        }
    }

    /**
     * The priority of the call to the user. A higher number means higher priority.
     */
    protected int getCallPriority() {
        if (isEmergency()) {
            return 2;
        } else if (isWpsCall()) {
            return 1;
        }
        return 0;
    }

    public void setDeferDialStatus(DeferDial deferDial) {
        mDeferDial = deferDial;
    }

    public DeferDial getDeferDialStatus() {
        return mDeferDial;
    }
}<|MERGE_RESOLUTION|>--- conflicted
+++ resolved
@@ -158,16 +158,14 @@
      */
     private boolean mIsHeldByRemote = false;
 
-<<<<<<< HEAD
     // Indicates whether dial needs to be deferred. By default, value
     // is INVALID meaning do not defer dial
     private DeferDial mDeferDial = DeferDial.INVALID;
-=======
+
     /**
      * Used to indicate if both the user and carrier config have enabled the business composer.
      */
     private boolean mIsBusinessComposerFeatureEnabled = false;
->>>>>>> 439b3658
 
     //***** Event Constants
     private static final int EVENT_DTMF_DONE = 1;
