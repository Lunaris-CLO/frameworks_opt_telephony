/*
 * Copyright (C) 2013 The Android Open Source Project
 *
 * Licensed under the Apache License, Version 2.0 (the "License");
 * you may not use this file except in compliance with the License.
 * You may obtain a copy of the License at
 *
 *      http://www.apache.org/licenses/LICENSE-2.0
 *
 * Unless required by applicable law or agreed to in writing, software
 * distributed under the License is distributed on an "AS IS" BASIS,
 * WITHOUT WARRANTIES OR CONDITIONS OF ANY KIND, either express or implied.
 * See the License for the specific language governing permissions and
 * limitations under the License.
 */

package com.android.internal.telephony.imsphone;

import android.annotation.NonNull;
import android.annotation.Nullable;
import android.compat.annotation.UnsupportedAppUsage;
import android.content.Context;
import android.net.Uri;
import android.os.AsyncResult;
import android.os.Build;
import android.os.Bundle;
import android.os.Handler;
import android.os.Looper;
import android.os.Message;
import android.os.Messenger;
import android.os.PersistableBundle;
import android.os.PowerManager;
import android.os.Registrant;
import android.os.SystemClock;
import android.telecom.VideoProfile;
import android.telephony.CarrierConfigManager;
import android.telephony.DisconnectCause;
import android.telephony.PhoneNumberUtils;
import android.telephony.ServiceState;
import android.telephony.TelephonyManager;
import android.telephony.ims.AudioCodecAttributes;
import android.telephony.ims.ImsCallProfile;
import android.telephony.ims.ImsReasonInfo;
import android.telephony.ims.ImsStreamMediaProfile;
import android.telephony.ims.RtpHeaderExtension;
import android.telephony.ims.RtpHeaderExtensionType;
import android.text.TextUtils;

import com.android.ims.ImsCall;
import com.android.ims.ImsException;
import com.android.ims.internal.ImsVideoCallProviderWrapper;
import com.android.internal.annotations.VisibleForTesting;
import com.android.internal.telephony.CallStateException;
import com.android.internal.telephony.Connection;
import com.android.internal.telephony.Phone;
import com.android.internal.telephony.PhoneConstants;
import com.android.internal.telephony.UUSInfo;
import com.android.internal.telephony.emergency.EmergencyNumberTracker;
import com.android.internal.telephony.imsphone.ImsPhone.ImsDialArgs.DeferDial;
import com.android.internal.telephony.metrics.TelephonyMetrics;
import com.android.telephony.Rlog;

import java.util.ArrayList;
import java.util.Arrays;
import java.util.Collections;
import java.util.Objects;
import java.util.Set;

/**
 * {@hide}
 */
public class ImsPhoneConnection extends Connection implements
        ImsVideoCallProviderWrapper.ImsVideoProviderWrapperCallback {

    private static final String LOG_TAG = "ImsPhoneConnection";
    private static final boolean DBG = true;

    //***** Instance Variables

    @UnsupportedAppUsage(maxTargetSdk = Build.VERSION_CODES.R, trackingBug = 170729553)
    private ImsPhoneCallTracker mOwner;
    @UnsupportedAppUsage(maxTargetSdk = Build.VERSION_CODES.R, trackingBug = 170729553)
    private ImsPhoneCall mParent;
    @UnsupportedAppUsage(maxTargetSdk = Build.VERSION_CODES.R, trackingBug = 170729553)
    private ImsCall mImsCall;
    private final Bundle mExtras = new Bundle();
    private TelephonyMetrics mMetrics = TelephonyMetrics.getInstance();

    @UnsupportedAppUsage(maxTargetSdk = Build.VERSION_CODES.R, trackingBug = 170729553)
    private boolean mDisconnected;

    /*
    int mIndex;          // index in ImsPhoneCallTracker.connections[], -1 if unassigned
                        // The GSM index is 1 + this
    */

    /*
     * These time/timespan values are based on System.currentTimeMillis(),
     * i.e., "wall clock" time.
     */
    private long mDisconnectTime;

    private UUSInfo mUusInfo;
    private Handler mHandler;
    private final Messenger mHandlerMessenger;

    private PowerManager.WakeLock mPartialWakeLock;

    // The cached connect time of the connection when it turns into a conference.
    private long mConferenceConnectTime = 0;

    // The cached delay to be used between DTMF tones fetched from carrier config.
    private int mDtmfToneDelay = 0;

    private boolean mIsEmergency = false;

    private boolean mIsWpsCall = false;

    /**
     * Used to indicate that video state changes detected by
     * {@link #updateMediaCapabilities(ImsCall)} should be ignored.  When a video state change from
     * unpaused to paused occurs, we set this flag and then update the existing video state when
     * new {@link #onReceiveSessionModifyResponse(int, VideoProfile, VideoProfile)} callbacks come
     * in.  When the video un-pauses we continue receiving the video state updates.
     */
    private boolean mShouldIgnoreVideoStateChanges = false;

    private ImsVideoCallProviderWrapper mImsVideoCallProviderWrapper;

    private int mPreciseDisconnectCause = 0;

    private ImsRttTextHandler mRttTextHandler;
    private android.telecom.Connection.RttTextStream mRttTextStream;
    // This reflects the RTT status as reported to us by the IMS stack via the media profile.
    private boolean mIsRttEnabledForCall = false;

    /**
     * Used to indicate that this call is in the midst of being merged into a conference.
     */
    private boolean mIsMergeInProcess = false;

    /**
     * Used as an override to determine whether video is locally available for this call.
     * This allows video availability to be overridden in the case that the modem says video is
     * currently available, but mobile data is off and the carrier is metering data for video
     * calls.
     */
    private boolean mIsLocalVideoCapable = true;

    /**
     * When the call is in a disconnected, state, will be set to the {@link ImsReasonInfo}
     * associated with the disconnection, if known.
     */
    private ImsReasonInfo mImsReasonInfo;

    /**
     * Used to indicate that this call is held by remote party.
     */
    private boolean mIsHeldByRemote = false;

    // Indicates whether dial needs to be deferred. By default, value
    // is INVALID meaning do not defer dial
    private DeferDial mDeferDial = DeferDial.INVALID;

    //***** Event Constants
    private static final int EVENT_DTMF_DONE = 1;
    private static final int EVENT_PAUSE_DONE = 2;
    private static final int EVENT_NEXT_POST_DIAL = 3;
    private static final int EVENT_WAKE_LOCK_TIMEOUT = 4;
    private static final int EVENT_DTMF_DELAY_DONE = 5;

    //***** Constants
    @VisibleForTesting static final int PAUSE_DELAY_MILLIS = 3 * 1000;
    private static final int WAKE_LOCK_TIMEOUT_MILLIS = 60*1000;

    //***** Inner Classes

    class MyHandler extends Handler {
        MyHandler(Looper l) {super(l);}

        @Override
        public void
        handleMessage(Message msg) {

            switch (msg.what) {
                case EVENT_NEXT_POST_DIAL:
                case EVENT_DTMF_DELAY_DONE:
                case EVENT_PAUSE_DONE:
                    processNextPostDialChar();
                    break;
                case EVENT_WAKE_LOCK_TIMEOUT:
                    releaseWakeLock();
                    break;
                case EVENT_DTMF_DONE:
                    // We may need to add a delay specified by carrier between DTMF tones that are
                    // sent out.
                    mHandler.sendMessageDelayed(mHandler.obtainMessage(EVENT_DTMF_DELAY_DONE),
                            mDtmfToneDelay);
                    break;
            }
        }
    }

    //***** Constructors

    /** This is probably an MT call */
    public ImsPhoneConnection(Phone phone, ImsCall imsCall, ImsPhoneCallTracker ct,
           ImsPhoneCall parent, boolean isUnknown) {
        super(PhoneConstants.PHONE_TYPE_IMS);
        createWakeLock(phone.getContext());
        acquireWakeLock();

        mOwner = ct;
        mHandler = new MyHandler(mOwner.getLooper());
        mHandlerMessenger = new Messenger(mHandler);
        mImsCall = imsCall;
        mIsAdhocConference = isMultiparty();

        if ((imsCall != null) && (imsCall.getCallProfile() != null)) {
            mAddress = imsCall.getCallProfile().getCallExtra(ImsCallProfile.EXTRA_OI);
            mCnapName = imsCall.getCallProfile().getCallExtra(ImsCallProfile.EXTRA_CNA);
            mNumberPresentation = ImsCallProfile.OIRToPresentation(
                    imsCall.getCallProfile().getCallExtraInt(ImsCallProfile.EXTRA_OIR));
            mCnapNamePresentation = ImsCallProfile.OIRToPresentation(
                    imsCall.getCallProfile().getCallExtraInt(ImsCallProfile.EXTRA_CNAP));
            setNumberVerificationStatus(toTelecomVerificationStatus(
                    imsCall.getCallProfile().getCallerNumberVerificationStatus()));
            updateMediaCapabilities(imsCall);
        } else {
            mNumberPresentation = PhoneConstants.PRESENTATION_UNKNOWN;
            mCnapNamePresentation = PhoneConstants.PRESENTATION_UNKNOWN;
        }

        mIsIncoming = !isUnknown;
        mCreateTime = System.currentTimeMillis();
        mUusInfo = null;

        // Ensure any extras set on the ImsCallProfile at the start of the call are cached locally
        // in the ImsPhoneConnection.  This isn't going to inform any listeners (since the original
        // connection is not likely to be associated with a TelephonyConnection yet).
        updateExtras(imsCall);

        mParent = parent;
        mParent.attach(this,
                (mIsIncoming? ImsPhoneCall.State.INCOMING: ImsPhoneCall.State.DIALING));

        fetchDtmfToneDelay(phone);

        if (phone.getContext().getResources().getBoolean(
                com.android.internal.R.bool.config_use_voip_mode_for_ims)) {
            setAudioModeIsVoip(true);
        }
    }

    /** This is an MO call, created when dialing */
    public ImsPhoneConnection(Phone phone, String dialString, ImsPhoneCallTracker ct,
            ImsPhoneCall parent, boolean isEmergency, boolean isWpsCall,
            ImsPhone.ImsDialArgs dialArgs) {
        super(PhoneConstants.PHONE_TYPE_IMS);
        createWakeLock(phone.getContext());
        acquireWakeLock();

        mOwner = ct;
        mHandler = new MyHandler(mOwner.getLooper());
        mHandlerMessenger = new Messenger(mHandler);

        mDialString = dialString;

        mAddress = PhoneNumberUtils.extractNetworkPortionAlt(dialString);
        mPostDialString = PhoneNumberUtils.extractPostDialPortion(dialString);

        //mIndex = -1;

        mIsIncoming = false;
        mCnapName = null;
        mCnapNamePresentation = PhoneConstants.PRESENTATION_ALLOWED;
        mNumberPresentation = PhoneConstants.PRESENTATION_ALLOWED;
        mCreateTime = System.currentTimeMillis();

        mParent = parent;
        parent.attachFake(this, ImsPhoneCall.State.DIALING);

        mIsEmergency = isEmergency;
        if (isEmergency) {
            setEmergencyCallInfo(mOwner);

            if (getEmergencyNumberInfo() == null) {
                // There was no emergency number info found for this call, however it is
                // still marked as an emergency number. This may happen if it was a redialed
                // non-detectable emergency call from IMS.
                setNonDetectableEmergencyCallInfo(dialArgs.eccCategory);
            }
        }

        mIsWpsCall = isWpsCall;

        fetchDtmfToneDelay(phone);

        if (phone.getContext().getResources().getBoolean(
                com.android.internal.R.bool.config_use_voip_mode_for_ims)) {
            setAudioModeIsVoip(true);
        }
    }

    /** This is an MO conference call, created when dialing */
    public ImsPhoneConnection(Phone phone, String[] participantsToDial, ImsPhoneCallTracker ct,
            ImsPhoneCall parent, boolean isEmergency) {
        super(PhoneConstants.PHONE_TYPE_IMS);
        createWakeLock(phone.getContext());
        acquireWakeLock();

        mOwner = ct;
        mHandler = new MyHandler(mOwner.getLooper());
        mHandlerMessenger = new Messenger(mHandler);

        mDialString = mAddress = Connection.ADHOC_CONFERENCE_ADDRESS;
        mParticipantsToDial = participantsToDial;
        mIsAdhocConference = true;

        mIsIncoming = false;
        mCnapName = null;
        mCnapNamePresentation = PhoneConstants.PRESENTATION_ALLOWED;
        mNumberPresentation = PhoneConstants.PRESENTATION_ALLOWED;
        mCreateTime = System.currentTimeMillis();

        mParent = parent;
        parent.attachFake(this, ImsPhoneCall.State.DIALING);

        if (phone.getContext().getResources().getBoolean(
                com.android.internal.R.bool.config_use_voip_mode_for_ims)) {
            setAudioModeIsVoip(true);
        }
    }

    @VisibleForTesting
    public void setTelephonyMetrics(TelephonyMetrics tm) {
        mMetrics = tm;
    }

    public void dispose() {
    }

    static boolean
    equalsHandlesNulls (Object a, Object b) {
        return (a == null) ? (b == null) : a.equals (b);
    }

    static boolean
    equalsBaseDialString (String a, String b) {
        return (a == null) ? (b == null) : (b != null && a.startsWith (b));
    }

    private int applyLocalCallCapabilities(ImsCallProfile localProfile, int capabilities) {
        Rlog.i(LOG_TAG, "applyLocalCallCapabilities - localProfile = " + localProfile);
        capabilities = removeCapability(capabilities,
                Connection.Capability.SUPPORTS_VT_LOCAL_BIDIRECTIONAL);

        if (!mIsLocalVideoCapable) {
            Rlog.i(LOG_TAG, "applyLocalCallCapabilities - disabling video (overidden)");
            return capabilities;
        }
        switch (localProfile.mCallType) {
            case ImsCallProfile.CALL_TYPE_VT:
                // Fall-through
            case ImsCallProfile.CALL_TYPE_VIDEO_N_VOICE:
                capabilities = addCapability(capabilities,
                        Connection.Capability.SUPPORTS_VT_LOCAL_BIDIRECTIONAL);
                break;
            case ImsCallProfile.CALL_TYPE_VT_NODIR:
                capabilities = removeCapability(capabilities,
                        Connection.Capability.SUPPORTS_DOWNGRADE_TO_VOICE_LOCAL);
                break;
        }
        return capabilities;
    }

    private static int applyRemoteCallCapabilities(ImsCallProfile remoteProfile, int capabilities) {
        Rlog.w(LOG_TAG, "applyRemoteCallCapabilities - remoteProfile = "+remoteProfile);
        capabilities = removeCapability(capabilities,
                Connection.Capability.SUPPORTS_VT_REMOTE_BIDIRECTIONAL);
        capabilities = removeCapability(capabilities,
                Connection.Capability.SUPPORTS_RTT_REMOTE);

        switch (remoteProfile.mCallType) {
            case ImsCallProfile.CALL_TYPE_VT:
                // fall-through
            case ImsCallProfile.CALL_TYPE_VIDEO_N_VOICE:
                capabilities = addCapability(capabilities,
                        Connection.Capability.SUPPORTS_VT_REMOTE_BIDIRECTIONAL);
                break;
            case ImsCallProfile.CALL_TYPE_VT_NODIR:
                capabilities = removeCapability(capabilities,
                        Connection.Capability.SUPPORTS_DOWNGRADE_TO_VOICE_REMOTE);
                break;
        }

        if (remoteProfile.getMediaProfile().getRttMode() == ImsStreamMediaProfile.RTT_MODE_FULL) {
            capabilities = addCapability(capabilities, Connection.Capability.SUPPORTS_RTT_REMOTE);
        }

        if (remoteProfile.getMediaProfile().getRttMode() == ImsStreamMediaProfile.RTT_MODE_FULL) {
            capabilities = addCapability(capabilities, Connection.Capability.SUPPORTS_RTT_REMOTE);
        }
        return capabilities;
    }

    @Override
    public String getOrigDialString(){
        return mDialString;
    }

    @UnsupportedAppUsage(maxTargetSdk = Build.VERSION_CODES.R, trackingBug = 170729553)
    @Override
    public ImsPhoneCall getCall() {
        return mParent;
    }

    @Override
    public long getDisconnectTime() {
        return mDisconnectTime;
    }

    @Override
    public long getHoldingStartTime() {
        return mHoldingStartTime;
    }

    @Override
    public long getHoldDurationMillis() {
        if (getState() != ImsPhoneCall.State.HOLDING) {
            // If not holding, return 0
            return 0;
        } else {
            return SystemClock.elapsedRealtime() - mHoldingStartTime;
        }
    }

    public void setDisconnectCause(int cause) {
        Rlog.d(LOG_TAG, "setDisconnectCause: cause=" + cause);
        mCause = cause;
    }

    /** Get the disconnect cause for connection*/
    public int getDisconnectCause() {
        Rlog.d(LOG_TAG, "getDisconnectCause: cause=" + mCause);
        return mCause;
    }

    public boolean isIncomingCallAutoRejected() {
        return mCause == DisconnectCause.INCOMING_AUTO_REJECTED ? true : false;
    }

    @Override
    public String getVendorDisconnectCause() {
      return null;
    }

    @UnsupportedAppUsage(maxTargetSdk = Build.VERSION_CODES.R, trackingBug = 170729553)
    public ImsPhoneCallTracker getOwner () {
        return mOwner;
    }

    @Override
    public ImsPhoneCall.State getState() {
        if (mDisconnected) {
            return ImsPhoneCall.State.DISCONNECTED;
        } else {
            return super.getState();
        }
    }

    @Override
    public void deflect(String number) throws CallStateException {
        if (mParent.getState().isRinging()) {
            try {
                if (mImsCall != null) {
                    mImsCall.deflect(number);
                } else {
                    throw new CallStateException("no valid ims call to deflect");
                }
            } catch (ImsException e) {
                throw new CallStateException("cannot deflect call");
            }
        } else {
            throw new CallStateException("phone not ringing");
        }
    }

    @Override
    public void transfer(String number, boolean isConfirmationRequired) throws CallStateException {
        try {
            if (mImsCall != null) {
                mImsCall.transfer(number, isConfirmationRequired);
            } else {
                throw new CallStateException("no valid ims call to transfer");
            }
        } catch (ImsException e) {
            throw new CallStateException("cannot transfer call");
        }
    }

    private boolean canTransfer(ImsPhoneConnection connection) {
        ImsCall bgImsCall = connection != null ? connection.getImsCall() : null;
        return (mImsCall != null && mParent != null
                && mParent.getState() == ImsPhoneCall.State.ACTIVE && bgImsCall != null
                && connection.mParent != null
                && connection.mParent.getState() == ImsPhoneCall.State.HOLDING);
    }

    @Override
    public void consultativeTransfer(Connection other) throws CallStateException {
        ImsPhoneConnection bgConnection = (ImsPhoneConnection) other;
        ImsCall bgImsCall = bgConnection != null ? bgConnection.getImsCall() : null;

        if (!canTransfer(bgConnection)) {
            throw new CallStateException("no valid ims call to transfer");
        }

        try {
            // Per 3GPP TS 24.629 - A.2, the signalling for a consultative transfer should send the
            // REFER on the background held call with the foreground call specified as the
            // destination.
            bgImsCall.consultativeTransfer(mImsCall);
        } catch (ImsException e) {
            throw new CallStateException("cannot transfer call");
        }
    }

    @Override
    public void hangup() throws CallStateException {
        if (!mDisconnected) {
            mOwner.hangup(this);
        } else {
            throw new CallStateException ("disconnected");
        }
    }

    @Override
    public void separate() throws CallStateException {
        throw new CallStateException ("not supported");
    }

    @Override
    public void proceedAfterWaitChar() {
        if (mPostDialState != PostDialState.WAIT) {
            Rlog.w(LOG_TAG, "ImsPhoneConnection.proceedAfterWaitChar(): Expected "
                    + "getPostDialState() to be WAIT but was " + mPostDialState);
            return;
        }

        setPostDialState(PostDialState.STARTED);

        processNextPostDialChar();
    }

    @Override
    public void proceedAfterWildChar(String str) {
        if (mPostDialState != PostDialState.WILD) {
            Rlog.w(LOG_TAG, "ImsPhoneConnection.proceedAfterWaitChar(): Expected "
                    + "getPostDialState() to be WILD but was " + mPostDialState);
            return;
        }

        setPostDialState(PostDialState.STARTED);

        // make a new postDialString, with the wild char replacement string
        // at the beginning, followed by the remaining postDialString.

        StringBuilder buf = new StringBuilder(str);
        buf.append(mPostDialString.substring(mNextPostDialChar));
        mPostDialString = buf.toString();
        mNextPostDialChar = 0;
        if (Phone.DEBUG_PHONE) {
            Rlog.d(LOG_TAG, "proceedAfterWildChar: new postDialString is " +
                    mPostDialString);
        }

        processNextPostDialChar();
    }

    @Override
    public void cancelPostDial() {
        setPostDialState(PostDialState.CANCELLED);
    }

    /**
     * Called when this Connection is being hung up locally (eg, user pressed "end")
     */
    public void onHangupLocal() {
        mCause = DisconnectCause.LOCAL;
    }

    /** Called when the connection has been disconnected */
    @Override
    public boolean onDisconnect(int cause) {
        Rlog.d(LOG_TAG, "onDisconnect: cause=" + cause);
        if (mCause != DisconnectCause.LOCAL || cause == DisconnectCause.INCOMING_REJECTED) {
            mCause = cause;
        }
        return onDisconnect();
    }

    @UnsupportedAppUsage(maxTargetSdk = Build.VERSION_CODES.R, trackingBug = 170729553)
    public boolean onDisconnect() {
        boolean changed = false;

        if (!mDisconnected) {
            //mIndex = -1;

            mDisconnectTime = System.currentTimeMillis();
            mDuration = SystemClock.elapsedRealtime() - mConnectTimeReal;
            mDisconnected = true;

            mOwner.mPhone.notifyDisconnect(this);
            notifyDisconnect(mCause);

            if (mParent != null) {
                changed = mParent.connectionDisconnected(this);
            } else {
                Rlog.d(LOG_TAG, "onDisconnect: no parent");
            }
            synchronized (this) {
                if (mRttTextHandler != null) {
                    mRttTextHandler.tearDown();
                }
                if (mImsCall != null) mImsCall.close();
                mImsCall = null;
                if (mImsVideoCallProviderWrapper != null) {
                    mImsVideoCallProviderWrapper.tearDown();
                }
            }
        }
        releaseWakeLock();
        return changed;
    }

    /**
     * An incoming or outgoing call has connected
     */
    void
    onConnectedInOrOut() {
        mConnectTime = System.currentTimeMillis();
        mConnectTimeReal = SystemClock.elapsedRealtime();
        mDuration = 0;

        if (Phone.DEBUG_PHONE) {
            Rlog.d(LOG_TAG, "onConnectedInOrOut: connectTime=" + mConnectTime);
        }

        if (!mIsIncoming) {
            // outgoing calls only
            processNextPostDialChar();
        }
        releaseWakeLock();
    }

    /*package*/ void
    onStartedHolding() {
        mHoldingStartTime = SystemClock.elapsedRealtime();
    }
    /**
     * Performs the appropriate action for a post-dial char, but does not
     * notify application. returns false if the character is invalid and
     * should be ignored
     */
    private boolean
    processPostDialChar(char c) {
        if (PhoneNumberUtils.is12Key(c)) {
            Message dtmfComplete = mHandler.obtainMessage(EVENT_DTMF_DONE);
            dtmfComplete.replyTo = mHandlerMessenger;
            mOwner.sendDtmf(c, dtmfComplete);
        } else if (c == PhoneNumberUtils.PAUSE) {
            // From TS 22.101:
            // It continues...
            // Upon the called party answering the UE shall send the DTMF digits
            // automatically to the network after a delay of 3 seconds( 20 ).
            // The digits shall be sent according to the procedures and timing
            // specified in 3GPP TS 24.008 [13]. The first occurrence of the
            // "DTMF Control Digits Separator" shall be used by the ME to
            // distinguish between the addressing digits (i.e. the phone number)
            // and the DTMF digits. Upon subsequent occurrences of the
            // separator,
            // the UE shall pause again for 3 seconds ( 20 ) before sending
            // any further DTMF digits.
            mHandler.sendMessageDelayed(mHandler.obtainMessage(EVENT_PAUSE_DONE),
                    PAUSE_DELAY_MILLIS);
        } else if (c == PhoneNumberUtils.WAIT) {
            setPostDialState(PostDialState.WAIT);
        } else if (c == PhoneNumberUtils.WILD) {
            setPostDialState(PostDialState.WILD);
        } else {
            return false;
        }

        return true;
    }

    @Override
    protected void finalize() {
        releaseWakeLock();
    }

    private void
    processNextPostDialChar() {
        char c = 0;
        Registrant postDialHandler;

        if (mPostDialState == PostDialState.CANCELLED) {
            //Rlog.d(LOG_TAG, "##### processNextPostDialChar: postDialState == CANCELLED, bail");
            return;
        }

        if (mPostDialString == null || mPostDialString.length() <= mNextPostDialChar) {
            setPostDialState(PostDialState.COMPLETE);

            // notifyMessage.arg1 is 0 on complete
            c = 0;
        } else {
            boolean isValid;

            setPostDialState(PostDialState.STARTED);

            c = mPostDialString.charAt(mNextPostDialChar++);

            isValid = processPostDialChar(c);

            if (!isValid) {
                // Will call processNextPostDialChar
                mHandler.obtainMessage(EVENT_NEXT_POST_DIAL).sendToTarget();
                // Don't notify application
                Rlog.e(LOG_TAG, "processNextPostDialChar: c=" + c + " isn't valid!");
                return;
            }
        }

        notifyPostDialListenersNextChar(c);

        // TODO: remove the following code since the handler no longer executes anything.
        postDialHandler = mOwner.mPhone.getPostDialHandler();

        Message notifyMessage;

        if (postDialHandler != null
                && (notifyMessage = postDialHandler.messageForRegistrant()) != null) {
            // The AsyncResult.result is the Connection object
            PostDialState state = mPostDialState;
            AsyncResult ar = AsyncResult.forMessage(notifyMessage);
            ar.result = this;
            ar.userObj = state;

            // arg1 is the character that was/is being processed
            notifyMessage.arg1 = c;

            //Rlog.v(LOG_TAG,
            //      "##### processNextPostDialChar: send msg to postDialHandler, arg1=" + c);
            notifyMessage.sendToTarget();
        }
    }

    /**
     * Set post dial state and acquire wake lock while switching to "started"
     * state, the wake lock will be released if state switches out of "started"
     * state or after WAKE_LOCK_TIMEOUT_MILLIS.
     * @param s new PostDialState
     */
    private void setPostDialState(PostDialState s) {
        if (mPostDialState != PostDialState.STARTED
                && s == PostDialState.STARTED) {
            acquireWakeLock();
            Message msg = mHandler.obtainMessage(EVENT_WAKE_LOCK_TIMEOUT);
            mHandler.sendMessageDelayed(msg, WAKE_LOCK_TIMEOUT_MILLIS);
        } else if (mPostDialState == PostDialState.STARTED
                && s != PostDialState.STARTED) {
            mHandler.removeMessages(EVENT_WAKE_LOCK_TIMEOUT);
            releaseWakeLock();
        }
        mPostDialState = s;
        notifyPostDialListeners();
    }

    @UnsupportedAppUsage(maxTargetSdk = Build.VERSION_CODES.R, trackingBug = 170729553)
    private void
    createWakeLock(Context context) {
        PowerManager pm = (PowerManager) context.getSystemService(Context.POWER_SERVICE);
        mPartialWakeLock = pm.newWakeLock(PowerManager.PARTIAL_WAKE_LOCK, LOG_TAG);
    }

    @UnsupportedAppUsage(maxTargetSdk = Build.VERSION_CODES.R, trackingBug = 170729553)
    private void
    acquireWakeLock() {
        Rlog.d(LOG_TAG, "acquireWakeLock");
        mPartialWakeLock.acquire();
    }

    void
    releaseWakeLock() {
        if (mPartialWakeLock != null) {
            synchronized (mPartialWakeLock) {
                if (mPartialWakeLock.isHeld()) {
                    Rlog.d(LOG_TAG, "releaseWakeLock");
                    mPartialWakeLock.release();
                }
            }
        }
    }

    private void fetchDtmfToneDelay(Phone phone) {
        CarrierConfigManager configMgr = (CarrierConfigManager)
                phone.getContext().getSystemService(Context.CARRIER_CONFIG_SERVICE);
        PersistableBundle b = configMgr.getConfigForSubId(phone.getSubId());
        if (b != null) {
            mDtmfToneDelay = b.getInt(CarrierConfigManager.KEY_IMS_DTMF_TONE_DELAY_INT);
        }
    }

    @Override
    public int getNumberPresentation() {
        return mNumberPresentation;
    }

    @Override
    public UUSInfo getUUSInfo() {
        return mUusInfo;
    }

    @Override
    public Connection getOrigConnection() {
        return null;
    }

    @UnsupportedAppUsage(maxTargetSdk = Build.VERSION_CODES.R, trackingBug = 170729553)
    @Override
    public synchronized boolean isMultiparty() {
        return mImsCall != null && mImsCall.isMultiparty();
    }

    /**
     * Where {@link #isMultiparty()} is {@code true}, determines if this {@link ImsCall} is the
     * origin of the conference call (i.e. {@code #isConferenceHost()} is {@code true}), or if this
     * {@link ImsCall} is a member of a conference hosted on another device.
     *
     * @return {@code true} if this call is the origin of the conference call it is a member of,
     *      {@code false} otherwise.
     */
    @Override
    public synchronized boolean isConferenceHost() {
        return mImsCall != null && mImsCall.isConferenceHost();
    }

    @Override
    public boolean isMemberOfPeerConference() {
        return !isConferenceHost();
    }

    public synchronized ImsCall getImsCall() {
        return mImsCall;
    }

    public synchronized void setImsCall(ImsCall imsCall) {
        mImsCall = imsCall;
    }

    public void changeParent(ImsPhoneCall parent) {
        mParent = parent;
    }

    /**
     * @return {@code true} if the {@link ImsPhoneConnection} or its media capabilities have been
     *     changed, and {@code false} otherwise.
     */
    @UnsupportedAppUsage(maxTargetSdk = Build.VERSION_CODES.R, trackingBug = 170729553)
    public boolean update(ImsCall imsCall, ImsPhoneCall.State state) {
        if (state == ImsPhoneCall.State.ACTIVE) {
            // If the state of the call is active, but there is a pending request to the RIL to hold
            // the call, we will skip this update.  This is really a signalling delay or failure
            // from the RIL, but we will prevent it from going through as we will end up erroneously
            // making this call active when really it should be on hold.
            if (imsCall.isPendingHold()) {
                Rlog.w(LOG_TAG, "update : state is ACTIVE, but call is pending hold, skipping");
                return false;
            }

            if (mParent.getState().isRinging() || mParent.getState().isDialing()) {
                onConnectedInOrOut();
            }

            if (mParent.getState().isRinging() || mParent == mOwner.mBackgroundCall) {
                //mForegroundCall should be IDLE
                //when accepting WAITING call
                //before accept WAITING call,
                //the ACTIVE call should be held ahead
                mParent.detach(this);
                mParent = mOwner.mForegroundCall;
                mParent.attach(this);
            }
        } else if (state == ImsPhoneCall.State.HOLDING) {
            onStartedHolding();
        }

        boolean updateParent = mParent.update(this, imsCall, state);
        boolean updateAddressDisplay = updateAddressDisplay(imsCall);
        boolean updateMediaCapabilities = updateMediaCapabilities(imsCall);
        boolean updateExtras = updateExtras(imsCall);

        return updateParent || updateAddressDisplay || updateMediaCapabilities || updateExtras;
    }

    /**
     * Re-evaluate whether ringback should be playing.
     */
    public void maybeChangeRingbackState() {
        Rlog.i(LOG_TAG, "maybeChangeRingbackState");
        mParent.maybeChangeRingbackState(mImsCall);
    }

    @Override
    public int getPreciseDisconnectCause() {
        return mPreciseDisconnectCause;
    }

    public void setPreciseDisconnectCause(int cause) {
        mPreciseDisconnectCause = cause;
    }

    /**
     * Notifies this Connection of a request to disconnect a participant of the conference managed
     * by the connection.
     *
     * @param endpoint the {@link android.net.Uri} of the participant to disconnect.
     */
    @Override
    public void onDisconnectConferenceParticipant(Uri endpoint) {
        ImsCall imsCall = getImsCall();
        if (imsCall == null) {
            return;
        }
        try {
            imsCall.removeParticipants(new String[]{endpoint.toString()});
        } catch (ImsException e) {
            // No session in place -- no change
            Rlog.e(LOG_TAG, "onDisconnectConferenceParticipant: no session in place. "+
                    "Failed to disconnect endpoint = " + endpoint);
        }
    }

    /**
     * Sets the conference connect time.  Used when an {@code ImsConference} is created to out of
     * this phone connection.
     *
     * @param conferenceConnectTime The conference connect time.
     */
    public void setConferenceConnectTime(long conferenceConnectTime) {
        mConferenceConnectTime = conferenceConnectTime;
    }

    /**
     * @return The conference connect time.
     */
    public long getConferenceConnectTime() {
        return mConferenceConnectTime;
    }

    /**
     * Check for a change in the address display related fields for the {@link ImsCall}, and
     * update the {@link ImsPhoneConnection} with this information.
     *
     * @param imsCall The call to check for changes in address display fields.
     * @return Whether the address display fields have been changed.
     */
    public boolean updateAddressDisplay(ImsCall imsCall) {
        if (imsCall == null) {
            return false;
        }

        boolean changed = false;
        ImsCallProfile callProfile = imsCall.getCallProfile();
        if (callProfile != null && isIncoming()) {
            // Only look for changes to the address for incoming calls.  The originating identity
            // can change for outgoing calls due to, for example, a call being forwarded to
            // voicemail.  This address change does not need to be presented to the user.
            String address = callProfile.getCallExtra(ImsCallProfile.EXTRA_OI);
            String name = callProfile.getCallExtra(ImsCallProfile.EXTRA_CNA);
            int nump = ImsCallProfile.OIRToPresentation(
                    callProfile.getCallExtraInt(ImsCallProfile.EXTRA_OIR));
            int namep = ImsCallProfile.OIRToPresentation(
                    callProfile.getCallExtraInt(ImsCallProfile.EXTRA_CNAP));
            if (Phone.DEBUG_PHONE) {
                Rlog.d(LOG_TAG, "updateAddressDisplay: callId = " + getTelecomCallId()
                        + " address = " + Rlog.pii(LOG_TAG, address) + " name = "
                        + Rlog.pii(LOG_TAG, name) + " nump = " + nump + " namep = " + namep);
            }
            if (!mIsMergeInProcess) {
                // Only process changes to the name and address when a merge is not in process.
                // When call A initiated a merge with call B to form a conference C, there is a
                // point in time when the ImsCall transfers the conference call session into A,
                // at which point the ImsConferenceController creates the conference in Telecom.
                // For some carriers C will have a unique conference URI address.  Swapping the
                // conference session into A, which is about to be disconnected, to be logged to
                // the call log using the conference address.  To prevent this we suppress updates
                // to the call address while a merge is in process.
                if (!equalsBaseDialString(mAddress, address)) {
                    mAddress = address;
                    changed = true;
                }
                if (TextUtils.isEmpty(name)) {
                    if (!TextUtils.isEmpty(mCnapName)) {
                        mCnapName = "";
                        changed = true;
                    }
                } else if (!name.equals(mCnapName)) {
                    mCnapName = name;
                    changed = true;
                }
                if (mNumberPresentation != nump) {
                    mNumberPresentation = nump;
                    changed = true;
                }
                if (mCnapNamePresentation != namep) {
                    mCnapNamePresentation = namep;
                    changed = true;
                }
            }
        }
        return changed;
    }

    /**
     * Check for a change in the video capabilities and audio quality for the {@link ImsCall}, and
     * update the {@link ImsPhoneConnection} with this information.
     *
     * @param imsCall The call to check for changes in media capabilities.
     * @return Whether the media capabilities have been changed.
     */
    public boolean updateMediaCapabilities(ImsCall imsCall) {
        if (imsCall == null) {
            return false;
        }

        boolean changed = false;

        try {
            // The actual call profile (negotiated between local and peer).
            ImsCallProfile negotiatedCallProfile = imsCall.getCallProfile();

            if (negotiatedCallProfile != null) {
                int oldVideoState = getVideoState();
                int newVideoState = ImsCallProfile
                        .getVideoStateFromImsCallProfile(negotiatedCallProfile);

                if (oldVideoState != newVideoState) {
                    // The video state has changed.  See also code in onReceiveSessionModifyResponse
                    // below.  When the video enters a paused state, subsequent changes to the video
                    // state will not be reported by the modem.  In onReceiveSessionModifyResponse
                    // we will be updating the current video state while paused to include any
                    // changes the modem reports via the video provider.  When the video enters an
                    // unpaused state, we will resume passing the video states from the modem as is.
                    if (VideoProfile.isPaused(oldVideoState) &&
                            !VideoProfile.isPaused(newVideoState)) {
                        // Video entered un-paused state; recognize updates from now on; we want to
                        // ensure that the new un-paused state is propagated to Telecom, so change
                        // this now.
                        mShouldIgnoreVideoStateChanges = false;
                    }

                    if (!mShouldIgnoreVideoStateChanges) {
                        updateVideoState(newVideoState);
                        changed = true;
                    } else {
                        Rlog.d(LOG_TAG, "updateMediaCapabilities - ignoring video state change " +
                                "due to paused state.");
                    }

                    if (!VideoProfile.isPaused(oldVideoState) &&
                            VideoProfile.isPaused(newVideoState)) {
                        // Video entered pause state; ignore updates until un-paused.  We do this
                        // after setVideoState is called above to ensure Telecom is notified that
                        // the device has entered paused state.
                        mShouldIgnoreVideoStateChanges = true;
                    }
                }

                if (negotiatedCallProfile.mMediaProfile != null) {
                    mIsRttEnabledForCall = negotiatedCallProfile.mMediaProfile.isRttCall();

                    if (mIsRttEnabledForCall && mRttTextHandler == null) {
                        Rlog.d(LOG_TAG, "updateMediaCapabilities -- turning RTT on, profile="
                                + negotiatedCallProfile);
                        startRttTextProcessing();
                        onRttInitiated();
                        changed = true;
                        mOwner.getPhone().getVoiceCallSessionStats().onRttStarted(this);
                    } else if (!mIsRttEnabledForCall && mRttTextHandler != null) {
                        Rlog.d(LOG_TAG, "updateMediaCapabilities -- turning RTT off, profile="
                                + negotiatedCallProfile);
                        mRttTextHandler.tearDown();
                        mRttTextHandler = null;
                        mRttTextStream = null;
                        onRttTerminated();
                        changed = true;
                    }
                }
            }

            // Check for a change in the capabilities for the call and update
            // {@link ImsPhoneConnection} with this information.
            int capabilities = getConnectionCapabilities();

            // Use carrier config to determine if downgrading directly to audio-only is supported.
            if (mOwner.isCarrierDowngradeOfVtCallSupported()) {
                capabilities = addCapability(capabilities,
                        Connection.Capability.SUPPORTS_DOWNGRADE_TO_VOICE_REMOTE |
                                Capability.SUPPORTS_DOWNGRADE_TO_VOICE_LOCAL);
            } else {
                capabilities = removeCapability(capabilities,
                        Connection.Capability.SUPPORTS_DOWNGRADE_TO_VOICE_REMOTE |
                                Capability.SUPPORTS_DOWNGRADE_TO_VOICE_LOCAL);
            }

            // Get the current local call capabilities which might be voice or video or both.
            ImsCallProfile localCallProfile = imsCall.getLocalCallProfile();
            Rlog.v(LOG_TAG, "update localCallProfile=" + localCallProfile);
            if (localCallProfile != null) {
                capabilities = applyLocalCallCapabilities(localCallProfile, capabilities);
            }

            // Get the current remote call capabilities which might be voice or video or both.
            ImsCallProfile remoteCallProfile = imsCall.getRemoteCallProfile();
            Rlog.v(LOG_TAG, "update remoteCallProfile=" + remoteCallProfile);
            if (remoteCallProfile != null) {
                capabilities = applyRemoteCallCapabilities(remoteCallProfile, capabilities);
            }
            if (getConnectionCapabilities() != capabilities) {
                setConnectionCapabilities(capabilities);
                changed = true;
            }

            if (!mOwner.isViLteDataMetered()) {
                Rlog.v(LOG_TAG, "data is not metered");
            } else {
                if (mImsVideoCallProviderWrapper != null) {
                    mImsVideoCallProviderWrapper.setIsVideoEnabled(
                            hasCapabilities(Connection.Capability.SUPPORTS_VT_LOCAL_BIDIRECTIONAL));
                }
            }

            boolean mediaAttributesChanged = false;

            // Metrics for audio codec
            if (localCallProfile != null
                    && localCallProfile.mMediaProfile.mAudioQuality != mAudioCodec) {
                mAudioCodec = localCallProfile.mMediaProfile.mAudioQuality;
                mMetrics.writeAudioCodecIms(mOwner.mPhone.getPhoneId(), imsCall.getCallSession());
                mOwner.getPhone().getVoiceCallSessionStats().onAudioCodecChanged(this, mAudioCodec);
                changed = true;
                mediaAttributesChanged = true;
            }

            if (localCallProfile != null
                    && localCallProfile.mMediaProfile.getAudioCodecAttributes() != null) {
                AudioCodecAttributes audioCodecAttributes =
                        localCallProfile.mMediaProfile.getAudioCodecAttributes();

                if (Math.abs(mAudioCodecBitrateKbps
                        - audioCodecAttributes.getBitrateRangeKbps().getUpper()) > THRESHOLD) {
                    mAudioCodecBitrateKbps = audioCodecAttributes.getBitrateRangeKbps().getUpper();
                    changed = true;
                    mediaAttributesChanged = true;
                }
                if (Math.abs(mAudioCodecBandwidthKhz
                        - audioCodecAttributes.getBandwidthRangeKhz().getUpper()) > THRESHOLD) {
                    mAudioCodecBandwidthKhz =
                            audioCodecAttributes.getBandwidthRangeKhz().getUpper();
                    changed = true;
                    mediaAttributesChanged = true;
                }
            }

            if (mediaAttributesChanged) {
                Rlog.i(LOG_TAG, "updateMediaCapabilities: mediate attributes changed: codec = "
                        + mAudioCodec + ", bitRate=" + mAudioCodecBitrateKbps + ", bandwidth="
                        + mAudioCodecBandwidthKhz);
                notifyMediaAttributesChanged();
            }

            int newAudioQuality =
                    getAudioQualityFromCallProfile(localCallProfile, remoteCallProfile);
            if (getAudioQuality() != newAudioQuality) {
                setAudioQuality(newAudioQuality);
                changed = true;
            }
        } catch (ImsException e) {
            // No session in place -- no change
        }

        return changed;
    }

    private void updateVideoState(int newVideoState) {
        if (mImsVideoCallProviderWrapper != null) {
            mImsVideoCallProviderWrapper.onVideoStateChanged(newVideoState);
        }
        setVideoState(newVideoState);
        mOwner.getPhone().getVoiceCallSessionStats().onVideoStateChange(this, newVideoState);
    }


    /**
     * Send a RTT upgrade request to the remote party.
     * @param textStream RTT text stream to use
     */
    public void startRtt(android.telecom.Connection.RttTextStream textStream) {
        ImsCall imsCall = getImsCall();
        if (imsCall == null) {
            Rlog.w(LOG_TAG, "startRtt failed, imsCall is null");
            return;
        }
        imsCall.sendRttModifyRequest(true);
        setCurrentRttTextStream(textStream);
    }

    /**
     * Terminate the current RTT session.
     */
    public void stopRtt() {
        ImsCall imsCall = getImsCall();
        if (imsCall == null) {
            Rlog.w(LOG_TAG, "stopRtt failed, imsCall is null");
            return;
        }
        imsCall.sendRttModifyRequest(false);
    }

    /**
     * Sends the user's response to a remotely-issued RTT upgrade request
     *
     * @param textStream A valid {@link android.telecom.Connection.RttTextStream} if the user
     *                   accepts, {@code null} if not.
     */
    public void sendRttModifyResponse(android.telecom.Connection.RttTextStream textStream) {
        boolean accept = textStream != null;
        ImsCall imsCall = getImsCall();
        if (imsCall == null) {
            Rlog.w(LOG_TAG, "sendRttModifyResponse failed, imsCall is null");
            return;
        }
        imsCall.sendRttModifyResponse(accept);
        if (accept) {
            setCurrentRttTextStream(textStream);
        } else {
            Rlog.e(LOG_TAG, "sendRttModifyResponse: foreground call has no connections");
        }
    }

    public void onRttMessageReceived(String message) {
        synchronized (this) {
            if (mRttTextHandler == null) {
                Rlog.w(LOG_TAG, "onRttMessageReceived: RTT text handler not available."
                        + " Attempting to create one.");
                if (mRttTextStream == null) {
                    Rlog.e(LOG_TAG, "onRttMessageReceived:"
                            + " Unable to process incoming message. No textstream available");
                    return;
                }
                createRttTextHandler();
            }
        }
        mRttTextHandler.sendToInCall(message);
    }

    public void onRttAudioIndicatorChanged(ImsStreamMediaProfile profile) {
        Bundle extras = new Bundle();
        extras.putBoolean(android.telecom.Connection.EXTRA_IS_RTT_AUDIO_PRESENT,
                profile.isReceivingRttAudio());
        onConnectionEvent(android.telecom.Connection.EVENT_RTT_AUDIO_INDICATION_CHANGED,
                extras);
    }

    public void setCurrentRttTextStream(android.telecom.Connection.RttTextStream rttTextStream) {
        synchronized (this) {
            mRttTextStream = rttTextStream;
            if (mRttTextHandler == null && mIsRttEnabledForCall) {
                Rlog.i(LOG_TAG, "setCurrentRttTextStream: Creating a text handler");
                createRttTextHandler();
            }
        }
    }

    /**
     * Get the corresponding EmergencyNumberTracker associated with the connection.
     * @return the EmergencyNumberTracker
     */
    public EmergencyNumberTracker getEmergencyNumberTracker() {
        if (mOwner != null) {
            Phone phone = mOwner.getPhone();
            if (phone != null) {
                return phone.getEmergencyNumberTracker();
            }
        }
        return null;
    }

    public boolean hasRttTextStream() {
        return mRttTextStream != null;
    }

    public boolean isRttEnabledForCall() {
        return mIsRttEnabledForCall;
    }

    public void startRttTextProcessing() {
        synchronized (this) {
            if (mRttTextStream == null) {
                Rlog.w(LOG_TAG, "startRttTextProcessing: no RTT text stream. Ignoring.");
                return;
            }
            if (mRttTextHandler != null) {
                Rlog.w(LOG_TAG, "startRttTextProcessing: RTT text handler already exists");
                return;
            }
            createRttTextHandler();
        }
    }

    // Make sure to synchronize on ImsPhoneConnection.this before calling.
    private void createRttTextHandler() {
        mRttTextHandler = new ImsRttTextHandler(Looper.getMainLooper(),
                (message) -> {
                    ImsCall imsCall = getImsCall();
                    if (imsCall != null) {
                        imsCall.sendRttMessage(message);
                    } else {
                        Rlog.w(LOG_TAG, "createRttTextHandler: imsCall is null");
                    }
                });
        mRttTextHandler.initialize(mRttTextStream);
    }

    /**
     * Updates the IMS call rat based on the {@link ImsCallProfile#EXTRA_CALL_RAT_TYPE}.
     *
     * @param extras The ImsCallProfile extras.
     */
    private void updateImsCallRatFromExtras(Bundle extras) {
        if (extras == null) {
            return;
        }
        if (extras.containsKey(ImsCallProfile.EXTRA_CALL_NETWORK_TYPE)
                || extras.containsKey(ImsCallProfile.EXTRA_CALL_RAT_TYPE)
                || extras.containsKey(ImsCallProfile.EXTRA_CALL_RAT_TYPE_ALT)) {

            ImsCall call = getImsCall();
            int networkType = TelephonyManager.NETWORK_TYPE_UNKNOWN;
            if (call != null) {
                networkType = call.getNetworkType();
            }

            // Report any changes for network type change
            setCallRadioTech(ServiceState.networkTypeToRilRadioTechnology(networkType));
        }
    }

    private void updateEmergencyCallFromExtras(Bundle extras) {
        if (extras == null) {
            return;
        }
        if (extras.getBoolean(ImsCallProfile.EXTRA_EMERGENCY_CALL)) {
            setIsNetworkIdentifiedEmergencyCall(true);
        }
    }

    private void updateForwardedNumberFromExtras(Bundle extras) {
        if (extras == null) {
            return;
        }
        if (extras.containsKey(ImsCallProfile.EXTRA_FORWARDED_NUMBER)) {
            String[] forwardedNumberArray =
                    extras.getStringArray(ImsCallProfile.EXTRA_FORWARDED_NUMBER);
            if (forwardedNumberArray != null) {
                mForwardedNumber = new ArrayList<String>(Arrays.asList(forwardedNumberArray));
            }
        }
    }

    /**
     * Check for a change in call extras of {@link ImsCall}, and
     * update the {@link ImsPhoneConnection} accordingly.
     *
     * @param imsCall The call to check for changes in extras.
     * @return Whether the extras fields have been changed.
     */
     boolean updateExtras(ImsCall imsCall) {
        if (imsCall == null) {
            return false;
        }

        final ImsCallProfile callProfile = imsCall.getCallProfile();
        final Bundle extras = callProfile != null ? callProfile.mCallExtras : null;
        if (extras == null && DBG) {
            Rlog.d(LOG_TAG, "Call profile extras are null.");
        }

        final boolean changed = !areBundlesEqual(extras, mExtras);
        if (changed) {
            updateImsCallRatFromExtras(extras);
            updateEmergencyCallFromExtras(extras);
            updateForwardedNumberFromExtras(extras);
            mExtras.clear();
            if (extras != null) {
                mExtras.putAll(extras);
            }
            setConnectionExtras(mExtras);
        }
        return changed;
    }

    private static boolean areBundlesEqual(Bundle extras, Bundle newExtras) {
        if (extras == null || newExtras == null) {
            return extras == newExtras;
        }

        if (extras.size() != newExtras.size()) {
            return false;
        }

        for(String key : extras.keySet()) {
            if (key != null) {
                final Object value = extras.get(key);
                final Object newValue = newExtras.get(key);
                if (!Objects.equals(value, newValue)) {
                    return false;
                }
            }
        }
        return true;
    }

    /**
     * Determines the {@link ImsPhoneConnection} audio quality based on the local and remote
     * {@link ImsCallProfile}. Indicate a HD audio call if the local stream profile
     * is AMR_WB, EVRC_WB, EVS_WB, EVS_SWB, EVS_FB and
     * there is no remote restrict cause.
     *
     * @param localCallProfile The local call profile.
     * @param remoteCallProfile The remote call profile.
     * @return The audio quality.
     */
    private int getAudioQualityFromCallProfile(
            ImsCallProfile localCallProfile, ImsCallProfile remoteCallProfile) {
        if (localCallProfile == null || remoteCallProfile == null
                || localCallProfile.mMediaProfile == null) {
            return AUDIO_QUALITY_STANDARD;
        }

        final boolean isEvsCodecHighDef = (localCallProfile.mMediaProfile.mAudioQuality
                        == ImsStreamMediaProfile.AUDIO_QUALITY_EVS_WB
                || localCallProfile.mMediaProfile.mAudioQuality
                        == ImsStreamMediaProfile.AUDIO_QUALITY_EVS_SWB
                || localCallProfile.mMediaProfile.mAudioQuality
                        == ImsStreamMediaProfile.AUDIO_QUALITY_EVS_FB);

        final boolean isHighDef = (localCallProfile.mMediaProfile.mAudioQuality
                        == ImsStreamMediaProfile.AUDIO_QUALITY_AMR_WB
                || localCallProfile.mMediaProfile.mAudioQuality
                        == ImsStreamMediaProfile.AUDIO_QUALITY_EVRC_WB
                || isEvsCodecHighDef)
                && remoteCallProfile.getRestrictCause() == ImsCallProfile.CALL_RESTRICT_CAUSE_NONE;
        return isHighDef ? AUDIO_QUALITY_HIGH_DEFINITION : AUDIO_QUALITY_STANDARD;
    }

    /**
     * Provides a string representation of the {@link ImsPhoneConnection}.  Primarily intended for
     * use in log statements.
     *
     * @return String representation of call.
     */
    @Override
    public String toString() {
        StringBuilder sb = new StringBuilder();
        sb.append("[ImsPhoneConnection objId: ");
        sb.append(System.identityHashCode(this));
        sb.append(" telecomCallID: ");
        sb.append(getTelecomCallId());
        sb.append(" address: ");
        sb.append(Rlog.pii(LOG_TAG, getAddress()));
        sb.append(" isAdhocConf: ");
        sb.append(isAdhocConference() ? "Y" : "N");
        sb.append(" ImsCall: ");
        synchronized (this) {
            if (mImsCall == null) {
                sb.append("null");
            } else {
                sb.append(mImsCall);
            }
        }
        sb.append("]");
        return sb.toString();
    }

    @Override
    public void setVideoProvider(android.telecom.Connection.VideoProvider videoProvider) {
        super.setVideoProvider(videoProvider);

        if (videoProvider instanceof ImsVideoCallProviderWrapper) {
            mImsVideoCallProviderWrapper = (ImsVideoCallProviderWrapper) videoProvider;
        }
    }

    /**
     * Indicates whether current phone connection is emergency or not
     * @return boolean: true if emergency, false otherwise
     */
    protected boolean isEmergency() {
        return mIsEmergency;
    }

    protected boolean isWpsCall() {
        return mIsWpsCall;
    }

    /**
     * Indicates whether current phone connection is cross sim calling or not
     * @return boolean: true if cross sim calling, false otherwise
     */
    public boolean isCrossSimCall() {
        if (mImsCall == null) {
            return mExtras.getBoolean(ImsCallProfile.EXTRA_IS_CROSS_SIM_CALL);
        }
<<<<<<< HEAD
        return mImsCall.isCrossSimCall();  
=======
        return mImsCall.isCrossSimCall();
>>>>>>> f55e9bd1
    }

    /**
     * Handles notifications from the {@link ImsVideoCallProviderWrapper} of session modification
     * responses received.
     *
     * @param status The status of the original request.
     * @param requestProfile The requested video profile.
     * @param responseProfile The response upon video profile.
     */
    @Override
    public void onReceiveSessionModifyResponse(int status, VideoProfile requestProfile,
            VideoProfile responseProfile) {
        if (status == android.telecom.Connection.VideoProvider.SESSION_MODIFY_REQUEST_SUCCESS &&
                mShouldIgnoreVideoStateChanges) {
            int currentVideoState = getVideoState();
            int newVideoState = responseProfile.getVideoState();

            // If the current video state is paused, the modem will not send us any changes to
            // the TX and RX bits of the video state.  Until the video is un-paused we will
            // "fake out" the video state by applying the changes that the modem reports via a
            // response.

            // First, find out whether there was a change to the TX or RX bits:
            int changedBits = currentVideoState ^ newVideoState;
            changedBits &= VideoProfile.STATE_BIDIRECTIONAL;
            if (changedBits == 0) {
                // No applicable change, bail out.
                return;
            }

            // Turn off any existing bits that changed.
            currentVideoState &= ~(changedBits & currentVideoState);
            // Turn on any new bits that turned on.
            currentVideoState |= changedBits & newVideoState;

            Rlog.d(LOG_TAG, "onReceiveSessionModifyResponse : received " +
                    VideoProfile.videoStateToString(requestProfile.getVideoState()) +
                    " / " +
                    VideoProfile.videoStateToString(responseProfile.getVideoState()) +
                    " while paused ; sending new videoState = " +
                    VideoProfile.videoStateToString(currentVideoState));
            setVideoState(currentVideoState);
        }
    }

    /**
     * Issues a request to pause the video using {@link VideoProfile#STATE_PAUSED} from a source
     * other than the InCall UI.
     *
     * @param source The source of the pause request.
     */
    public void pauseVideo(int source) {
        if (mImsVideoCallProviderWrapper == null) {
            return;
        }

        mImsVideoCallProviderWrapper.pauseVideo(getVideoState(), source);
    }

    /**
     * Issues a request to resume the video using {@link VideoProfile#STATE_PAUSED} from a source
     * other than the InCall UI.
     *
     * @param source The source of the resume request.
     */
    public void resumeVideo(int source) {
        if (mImsVideoCallProviderWrapper == null) {
            return;
        }

        mImsVideoCallProviderWrapper.resumeVideo(getVideoState(), source);
    }

    /**
     * Determines if a specified source has issued a pause request.
     *
     * @param source The source.
     * @return {@code true} if the source issued a pause request, {@code false} otherwise.
     */
    public boolean wasVideoPausedFromSource(int source) {
        if (mImsVideoCallProviderWrapper == null) {
            return false;
        }

        return mImsVideoCallProviderWrapper.wasVideoPausedFromSource(source);
    }

    /**
     * Mark the call as in the process of being merged and inform the UI of the merge start.
     */
    public void handleMergeStart() {
        mIsMergeInProcess = true;
        onConnectionEvent(android.telecom.Connection.EVENT_MERGE_START, null);
    }

    /**
     * Mark the call as done merging and inform the UI of the merge start.
     */
    public void handleMergeComplete() {
        mIsMergeInProcess = false;
    }

    /**
     * Mark the call is held by remote party and inform to the UI.
     */
    public void setRemotelyHeld() {
        mIsHeldByRemote = true;
        onConnectionEvent(android.telecom.Connection.EVENT_CALL_REMOTELY_HELD, null);
    }

    /**
     * Mark the call is Unheld by remote party and inform to the UI.
     */
    public void setRemotelyUnheld() {
        mIsHeldByRemote = false;
        onConnectionEvent(android.telecom.Connection.EVENT_CALL_REMOTELY_UNHELD, null);
    }

    /**
     * @return whether the remote party is holding the call.
     */
    public boolean isHeldByRemote() {
        Rlog.i(LOG_TAG, "isHeldByRemote=" + mIsHeldByRemote);
        return mIsHeldByRemote;
    }

    public void changeToPausedState() {
        int newVideoState = getVideoState() | VideoProfile.STATE_PAUSED;
        Rlog.i(LOG_TAG, "ImsPhoneConnection: changeToPausedState - setting paused bit; "
                + "newVideoState=" + VideoProfile.videoStateToString(newVideoState));
        updateVideoState(newVideoState);
        mShouldIgnoreVideoStateChanges = true;
    }

    public void changeToUnPausedState() {
        int newVideoState = getVideoState() & ~VideoProfile.STATE_PAUSED;
        Rlog.i(LOG_TAG, "ImsPhoneConnection: changeToUnPausedState - unsetting paused bit; "
                + "newVideoState=" + VideoProfile.videoStateToString(newVideoState));
        updateVideoState(newVideoState);
        mShouldIgnoreVideoStateChanges = false;
    }

    public void setLocalVideoCapable(boolean isVideoEnabled) {
        mIsLocalVideoCapable = isVideoEnabled;
        Rlog.i(LOG_TAG, "setLocalVideoCapable: mIsLocalVideoCapable = " + mIsLocalVideoCapable
                + "; updating local video availability.");
        updateMediaCapabilities(getImsCall());
    }

    /**
     * Sends RTP header extension data.
     * @param rtpHeaderExtensions the RTP header extension data to send.
     */
    public void sendRtpHeaderExtensions(@NonNull Set<RtpHeaderExtension> rtpHeaderExtensions) {
        if (mImsCall == null) {
            Rlog.w(LOG_TAG, "sendRtpHeaderExtensions: Not an IMS call");
            return;
        }
        Rlog.i(LOG_TAG, "sendRtpHeaderExtensions: numExtensions = " + rtpHeaderExtensions.size());
        mImsCall.sendRtpHeaderExtensions(rtpHeaderExtensions);
    }

    /**
     * @return the RTP header extensions accepted for this call.
     */
    public Set<RtpHeaderExtensionType> getAcceptedRtpHeaderExtensions() {
        if (mImsCall == null || mImsCall.getCallProfile() == null) {
            return Collections.EMPTY_SET;
        }
        return mImsCall.getCallProfile().getAcceptedRtpHeaderExtensionTypes();
    }

    /**
     * For a connection being disconnected, sets the {@link ImsReasonInfo} which describes the
     * reason for the disconnection.
     * @param imsReasonInfo The IMS reason info.
     */
    public void setImsReasonInfo(@Nullable ImsReasonInfo imsReasonInfo) {
        mImsReasonInfo = imsReasonInfo;
    }

    /**
     * @return the {@link ImsReasonInfo} describing why this connection disconnected, or
     * {@code null} otherwise.
     */
    public @Nullable ImsReasonInfo getImsReasonInfo() {
        return mImsReasonInfo;
    }

    /**
     * Converts an {@link ImsCallProfile} verification status to a
     * {@link android.telecom.Connection} verification status.
     * @param verificationStatus The {@link ImsCallProfile} verification status.
     * @return The telecom verification status.
     */
    public static @android.telecom.Connection.VerificationStatus int toTelecomVerificationStatus(
            @ImsCallProfile.VerificationStatus int verificationStatus) {
        switch (verificationStatus) {
            case ImsCallProfile.VERIFICATION_STATUS_PASSED:
                return android.telecom.Connection.VERIFICATION_STATUS_PASSED;
            case ImsCallProfile.VERIFICATION_STATUS_FAILED:
                return android.telecom.Connection.VERIFICATION_STATUS_FAILED;
            case ImsCallProfile.VERIFICATION_STATUS_NOT_VERIFIED:
                // fall through on purpose
            default:
                return android.telecom.Connection.VERIFICATION_STATUS_NOT_VERIFIED;
        }
    }

    /**
     * The priority of the call to the user. A higher number means higher priority.
     */
    protected int getCallPriority() {
        if (isEmergency()) {
            return 2;
        } else if (isWpsCall()) {
            return 1;
        }
        return 0;
    }

    public void setDeferDialStatus(DeferDial deferDial) {
        mDeferDial = deferDial;
    }

    public DeferDial getDeferDialStatus() {
        return mDeferDial;
    }
}<|MERGE_RESOLUTION|>--- conflicted
+++ resolved
@@ -1525,11 +1525,7 @@
         if (mImsCall == null) {
             return mExtras.getBoolean(ImsCallProfile.EXTRA_IS_CROSS_SIM_CALL);
         }
-<<<<<<< HEAD
-        return mImsCall.isCrossSimCall();  
-=======
         return mImsCall.isCrossSimCall();
->>>>>>> f55e9bd1
     }
 
     /**
