--- conflicted
+++ resolved
@@ -138,12 +138,8 @@
                 }
                 String messageToIncall = (String) msg.obj;
                 if (mRttTextStream == null) {
-<<<<<<< HEAD
-                    Rlog.e(LOG_TAG, "RTT text stream is null");
-=======
                     Rlog.e(LOG_TAG, "RTT text stream is null. Writing to in-call buffer.");
                     mBufferedTextToIncall.append(messageToIncall);
->>>>>>> ef16ca98
                     return;
                 }
                 try {
