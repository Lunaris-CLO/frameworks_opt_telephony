/*
 * Copyright (C) 2021 The Android Open Source Project
 *
 * Licensed under the Apache License, Version 2.0 (the "License");
 * you may not use this file except in compliance with the License.
 * You may obtain a copy of the License at
 *
 *      http://www.apache.org/licenses/LICENSE-2.0
 *
 * Unless required by applicable law or agreed to in writing, software
 * distributed under the License is distributed on an "AS IS" BASIS,
 * WITHOUT WARRANTIES OR CONDITIONS OF ANY KIND, either express or implied.
 * See the License for the specific language governing permissions and
 * limitations under the License.
 */

package com.android.internal.telephony.data;

import android.annotation.CurrentTimeMillisLong;
import android.annotation.NonNull;
import android.annotation.Nullable;
import android.telephony.TelephonyManager;
import android.telephony.data.DataProfile;

import com.android.internal.annotations.VisibleForTesting;

import java.util.ArrayList;
import java.util.HashSet;
import java.util.List;
import java.util.Set;

/**
 * The class to describe a data evaluation for whether allowing or disallowing certain operations
 * like setup a data network, sustaining existing data networks, or handover between IWLAN and
 * cellular.
 */
public class DataEvaluation {
    /** The reason for this evaluation */
    private final @NonNull DataEvaluationReason mDataEvaluationReason;

    /** Data disallowed reasons. There could be multiple reasons for not allowing data. */
    private final @NonNull Set<DataDisallowedReason> mDataDisallowedReasons = new HashSet<>();

    /** Data allowed reason. It is intended to only have one allowed reason. */
    private @NonNull DataAllowedReason mDataAllowedReason = DataAllowedReason.NONE;

    private @Nullable DataProfile mCandidateDataProfile = null;

    /** The timestamp of evaluation time */
    private @CurrentTimeMillisLong long mEvaluatedTime = 0;

    /**
     * Constructor
     *
     * @param reason The reason for this evaluation.
     */
    public DataEvaluation(DataEvaluationReason reason) {
        mDataEvaluationReason = reason;
    }

    /**
     * Add a data disallowed reason. Note that adding a disallowed reason will clean up the
     * allowed reason because they are mutual exclusive.
     *
     * @param reason Disallowed reason.
     */
    public void addDataDisallowedReason(DataDisallowedReason reason) {
        mDataAllowedReason = DataAllowedReason.NONE;
        mDataDisallowedReasons.add(reason);
        mEvaluatedTime = System.currentTimeMillis();
    }

    /**
     * Remove a data disallowed reason if one exists.
     *
     * @param reason Disallowed reason.
     */
    public void removeDataDisallowedReason(DataDisallowedReason reason) {
        mDataDisallowedReasons.remove(reason);
        mEvaluatedTime = System.currentTimeMillis();
    }

    /**
     * Add a data allowed reason. Note that adding an allowed reason will clean up the disallowed
     * reasons because they are mutual exclusive.
     *
     * @param reason Allowed reason.
     */
    public void addDataAllowedReason(DataAllowedReason reason) {
        mDataDisallowedReasons.clear();

        // Only higher priority allowed reason can overwrite the old one. See
        // DataAllowedReason for the oder.
        if (reason.ordinal() > mDataAllowedReason.ordinal()) {
            mDataAllowedReason = reason;
        }
        mEvaluatedTime = System.currentTimeMillis();
    }

    /**
     * @return List of data disallowed reasons.
     */
    public @NonNull List<DataDisallowedReason> getDataDisallowedReasons() {
        return new ArrayList<>(mDataDisallowedReasons);
    }

    /**
     * @return The data allowed reason.
     */
    public @NonNull DataAllowedReason getDataAllowedReason() {
        return mDataAllowedReason;
    }

    /**
     * Set the candidate data profile for setup data network.
     *
     * @param dataProfile The candidate data profile.
     */
    public void setCandidateDataProfile(@NonNull DataProfile dataProfile) {
        mCandidateDataProfile = dataProfile;
    }

    /**
     * @return The candidate data profile for setup data network.
     */
    public @Nullable DataProfile getCandidateDataProfile() {
        return mCandidateDataProfile;
    }

    /**
     * @return {@code true} if the evaluation contains disallowed reasons.
     */
    public boolean containsDisallowedReasons() {
        return mDataDisallowedReasons.size() != 0;
    }

    /**
     * Check if it contains a certain disallowed reason.
     *
     * @param reason The disallowed reason to check.
     * @return {@code true} if the provided reason matches one of the disallowed reasons.
     */
    public boolean contains(DataDisallowedReason reason) {
        return mDataDisallowedReasons.contains(reason);
    }

    /**
     * Check if only one disallowed reason prevent data connection.
     *
     * @param reason The given reason to check
     * @return {@code true} if the given reason is the only one that prevents data connection
     */
    public boolean containsOnly(DataDisallowedReason reason) {
        return mDataDisallowedReasons.size() == 1 && contains(reason);
    }

    /**
     * Check if all the disallowed reasons are a subset of the given reason.
     *
     * @param reasons The given reason to check
     * @return {@code true} if it doesn't contain any disallowed reasons other than the given
     * reasons.
     */
    public boolean isSubsetOf(DataDisallowedReason... reasons) {
        int matched = 0;
        for (DataDisallowedReason requestedReason : reasons) {
            if (mDataDisallowedReasons.contains(requestedReason)) matched++;
        }
        return matched == mDataDisallowedReasons.size();
    }

    /**
     * Check if the any of the disallowed reasons match one of the provided reason.
     *
     * @param reasons The given reasons to check.
     * @return {@code true} if any of the given reasons matches one of the disallowed reasons.
     */
    public boolean containsAny(DataDisallowedReason... reasons) {
        for (DataDisallowedReason reason : reasons) {
            if (mDataDisallowedReasons.contains(reason)) return true;
        }
        return false;
    }

    /**
     * Check if the allowed reason is the specified reason.
     *
     * @param reason The allowed reason.
     * @return {@code true} if the specified reason matches the allowed reason.
     */
    public boolean contains(DataAllowedReason reason) {
        return reason == mDataAllowedReason;
    }

    /**
     * @return {@code true} if the disallowed reasons contains hard reasons.
     */
    public boolean containsHardDisallowedReasons() {
        for (DataDisallowedReason reason : mDataDisallowedReasons) {
            if (reason.isHardReason()) {
                return true;
            }
        }
        return false;
    }

    /**
     * The reason for evaluating unsatisfied network requests, existing data networks, and handover.
     */
    @VisibleForTesting
    public enum DataEvaluationReason {
        /** New request from the apps. */
        NEW_REQUEST(false),
        /** Data config changed. */
        DATA_CONFIG_CHANGED(true),
        /** SIM is loaded. */
        SIM_LOADED(true),
        /** SIM is removed. */
        SIM_REMOVAL(true),
        /** Data profiles changed. */
        DATA_PROFILES_CHANGED(true),
        /** When service state changes.(For now only considering data RAT and data registration). */
        DATA_SERVICE_STATE_CHANGED(true),
        /** When data is enabled or disabled (by user, carrier, thermal, etc...) */
        DATA_ENABLED_CHANGED(true),
        /** When data enabled overrides are changed (MMS always allowed, data on non-DDS sub). */
        DATA_ENABLED_OVERRIDE_CHANGED(true),
        /** When data roaming is enabled or disabled. */
        ROAMING_ENABLED_CHANGED(true),
        /** When voice call ended (for concurrent voice/data not supported RAT). */
        VOICE_CALL_ENDED(true),
        /** When network restricts or no longer restricts mobile data. */
        DATA_RESTRICTED_CHANGED(true),
        /** Network capabilities changed. The unsatisfied requests might have chances to attach. */
        DATA_NETWORK_CAPABILITIES_CHANGED(true),
        /** When emergency call started or ended. */
        EMERGENCY_CALL_CHANGED(true),
        /** When data disconnected, re-evaluate later to see if data could be brought up again. */
        RETRY_AFTER_DISCONNECTED(true),
        /** Data setup retry. */
        DATA_RETRY(false),
        /** For handover evaluation, or for network tearing down after handover succeeds/fails. */
        DATA_HANDOVER(true),
        /** Preferred transport changed. */
        PREFERRED_TRANSPORT_CHANGED(true),
        /** Slice config changed. */
        SLICE_CONFIG_CHANGED(true),
        /** SRVCC state changed. */
        SRVCC_STATE_CHANGED(true),
        /**
         * Single data network arbitration. On certain RATs, only one data network is allowed at the
         * same time.
         */
        SINGLE_DATA_NETWORK_ARBITRATION(true),
        /** Query from {@link TelephonyManager#isDataConnectivityPossible()}. */
        EXTERNAL_QUERY(false),
        /** Tracking area code changed. */
        TAC_CHANGED(true),
        /** Unsatisfied network request detached. */
        UNSATISFIED_REQUEST_DETACHED(true),
<<<<<<< HEAD
        /** Secure Mode state changed. */
        SECURE_MODE_STATE_CHANGED(true),
        /**
         * After DDS switch is complete, re-evaluate if any unsatisfied network requests
         * are honor.
         */
        DDS_SWITCHED(true);
=======
        /** track bootstrap sim data usage */
        CHECK_DATA_USAGE(false);
>>>>>>> 5fe1ae9a

        /**
         * {@code true} if the evaluation is due to environmental changes (i.e. SIM removal,
         * registration state changes, etc....
         */
        private final boolean mIsConditionBased;

        /**
         * @return {@code true} if the evaluation is due to environmental changes (i.e. SIM removal,
         * registration state changes, etc....
         */
        public boolean isConditionBased() {
            return mIsConditionBased;
        }

        /**
         * Constructor
         *
         * @param isConditionBased {@code true} if the evaluation is due to environmental changes
         * (i.e. SIM removal, registration state changes, etc....)
         */
        DataEvaluationReason(boolean isConditionBased) {
            mIsConditionBased = isConditionBased;
        }
    }

    /** Disallowed reasons. There could be multiple reasons if it is not allowed. */
    public enum DataDisallowedReason {
        // Soft failure reasons. A soft reason means that in certain conditions, data is still
        // allowed. Normally those reasons are due to users settings.
        /** Data is disabled by the user or policy. */
        DATA_DISABLED(false),
        /** Data roaming is disabled by the user. */
        ROAMING_DISABLED(false),
        /** Default data not selected. */
        DEFAULT_DATA_UNSELECTED(false),

        // Belows are all hard failure reasons. A hard reason means no matter what the data should
        // not be allowed.
        /** Data registration state is not in service. */
        NOT_IN_SERVICE(true),
        /** Data config is not ready. */
        DATA_CONFIG_NOT_READY(true),
        /** SIM is not ready. */
        SIM_NOT_READY(true),
        /** Concurrent voice and data is not allowed. */
        CONCURRENT_VOICE_DATA_NOT_ALLOWED(true),
        /** Service option not supported. */
        SERVICE_OPTION_NOT_SUPPORTED(true),
        /** Carrier notified data should be restricted. */
        DATA_RESTRICTED_BY_NETWORK(true),
        /** Radio power is off (i.e. airplane mode on) */
        RADIO_POWER_OFF(true),
        /** Data setup now allowed due to pending tear down all networks. */
        PENDING_TEAR_DOWN_ALL(true),
        /** Airplane mode is forcibly turned on by the carrier. */
        RADIO_DISABLED_BY_CARRIER(true),
        /** Underlying data service is not bound. */
        DATA_SERVICE_NOT_READY(true),
        /** Unable to find a suitable data profile. */
        NO_SUITABLE_DATA_PROFILE(true),
        /** Current data network type not allowed. */
        DATA_NETWORK_TYPE_NOT_ALLOWED(true),
        /** Device is currently in CDMA ECBM. */
        CDMA_EMERGENCY_CALLBACK_MODE(true),
        /** There is already a retry setup/handover scheduled. */
        RETRY_SCHEDULED(true),
        /** Network has explicitly request to throttle setup attempt. */
        DATA_THROTTLED(true),
        /** Data profile becomes invalid. (could be removed by the user, or SIM refresh, etc..) */
        DATA_PROFILE_INVALID(true),
        /** Data profile not preferred (i.e. users switch preferred profile in APN editor.) */
        DATA_PROFILE_NOT_PREFERRED(true),
        /** Handover is not allowed by policy. */
        NOT_ALLOWED_BY_POLICY(true),
        /** Data network is not in the right state. */
        ILLEGAL_STATE(true),
        /** VoPS is not supported by the network. */
        VOPS_NOT_SUPPORTED(true),
        /** Only one data network is allowed at one time. */
        ONLY_ALLOWED_SINGLE_NETWORK(true),
        /** Data enabled settings are not ready. */
        DATA_SETTINGS_NOT_READY(true),
        /** Device is in Secure Mode. */
        DATA_RESTRICTED_BY_SECURE_MODE(true),
        /** Handover max retry stopped but network is not on the preferred transport. */
        HANDOVER_RETRY_STOPPED(true),
        /** BootStrap sim data limit reached. */
        DATA_LIMIT_REACHED(true);

        private final boolean mIsHardReason;

        /**
         * @return {@code true} if the disallowed reason is a hard reason.
         */
        public boolean isHardReason() {
            return mIsHardReason;
        }

        /**
         * Constructor
         *
         * @param isHardReason {@code true} if the disallowed reason is a hard reason. A hard reason
         * means no matter what the data should not be allowed. A soft reason means that in certain
         * conditions, data is still allowed.
         */
        DataDisallowedReason(boolean isHardReason) {
            mIsHardReason = isHardReason;
        }
    }

    /**
     * Data allowed reasons. There will be only one reason if data is allowed.
     */
    public enum DataAllowedReason {
        // Note that unlike disallowed reasons, we only have one allowed reason every time
        // when we check data is allowed or not. The order of these allowed reasons is very
        // important. The lower ones take precedence over the upper ones.
        /**
         * None. This is the initial value.
         */
        NONE,
        /**
         * The normal reason. This is the most common case.
         */
        NORMAL,
        /**
         * Data is allowed because an ongoing VoPS call depends on this network
         */
        IN_VOICE_CALL,
        /**
         * The network brought up by this network request is unmetered. Should allowed no matter
         * the user enables or disables data.
         */
        UNMETERED_USAGE,
        /**
         * The network request supports MMS and MMS is always allowed.
         */
        MMS_REQUEST,
        /**
         * The network request is restricted (i.e. Only privilege apps can access the network.)
         */
        RESTRICTED_REQUEST,
        /**
         * SUPL is allowed while emergency call is ongoing.
         */
        EMERGENCY_SUPL,
        /**
         * Data is allowed because the network request is for emergency. This should be always at
         * the bottom (i.e. highest priority)
         */
        EMERGENCY_REQUEST,
    }

    @Override
    public String toString() {
        StringBuilder evaluationStr = new StringBuilder();
        evaluationStr.append("Data evaluation: evaluation reason:" + mDataEvaluationReason + ", ");
        if (mDataDisallowedReasons.size() > 0) {
            evaluationStr.append("Data disallowed reasons:");
            for (DataDisallowedReason reason : mDataDisallowedReasons) {
                evaluationStr.append(" ").append(reason);
            }
        } else {
            evaluationStr.append("Data allowed reason:");
            evaluationStr.append(" ").append(mDataAllowedReason);
        }
        evaluationStr.append(", candidate profile=" + mCandidateDataProfile);
        evaluationStr.append(", time=" + DataUtils.systemTimeToString(mEvaluatedTime));
        return evaluationStr.toString();
    }

}<|MERGE_RESOLUTION|>--- conflicted
+++ resolved
@@ -258,7 +258,8 @@
         TAC_CHANGED(true),
         /** Unsatisfied network request detached. */
         UNSATISFIED_REQUEST_DETACHED(true),
-<<<<<<< HEAD
+        /** track bootstrap sim data usage */
+        CHECK_DATA_USAGE(false),
         /** Secure Mode state changed. */
         SECURE_MODE_STATE_CHANGED(true),
         /**
@@ -266,10 +267,6 @@
          * are honor.
          */
         DDS_SWITCHED(true);
-=======
-        /** track bootstrap sim data usage */
-        CHECK_DATA_USAGE(false);
->>>>>>> 5fe1ae9a
 
         /**
          * {@code true} if the evaluation is due to environmental changes (i.e. SIM removal,
