--- conflicted
+++ resolved
@@ -238,12 +238,9 @@
         /** Query from {@link TelephonyManager#isDataConnectivityPossible()}. */
         EXTERNAL_QUERY(false),
         /** Tracking area code changed. */
-<<<<<<< HEAD
-        TAC_CHANGED,
+        TAC_CHANGED(true),
         /** Secure Mode state changed. */
-        SECURE_MODE_STATE_CHANGED,
-=======
-        TAC_CHANGED(true);
+        SECURE_MODE_STATE_CHANGED(true);
 
         /**
          * {@code true} if the evaluation is due to environmental changes (i.e. SIM removal,
@@ -268,7 +265,6 @@
         DataEvaluationReason(boolean isConditionBased) {
             mIsConditionBased = isConditionBased;
         }
->>>>>>> dbdfe8dc
     }
 
     /** Disallowed reasons. There could be multiple reasons if it is not allowed. */
