/*
 * Copyright (C) 2021 The Android Open Source Project
 *
 * Licensed under the Apache License, Version 2.0 (the "License");
 * you may not use this file except in compliance with the License.
 * You may obtain a copy of the License at
 *
 *      http://www.apache.org/licenses/LICENSE-2.0
 *
 * Unless required by applicable law or agreed to in writing, software
 * distributed under the License is distributed on an "AS IS" BASIS,
 * WITHOUT WARRANTIES OR CONDITIONS OF ANY KIND, either express or implied.
 * See the License for the specific language governing permissions and
 * limitations under the License.
 */

package com.android.internal.telephony.data;

import android.annotation.CurrentTimeMillisLong;
import android.annotation.NonNull;
import android.annotation.Nullable;
import android.telephony.TelephonyManager;
import android.telephony.data.DataProfile;

import com.android.internal.annotations.VisibleForTesting;

import java.util.ArrayList;
import java.util.HashSet;
import java.util.List;
import java.util.Set;

/**
 * The class to describe a data evaluation for whether allowing or disallowing certain operations
 * like setup a data network, sustaining existing data networks, or handover between IWLAN and
 * cellular.
 */
public class DataEvaluation {
    /** The reason for this evaluation */
    private final @NonNull DataEvaluationReason mDataEvaluationReason;

    /** Data disallowed reasons. There could be multiple reasons for not allowing data. */
    private final @NonNull Set<DataDisallowedReason> mDataDisallowedReasons = new HashSet<>();

    /** Data allowed reason. It is intended to only have one allowed reason. */
    private @NonNull DataAllowedReason mDataAllowedReason = DataAllowedReason.NONE;

    private @Nullable DataProfile mCandidateDataProfile = null;

    /** The timestamp of evaluation time */
    private @CurrentTimeMillisLong long mEvaluatedTime = 0;

    /**
     * Constructor
     *
     * @param reason The reason for this evaluation.
     */
    public DataEvaluation(DataEvaluationReason reason) {
        mDataEvaluationReason = reason;
    }

    /**
     * Add a data disallowed reason. Note that adding a disallowed reason will clean up the
     * allowed reason because they are mutual exclusive.
     *
     * @param reason Disallowed reason.
     */
    public void addDataDisallowedReason(DataDisallowedReason reason) {
        mDataAllowedReason = DataAllowedReason.NONE;
        mDataDisallowedReasons.add(reason);
        mEvaluatedTime = System.currentTimeMillis();
    }

    /**
     * Remove a data disallowed reason if one exists.
     *
     * @param reason Disallowed reason.
     */
    public void removeDataDisallowedReason(DataDisallowedReason reason) {
        mDataDisallowedReasons.remove(reason);
        mEvaluatedTime = System.currentTimeMillis();
    }

    /**
     * Add a data allowed reason. Note that adding an allowed reason will clean up the disallowed
     * reasons because they are mutual exclusive.
     *
     * @param reason Allowed reason.
     */
    public void addDataAllowedReason(DataAllowedReason reason) {
        mDataDisallowedReasons.clear();

        // Only higher priority allowed reason can overwrite the old one. See
        // DataAllowedReason for the oder.
        if (reason.ordinal() > mDataAllowedReason.ordinal()) {
            mDataAllowedReason = reason;
        }
        mEvaluatedTime = System.currentTimeMillis();
    }

    /**
     * @return List of data disallowed reasons.
     */
    public @NonNull List<DataDisallowedReason> getDataDisallowedReasons() {
        return new ArrayList<>(mDataDisallowedReasons);
    }

    /**
     * @return The data allowed reason.
     */
    public @NonNull DataAllowedReason getDataAllowedReason() {
        return mDataAllowedReason;
    }

    /**
     * Set the candidate data profile for setup data network.
     *
     * @param dataProfile The candidate data profile.
     */
    public void setCandidateDataProfile(@NonNull DataProfile dataProfile) {
        mCandidateDataProfile = dataProfile;
    }

    /**
     * @return The candidate data profile for setup data network.
     */
    public @Nullable DataProfile getCandidateDataProfile() {
        return mCandidateDataProfile;
    }

    /**
     * @return {@code true} if the evaluation contains disallowed reasons.
     */
    public boolean containsDisallowedReasons() {
        return mDataDisallowedReasons.size() != 0;
    }

    /**
     * Check if it contains a certain disallowed reason.
     *
     * @param reason The disallowed reason to check.
     * @return {@code true} if the provided reason matches one of the disallowed reasons.
     */
    public boolean contains(DataDisallowedReason reason) {
        return mDataDisallowedReasons.contains(reason);
    }

    /**
     * Check if only one disallowed reason prevent data connection.
     *
     * @param reason The given reason to check
     * @return {@code true} if the given reason is the only one that prevents data connection
     */
    public boolean containsOnly(DataDisallowedReason reason) {
        return mDataDisallowedReasons.size() == 1 && contains(reason);
    }

    /**
     * Check if the any of the disallowed reasons match one of the provided reason.
     *
     * @param reasons The given reasons to check.
     * @return {@code true} if any of the given reasons matches one of the disallowed reasons.
     */
    public boolean containsAny(DataDisallowedReason... reasons) {
        for (DataDisallowedReason reason : reasons) {
            if (mDataDisallowedReasons.contains(reason)) return true;
        }
        return false;
    }

    /**
     * Check if the allowed reason is the specified reason.
     *
     * @param reason The allowed reason.
     * @return {@code true} if the specified reason matches the allowed reason.
     */
    public boolean contains(DataAllowedReason reason) {
        return reason == mDataAllowedReason;
    }

    /**
     * @return {@code true} if the disallowed reasons contains hard reasons.
     */
    public boolean containsHardDisallowedReasons() {
        for (DataDisallowedReason reason : mDataDisallowedReasons) {
            if (reason.isHardReason()) {
                return true;
            }
        }
        return false;
    }

    /**
     * The reason for evaluating unsatisfied network requests, existing data networks, and handover.
     */
    @VisibleForTesting
    public enum DataEvaluationReason {
        /** New request from the apps. */
        NEW_REQUEST(false),
        /** Data config changed. */
        DATA_CONFIG_CHANGED(true),
        /** SIM is loaded. */
        SIM_LOADED(true),
        /** SIM is removed. */
        SIM_REMOVAL(true),
        /** Data profiles changed. */
        DATA_PROFILES_CHANGED(true),
        /** When service state changes.(For now only considering data RAT and data registration). */
        DATA_SERVICE_STATE_CHANGED(true),
        /** When data is enabled or disabled (by user, carrier, thermal, etc...) */
        DATA_ENABLED_CHANGED(true),
        /** When data enabled overrides are changed (MMS always allowed, data on non-DDS sub). */
        DATA_ENABLED_OVERRIDE_CHANGED(true),
        /** When data roaming is enabled or disabled. */
        ROAMING_ENABLED_CHANGED(true),
        /** When voice call ended (for concurrent voice/data not supported RAT). */
        VOICE_CALL_ENDED(true),
        /** When network restricts or no longer restricts mobile data. */
        DATA_RESTRICTED_CHANGED(true),
        /** Network capabilities changed. The unsatisfied requests might have chances to attach. */
        DATA_NETWORK_CAPABILITIES_CHANGED(true),
        /** When emergency call started or ended. */
        EMERGENCY_CALL_CHANGED(true),
        /** When data disconnected, re-evaluate later to see if data could be brought up again. */
        RETRY_AFTER_DISCONNECTED(true),
        /** Data setup retry. */
        DATA_RETRY(false),
        /** For handover evaluation, or for network tearing down after handover succeeds/fails. */
        DATA_HANDOVER(true),
        /** Preferred transport changed. */
        PREFERRED_TRANSPORT_CHANGED(true),
        /** Slice config changed. */
        SLICE_CONFIG_CHANGED(true),
        /** SRVCC state changed. */
        SRVCC_STATE_CHANGED(true),
        /**
         * Single data network arbitration. On certain RATs, only one data network is allowed at the
         * same time.
         */
        SINGLE_DATA_NETWORK_ARBITRATION(true),
        /** Query from {@link TelephonyManager#isDataConnectivityPossible()}. */
        EXTERNAL_QUERY(false),
        /** Tracking area code changed. */
        TAC_CHANGED(true),
        /** Secure Mode state changed. */
        SECURE_MODE_STATE_CHANGED(true);

        /**
         * {@code true} if the evaluation is due to environmental changes (i.e. SIM removal,
         * registration state changes, etc....
         */
        private final boolean mIsConditionBased;

        /**
         * @return {@code true} if the evaluation is due to environmental changes (i.e. SIM removal,
         * registration state changes, etc....
         */
        public boolean isConditionBased() {
            return mIsConditionBased;
        }

        /**
         * Constructor
         *
         * @param isConditionBased {@code true} if the evaluation is due to environmental changes
         * (i.e. SIM removal, registration state changes, etc....)
         */
        DataEvaluationReason(boolean isConditionBased) {
            mIsConditionBased = isConditionBased;
        }
    }

    /** Disallowed reasons. There could be multiple reasons if it is not allowed. */
    public enum DataDisallowedReason {
        // Soft failure reasons. A soft reason means that in certain conditions, data is still
        // allowed. Normally those reasons are due to users settings.
        /** Data is disabled by the user or policy. */
        DATA_DISABLED(false),
        /** Data roaming is disabled by the user. */
        ROAMING_DISABLED(false),
        /** Default data not selected. */
        DEFAULT_DATA_UNSELECTED(false),

        // Belows are all hard failure reasons. A hard reason means no matter what the data should
        // not be allowed.
        /** Data registration state is not in service. */
        NOT_IN_SERVICE(true),
        /** Data config is not ready. */
        DATA_CONFIG_NOT_READY(true),
        /** SIM is not ready. */
        SIM_NOT_READY(true),
        /** Concurrent voice and data is not allowed. */
        CONCURRENT_VOICE_DATA_NOT_ALLOWED(true),
        /** Carrier notified data should be restricted. */
        DATA_RESTRICTED_BY_NETWORK(true),
        /** Radio power is off (i.e. airplane mode on) */
        RADIO_POWER_OFF(true),
        /** Data setup now allowed due to pending tear down all networks. */
        PENDING_TEAR_DOWN_ALL(true),
        /** Airplane mode is forcibly turned on by the carrier. */
        RADIO_DISABLED_BY_CARRIER(true),
        /** Underlying data service is not bound. */
        DATA_SERVICE_NOT_READY(true),
        /** Unable to find a suitable data profile. */
        NO_SUITABLE_DATA_PROFILE(true),
        /** Current data network type not allowed. */
        DATA_NETWORK_TYPE_NOT_ALLOWED(true),
        /** Device is currently in CDMA ECBM. */
        CDMA_EMERGENCY_CALLBACK_MODE(true),
        /** There is already a retry setup/handover scheduled. */
        RETRY_SCHEDULED(true),
        /** Network has explicitly request to throttle setup attempt. */
        DATA_THROTTLED(true),
        /** Data profile becomes invalid. (could be removed by the user, or SIM refresh, etc..) */
        DATA_PROFILE_INVALID(true),
        /** Data profile not preferred (i.e. users switch preferred profile in APN editor.) */
        DATA_PROFILE_NOT_PREFERRED(true),
        /** Handover is not allowed by policy. */
        NOT_ALLOWED_BY_POLICY(true),
        /** Data network is not in the right state. */
        ILLEGAL_STATE(true),
        /** VoPS is not supported by the network. */
        VOPS_NOT_SUPPORTED(true),
        /** Only one data network is allowed at one time. */
        ONLY_ALLOWED_SINGLE_NETWORK(true),
        /** Data enabled settings are not ready. */
        DATA_SETTINGS_NOT_READY(true),
<<<<<<< HEAD
        /** Device is in Secure Mode. */
        DATA_RESTRICTED_BY_SECURE_MODE(true);
=======
        /** Handover max retry stopped but network is not on the preferred transport. */
        HANDOVER_RETRY_STOPPED(true);
>>>>>>> d509a2a3

        private final boolean mIsHardReason;

        /**
         * @return {@code true} if the disallowed reason is a hard reason.
         */
        public boolean isHardReason() {
            return mIsHardReason;
        }

        /**
         * Constructor
         *
         * @param isHardReason {@code true} if the disallowed reason is a hard reason. A hard reason
         * means no matter what the data should not be allowed. A soft reason means that in certain
         * conditions, data is still allowed.
         */
        DataDisallowedReason(boolean isHardReason) {
            mIsHardReason = isHardReason;
        }
    }

    /**
     * Data allowed reasons. There will be only one reason if data is allowed.
     */
    public enum DataAllowedReason {
        // Note that unlike disallowed reasons, we only have one allowed reason every time
        // when we check data is allowed or not. The order of these allowed reasons is very
        // important. The lower ones take precedence over the upper ones.
        /**
         * None. This is the initial value.
         */
        NONE,
        /**
         * The normal reason. This is the most common case.
         */
        NORMAL,
        /**
         * Data is allowed because an ongoing VoPS call depends on this network
         */
        IN_VOICE_CALL,
        /**
         * The network brought up by this network request is unmetered. Should allowed no matter
         * the user enables or disables data.
         */
        UNMETERED_USAGE,
        /**
         * The network request supports MMS and MMS is always allowed.
         */
        MMS_REQUEST,
        /**
         * The network request is restricted (i.e. Only privilege apps can access the network.)
         */
        RESTRICTED_REQUEST,
        /**
         * SUPL is allowed while emergency call is ongoing.
         */
        EMERGENCY_SUPL,
        /**
         * Data is allowed because the network request is for emergency. This should be always at
         * the bottom (i.e. highest priority)
         */
        EMERGENCY_REQUEST,
    }

    @Override
    public String toString() {
        StringBuilder evaluationStr = new StringBuilder();
        evaluationStr.append("Data evaluation: evaluation reason:" + mDataEvaluationReason + ", ");
        if (mDataDisallowedReasons.size() > 0) {
            evaluationStr.append("Data disallowed reasons:");
            for (DataDisallowedReason reason : mDataDisallowedReasons) {
                evaluationStr.append(" ").append(reason);
            }
        } else {
            evaluationStr.append("Data allowed reason:");
            evaluationStr.append(" ").append(mDataAllowedReason);
        }
        evaluationStr.append(", candidate profile=" + mCandidateDataProfile);
        evaluationStr.append(", time=" + DataUtils.systemTimeToString(mEvaluatedTime));
        return evaluationStr.toString();
    }

}<|MERGE_RESOLUTION|>--- conflicted
+++ resolved
@@ -324,13 +324,10 @@
         ONLY_ALLOWED_SINGLE_NETWORK(true),
         /** Data enabled settings are not ready. */
         DATA_SETTINGS_NOT_READY(true),
-<<<<<<< HEAD
         /** Device is in Secure Mode. */
-        DATA_RESTRICTED_BY_SECURE_MODE(true);
-=======
+        DATA_RESTRICTED_BY_SECURE_MODE(true),
         /** Handover max retry stopped but network is not on the preferred transport. */
         HANDOVER_RETRY_STOPPED(true);
->>>>>>> d509a2a3
 
         private final boolean mIsHardReason;
 
