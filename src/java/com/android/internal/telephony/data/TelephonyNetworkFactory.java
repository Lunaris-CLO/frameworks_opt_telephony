--- conflicted
+++ resolved
@@ -332,17 +332,12 @@
                 requestNetworkInternal(networkRequest, DcTracker.REQUEST_TYPE_NORMAL,
                         getTransportTypeFromNetworkRequest(networkRequest), null);
             } else if (action == ACTION_RELEASE) {
-<<<<<<< HEAD
-                releaseNetworkInternal(networkRequest, DcTracker.RELEASE_TYPE_NORMAL,
-                        getTransportTypeFromNetworkRequest(networkRequest));
-=======
                 if (mPhone.isUsingNewDataStack()) {
                     releaseNetworkInternal(networkRequest);
                 } else {
-                    releaseNetworkInternal(networkRequest, DcTracker.RELEASE_TYPE_DETACH,
+                    releaseNetworkInternal(networkRequest, DcTracker.RELEASE_TYPE_NORMAL,
                             getTransportTypeFromNetworkRequest(networkRequest));
                 }
->>>>>>> d4b1056d
             }
 
             mNetworkRequests.put(networkRequest,
