--- conflicted
+++ resolved
@@ -216,10 +216,6 @@
 
             while (cursor.moveToNext()) {
                 ApnSetting apn = ApnSetting.makeApnSetting(cursor);
-<<<<<<< HEAD
-                if (apn == null) {
-                    continue;
-=======
                 if (apn != null) {
                     DataProfile dataProfile = new DataProfile.Builder()
                             .setApnSetting(apn)
@@ -228,9 +224,7 @@
                             .build();
                     profiles.add(dataProfile);
                     log("Added " + dataProfile);
->>>>>>> eb91b79a
                 }
-                allApnSettings.add(apn);
             }
             cursor.close();
 
