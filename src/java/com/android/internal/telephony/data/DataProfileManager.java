--- conflicted
+++ resolved
@@ -1016,12 +1016,7 @@
                         && (dp.getApnSetting().getApnSetId()
                         == Telephony.Carriers.MATCH_ALL_APN_SET_ID
                         || dp.getApnSetting().getApnSetId() == mPreferredDataProfileSetId))
-<<<<<<< HEAD
-                .anyMatch(dp -> areDataProfileSharingApn(dataProfile, dp));
-=======
                 .anyMatch(dp -> areDataProfilesSharingApn(dataProfile, dp));
-
->>>>>>> 22438c86
     }
 
     /**
