--- conflicted
+++ resolved
@@ -247,13 +247,9 @@
      *
      * @param forceUpdateIa If {@code true}, we should always send IA again to modem.
      */
-<<<<<<< HEAD
-    private void updateDataProfiles() {
+    private void updateDataProfiles(boolean forceUpdateIa) {
         /** All APN settings applicable to the current carrier */
         ArrayList<ApnSetting> allApnSettings = new ArrayList<>();
-=======
-    private void updateDataProfiles(boolean forceUpdateIa) {
->>>>>>> f50addaa
         List<DataProfile> profiles = new ArrayList<>();
         if (mDataConfigManager.isConfigCarrierSpecific()) {
             Cursor cursor = mPhone.getContext().getContentResolver().query(
@@ -267,27 +263,15 @@
             while (cursor.moveToNext()) {
                 ApnSetting apn = ApnSetting.makeApnSetting(cursor);
                 if (apn != null) {
-<<<<<<< HEAD
                     allApnSettings.add(apn);
-=======
-                    DataProfile dataProfile = new DataProfile.Builder()
-                            .setApnSetting(apn)
-                            .setTrafficDescriptor(new TrafficDescriptor(apn.getApnName(), null))
-                            .setPreferred(false)
-                            .build();
-                    profiles.add(dataProfile);
-                    log("Added " + dataProfile);
-
                     isInternetSupported |= apn.canHandleType(ApnSetting.TYPE_DEFAULT);
                     if (mDataConfigManager.isApnConfigAnomalyReportEnabled()) {
                         checkApnSetting(apn);
                     }
->>>>>>> f50addaa
                 }
             }
             cursor.close();
 
-<<<<<<< HEAD
             if (!allApnSettings.isEmpty()) {
                 filterApnSettingsWithRadioCapability(allApnSettings);
             }
@@ -301,13 +285,13 @@
                         .build();
                 profiles.add(dataProfile);
                 log("Added " + dataProfile);
-=======
+            }
+
             if (!isInternetSupported
                     && !profiles.isEmpty() // APN database has been read successfully
                     && mDataConfigManager.isApnConfigAnomalyReportEnabled()) {
                 reportAnomaly("Carrier doesn't support internet.",
                         "9af73e18-b523-4dc5-adab-363eb6613305");
->>>>>>> f50addaa
             }
         }
 
@@ -999,11 +983,10 @@
 
         // Only check the APN from the profile is compatible or not.
         return mAllDataProfiles.stream()
-<<<<<<< HEAD
-                .filter(dp -> dp.getApnSetting() != null)
-                .anyMatch(dp -> dp.getApnSetting().equals(dataProfile.getApnSetting(),
-                        mPhone.getServiceState().getDataRoamingFromRegistration()));
-=======
+                .filter(dp -> dp.getApnSetting() != null
+                        && (dp.getApnSetting().getApnSetId()
+                        == Telephony.Carriers.MATCH_ALL_APN_SET_ID
+                        || dp.getApnSetting().getApnSetId() == mPreferredDataProfileSetId))
                 .anyMatch(dp -> areDataProfileSharingApn(dataProfile, dp));
     }
 
@@ -1017,7 +1000,6 @@
                 && a.getApnSetting() != null
                 && a.getApnSetting().equals(b.getApnSetting(),
                 mPhone.getServiceState().getDataRoamingFromRegistration());
->>>>>>> f50addaa
     }
 
     /**
