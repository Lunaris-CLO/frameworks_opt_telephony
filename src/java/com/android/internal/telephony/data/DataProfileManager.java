/*
 * Copyright 2021 The Android Open Source Project
 *
 * Licensed under the Apache License, Version 2.0 (the "License");
 * you may not use this file except in compliance with the License.
 * You may obtain a copy of the License at
 *
 *      http://www.apache.org/licenses/LICENSE-2.0
 *
 * Unless required by applicable law or agreed to in writing, software
 * distributed under the License is distributed on an "AS IS" BASIS,
 * WITHOUT WARRANTIES OR CONDITIONS OF ANY KIND, either express or implied.
 * See the License for the specific language governing permissions and
 * limitations under the License.
 */

package com.android.internal.telephony.data;

import android.annotation.CallbackExecutor;
import android.annotation.NonNull;
import android.annotation.Nullable;
import android.content.ContentResolver;
import android.content.ContentValues;
import android.database.ContentObserver;
import android.database.Cursor;
import android.net.NetworkCapabilities;
import android.net.NetworkRequest;
import android.net.Uri;
import android.os.Handler;
import android.os.Looper;
import android.os.Message;
import android.provider.Telephony;
import android.telephony.Annotation;
import android.telephony.Annotation.NetworkType;
import android.telephony.AnomalyReporter;
import android.telephony.CarrierConfigManager;
import android.telephony.NetworkRegistrationInfo;
import android.telephony.SubscriptionManager;
import android.telephony.TelephonyManager;
import android.telephony.TelephonyManager.SimState;
import android.telephony.data.ApnSetting;
import android.telephony.data.DataProfile;
import android.telephony.data.TrafficDescriptor;
import android.text.TextUtils;
import android.util.ArraySet;
import android.util.IndentingPrintWriter;
import android.util.LocalLog;
import android.util.LruCache;

import com.android.internal.telephony.Phone;
import com.android.internal.telephony.data.DataConfigManager.DataConfigManagerCallback;
import com.android.internal.telephony.data.DataNetworkController.DataNetworkControllerCallback;
import com.android.internal.telephony.flags.FeatureFlags;
import com.android.telephony.Rlog;

import java.io.FileDescriptor;
import java.io.PrintWriter;
import java.util.ArrayList;
import java.util.Comparator;
import java.util.List;
import java.util.Objects;
import java.util.Set;
import java.util.UUID;
import java.util.concurrent.Executor;
import java.util.stream.Collectors;

/**
 * DataProfileManager manages the all {@link DataProfile}s for the current
 * subscription.
 */
public class DataProfileManager extends Handler {
    private static final boolean VDBG = true;

    /** Event for APN database changed. */
    private static final int EVENT_APN_DATABASE_CHANGED = 2;

    /** Event for SIM refresh. */
    private static final int EVENT_SIM_REFRESH = 3;

    private final Phone mPhone;
    private final String mLogTag;
    private final LocalLog mLocalLog = new LocalLog(128);

    /** Data network controller. */
<<<<<<< HEAD
    protected final @NonNull DataNetworkController mDataNetworkController;

    /** Data config manager. */
    protected final @NonNull DataConfigManager mDataConfigManager;
=======
    @NonNull
    private final DataNetworkController mDataNetworkController;

    /** Data config manager. */
    @NonNull
    private final DataConfigManager mDataConfigManager;
>>>>>>> 928ce673

    /** Cellular data service. */
    @NonNull
    private final DataServiceManager mWwanDataServiceManager;

    /**
     * All data profiles for the current carrier. Note only data profiles loaded from the APN
     * database will be stored here. The on-demand data profiles (generated dynamically, for
     * example, enterprise data profiles with differentiator) are not stored here.
     */
    @NonNull
    private final List<DataProfile> mAllDataProfiles = new ArrayList<>();

    /** The data profile used for initial attach. */
    @Nullable
    private DataProfile mInitialAttachDataProfile = null;

    /** The preferred data profile used for internet. */
    @Nullable
    private DataProfile mPreferredDataProfile = null;

    /** The last data profile that's successful for internet connection by subscription id. */
    @NonNull
    private final LruCache<Integer, DataProfile> mLastInternetDataProfiles = new LruCache<>(256);

    /** Preferred data profile set id. */
    private int mPreferredDataProfileSetId = Telephony.Carriers.NO_APN_SET_ID;

    /** Data profile manager callbacks. */
    @NonNull
    private final Set<DataProfileManagerCallback> mDataProfileManagerCallbacks = new ArraySet<>();

    /** SIM state. */
    @SimState
    private int mSimState = TelephonyManager.SIM_STATE_UNKNOWN;

    /** Feature flags controlling which feature is enabled. */
    @NonNull
    private final FeatureFlags mFeatureFlags;

    /**
     * Data profile manager callback. This should be only used by {@link DataNetworkController}.
     */
    public abstract static class DataProfileManagerCallback extends DataCallback {
        /**
         * Constructor
         *
         * @param executor The executor of the callback.
         */
        public DataProfileManagerCallback(@NonNull @CallbackExecutor Executor executor) {
            super(executor);
        }

        /**
         * Called when data profiles changed.
         */
        public abstract void onDataProfilesChanged();
    }

    /**
     * Constructor
     *
     * @param phone The phone instance.
     * @param dataNetworkController Data network controller.
     * @param dataServiceManager WWAN data service manager.
     * @param looper The looper to be used by the handler. Currently the handler thread is the
     * phone process's main thread.
     * @param featureFlags Feature flags controlling which feature is enabled.
     * @param callback Data profile manager callback.
     */
    public DataProfileManager(@NonNull Phone phone,
            @NonNull DataNetworkController dataNetworkController,
            @NonNull DataServiceManager dataServiceManager, @NonNull Looper looper,
            @NonNull FeatureFlags featureFlags,
            @NonNull DataProfileManagerCallback callback) {
        super(looper);
        mPhone = phone;
        mLogTag = "DPM-" + mPhone.getPhoneId();
        mFeatureFlags = featureFlags;
        mDataNetworkController = dataNetworkController;
        mWwanDataServiceManager = dataServiceManager;
        mDataConfigManager = dataNetworkController.getDataConfigManager();
        mDataProfileManagerCallbacks.add(callback);
        registerAllEvents();
    }

    /**
     * Register for all events that data network controller is interested.
     */
    private void registerAllEvents() {
        mDataNetworkController.registerDataNetworkControllerCallback(
                new DataNetworkControllerCallback(this::post) {
                    @Override
                    public void onConnectedInternetDataNetworksChanged(
                            @NonNull Set<DataNetwork> internetNetworks) {
                        if (internetNetworks.isEmpty()) return;
                        DataProfileManager.this.onInternetDataNetworkConnected(internetNetworks);
                    }

                    @Override
                    public void onSimStateChanged(@SimState int simState) {
                        DataProfileManager.this.mSimState = simState;
                    }
                });
        mDataConfigManager.registerCallback(new DataConfigManagerCallback(this::post) {
            @Override
            public void onCarrierConfigChanged() {
                DataProfileManager.this.onCarrierConfigUpdated();
            }
        });
        mPhone.getContext().getContentResolver().registerContentObserver(
                Telephony.Carriers.CONTENT_URI, true, new ContentObserver(this) {
                    @Override
                    public void onChange(boolean selfChange) {
                        super.onChange(selfChange);
                        sendEmptyMessage(EVENT_APN_DATABASE_CHANGED);
                    }
                });
        mPhone.mCi.registerForIccRefresh(this, EVENT_SIM_REFRESH, null);
    }

    @Override
    public void handleMessage(Message msg) {
        switch (msg.what) {
            case EVENT_SIM_REFRESH:
                log("Update data profiles due to SIM refresh.");
                updateDataProfiles(!mDataConfigManager.allowClearInitialAttachDataProfile()
                        /*force update IA*/);
                break;
            case EVENT_APN_DATABASE_CHANGED:
                log("Update data profiles due to APN db updated.");
                updateDataProfiles(false/*force update IA*/);
                break;
            default:
                loge("Unexpected event " + msg);
                break;
        }
    }

    /**
     * Called when carrier config was updated.
     */
    private void onCarrierConfigUpdated() {
        log("Update data profiles due to carrier config updated.");
        updateDataProfiles(!mDataConfigManager.allowClearInitialAttachDataProfile()
                /*force update IA*/);
    }

    /**
     * Check if there are any Enterprise APN configured by DPC and return a data profile
     * with the same.
     * @return data profile with enterprise ApnSetting if available, else null
     */
    @Nullable private DataProfile getEnterpriseDataProfile() {
        Cursor cursor = mPhone.getContext().getContentResolver().query(
                Telephony.Carriers.DPC_URI, null, null, null, null);
        if (cursor == null) {
            loge("Cannot access APN database through telephony provider.");
            return null;
        }

        DataProfile dataProfile = null;
        while (cursor.moveToNext()) {
            ApnSetting apn = ApnSetting.makeApnSetting(cursor);
            if (apn != null) {
                dataProfile = new DataProfile.Builder()
                        .setApnSetting(apn)
                        .setTrafficDescriptor(new TrafficDescriptor(apn.getApnName(), null))
                        .setPreferred(false)
                        .build();
                if (dataProfile.canSatisfy(NetworkCapabilities.NET_CAPABILITY_ENTERPRISE)) {
                    break;
                }
            }
        }
        cursor.close();
        return dataProfile;
    }

    /**
     * Update all data profiles, including preferred data profile, and initial attach data profile.
     * Also send those profiles down to the modem if needed.
     *
     * @param forceUpdateIa If {@code true}, we should always send initial attach data profile again
     *                     to modem.
     */
    private void updateDataProfiles(boolean forceUpdateIa) {
        /** All APN settings applicable to the current carrier */
        ArrayList<ApnSetting> allApnSettings = new ArrayList<>();
        List<DataProfile> profiles = new ArrayList<>();
        if (mDataConfigManager.isConfigCarrierSpecific()) {
            Cursor cursor = mPhone.getContext().getContentResolver().query(
                    Uri.withAppendedPath(Telephony.Carriers.SIM_APN_URI, "filtered/subId/"
                            + mPhone.getSubId()), null, null, null, Telephony.Carriers._ID);
            if (cursor == null) {
                loge("Cannot access APN database through telephony provider.");
                return;
            }
            boolean isInternetSupported = false;
            while (cursor.moveToNext()) {
                ApnSetting apn = ApnSetting.makeApnSetting(cursor);
                if (apn != null) {
                    allApnSettings.add(apn);
                    isInternetSupported |= apn.canHandleType(ApnSetting.TYPE_DEFAULT);
                    if (mDataConfigManager.isApnConfigAnomalyReportEnabled()
                            && apn.getEditedStatus() == Telephony.Carriers.UNEDITED) {
                        checkApnSetting(apn);
                    }
                }
            }
            cursor.close();

            if (!allApnSettings.isEmpty()) {
                filterApnSettingsWithRadioCapability(allApnSettings);
            }

            for (ApnSetting apn : allApnSettings) {
                DataProfile dataProfile = new DataProfile.Builder()
                        .setApnSetting(apn)
                        .setTrafficDescriptor(new TrafficDescriptor(apn.getApnName(), null))
                        .setPreferred(false)
                        .build();
                profiles.add(dataProfile);
                log("Added " + dataProfile);
            }

            if (!isInternetSupported
                    && !profiles.isEmpty() // APN database has been read successfully
                    && mDataConfigManager.isApnConfigAnomalyReportEnabled()) {
                reportAnomaly("Carrier doesn't support internet.",
                        "9af73e18-b523-4dc5-adab-363eb6613305");
            }
        }

        DataProfile dataProfile;

        if (mSimState == TelephonyManager.SIM_STATE_LOADED) {
            // Check if any of the profile already supports IMS, if not, add the default one.
            dataProfile = profiles.stream()
                    .filter(dp -> dp.canSatisfy(NetworkCapabilities.NET_CAPABILITY_IMS))
                    .findFirst()
                    .orElse(null);
            if (dataProfile == null) {
                profiles.add(new DataProfile.Builder()
                        .setApnSetting(buildDefaultApnSetting("DEFAULT IMS", "ims",
                                ApnSetting.TYPE_IMS))
                        .setTrafficDescriptor(new TrafficDescriptor("ims", null))
                        .build());
                log("Added default IMS data profile.");
            }
        }

        // Check if any of the profile already supports ENTERPRISE, if not, check if DPC has
        // configured one and retrieve the same.
        dataProfile = profiles.stream()
                .filter(dp -> dp.canSatisfy(NetworkCapabilities.NET_CAPABILITY_ENTERPRISE))
                .findFirst()
                .orElse(null);
        if (dataProfile == null) {
            dataProfile = getEnterpriseDataProfile();
            if (dataProfile != null) {
                profiles.add(dataProfile);
                log("Added enterprise profile " + dataProfile);
            }
        }

        // Check if any of the profile already supports EIMS, if not, add the default one.
        dataProfile = profiles.stream()
                .filter(dp -> dp.canSatisfy(NetworkCapabilities.NET_CAPABILITY_EIMS))
                .findFirst()
                .orElse(null);
        if (dataProfile == null) {
            profiles.add(new DataProfile.Builder()
                    .setApnSetting(buildDefaultApnSetting("DEFAULT EIMS", "sos",
                            ApnSetting.TYPE_EMERGENCY))
                    .setTrafficDescriptor(new TrafficDescriptor("sos", null))
                    .build());
            log("Added default EIMS data profile.");
        }

        dedupeDataProfiles(profiles);

        if (mDataConfigManager.isApnConfigAnomalyReportEnabled()) {
            checkDataProfiles(profiles);
        }

        log("Found " + profiles.size() + " data profiles. profiles = " + profiles);

        boolean profilesChanged = false;
        if (mAllDataProfiles.size() != profiles.size() || !mAllDataProfiles.containsAll(profiles)) {
            log("Data profiles changed.");
            mAllDataProfiles.clear();
            mAllDataProfiles.addAll(profiles);
            profilesChanged = true;
        }

        // Reload the latest preferred data profile from either database or config.
        profilesChanged |= updatePreferredDataProfile();

        int setId = getPreferredDataProfileSetId();
        if (setId != mPreferredDataProfileSetId) {
            logl("Changed preferred data profile set id to " + setId);
            mPreferredDataProfileSetId = setId;
            profilesChanged = true;
        }

        updateDataProfilesAtModem();
        updateInitialAttachDataProfileAtModem(forceUpdateIa);

        if (profilesChanged) {
            mDataProfileManagerCallbacks.forEach(callback -> callback.invokeFromExecutor(
                    callback::onDataProfilesChanged));
        }
    }

    /**
     * Filters out multiple APNs based on radio capability if the APN's GID value is listed in
     * CarrierConfigManager#KEY_MULTI_APN_ARRAY_FOR_SAME_GID as per the operator requirement.
     */
    protected void filterApnSettingsWithRadioCapability(ArrayList<ApnSetting> allApnSettings) {
    }

    /**
     * @return The preferred data profile set id.
     */
    private int getPreferredDataProfileSetId() {
        // Query the preferred APN set id. The set id is automatically set when we set by
        // TelephonyProvider when setting preferred APN in setPreferredDataProfile().
        Cursor cursor = mPhone.getContext().getContentResolver()
                .query(Uri.withAppendedPath(Telephony.Carriers.PREFERRED_APN_SET_URI,
                        String.valueOf(mPhone.getSubId())),
                        new String[] {Telephony.Carriers.APN_SET_ID}, null, null, null);
        // Returns all APNs for the current carrier which have an apn_set_id
        // equal to the preferred APN (if no preferred APN, or if the preferred APN has no set id,
        // the query will return null)
        if (cursor == null) {
            log("getPreferredDataProfileSetId: cursor is null");
            return Telephony.Carriers.NO_APN_SET_ID;
        }

        int setId;
        if (cursor.getCount() < 1) {
            loge("getPreferredDataProfileSetId: no APNs found");
            setId = Telephony.Carriers.NO_APN_SET_ID;
        } else {
            cursor.moveToFirst();
            setId = cursor.getInt(cursor.getColumnIndexOrThrow(Telephony.Carriers.APN_SET_ID));
        }

        cursor.close();
        return setId;
    }

    /**
     * Called when new internet data connect.
     *
     * @param internetNetworks The connected internet data networks.
     */
    private void onInternetDataNetworkConnected(@NonNull Set<DataNetwork> internetNetworks) {
        DataProfile defaultProfile = null;
        if (mFeatureFlags.refinePreferredDataProfileSelection()) {
            // Most of the cases there should be only one.
            // but in case there are multiple, find the default internet network, and choose the
            // one which has longest life cycle.
            defaultProfile = internetNetworks.stream()
                    .filter(network -> mPreferredDataProfile == null
                            // Find the one most resembles the current preferred profile,
                            // avoiding e.g. DUN default network.
                            || canPreferredDataProfileSatisfy(
                            network.getAttachedNetworkRequestList()))
                    .map(DataNetwork::getDataProfile)
                    .min(Comparator.comparingLong(DataProfile::getLastSetupTimestamp))
                    .orElse(null);
        } else {
            if (internetNetworks.size() == 1) {
                // Most of the cases there should be only one.
                defaultProfile = internetNetworks.stream().findFirst().get().getDataProfile();
            } else if (internetNetworks.size() > 1) {
                // but in case there are multiple, find the default internet network, and choose the
                // one which has longest life cycle.
                defaultProfile = internetNetworks.stream()
                        .filter(network -> mPreferredDataProfile == null
                                || canPreferredDataProfileSatisfy(
                                network.getAttachedNetworkRequestList()))
                        .map(DataNetwork::getDataProfile)
                        .min(Comparator.comparingLong(DataProfile::getLastSetupTimestamp))
                        .orElse(null);
            }
        }

        // Update a working internet data profile by subid as a future candidate for preferred
        // data profile after APNs are reset to default
        if (defaultProfile != null) {
            mLastInternetDataProfiles.put(mPhone.getSubId(), defaultProfile);
        }

        // If the preferred profile is one chosen for internet already, we don't need to do
        // anything.
        if (mPreferredDataProfile != null && mPreferredDataProfile.equals(defaultProfile)) return;

        // If the live default internet network is not using the preferred data profile, since
        // brought up a network means it passed sophisticated checks, update the preferred data
        // profile so that this network won't be torn down in future network evaluations.
        if (defaultProfile == null || defaultProfile.equals(mPreferredDataProfile)) return;
        logv("onInternetDataNetworkConnected: defaultProfile=" + defaultProfile
                + " previous preferredDataProfile=" + mPreferredDataProfile
                + " internetNetworks=" + internetNetworks);
        // Save the preferred data profile into database.
        setPreferredDataProfile(defaultProfile);
        updateDataProfiles(false/*force update IA*/);
    }

    /**
     * Get the preferred data profile for internet data.
     *
     * @return The preferred data profile.
     */
    @Nullable
    private DataProfile getPreferredDataProfileFromDb() {
        Cursor cursor = mPhone.getContext().getContentResolver().query(
                Uri.withAppendedPath(Telephony.Carriers.PREFERRED_APN_URI,
                        String.valueOf(mPhone.getSubId())), null, null, null,
                Telephony.Carriers.DEFAULT_SORT_ORDER);
        DataProfile dataProfile = null;
        if (cursor != null) {
            if (cursor.getCount() > 0) {
                cursor.moveToFirst();
                int apnId = cursor.getInt(cursor.getColumnIndexOrThrow(Telephony.Carriers._ID));
                dataProfile = mAllDataProfiles.stream()
                        .filter(dp -> dp.getApnSetting() != null
                                && dp.getApnSetting().getId() == apnId)
                        .findFirst()
                        .orElse(null);
            }
            cursor.close();
        }
        log("getPreferredDataProfileFromDb: " + dataProfile);
        return dataProfile;
    }

    /**
     * @return The preferred data profile from carrier config.
     */
    @Nullable
    private DataProfile getPreferredDataProfileFromConfig() {
        // Check if there is configured default preferred data profile.
        String defaultPreferredApn = mDataConfigManager.getDefaultPreferredApn();
        if (!TextUtils.isEmpty(defaultPreferredApn)) {
            return mAllDataProfiles.stream()
                    .filter(dp -> dp.getApnSetting() != null && defaultPreferredApn.equals(
                                    dp.getApnSetting().getApnName()))
                    .findFirst()
                    .orElse(null);
        }
        return null;
    }

    /**
     * Save the preferred data profile into the database.
     *
     * @param dataProfile The preferred data profile used for internet data. {@code null} to clear
     * the preferred data profile from database.
     */
    private void setPreferredDataProfile(@Nullable DataProfile dataProfile) {
        logl("setPreferredDataProfile: " + dataProfile);

        String subId = Long.toString(mPhone.getSubId());
        Uri uri = Uri.withAppendedPath(Telephony.Carriers.PREFERRED_APN_URI, subId);
        ContentResolver resolver = mPhone.getContext().getContentResolver();
        resolver.delete(uri, null, null);

        if (dataProfile != null && dataProfile.getApnSetting() != null) {
            ContentValues values = new ContentValues();
            // Fill only the id here. TelephonyProvider will pull the rest of key fields and write
            // into the database.
            values.put(Telephony.Carriers.APN_ID, dataProfile.getApnSetting().getId());
            resolver.insert(uri, values);
        }
    }

    /**
     * Reload the latest preferred data profile from either database or the config. This is to
     * make sure the cached {@link #mPreferredDataProfile} is in-sync.
     *
     * @return {@code true} if preferred data profile changed.
     */
    private boolean updatePreferredDataProfile() {
        DataProfile preferredDataProfile;
        int subId = mPhone.getSubId();
        if (SubscriptionManager.isValidSubscriptionId(subId)) {
            preferredDataProfile = getPreferredDataProfileFromDb();
            if (preferredDataProfile == null) {
                preferredDataProfile = getPreferredDataProfileFromConfig();
                if (preferredDataProfile != null) {
                    // Save the carrier specified preferred data profile into database
                    setPreferredDataProfile(preferredDataProfile);
                } else {
                    preferredDataProfile = mAllDataProfiles.stream()
                            .filter(dp -> areDataProfilesSharingApn(dp,
                                    mLastInternetDataProfiles.get(subId)))
                            .findFirst()
                            .orElse(null);
                    if (preferredDataProfile != null) {
                        log("updatePreferredDataProfile: preferredDB is empty and no carrier "
                                + "default configured, setting preferred to be prev internet DP.");
                        setPreferredDataProfile(preferredDataProfile);
                    }
                }
            }
        } else {
            preferredDataProfile = null;
        }

        for (DataProfile dataProfile : mAllDataProfiles) {
            dataProfile.setPreferred(dataProfile.equals(preferredDataProfile));
        }

        if (!Objects.equals(mPreferredDataProfile, preferredDataProfile)) {
            mPreferredDataProfile = preferredDataProfile;

            logl("Changed preferred data profile to " + mPreferredDataProfile);
            return true;
        }
        return false;
    }

    /**
     * Update the data profile used for initial attach.
     * <p>
     * Note that starting from Android 13 only APNs that supports "IA" type will be used for
     * initial attach. Please update APN configuration file if needed.
     * <p>
     * Some carriers might explicitly require that using "user-added" APN for initial
     * attach. In this case, exception can be configured through
     * {@link CarrierConfigManager#KEY_ALLOWED_INITIAL_ATTACH_APN_TYPES_STRING_ARRAY}.
     *
     * @param forceUpdateIa If {@code true}, we should always send initial attach data profile again
     *                     to modem.
     */
    private void updateInitialAttachDataProfileAtModem(boolean forceUpdateIa) {
        DataProfile initialAttachDataProfile = null;

        // Sort the data profiles so the preferred data profile is at the beginning.
        List<DataProfile> allDataProfiles = mAllDataProfiles.stream()
                .sorted(Comparator.comparing((DataProfile dp) -> !dp.equals(mPreferredDataProfile)))
                .toList();
        // Search in the order. "IA" type should be the first from getAllowedInitialAttachApnTypes.
        for (int apnType : mDataConfigManager.getAllowedInitialAttachApnTypes()) {
            initialAttachDataProfile = allDataProfiles.stream()
                    .filter(dp -> dp.canSatisfy(DataUtils.apnTypeToNetworkCapability(apnType)))
                    .findFirst()
                    .orElse(null);
            if (initialAttachDataProfile != null) break;
        }

        if (forceUpdateIa || !Objects.equals(mInitialAttachDataProfile, initialAttachDataProfile)) {
            mInitialAttachDataProfile = initialAttachDataProfile;
            logl("Initial attach data profile updated as " + mInitialAttachDataProfile
                    + " or forceUpdateIa= " + forceUpdateIa);
            if (mInitialAttachDataProfile != null || mDataConfigManager
                    .allowClearInitialAttachDataProfile()) {
                mWwanDataServiceManager.setInitialAttachApn(mInitialAttachDataProfile,
                        mPhone.getServiceState().getDataRoamingFromRegistration(), null);
            }
        }
    }

    /**
     * Update the data profiles at modem.
     */
    private void updateDataProfilesAtModem() {
        log("updateDataProfilesAtModem: set " + mAllDataProfiles.size() + " data profiles.");
        mWwanDataServiceManager.setDataProfile(mAllDataProfiles,
                mPhone.getServiceState().getDataRoamingFromRegistration(), null);
    }

    /**
     * Create default apn settings for the apn type like emergency, and ims
     *
     * @param entry Entry name
     * @param apn APN name
     * @param apnTypeBitmask APN type
     * @return The APN setting
     */
    @NonNull
    private ApnSetting buildDefaultApnSetting(@NonNull String entry,
            @NonNull String apn, @Annotation.ApnType int apnTypeBitmask) {
        return new ApnSetting.Builder()
                .setEntryName(entry)
                .setProtocol(ApnSetting.PROTOCOL_IPV4V6)
                .setRoamingProtocol(ApnSetting.PROTOCOL_IPV4V6)
                .setApnName(apn)
                .setApnTypeBitmask(apnTypeBitmask)
                .setCarrierEnabled(true)
                .setApnSetId(Telephony.Carriers.MATCH_ALL_APN_SET_ID)
                .build();
    }

    /**
     * Get the data profile that can satisfy the network request.
     *
     * @param networkRequest The network request.
     * @param networkType The current data network type.
     * @param isNtn {@code true} if the device is currently attached to non-terrestrial network.
     * @param ignorePermanentFailure {@code true} to ignore {@link ApnSetting#getPermanentFailed()}.
     * This should be set to true for condition-based retry/setup.
     * @return The data profile. {@code null} if can't find any satisfiable data profile.
     */
    @Nullable
    public DataProfile getDataProfileForNetworkRequest(
            @NonNull TelephonyNetworkRequest networkRequest, @NetworkType int networkType,
            boolean isNtn, boolean isEsimBootstrapProvisioning, boolean ignorePermanentFailure) {
        ApnSetting apnSetting = null;
        if (networkRequest.hasAttribute(TelephonyNetworkRequest
                .CAPABILITY_ATTRIBUTE_APN_SETTING)) {
            apnSetting = getApnSettingForNetworkRequest(networkRequest, networkType, isNtn,
                    isEsimBootstrapProvisioning, ignorePermanentFailure);
        }

        TrafficDescriptor.Builder trafficDescriptorBuilder = new TrafficDescriptor.Builder();
        if (networkRequest.hasAttribute(TelephonyNetworkRequest
                .CAPABILITY_ATTRIBUTE_TRAFFIC_DESCRIPTOR_DNN)) {
            if (apnSetting != null) {
                trafficDescriptorBuilder.setDataNetworkName(apnSetting.getApnName());
            }
        }

        if (networkRequest.hasAttribute(
                TelephonyNetworkRequest.CAPABILITY_ATTRIBUTE_TRAFFIC_DESCRIPTOR_OS_APP_ID)) {
            TrafficDescriptor.OsAppId osAppId = networkRequest.getOsAppId();
            if (osAppId != null) {
                trafficDescriptorBuilder.setOsAppId(osAppId.getBytes());
            }
        }

        TrafficDescriptor trafficDescriptor;
        try {
            trafficDescriptor = trafficDescriptorBuilder.build();
        } catch (IllegalArgumentException e) {
            // We reach here when both ApnSetting and trafficDescriptor are null.
            log("Unable to find a data profile for " + networkRequest);
            return null;
        }

        // Instead of building the data profile from APN setting and traffic descriptor on-the-fly,
        // find the existing one from mAllDataProfiles so the last-setup timestamp can be retained.
        // Only create a new one when it can't be found.
        for (DataProfile dataProfile : mAllDataProfiles) {
            if (Objects.equals(apnSetting, dataProfile.getApnSetting())
                    && trafficDescriptor.equals(dataProfile.getTrafficDescriptor())) {
                return dataProfile;
            }
        }

        // When reaching here, it means that we have a valid non-null traffic descriptor, but
        // could not find it in mAllDataProfiles. This could happen on the traffic descriptor
        // capable capabilities like ENTERPRISE.
        DataProfile.Builder profileBuilder = new DataProfile.Builder();
        if (apnSetting != null) {
            profileBuilder.setApnSetting(apnSetting);
        }

        // trafficDescriptor is always non-null when we reach here.
        profileBuilder.setTrafficDescriptor(trafficDescriptor);

        DataProfile dataProfile = profileBuilder.build();
        log("Created data profile " + dataProfile + " for " + networkRequest);
        return dataProfile;
    }

    /**
     * Get the APN setting for the network request.
     *
     * @param networkRequest The network request.
     * @param networkType The current data network type.
     * @param isNtn {@code true} if the device is currently attached to non-terrestrial network.
     * @param ignorePermanentFailure {@code true} to ignore {@link ApnSetting#getPermanentFailed()}.
     * This should be set to true for condition-based retry/setup.
     * @return The APN setting. {@code null} if can't find any satisfiable data profile.
     */
    @Nullable
    private ApnSetting getApnSettingForNetworkRequest(
            @NonNull TelephonyNetworkRequest networkRequest, @NetworkType int networkType,
            boolean isNtn, boolean isEsimBootStrapProvisioning, boolean ignorePermanentFailure) {
        if (!networkRequest.hasAttribute(
                TelephonyNetworkRequest.CAPABILITY_ATTRIBUTE_APN_SETTING)) {
            loge("Network request does not have APN setting attribute.");
            return null;
        }

        // if esim bootstrap provisioning in progress, do not apply preferred data profile
        if (!isEsimBootStrapProvisioning) {
            if (mFeatureFlags.carrierEnabledSatelliteFlag()) {
                // If the preferred data profile can be used, always use it if it can satisfy the
                // network request with current network type (even though it's been marked as
                // permanent failed.)
                if (mPreferredDataProfile != null
                        && networkRequest.canBeSatisfiedBy(mPreferredDataProfile)
                        && mPreferredDataProfile.getApnSetting() != null
                        && mPreferredDataProfile.getApnSetting().canSupportNetworkType(networkType)
                        && ((isNtn && mPreferredDataProfile.getApnSetting().isForInfrastructure(
                        ApnSetting.INFRASTRUCTURE_SATELLITE))
                        || (!isNtn && mPreferredDataProfile.getApnSetting().isForInfrastructure(
                        ApnSetting.INFRASTRUCTURE_CELLULAR)))) {
                    if (ignorePermanentFailure || !mPreferredDataProfile.getApnSetting()
                            .getPermanentFailed()) {
                        return mPreferredDataProfile.getApnSetting();
                    }
                    log("The preferred data profile is permanently failed. Only condition based "
                            + "retry can happen.");
                    return null;
                }
            } else {
                // If the preferred data profile can be used, always use it if it can satisfy the
                // network request with current network type (even though it's been marked as
                // permanent failed.)
                if (mPreferredDataProfile != null
                        && networkRequest.canBeSatisfiedBy(mPreferredDataProfile)
                        && mPreferredDataProfile.getApnSetting() != null
                        && mPreferredDataProfile.getApnSetting()
                        .canSupportNetworkType(networkType)) {
                    if (ignorePermanentFailure || !mPreferredDataProfile.getApnSetting()
                            .getPermanentFailed()) {
                        return mPreferredDataProfile.getApnSetting();
                    }
                    log("The preferred data profile is permanently failed. Only condition based "
                            + "retry can happen.");
                    return null;
                }
            }
        }

        // Filter out the data profile that can't satisfy the request.
        // Preferred data profile should be returned in the top of the list.
        List<DataProfile> dataProfiles = mAllDataProfiles.stream()
                .filter(networkRequest::canBeSatisfiedBy)
                // The longest time hasn't used data profile will be in the front so all the data
                // profiles can be tried.
                .sorted(Comparator.comparing(DataProfile::getLastSetupTimestamp))
                .collect(Collectors.toList());
        for (DataProfile dataProfile : dataProfiles) {
            logv("Satisfied profile: " + dataProfile + ", last setup="
                    + DataUtils.elapsedTimeToString(dataProfile.getLastSetupTimestamp()));
        }
        if (dataProfiles.isEmpty()) {
            log("Can't find any data profile that can satisfy " + networkRequest);
            return null;
        }

        // Check if the remaining data profiles can used in current data network type.
        dataProfiles = dataProfiles.stream()
                .filter((dp) -> {
                    if (dp.getApnSetting() == null) return false;
                    if (!dp.getApnSetting().canSupportNetworkType(networkType)) return false;
                    if (isEsimBootStrapProvisioning
                            != dp.getApnSetting().isEsimBootstrapProvisioning()) return false;
                    if (mFeatureFlags.carrierEnabledSatelliteFlag()) {
                        if (isNtn && !dp.getApnSetting().isForInfrastructure(
                                ApnSetting.INFRASTRUCTURE_SATELLITE)) {
                            return false;
                        }
                        return isNtn || dp.getApnSetting().isForInfrastructure(
                                ApnSetting.INFRASTRUCTURE_CELLULAR);
                    }

                    return true;
                })
                .collect(Collectors.toList());
        if (dataProfiles.isEmpty()) {
            String ntnReason = "";
            if (mFeatureFlags.carrierEnabledSatelliteFlag()) {
                ntnReason = " and infrastructure for "
                        + NetworkRegistrationInfo.isNonTerrestrialNetworkToString(isNtn);
            }
            log("Can't find any data profile for network type "
                    + TelephonyManager.getNetworkTypeName(networkType) + ntnReason);
            return null;
        }

        // Check if preferred data profile set id matches.
        dataProfiles = dataProfiles.stream()
                .filter(dp -> dp.getApnSetting() != null
                        && (dp.getApnSetting().getApnSetId()
                        == Telephony.Carriers.MATCH_ALL_APN_SET_ID
                        || dp.getApnSetting().getApnSetId() == mPreferredDataProfileSetId))
                .collect(Collectors.toList());
        if (dataProfiles.isEmpty()) {
            log("Can't find any data profile has APN set id matched. mPreferredDataProfileSetId="
                    + mPreferredDataProfileSetId);
            return null;
        }

        // Check if data profiles are permanently failed.
        dataProfiles = dataProfiles.stream()
                .filter(dp -> ignorePermanentFailure || (dp.getApnSetting() != null
                        && !dp.getApnSetting().getPermanentFailed()))
                .collect(Collectors.toList());
        if (dataProfiles.isEmpty()) {
            log("The suitable data profiles are all in permanent failed state.");
            return null;
        }

        if (isEsimBootStrapProvisioning) {
            log("Found esim bootstrap provisioning data profile for network request: "
                    + dataProfiles.get(0).getApnSetting());
        }
        return dataProfiles.get(0).getApnSetting();
    }

    /**
     * Check if the data profile is essentially the preferred data profile. The non-essential
     * elements include e.g.APN Id.
     *
     * @param dataProfile The data profile to check.
     * @return {@code true} if the data profile is essentially the preferred data profile.
     */
    public boolean isDataProfilePreferred(@NonNull DataProfile dataProfile) {
        return areDataProfilesSharingApn(dataProfile, mPreferredDataProfile);
    }

    /**
     * @param networkRequests The required network requests
     * @return {@code true} if we currently have a preferred data profile that's capable of
     * satisfying the required network requests; {@code false} if we have no preferred, or the
     * preferred cannot satisfy the required requests.
     */
    public boolean canPreferredDataProfileSatisfy(
            @NonNull DataNetworkController.NetworkRequestList networkRequests) {
        return mPreferredDataProfile != null && networkRequests.stream()
                .allMatch(request -> request.canBeSatisfiedBy(mPreferredDataProfile));
    }

    /**
     * Check if there is tethering data profile for certain network type.
     *
     * @param networkType The network type
     * @return {@code true} if tethering data profile is found. {@code false} if no specific profile
     * should used for tethering. In this case, tethering service will use internet network for
     * tethering.
     */
    public boolean isTetheringDataProfileExisting(@NetworkType int networkType) {
        if (mDataConfigManager.isTetheringProfileDisabledForRoaming()
                && mPhone.getServiceState().getDataRoaming()) {
            // Use internet network for tethering.
            return false;
        }
        TelephonyNetworkRequest networkRequest = new TelephonyNetworkRequest(
                new NetworkRequest.Builder()
                        .addCapability(NetworkCapabilities.NET_CAPABILITY_DUN)
                        .build(), mPhone, mFeatureFlags);
        return getDataProfileForNetworkRequest(networkRequest, networkType,
                mPhone.getServiceState().isUsingNonTerrestrialNetwork(),
                mDataNetworkController.isEsimBootStrapProvisioningActivated(),
                true) != null;
    }

    /**
     * Dedupe the similar data profiles.
     */
    private void dedupeDataProfiles(@NonNull List<DataProfile> dataProfiles) {
        int i = 0;
        while (i < dataProfiles.size() - 1) {
            DataProfile first = dataProfiles.get(i);
            int j = i + 1;
            while (j < dataProfiles.size()) {
                DataProfile second = dataProfiles.get(j);
                DataProfile merged = mergeDataProfiles(first, second);
                if (merged != null) {
                    log("Created a merged profile " + merged + " from " + first + " and "
                            + second);
                    loge("Merging data profiles will not be supported anymore. Please "
                            + "directly configure the merged profile " + merged + " in the APN "
                            + "config.");
                    dataProfiles.set(i, merged);
                    dataProfiles.remove(j);
                } else {
                    j++;
                }
            }
            i++;
        }
    }

    /**
     * Trigger anomaly report if APN Setting contains invalid info.
     *
     * @param setting The Apn setting to be checked.
     */
    private void checkApnSetting(@NonNull ApnSetting setting) {
        if (setting.canHandleType(ApnSetting.TYPE_MMS)
                && setting.getEditedStatus() == Telephony.Carriers.UNEDITED) {
            if (setting.getMmsc() == null) {
                reportAnomaly("MMS is supported but no MMSC configured " + setting,
                        "9af73e18-b523-4dc5-adab-19d86c6a3685");
            } else if (!setting.getMmsc().toString().matches("^https?:\\/\\/.+")) {
                reportAnomaly("Apn config mmsc should start with http but is "
                                + setting.getMmsc(),
                        "9af73e18-b523-4dc5-adab-ec754d959d4d");
            }
            if (!TextUtils.isEmpty(setting.getMmsProxyAddressAsString())
                    && setting.getMmsProxyAddressAsString().matches("^https?:\\/\\/.+")) {
                reportAnomaly("Apn config mmsc_proxy should NOT start with http but is "
                                + setting.getMmsc(), "9af73e18-b523-4dc5-adab-ec754d959d4d");
            }
        }
    }

    /**
     * Trigger anomaly report if any two Apn Settings share the same APN name while having
     * overlapped network types.
     *
     * @param profiles The list of data profiles to be checked.
     */
    private void checkDataProfiles(List<DataProfile> profiles) {
        for (int i = 0; i < profiles.size(); i++) {
            ApnSetting a = profiles.get(i).getApnSetting();
            if (a == null || a.getEditedStatus() != Telephony.Carriers.UNEDITED) continue;
            if (// Lingering network is not the default and doesn't cover all the regular networks
                    (int) TelephonyManager.NETWORK_TYPE_BITMASK_UNKNOWN
                    != a.getLingeringNetworkTypeBitmask()
                            && (a.getNetworkTypeBitmask() | a.getLingeringNetworkTypeBitmask())
                    != a.getLingeringNetworkTypeBitmask()) {
                reportAnomaly("Apn[" + a.getApnName() + "] network "
                                + TelephonyManager.convertNetworkTypeBitmaskToString(
                                        a.getNetworkTypeBitmask()) + " should be a subset of "
                                + "the lingering network "
                                + TelephonyManager.convertNetworkTypeBitmaskToString(
                                a.getLingeringNetworkTypeBitmask()),
                        "9af73e18-b523-4dc5-adab-4bb24355d838");
            }
        }
    }

    /**
     * Merge two data profiles if possible.
     *
     * @param dp1 Data profile 1 to be merged.
     * @param dp2 Data profile 2 to be merged.
     *
     * @return The merged data profile. {@code null} if merging is not possible.
     */
    @Nullable
    private static DataProfile mergeDataProfiles(
            @NonNull DataProfile dp1, @NonNull DataProfile dp2) {
        Objects.requireNonNull(dp1);
        Objects.requireNonNull(dp2);

        // We don't merge data profiles that have different traffic descriptor.
        if (!Objects.equals(dp1.getTrafficDescriptor(), dp2.getTrafficDescriptor())) return null;

        // If one of the APN setting is null, we don't merge.
        if (dp1.getApnSetting() == null || dp2.getApnSetting() == null) return null;

        // If two APN settings are not similar, we don't merge.
        if (!dp1.getApnSetting().similar(dp2.getApnSetting())) return null;

        // Start to merge APN setting 1 and 2.
        ApnSetting apn1 = dp1.getApnSetting();
        ApnSetting apn2 = dp2.getApnSetting();
        ApnSetting.Builder apnBuilder = new ApnSetting.Builder();

        // Special handling id and entry name. We want to keep the default APN as it could be the
        // preferred APN.
        apnBuilder.setId(apn1.getId());
        apnBuilder.setEntryName(apn1.getEntryName());
        if (apn2.canHandleType(ApnSetting.TYPE_DEFAULT)
                && !apn1.canHandleType(ApnSetting.TYPE_DEFAULT)) {
            apnBuilder.setId(apn2.getId());
            apnBuilder.setEntryName(apn2.getEntryName());
        }

        // Merge the following fields from apn1 and apn2.
        apnBuilder.setProxyAddress(TextUtils.isEmpty(apn2.getProxyAddressAsString())
                ? apn1.getProxyAddressAsString() : apn2.getProxyAddressAsString());
        apnBuilder.setProxyPort(apn2.getProxyPort() == -1
                ? apn1.getProxyPort() : apn2.getProxyPort());
        apnBuilder.setMmsc(apn2.getMmsc() == null ? apn1.getMmsc() : apn2.getMmsc());
        apnBuilder.setMmsProxyAddress(TextUtils.isEmpty(apn2.getMmsProxyAddressAsString())
                ? apn1.getMmsProxyAddressAsString() : apn2.getMmsProxyAddressAsString());
        apnBuilder.setMmsProxyPort(apn2.getMmsProxyPort() == -1
                ? apn1.getMmsProxyPort() : apn2.getMmsProxyPort());
        apnBuilder.setUser(TextUtils.isEmpty(apn2.getUser()) ? apn1.getUser() : apn2.getUser());
        apnBuilder.setPassword(TextUtils.isEmpty(apn2.getPassword())
                ? apn1.getPassword() : apn2.getPassword());
        apnBuilder.setAuthType(apn2.getAuthType() == -1
                ? apn1.getAuthType() : apn2.getAuthType());
        apnBuilder.setApnTypeBitmask(apn1.getApnTypeBitmask() | apn2.getApnTypeBitmask());
        apnBuilder.setMtuV4(apn2.getMtuV4() <= ApnSetting.UNSET_MTU
                ? apn1.getMtuV4() : apn2.getMtuV4());
        apnBuilder.setMtuV6(apn2.getMtuV6() <= ApnSetting.UNSET_MTU
                ? apn1.getMtuV6() : apn2.getMtuV6());
        // legacy properties that don't matter
        apnBuilder.setMvnoType(apn1.getMvnoType());
        apnBuilder.setMvnoMatchData(apn1.getMvnoMatchData());

        // The following fields in apn1 and apn2 should be the same, otherwise ApnSetting.similar()
        // should fail earlier.
        apnBuilder.setApnName(apn1.getApnName());
        apnBuilder.setOperatorNumeric(apn1.getOperatorNumeric());
        apnBuilder.setProtocol(apn1.getProtocol());
        apnBuilder.setRoamingProtocol(apn1.getRoamingProtocol());
        apnBuilder.setCarrierEnabled(apn1.isEnabled());
        apnBuilder.setNetworkTypeBitmask(apn1.getNetworkTypeBitmask());
        apnBuilder.setLingeringNetworkTypeBitmask(apn1.getLingeringNetworkTypeBitmask());
        apnBuilder.setProfileId(apn1.getProfileId());
        apnBuilder.setPersistent(apn1.isPersistent());
        apnBuilder.setMaxConns(apn1.getMaxConns());
        apnBuilder.setWaitTime(apn1.getWaitTime());
        apnBuilder.setMaxConnsTime(apn1.getMaxConnsTime());
        apnBuilder.setApnSetId(apn1.getApnSetId());
        apnBuilder.setCarrierId(apn1.getCarrierId());
        apnBuilder.setSkip464Xlat(apn1.getSkip464Xlat());
        apnBuilder.setAlwaysOn(apn1.isAlwaysOn());
        apnBuilder.setInfrastructureBitmask(apn1.getInfrastructureBitmask());
        apnBuilder.setEsimBootstrapProvisioning(apn1.isEsimBootstrapProvisioning());

        return new DataProfile.Builder()
                .setApnSetting(apnBuilder.build())
                .setTrafficDescriptor(dp1.getTrafficDescriptor())
                .build();
    }

    /**
     * Called by {@link DataRetryManager} to clear all permanent failures upon reset.
     */
    public void clearAllDataProfilePermanentFailures() {
        mAllDataProfiles.stream()
                .map(DataProfile::getApnSetting)
                .filter(Objects::nonNull)
                .forEach(apnSetting -> apnSetting.setPermanentFailed(false));
    }

    /**
     * Check if the provided data profile is still compatible with the current environment. Note
     * this method ignores APN id check and traffic descriptor check. A data profile with traffic
     * descriptor only can always be used in any condition.
     *
     * @param dataProfile The data profile to check.
     * @return {@code true} if the provided data profile can be still used in current environment.
     */
    public boolean isDataProfileCompatible(@NonNull DataProfile dataProfile) {
        if (dataProfile.getApnSetting() == null && dataProfile.getTrafficDescriptor() != null) {
            // A traffic descriptor only data profile can be always used. Traffic descriptors are
            // always generated on the fly instead loaded from the database.
            return true;
        }

        // Check the APN from the profile is compatible and matches preferred data profile set id.
        return mAllDataProfiles.stream()
                .filter(dp -> dp.getApnSetting() != null
                        && (dp.getApnSetting().getApnSetId()
                        == Telephony.Carriers.MATCH_ALL_APN_SET_ID
                        || dp.getApnSetting().getApnSetId() == mPreferredDataProfileSetId))
                .anyMatch(dp -> areDataProfilesSharingApn(dataProfile, dp));
    }

    /**
     * @return {@code true} if both data profiles' APN setting are non-null and essentially the same
     * (non-essential elements include e.g.APN Id).
     */
    public boolean areDataProfilesSharingApn(@Nullable DataProfile a, @Nullable DataProfile b) {
        return a != null
                && b != null
                && a.getApnSetting() != null
                && a.getApnSetting().equals(b.getApnSetting(),
                mPhone.getServiceState().getDataRoamingFromRegistration());
    }

    /**
     * Register the callback for receiving information from {@link DataProfileManager}.
     *
     * @param callback The callback.
     */
    public void registerCallback(@NonNull DataProfileManagerCallback callback) {
        mDataProfileManagerCallbacks.add(callback);
    }

    /**
     * Unregister the previously registered {@link DataProfileManagerCallback}.
     *
     * @param callback The callback to unregister.
     */
    public void unregisterCallback(@NonNull DataProfileManagerCallback callback) {
        mDataProfileManagerCallbacks.remove(callback);
    }

    /**
     * Trigger the anomaly report with the specified UUID.
     *
     * @param anomalyMsg Description of the event
     * @param uuid UUID associated with that event
     */
    private void reportAnomaly(@NonNull String anomalyMsg, @NonNull String uuid) {
        logl(anomalyMsg);
        AnomalyReporter.reportAnomaly(UUID.fromString(uuid), anomalyMsg, mPhone.getCarrierId());
    }

    /**
     * Log debug messages.
     * @param s debug messages
     */
    protected void log(@NonNull String s) {
        Rlog.d(mLogTag, s);
    }

    /**
     * Log error messages.
     * @param s error messages
     */
    protected void loge(@NonNull String s) {
        Rlog.e(mLogTag, s);
    }

    /**
     * Log verbose messages.
     * @param s debug messages.
     */
    private void logv(@NonNull String s) {
        if (VDBG) Rlog.v(mLogTag, s);
    }

    /**
     * Log debug messages and also log into the local log.
     * @param s debug messages
     */
    protected void logl(@NonNull String s) {
        log(s);
        mLocalLog.log(s);
    }

    /**
     * Dump the state of DataProfileManager
     *
     * @param fd File descriptor
     * @param printWriter Print writer
     * @param args Arguments
     */
    public void dump(FileDescriptor fd, PrintWriter printWriter, String[] args) {
        IndentingPrintWriter pw = new IndentingPrintWriter(printWriter, "  ");
        pw.println(DataProfileManager.class.getSimpleName() + "-" + mPhone.getPhoneId() + ":");
        pw.increaseIndent();

        pw.println("Data profiles for the current carrier:");
        pw.increaseIndent();
        for (DataProfile dp : mAllDataProfiles) {
            pw.print(dp);
            pw.println(", last setup time: " + DataUtils.elapsedTimeToString(
                    dp.getLastSetupTimestamp()));
        }
        pw.decreaseIndent();

        pw.println("Preferred data profile=" + mPreferredDataProfile);
        pw.println("Preferred data profile from db=" + getPreferredDataProfileFromDb());
        pw.println("Preferred data profile from config=" + getPreferredDataProfileFromConfig());
        pw.println("Preferred data profile set id=" + mPreferredDataProfileSetId);
        pw.println("Last internet data profile for=");
        pw.increaseIndent();
        mLastInternetDataProfiles.snapshot().forEach((key, value) -> pw.println(key + ":" + value));
        pw.decreaseIndent();
        pw.println("Initial attach data profile=" + mInitialAttachDataProfile);
        pw.println("isTetheringDataProfileExisting=" + isTetheringDataProfileExisting(
                TelephonyManager.NETWORK_TYPE_LTE));
        pw.println("Permanent failed profiles=");
        pw.increaseIndent();
        mAllDataProfiles.stream()
                .filter(dp -> dp.getApnSetting() != null && dp.getApnSetting().getPermanentFailed())
                .forEach(pw::println);
        pw.decreaseIndent();

        pw.println("Local logs:");
        pw.increaseIndent();
        mLocalLog.dump(fd, pw, args);
        pw.decreaseIndent();
        pw.decreaseIndent();
    }
}<|MERGE_RESOLUTION|>--- conflicted
+++ resolved
@@ -82,19 +82,12 @@
     private final LocalLog mLocalLog = new LocalLog(128);
 
     /** Data network controller. */
-<<<<<<< HEAD
-    protected final @NonNull DataNetworkController mDataNetworkController;
-
-    /** Data config manager. */
-    protected final @NonNull DataConfigManager mDataConfigManager;
-=======
     @NonNull
-    private final DataNetworkController mDataNetworkController;
+    protected final DataNetworkController mDataNetworkController;
 
     /** Data config manager. */
     @NonNull
-    private final DataConfigManager mDataConfigManager;
->>>>>>> 928ce673
+    protected final DataConfigManager mDataConfigManager;
 
     /** Cellular data service. */
     @NonNull
