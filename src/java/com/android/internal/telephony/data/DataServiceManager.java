--- conflicted
+++ resolved
@@ -82,13 +82,9 @@
 
     private static final int EVENT_BIND_DATA_SERVICE = 1;
 
-<<<<<<< HEAD
     protected static final int EVENT_WATCHDOG_TIMEOUT = 2;
 
     protected static final long REQUEST_UNRESPONDED_TIMEOUT = 10 * MINUTE_IN_MILLIS; // 10 mins
-=======
-    private static final long REQUEST_UNRESPONDED_TIMEOUT = 10 * MINUTE_IN_MILLIS; // 10 mins
->>>>>>> 9a3e507d
 
     private static final long CHANGE_PERMISSION_TIMEOUT_MS = 15 * SECOND_IN_MILLIS; // 15 secs
 
