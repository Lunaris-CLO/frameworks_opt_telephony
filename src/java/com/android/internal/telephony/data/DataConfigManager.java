/*
 * Copyright 2021 The Android Open Source Project
 *
 * Licensed under the Apache License, Version 2.0 (the "License");
 * you may not use this file except in compliance with the License.
 * You may obtain a copy of the License at
 *
 *      http://www.apache.org/licenses/LICENSE-2.0
 *
 * Unless required by applicable law or agreed to in writing, software
 * distributed under the License is distributed on an "AS IS" BASIS,
 * WITHOUT WARRANTIES OR CONDITIONS OF ANY KIND, either express or implied.
 * See the License for the specific language governing permissions and
 * limitations under the License.
 */

package com.android.internal.telephony.data;

import android.annotation.CallbackExecutor;
import android.annotation.NonNull;
import android.annotation.StringDef;
import android.content.res.Resources;
import android.net.LinkProperties;
import android.net.NetworkCapabilities;
import android.os.Handler;
import android.os.Looper;
import android.os.Message;
import android.os.PersistableBundle;
import android.provider.DeviceConfig;
import android.telephony.Annotation.ApnType;
import android.telephony.Annotation.NetCapability;
import android.telephony.Annotation.NetworkType;
import android.telephony.CarrierConfigManager;
import android.telephony.NetworkRegistrationInfo;
import android.telephony.ServiceState;
import android.telephony.SignalStrength;
import android.telephony.SubscriptionManager;
import android.telephony.TelephonyDisplayInfo;
import android.telephony.TelephonyManager;
import android.telephony.data.ApnSetting;
import android.text.TextUtils;
import android.util.ArraySet;
import android.util.IndentingPrintWriter;

import com.android.internal.annotations.VisibleForTesting;
import com.android.internal.telephony.Phone;
import com.android.internal.telephony.data.DataNetworkController.HandoverRule;
import com.android.internal.telephony.data.DataRetryManager.DataHandoverRetryRule;
import com.android.internal.telephony.data.DataRetryManager.DataSetupRetryRule;
import com.android.internal.telephony.flags.FeatureFlags;
import com.android.telephony.Rlog;

import java.io.FileDescriptor;
import java.io.PrintWriter;
import java.lang.annotation.Retention;
import java.lang.annotation.RetentionPolicy;
import java.util.ArrayList;
import java.util.Arrays;
import java.util.Collections;
import java.util.HashSet;
import java.util.List;
import java.util.Locale;
import java.util.Map;
import java.util.Set;
import java.util.concurrent.ConcurrentHashMap;
import java.util.concurrent.Executor;
import java.util.concurrent.TimeUnit;
import java.util.stream.Collectors;

/**
 * DataConfigManager is the source of all data related configuration from carrier config and
 * resource overlay. DataConfigManager is created to reduce the excessive access to the
 * {@link CarrierConfigManager}. All the data config will be loaded once and stored here.
 */
public class DataConfigManager extends Handler {
    /** The default timeout in ms for data network stuck in a transit state. */
    private static final int DEFAULT_NETWORK_TRANSIT_STATE_TIMEOUT_MS = 300000;

    /** Event for carrier config changed. */
    private static final int EVENT_CARRIER_CONFIG_CHANGED = 1;

    /** Event for device config changed. */
    private static final int EVENT_DEVICE_CONFIG_CHANGED = 2;

    /** Indicates the bandwidth estimation source is from the modem. */
    private static final String BANDWIDTH_SOURCE_MODEM_STRING_VALUE = "modem";

    /** Indicates the bandwidth estimation source is from the static carrier config. */
    private static final String BANDWIDTH_SOURCE_CARRIER_CONFIG_STRING_VALUE = "carrier_config";

    /** Indicates the bandwidth estimation source is from {@link LinkBandwidthEstimator}. */
    private static final String BANDWIDTH_SOURCE_BANDWIDTH_ESTIMATOR_STRING_VALUE =
            "bandwidth_estimator";

    /** Default downlink and uplink bandwidth value in kbps. */
    private static final int DEFAULT_BANDWIDTH = 14;

    /** Network type GPRS. Should not be used outside of DataConfigManager. */
    private static final String DATA_CONFIG_NETWORK_TYPE_GPRS = "GPRS";

    /** Network type EDGE. Should not be used outside of DataConfigManager. */
    private static final String DATA_CONFIG_NETWORK_TYPE_EDGE = "EDGE";

    /** Network type UMTS. Should not be used outside of DataConfigManager. */
    private static final String DATA_CONFIG_NETWORK_TYPE_UMTS = "UMTS";

    /** Network type CDMA. Should not be used outside of DataConfigManager. */
    private static final String DATA_CONFIG_NETWORK_TYPE_CDMA = "CDMA";

    /** Network type 1xRTT. Should not be used outside of DataConfigManager. */
    private static final String DATA_CONFIG_NETWORK_TYPE_1xRTT = "1xRTT";

    /** Network type EvDo Rev 0. Should not be used outside of DataConfigManager. */
    private static final String DATA_CONFIG_NETWORK_TYPE_EVDO_0 = "EvDo_0";

    /** Network type EvDo Rev A. Should not be used outside of DataConfigManager. */
    private static final String DATA_CONFIG_NETWORK_TYPE_EVDO_A = "EvDo_A";

    /** Network type HSDPA. Should not be used outside of DataConfigManager. */
    private static final String DATA_CONFIG_NETWORK_TYPE_HSDPA = "HSDPA";

    /** Network type HSUPA. Should not be used outside of DataConfigManager. */
    private static final String DATA_CONFIG_NETWORK_TYPE_HSUPA = "HSUPA";

    /** Network type HSPA. Should not be used outside of DataConfigManager. */
    private static final String DATA_CONFIG_NETWORK_TYPE_HSPA = "HSPA";

    /** Network type EvDo Rev B. Should not be used outside of DataConfigManager. */
    private static final String DATA_CONFIG_NETWORK_TYPE_EVDO_B = "EvDo_B";

    /** Network type eHRPD. Should not be used outside of DataConfigManager. */
    private static final String DATA_CONFIG_NETWORK_TYPE_EHRPD = "eHRPD";

    /** Network type iDEN. Should not be used outside of DataConfigManager. */
    private static final String DATA_CONFIG_NETWORK_TYPE_IDEN = "iDEN";

    /** Network type LTE. Should not be used outside of DataConfigManager. */
    private static final String DATA_CONFIG_NETWORK_TYPE_LTE = "LTE";

    /** Network type HSPA+. Should not be used outside of DataConfigManager. */
    private static final String DATA_CONFIG_NETWORK_TYPE_HSPAP = "HSPA+";

    /** Network type GSM. Should not be used outside of DataConfigManager. */
    private static final String DATA_CONFIG_NETWORK_TYPE_GSM = "GSM";

    /** Network type IWLAN. Should not be used outside of DataConfigManager. */
    private static final String DATA_CONFIG_NETWORK_TYPE_IWLAN = "IWLAN";

    /** Network type TD_SCDMA. Should not be used outside of DataConfigManager. */
    private static final String DATA_CONFIG_NETWORK_TYPE_TD_SCDMA = "TD_SCDMA";

    /** Network type LTE_CA. Should not be used outside of DataConfigManager. */
    private static final String DATA_CONFIG_NETWORK_TYPE_LTE_CA = "LTE_CA";

    /** Network type NR_NSA. Should not be used outside of DataConfigManager. */
    private static final String DATA_CONFIG_NETWORK_TYPE_NR_NSA = "NR_NSA";

    /** Network type NR_NSA_MMWAVE. Should not be used outside of DataConfigManager. */
    private static final String DATA_CONFIG_NETWORK_TYPE_NR_NSA_MMWAVE = "NR_NSA_MMWAVE";

    /** Network type NR_SA. Should not be used outside of DataConfigManager. */
    private static final String DATA_CONFIG_NETWORK_TYPE_NR_SA = "NR_SA";

    /** Network type NR_SA_MMWAVE. Should not be used outside of DataConfigManager. */
    private static final String DATA_CONFIG_NETWORK_TYPE_NR_SA_MMWAVE = "NR_SA_MMWAVE";

    /**
     * The delay in milliseconds to re-evaluate existing data networks for bootstrap sim data usage
     * limit.
     */
    private static final long REEVALUATE_BOOTSTRAP_SIM_DATA_USAGE_MILLIS =
            TimeUnit.SECONDS.toMillis(60);

    @StringDef(prefix = {"DATA_CONFIG_NETWORK_TYPE_"}, value = {
            DATA_CONFIG_NETWORK_TYPE_GPRS,
            DATA_CONFIG_NETWORK_TYPE_EDGE,
            DATA_CONFIG_NETWORK_TYPE_UMTS,
            DATA_CONFIG_NETWORK_TYPE_CDMA,
            DATA_CONFIG_NETWORK_TYPE_1xRTT,
            DATA_CONFIG_NETWORK_TYPE_EVDO_0,
            DATA_CONFIG_NETWORK_TYPE_EVDO_A,
            DATA_CONFIG_NETWORK_TYPE_HSDPA,
            DATA_CONFIG_NETWORK_TYPE_HSUPA,
            DATA_CONFIG_NETWORK_TYPE_HSPA,
            DATA_CONFIG_NETWORK_TYPE_EVDO_B,
            DATA_CONFIG_NETWORK_TYPE_EHRPD,
            DATA_CONFIG_NETWORK_TYPE_IDEN,
            DATA_CONFIG_NETWORK_TYPE_LTE,
            DATA_CONFIG_NETWORK_TYPE_HSPAP,
            DATA_CONFIG_NETWORK_TYPE_GSM,
            DATA_CONFIG_NETWORK_TYPE_IWLAN,
            DATA_CONFIG_NETWORK_TYPE_TD_SCDMA,
            DATA_CONFIG_NETWORK_TYPE_LTE_CA,
            DATA_CONFIG_NETWORK_TYPE_NR_NSA,
            DATA_CONFIG_NETWORK_TYPE_NR_NSA_MMWAVE,
            DATA_CONFIG_NETWORK_TYPE_NR_SA,
            DATA_CONFIG_NETWORK_TYPE_NR_SA_MMWAVE,
    })
    @Retention(RetentionPolicy.SOURCE)
    private @interface DataConfigNetworkType {}

    /** Data config update callbacks. */
    @NonNull
    private final Set<DataConfigManagerCallback> mDataConfigManagerCallbacks = new ArraySet<>();

    /** DeviceConfig key of anomaly report threshold for back to back ims release-request. */
    private static final String KEY_ANOMALY_IMS_RELEASE_REQUEST = "anomaly_ims_release_request";
    /** DeviceConfig key of anomaly report threshold for frequent setup data failure. */
    private static final String KEY_ANOMALY_SETUP_DATA_CALL_FAILURE =
            "anomaly_setup_data_call_failure";
    /** DeviceConfig key of anomaly report threshold for frequent network-unwanted call. */
    private static final String KEY_ANOMALY_NETWORK_UNWANTED = "anomaly_network_unwanted";
    /** DeviceConfig key of anomaly report threshold for invalid QNS params. */
    private static final String KEY_ANOMALY_QNS_PARAM = "anomaly_qns_param";
    /** DeviceConfig key of anomaly report threshold for DataNetwork stuck in connecting state. */
    private static final String KEY_ANOMALY_NETWORK_CONNECTING_TIMEOUT =
            "anomaly_network_connecting_timeout";
    /** DeviceConfig key of anomaly report threshold for DataNetwork stuck in disconnecting state.*/
    private static final String KEY_ANOMALY_NETWORK_DISCONNECTING_TIMEOUT =
            "anomaly_network_disconnecting_timeout";
    /** DeviceConfig key of anomaly report threshold for DataNetwork stuck in handover state. */
    private static final String KEY_ANOMALY_NETWORK_HANDOVER_TIMEOUT =
            "anomaly_network_handover_timeout";
    /** DeviceConfig key of anomaly report: True for enabling APN config invalidity detection */
    private static final String KEY_ANOMALY_APN_CONFIG_ENABLED = "anomaly_apn_config_enabled";
    /** Placeholder indicating missing Auto data switch score config, meaning out of service. */
    private static final int OUT_OF_SERVICE_AUTO_DATA_SWITCH_SCORE = 0;
    /** Anomaly report thresholds for frequent setup data call failure. */
    private EventFrequency mSetupDataCallAnomalyReportThreshold;

    /** Anomaly report thresholds for back to back release-request of IMS. */
    private EventFrequency mImsReleaseRequestAnomalyReportThreshold;

    /**
     * Anomaly report thresholds for frequent network unwanted call
     * at {@link TelephonyNetworkAgent#onNetworkUnwanted}
     */
    private EventFrequency mNetworkUnwantedAnomalyReportThreshold;

    /**
     * {@code true} if enabled anomaly detection for param when QNS wants to change preferred
     * network at {@link AccessNetworksManager}.
     */
    private boolean mIsInvalidQnsParamAnomalyReportEnabled;

    /**
     * Timeout in ms before creating an anomaly report for a DataNetwork stuck in
     * {@link DataNetwork.ConnectingState}.
     */
    private int mNetworkConnectingTimeout;

    /**
     * Timeout in ms before creating an anomaly report for a DataNetwork stuck in
     * {@link DataNetwork.DisconnectingState}.
     */
    private int mNetworkDisconnectingTimeout;

    /**
     * Timeout in ms before creating an anomaly report for a DataNetwork stuck in
     * {@link DataNetwork.HandoverState}.
     */
    private int mNetworkHandoverTimeout;

    /**
     * True if enabled anomaly detection for APN config that's read from {@link DataProfileManager}
     */
    private boolean mIsApnConfigAnomalyReportEnabled;

<<<<<<< HEAD
    private @NonNull final Phone mPhone;
    private @NonNull final String mLogTag;

    @NonNull private final FeatureFlags mFeatureFlags;
    private @NonNull final CarrierConfigManager mCarrierConfigManager;
    protected @NonNull PersistableBundle mCarrierConfig = null;
    protected @NonNull Resources mResources = null;
=======
    @NonNull
    private final Phone mPhone;
    @NonNull
    private final String mLogTag;
    @NonNull
    private final FeatureFlags mFeatureFlags;
    @NonNull
    private final CarrierConfigManager mCarrierConfigManager;
    @NonNull
    private PersistableBundle mCarrierConfig = null;
    @NonNull
    private Resources mResources = null;
>>>>>>> 928ce673

    /** The network capability priority map */
    @NonNull
    private final Map<Integer, Integer> mNetworkCapabilityPriorityMap = new ConcurrentHashMap<>();
    /** The data setup retry rules */
    @NonNull
    private final List<DataSetupRetryRule> mDataSetupRetryRules = new ArrayList<>();
    /** The data handover retry rules */
    @NonNull
    private final List<DataHandoverRetryRule> mDataHandoverRetryRules = new ArrayList<>();
    /** The metered APN types for home network */
    @NonNull
    @ApnType
    private final Set<Integer> mMeteredApnTypes = new HashSet<>();
    /** The metered APN types for roaming network */
    @NonNull
    @ApnType
    private final Set<Integer> mRoamingMeteredApnTypes = new HashSet<>();
    /** The network types that only support single data networks */
    @NonNull
    @NetworkType
    private final List<Integer> mSingleDataNetworkTypeList = new ArrayList<>();
    @NonNull
    @NetCapability
    private final Set<Integer> mCapabilitiesExemptFromSingleDataList = new HashSet<>();
    /** The network types that support temporarily not metered */
    @NonNull
    @DataConfigNetworkType
    private final Set<String> mUnmeteredNetworkTypes = new HashSet<>();
    /** The network types that support temporarily not metered when roaming */
    @NonNull
    @DataConfigNetworkType
    private final Set<String> mRoamingUnmeteredNetworkTypes = new HashSet<>();
    /** A map of network types to the downlink and uplink bandwidth values for that network type */
    @NonNull
    @DataConfigNetworkType
    private final Map<String, DataNetwork.NetworkBandwidth> mBandwidthMap =
            new ConcurrentHashMap<>();
    /** A map of network types to the TCP buffer sizes for that network type */
    @NonNull
    @DataConfigNetworkType
    private final Map<String, String> mTcpBufferSizeMap = new ConcurrentHashMap<>();
    /** Rules for handover between IWLAN and cellular network. */
    @NonNull
    private final List<HandoverRule> mHandoverRuleList = new ArrayList<>();
    /** {@code True} keep IMS network in case of moving to non VOPS area; {@code false} otherwise.*/
    private boolean mShouldKeepNetworkUpInNonVops = false;
    /** The set of network types that enable VOPS even in non VOPS area. */
    @NonNull
    @CarrierConfigManager.Ims.NetworkType
    private final List<Integer> mEnabledVopsNetworkTypesInNonVops = new ArrayList<>();
    /**
     * A map of network types to the estimated downlink values by signal strength 0 - 4 for that
     * network type
     */
    @NonNull
    @DataConfigNetworkType
    private final Map<String, int[]> mAutoDataSwitchNetworkTypeSignalMap =
            new ConcurrentHashMap<>();

    /**
     * Constructor
     *
     * @param phone The phone instance.
     * @param looper The looper to be used by the handler. Currently the handler thread is the
     * phone process's main thread.
     */
    public DataConfigManager(@NonNull Phone phone, @NonNull Looper looper,
            @NonNull FeatureFlags featureFlags) {
        super(looper);
        mPhone = phone;
        mFeatureFlags = featureFlags;
        mLogTag = "DCM-" + mPhone.getPhoneId();
        log("DataConfigManager created.");

        mCarrierConfigManager = mPhone.getContext().getSystemService(CarrierConfigManager.class);
        // Callback send msg to handler thread, so callback itself can be executed in binder thread.
        mCarrierConfigManager.registerCarrierConfigChangeListener(Runnable::run,
                (slotIndex, subId, carrierId, specificCarrierId) -> {
                    if (slotIndex == mPhone.getPhoneId()) {
                        sendEmptyMessage(EVENT_CARRIER_CONFIG_CHANGED);
                    }
                });

        // Register for device config update
        DeviceConfig.addOnPropertiesChangedListener(
                DeviceConfig.NAMESPACE_TELEPHONY, Runnable::run,
                properties -> {
                    if (TextUtils.equals(DeviceConfig.NAMESPACE_TELEPHONY,
                            properties.getNamespace())) {
                        sendEmptyMessage(EVENT_DEVICE_CONFIG_CHANGED);
                    }
                });

        // Must be called to set mCarrierConfig and mResources to non-null values
        updateCarrierConfig();
        // Must be called to set anomaly report threshold to non-null values
        updateDeviceConfig();
    }

    /**
     * The data config callback.
     */
    public static class DataConfigManagerCallback extends DataCallback {
        /**
         * Constructor
         *
         * @param executor The executor of the callback.
         */
        public DataConfigManagerCallback(@NonNull @CallbackExecutor Executor executor) {
            super(executor);
        }

        /** Callback on carrier config update.*/
        public void onCarrierConfigChanged() {}

        /** Callback on device config update.*/
        public void onDeviceConfigChanged() {}
    }

    /**
     * Register the callback for receiving information from {@link DataConfigManager}.
     *
     * @param callback The callback.
     */
    public void registerCallback(@NonNull DataConfigManagerCallback callback) {
        mDataConfigManagerCallbacks.add(callback);
    }

    /**
     * Unregister the callback.
     *
     * @param callback The previously registered callback.
     */
    public void unregisterCallback(@NonNull DataConfigManagerCallback callback) {
        mDataConfigManagerCallbacks.remove(callback);
    }

    @Override
    public void handleMessage(Message msg) {
        switch (msg.what) {
            case EVENT_CARRIER_CONFIG_CHANGED:
                log("EVENT_CARRIER_CONFIG_CHANGED");
                updateCarrierConfig();
                mDataConfigManagerCallbacks.forEach(callback -> callback.invokeFromExecutor(
                        callback::onCarrierConfigChanged));
                break;
            case EVENT_DEVICE_CONFIG_CHANGED:
                log("EVENT_DEVICE_CONFIG_CHANGED");
                updateDeviceConfig();
                mDataConfigManagerCallbacks.forEach(callback -> callback.invokeFromExecutor(
                        callback::onDeviceConfigChanged));
                break;
            default:
                loge("Unexpected message " + msg.what);
        }
    }

    /** Update local properties from {@link DeviceConfig} */
    private void updateDeviceConfig() {
        DeviceConfig.Properties properties = //read all telephony properties
                DeviceConfig.getProperties(DeviceConfig.NAMESPACE_TELEPHONY);

        mImsReleaseRequestAnomalyReportThreshold = parseSlidingWindowCounterThreshold(
                properties.getString(KEY_ANOMALY_IMS_RELEASE_REQUEST, null), 0, 2);
        mNetworkUnwantedAnomalyReportThreshold = parseSlidingWindowCounterThreshold(
                properties.getString(KEY_ANOMALY_NETWORK_UNWANTED, null), 0, 12);
        mSetupDataCallAnomalyReportThreshold = parseSlidingWindowCounterThreshold(
                properties.getString(KEY_ANOMALY_SETUP_DATA_CALL_FAILURE, null), 0, 12);
        mIsInvalidQnsParamAnomalyReportEnabled = properties.getBoolean(
                KEY_ANOMALY_QNS_PARAM, false);
        mNetworkConnectingTimeout = properties.getInt(
                KEY_ANOMALY_NETWORK_CONNECTING_TIMEOUT, DEFAULT_NETWORK_TRANSIT_STATE_TIMEOUT_MS);
        mNetworkDisconnectingTimeout = properties.getInt(
                KEY_ANOMALY_NETWORK_DISCONNECTING_TIMEOUT,
                DEFAULT_NETWORK_TRANSIT_STATE_TIMEOUT_MS);
        mNetworkHandoverTimeout = properties.getInt(
                KEY_ANOMALY_NETWORK_HANDOVER_TIMEOUT, DEFAULT_NETWORK_TRANSIT_STATE_TIMEOUT_MS);
        mIsApnConfigAnomalyReportEnabled = properties.getBoolean(
                KEY_ANOMALY_APN_CONFIG_ENABLED, false);
    }

    /**
     * @return {@code true} if the configuration is carrier specific. {@code false} if the
     * configuration is the default (i.e. SIM not inserted).
     */
    public boolean isConfigCarrierSpecific() {
        return mCarrierConfig.getBoolean(CarrierConfigManager.KEY_CARRIER_CONFIG_APPLIED_BOOL);
    }

    /**
     * This can be overridden by vendors classes to load other configs.
     */
    protected void updateOtherConfigs() {
    }

    /**
     * Update the configuration from carrier configs and resources.
     */
    protected void updateCarrierConfig() {
        if (mCarrierConfigManager != null) {
            mCarrierConfig = mCarrierConfigManager.getConfigForSubId(mPhone.getSubId());
        }
        if (mCarrierConfig == null) {
            mCarrierConfig = CarrierConfigManager.getDefaultConfig();
        }
        mResources = SubscriptionManager.getResourcesForSubId(mPhone.getContext(),
                mPhone.getSubId());

        updateNetworkCapabilityPriority();
        updateDataRetryRules();
        updateMeteredApnTypes();
        updateSingleDataNetworkTypeAndCapabilityExemption();
        updateVopsConfig();
        updateUnmeteredNetworkTypes();
        updateBandwidths();
        updateTcpBuffers();
        updateHandoverRules();
        updateOtherConfigs();
        updateAutoDataSwitchConfig();

        log("Carrier config updated. Config is " + (isConfigCarrierSpecific() ? "" : "not ")
                + "carrier specific.");
    }

    /**
     * Update the network capability priority from carrier config.
     */
    private void updateNetworkCapabilityPriority() {
        synchronized (this) {
            mNetworkCapabilityPriorityMap.clear();
            String[] capabilityPriorityStrings = mCarrierConfig.getStringArray(
                    CarrierConfigManager.KEY_TELEPHONY_NETWORK_CAPABILITY_PRIORITIES_STRING_ARRAY);
            if (capabilityPriorityStrings != null) {
                for (String capabilityPriorityString : capabilityPriorityStrings) {
                    capabilityPriorityString =
                            capabilityPriorityString.trim().toUpperCase(Locale.ROOT);
                    String[] tokens = capabilityPriorityString.split(":");
                    if (tokens.length != 2) {
                        loge("Invalid config \"" + capabilityPriorityString + "\"");
                        continue;
                    }

                    int netCap = DataUtils.getNetworkCapabilityFromString(tokens[0]);
                    if (netCap < 0) {
                        loge("Invalid config \"" + capabilityPriorityString + "\"");
                        continue;
                    }

                    int priority = Integer.parseInt(tokens[1]);
                    mNetworkCapabilityPriorityMap.put(netCap, priority);
                }
            }
        }
    }

    /**
     * Get the priority of a network capability.
     *
     * @param capability The network capability
     * @return The priority range from 0 ~ 100. 100 is the highest priority.
     */
    public int getNetworkCapabilityPriority(@NetCapability int capability) {
        if (mNetworkCapabilityPriorityMap.containsKey(capability)) {
            return mNetworkCapabilityPriorityMap.get(capability);
        }
        return 0;
    }

    /**
     * Update the data retry rules from the carrier config.
     */
    private void updateDataRetryRules() {
        synchronized (this) {
            mDataSetupRetryRules.clear();
            String[] dataRetryRulesStrings = mCarrierConfig.getStringArray(
                    CarrierConfigManager.KEY_TELEPHONY_DATA_SETUP_RETRY_RULES_STRING_ARRAY);
            if (dataRetryRulesStrings != null) {
                for (String ruleString : dataRetryRulesStrings) {
                    try {
                        mDataSetupRetryRules.add(new DataSetupRetryRule(ruleString));
                    } catch (IllegalArgumentException e) {
                        loge("updateDataRetryRules: " + e.getMessage());
                    }
                }
            }

            mDataHandoverRetryRules.clear();
            dataRetryRulesStrings = mCarrierConfig.getStringArray(
                    CarrierConfigManager.KEY_TELEPHONY_DATA_HANDOVER_RETRY_RULES_STRING_ARRAY);
            if (dataRetryRulesStrings != null) {
                for (String ruleString : dataRetryRulesStrings) {
                    try {
                        mDataHandoverRetryRules.add(new DataHandoverRetryRule(ruleString));
                    } catch (IllegalArgumentException e) {
                        loge("updateDataRetryRules: " + e.getMessage());
                    }
                }
            }
        }
    }

    /**
     * @return The data setup retry rules from carrier config.
     */
    @NonNull
    public List<DataSetupRetryRule> getDataSetupRetryRules() {
        return Collections.unmodifiableList(mDataSetupRetryRules);
    }

    /**
     * @return The data handover retry rules from carrier config.
     */
    @NonNull
    public List<DataHandoverRetryRule> getDataHandoverRetryRules() {
        return Collections.unmodifiableList(mDataHandoverRetryRules);
    }

    /**
     * @return Whether data roaming is enabled by default in carrier config.
     */
    public boolean isDataRoamingEnabledByDefault() {
        return mCarrierConfig.getBoolean(
                CarrierConfigManager.KEY_CARRIER_DEFAULT_DATA_ROAMING_ENABLED_BOOL);
    }

    /**
     * Update the home and roaming metered APN types from the carrier config.
     */
    private void updateMeteredApnTypes() {
        synchronized (this) {
            mMeteredApnTypes.clear();
            String[] meteredApnTypes = mCarrierConfig.getStringArray(
                    CarrierConfigManager.KEY_CARRIER_METERED_APN_TYPES_STRINGS);
            if (meteredApnTypes != null) {
                Arrays.stream(meteredApnTypes)
                        .map(ApnSetting::getApnTypeInt)
                        .forEach(mMeteredApnTypes::add);
            }
            mRoamingMeteredApnTypes.clear();
            String[] roamingMeteredApns = mCarrierConfig.getStringArray(
                    CarrierConfigManager.KEY_CARRIER_METERED_ROAMING_APN_TYPES_STRINGS);
            if (roamingMeteredApns != null) {
                Arrays.stream(roamingMeteredApns)
                        .map(ApnSetting::getApnTypeInt)
                        .forEach(mRoamingMeteredApnTypes::add);
            }
        }
    }

    /**
     * Get the metered network capabilities.
     *
     * @param isRoaming {@code true} for roaming scenario.
     *
     * @return The metered network capabilities when connected to a home network.
     */
    @NonNull
    @NetCapability
    public Set<Integer> getMeteredNetworkCapabilities(boolean isRoaming) {
        Set<Integer> meteredApnTypes = isRoaming ? mRoamingMeteredApnTypes : mMeteredApnTypes;
        Set<Integer> meteredCapabilities = meteredApnTypes.stream()
                .map(DataUtils::apnTypeToNetworkCapability)
                .filter(cap -> cap >= 0)
                .collect(Collectors.toSet());

        // Consumer slices are the slices that are allowed to be accessed by regular application to
        // get better performance. They should be metered. This can be turned into configurations in
        // the future.
        if (mFeatureFlags.meteredEmbbUrlcc()) {
            meteredCapabilities.add(NetworkCapabilities.NET_CAPABILITY_PRIORITIZE_BANDWIDTH);
            meteredCapabilities.add(NetworkCapabilities.NET_CAPABILITY_PRIORITIZE_LATENCY);
        }

        return Collections.unmodifiableSet(meteredCapabilities);
    }

    /**
     * @return {@code true} if tethering profile should not be used when the device is roaming.
     */
    public boolean isTetheringProfileDisabledForRoaming() {
        return mCarrierConfig.getBoolean(
                CarrierConfigManager.KEY_DISABLE_DUN_APN_WHILE_ROAMING_WITH_PRESET_APN_BOOL);
    }

    /**
     * Check if the network capability metered.
     *
     * @param networkCapability The network capability.
     * @param isRoaming {@code true} for roaming scenario.
     * @return {@code true} if the network capability is metered.
     */
    public boolean isMeteredCapability(@NetCapability int networkCapability, boolean isRoaming) {
        return getMeteredNetworkCapabilities(isRoaming).contains(networkCapability);
    }

    /**
     * Check if the network capabilities are metered. If one of the capabilities is metered, then
     * the capabilities are metered.
     *
     * @param networkCapabilities The network capabilities.
     * @param isRoaming {@code true} for roaming scenario.
     * @return {@code true} if the capabilities are metered.
     */
    public boolean isAnyMeteredCapability(@NonNull @NetCapability int[] networkCapabilities,
            boolean isRoaming) {
        return Arrays.stream(networkCapabilities).boxed()
                .anyMatch(cap -> isMeteredCapability(cap, isRoaming));
    }

    /**
     * @return Whether to use data activity for RRC detection
     */
    public boolean shouldUseDataActivityForRrcDetection() {
        return mCarrierConfig.getBoolean(
                CarrierConfigManager.KEY_LTE_ENDC_USING_USER_DATA_FOR_RRC_DETECTION_BOOL);
    }

    /**
     * Update the network types for only single data networks from the carrier config.
     */
    private void updateSingleDataNetworkTypeAndCapabilityExemption() {
        synchronized (this) {
            mSingleDataNetworkTypeList.clear();
            mCapabilitiesExemptFromSingleDataList.clear();
            int[] singleDataNetworkTypeList = mCarrierConfig.getIntArray(
                    CarrierConfigManager.KEY_ONLY_SINGLE_DC_ALLOWED_INT_ARRAY);
            if (singleDataNetworkTypeList != null) {
                Arrays.stream(singleDataNetworkTypeList).forEach(mSingleDataNetworkTypeList::add);
            }

            int[] singleDataCapabilitiesExemptList = mCarrierConfig.getIntArray(
                    CarrierConfigManager.KEY_CAPABILITIES_EXEMPT_FROM_SINGLE_DC_CHECK_INT_ARRAY);
            if (singleDataCapabilitiesExemptList != null) {
                Arrays.stream(singleDataCapabilitiesExemptList)
                        .forEach(mCapabilitiesExemptFromSingleDataList::add);
            }
        }
    }

    /**
     * Update the voice over PS related config from the carrier config.
     */
    private void updateVopsConfig() {
        synchronized (this) {
            mShouldKeepNetworkUpInNonVops = mCarrierConfig.getBoolean(CarrierConfigManager
                    .Ims.KEY_KEEP_PDN_UP_IN_NO_VOPS_BOOL);
            int[] allowedNetworkTypes = mCarrierConfig.getIntArray(
                    CarrierConfigManager.Ims.KEY_IMS_PDN_ENABLED_IN_NO_VOPS_SUPPORT_INT_ARRAY);
            if (allowedNetworkTypes != null) {
                Arrays.stream(allowedNetworkTypes).forEach(mEnabledVopsNetworkTypesInNonVops::add);
            }
        }
    }

    /**
     * @return The list of {@link NetworkType} that only supports single data networks
     */
    @NonNull
    @NetworkType
    public List<Integer> getNetworkTypesOnlySupportSingleDataNetwork() {
        return Collections.unmodifiableList(mSingleDataNetworkTypeList);
    }

    /**
     * @return The list of {@link android.net.NetworkCapabilities.NetCapability} that every of which
     * is exempt from the single PDN check.
     */
    @NonNull
    @NetCapability
    public Set<Integer> getCapabilitiesExemptFromSingleDataNetwork() {
        return Collections.unmodifiableSet(mCapabilitiesExemptFromSingleDataList);
    }

    /**
     * @param regState The modem reported data registration state.
     * @return {@code true} if should keep IMS network in case of moving to non VOPS area.
     */
    public boolean shouldKeepNetworkUpInNonVops(@NetworkRegistrationInfo.RegistrationState
            int regState) {
        return mShouldKeepNetworkUpInNonVops || allowBringUpNetworkInNonVops(regState);
    }

    /**
     * @param regState The modem reported data registration state.
     * @return {@code true} if allow bring up IMS network in case of moving to non VOPS area.
     */
    public boolean allowBringUpNetworkInNonVops(@NetworkRegistrationInfo.RegistrationState
            int regState) {
        if (!mFeatureFlags.allowMmtelInNonVops()) return false;
        int networkType = -1;
        if (regState == NetworkRegistrationInfo.REGISTRATION_STATE_HOME) {
            networkType = CarrierConfigManager.Ims.NETWORK_TYPE_HOME;
        } else if (regState == NetworkRegistrationInfo.REGISTRATION_STATE_ROAMING) {
            networkType = CarrierConfigManager.Ims.NETWORK_TYPE_ROAMING;
        }
        return mEnabledVopsNetworkTypesInNonVops.contains(networkType);
    }

    /** {@code True} requires ping test to pass on the target slot before switching to it.*/
    public boolean isPingTestBeforeAutoDataSwitchRequired() {
        return mResources.getBoolean(com.android.internal.R.bool
                .auto_data_switch_ping_test_before_switch);
    }

    /**
     * @return Whether {@link NetworkCapabilities#NET_CAPABILITY_TEMPORARILY_NOT_METERED}
     * is supported by the carrier.
     */
    public boolean isTempNotMeteredSupportedByCarrier() {
        return mCarrierConfig.getBoolean(
                CarrierConfigManager.KEY_NETWORK_TEMP_NOT_METERED_SUPPORTED_BOOL);
    }

    /**
     * Update the network types that are temporarily not metered from the carrier config.
     */
    private void updateUnmeteredNetworkTypes() {
        synchronized (this) {
            mUnmeteredNetworkTypes.clear();
            String[] unmeteredNetworkTypes = mCarrierConfig.getStringArray(
                    CarrierConfigManager.KEY_UNMETERED_NETWORK_TYPES_STRING_ARRAY);
            if (unmeteredNetworkTypes != null) {
                mUnmeteredNetworkTypes.addAll(Arrays.asList(unmeteredNetworkTypes));
            }
            mRoamingUnmeteredNetworkTypes.clear();
            String[] roamingUnmeteredNetworkTypes = mCarrierConfig.getStringArray(
                    CarrierConfigManager.KEY_ROAMING_UNMETERED_NETWORK_TYPES_STRING_ARRAY);
            if (roamingUnmeteredNetworkTypes != null) {
                mRoamingUnmeteredNetworkTypes.addAll(Arrays.asList(roamingUnmeteredNetworkTypes));
            }
        }
    }

    /**
     * Get whether the network type is unmetered from the carrier configs.
     *
     * @param displayInfo The {@link TelephonyDisplayInfo} to check meteredness for.
     * @param serviceState The {@link ServiceState}, used to determine roaming state.
     * @return Whether the carrier considers the given display info unmetered.
     */
    public boolean isNetworkTypeUnmetered(@NonNull TelephonyDisplayInfo displayInfo,
            @NonNull ServiceState serviceState) {
        String dataConfigNetworkType = getDataConfigNetworkType(displayInfo);
        return serviceState.getDataRoaming()
                ? mRoamingUnmeteredNetworkTypes.contains(dataConfigNetworkType)
                : mUnmeteredNetworkTypes.contains(dataConfigNetworkType);
    }

    /**
     * Update the downlink and uplink bandwidth values from the carrier config.
     */
    private void updateBandwidths() {
        synchronized (this) {
            mBandwidthMap.clear();
            String[] bandwidths = mCarrierConfig.getStringArray(
                    CarrierConfigManager.KEY_BANDWIDTH_STRING_ARRAY);
            boolean useLte = mCarrierConfig.getBoolean(CarrierConfigManager
                    .KEY_BANDWIDTH_NR_NSA_USE_LTE_VALUE_FOR_UPLINK_BOOL);
            if (bandwidths != null) {
                for (String bandwidth : bandwidths) {
                    // split1[0] = network type as string
                    // split1[1] = downlink,uplink
                    String[] split1 = bandwidth.split(":");
                    if (split1.length != 2) {
                        loge("Invalid bandwidth: " + bandwidth);
                        continue;
                    }
                    // split2[0] = downlink bandwidth in kbps
                    // split2[1] = uplink bandwidth in kbps
                    String[] split2 = split1[1].split(",");
                    if (split2.length != 2) {
                        loge("Invalid bandwidth values: " + Arrays.toString(split2));
                        continue;
                    }
                    int downlink, uplink;
                    try {
                        downlink = Integer.parseInt(split2[0]);
                        uplink = Integer.parseInt(split2[1]);
                    } catch (NumberFormatException e) {
                        loge("Exception parsing bandwidth values for network type " + split1[0]
                                + ": " + e);
                        continue;
                    }
                    if (useLte && split1[0].startsWith("NR")) {
                        // We can get it directly from mBandwidthMap because LTE is defined before
                        // the NR values in CarrierConfigManager#KEY_BANDWIDTH_STRING_ARRAY.
                        uplink = mBandwidthMap.get(DATA_CONFIG_NETWORK_TYPE_LTE)
                                .uplinkBandwidthKbps;
                    }
                    mBandwidthMap.put(split1[0],
                            new DataNetwork.NetworkBandwidth(downlink, uplink));
                }
            }
        }
    }

    /**
     * Get the bandwidth estimate from the carrier config.
     *
     * @param displayInfo The {@link TelephonyDisplayInfo} to get the bandwidth for.
     * @return The pre-configured bandwidth estimate from carrier config.
     */
    @NonNull
    public DataNetwork.NetworkBandwidth getBandwidthForNetworkType(
            @NonNull TelephonyDisplayInfo displayInfo) {
        DataNetwork.NetworkBandwidth bandwidth = mBandwidthMap.get(
                getDataConfigNetworkType(displayInfo));
        if (bandwidth != null) {
            return bandwidth;
        }
        return new DataNetwork.NetworkBandwidth(DEFAULT_BANDWIDTH, DEFAULT_BANDWIDTH);
    }

    /**
     * @return Whether data throttling should be reset when the TAC changes from the carrier config.
     */
    public boolean shouldResetDataThrottlingWhenTacChanges() {
        return mCarrierConfig.getBoolean(
                CarrierConfigManager.KEY_UNTHROTTLE_DATA_RETRY_WHEN_TAC_CHANGES_BOOL);
    }

    /**
     * @return The data service package override string from the carrier config.
     */
    public String getDataServicePackageName() {
        return mCarrierConfig.getString(
                CarrierConfigManager.KEY_CARRIER_DATA_SERVICE_WWAN_PACKAGE_OVERRIDE_STRING);
    }

    /**
     * @return The default MTU value in bytes from the carrier config.
     */
    public int getDefaultMtu() {
        return mCarrierConfig.getInt(CarrierConfigManager.KEY_DEFAULT_MTU_INT);
    }

    /**
     * @return the data limit in bytes that can be used for esim bootstrap usage.
     */
    public long getEsimBootStrapMaxDataLimitBytes() {
        return mResources.getInteger(
                com.android.internal.R.integer.config_esim_bootstrap_data_limit_bytes);
    }

    /**
     * @return the interval in millisecond used to re-evaluate bootstrap sim data usage during esim
     * bootstrap activation
     */
    public long getReevaluateBootstrapSimDataUsageMillis() {
        long bootStrapSimDataUsageReevaluateInterval = mResources.getInteger(
                com.android.internal.R.integer.config_reevaluate_bootstrap_sim_data_usage_millis);

        if (bootStrapSimDataUsageReevaluateInterval <= 0) {
            bootStrapSimDataUsageReevaluateInterval = REEVALUATE_BOOTSTRAP_SIM_DATA_USAGE_MILLIS;
        }

        return bootStrapSimDataUsageReevaluateInterval;
    }

    /**
     * Update the TCP buffer sizes from the resource overlays.
     */
    private void updateTcpBuffers() {
        synchronized (this) {
            mTcpBufferSizeMap.clear();
            String[] configs = mResources.getStringArray(
                    com.android.internal.R.array.config_network_type_tcp_buffers);
            if (configs != null) {
                for (String config : configs) {
                    // split[0] = network type as string
                    // split[1] = rmem_min,rmem_def,rmem_max,wmem_min,wmem_def,wmem_max
                    String[] split = config.split(":");
                    if (split.length != 2) {
                        loge("Invalid TCP buffer sizes entry: " + config);
                        continue;
                    }
                    if (split[1].split(",").length != 6) {
                        loge("Invalid TCP buffer sizes for " + split[0] + ": " + split[1]);
                        continue;
                    }
                    mTcpBufferSizeMap.put(split[0], split[1]);
                }
            }
        }
    }

    /**
     * Anomaly report thresholds for frequent setup data call failure.
     * @return EventFrequency to trigger the anomaly report
     */
    @NonNull
    public EventFrequency getAnomalySetupDataCallThreshold() {
        return mSetupDataCallAnomalyReportThreshold;
    }

    /**
     * Anomaly report thresholds for frequent network unwanted call
     * at {@link TelephonyNetworkAgent#onNetworkUnwanted}
     * @return EventFrequency to trigger the anomaly report
     */
    @NonNull
    public EventFrequency getAnomalyNetworkUnwantedThreshold() {
        return mNetworkUnwantedAnomalyReportThreshold;
    }

    /**
     * Anomaly report thresholds for back to back release-request of IMS.
     * @return EventFrequency to trigger the anomaly report
     */
    @NonNull
    public EventFrequency getAnomalyImsReleaseRequestThreshold() {
        return mImsReleaseRequestAnomalyReportThreshold;
    }

    /**
     * @return {@code true} if enabled anomaly report for invalid param when QNS wants to change
     * preferred network at {@link AccessNetworksManager}.
     */
    public boolean isInvalidQnsParamAnomalyReportEnabled() {
        return mIsInvalidQnsParamAnomalyReportEnabled;
    }

    /**
     * @return Timeout in ms before creating an anomaly report for a DataNetwork stuck in
     * {@link DataNetwork.ConnectingState}.
     */
    public int getAnomalyNetworkConnectingTimeoutMs() {
        return mNetworkConnectingTimeout;
    }

    /**
     * @return Timeout in ms before creating an anomaly report for a DataNetwork stuck in
     * {@link DataNetwork.DisconnectingState}.
     */
    public int getAnomalyNetworkDisconnectingTimeoutMs() {
        return mNetworkDisconnectingTimeout;
    }

    /**
     * @return Timeout in ms before creating an anomaly report for a DataNetwork stuck in
     * {@link DataNetwork.HandoverState}.
     */
    public int getNetworkHandoverTimeoutMs() {
        return mNetworkHandoverTimeout;
    }

    /**
     * @return {@code true} if enabled anomaly report for invalid APN config
     * at {@link DataProfileManager}
     */
    public boolean isApnConfigAnomalyReportEnabled() {
        return mIsApnConfigAnomalyReportEnabled;
    }

    /**
     * Update the network type and signal strength score table for auto data switch decisions.
     */
    private void updateAutoDataSwitchConfig() {
        synchronized (this) {
            mAutoDataSwitchNetworkTypeSignalMap.clear();
            final PersistableBundle table = mCarrierConfig.getPersistableBundle(
                    CarrierConfigManager.KEY_AUTO_DATA_SWITCH_RAT_SIGNAL_SCORE_BUNDLE);
            String[] networkTypeKeys = {
                    DATA_CONFIG_NETWORK_TYPE_GPRS,
                    DATA_CONFIG_NETWORK_TYPE_EDGE,
                    DATA_CONFIG_NETWORK_TYPE_UMTS,
                    DATA_CONFIG_NETWORK_TYPE_CDMA,
                    DATA_CONFIG_NETWORK_TYPE_1xRTT,
                    DATA_CONFIG_NETWORK_TYPE_EVDO_0,
                    DATA_CONFIG_NETWORK_TYPE_EVDO_A,
                    DATA_CONFIG_NETWORK_TYPE_HSDPA,
                    DATA_CONFIG_NETWORK_TYPE_HSUPA,
                    DATA_CONFIG_NETWORK_TYPE_HSPA,
                    DATA_CONFIG_NETWORK_TYPE_EVDO_B,
                    DATA_CONFIG_NETWORK_TYPE_EHRPD,
                    DATA_CONFIG_NETWORK_TYPE_IDEN,
                    DATA_CONFIG_NETWORK_TYPE_LTE,
                    DATA_CONFIG_NETWORK_TYPE_LTE_CA,
                    DATA_CONFIG_NETWORK_TYPE_HSPAP,
                    DATA_CONFIG_NETWORK_TYPE_GSM,
                    DATA_CONFIG_NETWORK_TYPE_TD_SCDMA,
                    DATA_CONFIG_NETWORK_TYPE_NR_NSA,
                    DATA_CONFIG_NETWORK_TYPE_NR_NSA_MMWAVE,
                    DATA_CONFIG_NETWORK_TYPE_NR_SA,
                    DATA_CONFIG_NETWORK_TYPE_NR_SA_MMWAVE
            };
            if (table != null) {
                for (String networkType : networkTypeKeys) {
                    int[] scores = table.getIntArray(networkType);
                    if (scores != null
                            && scores.length == SignalStrength.NUM_SIGNAL_STRENGTH_BINS) {
                        for (int i = 0; i < scores.length; i++) {
                            if (scores[i] < 0) {
                                loge("Auto switch score must not < 0 for network type "
                                        + networkType);
                                break;
                            }
                            if (i == scores.length - 1) {
                                mAutoDataSwitchNetworkTypeSignalMap.put(networkType, scores);
                            }
                        }
                    } else {
                        loge("Auto switch score table should specify "
                                + SignalStrength.NUM_SIGNAL_STRENGTH_BINS
                                + " signal strength for network type " + networkType);
                    }
                }
            }
        }
    }

    /**
     * @param displayInfo The displayed network info.
     * @param signalStrength The signal strength.
     * @return Score base on network type and signal strength to inform auto data switch decision.
     * The min score is {@link #OUT_OF_SERVICE_AUTO_DATA_SWITCH_SCORE} indicating missing config.
     */
    public int getAutoDataSwitchScore(@NonNull TelephonyDisplayInfo displayInfo,
            @NonNull SignalStrength signalStrength) {
        int[] scores = mAutoDataSwitchNetworkTypeSignalMap.get(
                getDataConfigNetworkType(displayInfo));
        return scores != null ? scores[signalStrength.getLevel()]
                : OUT_OF_SERVICE_AUTO_DATA_SWITCH_SCORE;
    }

    /**
     * @return The tolerated gap of score for auto data switch decision, larger than which the
     * device will switch to the SIM with higher score. If 0, the device always switch to the higher
     * score SIM. If < 0, the network type and signal strength based auto switch is disabled.
     */
    public int getAutoDataSwitchScoreTolerance() {
        return mResources.getInteger(com.android.internal.R.integer
                .auto_data_switch_score_tolerance);
    }

    /**
     * TODO: remove after V.
     * @return To indicate whether allow using roaming nDDS if user enabled its roaming when the DDS
     * is not usable(OOS or disabled roaming)
     */
    public boolean doesAutoDataSwitchAllowRoaming() {
        return mResources.getBoolean(com.android.internal.R.bool.auto_data_switch_allow_roaming);
    }

    /**
     * @return The maximum number of retries when a validation for switching failed.
     */
    public int getAutoDataSwitchValidationMaxRetry() {
        return mResources.getInteger(com.android.internal.R.integer
                .auto_data_switch_validation_max_retry);
    }

    /**
     * @return Time threshold in ms to define a internet connection status to be stable
     * (e.g. out of service, in service, wifi is the default active network.etc), while -1 indicates
     * auto switch feature disabled.
     */
    public long getAutoDataSwitchAvailabilityStabilityTimeThreshold() {
        return mResources.getInteger(com.android.internal.R.integer
                .auto_data_switch_availability_stability_time_threshold_millis);
    }

    /**
     * @return Time threshold in ms to define a internet connection performance status to be stable
     * (e.g. LTE + 4 signal strength, UMTS + 2 signal strength), while -1 indicates
     * auto switch feature based on RAT/SS is disabled.
     */
    public long getAutoDataSwitchPerformanceStabilityTimeThreshold() {
        return mResources.getInteger(com.android.internal.R.integer
                .auto_data_switch_performance_stability_time_threshold_millis);
    }

    /**
     * Get the TCP config string, used by {@link LinkProperties#setTcpBufferSizes(String)}.
     * The config string will have the following form, with values in bytes:
     * "read_min,read_default,read_max,write_min,write_default,write_max"
     *
     * @param displayInfo The {@link TelephonyDisplayInfo} to get the TCP config string for.
     * @return The TCP configuration string for the given display info or the default value from
     *         {@code config_tcp_buffers} if unavailable.
     */
    @NonNull
    public String getTcpConfigString(@NonNull TelephonyDisplayInfo displayInfo) {
        String config = mTcpBufferSizeMap.get(getDataConfigNetworkType(displayInfo));
        if (TextUtils.isEmpty(config)) {
            config = getDefaultTcpConfigString();
        }
        return config;
    }

    /**
     * @return The fixed TCP buffer size configured based on the device's memory and performance.
     */
    @NonNull
    public String getDefaultTcpConfigString() {
        return mResources.getString(com.android.internal.R.string.config_tcp_buffers);
    }

    /**
     * @return The delay in millisecond for IMS graceful tear down. If IMS/RCS de-registration
     * does not complete within the window, the data network will be torn down after timeout.
     */
    public long getImsDeregistrationDelay() {
        return mResources.getInteger(
                com.android.internal.R.integer.config_delay_for_ims_dereg_millis);
    }

    /**
     * @return {@code true} if PDN should persist when IWLAN data service restarted/crashed.
     * {@code false} will cause all data networks on IWLAN torn down if IWLAN data service crashes.
     */
    public boolean shouldPersistIwlanDataNetworksWhenDataServiceRestarted() {
        return mResources.getBoolean(com.android.internal.R.bool
                .config_wlan_data_service_conn_persistence_on_restart);
    }

    /**
     * @return {@code true} if adopt predefined IWLAN handover policy. If {@code false}, handover is
     * allowed by default.
     */
    public boolean isIwlanHandoverPolicyEnabled() {
        return mResources.getBoolean(com.android.internal.R.bool
                .config_enable_iwlan_handover_policy);
    }

    /**
     * @return {@code true} if tearing down IMS data network should be delayed until the voice call
     * ends.
     */
    public boolean isImsDelayTearDownUntilVoiceCallEndEnabled() {
        return mCarrierConfig.getBoolean(
                CarrierConfigManager.KEY_DELAY_IMS_TEAR_DOWN_UNTIL_CALL_END_BOOL);
    }

    /**
     * @return The bandwidth estimation source.
     */
    @DataNetwork.BandwidthEstimationSource
    public int getBandwidthEstimateSource() {
        String source = mResources.getString(
                com.android.internal.R.string.config_bandwidthEstimateSource);
        return switch (source) {
            case BANDWIDTH_SOURCE_MODEM_STRING_VALUE -> DataNetwork.BANDWIDTH_SOURCE_MODEM;
            case BANDWIDTH_SOURCE_CARRIER_CONFIG_STRING_VALUE ->
                    DataNetwork.BANDWIDTH_SOURCE_CARRIER_CONFIG;
            case BANDWIDTH_SOURCE_BANDWIDTH_ESTIMATOR_STRING_VALUE ->
                    DataNetwork.BANDWIDTH_SOURCE_BANDWIDTH_ESTIMATOR;
            default -> {
                loge("Invalid bandwidth estimation source config: " + source);
                yield DataNetwork.BANDWIDTH_SOURCE_UNKNOWN;
            }
        };
    }

    /**
     * Get the {@link DataConfigNetworkType} based on the given {@link TelephonyDisplayInfo}.
     *
     * @param displayInfo The {@link TelephonyDisplayInfo} used to determine the type.
     * @return The equivalent {@link DataConfigNetworkType}.
     */
    @NonNull
    @DataConfigNetworkType
    private static String getDataConfigNetworkType(@NonNull TelephonyDisplayInfo displayInfo) {
        int networkType = displayInfo.getNetworkType();
        switch (displayInfo.getOverrideNetworkType()) {
            case TelephonyDisplayInfo.OVERRIDE_NETWORK_TYPE_NR_ADVANCED:
                if (networkType == TelephonyManager.NETWORK_TYPE_NR) {
                    return DATA_CONFIG_NETWORK_TYPE_NR_SA_MMWAVE;
                } else {
                    return DATA_CONFIG_NETWORK_TYPE_NR_NSA_MMWAVE;
                }
            case TelephonyDisplayInfo.OVERRIDE_NETWORK_TYPE_NR_NSA:
                return DATA_CONFIG_NETWORK_TYPE_NR_NSA;
            case TelephonyDisplayInfo.OVERRIDE_NETWORK_TYPE_LTE_ADVANCED_PRO:
            case TelephonyDisplayInfo.OVERRIDE_NETWORK_TYPE_LTE_CA:
                return DATA_CONFIG_NETWORK_TYPE_LTE_CA;
            case TelephonyDisplayInfo.OVERRIDE_NETWORK_TYPE_NONE:
            default:
                return networkTypeToDataConfigNetworkType(networkType);
        }
    }

    /** Update handover rules from carrier config. */
    private void updateHandoverRules() {
        synchronized (this) {
            mHandoverRuleList.clear();
            String[] handoverRulesStrings = mCarrierConfig.getStringArray(
                    CarrierConfigManager.KEY_IWLAN_HANDOVER_POLICY_STRING_ARRAY);
            if (handoverRulesStrings != null) {
                for (String ruleString : handoverRulesStrings) {
                    try {
                        mHandoverRuleList.add(new HandoverRule(ruleString));
                    } catch (IllegalArgumentException e) {
                        loge("updateHandoverRules: " + e.getMessage());
                    }
                }
            }
        }
    }

    /**
     * Describe an event occurs eventNumOccurrence within a time span timeWindow
     */
    public static class EventFrequency {
        /** The time window in ms within which event occurs. */
        public final long timeWindow;

        /** The number of time the event occurs. */
        public final int eventNumOccurrence;

        /**
         * Constructor
         *
         * @param timeWindow The time window in ms within which event occurs.
         * @param eventNumOccurrence The number of time the event occurs.
         */
        public EventFrequency(long timeWindow, int eventNumOccurrence) {
            this.timeWindow = timeWindow;
            this.eventNumOccurrence = eventNumOccurrence;
        }

        @Override
        public String toString() {
            return String.format("EventFrequency=[timeWindow=%d, eventNumOccurrence=%d]",
                    timeWindow, eventNumOccurrence);
        }
    }

    /**
     * Parse a pair of event throttle thresholds of the form "time window in ms,occurrences"
     * into {@link EventFrequency}
     * @param s String to be parsed in the form of "time window in ms,occurrences"
     * @param defaultTimeWindow The time window to return if parsing failed.
     * @param defaultOccurrences The occurrence to return if parsing failed.
     * @return timeWindow and occurrence wrapped in EventFrequency
     */
    @VisibleForTesting
    public EventFrequency parseSlidingWindowCounterThreshold(String s,
            long defaultTimeWindow, int defaultOccurrences) {
        EventFrequency defaultValue = new EventFrequency(defaultTimeWindow, defaultOccurrences);
        if (TextUtils.isEmpty(s)) return defaultValue;

        final String[] pair = s.split(",");
        if (pair.length != 2) {
            loge("Invalid format: " + s
                    + "Format should be in \"time window in ms,occurrences\". "
                    + "Using default instead.");
            return defaultValue;
        }
        long windowSpan;
        int occurrence;
        try {
            windowSpan = Long.parseLong(pair[0].trim());
        } catch (NumberFormatException e) {
            loge("Exception parsing SlidingWindow window span " + pair[0] + ": " + e);
            return defaultValue;
        }
        try {
            occurrence = Integer.parseInt(pair[1].trim());
        } catch (NumberFormatException e) {
            loge("Exception parsing SlidingWindow occurrence as integer " + pair[1] + ": " + e);
            return defaultValue;
        }
        return new EventFrequency(windowSpan, occurrence);
    }

    /**
     * @return Get rules for handover between IWLAN and cellular networks.
     *
     * @see CarrierConfigManager#KEY_IWLAN_HANDOVER_POLICY_STRING_ARRAY
     */
    @NonNull
    public List<HandoverRule> getHandoverRules() {
        return Collections.unmodifiableList(mHandoverRuleList);
    }

    /**
     * @return Get the delay in milliseconds for re-evaluating unsatisfied network requests.
     */
    public long getRetrySetupAfterDisconnectMillis() {
        return mCarrierConfig.getLong(CarrierConfigManager
                .KEY_CARRIER_DATA_CALL_APN_RETRY_AFTER_DISCONNECT_LONG);
    }

    /**
     * Called when CarrierConfigs have been fetched after reading the essential SIM records.
     */
    public void onCarrierConfigLoadedForEssentialRecords() {
    }

    /**
     * Get the data config network type for the given network type
     *
     * @param networkType The network type
     * @return The equivalent data config network type
     */
    @NonNull
    @DataConfigNetworkType
    private static String networkTypeToDataConfigNetworkType(
            @NetworkType int networkType) {
        return switch (networkType) {
            case TelephonyManager.NETWORK_TYPE_GPRS -> DATA_CONFIG_NETWORK_TYPE_GPRS;
            case TelephonyManager.NETWORK_TYPE_EDGE -> DATA_CONFIG_NETWORK_TYPE_EDGE;
            case TelephonyManager.NETWORK_TYPE_UMTS -> DATA_CONFIG_NETWORK_TYPE_UMTS;
            case TelephonyManager.NETWORK_TYPE_HSDPA -> DATA_CONFIG_NETWORK_TYPE_HSDPA;
            case TelephonyManager.NETWORK_TYPE_HSUPA -> DATA_CONFIG_NETWORK_TYPE_HSUPA;
            case TelephonyManager.NETWORK_TYPE_HSPA -> DATA_CONFIG_NETWORK_TYPE_HSPA;
            case TelephonyManager.NETWORK_TYPE_CDMA -> DATA_CONFIG_NETWORK_TYPE_CDMA;
            case TelephonyManager.NETWORK_TYPE_EVDO_0 -> DATA_CONFIG_NETWORK_TYPE_EVDO_0;
            case TelephonyManager.NETWORK_TYPE_EVDO_A -> DATA_CONFIG_NETWORK_TYPE_EVDO_A;
            case TelephonyManager.NETWORK_TYPE_EVDO_B -> DATA_CONFIG_NETWORK_TYPE_EVDO_B;
            case TelephonyManager.NETWORK_TYPE_1xRTT -> DATA_CONFIG_NETWORK_TYPE_1xRTT;
            case TelephonyManager.NETWORK_TYPE_LTE -> DATA_CONFIG_NETWORK_TYPE_LTE;
            case TelephonyManager.NETWORK_TYPE_EHRPD -> DATA_CONFIG_NETWORK_TYPE_EHRPD;
            case TelephonyManager.NETWORK_TYPE_IDEN -> DATA_CONFIG_NETWORK_TYPE_IDEN;
            case TelephonyManager.NETWORK_TYPE_HSPAP -> DATA_CONFIG_NETWORK_TYPE_HSPAP;
            case TelephonyManager.NETWORK_TYPE_GSM -> DATA_CONFIG_NETWORK_TYPE_GSM;
            case TelephonyManager.NETWORK_TYPE_TD_SCDMA -> DATA_CONFIG_NETWORK_TYPE_TD_SCDMA;
            case TelephonyManager.NETWORK_TYPE_IWLAN -> DATA_CONFIG_NETWORK_TYPE_IWLAN;
            case TelephonyManager.NETWORK_TYPE_LTE_CA -> DATA_CONFIG_NETWORK_TYPE_LTE_CA;
            case TelephonyManager.NETWORK_TYPE_NR -> DATA_CONFIG_NETWORK_TYPE_NR_SA;
            default -> "";
        };
    }

    /**
     * @return Get recovery action delay in milliseconds between recovery actions.
     *
     * @see CarrierConfigManager#KEY_DATA_STALL_RECOVERY_TIMERS_LONG_ARRAY
     */
    @NonNull
    public long[] getDataStallRecoveryDelayMillis() {
        return mCarrierConfig.getLongArray(
            CarrierConfigManager.KEY_DATA_STALL_RECOVERY_TIMERS_LONG_ARRAY);
    }

    /**
     * @return Get the data stall recovery should skip boolean array.
     *
     * @see CarrierConfigManager#KEY_DATA_STALL_RECOVERY_SHOULD_SKIP_BOOL_ARRAY
     */
    @NonNull
    public boolean[] getDataStallRecoveryShouldSkipArray() {
        return mCarrierConfig.getBooleanArray(
            CarrierConfigManager.KEY_DATA_STALL_RECOVERY_SHOULD_SKIP_BOOL_ARRAY);
    }

    /**
     * @return The default preferred APN. An empty string if not configured. This is used for the
     * first time boot up where preferred APN is not set.
     */
    @NonNull
    public String getDefaultPreferredApn() {
        return TextUtils.emptyIfNull(mCarrierConfig.getString(
                CarrierConfigManager.KEY_DEFAULT_PREFERRED_APN_NAME_STRING));
    }

    /**
     * @return The PCO id used for determine if data networks are using NR advanced networks. 0
     * indicates this feature is disabled.
     */
    public int getNrAdvancedCapablePcoId() {
        return mCarrierConfig.getInt(CarrierConfigManager.KEY_NR_ADVANCED_CAPABLE_PCO_ID_INT);
    }

    /**
     * @return The allowed APN types for initial attach. The order in the list determines the
     * priority of it being considered as IA APN. Note this should be only used for some exception
     * cases that we need to use "user-added" APN for initial attach. The regular way to configure
     * IA APN is by adding "IA" type to the APN in APN config.
     */
    @NonNull
    @ApnType
    public List<Integer> getAllowedInitialAttachApnTypes() {
        String[] apnTypesArray = mCarrierConfig.getStringArray(
                CarrierConfigManager.KEY_ALLOWED_INITIAL_ATTACH_APN_TYPES_STRING_ARRAY);
        if (apnTypesArray != null) {
            return Arrays.stream(apnTypesArray)
                    .map(ApnSetting::getApnTypesBitmaskFromString)
                    .collect(Collectors.toList());
        }

        return Collections.emptyList();
    }

    /**
     * @return {@code true} if enhanced IWLAN handover check is enabled. If enabled, telephony
     * frameworks will not perform handover if the target transport is out of service, or VoPS not
     * supported. The network will be torn down on the source transport, and will be
     * re-established on the target transport when condition is allowed for bringing up a new
     * network.
     */
    public boolean isEnhancedIwlanHandoverCheckEnabled() {
        return mResources.getBoolean(
                com.android.internal.R.bool.config_enhanced_iwlan_handover_check);
    }

    /**
     * @return {@code true} if allow sending null data profile to ask modem to clear the initial
     * attach data profile.
     */
    public boolean allowClearInitialAttachDataProfile() {
        return mResources.getBoolean(
                com.android.internal.R.bool.allow_clear_initial_attach_data_profile);
    }

    /**
     * @return Indicating whether the retry timer from setup data call response for data throttling
     * should be honored for emergency network request. By default this is off, meaning emergency
     * network requests will ignore the previous retry timer passed in from setup data call
     * response.
     */
    public boolean shouldHonorRetryTimerForEmergencyNetworkRequest() {
        return mResources.getBoolean(
                com.android.internal.R.bool.config_honor_data_retry_timer_for_emergency_network);
    }

    /**
     * @return The capabilities that network will be forced to mark as cellular transport.
     */
    @NetCapability
    public Set<Integer> getForcedCellularTransportCapabilities() {
        String[] forcedCellularTransportCapabilities = mResources.getStringArray(
                com.android.internal.R.array.config_force_cellular_transport_capabilities);

        return Arrays.stream(forcedCellularTransportCapabilities)
                .map(DataUtils::getNetworkCapabilityFromString)
                .collect(Collectors.toSet());
    }

    /**
     * Log debug messages.
     * @param s debug messages
     */
    protected void log(@NonNull String s) {
        Rlog.d(mLogTag, s);
    }

    /**
     * Log error messages.
     * @param s error messages
     */
    protected void loge(@NonNull String s) {
        Rlog.e(mLogTag, s);
    }

    /**
     * Dump the state of DataConfigManager
     *
     * @param fd File descriptor
     * @param printWriter Print writer
     * @param args Arguments
     */
    public void dump(FileDescriptor fd, PrintWriter printWriter, String[] args) {
        IndentingPrintWriter pw = new IndentingPrintWriter(printWriter, "  ");
        pw.println(DataConfigManager.class.getSimpleName() + "-" + mPhone.getPhoneId() + ":");
        pw.increaseIndent();
        pw.println("isConfigCarrierSpecific=" + isConfigCarrierSpecific());
        pw.println("Network capability priority:");
        pw.increaseIndent();
        mNetworkCapabilityPriorityMap.forEach((key, value) -> pw.print(
                DataUtils.networkCapabilityToString(key) + ":" + value + " "));
        pw.decreaseIndent();
        pw.println();
        pw.println("Data setup retry rules:");
        pw.increaseIndent();
        mDataSetupRetryRules.forEach(pw::println);
        pw.decreaseIndent();
        pw.println("isIwlanHandoverPolicyEnabled=" + isIwlanHandoverPolicyEnabled());
        pw.println("Data handover retry rules:");
        pw.increaseIndent();
        mDataHandoverRetryRules.forEach(pw::println);
        pw.decreaseIndent();
        pw.println("shouldHonorRetryTimerForEmergencyNetworkRequest="
                + shouldHonorRetryTimerForEmergencyNetworkRequest());
        pw.println("mSetupDataCallAnomalyReport=" + mSetupDataCallAnomalyReportThreshold);
        pw.println("mNetworkUnwantedAnomalyReport=" + mNetworkUnwantedAnomalyReportThreshold);
        pw.println("mImsReleaseRequestAnomalyReport=" + mImsReleaseRequestAnomalyReportThreshold);
        pw.println("mIsInvalidQnsParamAnomalyReportEnabled="
                + mIsInvalidQnsParamAnomalyReportEnabled);
        pw.println("mNetworkConnectingTimeout=" + mNetworkConnectingTimeout);
        pw.println("mNetworkDisconnectingTimeout=" + mNetworkDisconnectingTimeout);
        pw.println("mNetworkHandoverTimeout=" + mNetworkHandoverTimeout);
        pw.println("mIsApnConfigAnomalyReportEnabled=" + mIsApnConfigAnomalyReportEnabled);
        pw.println("Auto data switch:");
        pw.increaseIndent();
        pw.println("getAutoDataSwitchScoreTolerance=" + getAutoDataSwitchScoreTolerance());
        mAutoDataSwitchNetworkTypeSignalMap.forEach((key, value) -> pw.println(key + ":"
                + Arrays.toString(value)));
        pw.println("getAutoDataSwitchAvailabilityStabilityTimeThreshold="
                + getAutoDataSwitchAvailabilityStabilityTimeThreshold());
        pw.println("getAutoDataSwitchPerformanceStabilityTimeThreshold="
                + getAutoDataSwitchPerformanceStabilityTimeThreshold());
        pw.println("getAutoDataSwitchValidationMaxRetry=" + getAutoDataSwitchValidationMaxRetry());
        pw.decreaseIndent();
        pw.println("Metered APN types=" + mMeteredApnTypes.stream()
                .map(ApnSetting::getApnTypeString).collect(Collectors.joining(",")));
        pw.println("Roaming metered APN types=" + mRoamingMeteredApnTypes.stream()
                .map(ApnSetting::getApnTypeString).collect(Collectors.joining(",")));
        pw.println("Single data network types=" + mSingleDataNetworkTypeList.stream()
                .map(TelephonyManager::getNetworkTypeName).collect(Collectors.joining(",")));
        pw.println("Capabilities exempt from single PDN=" + mCapabilitiesExemptFromSingleDataList
                .stream().map(DataUtils::networkCapabilityToString)
                .collect(Collectors.joining(",")));
        pw.println("mShouldKeepNetworkUpInNonVops=" + mShouldKeepNetworkUpInNonVops);
        pw.println("mEnabledVopsNetworkTypesInNonVops=" + mEnabledVopsNetworkTypesInNonVops);
        pw.println("isPingTestBeforeAutoDataSwitchRequired="
                + isPingTestBeforeAutoDataSwitchRequired());
        pw.println("Unmetered network types=" + String.join(",", mUnmeteredNetworkTypes));
        pw.println("Roaming unmetered network types="
                + String.join(",", mRoamingUnmeteredNetworkTypes));
        pw.println("Bandwidths:");
        pw.increaseIndent();
        mBandwidthMap.forEach((key, value) -> pw.println(key + ":" + value));
        pw.decreaseIndent();
        pw.println("shouldUseDataActivityForRrcDetection="
                + shouldUseDataActivityForRrcDetection());
        pw.println("isTempNotMeteredSupportedByCarrier=" + isTempNotMeteredSupportedByCarrier());
        pw.println("shouldResetDataThrottlingWhenTacChanges="
                + shouldResetDataThrottlingWhenTacChanges());
        pw.println("Data service package name=" + getDataServicePackageName());
        pw.println("Default MTU=" + getDefaultMtu());
        pw.println("TCP buffer sizes by RAT:");
        pw.increaseIndent();
        mTcpBufferSizeMap.forEach((key, value) -> pw.println(key + ":" + value));
        pw.decreaseIndent();
        pw.println("Default TCP buffer sizes=" + getDefaultTcpConfigString());
        pw.println("getImsDeregistrationDelay=" + getImsDeregistrationDelay());
        pw.println("shouldPersistIwlanDataNetworksWhenDataServiceRestarted="
                + shouldPersistIwlanDataNetworksWhenDataServiceRestarted());
        pw.println("Bandwidth estimation source=" + mResources.getString(
                com.android.internal.R.string.config_bandwidthEstimateSource));
        pw.println("isImsDelayTearDownUntilVoiceCallEndEnabled="
                + isImsDelayTearDownUntilVoiceCallEndEnabled());
        pw.println("isEnhancedIwlanHandoverCheckEnabled=" + isEnhancedIwlanHandoverCheckEnabled());
        pw.println("isTetheringProfileDisabledForRoaming="
                + isTetheringProfileDisabledForRoaming());
        pw.println("allowClearInitialAttachDataProfile=" + allowClearInitialAttachDataProfile());
        pw.println("forcedCellularTransportCapabilities=" + getForcedCellularTransportCapabilities()
                .stream().map(DataUtils::networkCapabilityToString)
                .collect(Collectors.joining(",")));
        pw.decreaseIndent();
    }
}<|MERGE_RESOLUTION|>--- conflicted
+++ resolved
@@ -266,15 +266,6 @@
      */
     private boolean mIsApnConfigAnomalyReportEnabled;
 
-<<<<<<< HEAD
-    private @NonNull final Phone mPhone;
-    private @NonNull final String mLogTag;
-
-    @NonNull private final FeatureFlags mFeatureFlags;
-    private @NonNull final CarrierConfigManager mCarrierConfigManager;
-    protected @NonNull PersistableBundle mCarrierConfig = null;
-    protected @NonNull Resources mResources = null;
-=======
     @NonNull
     private final Phone mPhone;
     @NonNull
@@ -284,10 +275,9 @@
     @NonNull
     private final CarrierConfigManager mCarrierConfigManager;
     @NonNull
-    private PersistableBundle mCarrierConfig = null;
-    @NonNull
-    private Resources mResources = null;
->>>>>>> 928ce673
+    protected PersistableBundle mCarrierConfig = null;
+    @NonNull
+    protected Resources mResources = null;
 
     /** The network capability priority map */
     @NonNull
