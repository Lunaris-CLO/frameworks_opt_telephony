--- conflicted
+++ resolved
@@ -458,11 +458,8 @@
         updateBandwidths();
         updateTcpBuffers();
         updateHandoverRules();
-<<<<<<< HEAD
         updateOtherConfigs();
-=======
         updateAutoDataSwitchConfig();
->>>>>>> a67e30b0
 
         log("Carrier config updated. Config is " + (isConfigCarrierSpecific() ? "" : "not ")
                 + "carrier specific.");
