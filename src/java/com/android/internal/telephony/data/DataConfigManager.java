--- conflicted
+++ resolved
@@ -374,21 +374,15 @@
     }
 
     /**
-<<<<<<< HEAD
      * This can be overridden by vendors classes to load other configs.
      */
     protected void updateOtherConfigs() {
     }
 
     /**
-     * Update the configuration.
-     */
-    protected void updateConfig() {
-=======
      * Update the configuration from carrier configs and resources.
      */
-    private void updateCarrierConfig() {
->>>>>>> d4b1056d
+    protected void updateCarrierConfig() {
         if (mCarrierConfigManager != null) {
             mCarrierConfig = mCarrierConfigManager.getConfigForSubId(mPhone.getSubId());
         }
