--- conflicted
+++ resolved
@@ -813,15 +813,11 @@
 
         mAccessNetworksManager = phone.getAccessNetworksManager();
         for (int transport : mAccessNetworksManager.getAvailableTransports()) {
-<<<<<<< HEAD
             mDataServiceManagers.put(transport,
                     TelephonyComponentFactory.getInstance()
                             .inject(DataServiceManager.class.getName())
                             .makeDataServiceManager(phone, looper,
                                     transport));
-=======
-            mDataServiceManagers.put(transport, new DataServiceManager(mPhone, looper, transport));
->>>>>>> 2902968b
         }
         mDataConfigManager = TelephonyComponentFactory.getInstance().inject(
                 DataConfigManager.class.getName())
@@ -2890,13 +2886,8 @@
      * @param cause The disconnect cause.
      * @param tearDownReason The reason the network was torn down
      */
-<<<<<<< HEAD
     protected void onDataNetworkDisconnected(@NonNull DataNetwork dataNetwork,
-            @DataFailureCause int cause) {
-=======
-    private void onDataNetworkDisconnected(@NonNull DataNetwork dataNetwork,
             @DataFailureCause int cause, @TearDownReason int tearDownReason) {
->>>>>>> 2902968b
         logl("onDataNetworkDisconnected: " + dataNetwork + ", cause="
                 + DataFailCause.toString(cause) + "(" + cause + "), tearDownReason="
                 + DataNetwork.tearDownReasonToString(tearDownReason));
