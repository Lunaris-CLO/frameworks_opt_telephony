/*
 * Copyright 2021 The Android Open Source Project
 *
 * Licensed under the Apache License, Version 2.0 (the "License");
 * you may not use this file except in compliance with the License.
 * You may obtain a copy of the License at
 *
 *      http://www.apache.org/licenses/LICENSE-2.0
 *
 * Unless required by applicable law or agreed to in writing, software
 * distributed under the License is distributed on an "AS IS" BASIS,
 * WITHOUT WARRANTIES OR CONDITIONS OF ANY KIND, either express or implied.
 * See the License for the specific language governing permissions and
 * limitations under the License.
 */

package com.android.internal.telephony.data;

import android.annotation.CallbackExecutor;
import android.annotation.IntDef;
import android.annotation.NonNull;
import android.annotation.Nullable;
import android.content.BroadcastReceiver;
import android.content.Context;
import android.content.Intent;
import android.content.IntentFilter;
import android.net.LinkProperties;
import android.net.NetworkAgent;
import android.net.NetworkCapabilities;
import android.net.NetworkPolicyManager;
import android.net.NetworkPolicyManager.SubscriptionCallback;
import android.net.NetworkRequest;
import android.net.Uri;
import android.os.AsyncResult;
import android.os.Handler;
import android.os.Looper;
import android.os.Message;
import android.telecom.TelecomManager;
import android.telephony.AccessNetworkConstants;
import android.telephony.AccessNetworkConstants.AccessNetworkType;
import android.telephony.AccessNetworkConstants.RadioAccessNetworkType;
import android.telephony.AccessNetworkConstants.TransportType;
import android.telephony.Annotation.DataActivityType;
import android.telephony.Annotation.DataFailureCause;
import android.telephony.Annotation.NetCapability;
import android.telephony.Annotation.NetworkType;
import android.telephony.Annotation.ValidationStatus;
import android.telephony.AnomalyReporter;
import android.telephony.CarrierConfigManager;
import android.telephony.CellSignalStrength;
import android.telephony.DataFailCause;
import android.telephony.DataSpecificRegistrationInfo;
import android.telephony.NetworkRegistrationInfo;
import android.telephony.NetworkRegistrationInfo.RegistrationState;
import android.telephony.PcoData;
import android.telephony.ServiceState;
import android.telephony.SubscriptionManager;
import android.telephony.SubscriptionManager.OnSubscriptionsChangedListener;
import android.telephony.SubscriptionPlan;
import android.telephony.TelephonyManager;
import android.telephony.TelephonyManager.DataState;
import android.telephony.TelephonyManager.SimState;
import android.telephony.TelephonyRegistryManager;
import android.telephony.data.DataCallResponse;
import android.telephony.data.DataCallResponse.HandoverFailureMode;
import android.telephony.data.DataCallResponse.LinkStatus;
import android.telephony.data.DataProfile;
import android.telephony.ims.ImsException;
import android.telephony.ims.ImsManager;
import android.telephony.ims.ImsReasonInfo;
import android.telephony.ims.ImsRegistrationAttributes;
import android.telephony.ims.ImsStateCallback;
import android.telephony.ims.RegistrationManager;
import android.telephony.ims.feature.ImsFeature;
import android.text.TextUtils;
import android.util.ArrayMap;
import android.util.ArraySet;
import android.util.IndentingPrintWriter;
import android.util.LocalLog;
import android.util.SparseArray;
import android.util.SparseBooleanArray;
import android.util.SparseIntArray;

import com.android.internal.annotations.VisibleForTesting;
import com.android.internal.telephony.Phone;
import com.android.internal.telephony.PhoneConstants;
import com.android.internal.telephony.SlidingWindowEventCounter;
import com.android.internal.telephony.TelephonyComponentFactory;
import com.android.internal.telephony.data.AccessNetworksManager.AccessNetworksManagerCallback;
import com.android.internal.telephony.data.DataConfigManager.DataConfigManagerCallback;
import com.android.internal.telephony.data.DataEvaluation.DataAllowedReason;
import com.android.internal.telephony.data.DataEvaluation.DataDisallowedReason;
import com.android.internal.telephony.data.DataEvaluation.DataEvaluationReason;
import com.android.internal.telephony.data.DataNetwork.DataNetworkCallback;
import com.android.internal.telephony.data.DataNetwork.TearDownReason;
import com.android.internal.telephony.data.DataProfileManager.DataProfileManagerCallback;
import com.android.internal.telephony.data.DataRetryManager.DataHandoverRetryEntry;
import com.android.internal.telephony.data.DataRetryManager.DataRetryEntry;
import com.android.internal.telephony.data.DataRetryManager.DataRetryManagerCallback;
import com.android.internal.telephony.data.DataRetryManager.DataSetupRetryEntry;
import com.android.internal.telephony.data.DataSettingsManager.DataSettingsManagerCallback;
import com.android.internal.telephony.data.DataStallRecoveryManager.DataStallRecoveryManagerCallback;
import com.android.internal.telephony.data.LinkBandwidthEstimator.LinkBandwidthEstimatorCallback;
import com.android.internal.telephony.ims.ImsResolver;
import com.android.internal.telephony.util.TelephonyUtils;
import com.android.telephony.Rlog;

import java.io.FileDescriptor;
import java.io.PrintWriter;
import java.lang.annotation.Retention;
import java.lang.annotation.RetentionPolicy;
import java.util.ArrayList;
import java.util.Arrays;
import java.util.Collection;
import java.util.Collections;
import java.util.Comparator;
import java.util.Iterator;
import java.util.LinkedList;
import java.util.List;
import java.util.Locale;
import java.util.Map;
import java.util.Objects;
import java.util.Set;
import java.util.UUID;
import java.util.concurrent.Executor;
import java.util.concurrent.TimeUnit;
import java.util.function.Function;
import java.util.stream.Collectors;

/**
 * DataNetworkController in the central module of the telephony data stack. It is responsible to
 * create and manage all the mobile data networks. It is per-SIM basis which means for DSDS devices,
 * there will be two DataNetworkController instances. Unlike the Android 12 DcTracker, which is
 * designed to be per-transport (i.e. cellular, IWLAN), DataNetworkController is designed to handle
 * data networks on both cellular and IWLAN.
 */
public class DataNetworkController extends Handler {
    private static final boolean VDBG = false;

    /** Event for adding a network request. */
    private static final int EVENT_ADD_NETWORK_REQUEST = 2;

    /** Event for removing a network request. */
    private static final int EVENT_REMOVE_NETWORK_REQUEST = 3;

    /** Event for SRVCC state changed. */
    private static final int EVENT_SRVCC_STATE_CHANGED = 4;

    /** Re-evaluate all unsatisfied network requests. */
    public static final int EVENT_REEVALUATE_UNSATISFIED_NETWORK_REQUESTS = 5;

    /** Event for packet switch restricted enabled by network. */
    private static final int EVENT_PS_RESTRICT_ENABLED = 6;

    /** Event for packet switch restricted disabled by network. */
    private static final int EVENT_PS_RESTRICT_DISABLED = 7;

    /** Event for data service binding changed. */
    private static final int EVENT_DATA_SERVICE_BINDING_CHANGED = 8;

    /** Event for SIM state changed. */
    private static final int EVENT_SIM_STATE_CHANGED = 9;

    /** Event for tearing down all cellular data networks. */
    private static final int EVENT_TEAR_DOWN_ALL_CELLULAR_DATA_NETWORKS = 12;

    /** Event for registering data network controller callback. */
    private static final int EVENT_REGISTER_DATA_NETWORK_CONTROLLER_CALLBACK = 13;

    /** Event for unregistering data network controller callback. */
    private static final int EVENT_UNREGISTER_DATA_NETWORK_CONTROLLER_CALLBACK = 14;

    /** Event for subscription info changed. */
    private static final int EVENT_SUBSCRIPTION_CHANGED = 15;

    /** Event for re-evaluating existing data networks. */
    private static final int EVENT_REEVALUATE_EXISTING_DATA_NETWORKS = 16;

    /** Event for data RAT or registration state changed. */
    private static final int EVENT_SERVICE_STATE_CHANGED = 17;

    /** Event for voice call ended. */
    private static final int EVENT_VOICE_CALL_ENDED = 18;

    /** Event for registering all events. */
    private static final int EVENT_REGISTER_ALL_EVENTS = 19;

    /** Event for emergency call started or ended. */
    private static final int EVENT_EMERGENCY_CALL_CHANGED = 20;

    /** Event for evaluating preferred transport. */
    private static final int EVENT_EVALUATE_PREFERRED_TRANSPORT = 21;

    /** Event for subscription plans changed. */
    private static final int EVENT_SUBSCRIPTION_PLANS_CHANGED = 22;

    /** Event for unmetered or congested subscription override. */
    private static final int EVENT_SUBSCRIPTION_OVERRIDE = 23;

    /** Event for slice config changed. */
    private static final int EVENT_SLICE_CONFIG_CHANGED = 24;

    /** Event for tracking area code changed. */
    private static final int EVENT_TAC_CHANGED = 25;

    /** The supported IMS features. This is for IMS graceful tear down support. */
    private static final Collection<Integer> SUPPORTED_IMS_FEATURES =
            List.of(ImsFeature.FEATURE_MMTEL, ImsFeature.FEATURE_RCS);

    /** The maximum number of previously connected data networks for debugging purposes. */
    private static final int MAX_HISTORICAL_CONNECTED_DATA_NETWORKS = 10;

    /**
     * The delay in milliseconds to re-evaluate preferred transport when handover failed and
     * fallback to source.
     */
    private static final long REEVALUATE_PREFERRED_TRANSPORT_DELAY_MILLIS =
            TimeUnit.SECONDS.toMillis(3);

    /** The delay in milliseconds to re-evaluate unsatisfied network requests after call end. */
    private static final long REEVALUATE_UNSATISFIED_NETWORK_REQUESTS_AFTER_CALL_END_DELAY_MILLIS =
            TimeUnit.MILLISECONDS.toMillis(500);

    /** The delay in milliseconds to re-evaluate unsatisfied network requests after TAC changes. */
    private static final long REEVALUATE_UNSATISFIED_NETWORK_REQUESTS_TAC_CHANGED_DELAY_MILLIS =
            TimeUnit.MILLISECONDS.toMillis(100);

    /**
     * The delay in milliseconds to re-evaluate unsatisfied network requests after network request
     * detached.
     */
    private static final long REEVALUATE_UNSATISFIED_NETWORK_REQUESTS_AFTER_DETACHED_DELAY_MILLIS =
            TimeUnit.SECONDS.toMillis(1);

    protected final Phone mPhone;
    private final String mLogTag;
    private final LocalLog mLocalLog = new LocalLog(128);

    protected final @NonNull DataConfigManager mDataConfigManager;
    private final @NonNull DataSettingsManager mDataSettingsManager;
    protected final @NonNull DataProfileManager mDataProfileManager;
    private final @NonNull DataStallRecoveryManager mDataStallRecoveryManager;
    protected final @NonNull AccessNetworksManager mAccessNetworksManager;
    protected final @NonNull DataRetryManager mDataRetryManager;
    private final @NonNull ImsManager mImsManager;
    private final @NonNull TelecomManager mTelecomManager;
    private final @NonNull NetworkPolicyManager mNetworkPolicyManager;
    protected final @NonNull SparseArray<DataServiceManager> mDataServiceManagers =
            new SparseArray<>();

    /** The subscription index associated with this data network controller. */
    protected int mSubId = SubscriptionManager.INVALID_SUBSCRIPTION_ID;

    /** The current service state of the device. */
    // Note that keeping a copy here instead of directly using ServiceStateTracker.getServiceState()
    // is intended for detecting the delta.
    protected @NonNull ServiceState mServiceState;

    /** The list of SubscriptionPlans, updated when initialized and when plans are changed. */
    private final @NonNull List<SubscriptionPlan> mSubscriptionPlans = new ArrayList<>();

    /**
     * The set of network types an unmetered override applies to, set by onSubscriptionOverride
     * and cleared when the device is rebooted or the override expires.
     */
    private final @NonNull @NetworkType Set<Integer> mUnmeteredOverrideNetworkTypes =
            new ArraySet<>();

    /**
     * The set of network types a congested override applies to, set by onSubscriptionOverride
     * and cleared when the device is rebooted or the override expires.
     */
    private final @NonNull @NetworkType Set<Integer> mCongestedOverrideNetworkTypes =
            new ArraySet<>();

    /**
     * The list of all network requests.
     */
    private final @NonNull NetworkRequestList mAllNetworkRequestList = new NetworkRequestList();

    /**
     * The current data network list, including the ones that are connected, connecting, or
     * disconnecting.
     */
    protected final @NonNull List<DataNetwork> mDataNetworkList = new ArrayList<>();

    /** {@code true} indicating at least one cellular data network exists. */
    private boolean mAnyCellularDataNetworkExisting;

    /**
     * Contain the last 10 data networks that were connected. This is for debugging purposes only.
     */
    private final @NonNull List<DataNetwork> mPreviousConnectedDataNetworkList = new ArrayList<>();

    /**
     * The internet data network state. Note that this is the best effort if more than one
     * data network supports internet.
     */
    private @DataState int mInternetDataNetworkState = TelephonyManager.DATA_DISCONNECTED;

    /**
     * The IMS data network state. For now this is just for debugging purposes.
     */
    private @DataState int mImsDataNetworkState = TelephonyManager.DATA_DISCONNECTED;

    /** Overall aggregated link status from internet data networks. */
    private @LinkStatus int mInternetLinkStatus = DataCallResponse.LINK_STATUS_UNKNOWN;

    /** Data network controller callbacks. */
    private final @NonNull Set<DataNetworkControllerCallback> mDataNetworkControllerCallbacks =
            new ArraySet<>();

    /** Indicates if packet switch data is restricted by the cellular network. */
    private boolean mPsRestricted = false;

    /** Indicates if NR advanced is allowed by PCO. */
    private boolean mNrAdvancedCapableByPco = false;

    /** Indicates if srvcc is going on. */
    private boolean mIsSrvccHandoverInProcess = false;

    /**
     * Indicates if the data services are bound. Key if the transport type, and value is the boolean
     * indicating service is bound or not.
     */
    private final @NonNull SparseBooleanArray mDataServiceBound = new SparseBooleanArray();

    /** SIM state. */
    protected @SimState int mSimState = TelephonyManager.SIM_STATE_UNKNOWN;

    /** Data activity. */
    private @DataActivityType int mDataActivity = TelephonyManager.DATA_ACTIVITY_NONE;

    /**
     * IMS state callbacks. Key is the IMS feature, value is the callback.
     */
    private final @NonNull SparseArray<ImsStateCallback> mImsStateCallbacks = new SparseArray<>();

    /**
     * The transport on which IMS features are registered. Key is the IMS feature, value is the
     * transport. Unregistered IMS features are removed from the set.
     */
    private final @NonNull SparseIntArray mRegisteredImsFeaturesTransport = new SparseIntArray(2);

    /** IMS feature package names. Key is the IMS feature, value is the package name. */
    private final @NonNull SparseArray<String> mImsFeaturePackageName = new SparseArray<>();

    /**
     * Networks that are pending IMS de-registration. Key is the data network, value is the function
     * to tear down the network.
     */
    private final @NonNull Map<DataNetwork, Runnable> mPendingImsDeregDataNetworks =
            new ArrayMap<>();

    /**
     * IMS feature registration callback. The key is the IMS feature, the value is the registration
     * callback. When new SIM inserted, the old callbacks associated with the old subscription index
     * will be unregistered.
     */
    private final @NonNull SparseArray<RegistrationManager.RegistrationCallback>
            mImsFeatureRegistrationCallbacks = new SparseArray<>();

    /** The counter to detect back to back release/request IMS network. */
    private @NonNull SlidingWindowEventCounter mImsThrottleCounter;
    /** Event counter for unwanted network within time window, is used to trigger anomaly report. */
    private @NonNull SlidingWindowEventCounter mNetworkUnwantedCounter;
    /** Event counter for WLAN setup data failure within time window to trigger anomaly report. */
    private @NonNull SlidingWindowEventCounter mSetupDataCallWlanFailureCounter;
    /** Event counter for WWAN setup data failure within time window to trigger anomaly report. */
    private @NonNull SlidingWindowEventCounter mSetupDataCallWwanFailureCounter;

    /**
     * {@code true} if {@link #tearDownAllCellularDataNetworks(int)} was invoked and waiting for all
     * networks torn down.
     */
    private boolean mPendingTearDownAllCellularNetworks = false;

    /**
     * The capabilities of the latest released IMS request. To detect back to back release/request
     * IMS network.
     */
    private int[] mLastReleasedImsRequestCapabilities;

    /** True after try to release an IMS network; False after try to request an IMS network. */
    private boolean mLastImsOperationIsRelease;

    /** The broadcast receiver. */
    private final BroadcastReceiver mIntentReceiver = new BroadcastReceiver() {
        @Override
        public void onReceive(Context context, Intent intent) {
            switch(intent.getAction()) {
                case TelephonyManager.ACTION_SIM_CARD_STATE_CHANGED:
                case TelephonyManager.ACTION_SIM_APPLICATION_STATE_CHANGED:
                    if (mPhone.getPhoneId() == intent.getIntExtra(
                            SubscriptionManager.EXTRA_SLOT_INDEX,
                            SubscriptionManager.INVALID_SIM_SLOT_INDEX)) {
                        int simState = intent.getIntExtra(TelephonyManager.EXTRA_SIM_STATE,
                                TelephonyManager.SIM_STATE_UNKNOWN);
                        sendMessage(obtainMessage(EVENT_SIM_STATE_CHANGED, simState, 0));
                    }
            }
        }
    };

    /**
     * The sorted network request list by priority. The highest priority network request stays at
     * the head of the list. The highest priority is 100, the lowest is 0.
     *
     * Note this list is not thread-safe. Do not access the list from different threads.
     */
    @VisibleForTesting
    public static class NetworkRequestList extends LinkedList<TelephonyNetworkRequest> {
        /**
         * Constructor
         */
        public NetworkRequestList() {
        }

        /**
         * Copy constructor
         *
         * @param requestList The network request list.
         */
        public NetworkRequestList(@NonNull NetworkRequestList requestList) {
            addAll(requestList);
        }

        /**
         * Constructor
         *
         * @param requestList The network request list.
         */
        public NetworkRequestList(@NonNull List<TelephonyNetworkRequest> requestList) {
            addAll(requestList);
        }

        /**
         * Constructor
         *
         * @param newRequest The initial request of the list.
         */
        public NetworkRequestList(@NonNull TelephonyNetworkRequest newRequest) {
            this();
            add(newRequest);
        }

        /**
         * Add the network request to the list. Note that the item will be inserted to the position
         * based on the priority.
         *
         * @param newRequest The network request to be added.
         * @return {@code true} if added successfully. {@code false} if the request already exists.
         */
        @Override
        public boolean add(@NonNull TelephonyNetworkRequest newRequest) {
            int index = 0;
            while (index < size()) {
                TelephonyNetworkRequest networkRequest = get(index);
                if (networkRequest.equals(newRequest)) {
                    return false;   // Do not allow duplicate
                }
                if (newRequest.getPriority() > networkRequest.getPriority()) {
                    break;
                }
                index++;
            }
            super.add(index, newRequest);
            return true;
        }

        @Override
        public void add(int index, @NonNull TelephonyNetworkRequest newRequest) {
            throw new UnsupportedOperationException("Insertion to certain position is illegal.");
        }

        @Override
        public boolean addAll(Collection<? extends TelephonyNetworkRequest> requests) {
            for (TelephonyNetworkRequest networkRequest : requests) {
                add(networkRequest);
            }
            return true;
        }

        /**
         * Get the first network request that contains all the provided network capabilities.
         *
         * @param netCaps The network capabilities.
         * @return The first network request in the list that contains all the provided
         * capabilities.
         */
        public @Nullable TelephonyNetworkRequest get(@NonNull @NetCapability int[] netCaps) {
            int index = 0;
            while (index < size()) {
                TelephonyNetworkRequest networkRequest = get(index);
                // Check if any network requests contains all the provided capabilities.
                if (Arrays.stream(networkRequest.getCapabilities())
                        .boxed()
                        .collect(Collectors.toSet())
                        .containsAll(Arrays.stream(netCaps).boxed()
                                .collect(Collectors.toList()))) {
                    return networkRequest;
                }
                index++;
            }
            return null;
        }

        /**
         * Check if any network request is requested by the specified package.
         *
         * @param packageName The package name.
         * @return {@code true} if any request is originated from the specified package.
         */
        public boolean hasNetworkRequestsFromPackage(@NonNull String packageName) {
            for (TelephonyNetworkRequest networkRequest : this) {
                if (packageName.equals(
                        networkRequest.getNativeNetworkRequest().getRequestorPackageName())) {
                    return true;
                }
            }
            return false;
        }

        @Override
        public String toString() {
            return "[NetworkRequestList: size=" + size() + (size() > 0 ? ", leading by "
                    + get(0) : "") + "]";
        }

        /**
         * Dump the network request list.
         *
         * @param pw print writer.
         */
        public void dump(IndentingPrintWriter pw) {
            pw.increaseIndent();
            for (TelephonyNetworkRequest networkRequest : this) {
                pw.println(networkRequest);
            }
            pw.decreaseIndent();
        }
    }

    /**
     * The data network controller callback. Note this is only used for passing information
     * internally in the data stack, should not be used externally.
     */
    public static class DataNetworkControllerCallback extends DataCallback {
        /**
         * Constructor
         *
         * @param executor The executor of the callback.
         */
        public DataNetworkControllerCallback(@NonNull @CallbackExecutor Executor executor) {
            super(executor);
        }

        /**
         * Called when internet data network validation status changed.
         *
         * @param validationStatus The validation status.
         */
        public void onInternetDataNetworkValidationStatusChanged(
                @ValidationStatus int validationStatus) {}

        /**
         * Called when internet data network is connected.
         *
         * @param internetNetworks The connected internet data network. It should be only one in
         *                         most of the cases.
         */
        public void onInternetDataNetworkConnected(@NonNull List<DataNetwork> internetNetworks) {}

        /**
         * Called when data network is connected.
         *
         * @param transport Transport for the connected network.
         * @param dataProfile The data profile of the connected data network.
         */
        public void onDataNetworkConnected(@TransportType int transport,
                @NonNull DataProfile dataProfile) {}

        /** Called when internet data network is disconnected. */
        public void onInternetDataNetworkDisconnected() {}

        /**
         * Called when any cellular data network existing status changed.
         *
         * @param anyCellularDataExisting {@code true} indicating there is at least one data network
         * sustained by cellular existing regardless of its state. {@code false} indicating all
         * cellular data networks are disconnected.
         */
        public void onAnyCellularDataNetworkExistingChanged(boolean anyCellularDataExisting) {}

        /**
         * Called when {@link SubscriptionPlan}s change or an unmetered or congested subscription
         * override is set.
         */
        public void onSubscriptionPlanOverride() {}

        /**
         * Called when the physical link status changed.
         *
         * @param status The latest link status.
         */
        public void onPhysicalLinkStatusChanged(@LinkStatus int status) {}

        /**
         * Called when NR advanced capable by PCO changed.
         *
         * @param nrAdvancedCapable {@code true} if at least one of the data network is NR advanced
         * capable.
         */
        public void onNrAdvancedCapableByPcoChanged(boolean nrAdvancedCapable) {}

        /**
         * Called when data service is bound.
         *
         * @param transport The transport of the data service.
         */
        public void onDataServiceBound(@TransportType int transport) {}

        /**
         * Called when SIM load state changed.
         *
         * @param simState The current SIM state
         */
        public void onSimStateChanged(@SimState int simState) {}
    }

    /**
     * This class represent a rule allowing or disallowing handover between IWLAN and cellular
     * networks.
     *
     * @see CarrierConfigManager#KEY_IWLAN_HANDOVER_POLICY_STRING_ARRAY
     */
    public static class HandoverRule {
        @Retention(RetentionPolicy.SOURCE)
        @IntDef(prefix = {"RULE_TYPE_"},
                value = {
                        RULE_TYPE_ALLOWED,
                        RULE_TYPE_DISALLOWED,
                })
        public @interface HandoverRuleType {}

        /** Indicating this rule is for allowing handover. */
        public static final int RULE_TYPE_ALLOWED = 1;

        /** Indicating this rule is for disallowing handover. */
        public static final int RULE_TYPE_DISALLOWED = 2;

        private static final String RULE_TAG_SOURCE_ACCESS_NETWORKS = "source";

        private static final String RULE_TAG_TARGET_ACCESS_NETWORKS = "target";

        private static final String RULE_TAG_TYPE = "type";

        private static final String RULE_TAG_CAPABILITIES = "capabilities";

        private static final String RULE_TAG_ROAMING = "roaming";

        /** Handover rule type. */
        public final @HandoverRuleType int type;

        /** The applicable source access networks for handover. */
        public final @NonNull @RadioAccessNetworkType Set<Integer> sourceAccessNetworks;

        /** The applicable target access networks for handover. */
        public final @NonNull @RadioAccessNetworkType Set<Integer> targetAccessNetworks;

        /**
         * The network capabilities to any of which this handover rule applies.
         * If is empty, then capability is ignored as a rule matcher.
         */
        public final @NonNull @NetCapability Set<Integer> networkCapabilities;

        /** {@code true} indicates this policy is only applicable when the device is roaming. */
        public final boolean isOnlyForRoaming;

        /**
         * Constructor
         *
         * @param ruleString The rule in string format.
         *
         * @see CarrierConfigManager#KEY_IWLAN_HANDOVER_POLICY_STRING_ARRAY
         */
        public HandoverRule(@NonNull String ruleString) {
            if (TextUtils.isEmpty(ruleString)) {
                throw new IllegalArgumentException("illegal rule " + ruleString);
            }

            Set<Integer> source = null, target = null, capabilities = Collections.emptySet();
            int type = 0;
            boolean roaming = false;

            ruleString = ruleString.trim().toLowerCase(Locale.ROOT);
            String[] expressions = ruleString.split("\\s*,\\s*");
            for (String expression : expressions) {
                String[] tokens = expression.trim().split("\\s*=\\s*");
                if (tokens.length != 2) {
                    throw new IllegalArgumentException("illegal rule " + ruleString + ", tokens="
                            + Arrays.toString(tokens));
                }
                String key = tokens[0].trim();
                String value = tokens[1].trim();
                try {
                    switch (key) {
                        case RULE_TAG_SOURCE_ACCESS_NETWORKS:
                            source = Arrays.stream(value.split("\\s*\\|\\s*"))
                                    .map(String::trim)
                                    .map(AccessNetworkType::fromString)
                                    .collect(Collectors.toSet());
                            break;
                        case RULE_TAG_TARGET_ACCESS_NETWORKS:
                            target = Arrays.stream(value.split("\\s*\\|\\s*"))
                                    .map(String::trim)
                                    .map(AccessNetworkType::fromString)
                                    .collect(Collectors.toSet());
                            break;
                        case RULE_TAG_TYPE:
                            if (value.toLowerCase(Locale.ROOT).equals("allowed")) {
                                type = RULE_TYPE_ALLOWED;
                            } else if (value.toLowerCase(Locale.ROOT).equals("disallowed")) {
                                type = RULE_TYPE_DISALLOWED;
                            } else {
                                throw new IllegalArgumentException("unexpected rule type " + value);
                            }
                            break;
                        case RULE_TAG_CAPABILITIES:
                            capabilities = DataUtils.getNetworkCapabilitiesFromString(value);
                            break;
                        case RULE_TAG_ROAMING:
                            roaming = Boolean.parseBoolean(value);
                            break;
                        default:
                            throw new IllegalArgumentException("unexpected key " + key);
                    }
                } catch (Exception e) {
                    e.printStackTrace();
                    throw new IllegalArgumentException("illegal rule \"" + ruleString + "\", e="
                            + e);
                }
            }

            if (source == null || target == null || source.isEmpty() || target.isEmpty()) {
                throw new IllegalArgumentException("Need to specify both source and target. "
                        + "\"" + ruleString + "\"");
            }

            if (source.contains(AccessNetworkType.UNKNOWN) && type != RULE_TYPE_DISALLOWED) {
                throw new IllegalArgumentException("Unknown access network can be only specified in"
                        + " the disallowed rule. \"" + ruleString + "\"");
            }

            if (target.contains(AccessNetworkType.UNKNOWN)) {
                throw new IllegalArgumentException("Target access networks contains unknown. "
                        + "\"" + ruleString + "\"");
            }

            if (type == 0) {
                throw new IllegalArgumentException("Rule type is not specified correctly. "
                        + "\"" + ruleString + "\"");
            }

            if (capabilities != null && capabilities.contains(-1)) {
                throw new IllegalArgumentException("Network capabilities contains unknown. "
                            + "\"" + ruleString + "\"");
            }

            if (!source.contains(AccessNetworkType.IWLAN)
                    && !target.contains(AccessNetworkType.IWLAN)) {
                throw new IllegalArgumentException("IWLAN must be specified in either source or "
                        + "target access networks.\"" + ruleString + "\"");
            }

            sourceAccessNetworks = source;
            targetAccessNetworks = target;
            this.type = type;
            networkCapabilities = capabilities;
            isOnlyForRoaming = roaming;
        }

        @Override
        public String toString() {
            return "[HandoverRule: type=" + (type == RULE_TYPE_ALLOWED ? "allowed"
                    : "disallowed") + ", source=" + sourceAccessNetworks.stream()
                    .map(AccessNetworkType::toString).collect(Collectors.joining("|"))
                    + ", target=" + targetAccessNetworks.stream().map(AccessNetworkType::toString)
                    .collect(Collectors.joining("|")) + ", isRoaming=" + isOnlyForRoaming
                    + ", capabilities=" + DataUtils.networkCapabilitiesToString(networkCapabilities)
                    + "]";
        }
    }

    /**
     * Called when "Data During calls" preference is changed
     *
     * @param enabled change in preference.
     */
    protected void onDataDuringVoiceCallChanged(boolean enabled) {
    }

    protected void onDataEnabledChanged(boolean enabled,
            @TelephonyManager.DataEnabledChangedReason int reason) {
        // If mobile data is enabled by the user, evaluate the unsatisfied network
        // requests and then attempt to setup data networks to satisfy them.
        // If mobile data is disabled, evaluate the existing data networks and
        // see if they need to be torn down.
        logl("onDataEnabledChanged: enabled=" + enabled + " reason="+reason);
        sendMessage(obtainMessage(enabled
                        ? EVENT_REEVALUATE_UNSATISFIED_NETWORK_REQUESTS
                        : EVENT_REEVALUATE_EXISTING_DATA_NETWORKS,
                DataEvaluationReason.DATA_ENABLED_CHANGED));
    }

    protected void onDataRoamingEnabledChanged(boolean enabled) {
        // If data roaming is enabled by the user, evaluate the unsatisfied network
        // requests and then attempt to setup data networks to satisfy them.
        // If data roaming is disabled, evaluate the existing data networks and
        // see if they need to be torn down.
        logl("onDataRoamingEnabledChanged: enabled=" + enabled);
        sendMessage(obtainMessage(enabled
                        ? EVENT_REEVALUATE_UNSATISFIED_NETWORK_REQUESTS
                        : EVENT_REEVALUATE_EXISTING_DATA_NETWORKS,
                DataEvaluationReason.ROAMING_ENABLED_CHANGED));
    }

    /**
     * Constructor
     *
     * @param phone The phone instance.
     * @param looper The looper to be used by the handler. Currently the handler thread is the
     * phone process's main thread.
     */
    public DataNetworkController(@NonNull Phone phone, @NonNull Looper looper) {
        super(looper);
        mPhone = phone;
        mLogTag = "DNC-" + mPhone.getPhoneId();
        log("DataNetworkController created.");

        mAccessNetworksManager = phone.getAccessNetworksManager();
        mDataServiceManagers.put(AccessNetworkConstants.TRANSPORT_TYPE_WWAN,
                TelephonyComponentFactory.getInstance()
                        .inject(DataServiceManager.class.getName())
                        .makeDataServiceManager(mPhone, looper,
                                AccessNetworkConstants.TRANSPORT_TYPE_WWAN));
        if (!mAccessNetworksManager.isInLegacyMode()) {
            mDataServiceManagers.put(AccessNetworkConstants.TRANSPORT_TYPE_WLAN,
                    TelephonyComponentFactory.getInstance()
                            .inject(DataServiceManager.class.getName())
                            .makeDataServiceManager(mPhone, looper,
                                    AccessNetworkConstants.TRANSPORT_TYPE_WLAN));
        }

        mDataConfigManager = TelephonyComponentFactory.getInstance().inject(
                DataConfigManager.class.getName())
                .makeDataConfigManager(mPhone, looper);

        // ========== Anomaly counters ==========
        mImsThrottleCounter = new SlidingWindowEventCounter(
                mDataConfigManager.getAnomalyImsReleaseRequestThreshold().timeWindow,
                mDataConfigManager.getAnomalyImsReleaseRequestThreshold().eventNumOccurrence);
        mNetworkUnwantedCounter = new SlidingWindowEventCounter(
                mDataConfigManager.getAnomalyNetworkUnwantedThreshold().timeWindow,
                mDataConfigManager.getAnomalyNetworkUnwantedThreshold().eventNumOccurrence);
        mSetupDataCallWlanFailureCounter = new SlidingWindowEventCounter(
                mDataConfigManager.getAnomalySetupDataCallThreshold().timeWindow,
                mDataConfigManager.getAnomalySetupDataCallThreshold().eventNumOccurrence);
        mSetupDataCallWwanFailureCounter = new SlidingWindowEventCounter(
                mDataConfigManager.getAnomalySetupDataCallThreshold().timeWindow,
                mDataConfigManager.getAnomalySetupDataCallThreshold().eventNumOccurrence);
        // ========================================

        mDataSettingsManager = TelephonyComponentFactory.getInstance().inject(
                DataSettingsManager.class.getName())
                .makeDataSettingsManager(mPhone, this, looper,
                        new DataSettingsManagerCallback(this::post) {
                            @Override
                            public void onDataEnabledChanged(boolean enabled,
                                    @TelephonyManager.DataEnabledChangedReason int reason,
                                    @NonNull String callingPackage) {
                                DataNetworkController.this.onDataEnabledChanged(enabled, reason);
                            }
                            @Override
                            public void onDataEnabledOverrideChanged(boolean enabled,
                                    @TelephonyManager.MobileDataPolicy int policy) {
                                // If data enabled override is enabled by the user, evaluate the
                                // unsatisfied network requests and then attempt to setup data
                                // networks to satisfy them. If data enabled override is disabled,
                                // evaluate the existing data networks and see if they need to be
                                // torn down.
                                logl("onDataEnabledOverrideChanged: enabled=" + enabled);
                                sendMessage(obtainMessage(enabled
                                                ? EVENT_REEVALUATE_UNSATISFIED_NETWORK_REQUESTS
                                                : EVENT_REEVALUATE_EXISTING_DATA_NETWORKS,
                                        DataEvaluationReason.DATA_ENABLED_OVERRIDE_CHANGED));

                                // Attempt to evaluate if smart temporay DDS switch needs to work.
                                if (policy == TelephonyManager
                                        .MOBILE_DATA_POLICY_DATA_ON_NON_DEFAULT_DURING_VOICE_CALL) {
                                    onDataDuringVoiceCallChanged(enabled);
                                }
                            }
                            @Override
                            public void onDataRoamingEnabledChanged(boolean enabled) {
                                DataNetworkController.this.onDataRoamingEnabledChanged(enabled);
                            }
                        });
        mDataProfileManager = TelephonyComponentFactory.getInstance().inject(
                DataProfileManager.class.getName())
                .makeDataProfileManager(mPhone, this, mDataServiceManagers
                                .get(AccessNetworkConstants.TRANSPORT_TYPE_WWAN), looper,
                        new DataProfileManagerCallback(this::post) {
                            @Override
                            public void onDataProfilesChanged() {
                                sendMessage(
                                        obtainMessage(EVENT_REEVALUATE_EXISTING_DATA_NETWORKS,
                                        DataEvaluationReason.DATA_PROFILES_CHANGED));
                                sendMessage(
                                        obtainMessage(EVENT_REEVALUATE_UNSATISFIED_NETWORK_REQUESTS,
                                        DataEvaluationReason.DATA_PROFILES_CHANGED));
                            }
                        });
        mDataStallRecoveryManager = new DataStallRecoveryManager(mPhone, this, mDataServiceManagers
                .get(AccessNetworkConstants.TRANSPORT_TYPE_WWAN), looper,
                new DataStallRecoveryManagerCallback(this::post) {
                    @Override
                    public void onDataStallReestablishInternet() {
                        DataNetworkController.this.onDataStallReestablishInternet();
                    }
                });
        mDataRetryManager = TelephonyComponentFactory.getInstance().inject(
                DataRetryManager.class.getName())
                .makeDataRetryManager(mPhone, this,
                mDataServiceManagers, looper,
                new DataRetryManagerCallback(this::post) {
                    @Override
                    public void onDataNetworkSetupRetry(
                            @NonNull DataSetupRetryEntry dataSetupRetryEntry) {
                        Objects.requireNonNull(dataSetupRetryEntry);
                        DataNetworkController.this.onDataNetworkSetupRetry(dataSetupRetryEntry);
                    }
                    @Override
                    public void onDataNetworkHandoverRetry(
                            @NonNull DataHandoverRetryEntry dataHandoverRetryEntry) {
                        Objects.requireNonNull(dataHandoverRetryEntry);
                        DataNetworkController.this
                                .onDataNetworkHandoverRetry(dataHandoverRetryEntry);
                    }
                    @Override
                    public void onDataNetworkHandoverRetryStopped(
                            @NonNull DataNetwork dataNetwork) {
                        Objects.requireNonNull(dataNetwork);
                        DataNetworkController.this.onDataNetworkHandoverRetryStopped(dataNetwork);
                    }
                });
        mImsManager = mPhone.getContext().getSystemService(ImsManager.class);
        mNetworkPolicyManager = mPhone.getContext().getSystemService(NetworkPolicyManager.class);
        mTelecomManager = mPhone.getContext().getSystemService(TelecomManager.class);

        // Use the raw one from ServiceStateTracker instead of the combined one from
        // mPhone.getServiceState().
        mServiceState = mPhone.getServiceStateTracker().getServiceState();

        // Instead of calling onRegisterAllEvents directly from the constructor, send the event.
        // The reason is that getImsPhone is null when we are still in the constructor here.
        sendEmptyMessage(EVENT_REGISTER_ALL_EVENTS);
    }

    /**
     * Called when needed to register for all events that data network controller is interested.
     */
    private void onRegisterAllEvents() {
        IntentFilter filter = new IntentFilter();
        filter.addAction(TelephonyManager.ACTION_SIM_CARD_STATE_CHANGED);
        filter.addAction(TelephonyManager.ACTION_SIM_APPLICATION_STATE_CHANGED);
        mPhone.getContext().registerReceiver(mIntentReceiver, filter, null, mPhone);

        mAccessNetworksManager.registerCallback(new AccessNetworksManagerCallback(this::post) {
            @Override
            public void onPreferredTransportChanged(@NetCapability int capability) {
                int preferredTransport = mAccessNetworksManager
                        .getPreferredTransportByNetworkCapability(capability);
                logl("onPreferredTransportChanged: "
                        + DataUtils.networkCapabilityToString(capability) + " preferred on "
                        + AccessNetworkConstants.transportTypeToString(preferredTransport));
                DataNetworkController.this.onEvaluatePreferredTransport(capability);
                if (!hasMessages(EVENT_REEVALUATE_UNSATISFIED_NETWORK_REQUESTS)) {
                    sendMessage(obtainMessage(EVENT_REEVALUATE_UNSATISFIED_NETWORK_REQUESTS,
                            DataEvaluationReason.PREFERRED_TRANSPORT_CHANGED));
                } else {
                    log("onPreferredTransportChanged: Skipped evaluating unsatisfied network "
                            + "requests because another evaluation was already scheduled.");
                }
            }
        });

        mNetworkPolicyManager.registerSubscriptionCallback(new SubscriptionCallback() {
            @Override
            public void onSubscriptionPlansChanged(int subId, SubscriptionPlan[] plans) {
                if (mSubId != subId) return;
                obtainMessage(EVENT_SUBSCRIPTION_PLANS_CHANGED, plans).sendToTarget();
            }

            @Override
            public void onSubscriptionOverride(int subId, int overrideMask, int overrideValue,
                    int[] networkTypes) {
                if (mSubId != subId) return;
                obtainMessage(EVENT_SUBSCRIPTION_OVERRIDE, overrideMask, overrideValue,
                        networkTypes).sendToTarget();
            }
        });

        mPhone.getServiceStateTracker().registerForServiceStateChanged(this,
                EVENT_SERVICE_STATE_CHANGED, null);
        mDataConfigManager.registerCallback(new DataConfigManagerCallback(this::post) {
            @Override
            public void onCarrierConfigChanged() {
                DataNetworkController.this.onCarrierConfigUpdated();
            }
            @Override
            public void onDeviceConfigChanged() {
                DataNetworkController.this.onDeviceConfigUpdated();
            }
        });
        mPhone.getServiceStateTracker().registerForPsRestrictedEnabled(this,
                EVENT_PS_RESTRICT_ENABLED, null);
        mPhone.getServiceStateTracker().registerForPsRestrictedDisabled(this,
                EVENT_PS_RESTRICT_DISABLED, null);
        mPhone.getServiceStateTracker().registerForAreaCodeChanged(this, EVENT_TAC_CHANGED, null);
        mPhone.registerForEmergencyCallToggle(this, EVENT_EMERGENCY_CALL_CHANGED, null);
        mDataServiceManagers.get(AccessNetworkConstants.TRANSPORT_TYPE_WWAN)
                .registerForServiceBindingChanged(this, EVENT_DATA_SERVICE_BINDING_CHANGED);

        if (!mAccessNetworksManager.isInLegacyMode()) {
            mPhone.getServiceStateTracker().registerForServiceStateChanged(this,
                    EVENT_SERVICE_STATE_CHANGED, null);
            mDataServiceManagers.get(AccessNetworkConstants.TRANSPORT_TYPE_WLAN)
                    .registerForServiceBindingChanged(this, EVENT_DATA_SERVICE_BINDING_CHANGED);
        }

        mPhone.getContext().getSystemService(TelephonyRegistryManager.class)
                .addOnSubscriptionsChangedListener(new OnSubscriptionsChangedListener() {
                    @Override
                    public void onSubscriptionsChanged() {
                        sendEmptyMessage(EVENT_SUBSCRIPTION_CHANGED);
                    }
                }, this::post);

        // Register for call ended event for voice/data concurrent not supported case. It is
        // intended to only listen for events from the same phone as most of the telephony modules
        // are designed as per-SIM basis. For DSDS call ended on non-DDS sub, the frameworks relies
        // on service state on DDS sub change from out-of-service to in-service to trigger data
        // retry.
        mPhone.getCallTracker().registerForVoiceCallEnded(this, EVENT_VOICE_CALL_ENDED, null);
        // Check null for devices not supporting FEATURE_TELEPHONY_IMS.
        if (mPhone.getImsPhone() != null) {
            mPhone.getImsPhone().getCallTracker().registerForVoiceCallEnded(
                    this, EVENT_VOICE_CALL_ENDED, null);
        }
        mPhone.mCi.registerForSlicingConfigChanged(this, EVENT_SLICE_CONFIG_CHANGED, null);
        mPhone.mCi.registerForSrvccStateChanged(this, EVENT_SRVCC_STATE_CHANGED, null);

        mPhone.getLinkBandwidthEstimator().registerCallback(
                new LinkBandwidthEstimatorCallback(this::post) {
                    @Override
                    public void onDataActivityChanged(@DataActivityType int dataActivity) {
                        DataNetworkController.this.updateDataActivity();
                    }
                }
        );
    }

    @Override
    public void handleMessage(@NonNull Message msg) {
        AsyncResult ar;
        switch (msg.what) {
            case EVENT_REGISTER_ALL_EVENTS:
                onRegisterAllEvents();
                break;
            case EVENT_ADD_NETWORK_REQUEST:
                onAddNetworkRequest((TelephonyNetworkRequest) msg.obj);
                break;
            case EVENT_REEVALUATE_UNSATISFIED_NETWORK_REQUESTS:
                DataEvaluationReason reason = (DataEvaluationReason) msg.obj;
                onReevaluateUnsatisfiedNetworkRequests(reason);
                break;
            case EVENT_REEVALUATE_EXISTING_DATA_NETWORKS:
                reason = (DataEvaluationReason) msg.obj;
                onReevaluateExistingDataNetworks(reason);
                break;
            case EVENT_REMOVE_NETWORK_REQUEST:
                onRemoveNetworkRequest((TelephonyNetworkRequest) msg.obj);
                break;
            case EVENT_VOICE_CALL_ENDED:
                // In some cases we need to tear down network after call ends. For example, when
                // delay IMS tear down until call ends is turned on.
                sendMessage(obtainMessage(EVENT_REEVALUATE_EXISTING_DATA_NETWORKS,
                        DataEvaluationReason.VOICE_CALL_ENDED));
                // Delay evaluating unsatisfied network requests. In temporary DDS switch case, it
                // takes some time to switch DDS after call end. We do not want to bring up network
                // before switch completes.
                sendMessageDelayed(obtainMessage(EVENT_REEVALUATE_UNSATISFIED_NETWORK_REQUESTS,
                        DataEvaluationReason.VOICE_CALL_ENDED),
                        REEVALUATE_UNSATISFIED_NETWORK_REQUESTS_AFTER_CALL_END_DELAY_MILLIS);
                break;
            case EVENT_SLICE_CONFIG_CHANGED:
                sendMessage(obtainMessage(EVENT_REEVALUATE_UNSATISFIED_NETWORK_REQUESTS,
                        DataEvaluationReason.SLICE_CONFIG_CHANGED));
                break;
            case EVENT_SRVCC_STATE_CHANGED:
                ar = (AsyncResult) msg.obj;
                if (ar.exception == null) {
                    onSrvccStateChanged((int[]) ar.result);
                }
                break;
            case EVENT_PS_RESTRICT_ENABLED:
                mPsRestricted = true;
                break;
            case EVENT_PS_RESTRICT_DISABLED:
                mPsRestricted = false;
                sendMessage(obtainMessage(EVENT_REEVALUATE_UNSATISFIED_NETWORK_REQUESTS,
                        DataEvaluationReason.DATA_RESTRICTED_CHANGED));
                break;
            case EVENT_TAC_CHANGED:
                // Re-evaluate unsatisfied network requests with some delays to let DataRetryManager
                // clears the throttling record.
                sendMessageDelayed(obtainMessage(EVENT_REEVALUATE_UNSATISFIED_NETWORK_REQUESTS,
                        DataEvaluationReason.TAC_CHANGED),
                        REEVALUATE_UNSATISFIED_NETWORK_REQUESTS_TAC_CHANGED_DELAY_MILLIS);
                break;
            case EVENT_DATA_SERVICE_BINDING_CHANGED:
                ar = (AsyncResult) msg.obj;
                int transport = (int) ar.userObj;
                boolean bound = (boolean) ar.result;
                onDataServiceBindingChanged(transport, bound);
                break;
            case EVENT_SIM_STATE_CHANGED:
                int simState = msg.arg1;
                onSimStateChanged(simState);
                break;
            case EVENT_TEAR_DOWN_ALL_CELLULAR_DATA_NETWORKS:
                onTearDownAllCellularDataNetworks(msg.arg1);
                break;
            case EVENT_REGISTER_DATA_NETWORK_CONTROLLER_CALLBACK:
                DataNetworkControllerCallback callback = (DataNetworkControllerCallback) msg.obj;
                mDataNetworkControllerCallbacks.add(callback);
                // Notify upon registering whether cellular data networks currently exist.
                callback.invokeFromExecutor(
                        () -> callback.onAnyCellularDataNetworkExistingChanged(
                                mAnyCellularDataNetworkExisting));
                break;
            case EVENT_UNREGISTER_DATA_NETWORK_CONTROLLER_CALLBACK:
                mDataNetworkControllerCallbacks.remove((DataNetworkControllerCallback) msg.obj);
                break;
            case EVENT_SUBSCRIPTION_CHANGED:
                onSubscriptionChanged();
                break;
            case EVENT_SERVICE_STATE_CHANGED:
                onServiceStateChanged();
                break;
            case EVENT_EMERGENCY_CALL_CHANGED:
                if (mPhone.isInEcm()) {
                    sendMessage(obtainMessage(EVENT_REEVALUATE_EXISTING_DATA_NETWORKS,
                            DataEvaluationReason.EMERGENCY_CALL_CHANGED));
                } else {
                    sendMessage(obtainMessage(EVENT_REEVALUATE_UNSATISFIED_NETWORK_REQUESTS,
                            DataEvaluationReason.EMERGENCY_CALL_CHANGED));
                }
                break;
            case EVENT_EVALUATE_PREFERRED_TRANSPORT:
                onEvaluatePreferredTransport(msg.arg1);
                break;
            case EVENT_SUBSCRIPTION_PLANS_CHANGED:
                SubscriptionPlan[] plans = (SubscriptionPlan[]) msg.obj;
                log("Subscription plans changed: " + Arrays.toString(plans));
                mSubscriptionPlans.clear();
                mSubscriptionPlans.addAll(Arrays.asList(plans));
                mDataNetworkControllerCallbacks.forEach(cb -> cb.invokeFromExecutor(
                        () -> cb.onSubscriptionPlanOverride()));
                break;
            case EVENT_SUBSCRIPTION_OVERRIDE:
                int overrideMask = msg.arg1;
                boolean override = msg.arg2 != 0;
                int[] networkTypes = (int[]) msg.obj;

                if (overrideMask == NetworkPolicyManager.SUBSCRIPTION_OVERRIDE_UNMETERED) {
                    log("Unmetered subscription override: override=" + override
                            + ", networkTypes=" + Arrays.stream(networkTypes)
                            .mapToObj(TelephonyManager::getNetworkTypeName)
                            .collect(Collectors.joining(",")));
                    for (int networkType : networkTypes) {
                        if (override) {
                            mUnmeteredOverrideNetworkTypes.add(networkType);
                        } else {
                            mUnmeteredOverrideNetworkTypes.remove(networkType);
                        }
                    }
                    mDataNetworkControllerCallbacks.forEach(cb -> cb.invokeFromExecutor(
                            () -> cb.onSubscriptionPlanOverride()));
                } else if (overrideMask == NetworkPolicyManager.SUBSCRIPTION_OVERRIDE_CONGESTED) {
                    log("Congested subscription override: override=" + override
                            + ", networkTypes=" + Arrays.stream(networkTypes)
                            .mapToObj(TelephonyManager::getNetworkTypeName)
                            .collect(Collectors.joining(",")));
                    for (int networkType : networkTypes) {
                        if (override) {
                            mCongestedOverrideNetworkTypes.add(networkType);
                        } else {
                            mCongestedOverrideNetworkTypes.remove(networkType);
                        }
                    }
                    mDataNetworkControllerCallbacks.forEach(cb -> cb.invokeFromExecutor(
                            () -> cb.onSubscriptionPlanOverride()));
                } else {
                    loge("Unknown override mask: " + overrideMask);
                }
                break;
            default:
                loge("Unexpected event " + msg.what);
        }
    }

    /**
     * Add a network request, which is originated from the apps. Note that add a network request
     * is not necessarily setting up a {@link DataNetwork}.
     *
     * @param networkRequest Network request
     *
     */
    public void addNetworkRequest(@NonNull TelephonyNetworkRequest networkRequest) {
        sendMessage(obtainMessage(EVENT_ADD_NETWORK_REQUEST, networkRequest));
    }

    /**
     * Called when a network request arrives data network controller.
     *
     * @param networkRequest The network request.
     */
    private void onAddNetworkRequest(@NonNull TelephonyNetworkRequest networkRequest) {
        // To detect IMS back-to-back release-request anomaly event
        if (mLastImsOperationIsRelease) {
            mLastImsOperationIsRelease = false;
            if (Arrays.equals(
                    mLastReleasedImsRequestCapabilities, networkRequest.getCapabilities())
                    && mImsThrottleCounter.addOccurrence()) {
                reportAnomaly(networkRequest.getNativeNetworkRequest().getRequestorPackageName()
                                + " requested with same capabilities "
                                + mImsThrottleCounter.getFrequencyString(),
                        "ead6f8db-d2f2-4ed3-8da5-1d8560fe7daf");
            }
        }
        if (!mAllNetworkRequestList.add(networkRequest)) {
            loge("onAddNetworkRequest: Duplicate network request. " + networkRequest);
        } else {
            log("onAddNetworkRequest: added " + networkRequest);
        }
        if (isPdpRejectRetryOngoing(networkRequest)) {
            loge("onAddNetworkRequest: Pdp reject retry in progress. " + networkRequest);
            return;
        }
        onSatisfyNetworkRequest(networkRequest);
    }

    /**
     * Called when attempting to satisfy a network request. If after evaluation, the network
     * request is determined that can be satisfied, the data network controller will establish
     * the data network. If the network request can't be satisfied, it will remain in the
     * unsatisfied pool until the environment changes.
     *
     * @param networkRequest The network request to be satisfied.
     */
    private void onSatisfyNetworkRequest(@NonNull TelephonyNetworkRequest networkRequest) {
        if (networkRequest.getState() == TelephonyNetworkRequest.REQUEST_STATE_SATISFIED) {
            logv("Already satisfied. " + networkRequest);
            return;
        }

        // Check if there is any existing data network that can satisfy the network request, and
        // attempt to attach if possible.
        if (findCompatibleDataNetworkAndAttach(networkRequest)) {
            return;
        }

        // If no data network can satisfy the requests, then start the evaluation process. Since
        // all the requests in the list have the same capabilities, we can only evaluate one
        // of them.
        DataEvaluation evaluation = evaluateNetworkRequest(networkRequest,
                DataEvaluationReason.NEW_REQUEST);
        if (!evaluation.containsDisallowedReasons()) {
            DataProfile dataProfile = evaluation.getCandidateDataProfile();
            if (dataProfile != null) {
                setupDataNetwork(dataProfile, null,
                        evaluation.getDataAllowedReason());
            }
        } else if (evaluation.contains(DataDisallowedReason.ONLY_ALLOWED_SINGLE_NETWORK)) {
            // Re-evaluate the existing data networks. If this request's priority is higher than
            // the existing data network, the data network will be torn down so this request will
            // get a chance to be satisfied.
            sendMessage(obtainMessage(EVENT_REEVALUATE_EXISTING_DATA_NETWORKS,
                    DataEvaluationReason.SINGLE_DATA_NETWORK_ARBITRATION));
        }
    }

    /**
     * Attempt to attach a network request to an existing data network that can satisfy the
     * network request.
     *
     * @param networkRequest The network request to attach.
     *
     * @return {@code false} if can't find the data network to to satisfy the network request.
     * {@code true} if the network request has been scheduled to attach to the data network.
     * If attach succeeds, the network request's state will be set to
     * {@link TelephonyNetworkRequest#REQUEST_STATE_SATISFIED}. If failed,
     * {@link #onAttachNetworkRequestsFailed(DataNetwork, NetworkRequestList)} will be invoked.
     */
    private boolean findCompatibleDataNetworkAndAttach(
            @NonNull TelephonyNetworkRequest networkRequest) {
        return findCompatibleDataNetworkAndAttach(new NetworkRequestList(networkRequest));
    }

    /**
     * Attempt to attach a network request list to an existing data network that can satisfy all the
     * network requests. Note this method does not support partial attach (i.e. Only attach some
     * of the satisfiable requests to the network). All requests must be satisfied so they can be
     * attached.
     *
     * @param requestList The network request list to attach. It is expected that every network
     * request in this list has the same network capabilities.
     *
     * @return {@code false} if can't find the data network to to satisfy the network requests, even
     * if only one of network request can't be satisfied. {@code true} if the network request
     * has been scheduled to attach to the data network. If attach succeeds, the network request's
     * state will be set to
     * {@link TelephonyNetworkRequest#REQUEST_STATE_SATISFIED}. If failed,
     * {@link #onAttachNetworkRequestsFailed(DataNetwork, NetworkRequestList)} will be invoked.
     */
    private boolean findCompatibleDataNetworkAndAttach(@NonNull NetworkRequestList requestList) {
        // Try to find a data network that can satisfy all the network requests.
        for (DataNetwork dataNetwork : mDataNetworkList) {
            TelephonyNetworkRequest networkRequest = requestList.stream()
                    .filter(request -> !request.canBeSatisfiedBy(
                            dataNetwork.getNetworkCapabilities()))
                    .findAny()
                    .orElse(null);
            // If found any request that can't be satisfied by this data network, continue to try
            // next data network. We must find a data network that can satisfy all the provided
            // network requests.
            if (networkRequest != null) {
                continue;
            }

            // When reaching here, it means this data network can satisfy all the network requests.
            logv("Found a compatible data network " + dataNetwork + ". Attaching "
                    + requestList);
            return dataNetwork.attachNetworkRequests(requestList);
        }
        return false;
    }

    /**
     * @param ss The service state to be checked
     * @param transport The transport is used to determine the data registration state
     *
     * @return {@code true} if data is in service or if voice is in service on legacy CS
     * connections (2G/3G) on the non-DDS. In those cases we attempt to attach PS. We don't try for
     * newer RAT because for those PS attach already occurred.
     */
    private boolean serviceStateAllowsPSAttach(@NonNull ServiceState ss,
            @TransportType int transport) {
        // Use the data registration state from the modem instead of the current data registration
        // state, which can be overridden.
        int nriRegState = getDataRegistrationState(ss, transport);
        if (nriRegState == NetworkRegistrationInfo.REGISTRATION_STATE_HOME
                || nriRegState == NetworkRegistrationInfo.REGISTRATION_STATE_ROAMING) return true;

        // If data is OOS as this device slot is not modem preferred(i.e. not active for internet),
        // attempt to attach PS on 2G/3G if CS connection is available.
        return ss.getVoiceRegState() == ServiceState.STATE_IN_SERVICE
                && mPhone.getPhoneId() != PhoneSwitcher.getInstance().getPreferredDataPhoneId()
                && isLegacyCs(ss.getVoiceNetworkType());
    }

    /**
     * @param voiceNetworkType The voice network type to be checked.
     * @return {@code true} if the network type is on legacy CS connection.
     */
    private boolean isLegacyCs(@NetworkType int voiceNetworkType) {
        int voiceAccessNetworkType = DataUtils.networkTypeToAccessNetworkType(voiceNetworkType);
        return voiceAccessNetworkType == AccessNetworkType.GERAN
                || voiceAccessNetworkType == AccessNetworkType.UTRAN
                || voiceAccessNetworkType == AccessNetworkType.CDMA2000;
    }

    /**
     * @return {@code true} if the network only allows single data network at one time.
     */
    private boolean isOnlySingleDataNetworkAllowed(@TransportType int transport) {
        if (transport == AccessNetworkConstants.TRANSPORT_TYPE_WLAN) return false;

        return mDataConfigManager.getNetworkTypesOnlySupportSingleDataNetwork()
                .contains(getDataNetworkType(transport));
    }

    /**
     * @param capabilities The Network Capabilities to be checked.
     * @return {@code true} if the capabilities contain any capability that's exempt from the single
     * PDN rule.
     */
    private boolean hasCapabilityExemptsFromSinglePdnRule(@NetCapability int[] capabilities) {
        Set<Integer> exemptCapabilities =
                mDataConfigManager.getCapabilitiesExemptFromSingleDataNetwork();
        return Arrays.stream(capabilities).anyMatch(exemptCapabilities::contains);
    }

    /**
     * Evaluate if telephony frameworks would allow data setup for internet in current environment.
     *
     * @return {@code true} if the environment is allowed for internet data. {@code false} if not
     * allowed. For example, if SIM is absent, or airplane mode is on, then data is NOT allowed.
     * This API does not reflect the currently internet data network status. It's possible there is
     * no internet data due to weak cellular signal or network side issue, but internet data is
     * still allowed in this case.
     */
    public boolean isInternetDataAllowed() {
        TelephonyNetworkRequest internetRequest = new TelephonyNetworkRequest(
                new NetworkRequest.Builder()
                        .addCapability(NetworkCapabilities.NET_CAPABILITY_INTERNET)
                        .addTransportType(NetworkCapabilities.TRANSPORT_CELLULAR)
                        .build(), mPhone);
        // If one of the existing networks can satisfy the internet request, then internet is
        // allowed.
        if (mDataNetworkList.stream().anyMatch(dataNetwork -> internetRequest.canBeSatisfiedBy(
                dataNetwork.getNetworkCapabilities()))) {
            return true;
        }

        // If no existing network can satisfy the request, then check if we can possibly setup
        // the internet network.

        DataEvaluation evaluation = evaluateNetworkRequest(internetRequest,
                DataEvaluationReason.EXTERNAL_QUERY);
        if (evaluation.containsOnly(DataDisallowedReason.ONLY_ALLOWED_SINGLE_NETWORK)) {
            // If the only failed reason is only single network allowed, then check if the request
            // can trump the current network.
            return internetRequest.getPriority() > mDataNetworkList.stream()
                    .map(DataNetwork::getPriority)
                    .max(Comparator.comparing(Integer::valueOf))
                    .orElse(0);
        }
        return !evaluation.containsDisallowedReasons();
    }

    /**
     * @return {@code true} if internet is unmetered.
     */
    public boolean isInternetUnmetered() {
        return mDataNetworkList.stream()
                .filter(dataNetwork -> !dataNetwork.isConnecting() && !dataNetwork.isDisconnected())
                .filter(DataNetwork::isInternetSupported)
                .allMatch(dataNetwork -> dataNetwork.getNetworkCapabilities()
                        .hasCapability(NetworkCapabilities.NET_CAPABILITY_NOT_METERED)
                        || dataNetwork.getNetworkCapabilities()
                        .hasCapability(NetworkCapabilities.NET_CAPABILITY_TEMPORARILY_NOT_METERED));
    }

    /**
     * @return {@code true} if all cellular data networks are disconnected.
     */
    public boolean areAllCellularDataDisconnected() {
        List<DataNetwork> cellularNetworks = getCellularDataNetworks();
        if (!cellularNetworks.isEmpty()) {
            log("areAllCellularDataDisconnected false due to: " + cellularNetworks.stream()
                    .map(DataNetwork::name).collect(Collectors.joining(", ")));
        }
        return cellularNetworks.isEmpty();
    }

    /**
     * @return List of the reasons why internet data is not allowed. An empty list if internet
     * is allowed.
     */
    public @NonNull List<DataDisallowedReason> getInternetDataDisallowedReasons() {
        TelephonyNetworkRequest internetRequest = new TelephonyNetworkRequest(
                new NetworkRequest.Builder()
                        .addCapability(NetworkCapabilities.NET_CAPABILITY_INTERNET)
                        .addTransportType(NetworkCapabilities.TRANSPORT_CELLULAR)
                        .build(), mPhone);
        DataEvaluation evaluation = evaluateNetworkRequest(internetRequest,
                DataEvaluationReason.EXTERNAL_QUERY);
        return evaluation.getDataDisallowedReasons();
    }

    /**
     * Evaluate a network request. The goal is to find a suitable {@link DataProfile} that can be
     * used to setup the data network.
     *
     * @param networkRequest The network request to evaluate.
     * @param reason The reason for evaluation.
     * @return The data evaluation result.
     */
    private @NonNull DataEvaluation evaluateNetworkRequest(
            @NonNull TelephonyNetworkRequest networkRequest, DataEvaluationReason reason) {
        DataEvaluation evaluation = new DataEvaluation(reason);
        int transport = mAccessNetworksManager.getPreferredTransportByNetworkCapability(
                networkRequest.getApnTypeNetworkCapability());

        // Bypass all checks for emergency network request.
        if (networkRequest.hasCapability(NetworkCapabilities.NET_CAPABILITY_EIMS)) {
            evaluation.addDataAllowedReason(DataAllowedReason.EMERGENCY_REQUEST);
            evaluation.setCandidateDataProfile(mDataProfileManager.getDataProfileForNetworkRequest(
                    networkRequest, getDataNetworkType(transport), true));
            networkRequest.setEvaluation(evaluation);
            log(evaluation.toString());
            return evaluation;
        }

        if (!serviceStateAllowsPSAttach(mServiceState, transport)) {
            evaluation.addDataDisallowedReason(DataDisallowedReason.NOT_IN_SERVICE);
        }

        // Add data disallowed reason when in Secure Mode
        addDataDisallowedReasonWhenInSecureMode(evaluation);

        // Check SIM state
        checkSimStateForDataEvaluation(evaluation);

        // Check if carrier specific config is loaded or not.
        if (!mDataConfigManager.isConfigCarrierSpecific()) {
            evaluation.addDataDisallowedReason(DataDisallowedReason.DATA_CONFIG_NOT_READY);
        }

        // Check CS call state and see if concurrent voice/data is allowed.
        if (mPhone.getCallTracker().getState() != PhoneConstants.State.IDLE
                && !mPhone.getServiceStateTracker().isConcurrentVoiceAndDataAllowed()) {
            evaluation.addDataDisallowedReason(
                    DataDisallowedReason.CONCURRENT_VOICE_DATA_NOT_ALLOWED);
        }

        // Check VoPS support
        if (transport == AccessNetworkConstants.TRANSPORT_TYPE_WWAN
                && networkRequest.hasCapability(NetworkCapabilities.NET_CAPABILITY_MMTEL)) {
            NetworkRegistrationInfo nri = mServiceState.getNetworkRegistrationInfo(
                    NetworkRegistrationInfo.DOMAIN_PS, AccessNetworkConstants.TRANSPORT_TYPE_WWAN);
            if (nri != null) {
                DataSpecificRegistrationInfo dsri = nri.getDataSpecificInfo();
                if (dsri != null && dsri.getVopsSupportInfo() != null
                        && !dsri.getVopsSupportInfo().isVopsSupported()) {
                    evaluation.addDataDisallowedReason(DataDisallowedReason.VOPS_NOT_SUPPORTED);
                }
            }
        }

        // Check if default data is selected.
        if (!SubscriptionManager.isValidSubscriptionId(
                SubscriptionManager.getDefaultDataSubscriptionId())) {
            evaluation.addDataDisallowedReason(DataDisallowedReason.DEFAULT_DATA_UNSELECTED);
        }

        // Check if data roaming is disabled.
        if (mServiceState.getDataRoaming() && !mDataSettingsManager.isDataRoamingEnabled()) {
            evaluation.addDataDisallowedReason(DataDisallowedReason.ROAMING_DISABLED);
        }

        // Check if data is restricted by the cellular network.
        if (mPsRestricted && transport == AccessNetworkConstants.TRANSPORT_TYPE_WWAN) {
            evaluation.addDataDisallowedReason(DataDisallowedReason.DATA_RESTRICTED_BY_NETWORK);
        }

        // Check if there are pending tear down all cellular networks request.
        if (mPendingTearDownAllCellularNetworks) {
            evaluation.addDataDisallowedReason(DataDisallowedReason.PENDING_TEAR_DOWN_ALL);
        }

        // Check if the request is preferred on cellular and radio is/will be turned off.
        // We are using getDesiredPowerState() instead of isRadioOn() because we also don't want
        // to setup data network when radio power is about to be turned off.
        // Besides, in legacy IWLAN mode, data should be allowed.
        if (transport == AccessNetworkConstants.TRANSPORT_TYPE_WWAN
                && getDataNetworkType(transport) != TelephonyManager.NETWORK_TYPE_IWLAN
                && (!mPhone.getServiceStateTracker().getDesiredPowerState()
                || mPhone.mCi.getRadioState() != TelephonyManager.RADIO_POWER_ON)) {
            evaluation.addDataDisallowedReason(DataDisallowedReason.RADIO_POWER_OFF);
        }

        // Check if radio is/will be turned off by carrier.
        if (!mPhone.getServiceStateTracker().getPowerStateFromCarrier()) {
            evaluation.addDataDisallowedReason(DataDisallowedReason.RADIO_DISABLED_BY_CARRIER);
        }

        // Check if the underlying data service is bound.
        if (!mDataServiceBound.get(transport)) {
            evaluation.addDataDisallowedReason(DataDisallowedReason.DATA_SERVICE_NOT_READY);
        }

        // Check if device is in CDMA ECBM
        if (mPhone.isInCdmaEcm()) {
            evaluation.addDataDisallowedReason(DataDisallowedReason.CDMA_EMERGENCY_CALLBACK_MODE);
        }

        // Check if only one data network is allowed.
        if (isOnlySingleDataNetworkAllowed(transport)
                && !hasCapabilityExemptsFromSinglePdnRule(networkRequest.getCapabilities())) {
            // if exists not-exempt network.
            if (mDataNetworkList.stream()
                    .anyMatch(dataNetwork -> !hasCapabilityExemptsFromSinglePdnRule(
                            dataNetwork.getNetworkCapabilities().getCapabilities()))) {
                evaluation.addDataDisallowedReason(
                        DataDisallowedReason.ONLY_ALLOWED_SINGLE_NETWORK);
            }
        }

        if (mDataSettingsManager.isDataInitialized()) {
            if (!mDataSettingsManager.isDataEnabled(DataUtils.networkCapabilityToApnType(
                    networkRequest.getApnTypeNetworkCapability()))) {
                evaluation.addDataDisallowedReason(DataDisallowedReason.DATA_DISABLED);
            }
        } else {
            evaluation.addDataDisallowedReason(DataDisallowedReason.DATA_SETTINGS_NOT_READY);
        }

        // Check whether to allow data in certain situations if data is disallowed for soft reasons
        if (!evaluation.containsDisallowedReasons()) {
            evaluation.addDataAllowedReason(DataAllowedReason.NORMAL);

            if (!mDataSettingsManager.isDataEnabled()
                    && networkRequest.hasCapability(NetworkCapabilities.NET_CAPABILITY_MMS)
                    && mDataSettingsManager.isMobileDataPolicyEnabled(TelephonyManager
                    .MOBILE_DATA_POLICY_MMS_ALWAYS_ALLOWED)) {
                // We reach here when data is disabled, but MMS always-allowed is enabled.
                // (Note that isDataEnabled(ApnSetting.TYPE_MMS) returns true in this case, so it
                // would not generate any soft disallowed reason. We need to explicitly handle it.)
                evaluation.addDataAllowedReason(DataAllowedReason.MMS_REQUEST);
            }
        } else if (!evaluation.containsHardDisallowedReasons()) {
            if ((mTelecomManager.isInEmergencyCall() || mPhone.isInEcm())
                    && networkRequest.hasCapability(NetworkCapabilities.NET_CAPABILITY_SUPL)) {
                // Check if it's SUPL during emergency call.
                evaluation.addDataAllowedReason(DataAllowedReason.EMERGENCY_SUPL);
            } else if (!networkRequest.hasCapability(
                    NetworkCapabilities.NET_CAPABILITY_NOT_RESTRICTED) && !networkRequest
                    .hasCapability(NetworkCapabilities.NET_CAPABILITY_DUN)) {
                // Check if request is restricted and not for tethering, which always comes with
                // a restricted network request.
                evaluation.addDataAllowedReason(DataAllowedReason.RESTRICTED_REQUEST);
            } else if (transport == AccessNetworkConstants.TRANSPORT_TYPE_WLAN) {
                // Check if request is unmetered (WiFi or unmetered APN).
                evaluation.addDataAllowedReason(DataAllowedReason.UNMETERED_USAGE);
            } else if (transport == AccessNetworkConstants.TRANSPORT_TYPE_WWAN) {
                if (!networkRequest.isMeteredRequest()) {
                    evaluation.addDataAllowedReason(DataAllowedReason.UNMETERED_USAGE);
                }
            }
        }

        // Check if there is any compatible data profile
        int networkType = getDataNetworkType(transport);
        if (networkType == TelephonyManager.NETWORK_TYPE_UNKNOWN
                && transport == AccessNetworkConstants.TRANSPORT_TYPE_WWAN) {
            // reach here when data is OOS but serviceStateAllowsPSAttach == true, so we adopt the
            // voice RAT to select data profile
            networkType = mServiceState.getVoiceNetworkType();
        }
        DataProfile dataProfile = mDataProfileManager
                .getDataProfileForNetworkRequest(networkRequest, networkType,
                        // If the evaluation is due to environmental changes, then we should ignore
                        // the permanent failure reached earlier.
                        reason.isConditionBased());
        if (dataProfile == null) {
            evaluation.addDataDisallowedReason(DataDisallowedReason.NO_SUITABLE_DATA_PROFILE);
        } else if (// Check for new requests if we already self-scheduled(as opposed to modem
            // demanded) retry for similar requests.
                reason == DataEvaluationReason.NEW_REQUEST
                        &&  mDataRetryManager.isSimilarNetworkRequestRetryScheduled(
                        networkRequest, transport)) {
            evaluation.addDataDisallowedReason(DataDisallowedReason.RETRY_SCHEDULED);
        } else if (mDataRetryManager.isDataProfileThrottled(dataProfile, transport)) {
            evaluation.addDataDisallowedReason(DataDisallowedReason.DATA_THROTTLED);
        }

        if (!evaluation.containsDisallowedReasons()) {
            evaluation.setCandidateDataProfile(dataProfile);
        }

        networkRequest.setEvaluation(evaluation);
        // EXTERNAL_QUERY generates too many log spam.
        if (reason != DataEvaluationReason.EXTERNAL_QUERY) {
            log(evaluation.toString() + ", network type="
                    + TelephonyManager.getNetworkTypeName(getDataNetworkType(transport))
                    + ", reg state="
                    + NetworkRegistrationInfo.registrationStateToString(
                    getDataRegistrationState(mServiceState, transport))
                    + ", " + networkRequest);
        }
        return evaluation;
    }

    /**
     * Add data disallow reason when device is in Secure Mode.
     *
     * @param evaluation The evaluation result from
     * {@link #evaluateDataNetwork(DataNetwork, DataEvaluationReason)} or
     * {@link #evaluateNetworkRequest(TelephonyNetworkRequest, DataEvaluationReason)}
     */
    protected void addDataDisallowedReasonWhenInSecureMode(DataEvaluation evaluation) {
    }

    /**
     * Evaluate if data setup should be allowed with the current SIM state.
     *
     * @param evaluation The evaluation result from
     * {@link #evaluateDataNetwork(DataNetwork, DataEvaluationReason)} or
     * {@link #evaluateNetworkRequest(TelephonyNetworkRequest, DataEvaluationReason)}
     */
    protected void checkSimStateForDataEvaluation(DataEvaluation evaluation) {
        if (mSimState != TelephonyManager.SIM_STATE_LOADED) {
            evaluation.addDataDisallowedReason(DataDisallowedReason.SIM_NOT_READY);
        }
    }

    /**
     * @return The grouped unsatisfied network requests. The network requests that have the same
     * network capabilities is grouped into one {@link NetworkRequestList}.
     */
    private @NonNull List<NetworkRequestList> getGroupedUnsatisfiedNetworkRequests() {
        NetworkRequestList networkRequestList = new NetworkRequestList();
        for (TelephonyNetworkRequest networkRequest : mAllNetworkRequestList) {
            if (networkRequest.getState() == TelephonyNetworkRequest.REQUEST_STATE_UNSATISFIED) {
                networkRequestList.add(networkRequest);
            }
        }
        return DataUtils.getGroupedNetworkRequestList(networkRequestList);
    }

    /**
     * Called when it's needed to evaluate all unsatisfied network requests.
     *
     * @param reason The reason for evaluation.
     */
    private void onReevaluateUnsatisfiedNetworkRequests(@NonNull DataEvaluationReason reason) {
        // First, try to group similar network request together.
        List<NetworkRequestList> networkRequestLists = getGroupedUnsatisfiedNetworkRequests();
        log("Re-evaluating " + networkRequestLists.stream().mapToInt(List::size).sum()
                + " unsatisfied network requests in " + networkRequestLists.size()
                + " groups, " + networkRequestLists.stream().map(
                        requestList -> DataUtils.networkCapabilitiesToString(
                                requestList.get(0).getCapabilities()))
                .collect(Collectors.joining(", ")) + " due to " + reason);

        // Second, see if any existing network can satisfy those network requests.
        for (NetworkRequestList requestList : networkRequestLists) {
            if (findCompatibleDataNetworkAndAttach(requestList)) {
                continue;
            }

            // If PDP reject retry is in progress and the current network request corresponds
            // to internet type, then do not proceed further.
            if (isPdpRejectRetryOngoing(requestList.get(0))) {
                continue;
            }

            // If no data network can satisfy the requests, then start the evaluation process. Since
            // all the requests in the list have the same capabilities, we can only evaluate one
            // of them.
            DataEvaluation evaluation = evaluateNetworkRequest(requestList.get(0), reason);
            if (!evaluation.containsDisallowedReasons()) {
                DataProfile dataProfile = evaluation.getCandidateDataProfile();
                if (dataProfile != null) {
                    setupDataNetwork(dataProfile, null,
                            evaluation.getDataAllowedReason());
                }
            }
        }
    }

    /**
     * Check if PDP reject retry is in progress
     *
     * @param networkRequest the network request for which the current query is made. PDP reject
     * retry is applicable only if the networkRequest corresponds to internet type.
     *
     * @return {@code true} if the check is successful.
     */
    protected boolean isPdpRejectRetryOngoing(TelephonyNetworkRequest networkRequest) {
        log("isPdpRejectRetryOngoing: superclass method");
        return false;
    }

    /**
     * Evaluate an existing data network to see if it is still allowed to exist. For example, if
     * RAT changes from LTE to UMTS, an IMS data network is not allowed anymore. Or when SIM is
     * removal, all data networks (except emergency) should be torn down.
     *
     * @param dataNetwork The data network to evaluate.
     * @param reason The reason for evaluation.
     *
     * @return The data evaluation result.
     */
    private @NonNull DataEvaluation evaluateDataNetwork(@NonNull DataNetwork dataNetwork,
            @NonNull DataEvaluationReason reason) {
        DataEvaluation evaluation = new DataEvaluation(reason);
        // Bypass all checks for emergency data network.
        if (dataNetwork.getNetworkCapabilities().hasCapability(
                NetworkCapabilities.NET_CAPABILITY_EIMS)) {
            evaluation.addDataAllowedReason(DataAllowedReason.EMERGENCY_REQUEST);
            log(evaluation.toString());
            return evaluation;
        }

        // Add data disallowed reason when in Secure Mode
        addDataDisallowedReasonWhenInSecureMode(evaluation);

        // Check SIM state
        checkSimStateForDataEvaluation(evaluation);

        // Check if device is in CDMA ECBM
        if (mPhone.isInCdmaEcm()) {
            evaluation.addDataDisallowedReason(DataDisallowedReason.CDMA_EMERGENCY_CALLBACK_MODE);
        }

        // Check if there are other network that has higher priority, and only single data network
        // is allowed.
        if (isOnlySingleDataNetworkAllowed(dataNetwork.getTransport())
                && !hasCapabilityExemptsFromSinglePdnRule(
                        dataNetwork.getNetworkCapabilities().getCapabilities())) {
            // If there is network request that has higher priority than this data network, then
            // tear down the network, regardless that network request is satisfied or not.
            if (mAllNetworkRequestList.stream()
                    .filter(request -> dataNetwork.getTransport()
                            == mAccessNetworksManager.getPreferredTransportByNetworkCapability(
                                    request.getApnTypeNetworkCapability()))
                    .filter(request
                            -> !hasCapabilityExemptsFromSinglePdnRule(request.getCapabilities()))
                    .anyMatch(request -> request.getPriority() > dataNetwork.getPriority())) {
                evaluation.addDataDisallowedReason(
                        DataDisallowedReason.ONLY_ALLOWED_SINGLE_NETWORK);
            } else {
                log("evaluateDataNetwork: " + dataNetwork + " has the highest priority. "
                        + "No need to tear down");
            }
        }

        boolean vopsIsRequired = dataNetwork.hasNetworkCapabilityInNetworkRequests(
                NetworkCapabilities.NET_CAPABILITY_MMTEL);

        // Check an active call relying on this network and config for "delay tear down due to vops
        // call" is enabled.
        if (dataNetwork.shouldDelayImsTearDownDueToInCall()) {
            if (vopsIsRequired) {
                log("Ignored VoPS check due to delay IMS tear down until call ends.");
            }
        } else {
            // Reach here means we should ignore active calls even if there are any.

            // Check if VoPS requirement is met.
            if (vopsIsRequired) {
                if (dataNetwork.getTransport() == AccessNetworkConstants.TRANSPORT_TYPE_WWAN) {
                    NetworkRegistrationInfo nri = mServiceState.getNetworkRegistrationInfo(
                            NetworkRegistrationInfo.DOMAIN_PS,
                            AccessNetworkConstants.TRANSPORT_TYPE_WWAN);
                    if (nri != null) {
                        DataSpecificRegistrationInfo dsri = nri.getDataSpecificInfo();
                        if (dsri != null && dsri.getVopsSupportInfo() != null
                                && !dsri.getVopsSupportInfo().isVopsSupported()
                                && !mDataConfigManager.shouldKeepNetworkUpInNonVops()) {
                            evaluation.addDataDisallowedReason(
                                    DataDisallowedReason.VOPS_NOT_SUPPORTED);
                        }
                    }
                }
            }

            // Check if handover retry stopped and preferred transport still not matched.
            int preferredTransport = mAccessNetworksManager
                    .getPreferredTransportByNetworkCapability(
                            dataNetwork.getApnTypeNetworkCapability());
            if (preferredTransport != dataNetwork.getTransport()
                    && mDataRetryManager.isDataNetworkHandoverRetryStopped(dataNetwork)) {
                evaluation.addDataDisallowedReason(DataDisallowedReason.HANDOVER_RETRY_STOPPED);
            }
        }

        // Check if the request is preferred on cellular and radio is/will be turned off.
        // Using getDesiredPowerState() instead of isRadioOn() because we want to
        // tear down the network if it was temporarily exempted due to handover.
        if (dataNetwork.getTransport() == AccessNetworkConstants.TRANSPORT_TYPE_WWAN
                && (!mPhone.getServiceStateTracker().getDesiredPowerState()
                || mPhone.mCi.getRadioState() != TelephonyManager.RADIO_POWER_ON)) {
            evaluation.addDataDisallowedReason(DataDisallowedReason.RADIO_POWER_OFF);
        }

        // Check if data is disabled
        boolean dataDisabled = !mDataSettingsManager.isDataEnabled();

        // Check if data roaming is disabled
        if (mServiceState.getDataRoaming() && !mDataSettingsManager.isDataRoamingEnabled()) {
            evaluation.addDataDisallowedReason(DataDisallowedReason.ROAMING_DISABLED);
        }

        // Check if current data network type is allowed by the data profile. Use the lingering
        // network type. Some data network is allowed to create on certain RATs, but can linger
        // to extended RATs. For example, IMS is allowed to be created on LTE only, but can
        // extend its life cycle to 3G.
        int networkType = getDataNetworkType(dataNetwork.getTransport());
        DataProfile dataProfile = dataNetwork.getDataProfile();
        if (dataProfile.getApnSetting() != null) {
            // Check if data is disabled for the APN type
            dataDisabled = !mDataSettingsManager.isDataEnabled(
                    DataUtils.networkCapabilityToApnType(
                            dataNetwork.getApnTypeNetworkCapability()));

            // Sometimes network temporarily OOS and network type becomes UNKNOWN. We don't
            // tear down network in that case.
            if (networkType != TelephonyManager.NETWORK_TYPE_UNKNOWN
                    && !dataProfile.getApnSetting().canSupportLingeringNetworkType(networkType)) {
                log("networkType=" + TelephonyManager.getNetworkTypeName(networkType)
                        + ", networkTypeBitmask="
                        + TelephonyManager.convertNetworkTypeBitmaskToString(
                                dataProfile.getApnSetting().getNetworkTypeBitmask())
                        + ", lingeringNetworkTypeBitmask="
                        + TelephonyManager.convertNetworkTypeBitmaskToString(
                                dataProfile.getApnSetting().getLingeringNetworkTypeBitmask()));
                evaluation.addDataDisallowedReason(
                        DataDisallowedReason.DATA_NETWORK_TYPE_NOT_ALLOWED);
            }
        }

        if (dataDisabled) {
            evaluation.addDataDisallowedReason(DataDisallowedReason.DATA_DISABLED);
        }

        // Check if the data profile is still compatible, sometimes the users can remove it from the
        // APN editor. If some of the important fields are changed in APN settings, we need to
        // tear down the network. Note traffic descriptor from the data profile will not be checked.
        if (!mDataProfileManager.isDataProfileCompatible(dataProfile)) {
            evaluation.addDataDisallowedReason(DataDisallowedReason.DATA_PROFILE_INVALID);
        }

        // If users switch preferred profile in APN editor, we need to tear down network.
        if (dataNetwork.isInternetSupported()
                && !mDataProfileManager.isDataProfilePreferred(dataProfile)
                && mDataProfileManager.canPreferredDataProfileSatisfy(
                        dataNetwork.getAttachedNetworkRequestList())) {
            evaluation.addDataDisallowedReason(DataDisallowedReason.DATA_PROFILE_NOT_PREFERRED);
        }

        // Check whether if there are any reason we should tear down the network.
        if (!evaluation.containsDisallowedReasons()) {
            // The data is allowed in the current condition.
            evaluation.addDataAllowedReason(DataAllowedReason.NORMAL);
        } else if (!evaluation.containsHardDisallowedReasons()) {
            // If there are reasons we should tear down the network, check if those are hard reasons
            // or soft reasons. In some scenarios, we can make exceptions if they are soft
            // disallowed reasons.
            if ((mTelecomManager.isInEmergencyCall() || mPhone.isInEcm())
                    && dataNetwork.isEmergencySupl()) {
                // Check if it's SUPL during emergency call.
                evaluation.addDataAllowedReason(DataAllowedReason.EMERGENCY_SUPL);
            } else if (!dataNetwork.getNetworkCapabilities().hasCapability(
                    NetworkCapabilities.NET_CAPABILITY_NOT_RESTRICTED)
                    && !dataNetwork.hasNetworkCapabilityInNetworkRequests(
                            NetworkCapabilities.NET_CAPABILITY_DUN)) {
                // Check if request is restricted and there are no DUN network requests attached to
                // the network.
                evaluation.addDataAllowedReason(DataAllowedReason.RESTRICTED_REQUEST);
            } else if (dataNetwork.getTransport() == AccessNetworkConstants.TRANSPORT_TYPE_WLAN) {
                // Check if request is unmetered (WiFi or unmetered APN)
                evaluation.addDataAllowedReason(DataAllowedReason.UNMETERED_USAGE);
            } else {
                boolean unmeteredNetwork = !mDataConfigManager.isAnyMeteredCapability(
                        dataNetwork.getNetworkCapabilities()
                                .getCapabilities(), mServiceState.getDataRoaming());
                if (unmeteredNetwork) {
                    evaluation.addDataAllowedReason(DataAllowedReason.UNMETERED_USAGE);
                }
            }
        }

        // Check if we allow additional lingering for active VoPS call network if
        // a. this network is SRVCC handover in progress
        // or b. "delay tear down due to active VoPS call" is enabled
        boolean isInSrvcc = vopsIsRequired && mIsSrvccHandoverInProcess;
        if (evaluation.containsOnly(DataDisallowedReason.DATA_NETWORK_TYPE_NOT_ALLOWED)
                && (dataNetwork.shouldDelayImsTearDownDueToInCall() || isInSrvcc)) {
            evaluation.addDataAllowedReason(DataAllowedReason.IN_VOICE_CALL);
        }

        log("Evaluated " + dataNetwork + ", " + evaluation);
        return evaluation;
    }

    /**
     * Called when needed to re-evaluate existing data networks and tear down networks if needed.
     *
     * @param reason The reason for this data evaluation.
     */
    private void onReevaluateExistingDataNetworks(@NonNull DataEvaluationReason reason) {
        if (mDataNetworkList.isEmpty()) {
            log("onReevaluateExistingDataNetworks: No existing data networks to re-evaluate.");
            return;
        }
        log("Re-evaluating " + mDataNetworkList.size() + " existing data networks due to "
                + reason);
        for (DataNetwork dataNetwork : mDataNetworkList) {
            if (dataNetwork.isConnecting() || dataNetwork.isConnected()) {
                DataEvaluation dataEvaluation = evaluateDataNetwork(dataNetwork, reason);
                if (dataEvaluation.containsDisallowedReasons()) {
                    tearDownGracefully(dataNetwork, getTearDownReason(dataEvaluation));
                }
            }
        }
    }

    /**
     * Evaluate if it is allowed to handover the data network between IWLAN and cellular. Some
     * carriers do not allow handover in certain conditions.
     *
     * @param dataNetwork The data network to be handover.
     * @return The evaluation result.
     *
     * @see CarrierConfigManager#KEY_IWLAN_HANDOVER_POLICY_STRING_ARRAY
     */
    private @NonNull DataEvaluation evaluateDataNetworkHandover(@NonNull DataNetwork dataNetwork) {
        DataEvaluation dataEvaluation = new DataEvaluation(DataEvaluationReason.DATA_HANDOVER);
        if (!dataNetwork.isConnecting() && !dataNetwork.isConnected()) {
            dataEvaluation.addDataDisallowedReason(DataDisallowedReason.ILLEGAL_STATE);
            return dataEvaluation;
        }

        // If enhanced handover check is enabled, perform extra checks.
        if (mDataConfigManager.isEnhancedIwlanHandoverCheckEnabled()) {
            int targetTransport = DataUtils.getTargetTransport(dataNetwork.getTransport());
            NetworkRegistrationInfo nri = mServiceState.getNetworkRegistrationInfo(
                    NetworkRegistrationInfo.DOMAIN_PS, targetTransport);
            if (nri != null) {
                // Check if OOS on target transport.
                if (!nri.isInService()) {
                    dataEvaluation.addDataDisallowedReason(DataDisallowedReason.NOT_IN_SERVICE);
                }

                // Check if VoPS is required, but the target transport is non-VoPS.
                NetworkRequestList networkRequestList =
                        dataNetwork.getAttachedNetworkRequestList();
                if (networkRequestList.stream().anyMatch(request
                        -> request.hasCapability(NetworkCapabilities.NET_CAPABILITY_MMTEL))) {
                    DataSpecificRegistrationInfo dsri = nri.getDataSpecificInfo();
                    // Check if the network is non-VoPS.
                    if (dsri != null && dsri.getVopsSupportInfo() != null
                            && !dsri.getVopsSupportInfo().isVopsSupported()
                            && !mDataConfigManager.shouldKeepNetworkUpInNonVops()) {
                        dataEvaluation.addDataDisallowedReason(
                                DataDisallowedReason.VOPS_NOT_SUPPORTED);
                    }
                }

                if (dataEvaluation.containsDisallowedReasons()) {
                    return dataEvaluation;
                }
            }
        }

        if (mDataConfigManager.isIwlanHandoverPolicyEnabled()) {
            List<HandoverRule> handoverRules = mDataConfigManager.getHandoverRules();

            int sourceNetworkType = getDataNetworkType(dataNetwork.getTransport());
            if (sourceNetworkType == TelephonyManager.NETWORK_TYPE_UNKNOWN) {
                // Using the data network type stored in the data network. We
                // cache the last known network type in data network controller
                // because data network has much shorter life cycle. It can prevent
                // the obsolete last known network type cached in data network
                // type controller.
                sourceNetworkType = dataNetwork.getLastKnownDataNetworkType();
            }
            int sourceAccessNetwork = DataUtils.networkTypeToAccessNetworkType(
                    sourceNetworkType);
            NetworkRegistrationInfo nri = mServiceState.getNetworkRegistrationInfo(
                    NetworkRegistrationInfo.DOMAIN_PS, AccessNetworkConstants.TRANSPORT_TYPE_WWAN);
            boolean isWwanInService = false;
            if (nri != null && nri.isInService()) {
                isWwanInService = true;
            }
            // If WWAN is inService, use the real roaming state reported by modem instead of
            // using the overridden roaming state, otherwise get last known roaming state stored
            // in data network.
            boolean isRoaming = isWwanInService ? mServiceState.getDataRoamingFromRegistration()
                    : dataNetwork.getLastKnownRoamingState();
            int targetAccessNetwork = DataUtils.networkTypeToAccessNetworkType(
                    getDataNetworkType(DataUtils.getTargetTransport(dataNetwork.getTransport())));
            NetworkCapabilities capabilities = dataNetwork.getNetworkCapabilities();
            log("evaluateDataNetworkHandover: "
                    + "source=" + AccessNetworkType.toString(sourceAccessNetwork)
                    + ", target=" + AccessNetworkType.toString(targetAccessNetwork)
                    + ", roaming=" + isRoaming
                    + ", ServiceState=" + mServiceState
                    + ", capabilities=" + capabilities);

            // Matching the rules by the configured order. Bail out if find first matching rule.
            for (HandoverRule rule : handoverRules) {
                // Check if the rule is only for roaming and we are not roaming.
                if (rule.isOnlyForRoaming && !isRoaming) {
                    // If the rule is for roaming only, and the device is not roaming, then bypass
                    // this rule.
                    continue;
                }

                if (rule.sourceAccessNetworks.contains(sourceAccessNetwork)
                        && rule.targetAccessNetworks.contains(targetAccessNetwork)) {
                    // if no capability rule specified,
                    // data network capability is considered matched.
                    // otherwise, any capabilities overlap is also considered matched.
                    if (rule.networkCapabilities.isEmpty()
                            || rule.networkCapabilities.stream()
                            .anyMatch(capabilities::hasCapability)) {
                        log("evaluateDataNetworkHandover: Matched " + rule);
                        if (rule.type == HandoverRule.RULE_TYPE_DISALLOWED) {
                            dataEvaluation.addDataDisallowedReason(
                                    DataDisallowedReason.NOT_ALLOWED_BY_POLICY);
                        } else {
                            dataEvaluation.addDataAllowedReason(DataAllowedReason.NORMAL);
                        }
                        log("evaluateDataNetworkHandover: " + dataEvaluation);
                        return dataEvaluation;
                    }
                }
            }
            log("evaluateDataNetworkHandover: Did not find matching rule.");
        } else {
            log("evaluateDataNetworkHandover: IWLAN handover policy not enabled.");
        }

        // Allow handover by default if no rule is found/not enabled by config.
        dataEvaluation.addDataAllowedReason(DataAllowedReason.NORMAL);
        return dataEvaluation;
    }

    /**
     * Get tear down reason from the evaluation result.
     *
     * @param dataEvaluation The evaluation result from
     * {@link #evaluateDataNetwork(DataNetwork, DataEvaluationReason)}.
     * @return The tear down reason.
     */
    private static @TearDownReason int getTearDownReason(@NonNull DataEvaluation dataEvaluation) {
        if (dataEvaluation.containsDisallowedReasons()) {
            switch (dataEvaluation.getDataDisallowedReasons().get(0)) {
                case DATA_DISABLED:
                    return DataNetwork.TEAR_DOWN_REASON_DATA_DISABLED;
                case ROAMING_DISABLED:
                    return DataNetwork.TEAR_DOWN_REASON_ROAMING_DISABLED;
                case DEFAULT_DATA_UNSELECTED:
                    return DataNetwork.TEAR_DOWN_REASON_DEFAULT_DATA_UNSELECTED;
                case NOT_IN_SERVICE:
                    return DataNetwork.TEAR_DOWN_REASON_NOT_IN_SERVICE;
                case DATA_CONFIG_NOT_READY:
                    return DataNetwork.TEAR_DOWN_REASON_DATA_CONFIG_NOT_READY;
                case SIM_NOT_READY:
                    return DataNetwork.TEAR_DOWN_REASON_SIM_REMOVAL;
                case CONCURRENT_VOICE_DATA_NOT_ALLOWED:
                    return DataNetwork.TEAR_DOWN_REASON_CONCURRENT_VOICE_DATA_NOT_ALLOWED;
                case RADIO_POWER_OFF:
                    return DataNetwork.TEAR_DOWN_REASON_AIRPLANE_MODE_ON;
                case PENDING_TEAR_DOWN_ALL:
                    return DataNetwork.TEAR_DOWN_REASON_PENDING_TEAR_DOWN_ALL;
                case RADIO_DISABLED_BY_CARRIER:
                    return DataNetwork.TEAR_DOWN_REASON_POWER_OFF_BY_CARRIER;
                case DATA_SERVICE_NOT_READY:
                    return DataNetwork.TEAR_DOWN_REASON_DATA_SERVICE_NOT_READY;
                case NO_SUITABLE_DATA_PROFILE:
                    return DataNetwork.TEAR_DOWN_REASON_NO_SUITABLE_DATA_PROFILE;
                case DATA_NETWORK_TYPE_NOT_ALLOWED:
                    return DataNetwork.TEAR_DOWN_REASON_RAT_NOT_ALLOWED;
                case CDMA_EMERGENCY_CALLBACK_MODE:
                    return DataNetwork.TEAR_DOWN_REASON_CDMA_EMERGENCY_CALLBACK_MODE;
                case RETRY_SCHEDULED:
                    return DataNetwork.TEAR_DOWN_REASON_RETRY_SCHEDULED;
                case DATA_THROTTLED:
                    return DataNetwork.TEAR_DOWN_REASON_DATA_THROTTLED;
                case DATA_PROFILE_INVALID:
                    return DataNetwork.TEAR_DOWN_REASON_DATA_PROFILE_INVALID;
                case DATA_PROFILE_NOT_PREFERRED:
                    return DataNetwork.TEAR_DOWN_REASON_DATA_PROFILE_NOT_PREFERRED;
                case NOT_ALLOWED_BY_POLICY:
                    return DataNetwork.TEAR_DOWN_REASON_NOT_ALLOWED_BY_POLICY;
                case ILLEGAL_STATE:
                    return DataNetwork.TEAR_DOWN_REASON_ILLEGAL_STATE;
                case VOPS_NOT_SUPPORTED:
                    return DataNetwork.TEAR_DOWN_REASON_VOPS_NOT_SUPPORTED;
                case ONLY_ALLOWED_SINGLE_NETWORK:
                    return DataNetwork.TEAR_DOWN_REASON_ONLY_ALLOWED_SINGLE_NETWORK;
                case HANDOVER_RETRY_STOPPED:
                    return DataNetwork.TEAR_DOWN_REASON_HANDOVER_FAILED;
            }
        }
        return DataNetwork.TEAR_DOWN_REASON_NONE;
    }

    /**
     * Check whether a dataNetwork is actively capable of internet connection
     * @param cid dataNetwork unique identifier
     * @return true if the dataNetwork is connected and capable of internet connection
     */
    public boolean isInternetNetwork(int cid) {
        for (DataNetwork dataNetwork : mDataNetworkList) {
            if (dataNetwork.getId() == cid
                    && dataNetwork.isConnected()
                    && dataNetwork.getNetworkCapabilities()
                    .hasCapability(NetworkCapabilities.NET_CAPABILITY_INTERNET)) {
                return true;
            }
        }
        return false;
    }

    /**
     * @return List of active cellular interfaces.
     */
    public List<String> getAllActiveCellularInterfaces() {
        List<String> ifaces = mDataNetworkList.stream()
                .filter(dataNetwork -> dataNetwork.getTransport()
                        == AccessNetworkConstants.TRANSPORT_TYPE_WWAN)
                .filter(dataNetwork -> dataNetwork.isConnected())
                .map(DataNetwork::getLinkProperties)
                .map(LinkProperties::getInterfaceName)
                .collect(Collectors.toList());
        for(String iface : ifaces) {
            log("getAllActiveCellularInterfaces All Interfaces: " + iface);
        }
        return ifaces;
    }

    /**
     * @return {@code true} if data is dormant.
     */
    private boolean isDataDormant() {
        return mDataNetworkList.stream().anyMatch(
                dataNetwork -> dataNetwork.getLinkStatus()
                        == DataCallResponse.LINK_STATUS_DORMANT)
                && mDataNetworkList.stream().noneMatch(
                        dataNetwork -> dataNetwork.getLinkStatus()
                                == DataCallResponse.LINK_STATUS_ACTIVE);
    }

    /**
     * Update data activity.
     */
    private void updateDataActivity() {
        int dataActivity = TelephonyManager.DATA_ACTIVITY_NONE;
        if (isDataDormant()) {
            dataActivity = TelephonyManager.DATA_ACTIVITY_DORMANT;
        } else if (mPhone.getLinkBandwidthEstimator() != null) {
            dataActivity = mPhone.getLinkBandwidthEstimator().getDataActivity();
        }

        if (mDataActivity != dataActivity) {
            logv("updateDataActivity: dataActivity="
                    + DataUtils.dataActivityToString(dataActivity));
            mDataActivity = dataActivity;
            mPhone.notifyDataActivity();
        }
    }

    /**
     * Remove a network request, which is originated from the apps. Note that remove a network
     * will not result in tearing down the network. The tear down request directly comes from
     * {@link com.android.server.ConnectivityService} through
     * {@link NetworkAgent#onNetworkUnwanted()}.
     *
     * @param networkRequest Network request
     */
    public void removeNetworkRequest(@NonNull TelephonyNetworkRequest networkRequest) {
        sendMessage(obtainMessage(EVENT_REMOVE_NETWORK_REQUEST, networkRequest));
    }

    private void onRemoveNetworkRequest(@NonNull TelephonyNetworkRequest request) {
        // The request generated from telephony network factory does not contain the information
        // the original request has, for example, attached data network. We need to find the
        // original one.
        TelephonyNetworkRequest networkRequest = mAllNetworkRequestList.stream()
                .filter(r -> r.equals(request))
                .findFirst()
                .orElse(null);
        if (networkRequest == null || !mAllNetworkRequestList.remove(networkRequest)) {
            loge("onRemoveNetworkRequest: Network request does not exist. " + networkRequest);
            return;
        }

        if (networkRequest.hasCapability(NetworkCapabilities.NET_CAPABILITY_IMS)) {
            mImsThrottleCounter.addOccurrence();
            mLastReleasedImsRequestCapabilities = networkRequest.getCapabilities();
            mLastImsOperationIsRelease = true;
        }

        if (networkRequest.getAttachedNetwork() != null) {
            networkRequest.getAttachedNetwork().detachNetworkRequest(
                        networkRequest, false /* shouldRetry */);
            log("onRemoveNetworkRequest: Network request Removed: " + networkRequest);
        }
    }

    /**
     * Check if the network request is existing. Note this method is not thread safe so can be only
     * called within the modules in {@link com.android.internal.telephony.data}.
     *
     * @param networkRequest Telephony network request to check.
     * @return {@code true} if the network request exists.
     */
    public boolean isNetworkRequestExisting(@NonNull TelephonyNetworkRequest networkRequest) {
        return mAllNetworkRequestList.contains(networkRequest);
    }

    /**
     * Get data network by interface name.
     *
     * @param interfaceName The network interface name.
     * @return The data network if found.
     */
    @Nullable
    public DataNetwork getDataNetworkByInterface(@NonNull String interfaceName) {
        return mDataNetworkList.stream()
                .filter(dataNetwork -> !dataNetwork.isDisconnecting())
                .filter(dataNetwork -> interfaceName.equals(
                        dataNetwork.getLinkProperties().getInterfaceName()))
                .findFirst()
                .orElse(null);
    }

    /**
     * Register for IMS feature registration state.
     *
     * @param subId The subscription index.
     * @param imsFeature The IMS feature. Only {@link ImsFeature#FEATURE_MMTEL} and
     * {@link ImsFeature#FEATURE_RCS} are supported at this point.
     */
    private void registerImsFeatureRegistrationState(int subId,
            @ImsFeature.FeatureType int imsFeature) {
        RegistrationManager.RegistrationCallback callback =
                new RegistrationManager.RegistrationCallback() {
                    @Override
                    public void onRegistered(@NonNull ImsRegistrationAttributes attributes) {
                        log("IMS " + DataUtils.imsFeatureToString(imsFeature)
                                + " registered. Attributes=" + attributes);
                        mRegisteredImsFeaturesTransport.put(
                                imsFeature, attributes.getTransportType());
                    }

                    @Override
                    public void onUnregistered(ImsReasonInfo info) {
                        log("IMS " + DataUtils.imsFeatureToString(imsFeature)
                                + " deregistered. Info=" + info);
                        mRegisteredImsFeaturesTransport.delete(imsFeature);
                        evaluatePendingImsDeregDataNetworks();
                    }
                };

        try {
            // Use switch here as we can't make a generic callback registration logic because
            // RcsManager does not implement RegistrationManager.
            switch (imsFeature) {
                case ImsFeature.FEATURE_MMTEL:
                    mImsManager.getImsMmTelManager(subId).registerImsRegistrationCallback(
                            DataNetworkController.this::post, callback);
                    break;
                case ImsFeature.FEATURE_RCS:
                    mImsManager.getImsRcsManager(subId).registerImsRegistrationCallback(
                            DataNetworkController.this::post, callback);
                    break;
            }

            // Store the callback so that we can unregister in the future.
            mImsFeatureRegistrationCallbacks.put(imsFeature, callback);
            log("Successfully register " + DataUtils.imsFeatureToString(imsFeature)
                    + " registration state. subId=" + subId);
        } catch (ImsException e) {
            loge("updateImsFeatureRegistrationStateListening: subId=" + subId
                    + ", imsFeature=" + DataUtils.imsFeatureToString(imsFeature) + ", " + e);
        }
    }

    /**
     * Unregister IMS feature callback.
     *
     * @param subId The subscription index.
     * @param imsFeature The IMS feature. Only {@link ImsFeature#FEATURE_MMTEL} and
     * {@link ImsFeature#FEATURE_RCS} are supported at this point.
     */
    private void unregisterImsFeatureRegistrationState(int subId,
            @ImsFeature.FeatureType int imsFeature) {
        RegistrationManager.RegistrationCallback oldCallback =
                mImsFeatureRegistrationCallbacks.get(imsFeature);
        if (oldCallback != null) {
            if (imsFeature == ImsFeature.FEATURE_MMTEL) {
                mImsManager.getImsMmTelManager(subId)
                        .unregisterImsRegistrationCallback(oldCallback);
            } else if (imsFeature == ImsFeature.FEATURE_RCS) {
                mImsManager.getImsRcsManager(subId)
                        .unregisterImsRegistrationCallback(oldCallback);
            }
            log("Successfully unregistered " + DataUtils.imsFeatureToString(imsFeature)
                    + " registration state. sudId=" + subId);
            mImsFeatureRegistrationCallbacks.remove(imsFeature);
        }
    }

    /**
     * Register IMS state callback.
     *
     * @param subId Subscription index.
     */
    private void registerImsStateCallback(int subId) {
        Function<Integer, ImsStateCallback> imsFeatureStateCallbackFactory =
                imsFeature -> new ImsStateCallback() {
                    @Override
                    public void onUnavailable(int reason) {
                        // Unregister registration state update when IMS service is unbound.
                        unregisterImsFeatureRegistrationState(subId, imsFeature);
                    }

                    @Override
                    public void onAvailable() {
                        mImsFeaturePackageName.put(imsFeature, ImsResolver.getInstance()
                                .getConfiguredImsServicePackageName(mPhone.getPhoneId(),
                                        imsFeature));
                        // Once IMS service is bound, register for registration state update.
                        registerImsFeatureRegistrationState(subId, imsFeature);
                    }

                    @Override
                    public void onError() {
                    }
                };

        try {
            ImsStateCallback callback = imsFeatureStateCallbackFactory
                    .apply(ImsFeature.FEATURE_MMTEL);
            mImsManager.getImsMmTelManager(subId).registerImsStateCallback(this::post,
                    callback);
            mImsStateCallbacks.put(ImsFeature.FEATURE_MMTEL, callback);
            log("Successfully register MMTEL state on sub " + subId);

            callback = imsFeatureStateCallbackFactory.apply(ImsFeature.FEATURE_RCS);
            mImsManager.getImsRcsManager(subId).registerImsStateCallback(this::post, callback);
            mImsStateCallbacks.put(ImsFeature.FEATURE_RCS, callback);
            log("Successfully register RCS state on sub " + subId);
        } catch (ImsException e) {
            loge("Exception when registering IMS state callback. " + e);
        }
    }

    /**
     * Unregister IMS feature state callbacks.
     *
     * @param subId Subscription index.
     */
    private void unregisterImsStateCallbacks(int subId) {
        ImsStateCallback callback = mImsStateCallbacks.get(ImsFeature.FEATURE_MMTEL);
        if (callback != null) {
            mImsManager.getImsMmTelManager(subId).unregisterImsStateCallback(callback);
            mImsStateCallbacks.remove(ImsFeature.FEATURE_MMTEL);
            log("Unregister MMTEL state on sub " + subId);
        }

        callback = mImsStateCallbacks.get(ImsFeature.FEATURE_RCS);
        if (callback != null) {
            mImsManager.getImsRcsManager(subId).unregisterImsStateCallback(callback);
            mImsStateCallbacks.remove(ImsFeature.FEATURE_RCS);
            log("Unregister RCS state on sub " + subId);
        }
    }

    /** Called when subscription info changed. */
    protected void onSubscriptionChanged() {
        if (mSubId != mPhone.getSubId()) {
            log("onDataConfigUpdated: mSubId changed from " + mSubId + " to "
                    + mPhone.getSubId());
            if (isImsGracefulTearDownSupported()) {
                if (SubscriptionManager.isValidSubscriptionId(mPhone.getSubId())) {
                    registerImsStateCallback(mPhone.getSubId());
                } else {
                    unregisterImsStateCallbacks(mSubId);
                }
            }
            mSubId = mPhone.getSubId();
            updateSubscriptionPlans();
        }
    }

    /**
     * Called when carrier config was updated.
     */
    private void onCarrierConfigUpdated() {
        log("onCarrierConfigUpdated: config is "
                + (mDataConfigManager.isConfigCarrierSpecific() ? "" : "not ")
                + "carrier specific. mSimState="
                + TelephonyManager.simStateToString(mSimState));
        updateNetworkRequestsPriority();
        onReevaluateUnsatisfiedNetworkRequests(DataEvaluationReason.DATA_CONFIG_CHANGED);
    }

    /**
     * Called when device config was updated.
     */
    private void onDeviceConfigUpdated() {
        log("onDeviceConfigUpdated: DeviceConfig updated.");
        updateAnomalySlidingWindowCounters();
    }

    /**
     * Update each network request's priority.
     */
    private void updateNetworkRequestsPriority() {
        for (TelephonyNetworkRequest networkRequest : mAllNetworkRequestList) {
            networkRequest.updatePriority();
        }
    }

    /**
     * Update the threshold of anomaly report counters
     */
    private void updateAnomalySlidingWindowCounters() {
        mImsThrottleCounter = new SlidingWindowEventCounter(
                mDataConfigManager.getAnomalyImsReleaseRequestThreshold().timeWindow,
                mDataConfigManager.getAnomalyImsReleaseRequestThreshold().eventNumOccurrence);
        mNetworkUnwantedCounter = new SlidingWindowEventCounter(
                mDataConfigManager.getAnomalyNetworkUnwantedThreshold().timeWindow,
                mDataConfigManager.getAnomalyNetworkUnwantedThreshold().eventNumOccurrence);
        mSetupDataCallWwanFailureCounter = new SlidingWindowEventCounter(
                mDataConfigManager.getAnomalySetupDataCallThreshold().timeWindow,
                mDataConfigManager.getAnomalySetupDataCallThreshold().eventNumOccurrence);
        mSetupDataCallWlanFailureCounter = new SlidingWindowEventCounter(
                mDataConfigManager.getAnomalySetupDataCallThreshold().timeWindow,
                mDataConfigManager.getAnomalySetupDataCallThreshold().eventNumOccurrence);
    }

    /**
     * There have been several bugs where a RECONNECT loop kicks off where a data network
     * is brought up, but connectivity service indicates that the network is unwanted so telephony
     * tears down the network. But later telephony bring up the data network again and becomes an
     * infinite loop. By the time we get the bug report it's too late because there have already
     * been hundreds of bring up/tear down. This is meant to capture the issue when it first starts.
     */
    private void onTrackNetworkUnwanted() {
        if (mNetworkUnwantedCounter.addOccurrence()) {
            reportAnomaly("Network Unwanted called "
                            + mNetworkUnwantedCounter.getFrequencyString(),
                    "9f3bc55b-bfa6-4e26-afaa-5031426a66d3");
        }
    }

    /**
     * Find unsatisfied network requests that can be satisfied by the given data profile.
     *
     * @param dataProfile The data profile.
     * @return The network requests list.
     */
    private @NonNull NetworkRequestList findSatisfiableNetworkRequests(
            @NonNull DataProfile dataProfile) {
        return new NetworkRequestList(mAllNetworkRequestList.stream()
                .filter(request -> request.getState()
                        == TelephonyNetworkRequest.REQUEST_STATE_UNSATISFIED)
                .filter(request -> request.canBeSatisfiedBy(dataProfile))
                .collect(Collectors.toList()));
    }

    /**
     * Setup data network.
     *
     * @param dataProfile The data profile to setup the data network.
     * @param dataSetupRetryEntry Data retry entry. {@code null} if this data network setup is not
     * initiated by a data retry.
     * @param allowedReason The reason that why setting up this data network is allowed.
     */
    private void setupDataNetwork(@NonNull DataProfile dataProfile,
            @Nullable DataSetupRetryEntry dataSetupRetryEntry,
            @NonNull DataAllowedReason allowedReason) {
        log("onSetupDataNetwork: dataProfile=" + dataProfile + ", retryEntry="
                + dataSetupRetryEntry + ", allowed reason=" + allowedReason + ", service state="
                + mServiceState);
        for (DataNetwork dataNetwork : mDataNetworkList) {
            DataProfile currentDataProfile = dataNetwork.getDataProfile();
            if (dataProfile.equals(currentDataProfile)
                    || mDataProfileManager.areDataProfilesSharingApn(
                            dataProfile, currentDataProfile)) {
                log("onSetupDataNetwork: Found existing data network " + dataNetwork
                        + " using the same or a similar data profile.");
                if (dataSetupRetryEntry != null) {
                    dataSetupRetryEntry.setState(DataRetryEntry.RETRY_STATE_CANCELLED);
                }
                return;
            }
        }

        NetworkRequestList networkRequestList = findSatisfiableNetworkRequests(dataProfile);

        if (networkRequestList.isEmpty()) {
            log("Can't find any unsatisfied network requests that can be satisfied by this data "
                    + "profile.");
            if (dataSetupRetryEntry != null) {
                dataSetupRetryEntry.setState(DataRetryEntry.RETRY_STATE_CANCELLED);
            }

            return;
        }

        int transport = mAccessNetworksManager.getPreferredTransportByNetworkCapability(
                networkRequestList.get(0).getApnTypeNetworkCapability());
        logl("Creating data network on "
                + AccessNetworkConstants.transportTypeToString(transport) + " with " + dataProfile
                + ", and attaching " + networkRequestList.size() + " network requests to it.");

        mDataNetworkList.add(new DataNetwork(mPhone, getLooper(), mDataServiceManagers,
                dataProfile, networkRequestList, transport, allowedReason,
                new DataNetworkCallback(this::post) {
                    @Override
                    public void onSetupDataFailed(@NonNull DataNetwork dataNetwork,
                            @NonNull NetworkRequestList requestList, @DataFailureCause int cause,
                            long retryDelayMillis) {
                        if (dataSetupRetryEntry != null) {
                            dataSetupRetryEntry.setState(DataRetryEntry.RETRY_STATE_FAILED);
                        }
                        DataNetworkController.this.onDataNetworkSetupFailed(
                                dataNetwork, requestList, cause, retryDelayMillis);
                    }

                    @Override
                    public void onConnected(@NonNull DataNetwork dataNetwork) {
                        if (dataSetupRetryEntry != null) {
                            dataSetupRetryEntry.setState(DataRetryEntry.RETRY_STATE_SUCCEEDED);
                        }
                        DataNetworkController.this.onDataNetworkConnected(dataNetwork);
                    }

                    @Override
                    public void onAttachFailed(@NonNull DataNetwork dataNetwork,
                            @NonNull NetworkRequestList requestList) {
                        DataNetworkController.this.onAttachNetworkRequestsFailed(
                                dataNetwork, requestList);
                    }

                    @Override
                    public void onValidationStatusChanged(@NonNull DataNetwork dataNetwork,
                            @ValidationStatus int status, @Nullable Uri redirectUri) {
                        DataNetworkController.this.onDataNetworkValidationStatusChanged(
                                dataNetwork, status, redirectUri);
                    }

                    @Override
                    public void onSuspendedStateChanged(@NonNull DataNetwork dataNetwork,
                            boolean suspended) {
                        DataNetworkController.this.onDataNetworkSuspendedStateChanged(
                                dataNetwork, suspended);
                    }

                    @Override
                    public void onDisconnected(@NonNull DataNetwork dataNetwork,
                            @DataFailureCause int cause, @TearDownReason int tearDownReason) {
                        DataNetworkController.this.onDataNetworkDisconnected(
                                dataNetwork, cause, tearDownReason);
                    }

                    @Override
                    public void onHandoverStarted(@NonNull DataNetwork dataNetwork) {
                        DataNetworkController.this.onDataNetworkHandoverStarted(dataNetwork);
                    }

                    @Override
                    public void onHandoverSucceeded(@NonNull DataNetwork dataNetwork) {
                        DataNetworkController.this.onDataNetworkHandoverSucceeded(dataNetwork);
                    }

                    @Override
                    public void onHandoverFailed(@NonNull DataNetwork dataNetwork,
                            @DataFailureCause int cause, long retryDelayMillis,
                            @HandoverFailureMode int handoverFailureMode) {
                        DataNetworkController.this.onDataNetworkHandoverFailed(
                                dataNetwork, cause, retryDelayMillis, handoverFailureMode);
                    }

                    @Override
                    public void onLinkStatusChanged(@NonNull DataNetwork dataNetwork,
                            @LinkStatus int linkStatus) {
                        DataNetworkController.this.onLinkStatusChanged(dataNetwork, linkStatus);
                    }

                    @Override
                    public void onPcoDataChanged(@NonNull DataNetwork dataNetwork) {
                        DataNetworkController.this.onPcoDataChanged(dataNetwork);
                    }

                    @Override
                    public void onNetworkCapabilitiesChanged(@NonNull DataNetwork dataNetwork) {
                        DataNetworkController.this.onNetworkCapabilitiesChanged(dataNetwork);
                    }

                    @Override
                    public void onTrackNetworkUnwanted(@NonNull DataNetwork dataNetwork) {
                        DataNetworkController.this.onTrackNetworkUnwanted();
                    }

                    @Override
                    public void onRetryUnsatisfiedNetworkRequest(
                            @NonNull TelephonyNetworkRequest networkRequest) {
                        DataNetworkController.this.onRetryUnsatisfiedNetworkRequest(
                                networkRequest);
                    }
                }
        ));
        if (!mAnyCellularDataNetworkExisting
                && transport == AccessNetworkConstants.TRANSPORT_TYPE_WWAN) {
            updateCellularDataNetworkExistence(true);
        }
    }

    /**
     * Notify the first cellular sustained data network came into existence, or the last cellular
     * data network disconnected.
     * @param anyCellularNetworkExists Whether exists any cellular data networks.
     */
    private void updateCellularDataNetworkExistence(boolean anyCellularNetworkExists) {
        mAnyCellularDataNetworkExisting = anyCellularNetworkExists;
        mDataNetworkControllerCallbacks.forEach(callback -> callback.invokeFromExecutor(
                () -> callback.onAnyCellularDataNetworkExistingChanged(
                        mAnyCellularDataNetworkExisting)));
    }

    /**
     * Called when setup data network failed.
     *
     * @param dataNetwork The data network.
     * @param requestList The network requests attached to the data network.
     * @param cause The fail cause
     * @param retryDelayMillis The retry timer suggested by the network/data service.
     */
    private void onDataNetworkSetupFailed(@NonNull DataNetwork dataNetwork,
            @NonNull NetworkRequestList requestList, @DataFailureCause int cause,
            long retryDelayMillis) {
        logl("onDataNetworkSetupDataFailed: " + dataNetwork + ", cause="
                + DataFailCause.toString(cause) + ", retryDelayMillis=" + retryDelayMillis + "ms.");
        mDataNetworkList.remove(dataNetwork);
        trackSetupDataCallFailure(dataNetwork.getTransport(), cause);
        if (mAnyCellularDataNetworkExisting && getCellularDataNetworks().isEmpty()) {
            mPendingTearDownAllCellularNetworks = false;
            updateCellularDataNetworkExistence(false);
        }

        requestList.removeIf(request -> !mAllNetworkRequestList.contains(request));
        if (requestList.isEmpty()) {
            log("onDataNetworkSetupFailed: All requests have been released. "
                    + "Will not evaluate retry.");
            return;
        }

        // Data retry manager will determine if retry is needed. If needed, retry will be scheduled.
        mDataRetryManager.evaluateDataSetupRetry(dataNetwork.getDataProfile(),
                dataNetwork.getTransport(), requestList, cause, retryDelayMillis);
    }

    /**
     * Track the frequency of setup data failure on each
     * {@link AccessNetworkConstants.TransportType} data service.
     *
     * @param transport The transport of the data service.
     * @param cause The fail cause
     */
    private void trackSetupDataCallFailure(@TransportType int transport,
            @DataFailureCause int cause) {
        switch (transport) {
            case AccessNetworkConstants.TRANSPORT_TYPE_WWAN:
                // Skip when poor signal strength
                if (mPhone.getSignalStrength().getLevel()
                        <= CellSignalStrength.SIGNAL_STRENGTH_POOR) {
                    return;
                }
                if (cause == DataFailCause.ERROR_UNSPECIFIED || cause == DataFailCause.UNKNOWN) {
                    reportAnomaly("RIL set up data call fails: unknown/unspecified error",
                            "ce7d1465-d8e4-404a-b76f-de2c60bee843");
                }
                if (mSetupDataCallWwanFailureCounter.addOccurrence()) {
                    reportAnomaly("RIL fails setup data call request "
                                    + mSetupDataCallWwanFailureCounter.getFrequencyString(),
                            "e6a98b97-9e34-4977-9a92-01d52a6691f6");
                }
                break;
            case AccessNetworkConstants.TRANSPORT_TYPE_WLAN:
                if (cause == DataFailCause.ERROR_UNSPECIFIED || cause == DataFailCause.UNKNOWN) {
                    reportAnomaly("IWLAN set up data call fails: unknown/unspecified error",
                            "a16fc15c-815b-4908-b8e6-5f3bc7cbc20b");
                }
                if (mSetupDataCallWlanFailureCounter.addOccurrence()) {
                    reportAnomaly("IWLAN data service fails setup data call request "
                                    + mSetupDataCallWlanFailureCounter.getFrequencyString(),
                            "e2248d8b-d55f-42bd-871c-0cfd80c3ddd1");
                }
                break;
            default:
                loge("trackSetupDataCallFailure: INVALID transport.");
        }
    }

    /**
     * Trigger the anomaly report with the specified UUID.
     *
     * @param anomalyMsg Description of the event
     * @param uuid UUID associated with that event
     */
    private void reportAnomaly(@NonNull String anomalyMsg, @NonNull String uuid) {
        logl(anomalyMsg);
        AnomalyReporter.reportAnomaly(UUID.fromString(uuid), anomalyMsg, mPhone.getCarrierId());
    }

    /**
     * Called when data network is connected.
     *
     * @param dataNetwork The data network.
     */
    public void onDataNetworkConnected(@NonNull DataNetwork dataNetwork) {
        logl("onDataNetworkConnected: " + dataNetwork);

        mDataNetworkControllerCallbacks.forEach(callback -> callback.invokeFromExecutor(
                () -> callback.onDataNetworkConnected(dataNetwork.getTransport(),
                        dataNetwork.getDataProfile())));

        mPreviousConnectedDataNetworkList.add(0, dataNetwork);
        // Preserve the connected data networks for debugging purposes.
        if (mPreviousConnectedDataNetworkList.size() > MAX_HISTORICAL_CONNECTED_DATA_NETWORKS) {
            mPreviousConnectedDataNetworkList.remove(MAX_HISTORICAL_CONNECTED_DATA_NETWORKS);
        }

        updateOverallInternetDataState();

        if (dataNetwork.getNetworkCapabilities().hasCapability(
                NetworkCapabilities.NET_CAPABILITY_IMS)) {
            logl("IMS data state changed from "
                    + TelephonyUtils.dataStateToString(mImsDataNetworkState) + " to CONNECTED.");
            mImsDataNetworkState = TelephonyManager.DATA_CONNECTED;
        }
    }

    /**
     * Called when needed to retry data setup.
     *
     * @param dataSetupRetryEntry The data setup retry entry scheduled by {@link DataRetryManager}.
     */
    protected void onDataNetworkSetupRetry(@NonNull DataSetupRetryEntry dataSetupRetryEntry) {
        // The request might be already removed before retry happens. Remove them from the list
        // if that's the case. Copy the list first. We don't want to remove the requests from
        // the retry entry. They can be later used to determine what kind of retry it is.
        NetworkRequestList requestList = new NetworkRequestList(
                dataSetupRetryEntry.networkRequestList);
        requestList.removeIf(request -> !mAllNetworkRequestList.contains(request));
        // Retrieves the newly added unsatisfied NetworkRequest if all NetworkRequests in the
        // DataSetupRetryEntry have already been removed.
        if (requestList.isEmpty()) {
            List<NetworkRequestList> groupRequestLists = getGroupedUnsatisfiedNetworkRequests();
            dataSetupRetryEntry.networkRequestList.stream()
                    .filter(request -> groupRequestLists.stream()
                            .anyMatch(groupRequestList -> groupRequestList
                                    .get(request.getCapabilities()) != null))
                    .forEach(requestList::add);
        }
        if (requestList.isEmpty()) {
            loge("onDataNetworkSetupRetry: Request list is empty. Abort retry.");
            dataSetupRetryEntry.setState(DataRetryEntry.RETRY_STATE_CANCELLED);
            return;
        }
        log("onDataNetworkSetupRetry: Request list:" + requestList);
        TelephonyNetworkRequest telephonyNetworkRequest = requestList.get(0);

        int networkCapability = telephonyNetworkRequest.getApnTypeNetworkCapability();
        int preferredTransport = mAccessNetworksManager.getPreferredTransportByNetworkCapability(
                networkCapability);
        if (preferredTransport != dataSetupRetryEntry.transport) {
            log("Cannot re-satisfy " + telephonyNetworkRequest + " on "
                    + AccessNetworkConstants.transportTypeToString(dataSetupRetryEntry.transport)
                    + ". The preferred transport has switched to "
                    + AccessNetworkConstants.transportTypeToString(preferredTransport)
                    + ". " + dataSetupRetryEntry);
            // Cancel the retry since the preferred transport has already changed, but then
            // re-evaluate the unsatisfied network requests again so the new network can be brought
            // up on the new target transport later.
            dataSetupRetryEntry.setState(DataRetryEntry.RETRY_STATE_CANCELLED);
            sendMessage(obtainMessage(EVENT_REEVALUATE_UNSATISFIED_NETWORK_REQUESTS,
                    DataEvaluationReason.PREFERRED_TRANSPORT_CHANGED));
            return;
        }

        DataEvaluation evaluation = evaluateNetworkRequest(
                telephonyNetworkRequest, DataEvaluationReason.DATA_RETRY);
        if (!evaluation.containsDisallowedReasons()) {
            DataProfile dataProfile = dataSetupRetryEntry.dataProfile;
            DataProfile candidateDataProfile = evaluation.getCandidateDataProfile();
            if (dataProfile == null || (!dataProfile.equals(candidateDataProfile))) {
                dataProfile = candidateDataProfile;
            }
            if (dataProfile != null) {
                setupDataNetwork(dataProfile, dataSetupRetryEntry,
                        evaluation.getDataAllowedReason());
            } else {
                loge("onDataNetworkSetupRetry: Not able to find a suitable data profile to retry.");
                dataSetupRetryEntry.setState(DataRetryEntry.RETRY_STATE_FAILED);
            }
        } else {
            dataSetupRetryEntry.setState(DataRetryEntry.RETRY_STATE_FAILED);
        }
    }

    /**
     * Called when needed to retry data network handover.
     *
     * @param dataHandoverRetryEntry The handover entry.
     */
    private void onDataNetworkHandoverRetry(
            @NonNull DataHandoverRetryEntry dataHandoverRetryEntry) {
        DataNetwork dataNetwork = dataHandoverRetryEntry.dataNetwork;
        if (!mDataNetworkList.contains(dataNetwork)) {
            log("onDataNetworkHandoverRetry: " + dataNetwork + " no longer exists.");
            dataHandoverRetryEntry.setState(DataRetryEntry.RETRY_STATE_CANCELLED);
            return;
        }

        if (!dataNetwork.isConnected()) {
            log("onDataNetworkHandoverRetry: " + dataNetwork + " is not in the right state.");
            dataHandoverRetryEntry.setState(DataRetryEntry.RETRY_STATE_CANCELLED);
            return;
        }

        int preferredTransport = mAccessNetworksManager.getPreferredTransportByNetworkCapability(
                dataNetwork.getApnTypeNetworkCapability());
        if (dataNetwork.getTransport() == preferredTransport) {
            log("onDataNetworkHandoverRetry: " + dataNetwork + " is already on the preferred "
                    + "transport " + AccessNetworkConstants.transportTypeToString(
                            preferredTransport) + ".");
            dataHandoverRetryEntry.setState(DataRetryEntry.RETRY_STATE_CANCELLED);
            return;
        }

        logl("onDataNetworkHandoverRetry: Start handover " + dataNetwork + " to "
                + AccessNetworkConstants.transportTypeToString(preferredTransport)
                + ", " + dataHandoverRetryEntry);
        tryHandoverDataNetwork(dataNetwork, preferredTransport, dataHandoverRetryEntry);
    }

    /**
     * Called when data network reached max handover retry count.
     *
     * @param dataNetwork The data network.
     */
    private void onDataNetworkHandoverRetryStopped(@NonNull DataNetwork dataNetwork) {
        int preferredTransport = mAccessNetworksManager
                .getPreferredTransportByNetworkCapability(
                        dataNetwork.getApnTypeNetworkCapability());
        if (dataNetwork.getTransport() == preferredTransport) {
            log("onDataNetworkHandoverRetryStopped: " + dataNetwork + " is already "
                    + "on the preferred transport "
                    + AccessNetworkConstants.transportTypeToString(
                    preferredTransport));
            return;
        }
        if (dataNetwork.shouldDelayImsTearDownDueToInCall()) {
            log("onDataNetworkHandoverRetryStopped: Delay IMS tear down until call "
                    + "ends. " + dataNetwork);
            return;
        }

        tearDownGracefully(dataNetwork,
                DataNetwork.TEAR_DOWN_REASON_HANDOVER_FAILED);
    }

    /**
     * Called when data network validation status changed.
     *
     * @param status one of {@link NetworkAgent#VALIDATION_STATUS_VALID} or
     * {@link NetworkAgent#VALIDATION_STATUS_NOT_VALID}.
     * @param redirectUri If internet connectivity is being redirected (e.g., on a captive portal),
     * this is the destination the probes are being redirected to, otherwise {@code null}.
     *
     * @param dataNetwork The data network.
     */
    private void onDataNetworkValidationStatusChanged(@NonNull DataNetwork dataNetwork,
            @ValidationStatus int status, @Nullable Uri redirectUri) {
        log("onDataNetworkValidationStatusChanged: " + dataNetwork + ", validation status="
                + DataUtils.validationStatusToString(status)
                + (redirectUri != null ? ", " + redirectUri : ""));
        if (!TextUtils.isEmpty(redirectUri.toString())) {
            Intent intent = new Intent(TelephonyManager.ACTION_CARRIER_SIGNAL_REDIRECTED);
            intent.putExtra(TelephonyManager.EXTRA_REDIRECTION_URL, redirectUri);
            mPhone.getCarrierSignalAgent().notifyCarrierSignalReceivers(intent);
            log("Notify carrier signal receivers with redirectUri: " + redirectUri);
        }

        if (status != NetworkAgent.VALIDATION_STATUS_VALID
                && status != NetworkAgent.VALIDATION_STATUS_NOT_VALID) {
            loge("Invalid validation status " + status + " received.");
            return;
        }

        if (!mDataSettingsManager.isRecoveryOnBadNetworkEnabled()) {
            log("Ignore data network validation status changed because "
                    + "data stall recovery is disabled.");
            return;
        }

        if (dataNetwork.isInternetSupported()) {
            if (status == NetworkAgent.VALIDATION_STATUS_NOT_VALID
                    && (dataNetwork.getCurrentState() == null || dataNetwork.isDisconnected())) {
                log("Ignoring invalid validation status for disconnected DataNetwork");
                return;
            }
            mDataNetworkControllerCallbacks.forEach(callback -> callback.invokeFromExecutor(
                    () -> callback.onInternetDataNetworkValidationStatusChanged(status)));
        }
    }

    /**
     * Called when data network suspended state changed.
     *
     * @param dataNetwork The data network.
     * @param suspended {@code true} if data is suspended.
     */
    private void onDataNetworkSuspendedStateChanged(@NonNull DataNetwork dataNetwork,
            boolean suspended) {
        updateOverallInternetDataState();

        if (dataNetwork.getNetworkCapabilities().hasCapability(
                NetworkCapabilities.NET_CAPABILITY_IMS)) {
            logl("IMS data state changed from "
                    + TelephonyUtils.dataStateToString(mImsDataNetworkState) + " to "
                    + (suspended ? "SUSPENDED" : "CONNECTED"));
            mImsDataNetworkState = suspended
                    ? TelephonyManager.DATA_SUSPENDED : TelephonyManager.DATA_CONNECTED;
        }
    }

    /**
     * Called when data network disconnected.
     *
     * @param dataNetwork The data network.
     * @param cause The disconnect cause.
     * @param tearDownReason The reason the network was torn down
     */
    protected void onDataNetworkDisconnected(@NonNull DataNetwork dataNetwork,
            @DataFailureCause int cause, @TearDownReason int tearDownReason) {
        logl("onDataNetworkDisconnected: " + dataNetwork + ", cause="
                + DataFailCause.toString(cause) + "(" + cause + "), tearDownReason="
                + DataNetwork.tearDownReasonToString(tearDownReason));
        mDataNetworkList.remove(dataNetwork);
        mPendingImsDeregDataNetworks.remove(dataNetwork);
        mDataRetryManager.cancelPendingHandoverRetry(dataNetwork);
        updateOverallInternetDataState();

        if (dataNetwork.getNetworkCapabilities().hasCapability(
                NetworkCapabilities.NET_CAPABILITY_IMS)) {
            logl("IMS data state changed from "
                    + TelephonyUtils.dataStateToString(mImsDataNetworkState) + " to DISCONNECTED.");
            mImsDataNetworkState = TelephonyManager.DATA_DISCONNECTED;
        }

        // Immediately reestablish on target transport if network was torn down due to policy
        long delayMillis = tearDownReason == DataNetwork.TEAR_DOWN_REASON_HANDOVER_NOT_ALLOWED
                ? 0 : mDataConfigManager.getRetrySetupAfterDisconnectMillis();
        // Sometimes network was unsolicitedly reported lost for reasons. We should re-evaluate
        // and see if data network can be re-established again.
        sendMessageDelayed(obtainMessage(EVENT_REEVALUATE_UNSATISFIED_NETWORK_REQUESTS,
                DataEvaluationReason.RETRY_AFTER_DISCONNECTED), delayMillis);

        if (mAnyCellularDataNetworkExisting && getCellularDataNetworks().isEmpty()) {
            log("All cellular data networks disconnected now.");
            mPendingTearDownAllCellularNetworks = false;
            updateCellularDataNetworkExistence(false);
        }
    }

    /**
     * Called when handover between IWLAN and cellular network succeeded.
     *
     * @param dataNetwork The data network.
     */
    private void onDataNetworkHandoverSucceeded(@NonNull DataNetwork dataNetwork) {
        logl("Handover successfully. " + dataNetwork + " to " + AccessNetworkConstants
                .transportTypeToString(dataNetwork.getTransport()));
        // The preferred transport might be changed when handover was in progress. We need to
        // evaluate again to make sure we are not out-of-sync with the input from access network
        // manager.
        sendMessage(obtainMessage(EVENT_EVALUATE_PREFERRED_TRANSPORT,
                dataNetwork.getApnTypeNetworkCapability(), 0));

        // There might be network we didn't tear down in the last evaluation due to handover in
        // progress. We should evaluate again.
        sendMessage(obtainMessage(EVENT_REEVALUATE_EXISTING_DATA_NETWORKS,
                DataEvaluationReason.DATA_HANDOVER));
    }

    /**
     * Called when data network handover between IWLAN and cellular network failed.
     *
     * @param dataNetwork The data network.
     * @param cause The fail cause.
     * @param retryDelayMillis Network suggested retry time in milliseconds.
     * {@link Long#MAX_VALUE} indicates data retry should not occur.
     * {@link DataCallResponse#RETRY_DURATION_UNDEFINED} indicates network did not suggest any
     * retry duration.
     * @param handoverFailureMode The handover failure mode that determine the behavior of
     * how frameworks should handle the handover failure.
     */
    private void onDataNetworkHandoverFailed(@NonNull DataNetwork dataNetwork,
            @DataFailureCause int cause, long retryDelayMillis,
            @HandoverFailureMode int handoverFailureMode) {
        logl("Handover failed. " + dataNetwork + ", cause=" + DataFailCause.toString(cause)
                + ", retryDelayMillis=" + retryDelayMillis + "ms, handoverFailureMode="
                + DataCallResponse.failureModeToString(handoverFailureMode));
        // Notify cellular network existence status.
        if (!mAnyCellularDataNetworkExisting
                && dataNetwork.getTransport() == AccessNetworkConstants.TRANSPORT_TYPE_WWAN) {
            updateCellularDataNetworkExistence(true);
        } else if (mAnyCellularDataNetworkExisting && getCellularDataNetworks().isEmpty()) {
            updateCellularDataNetworkExistence(false);
        }
        // There might be network we didn't tear down in the last evaluation due to handover in
        // progress. We should evaluate again.
        sendMessage(obtainMessage(EVENT_REEVALUATE_EXISTING_DATA_NETWORKS,
                DataEvaluationReason.DATA_HANDOVER));

        if (dataNetwork.getAttachedNetworkRequestList().isEmpty()) {
            log("onDataNetworkHandoverFailed: No network requests attached to " + dataNetwork
                    + ". No need to retry since the network will be torn down soon.");
            return;
        }

        if (handoverFailureMode == DataCallResponse.HANDOVER_FAILURE_MODE_DO_FALLBACK
                || (handoverFailureMode == DataCallResponse.HANDOVER_FAILURE_MODE_LEGACY
                && cause == DataFailCause.HANDOFF_PREFERENCE_CHANGED)) {
            // Don't retry handover anymore. Give QNS some time to switch the preferred transport
            // to the original one, but we should re-evaluate the preferred transport again to
            // make sure QNS does change it back, if not, we still need to perform handover at that
            // time.
            sendMessageDelayed(obtainMessage(EVENT_EVALUATE_PREFERRED_TRANSPORT,
                    dataNetwork.getApnTypeNetworkCapability(), 0),
                    REEVALUATE_PREFERRED_TRANSPORT_DELAY_MILLIS);
        } else if (handoverFailureMode == DataCallResponse
                .HANDOVER_FAILURE_MODE_NO_FALLBACK_RETRY_SETUP_NORMAL || handoverFailureMode
                == DataCallResponse.HANDOVER_FAILURE_MODE_LEGACY) {
            int preferredTransport = mAccessNetworksManager
                    .getPreferredTransportByNetworkCapability(
                            dataNetwork.getApnTypeNetworkCapability());
            if (dataNetwork.getTransport() == preferredTransport) {
                log("onDataNetworkHandoverFailed: Already on preferred transport "
                        + AccessNetworkConstants.transportTypeToString(preferredTransport)
                        + ". No further actions needed.");
                return;
            }

            int targetTransport = DataUtils.getTargetTransport(dataNetwork.getTransport());
            mDataRetryManager.evaluateDataSetupRetry(dataNetwork.getDataProfile(), targetTransport,
                    dataNetwork.getAttachedNetworkRequestList(), cause, retryDelayMillis);
            // Tear down the data network on source transport. Retry manager will schedule
            // setup a new data network on the target transport.
            tearDownGracefully(dataNetwork, DataNetwork.TEAR_DOWN_REASON_HANDOVER_FAILED);
        } else {
            mDataRetryManager.evaluateDataHandoverRetry(dataNetwork, cause, retryDelayMillis);
        }
    }

    /**
     * Called when network requests failed to attach to the data network.
     *
     * @param dataNetwork The data network that can't be attached.
     * @param requestList The requests failed to attach to the network.
     */
    private void onAttachNetworkRequestsFailed(@NonNull DataNetwork dataNetwork,
            @NonNull NetworkRequestList requestList) {
        log("Failed to attach " + requestList + " to " + dataNetwork);
    }

    /**
     * Called when a network request is detached from the data network and should be retried.
     *
     * @param networkRequest The detached network request.
     */
    private void onRetryUnsatisfiedNetworkRequest(
            @NonNull TelephonyNetworkRequest networkRequest) {
        if (!mAllNetworkRequestList.contains(networkRequest)) return;

        sendMessageDelayed(obtainMessage(EVENT_REEVALUATE_UNSATISFIED_NETWORK_REQUESTS,
                        DataEvaluationReason.UNSATISFIED_REQUEST_DETACHED),
                REEVALUATE_UNSATISFIED_NETWORK_REQUESTS_AFTER_DETACHED_DELAY_MILLIS);
    }

    /**
     * Called when data stall occurs and needed to tear down / setup a new data network for
     * internet. This event is from {@link DataStallRecoveryManager}.
     */
    private void onDataStallReestablishInternet() {
        log("onDataStallReestablishInternet: Tear down data networks that support internet.");
        // Tear down all data networks that support internet. After data disconnected, unsatisfied
        // network requests will be re-evaluate again and data network controller will attempt to
        // setup data networks to satisfy them.
        mDataNetworkList.stream()
                .filter(DataNetwork::isInternetSupported)
                .forEach(dataNetwork -> dataNetwork.tearDown(
                        DataNetwork.TEAR_DOWN_REASON_DATA_STALL));
    }

    /**
     * Called when SRVCC handover state changes. To preserve the voice call, we don't tear down the
     * IMS network while handover in process. We reevaluate the network when handover ends.
     *
     * @param state The handover state of SRVCC
     */
    private void onSrvccStateChanged(@NonNull int[] state) {
        if (state != null && state.length != 0) {
            log("onSrvccStateChanged: " + TelephonyManager.srvccStateToString(state[0]));
            mIsSrvccHandoverInProcess = state[0] == TelephonyManager.SRVCC_STATE_HANDOVER_STARTED;
            // Reevaluate networks if SRVCC ends.
            if (!mIsSrvccHandoverInProcess
                    && !hasMessages(EVENT_REEVALUATE_EXISTING_DATA_NETWORKS)) {
                sendMessage(obtainMessage(EVENT_REEVALUATE_EXISTING_DATA_NETWORKS,
                        DataEvaluationReason.SRVCC_STATE_CHANGED));
            }
        }
    }

    /**
     * Called when data service binding changed.
     *
     * @param transport The transport of the changed data service.
     * @param bound {@code true} if data service is bound.
     */
    private void onDataServiceBindingChanged(@TransportType int transport, boolean bound) {
        log("onDataServiceBindingChanged: " + AccessNetworkConstants
                .transportTypeToString(transport) + " data service is "
                + (bound ? "bound." : "unbound."));
        if (bound) {
            mDataNetworkControllerCallbacks.forEach(callback -> callback.invokeFromExecutor(
                    () -> callback.onDataServiceBound(transport)));
        }
        mDataServiceBound.put(transport, bound);
    }

    /**
     * Called when SIM is absent.
     */
    private void onSimAbsent() {
        log("onSimAbsent");
        sendMessage(obtainMessage(EVENT_REEVALUATE_EXISTING_DATA_NETWORKS,
                DataEvaluationReason.SIM_REMOVAL));
    }

    /**
     * Called when SIM state changes.
     *
     * @param simState SIM state. (Note this is mixed with card state and application state.)
     */
    protected void onSimStateChanged(@SimState int simState) {
        log("onSimStateChanged: state=" + TelephonyManager.simStateToString(simState));
        if (mSimState != simState) {
            mSimState = simState;
            if (simState == TelephonyManager.SIM_STATE_ABSENT) {
                onSimAbsent();
            } else if (simState == TelephonyManager.SIM_STATE_LOADED) {
                sendMessage(obtainMessage(EVENT_REEVALUATE_UNSATISFIED_NETWORK_REQUESTS,
                        DataEvaluationReason.SIM_LOADED));
            }
            mDataNetworkControllerCallbacks.forEach(callback -> callback.invokeFromExecutor(
                    () -> callback.onSimStateChanged(mSimState)));
        }
    }

    /**
     * Called when needed to evaluate the preferred transport for certain capability.
     *
     * @param capability The network capability to evaluate.
     */
    private void onEvaluatePreferredTransport(@NetCapability int capability) {
        int preferredTransport = mAccessNetworksManager
                .getPreferredTransportByNetworkCapability(capability);
        log("onEvaluatePreferredTransport: " + DataUtils.networkCapabilityToString(capability)
                + " preferred on "
                + AccessNetworkConstants.transportTypeToString(preferredTransport));
        for (DataNetwork dataNetwork : mDataNetworkList) {
            if (dataNetwork.getApnTypeNetworkCapability() == capability) {
                // Check if the data network's current transport is different than from the
                // preferred transport. If it's different, then handover is needed.
                if (dataNetwork.getTransport() == preferredTransport) {
                    log("onEvaluatePreferredTransport:" + dataNetwork + " already on "
                            + AccessNetworkConstants.transportTypeToString(preferredTransport));
                    continue;
                }

                // If handover is ongoing, ignore the preference change for now. After handover
                // succeeds or fails, preferred transport will be re-evaluate again. Handover will
                // be performed at that time if needed.
                if (dataNetwork.isHandoverInProgress()) {
                    log("onEvaluatePreferredTransport: " + dataNetwork + " handover in progress.");
                    continue;
                }

                tryHandoverDataNetwork(dataNetwork, preferredTransport, null/*handoverRetryEntry*/);
            }
        }
    }

    /**
     * Perform data network handover if condition allows, otherwise tear down the network to allow
     * new network setup on the target transport.
     *
     * @param dataNetwork The network on which the handover occurs
     * @param targetTransport The target transport of the handover
     * @param dataHandoverRetryEntry {@code null} if the handover attempt is not due to scheduled
     *                                           retry
     */
    private void tryHandoverDataNetwork(@NonNull DataNetwork dataNetwork,
            @TransportType int targetTransport,
            @Nullable DataHandoverRetryEntry dataHandoverRetryEntry) {
        if (dataHandoverRetryEntry == null // This handover is a new request
                && mDataRetryManager.isAnyHandoverRetryScheduled(dataNetwork)) {
            log("tryHandoverDataNetwork: retry scheduled for" + dataNetwork
                    + ", ignore this attempt");
            return;
        }
        DataEvaluation dataEvaluation = evaluateDataNetworkHandover(dataNetwork);
        log("tryHandoverDataNetwork: " + dataEvaluation + ", " + dataNetwork);
        if (!dataEvaluation.containsDisallowedReasons()) {
            logl("Start handover " + dataNetwork + " to "
                    + AccessNetworkConstants.transportTypeToString(targetTransport));
            dataNetwork.startHandover(targetTransport, dataHandoverRetryEntry);
        } else if (dataEvaluation.containsOnly(DataDisallowedReason.NOT_IN_SERVICE)
                && dataNetwork.shouldDelayImsTearDownDueToInCall()) {
            // We try to preserve voice call in the case of temporary preferred transport mismatch
            if (dataHandoverRetryEntry != null) {
                dataHandoverRetryEntry.setState(DataRetryEntry.RETRY_STATE_FAILED);
            }
            mDataRetryManager.evaluateDataHandoverRetry(dataNetwork,
                    DataFailCause.HANDOVER_FAILED,
                    DataCallResponse.RETRY_DURATION_UNDEFINED /* retry mills */);
            logl("tryHandoverDataNetwork: Scheduled retry due to in voice call and target OOS");
        } else if (dataEvaluation.containsAny(DataDisallowedReason.NOT_ALLOWED_BY_POLICY,
                DataDisallowedReason.NOT_IN_SERVICE,
                DataDisallowedReason.VOPS_NOT_SUPPORTED)) {
            logl("tryHandoverDataNetwork: Handover not allowed. Tear down"
                    + dataNetwork + " so a new network can be setup on "
                    + AccessNetworkConstants.transportTypeToString(targetTransport));
            tearDownGracefully(dataNetwork,
                    DataNetwork.TEAR_DOWN_REASON_HANDOVER_NOT_ALLOWED);
        } else if (dataEvaluation.containsAny(DataDisallowedReason.ILLEGAL_STATE,
                DataDisallowedReason.RETRY_SCHEDULED)) {
            logl("tryHandoverDataNetwork: Handover not allowed. " + dataNetwork
                    + " will remain on " + AccessNetworkConstants.transportTypeToString(
                    dataNetwork.getTransport()));
        } else {
            loge("tryHandoverDataNetwork: Unexpected handover evaluation result.");
        }
    }

    /**
     * Called when handover between IWLAN and cellular network started.
     * @param dataNetwork The data network.
     */
    private void onDataNetworkHandoverStarted(@NonNull DataNetwork dataNetwork) {
        // Notify cellular network existence status.
        if (!mAnyCellularDataNetworkExisting
                && DataUtils.getTargetTransport(dataNetwork.getTransport())
                == AccessNetworkConstants.TRANSPORT_TYPE_WWAN) {
            updateCellularDataNetworkExistence(true);
        } else if (mAnyCellularDataNetworkExisting && getCellularDataNetworks().isEmpty()) {
            updateCellularDataNetworkExistence(false);
        }
    }

    /**
     * Update {@link SubscriptionPlan}s from {@link NetworkPolicyManager}.
     */
    private void updateSubscriptionPlans() {
        SubscriptionPlan[] plans = mNetworkPolicyManager.getSubscriptionPlans(
                mSubId, mPhone.getContext().getOpPackageName());
        mSubscriptionPlans.clear();
        mSubscriptionPlans.addAll(plans != null ? Arrays.asList(plans) : Collections.emptyList());
        mCongestedOverrideNetworkTypes.clear();
        mUnmeteredOverrideNetworkTypes.clear();
        log("Subscription plans initialized: " + mSubscriptionPlans);
    }

    /**
     * Called when data network's link status changed.
     *
     * @param dataNetwork The data network that has link status changed.
     * @param linkStatus The link status (i.e. RRC state).
     */
    private void onLinkStatusChanged(@NonNull DataNetwork dataNetwork, @LinkStatus int linkStatus) {
        // TODO: Since this is only used for 5G icon display logic, so we only use internet data
        //   data network's link status. Consider expanding to all data networks if needed, and
        //   should use CarrierConfigManager.KEY_LTE_ENDC_USING_USER_DATA_FOR_RRC_DETECTION_BOOL
        //   to determine if using all data networks or only internet data networks.
        int status = DataCallResponse.LINK_STATUS_INACTIVE;
        boolean anyInternet = mDataNetworkList.stream()
                .anyMatch(network -> network.isInternetSupported() && network.isConnected());
        if (anyInternet) {
            status = mDataNetworkList.stream()
                    .anyMatch(network -> network.isInternetSupported()
                            && network.isConnected() && network.getLinkStatus()
                            == DataCallResponse.LINK_STATUS_ACTIVE)
                    ? DataCallResponse.LINK_STATUS_ACTIVE
                    : DataCallResponse.LINK_STATUS_DORMANT;
        }

        if (mInternetLinkStatus != status) {
            log("Internet link status changed to " + DataUtils.linkStatusToString(status));
            mInternetLinkStatus = status;
            mDataNetworkControllerCallbacks.forEach(callback -> callback.invokeFromExecutor(
                    () -> callback.onPhysicalLinkStatusChanged(mInternetLinkStatus)));
        }

        updateDataActivity();
    }

    /**
     * Called when PCO data changed.
     *
     * @param dataNetwork The data network.
     */
    private void onPcoDataChanged(@NonNull DataNetwork dataNetwork) {
        // Check if any data network is using NR advanced bands.
        int nrAdvancedPcoId = mDataConfigManager.getNrAdvancedCapablePcoId();
        if (nrAdvancedPcoId != 0) {
            boolean nrAdvancedCapableByPco = false;
            for (DataNetwork network : mDataNetworkList) {
                PcoData pcoData = network.getPcoData().get(nrAdvancedPcoId);
                if (pcoData != null && pcoData.contents.length > 0
                        && pcoData.contents[pcoData.contents.length - 1] == 1) {
                    nrAdvancedCapableByPco = true;
                    break;
                }
            }

            if (nrAdvancedCapableByPco != mNrAdvancedCapableByPco) {
                log("onPcoDataChanged: mNrAdvancedCapableByPco = " + nrAdvancedCapableByPco);
                mNrAdvancedCapableByPco = nrAdvancedCapableByPco;
                mDataNetworkControllerCallbacks.forEach(callback -> callback.invokeFromExecutor(
                        () -> callback.onNrAdvancedCapableByPcoChanged(mNrAdvancedCapableByPco)));
            }
        }
    }

    /**
     * Called when network capabilities changed.
     *
     * @param dataNetwork The data network.
     */
    private void onNetworkCapabilitiesChanged(@NonNull DataNetwork dataNetwork) {
        // The network capabilities changed. See if there are unsatisfied network requests that
        // become satisfiable.
        NetworkRequestList networkRequestList = new NetworkRequestList();
        for (TelephonyNetworkRequest networkRequest : mAllNetworkRequestList) {
            if (networkRequest.getState() == TelephonyNetworkRequest.REQUEST_STATE_UNSATISFIED) {
                if (networkRequest.canBeSatisfiedBy(dataNetwork.getNetworkCapabilities())) {
                    networkRequestList.add(networkRequest);
                }
            }
        }

        if (!networkRequestList.isEmpty()) {
            log("Found more network requests that can be satisfied. " + networkRequestList);
            dataNetwork.attachNetworkRequests(networkRequestList);
        }

        if (dataNetwork.getNetworkCapabilities().hasCapability(
                NetworkCapabilities.NET_CAPABILITY_INTERNET)) {
            // Update because DataNetwork#isInternetSupported might have changed with capabilities.
            updateOverallInternetDataState();
        }
    }

    /**
     * Check if needed to re-evaluate the existing data networks.
     *
     * @param oldNri Previous network registration info.
     * @param newNri Current network registration info.
     * @return {@code true} if needed to re-evaluate the existing data networks.
     */
    private boolean shouldReevaluateDataNetworks(@Nullable NetworkRegistrationInfo oldNri,
            @Nullable NetworkRegistrationInfo newNri) {
        if (oldNri == null || newNri == null) return false;
        if (newNri.getAccessNetworkTechnology() == TelephonyManager.NETWORK_TYPE_UNKNOWN) {
            // Sometimes devices temporarily lose signal and RAT becomes unknown. We don't tear
            // down data network in this case.
            return false;
        }

        if (oldNri.getAccessNetworkTechnology() != newNri.getAccessNetworkTechnology()
                || (!oldNri.isRoaming() && newNri.isRoaming())) {
            return true;
        }

        DataSpecificRegistrationInfo oldDsri = oldNri.getDataSpecificInfo();
        DataSpecificRegistrationInfo newDsri = newNri.getDataSpecificInfo();

        if (newDsri == null) return false;
        if ((oldDsri == null || oldDsri.getVopsSupportInfo() == null
                || oldDsri.getVopsSupportInfo().isVopsSupported())
                && (newDsri.getVopsSupportInfo() != null && !newDsri.getVopsSupportInfo()
                .isVopsSupported())) {
            // If previously VoPS was supported (or does not exist), and now the network reports
            // VoPS not supported, we should evaluate existing data networks to see if they need
            // to be torn down.
            return true;
        }

        return false;
    }

    /**
     * Check if needed to re-evaluate the unsatisfied network requests.
     *
     * @param oldSS Previous raw service state.
     * @param newSS Current raw service state.
     * @param transport The network transport to be checked.
     * @return {@code true} if needed to re-evaluate the unsatisfied network requests.
     */
    private boolean shouldReevaluateNetworkRequests(@NonNull ServiceState oldSS,
            @NonNull ServiceState newSS, @TransportType int transport)  {
        NetworkRegistrationInfo oldPsNri = oldSS.getNetworkRegistrationInfo(
                NetworkRegistrationInfo.DOMAIN_PS, transport);
        NetworkRegistrationInfo newPsNri = newSS.getNetworkRegistrationInfo(
                NetworkRegistrationInfo.DOMAIN_PS, transport);

        if (newPsNri == null) return false;
        if (newPsNri.getAccessNetworkTechnology() == TelephonyManager.NETWORK_TYPE_UNKNOWN) {
            // Sometimes devices temporarily lose signal and RAT becomes unknown. We don't setup
            // data in this case.
            return false;
        }

        if (oldPsNri == null
                || oldPsNri.getAccessNetworkTechnology() != newPsNri.getAccessNetworkTechnology()
                || (!oldPsNri.isInService() && newPsNri.isInService())
                || (oldPsNri.isRoaming() && !newPsNri.isRoaming())) {
            return true;
        }

        // If CS connection is back to service on non-DDS, reevaluate for potential PS
        if (!serviceStateAllowsPSAttach(oldSS, transport)
                && serviceStateAllowsPSAttach(newSS, transport)) {
            return true;
        }

        DataSpecificRegistrationInfo oldDsri = oldPsNri.getDataSpecificInfo();
        DataSpecificRegistrationInfo newDsri = newPsNri.getDataSpecificInfo();

        if (oldDsri == null) return false;
        if ((newDsri == null || newDsri.getVopsSupportInfo() == null
                || newDsri.getVopsSupportInfo().isVopsSupported())
                && (oldDsri.getVopsSupportInfo() != null && !oldDsri.getVopsSupportInfo()
                .isVopsSupported())) {
            // If previously VoPS was not supported, and now the network reports
            // VoPS supported (or does not report), we should evaluate the unsatisfied network
            // request to see if the can be satisfied again.
            return true;
        }

        return false;
    }

    /**
     * Called when service state changed.
     */
    // Note that this is only called when data RAT or data registration changed. If we need to know
    // more "changed" events other than data RAT and data registration state, we should add
    // a new listening ServiceStateTracker.registerForServiceStateChanged().
    protected void onServiceStateChanged() {
        // Use the raw service state instead of the mPhone.getServiceState().
        ServiceState newServiceState = mPhone.getServiceStateTracker().getServiceState();
        StringBuilder debugMessage = new StringBuilder("onServiceStateChanged: ");
        boolean evaluateNetworkRequests = false, evaluateDataNetworks = false;

        if (!mServiceState.equals(newServiceState)) {
            log("onServiceStateChanged: changed to " + newServiceState);
            for (int transport : mAccessNetworksManager.getAvailableTransports()) {
                NetworkRegistrationInfo oldNri = mServiceState.getNetworkRegistrationInfo(
                        NetworkRegistrationInfo.DOMAIN_PS, transport);
                NetworkRegistrationInfo newNri = newServiceState.getNetworkRegistrationInfo(
                        NetworkRegistrationInfo.DOMAIN_PS, transport);
                debugMessage.append("[").append(
                        AccessNetworkConstants.transportTypeToString(transport)).append(": ");
                debugMessage.append(oldNri != null ? TelephonyManager.getNetworkTypeName(
                        oldNri.getAccessNetworkTechnology()) : null);
                debugMessage.append("->").append(
                        newNri != null ? TelephonyManager.getNetworkTypeName(
                                newNri.getAccessNetworkTechnology()) : null).append(", ");
                debugMessage.append(
                        oldNri != null ? NetworkRegistrationInfo.registrationStateToString(
                                oldNri.getRegistrationState()) : null);
                debugMessage.append("->").append(newNri != null
                        ? NetworkRegistrationInfo.registrationStateToString(
                        newNri.getRegistrationState()) : null).append("] ");
                if (shouldReevaluateDataNetworks(oldNri, newNri)) {
                    if (!hasMessages(EVENT_REEVALUATE_EXISTING_DATA_NETWORKS)) {
                        sendMessage(obtainMessage(EVENT_REEVALUATE_EXISTING_DATA_NETWORKS,
                                DataEvaluationReason.DATA_SERVICE_STATE_CHANGED));
                        evaluateDataNetworks = true;
                    }
                }
                if (shouldReevaluateNetworkRequests(mServiceState, newServiceState, transport)) {
                    if (!hasMessages(EVENT_REEVALUATE_UNSATISFIED_NETWORK_REQUESTS)) {
                        sendMessage(obtainMessage(EVENT_REEVALUATE_UNSATISFIED_NETWORK_REQUESTS,
                                DataEvaluationReason.DATA_SERVICE_STATE_CHANGED));
                        evaluateNetworkRequests = true;
                    }
                }
            }
            mServiceState = newServiceState;
        } else {
            debugMessage.append("not changed");
        }
        debugMessage.append(". Evaluating network requests is ").append(
                evaluateNetworkRequests ? "" : "not ").append(
                "needed, evaluating existing data networks is ").append(
                evaluateDataNetworks ? "" : "not ").append("needed.");
        log(debugMessage.toString());
    }

    /**
     * Update the internet data network state. For now only {@link TelephonyManager#DATA_CONNECTED},
     * {@link TelephonyManager#DATA_SUSPENDED}, and {@link TelephonyManager#DATA_DISCONNECTED}
     * are supported.
     */
    private void updateOverallInternetDataState() {
        boolean anyInternetConnected = mDataNetworkList.stream()
                .anyMatch(dataNetwork -> dataNetwork.isInternetSupported()
                        && (dataNetwork.isConnected() || dataNetwork.isHandoverInProgress()));
        // If any one is not suspended, then the overall is not suspended.
        List<DataNetwork> allConnectedInternetDataNetworks = mDataNetworkList.stream()
                .filter(DataNetwork::isInternetSupported)
                .filter(dataNetwork -> dataNetwork.isConnected()
                        || dataNetwork.isHandoverInProgress())
                .collect(Collectors.toList());
        boolean isSuspended = !allConnectedInternetDataNetworks.isEmpty()
                && allConnectedInternetDataNetworks.stream().allMatch(DataNetwork::isSuspended);
        logv("isSuspended=" + isSuspended + ", anyInternetConnected=" + anyInternetConnected
                + ", mDataNetworkList=" + mDataNetworkList);

        int dataNetworkState = TelephonyManager.DATA_DISCONNECTED;
        if (isSuspended) {
            dataNetworkState = TelephonyManager.DATA_SUSPENDED;
        } else if (anyInternetConnected) {
            dataNetworkState = TelephonyManager.DATA_CONNECTED;
        }

        if (mInternetDataNetworkState != dataNetworkState) {
            logl("Internet data state changed from "
                    + TelephonyUtils.dataStateToString(mInternetDataNetworkState) + " to "
                    + TelephonyUtils.dataStateToString(dataNetworkState) + ".");
            // TODO: Create a new route to notify TelephonyRegistry.
            if (dataNetworkState == TelephonyManager.DATA_CONNECTED
                    && mInternetDataNetworkState == TelephonyManager.DATA_DISCONNECTED) {
                mDataNetworkControllerCallbacks.forEach(callback -> callback.invokeFromExecutor(
                        () -> callback.onInternetDataNetworkConnected(
                                allConnectedInternetDataNetworks)));
            } else if (dataNetworkState == TelephonyManager.DATA_DISCONNECTED
                    && mInternetDataNetworkState == TelephonyManager.DATA_CONNECTED) {
                mDataNetworkControllerCallbacks.forEach(callback -> callback.invokeFromExecutor(
                        callback::onInternetDataNetworkDisconnected));
            } // TODO: Add suspended callback if needed.
            mInternetDataNetworkState = dataNetworkState;
        }
    }

    /**
     * @return Data config manager instance.
     */
    public @NonNull DataConfigManager getDataConfigManager() {
        return mDataConfigManager;
    }

    /**
     * @return Data profile manager instance.
     */
    public @NonNull DataProfileManager getDataProfileManager() {
        return mDataProfileManager;
    }

    /**
     * @return Data settings manager instance.
     */
    public @NonNull DataSettingsManager getDataSettingsManager() {
        return mDataSettingsManager;
    }

    /**
     * @return Data retry manager instance.
     */
    public @NonNull DataRetryManager getDataRetryManager() {
        return mDataRetryManager;
    }

    /**
     * @return The list of SubscriptionPlans
     */
    @VisibleForTesting
    public @NonNull List<SubscriptionPlan> getSubscriptionPlans() {
        return mSubscriptionPlans;
    }

    /**
     * @return The set of network types an unmetered override applies to
     */
    @VisibleForTesting
    public @NonNull @NetworkType Set<Integer> getUnmeteredOverrideNetworkTypes() {
        return mUnmeteredOverrideNetworkTypes;
    }

    /**
     * @return The set of network types a congested override applies to
     */
    @VisibleForTesting
    public @NonNull @NetworkType Set<Integer> getCongestedOverrideNetworkTypes() {
        return mCongestedOverrideNetworkTypes;
    }

    /**
     * Get data network type based on transport.
     *
     * @param transport The transport.
     * @return The current network type.
     */
    public @NetworkType int getDataNetworkType(@TransportType int transport) {
        NetworkRegistrationInfo nri = mServiceState.getNetworkRegistrationInfo(
                NetworkRegistrationInfo.DOMAIN_PS, transport);
        if (nri != null) {
            return nri.getAccessNetworkTechnology();
        }
        return TelephonyManager.NETWORK_TYPE_UNKNOWN;
    }

    /**
     * Get data registration state based on transport.
     *
     * @param ss The service state from which to extract the data registration state.
     * @param transport The transport.
     * @return The registration state.
     */
    private @RegistrationState int getDataRegistrationState(@NonNull ServiceState ss,
            @TransportType int transport) {
        NetworkRegistrationInfo nri = ss.getNetworkRegistrationInfo(
                NetworkRegistrationInfo.DOMAIN_PS, transport);
        if (nri != null) {
            return nri.getRegistrationState();
        }
        return NetworkRegistrationInfo.REGISTRATION_STATE_UNKNOWN;
    }

    /**
     * @return The data activity. Note this is only updated when screen is on.
     */
    public @DataActivityType int getDataActivity() {
        return mDataActivity;
    }

    /**
     * Register data network controller callback.
     *
     * @param callback The callback.
     */
    public void registerDataNetworkControllerCallback(
            @NonNull DataNetworkControllerCallback callback) {
        sendMessage(obtainMessage(EVENT_REGISTER_DATA_NETWORK_CONTROLLER_CALLBACK, callback));
    }

    /**
     * Unregister data network controller callback.
     *
     * @param callback The callback.
     */
    public void unregisterDataNetworkControllerCallback(
            @NonNull DataNetworkControllerCallback callback) {
        sendMessage(obtainMessage(EVENT_UNREGISTER_DATA_NETWORK_CONTROLLER_CALLBACK, callback));
    }

    /**
<<<<<<< HEAD
     * Called when CarrierConfigs have been fetched after reading the essential SIM records.
     */
    public void onCarrierConfigLoadedForEssentialRecords() {
    }

    public void setEssentialRecordsLoaded(boolean isLoaded) {
    }

    /**
=======
>>>>>>> a67e30b0
     * Tear down all cellular data networks.
     *
     * @param reason The reason to tear down.
     */
    public void tearDownAllCellularDataNetworks(@TearDownReason int reason) {
        sendMessage(obtainMessage(EVENT_TEAR_DOWN_ALL_CELLULAR_DATA_NETWORKS, reason, 0));
    }

    /**
     * Called when needed to tear down all cellular data networks.
     *
     * @param reason The reason to tear down.
     */
    public void onTearDownAllCellularDataNetworks(@TearDownReason int reason) {
        log("onTearDownAllCellularDataNetworks: reason="
                + DataNetwork.tearDownReasonToString(reason));
        List<DataNetwork> cellularDataNetworks = getCellularDataNetworks();
        if (cellularDataNetworks.isEmpty()) {
            log("onTearDownAllCellularDataNetworks: No pending networks. All disconnected now.");
            return;
        }

        mPendingTearDownAllCellularNetworks = true;
        for (DataNetwork dataNetwork : cellularDataNetworks) {
            if (!dataNetwork.isDisconnecting()) {
                tearDownGracefully(dataNetwork, reason);
            }
        }
    }

    /**
     * @return A list of existing data networks that are sustained by cellular transport.
     */
    private @NonNull List<DataNetwork> getCellularDataNetworks() {
        return mDataNetworkList.stream().filter(dataNetwork ->
                // WWAN networks that don't intend to handover.
                dataNetwork.getTransport() == AccessNetworkConstants.TRANSPORT_TYPE_WWAN
                        && !dataNetwork.isHandoverInProgress())
                .toList();
    }

    /**
     * Evaluate the pending IMS de-registration networks and tear it down if it is safe to do that.
     */
    private void evaluatePendingImsDeregDataNetworks() {
        Iterator<Map.Entry<DataNetwork, Runnable>> it =
                mPendingImsDeregDataNetworks.entrySet().iterator();
        while (it.hasNext()) {
            Map.Entry<DataNetwork, Runnable> entry = it.next();
            if (isSafeToTearDown(entry.getKey())) {
                // Now tear down the network.
                log("evaluatePendingImsDeregDataNetworks: Safe to tear down data network "
                        + entry.getKey() + " now.");
                entry.getValue().run();
                it.remove();
            } else {
                log("Still not safe to tear down " + entry.getKey() + ".");
            }
        }
    }

    /**
     * Check if the data network is safe to tear down at this moment. A network is considered safe
     * to tear down if No IMS/RCS registration is relying on it. We infer a network is Not safe to
     * tear down if 1) the network is on the transport where the IMS/RCS feature registration
     * took place, and 2) the network has requests originated from the IMS/RCS service.
     *
     * @param dataNetwork The data network.
     * @return {@code true} if the data network is safe to tear down; {@code false} otherwise.
     */
    private boolean isSafeToTearDown(@NonNull DataNetwork dataNetwork) {
        for (int imsFeature : SUPPORTED_IMS_FEATURES) {
            int registeredOnTransport = mRegisteredImsFeaturesTransport.get(imsFeature,
                    AccessNetworkConstants.TRANSPORT_TYPE_INVALID);
            if (dataNetwork.getTransport() == registeredOnTransport) {
                String imsFeaturePackage = mImsFeaturePackageName.get(imsFeature);
                if (imsFeaturePackage != null && dataNetwork.getAttachedNetworkRequestList()
                        .hasNetworkRequestsFromPackage(imsFeaturePackage)) {
                    return false;
                }
            }
        }
        // All IMS features are de-registered (or this data network has no requests from IMS feature
        // packages.
        return true;
    }

    /**
     * @return {@code true} if IMS graceful tear down is supported by frameworks.
     */
    private boolean isImsGracefulTearDownSupported() {
        return mDataConfigManager.getImsDeregistrationDelay() > 0;
    }

    /**
     * Tear down the data network gracefully.
     *
     * @param dataNetwork The data network.
     */
    private void tearDownGracefully(@NonNull DataNetwork dataNetwork, @TearDownReason int reason) {
        long deregDelay = mDataConfigManager.getImsDeregistrationDelay();
        if (isImsGracefulTearDownSupported() && !isSafeToTearDown(dataNetwork)) {
            int mmtelTransport = mRegisteredImsFeaturesTransport.get(ImsFeature.FEATURE_MMTEL,
                    AccessNetworkConstants.TRANSPORT_TYPE_INVALID);
            int rcsTransport = mRegisteredImsFeaturesTransport.get(ImsFeature.FEATURE_RCS,
                    AccessNetworkConstants.TRANSPORT_TYPE_INVALID);
            log("tearDownGracefully: Not safe to tear down " + dataNetwork
                    + " at this point. Wait for IMS de-registration or timeout. MMTEL="
                    + (mmtelTransport != AccessNetworkConstants.TRANSPORT_TYPE_INVALID
                    ? "registered on " + AccessNetworkConstants.transportTypeToString(
                            mmtelTransport) : "not registered")
                    + ", RCS="
                    + (rcsTransport != AccessNetworkConstants.TRANSPORT_TYPE_INVALID
                    ? "registered on " + AccessNetworkConstants.transportTypeToString(
                            rcsTransport) : "not registered")
            );
            Runnable runnable = dataNetwork.tearDownWhenConditionMet(reason, deregDelay);
            if (runnable != null) {
                mPendingImsDeregDataNetworks.put(dataNetwork, runnable);
            } else {
                log(dataNetwork + " is being torn down already.");
            }
        } else {
            // Graceful tear down is not turned on. Tear down the network immediately.
            log("tearDownGracefully: Safe to tear down " + dataNetwork);
            dataNetwork.tearDown(reason);
        }
    }

    /**
     * Get the internet data network state. Note that this is the best effort if more than one
     * data network supports internet. For now only {@link TelephonyManager#DATA_CONNECTED},
     * {@link TelephonyManager#DATA_SUSPENDED}, and {@link TelephonyManager#DATA_DISCONNECTED}
     * are supported.
     *
     * @return The data network state.
     */
    public @DataState int getInternetDataNetworkState() {
        return mInternetDataNetworkState;
    }

    /**
     * @return List of bound data service packages name on WWAN and WLAN.
     */
    public @NonNull List<String> getDataServicePackages() {
        List<String> packages = new ArrayList<>();
        for (int i = 0; i < mDataServiceManagers.size(); i++) {
            packages.add(mDataServiceManagers.valueAt(i).getDataServicePackageName());
        }
        return packages;
    }

    /**
     * Log debug messages.
     * @param s debug messages
     */
    protected void log(@NonNull String s) {
        Rlog.d(mLogTag, s);
    }

    /**
     * Log error messages.
     * @param s error messages
     */
    protected void loge(@NonNull String s) {
        Rlog.e(mLogTag, s);
    }

    /**
     * Log verbose messages.
     * @param s debug messages.
     */
    protected void logv(@NonNull String s) {
        if (VDBG) Rlog.v(mLogTag, s);
    }

    /**
     * Log debug messages and also log into the local log.
     * @param s debug messages
     */
    private void logl(@NonNull String s) {
        log(s);
        mLocalLog.log(s);
    }

    /**
     * Dump the state of DataNetworkController
     *
     * @param fd File descriptor
     * @param printWriter Print writer
     * @param args Arguments
     */
    public void dump(FileDescriptor fd, PrintWriter printWriter, String[] args) {
        IndentingPrintWriter pw = new IndentingPrintWriter(printWriter, "  ");
        pw.println(DataNetworkController.class.getSimpleName() + "-" + mPhone.getPhoneId() + ":");
        pw.increaseIndent();
        pw.println("Current data networks:");
        pw.increaseIndent();
        for (DataNetwork dn : mDataNetworkList) {
            dn.dump(fd, pw, args);
        }
        pw.decreaseIndent();

        pw.println("Pending tear down data networks:");
        pw.increaseIndent();
        for (DataNetwork dn : mPendingImsDeregDataNetworks.keySet()) {
            dn.dump(fd, pw, args);
        }
        pw.decreaseIndent();

        pw.println("Previously connected data networks: (up to "
                + MAX_HISTORICAL_CONNECTED_DATA_NETWORKS + ")");
        pw.increaseIndent();
        for (DataNetwork dn: mPreviousConnectedDataNetworkList) {
            // Do not print networks which is already in current network list.
            if (!mDataNetworkList.contains(dn)) {
                dn.dump(fd, pw, args);
            }
        }
        pw.decreaseIndent();

        pw.println("All telephony network requests:");
        pw.increaseIndent();
        for (TelephonyNetworkRequest networkRequest : mAllNetworkRequestList) {
            pw.println(networkRequest);
        }
        pw.decreaseIndent();
        int mmtelTransport = mRegisteredImsFeaturesTransport.get(ImsFeature.FEATURE_MMTEL,
                AccessNetworkConstants.TRANSPORT_TYPE_INVALID);
        int rcsTransport = mRegisteredImsFeaturesTransport.get(ImsFeature.FEATURE_RCS,
                AccessNetworkConstants.TRANSPORT_TYPE_INVALID);
        pw.println("IMS features registration state: MMTEL="
                + (mmtelTransport != AccessNetworkConstants.TRANSPORT_TYPE_INVALID
                ? "registered on " + AccessNetworkConstants.transportTypeToString(
                        mmtelTransport) : "not registered")
                + ", RCS="
                + (rcsTransport != AccessNetworkConstants.TRANSPORT_TYPE_INVALID
                ? "registered on " + AccessNetworkConstants.transportTypeToString(
                rcsTransport) : "not registered"));
        pw.println("mServiceState=" + mServiceState);
        pw.println("mPsRestricted=" + mPsRestricted);
        pw.println("mAnyCellularDataNetworkExisting=" + mAnyCellularDataNetworkExisting);
        pw.println("mInternetDataNetworkState="
                + TelephonyUtils.dataStateToString(mInternetDataNetworkState));
        pw.println("mImsDataNetworkState="
                + TelephonyUtils.dataStateToString(mImsDataNetworkState));
        pw.println("mDataServiceBound=" + mDataServiceBound);
        pw.println("mIsSrvccHandoverInProcess=" + mIsSrvccHandoverInProcess);
        pw.println("mSimState=" + TelephonyManager.simStateToString(mSimState));
        pw.println("mDataNetworkControllerCallbacks=" + mDataNetworkControllerCallbacks);
        pw.println("Subscription plans:");
        pw.increaseIndent();
        mSubscriptionPlans.forEach(pw::println);
        pw.decreaseIndent();
        pw.println("Unmetered override network types=" + mUnmeteredOverrideNetworkTypes.stream()
                .map(TelephonyManager::getNetworkTypeName).collect(Collectors.joining(",")));
        pw.println("Congested override network types=" + mCongestedOverrideNetworkTypes.stream()
                .map(TelephonyManager::getNetworkTypeName).collect(Collectors.joining(",")));
        pw.println("mImsThrottleCounter=" + mImsThrottleCounter);
        pw.println("mNetworkUnwantedCounter=" + mNetworkUnwantedCounter);
        pw.println("Local logs:");
        pw.increaseIndent();
        mLocalLog.dump(fd, pw, args);
        pw.decreaseIndent();

        pw.println("-------------------------------------");
        mDataProfileManager.dump(fd, pw, args);
        pw.println("-------------------------------------");
        mDataRetryManager.dump(fd, pw, args);
        pw.println("-------------------------------------");
        mDataSettingsManager.dump(fd, pw, args);
        pw.println("-------------------------------------");
        mDataStallRecoveryManager.dump(fd, pw, args);
        pw.println("-------------------------------------");
        mDataConfigManager.dump(fd, pw, args);

        pw.decreaseIndent();
    }
}<|MERGE_RESOLUTION|>--- conflicted
+++ resolved
@@ -3774,7 +3774,6 @@
     }
 
     /**
-<<<<<<< HEAD
      * Called when CarrierConfigs have been fetched after reading the essential SIM records.
      */
     public void onCarrierConfigLoadedForEssentialRecords() {
@@ -3784,8 +3783,6 @@
     }
 
     /**
-=======
->>>>>>> a67e30b0
      * Tear down all cellular data networks.
      *
      * @param reason The reason to tear down.
