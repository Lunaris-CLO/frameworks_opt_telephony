--- conflicted
+++ resolved
@@ -846,7 +846,6 @@
         log("DataNetworkController created.");
 
         mAccessNetworksManager = phone.getAccessNetworksManager();
-<<<<<<< HEAD
         mDataServiceManagers.put(AccessNetworkConstants.TRANSPORT_TYPE_WWAN,
                 TelephonyComponentFactory.getInstance()
                         .inject(DataServiceManager.class.getName())
@@ -862,14 +861,7 @@
 
         mDataConfigManager = TelephonyComponentFactory.getInstance().inject(
                 DataConfigManager.class.getName())
-                .makeDataConfigManager(mPhone, looper);
-=======
-        for (int transport : mAccessNetworksManager.getAvailableTransports()) {
-            mDataServiceManagers.put(transport, new DataServiceManager(mPhone, looper, transport));
-        }
-
-        mDataConfigManager = new DataConfigManager(mPhone, looper, featureFlags);
->>>>>>> cc2ba064
+                .makeDataConfigManager(mPhone, looper, featureFlags);
 
         // ========== Anomaly counters ==========
         mImsThrottleCounter = new SlidingWindowEventCounter(
@@ -945,15 +937,10 @@
                         DataNetworkController.this.onDataStallReestablishInternet();
                     }
                 });
-<<<<<<< HEAD
         mDataRetryManager = TelephonyComponentFactory.getInstance().inject(
                 DataRetryManager.class.getName())
                 .makeDataRetryManager(mPhone, this,
-                mDataServiceManagers, looper,
-=======
-        mDataRetryManager = new DataRetryManager(mPhone, this,
                 mDataServiceManagers, looper, mFeatureFlags,
->>>>>>> cc2ba064
                 new DataRetryManagerCallback(this::post) {
                     @Override
                     public void onDataNetworkSetupRetry(
