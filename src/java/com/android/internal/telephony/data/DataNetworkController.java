/*
 * Copyright 2021 The Android Open Source Project
 *
 * Licensed under the Apache License, Version 2.0 (the "License");
 * you may not use this file except in compliance with the License.
 * You may obtain a copy of the License at
 *
 *      http://www.apache.org/licenses/LICENSE-2.0
 *
 * Unless required by applicable law or agreed to in writing, software
 * distributed under the License is distributed on an "AS IS" BASIS,
 * WITHOUT WARRANTIES OR CONDITIONS OF ANY KIND, either express or implied.
 * See the License for the specific language governing permissions and
 * limitations under the License.
 */

package com.android.internal.telephony.data;

import android.annotation.CallbackExecutor;
import android.annotation.IntDef;
import android.annotation.NonNull;
import android.annotation.Nullable;
import android.app.usage.NetworkStats;
import android.app.usage.NetworkStatsManager;
import android.content.BroadcastReceiver;
import android.content.Context;
import android.content.Intent;
import android.content.IntentFilter;
import android.net.LinkProperties;
import android.net.NetworkAgent;
import android.net.NetworkCapabilities;
import android.net.NetworkPolicyManager;
import android.net.NetworkPolicyManager.SubscriptionCallback;
import android.net.NetworkRequest;
import android.net.NetworkTemplate;
import android.net.Uri;
import android.os.AsyncResult;
import android.os.Handler;
import android.os.Looper;
import android.os.Message;
import android.telecom.TelecomManager;
import android.telephony.AccessNetworkConstants;
import android.telephony.AccessNetworkConstants.AccessNetworkType;
import android.telephony.AccessNetworkConstants.RadioAccessNetworkType;
import android.telephony.AccessNetworkConstants.TransportType;
import android.telephony.Annotation.DataActivityType;
import android.telephony.Annotation.DataFailureCause;
import android.telephony.Annotation.NetCapability;
import android.telephony.Annotation.NetworkType;
import android.telephony.Annotation.ValidationStatus;
import android.telephony.AnomalyReporter;
import android.telephony.CarrierConfigManager;
import android.telephony.CellSignalStrength;
import android.telephony.DataFailCause;
import android.telephony.DataSpecificRegistrationInfo;
import android.telephony.NetworkRegistrationInfo;
import android.telephony.NetworkRegistrationInfo.RegistrationState;
import android.telephony.PcoData;
import android.telephony.ServiceState;
import android.telephony.SubscriptionManager;
import android.telephony.SubscriptionManager.OnSubscriptionsChangedListener;
import android.telephony.SubscriptionPlan;
import android.telephony.TelephonyManager;
import android.telephony.TelephonyManager.DataState;
import android.telephony.TelephonyManager.SimState;
import android.telephony.TelephonyRegistryManager;
import android.telephony.data.ApnSetting;
import android.telephony.data.DataCallResponse;
import android.telephony.data.DataCallResponse.HandoverFailureMode;
import android.telephony.data.DataCallResponse.LinkStatus;
import android.telephony.data.DataProfile;
import android.telephony.data.DataServiceCallback;
import android.telephony.ims.ImsException;
import android.telephony.ims.ImsManager;
import android.telephony.ims.ImsReasonInfo;
import android.telephony.ims.ImsRegistrationAttributes;
import android.telephony.ims.ImsStateCallback;
import android.telephony.ims.RegistrationManager;
import android.telephony.ims.feature.ImsFeature;
import android.text.TextUtils;
import android.util.ArrayMap;
import android.util.ArraySet;
import android.util.IndentingPrintWriter;
import android.util.LocalLog;
import android.util.SparseArray;
import android.util.SparseBooleanArray;

import com.android.internal.annotations.VisibleForTesting;
import com.android.internal.telephony.Phone;
import com.android.internal.telephony.PhoneConstants;
import com.android.internal.telephony.SlidingWindowEventCounter;
import com.android.internal.telephony.TelephonyComponentFactory;
import com.android.internal.telephony.data.AccessNetworksManager.AccessNetworksManagerCallback;
import com.android.internal.telephony.data.DataConfigManager.DataConfigManagerCallback;
import com.android.internal.telephony.data.DataEvaluation.DataAllowedReason;
import com.android.internal.telephony.data.DataEvaluation.DataDisallowedReason;
import com.android.internal.telephony.data.DataEvaluation.DataEvaluationReason;
import com.android.internal.telephony.data.DataNetwork.DataNetworkCallback;
import com.android.internal.telephony.data.DataNetwork.TearDownReason;
import com.android.internal.telephony.data.DataProfileManager.DataProfileManagerCallback;
import com.android.internal.telephony.data.DataRetryManager.DataHandoverRetryEntry;
import com.android.internal.telephony.data.DataRetryManager.DataRetryEntry;
import com.android.internal.telephony.data.DataRetryManager.DataRetryManagerCallback;
import com.android.internal.telephony.data.DataRetryManager.DataSetupRetryEntry;
import com.android.internal.telephony.data.DataSettingsManager.DataSettingsManagerCallback;
import com.android.internal.telephony.data.DataStallRecoveryManager.DataStallRecoveryManagerCallback;
import com.android.internal.telephony.data.LinkBandwidthEstimator.LinkBandwidthEstimatorCallback;
import com.android.internal.telephony.flags.FeatureFlags;
import com.android.internal.telephony.ims.ImsResolver;
import com.android.internal.telephony.subscription.SubscriptionInfoInternal;
import com.android.internal.telephony.subscription.SubscriptionManagerService;
import com.android.internal.telephony.util.TelephonyUtils;
import com.android.internal.util.FunctionalUtils;
import com.android.telephony.Rlog;

import java.io.FileDescriptor;
import java.io.PrintWriter;
import java.lang.annotation.Retention;
import java.lang.annotation.RetentionPolicy;
import java.util.ArrayList;
import java.util.Arrays;
import java.util.Collection;
import java.util.Collections;
import java.util.Comparator;
import java.util.HashSet;
import java.util.Iterator;
import java.util.LinkedList;
import java.util.List;
import java.util.Locale;
import java.util.Map;
import java.util.Objects;
import java.util.Set;
import java.util.UUID;
import java.util.concurrent.Executor;
import java.util.concurrent.TimeUnit;
import java.util.function.Consumer;
import java.util.function.Function;
import java.util.stream.Collectors;

/**
 * DataNetworkController in the central module of the telephony data stack. It is responsible to
 * create and manage all the mobile data networks. It is per-SIM basis which means for DSDS devices,
 * there will be two DataNetworkController instances. Unlike the Android 12 DcTracker, which is
 * designed to be per-transport (i.e. cellular, IWLAN), DataNetworkController is designed to handle
 * data networks on both cellular and IWLAN.
 */
public class DataNetworkController extends Handler {
    private static final boolean VDBG = false;

    /** Event for adding a network request. */
    private static final int EVENT_ADD_NETWORK_REQUEST = 2;

    /** Event for removing a network request. */
    private static final int EVENT_REMOVE_NETWORK_REQUEST = 3;

    /** Event for SRVCC state changed. */
    private static final int EVENT_SRVCC_STATE_CHANGED = 4;

    /** Re-evaluate all unsatisfied network requests. */
    public static final int EVENT_REEVALUATE_UNSATISFIED_NETWORK_REQUESTS = 5;

    /** Event for packet switch restricted enabled by network. */
    private static final int EVENT_PS_RESTRICT_ENABLED = 6;

    /** Event for packet switch restricted disabled by network. */
    private static final int EVENT_PS_RESTRICT_DISABLED = 7;

    /** Event for data service binding changed. */
    private static final int EVENT_DATA_SERVICE_BINDING_CHANGED = 8;

    /** Event for SIM state changed. */
    private static final int EVENT_SIM_STATE_CHANGED = 9;

    /** Event for tearing down all data networks. */
    private static final int EVENT_TEAR_DOWN_ALL_DATA_NETWORKS = 12;

    /** Event for registering data network controller callback. */
    private static final int EVENT_REGISTER_DATA_NETWORK_CONTROLLER_CALLBACK = 13;

    /** Event for unregistering data network controller callback. */
    private static final int EVENT_UNREGISTER_DATA_NETWORK_CONTROLLER_CALLBACK = 14;

    /** Event for subscription info changed. */
    private static final int EVENT_SUBSCRIPTION_CHANGED = 15;

    /** Event for re-evaluating existing data networks. */
    private static final int EVENT_REEVALUATE_EXISTING_DATA_NETWORKS = 16;

    /** Event for data RAT or registration state changed. */
    private static final int EVENT_SERVICE_STATE_CHANGED = 17;

    /** Event for voice call ended. */
    private static final int EVENT_VOICE_CALL_ENDED = 18;

    /** Event for registering all events. */
    private static final int EVENT_REGISTER_ALL_EVENTS = 19;

    /** Event for emergency call started or ended. */
    private static final int EVENT_EMERGENCY_CALL_CHANGED = 20;

    /** Event for evaluating preferred transport. */
    private static final int EVENT_EVALUATE_PREFERRED_TRANSPORT = 21;

    /** Event for subscription plans changed. */
    private static final int EVENT_SUBSCRIPTION_PLANS_CHANGED = 22;

    /** Event for unmetered or congested subscription override. */
    private static final int EVENT_SUBSCRIPTION_OVERRIDE = 23;

    /** Event for slice config changed. */
    private static final int EVENT_SLICE_CONFIG_CHANGED = 24;

    /** Event for tracking area code changed. */
    private static final int EVENT_TAC_CHANGED = 25;

    /** Event for tracking data phone switch. */
    private static final int EVENT_ACTIVE_PHONE_SWITCH = 26;

    /** The supported IMS features. This is for IMS graceful tear down support. */
    private static final Collection<Integer> SUPPORTED_IMS_FEATURES =
            List.of(ImsFeature.FEATURE_MMTEL, ImsFeature.FEATURE_RCS);

    /** The maximum number of previously connected data networks for debugging purposes. */
    private static final int MAX_HISTORICAL_CONNECTED_DATA_NETWORKS = 10;

    /**
     * The delay in milliseconds to re-evaluate preferred transport when handover failed and
     * fallback to source.
     */
    private static final long REEVALUATE_PREFERRED_TRANSPORT_DELAY_MILLIS =
            TimeUnit.SECONDS.toMillis(3);

    /** The delay in milliseconds to re-evaluate unsatisfied network requests after call end. */
    private static final long REEVALUATE_UNSATISFIED_NETWORK_REQUESTS_AFTER_CALL_END_DELAY_MILLIS =
            TimeUnit.MILLISECONDS.toMillis(500);

    /** The delay in milliseconds to re-evaluate unsatisfied network requests after TAC changes. */
    private static final long REEVALUATE_UNSATISFIED_NETWORK_REQUESTS_TAC_CHANGED_DELAY_MILLIS =
            TimeUnit.MILLISECONDS.toMillis(100);

    /**
     * The delay in milliseconds to re-evaluate unsatisfied network requests after network request
     * detached.
     */
    private static final long REEVALUATE_UNSATISFIED_NETWORK_REQUESTS_AFTER_DETACHED_DELAY_MILLIS =
            TimeUnit.SECONDS.toMillis(1);

<<<<<<< HEAD
    protected final Phone mPhone;
=======
    /**
     * The delay in milliseconds to re-evaluate existing data networks for bootstrap sim data usage
     * limit.
     */
    private static final long REEVALUATE_BOOTSTRAP_SIM_DATA_USAGE_MILLIS =
            TimeUnit.SECONDS.toMillis(60);

    /**
     * bootstrap sim total data usage bytes
     */
    private long mBootStrapSimTotalDataUsageBytes = 0L;

    private final Phone mPhone;
>>>>>>> 5fe1ae9a
    private final String mLogTag;
    private final LocalLog mLocalLog = new LocalLog(128);

    protected final @NonNull DataConfigManager mDataConfigManager;
    private final @NonNull DataSettingsManager mDataSettingsManager;
    protected final @NonNull DataProfileManager mDataProfileManager;
    private final @NonNull DataStallRecoveryManager mDataStallRecoveryManager;
    protected final @NonNull AccessNetworksManager mAccessNetworksManager;
    protected final @NonNull DataRetryManager mDataRetryManager;
    private final @NonNull ImsManager mImsManager;
    private final @NonNull TelecomManager mTelecomManager;
    private final @NonNull NetworkPolicyManager mNetworkPolicyManager;
    protected final @NonNull SparseArray<DataServiceManager> mDataServiceManagers =
            new SparseArray<>();

    /** The subscription index associated with this data network controller. */
    protected int mSubId = SubscriptionManager.INVALID_SUBSCRIPTION_ID;

    /** The current service state of the device. */
    // Note that keeping a copy here instead of directly using ServiceStateTracker.getServiceState()
    // is intended for detecting the delta.
    protected @NonNull ServiceState mServiceState;

    /** The list of SubscriptionPlans, updated when initialized and when plans are changed. */
    private final @NonNull List<SubscriptionPlan> mSubscriptionPlans = new ArrayList<>();

    /**
     * The set of network types an unmetered override applies to, set by onSubscriptionOverride
     * and cleared when the device is rebooted or the override expires.
     */
    private final @NonNull @NetworkType Set<Integer> mUnmeteredOverrideNetworkTypes =
            new ArraySet<>();

    /**
     * The set of network types a congested override applies to, set by onSubscriptionOverride
     * and cleared when the device is rebooted or the override expires.
     */
    private final @NonNull @NetworkType Set<Integer> mCongestedOverrideNetworkTypes =
            new ArraySet<>();

    /**
     * The list of all network requests.
     */
    private final @NonNull NetworkRequestList mAllNetworkRequestList = new NetworkRequestList();

    /**
     * The current data network list, including the ones that are connected, connecting, or
     * disconnecting.
     */
    protected final @NonNull List<DataNetwork> mDataNetworkList = new ArrayList<>();

    /** {@code true} indicating at least one data network exists. */
    private boolean mAnyDataNetworkExisting;

    /**
     * Contain the last 10 data networks that were connected. This is for debugging purposes only.
     */
    private final @NonNull List<DataNetwork> mPreviousConnectedDataNetworkList = new ArrayList<>();

    /**
     * The internet data network state. Note that this is the best effort if more than one
     * data network supports internet.
     */
    private @DataState int mInternetDataNetworkState = TelephonyManager.DATA_DISCONNECTED;

    /** All the current connected/handover internet networks.  */
    @NonNull private Set<DataNetwork> mConnectedInternetNetworks = new HashSet<>();

    /**
     * The IMS data network state. For now this is just for debugging purposes.
     */
    private @DataState int mImsDataNetworkState = TelephonyManager.DATA_DISCONNECTED;

    /** Overall aggregated link status from internet data networks. */
    private @LinkStatus int mInternetLinkStatus = DataCallResponse.LINK_STATUS_UNKNOWN;

    /** Data network controller callbacks. */
    private final @NonNull Set<DataNetworkControllerCallback> mDataNetworkControllerCallbacks =
            new ArraySet<>();

    /** Indicates if packet switch data is restricted by the cellular network. */
    private boolean mPsRestricted = false;

    /** Indicates if NR advanced is allowed by PCO. */
    private boolean mNrAdvancedCapableByPco = false;

    /** Indicates if srvcc is going on. */
    private boolean mIsSrvccHandoverInProcess = false;

    /**
     * Indicates if the data services are bound. Key if the transport type, and value is the boolean
     * indicating service is bound or not.
     */
    private final @NonNull SparseBooleanArray mDataServiceBound = new SparseBooleanArray();

    /** SIM state. */
    protected @SimState int mSimState = TelephonyManager.SIM_STATE_UNKNOWN;

    /** Data activity. */
    private @DataActivityType int mDataActivity = TelephonyManager.DATA_ACTIVITY_NONE;

    /**
     * IMS state callbacks. Key is the IMS feature, value is the callback.
     */
    private final @NonNull SparseArray<ImsStateCallback> mImsStateCallbacks = new SparseArray<>();

    /** Registered IMS features. Unregistered IMS features are removed from the set. */
    private final @NonNull Set<Integer> mRegisteredImsFeatures = new ArraySet<>();

    /** IMS feature package names. Key is the IMS feature, value is the package name. */
    private final @NonNull SparseArray<String> mImsFeaturePackageName = new SparseArray<>();

    /**
     * Networks that are pending IMS de-registration. Key is the data network, value is the function
     * to tear down the network.
     */
    private final @NonNull Map<DataNetwork, Runnable> mPendingImsDeregDataNetworks =
            new ArrayMap<>();

    /**
     * IMS feature registration callback. The key is the IMS feature, the value is the registration
     * callback. When new SIM inserted, the old callbacks associated with the old subscription index
     * will be unregistered.
     */
    private final @NonNull SparseArray<RegistrationManager.RegistrationCallback>
            mImsFeatureRegistrationCallbacks = new SparseArray<>();

    /** The counter to detect back to back release/request IMS network. */
    private @NonNull SlidingWindowEventCounter mImsThrottleCounter;
    /** Event counter for unwanted network within time window, is used to trigger anomaly report. */
    private @NonNull SlidingWindowEventCounter mNetworkUnwantedCounter;
    /** Event counter for WLAN setup data failure within time window to trigger anomaly report. */
    private @NonNull SlidingWindowEventCounter mSetupDataCallWlanFailureCounter;
    /** Event counter for WWAN setup data failure within time window to trigger anomaly report. */
    private @NonNull SlidingWindowEventCounter mSetupDataCallWwanFailureCounter;

    /**
     * {@code true} if {@link #tearDownAllDataNetworks(int)} was invoked and waiting for all
     * networks torn down.
     */
    private boolean mPendingTearDownAllNetworks = false;

    /**
     * The capabilities of the latest released IMS request. To detect back to back release/request
     * IMS network.
     */
    private int[] mLastReleasedImsRequestCapabilities;

    /** True after try to release an IMS network; False after try to request an IMS network. */
    private boolean mLastImsOperationIsRelease;

    private final @NonNull FeatureFlags mFeatureFlags;

    /** The broadcast receiver. */
    private final BroadcastReceiver mIntentReceiver = new BroadcastReceiver() {
        @Override
        public void onReceive(Context context, Intent intent) {
            switch(intent.getAction()) {
                case TelephonyManager.ACTION_SIM_CARD_STATE_CHANGED:
                case TelephonyManager.ACTION_SIM_APPLICATION_STATE_CHANGED:
                    if (mPhone.getPhoneId() == intent.getIntExtra(
                            SubscriptionManager.EXTRA_SLOT_INDEX,
                            SubscriptionManager.INVALID_SIM_SLOT_INDEX)) {
                        int simState = intent.getIntExtra(TelephonyManager.EXTRA_SIM_STATE,
                                TelephonyManager.SIM_STATE_UNKNOWN);
                        sendMessage(obtainMessage(EVENT_SIM_STATE_CHANGED, simState, 0));
                    }
            }
        }
    };

    /**
     * The sorted network request list by priority. The highest priority network request stays at
     * the head of the list. The highest priority is 100, the lowest is 0.
     *
     * Note this list is not thread-safe. Do not access the list from different threads.
     */
    @VisibleForTesting
    public static class NetworkRequestList extends LinkedList<TelephonyNetworkRequest> {
        /**
         * Constructor
         */
        public NetworkRequestList() {
        }

        /**
         * Copy constructor
         *
         * @param requestList The network request list.
         */
        public NetworkRequestList(@NonNull NetworkRequestList requestList) {
            addAll(requestList);
        }

        /**
         * Constructor
         *
         * @param requestList The network request list.
         */
        public NetworkRequestList(@NonNull List<TelephonyNetworkRequest> requestList) {
            addAll(requestList);
        }

        /**
         * Constructor
         *
         * @param newRequest The initial request of the list.
         */
        public NetworkRequestList(@NonNull TelephonyNetworkRequest newRequest) {
            this();
            add(newRequest);
        }

        /**
         * Add the network request to the list. Note that the item will be inserted to the position
         * based on the priority.
         *
         * @param newRequest The network request to be added.
         * @return {@code true} if added successfully. {@code false} if the request already exists.
         */
        @Override
        public boolean add(@NonNull TelephonyNetworkRequest newRequest) {
            int index = 0;
            while (index < size()) {
                TelephonyNetworkRequest networkRequest = get(index);
                if (networkRequest.equals(newRequest)) {
                    return false;   // Do not allow duplicate
                }
                if (newRequest.getPriority() > networkRequest.getPriority()) {
                    break;
                }
                index++;
            }
            super.add(index, newRequest);
            return true;
        }

        @Override
        public void add(int index, @NonNull TelephonyNetworkRequest newRequest) {
            throw new UnsupportedOperationException("Insertion to certain position is illegal.");
        }

        @Override
        public boolean addAll(Collection<? extends TelephonyNetworkRequest> requests) {
            for (TelephonyNetworkRequest networkRequest : requests) {
                add(networkRequest);
            }
            return true;
        }

        /**
         * Get the first network request that contains all the provided network capabilities.
         *
         * @param netCaps The network capabilities.
         * @return The first network request in the list that contains all the provided
         * capabilities.
         */
        public @Nullable TelephonyNetworkRequest get(@NonNull @NetCapability int[] netCaps) {
            int index = 0;
            while (index < size()) {
                TelephonyNetworkRequest networkRequest = get(index);
                // Check if any network requests contains all the provided capabilities.
                if (Arrays.stream(networkRequest.getCapabilities())
                        .boxed()
                        .collect(Collectors.toSet())
                        .containsAll(Arrays.stream(netCaps).boxed()
                                .collect(Collectors.toList()))) {
                    return networkRequest;
                }
                index++;
            }
            return null;
        }

        /**
         * Check if any network request is requested by the specified package.
         *
         * @param packageName The package name.
         * @return {@code true} if any request is originated from the specified package.
         */
        public boolean hasNetworkRequestsFromPackage(@NonNull String packageName) {
            for (TelephonyNetworkRequest networkRequest : this) {
                if (packageName.equals(
                        networkRequest.getNativeNetworkRequest().getRequestorPackageName())) {
                    return true;
                }
            }
            return false;
        }

        @Override
        public String toString() {
            return "[NetworkRequestList: size=" + size() + (size() > 0 ? ", leading by "
                    + get(0) : "") + "]";
        }

        /**
         * Dump the network request list.
         *
         * @param pw print writer.
         */
        public void dump(IndentingPrintWriter pw) {
            pw.increaseIndent();
            for (TelephonyNetworkRequest networkRequest : this) {
                pw.println(networkRequest);
            }
            pw.decreaseIndent();
        }
    }

    /**
     * The data network controller callback. Note this is only used for passing information
     * internally in the data stack, should not be used externally.
     */
    public static class DataNetworkControllerCallback extends DataCallback {
        /**
         * Constructor
         *
         * @param executor The executor of the callback.
         */
        public DataNetworkControllerCallback(@NonNull @CallbackExecutor Executor executor) {
            super(executor);
        }

        /**
         * Called when internet data network validation status changed.
         *
         * @param validationStatus The validation status.
         */
        public void onInternetDataNetworkValidationStatusChanged(
                @ValidationStatus int validationStatus) {}

        /**
         * Called when a network that's capable of internet is newly connected or disconnected.
         *
         * @param internetNetworks The connected internet data network. It should be only one in
         *                         most of the cases.
         */
        public void onConnectedInternetDataNetworksChanged(@NonNull Set<DataNetwork>
                internetNetworks) {}

        /**
         * Called when data network is connected.
         *
         * @param transport Transport for the connected network.
         * @param dataProfile The data profile of the connected data network.
         */
        public void onDataNetworkConnected(@TransportType int transport,
                @NonNull DataProfile dataProfile) {}

        /**
         * Called when any data network existing status changed.
         *
         * @param anyDataExisting {@code true} indicating there is at least one data network
         * existing regardless of its state. {@code false} indicating all data networks are
         * disconnected.
         */
        public void onAnyDataNetworkExistingChanged(boolean anyDataExisting) {}

        /**
         * Called when {@link SubscriptionPlan}s change or an unmetered or congested subscription
         * override is set.
         */
        public void onSubscriptionPlanOverride() {}

        /**
         * Called when the physical link status changed.
         *
         * @param status The latest link status.
         */
        public void onPhysicalLinkStatusChanged(@LinkStatus int status) {}

        /**
         * Called when NR advanced capable by PCO changed.
         *
         * @param nrAdvancedCapable {@code true} if at least one of the data network is NR advanced
         * capable.
         */
        public void onNrAdvancedCapableByPcoChanged(boolean nrAdvancedCapable) {}

        /**
         * Called when data service is bound.
         *
         * @param transport The transport of the data service.
         */
        public void onDataServiceBound(@TransportType int transport) {}

        /**
         * Called when SIM load state changed.
         *
         * @param simState The current SIM state
         */
        public void onSimStateChanged(@SimState int simState) {}
    }

    /**
     * This class represent a rule allowing or disallowing handover between IWLAN and cellular
     * networks.
     *
     * @see CarrierConfigManager#KEY_IWLAN_HANDOVER_POLICY_STRING_ARRAY
     */
    public static class HandoverRule {
        @Retention(RetentionPolicy.SOURCE)
        @IntDef(prefix = {"RULE_TYPE_"},
                value = {
                        RULE_TYPE_ALLOWED,
                        RULE_TYPE_DISALLOWED,
                })
        public @interface HandoverRuleType {}

        /** Indicating this rule is for allowing handover. */
        public static final int RULE_TYPE_ALLOWED = 1;

        /** Indicating this rule is for disallowing handover. */
        public static final int RULE_TYPE_DISALLOWED = 2;

        private static final String RULE_TAG_SOURCE_ACCESS_NETWORKS = "source";

        private static final String RULE_TAG_TARGET_ACCESS_NETWORKS = "target";

        private static final String RULE_TAG_TYPE = "type";

        private static final String RULE_TAG_CAPABILITIES = "capabilities";

        private static final String RULE_TAG_ROAMING = "roaming";

        /** Handover rule type. */
        public final @HandoverRuleType int type;

        /** The applicable source access networks for handover. */
        public final @NonNull @RadioAccessNetworkType Set<Integer> sourceAccessNetworks;

        /** The applicable target access networks for handover. */
        public final @NonNull @RadioAccessNetworkType Set<Integer> targetAccessNetworks;

        /**
         * The network capabilities to any of which this handover rule applies.
         * If is empty, then capability is ignored as a rule matcher.
         */
        public final @NonNull @NetCapability Set<Integer> networkCapabilities;

        /** {@code true} indicates this policy is only applicable when the device is roaming. */
        public final boolean isOnlyForRoaming;

        /**
         * Constructor
         *
         * @param ruleString The rule in string format.
         *
         * @see CarrierConfigManager#KEY_IWLAN_HANDOVER_POLICY_STRING_ARRAY
         */
        public HandoverRule(@NonNull String ruleString) {
            if (TextUtils.isEmpty(ruleString)) {
                throw new IllegalArgumentException("illegal rule " + ruleString);
            }

            Set<Integer> source = null, target = null, capabilities = Collections.emptySet();
            int type = 0;
            boolean roaming = false;

            ruleString = ruleString.trim().toLowerCase(Locale.ROOT);
            String[] expressions = ruleString.split("\\s*,\\s*");
            for (String expression : expressions) {
                String[] tokens = expression.trim().split("\\s*=\\s*");
                if (tokens.length != 2) {
                    throw new IllegalArgumentException("illegal rule " + ruleString + ", tokens="
                            + Arrays.toString(tokens));
                }
                String key = tokens[0].trim();
                String value = tokens[1].trim();
                try {
                    switch (key) {
                        case RULE_TAG_SOURCE_ACCESS_NETWORKS:
                            source = Arrays.stream(value.split("\\s*\\|\\s*"))
                                    .map(String::trim)
                                    .map(AccessNetworkType::fromString)
                                    .collect(Collectors.toSet());
                            break;
                        case RULE_TAG_TARGET_ACCESS_NETWORKS:
                            target = Arrays.stream(value.split("\\s*\\|\\s*"))
                                    .map(String::trim)
                                    .map(AccessNetworkType::fromString)
                                    .collect(Collectors.toSet());
                            break;
                        case RULE_TAG_TYPE:
                            if (value.toLowerCase(Locale.ROOT).equals("allowed")) {
                                type = RULE_TYPE_ALLOWED;
                            } else if (value.toLowerCase(Locale.ROOT).equals("disallowed")) {
                                type = RULE_TYPE_DISALLOWED;
                            } else {
                                throw new IllegalArgumentException("unexpected rule type " + value);
                            }
                            break;
                        case RULE_TAG_CAPABILITIES:
                            capabilities = DataUtils.getNetworkCapabilitiesFromString(value);
                            break;
                        case RULE_TAG_ROAMING:
                            roaming = Boolean.parseBoolean(value);
                            break;
                        default:
                            throw new IllegalArgumentException("unexpected key " + key);
                    }
                } catch (Exception e) {
                    e.printStackTrace();
                    throw new IllegalArgumentException("illegal rule \"" + ruleString + "\", e="
                            + e);
                }
            }

            if (source == null || target == null || source.isEmpty() || target.isEmpty()) {
                throw new IllegalArgumentException("Need to specify both source and target. "
                        + "\"" + ruleString + "\"");
            }

            if (source.contains(AccessNetworkType.UNKNOWN) && type != RULE_TYPE_DISALLOWED) {
                throw new IllegalArgumentException("Unknown access network can be only specified in"
                        + " the disallowed rule. \"" + ruleString + "\"");
            }

            if (target.contains(AccessNetworkType.UNKNOWN)) {
                throw new IllegalArgumentException("Target access networks contains unknown. "
                        + "\"" + ruleString + "\"");
            }

            if (type == 0) {
                throw new IllegalArgumentException("Rule type is not specified correctly. "
                        + "\"" + ruleString + "\"");
            }

            if (capabilities != null && capabilities.contains(-1)) {
                throw new IllegalArgumentException("Network capabilities contains unknown. "
                            + "\"" + ruleString + "\"");
            }

            if (!source.contains(AccessNetworkType.IWLAN)
                    && !target.contains(AccessNetworkType.IWLAN)) {
                throw new IllegalArgumentException("IWLAN must be specified in either source or "
                        + "target access networks.\"" + ruleString + "\"");
            }

            sourceAccessNetworks = source;
            targetAccessNetworks = target;
            this.type = type;
            networkCapabilities = capabilities;
            isOnlyForRoaming = roaming;
        }

        @Override
        public String toString() {
            return "[HandoverRule: type=" + (type == RULE_TYPE_ALLOWED ? "allowed"
                    : "disallowed") + ", source=" + sourceAccessNetworks.stream()
                    .map(AccessNetworkType::toString).collect(Collectors.joining("|"))
                    + ", target=" + targetAccessNetworks.stream().map(AccessNetworkType::toString)
                    .collect(Collectors.joining("|")) + ", isRoaming=" + isOnlyForRoaming
                    + ", capabilities=" + DataUtils.networkCapabilitiesToString(networkCapabilities)
                    + "]";
        }
    }

    /**
     * Called when "Data During calls" preference is changed
     *
     * @param enabled change in preference.
     */
    protected void onDataDuringVoiceCallChanged(boolean enabled) {
    }

    protected void onDataEnabledChanged(boolean enabled,
            @TelephonyManager.DataEnabledChangedReason int reason) {
        // If mobile data is enabled by the user, evaluate the unsatisfied network
        // requests and then attempt to setup data networks to satisfy them.
        // If mobile data is disabled, evaluate the existing data networks and
        // see if they need to be torn down.
        logl("onDataEnabledChanged: enabled=" + enabled + " reason="+reason);
        sendMessage(obtainMessage(enabled
                        ? EVENT_REEVALUATE_UNSATISFIED_NETWORK_REQUESTS
                        : EVENT_REEVALUATE_EXISTING_DATA_NETWORKS,
                DataEvaluationReason.DATA_ENABLED_CHANGED));
    }

    protected void onDataRoamingEnabledChanged(boolean enabled) {
        // If data roaming is enabled by the user, evaluate the unsatisfied network
        // requests and then attempt to setup data networks to satisfy them.
        // If data roaming is disabled, evaluate the existing data networks and
        // see if they need to be torn down.
        logl("onDataRoamingEnabledChanged: enabled=" + enabled);
        sendMessage(obtainMessage(enabled
                        ? EVENT_REEVALUATE_UNSATISFIED_NETWORK_REQUESTS
                        : EVENT_REEVALUATE_EXISTING_DATA_NETWORKS,
                DataEvaluationReason.ROAMING_ENABLED_CHANGED));
    }

    /**
     * Constructor
     *
     * @param phone The phone instance.
     * @param looper The looper to be used by the handler. Currently the handler thread is the
     * phone process's main thread.
     * @param featureFlags The feature flag.
     */
    public DataNetworkController(@NonNull Phone phone, @NonNull Looper looper,
            @NonNull FeatureFlags featureFlags) {
        super(looper);
        mPhone = phone;
        mFeatureFlags = featureFlags;
        mLogTag = "DNC-" + mPhone.getPhoneId();
        log("DataNetworkController created.");

        mAccessNetworksManager = phone.getAccessNetworksManager();
        mDataServiceManagers.put(AccessNetworkConstants.TRANSPORT_TYPE_WWAN,
                TelephonyComponentFactory.getInstance()
                        .inject(DataServiceManager.class.getName())
                        .makeDataServiceManager(mPhone, looper,
                                AccessNetworkConstants.TRANSPORT_TYPE_WWAN));
        if (!mAccessNetworksManager.isInLegacyMode()) {
            mDataServiceManagers.put(AccessNetworkConstants.TRANSPORT_TYPE_WLAN,
                    TelephonyComponentFactory.getInstance()
                            .inject(DataServiceManager.class.getName())
                            .makeDataServiceManager(mPhone, looper,
                                    AccessNetworkConstants.TRANSPORT_TYPE_WLAN));
        }

        mDataConfigManager = TelephonyComponentFactory.getInstance().inject(
                DataConfigManager.class.getName())
                .makeDataConfigManager(mPhone, looper, featureFlags);

        // ========== Anomaly counters ==========
        mImsThrottleCounter = new SlidingWindowEventCounter(
                mDataConfigManager.getAnomalyImsReleaseRequestThreshold().timeWindow,
                mDataConfigManager.getAnomalyImsReleaseRequestThreshold().eventNumOccurrence);
        mNetworkUnwantedCounter = new SlidingWindowEventCounter(
                mDataConfigManager.getAnomalyNetworkUnwantedThreshold().timeWindow,
                mDataConfigManager.getAnomalyNetworkUnwantedThreshold().eventNumOccurrence);
        mSetupDataCallWlanFailureCounter = new SlidingWindowEventCounter(
                mDataConfigManager.getAnomalySetupDataCallThreshold().timeWindow,
                mDataConfigManager.getAnomalySetupDataCallThreshold().eventNumOccurrence);
        mSetupDataCallWwanFailureCounter = new SlidingWindowEventCounter(
                mDataConfigManager.getAnomalySetupDataCallThreshold().timeWindow,
                mDataConfigManager.getAnomalySetupDataCallThreshold().eventNumOccurrence);
        // ========================================

        mDataSettingsManager = TelephonyComponentFactory.getInstance().inject(
                DataSettingsManager.class.getName())
                .makeDataSettingsManager(mPhone, this, looper,
                        new DataSettingsManagerCallback(this::post) {
                            @Override
                            public void onDataEnabledChanged(boolean enabled,
                                    @TelephonyManager.DataEnabledChangedReason int reason,
                                    @NonNull String callingPackage) {
                                DataNetworkController.this.onDataEnabledChanged(enabled, reason);
                            }
                            @Override
                            public void onDataEnabledOverrideChanged(boolean enabled,
                                    @TelephonyManager.MobileDataPolicy int policy) {
                                // If data enabled override is enabled by the user, evaluate the
                                // unsatisfied network requests and then attempt to setup data
                                // networks to satisfy them. If data enabled override is disabled,
                                // evaluate the existing data networks and see if they need to be
                                // torn down.
                                logl("onDataEnabledOverrideChanged: enabled=" + enabled);
                                sendMessage(obtainMessage(enabled
                                                ? EVENT_REEVALUATE_UNSATISFIED_NETWORK_REQUESTS
                                                : EVENT_REEVALUATE_EXISTING_DATA_NETWORKS,
                                        DataEvaluationReason.DATA_ENABLED_OVERRIDE_CHANGED));

                                // Attempt to evaluate if smart temporay DDS switch needs to work.
                                if (policy == TelephonyManager
                                        .MOBILE_DATA_POLICY_DATA_ON_NON_DEFAULT_DURING_VOICE_CALL) {
                                    onDataDuringVoiceCallChanged(enabled);
                                }
                            }
                            @Override
                            public void onDataRoamingEnabledChanged(boolean enabled) {
                                DataNetworkController.this.onDataRoamingEnabledChanged(enabled);
                            }
                        });
        mDataProfileManager = TelephonyComponentFactory.getInstance().inject(
                DataProfileManager.class.getName())
                .makeDataProfileManager(mPhone, this, mDataServiceManagers
                                .get(AccessNetworkConstants.TRANSPORT_TYPE_WWAN), looper,
                        mFeatureFlags,
                        new DataProfileManagerCallback(this::post) {
                            @Override
                            public void onDataProfilesChanged() {
                                sendMessage(
                                        obtainMessage(EVENT_REEVALUATE_EXISTING_DATA_NETWORKS,
                                        DataEvaluationReason.DATA_PROFILES_CHANGED));
                                sendMessage(
                                        obtainMessage(EVENT_REEVALUATE_UNSATISFIED_NETWORK_REQUESTS,
                                        DataEvaluationReason.DATA_PROFILES_CHANGED));
                            }
                        });
        mDataStallRecoveryManager = new DataStallRecoveryManager(mPhone, this, mDataServiceManagers
                .get(AccessNetworkConstants.TRANSPORT_TYPE_WWAN), looper,
                new DataStallRecoveryManagerCallback(this::post) {
                    @Override
                    public void onDataStallReestablishInternet() {
                        DataNetworkController.this.onDataStallReestablishInternet();
                    }
                });
        mDataRetryManager = TelephonyComponentFactory.getInstance().inject(
                DataRetryManager.class.getName())
                .makeDataRetryManager(mPhone, this,
                mDataServiceManagers, looper, mFeatureFlags,
                new DataRetryManagerCallback(this::post) {
                    @Override
                    public void onDataNetworkSetupRetry(
                            @NonNull DataSetupRetryEntry dataSetupRetryEntry) {
                        Objects.requireNonNull(dataSetupRetryEntry);
                        DataNetworkController.this.onDataNetworkSetupRetry(dataSetupRetryEntry);
                    }
                    @Override
                    public void onDataNetworkHandoverRetry(
                            @NonNull DataHandoverRetryEntry dataHandoverRetryEntry) {
                        Objects.requireNonNull(dataHandoverRetryEntry);
                        DataNetworkController.this
                                .onDataNetworkHandoverRetry(dataHandoverRetryEntry);
                    }
                    @Override
                    public void onDataNetworkHandoverRetryStopped(
                            @NonNull DataNetwork dataNetwork) {
                        Objects.requireNonNull(dataNetwork);
                        DataNetworkController.this.onDataNetworkHandoverRetryStopped(dataNetwork);
                    }
                });
        mImsManager = mPhone.getContext().getSystemService(ImsManager.class);
        mNetworkPolicyManager = mPhone.getContext().getSystemService(NetworkPolicyManager.class);
        mTelecomManager = mPhone.getContext().getSystemService(TelecomManager.class);

        // Use the raw one from ServiceStateTracker instead of the combined one from
        // mPhone.getServiceState().
        mServiceState = mPhone.getServiceStateTracker().getServiceState();

        // Instead of calling onRegisterAllEvents directly from the constructor, send the event.
        // The reason is that getImsPhone is null when we are still in the constructor here.
        sendEmptyMessage(EVENT_REGISTER_ALL_EVENTS);
    }

    /**
     * Called when needed to register for all events that data network controller is interested.
     */
    private void onRegisterAllEvents() {
        IntentFilter filter = new IntentFilter();
        filter.addAction(TelephonyManager.ACTION_SIM_CARD_STATE_CHANGED);
        filter.addAction(TelephonyManager.ACTION_SIM_APPLICATION_STATE_CHANGED);
        mPhone.getContext().registerReceiver(mIntentReceiver, filter, null, mPhone);

        mAccessNetworksManager.registerCallback(new AccessNetworksManagerCallback(this::post) {
            @Override
            public void onPreferredTransportChanged(@NetCapability int capability) {
                int preferredTransport = mAccessNetworksManager
                        .getPreferredTransportByNetworkCapability(capability);
                logl("onPreferredTransportChanged: "
                        + DataUtils.networkCapabilityToString(capability) + " preferred on "
                        + AccessNetworkConstants.transportTypeToString(preferredTransport));
                DataNetworkController.this.onEvaluatePreferredTransport(capability);
                if (!hasMessages(EVENT_REEVALUATE_UNSATISFIED_NETWORK_REQUESTS)) {
                    sendMessage(obtainMessage(EVENT_REEVALUATE_UNSATISFIED_NETWORK_REQUESTS,
                            DataEvaluationReason.PREFERRED_TRANSPORT_CHANGED));
                } else {
                    log("onPreferredTransportChanged: Skipped evaluating unsatisfied network "
                            + "requests because another evaluation was already scheduled.");
                }
            }
        });

        mNetworkPolicyManager.registerSubscriptionCallback(new SubscriptionCallback() {
            @Override
            public void onSubscriptionPlansChanged(int subId, SubscriptionPlan[] plans) {
                if (mSubId != subId) return;
                obtainMessage(EVENT_SUBSCRIPTION_PLANS_CHANGED, plans).sendToTarget();
            }

            @Override
            public void onSubscriptionOverride(int subId, int overrideMask, int overrideValue,
                    int[] networkTypes) {
                if (mSubId != subId) return;
                obtainMessage(EVENT_SUBSCRIPTION_OVERRIDE, overrideMask, overrideValue,
                        networkTypes).sendToTarget();
            }
        });

        mPhone.getServiceStateTracker().registerForServiceStateChanged(this,
                EVENT_SERVICE_STATE_CHANGED, null);
        mDataConfigManager.registerCallback(new DataConfigManagerCallback(this::post) {
            @Override
            public void onCarrierConfigChanged() {
                DataNetworkController.this.onCarrierConfigUpdated();
            }
            @Override
            public void onDeviceConfigChanged() {
                DataNetworkController.this.onDeviceConfigUpdated();
            }
        });
        mPhone.getServiceStateTracker().registerForPsRestrictedEnabled(this,
                EVENT_PS_RESTRICT_ENABLED, null);
        mPhone.getServiceStateTracker().registerForPsRestrictedDisabled(this,
                EVENT_PS_RESTRICT_DISABLED, null);
        mPhone.getServiceStateTracker().registerForAreaCodeChanged(this, EVENT_TAC_CHANGED, null);
        mPhone.registerForEmergencyCallToggle(this, EVENT_EMERGENCY_CALL_CHANGED, null);
        mDataServiceManagers.get(AccessNetworkConstants.TRANSPORT_TYPE_WWAN)
                .registerForServiceBindingChanged(this, EVENT_DATA_SERVICE_BINDING_CHANGED);

        if (!mAccessNetworksManager.isInLegacyMode()) {
            mPhone.getServiceStateTracker().registerForServiceStateChanged(this,
                    EVENT_SERVICE_STATE_CHANGED, null);
            mDataServiceManagers.get(AccessNetworkConstants.TRANSPORT_TYPE_WLAN)
                    .registerForServiceBindingChanged(this, EVENT_DATA_SERVICE_BINDING_CHANGED);
        }

        mPhone.getContext().getSystemService(TelephonyRegistryManager.class)
                .addOnSubscriptionsChangedListener(new OnSubscriptionsChangedListener() {
                    @Override
                    public void onSubscriptionsChanged() {
                        sendEmptyMessage(EVENT_SUBSCRIPTION_CHANGED);
                    }
                }, this::post);

        // Register for call ended event for voice/data concurrent not supported case. It is
        // intended to only listen for events from the same phone as most of the telephony modules
        // are designed as per-SIM basis. For DSDS call ended on non-DDS sub, the frameworks relies
        // on service state on DDS sub change from out-of-service to in-service to trigger data
        // retry.
        mPhone.getCallTracker().registerForVoiceCallEnded(this, EVENT_VOICE_CALL_ENDED, null);
        // Check null for devices not supporting FEATURE_TELEPHONY_IMS.
        if (mPhone.getImsPhone() != null) {
            mPhone.getImsPhone().getCallTracker().registerForVoiceCallEnded(
                    this, EVENT_VOICE_CALL_ENDED, null);
        }
        mPhone.mCi.registerForSlicingConfigChanged(this, EVENT_SLICE_CONFIG_CHANGED, null);
        mPhone.mCi.registerForSrvccStateChanged(this, EVENT_SRVCC_STATE_CHANGED, null);

        mPhone.getLinkBandwidthEstimator().registerCallback(
                new LinkBandwidthEstimatorCallback(this::post) {
                    @Override
                    public void onDataActivityChanged(@DataActivityType int dataActivity) {
                        DataNetworkController.this.updateDataActivity();
                    }
                }
        );
        PhoneSwitcher.getInstance()
                .registerForActivePhoneSwitch(this, EVENT_ACTIVE_PHONE_SWITCH, null);
    }

    @Override
    public void handleMessage(@NonNull Message msg) {
        AsyncResult ar;
        switch (msg.what) {
            case EVENT_REGISTER_ALL_EVENTS:
                onRegisterAllEvents();
                break;
            case EVENT_ADD_NETWORK_REQUEST:
                onAddNetworkRequest((TelephonyNetworkRequest) msg.obj);
                break;
            case EVENT_REEVALUATE_UNSATISFIED_NETWORK_REQUESTS:
                DataEvaluationReason reason = (DataEvaluationReason) msg.obj;
                onReevaluateUnsatisfiedNetworkRequests(reason);
                break;
            case EVENT_REEVALUATE_EXISTING_DATA_NETWORKS:
                reason = (DataEvaluationReason) msg.obj;
                onReevaluateExistingDataNetworks(reason);
                break;
            case EVENT_REMOVE_NETWORK_REQUEST:
                onRemoveNetworkRequest((TelephonyNetworkRequest) msg.obj);
                break;
            case EVENT_VOICE_CALL_ENDED:
                // In some cases we need to tear down network after call ends. For example, when
                // delay IMS tear down until call ends is turned on.
                sendMessage(obtainMessage(EVENT_REEVALUATE_EXISTING_DATA_NETWORKS,
                        DataEvaluationReason.VOICE_CALL_ENDED));
                // Delay evaluating unsatisfied network requests. In temporary DDS switch case, it
                // takes some time to switch DDS after call end. We do not want to bring up network
                // before switch completes.
                sendMessageDelayed(obtainMessage(EVENT_REEVALUATE_UNSATISFIED_NETWORK_REQUESTS,
                        DataEvaluationReason.VOICE_CALL_ENDED),
                        REEVALUATE_UNSATISFIED_NETWORK_REQUESTS_AFTER_CALL_END_DELAY_MILLIS);
                break;
            case EVENT_SLICE_CONFIG_CHANGED:
                sendMessage(obtainMessage(EVENT_REEVALUATE_UNSATISFIED_NETWORK_REQUESTS,
                        DataEvaluationReason.SLICE_CONFIG_CHANGED));
                break;
            case EVENT_SRVCC_STATE_CHANGED:
                ar = (AsyncResult) msg.obj;
                if (ar.exception == null) {
                    onSrvccStateChanged((int[]) ar.result);
                }
                break;
            case EVENT_PS_RESTRICT_ENABLED:
                mPsRestricted = true;
                break;
            case EVENT_PS_RESTRICT_DISABLED:
                mPsRestricted = false;
                sendMessage(obtainMessage(EVENT_REEVALUATE_UNSATISFIED_NETWORK_REQUESTS,
                        DataEvaluationReason.DATA_RESTRICTED_CHANGED));
                break;
            case EVENT_TAC_CHANGED:
                // Re-evaluate unsatisfied network requests with some delays to let DataRetryManager
                // clears the throttling record.
                sendMessageDelayed(obtainMessage(EVENT_REEVALUATE_UNSATISFIED_NETWORK_REQUESTS,
                        DataEvaluationReason.TAC_CHANGED),
                        REEVALUATE_UNSATISFIED_NETWORK_REQUESTS_TAC_CHANGED_DELAY_MILLIS);
                break;
            case EVENT_DATA_SERVICE_BINDING_CHANGED:
                ar = (AsyncResult) msg.obj;
                int transport = (int) ar.userObj;
                boolean bound = (boolean) ar.result;
                onDataServiceBindingChanged(transport, bound);
                break;
            case EVENT_SIM_STATE_CHANGED:
                int simState = msg.arg1;
                onSimStateChanged(simState);
                break;
            case EVENT_TEAR_DOWN_ALL_DATA_NETWORKS:
                onTearDownAllDataNetworks(msg.arg1);
                break;
            case EVENT_REGISTER_DATA_NETWORK_CONTROLLER_CALLBACK:
                DataNetworkControllerCallback callback = (DataNetworkControllerCallback) msg.obj;
                mDataNetworkControllerCallbacks.add(callback);
                // Notify upon registering if no data networks currently exist.
                if (mDataNetworkList.isEmpty()) {
                    callback.invokeFromExecutor(
                            () -> callback.onAnyDataNetworkExistingChanged(false));
                }
                break;
            case EVENT_UNREGISTER_DATA_NETWORK_CONTROLLER_CALLBACK:
                mDataNetworkControllerCallbacks.remove((DataNetworkControllerCallback) msg.obj);
                break;
            case EVENT_SUBSCRIPTION_CHANGED:
                onSubscriptionChanged();
                break;
            case EVENT_SERVICE_STATE_CHANGED:
                onServiceStateChanged();
                break;
            case EVENT_EMERGENCY_CALL_CHANGED:
                if (mPhone.isInEcm()) {
                    sendMessage(obtainMessage(EVENT_REEVALUATE_EXISTING_DATA_NETWORKS,
                            DataEvaluationReason.EMERGENCY_CALL_CHANGED));
                } else {
                    sendMessage(obtainMessage(EVENT_REEVALUATE_UNSATISFIED_NETWORK_REQUESTS,
                            DataEvaluationReason.EMERGENCY_CALL_CHANGED));
                }
                break;
            case EVENT_EVALUATE_PREFERRED_TRANSPORT:
                onEvaluatePreferredTransport(msg.arg1);
                break;
            case EVENT_SUBSCRIPTION_PLANS_CHANGED:
                SubscriptionPlan[] plans = (SubscriptionPlan[]) msg.obj;
                log("Subscription plans changed: " + Arrays.toString(plans));
                mSubscriptionPlans.clear();
                mSubscriptionPlans.addAll(Arrays.asList(plans));
                mDataNetworkControllerCallbacks.forEach(cb -> cb.invokeFromExecutor(
                        () -> cb.onSubscriptionPlanOverride()));
                break;
            case EVENT_SUBSCRIPTION_OVERRIDE:
                int overrideMask = msg.arg1;
                boolean override = msg.arg2 != 0;
                int[] networkTypes = (int[]) msg.obj;

                if (overrideMask == NetworkPolicyManager.SUBSCRIPTION_OVERRIDE_UNMETERED) {
                    log("Unmetered subscription override: override=" + override
                            + ", networkTypes=" + Arrays.stream(networkTypes)
                            .mapToObj(TelephonyManager::getNetworkTypeName)
                            .collect(Collectors.joining(",")));
                    for (int networkType : networkTypes) {
                        if (override) {
                            mUnmeteredOverrideNetworkTypes.add(networkType);
                        } else {
                            mUnmeteredOverrideNetworkTypes.remove(networkType);
                        }
                    }
                    mDataNetworkControllerCallbacks.forEach(cb -> cb.invokeFromExecutor(
                            () -> cb.onSubscriptionPlanOverride()));
                } else if (overrideMask == NetworkPolicyManager.SUBSCRIPTION_OVERRIDE_CONGESTED) {
                    log("Congested subscription override: override=" + override
                            + ", networkTypes=" + Arrays.stream(networkTypes)
                            .mapToObj(TelephonyManager::getNetworkTypeName)
                            .collect(Collectors.joining(",")));
                    for (int networkType : networkTypes) {
                        if (override) {
                            mCongestedOverrideNetworkTypes.add(networkType);
                        } else {
                            mCongestedOverrideNetworkTypes.remove(networkType);
                        }
                    }
                    mDataNetworkControllerCallbacks.forEach(cb -> cb.invokeFromExecutor(
                            () -> cb.onSubscriptionPlanOverride()));
                } else {
                    loge("Unknown override mask: " + overrideMask);
                }
                break;
            case EVENT_ACTIVE_PHONE_SWITCH:
                log("EVENT_ACTIVE_PHONE_SWITCH");
                sendMessage(obtainMessage(EVENT_REEVALUATE_UNSATISFIED_NETWORK_REQUESTS,
                        DataEvaluationReason.DDS_SWITCHED));
                break;
            default:
                loge("Unexpected event " + msg.what);
        }
    }

    /**
     * Add a network request, which is originated from the apps. Note that add a network request
     * is not necessarily setting up a {@link DataNetwork}.
     *
     * @param networkRequest Network request
     *
     */
    public void addNetworkRequest(@NonNull TelephonyNetworkRequest networkRequest) {
        sendMessage(obtainMessage(EVENT_ADD_NETWORK_REQUEST, networkRequest));
    }

    /**
     * Called when a network request arrives data network controller.
     *
     * @param networkRequest The network request.
     */
    private void onAddNetworkRequest(@NonNull TelephonyNetworkRequest networkRequest) {
        // To detect IMS back-to-back release-request anomaly event
        if (mLastImsOperationIsRelease) {
            mLastImsOperationIsRelease = false;
            if (Arrays.equals(
                    mLastReleasedImsRequestCapabilities, networkRequest.getCapabilities())
                    && mImsThrottleCounter.addOccurrence()) {
                reportAnomaly(networkRequest.getNativeNetworkRequest().getRequestorPackageName()
                                + " requested with same capabilities "
                                + mImsThrottleCounter.getFrequencyString(),
                        "ead6f8db-d2f2-4ed3-8da5-1d8560fe7daf");
            }
        }
        if (!mAllNetworkRequestList.add(networkRequest)) {
            loge("onAddNetworkRequest: Duplicate network request. " + networkRequest);
            return;
        }
        if (isPdpRejectRetryOngoing(networkRequest)) {
            loge("onAddNetworkRequest: Pdp reject retry in progress. " + networkRequest);
            return;
        }
        log("onAddNetworkRequest: added " + networkRequest);
        onSatisfyNetworkRequest(networkRequest);
    }

    /**
     * Called when attempting to satisfy a network request. If after evaluation, the network
     * request is determined that can be satisfied, the data network controller will establish
     * the data network. If the network request can't be satisfied, it will remain in the
     * unsatisfied pool until the environment changes.
     *
     * @param networkRequest The network request to be satisfied.
     */
    private void onSatisfyNetworkRequest(@NonNull TelephonyNetworkRequest networkRequest) {
        if (networkRequest.getState() == TelephonyNetworkRequest.REQUEST_STATE_SATISFIED) {
            logv("Already satisfied. " + networkRequest);
            return;
        }

        // Check if there is any existing data network that can satisfy the network request, and
        // attempt to attach if possible.
        if (findCompatibleDataNetworkAndAttach(networkRequest)) {
            return;
        }

        // If no data network can satisfy the requests, then start the evaluation process. Since
        // all the requests in the list have the same capabilities, we can only evaluate one
        // of them.
        DataEvaluation evaluation = evaluateNetworkRequest(networkRequest,
                DataEvaluationReason.NEW_REQUEST);
        if (!evaluation.containsDisallowedReasons()) {
            DataProfile dataProfile = evaluation.getCandidateDataProfile();
            if (dataProfile != null) {
                setupDataNetwork(dataProfile, null,
                        evaluation.getDataAllowedReason());
            }
        } else if (evaluation.contains(DataDisallowedReason.ONLY_ALLOWED_SINGLE_NETWORK)) {
            // Re-evaluate the existing data networks. If this request's priority is higher than
            // the existing data network, the data network will be torn down so this request will
            // get a chance to be satisfied.
            sendMessage(obtainMessage(EVENT_REEVALUATE_EXISTING_DATA_NETWORKS,
                    DataEvaluationReason.SINGLE_DATA_NETWORK_ARBITRATION));
        }
    }

    /**
     * Attempt to attach a network request to an existing data network that can satisfy the
     * network request.
     *
     * @param networkRequest The network request to attach.
     *
     * @return {@code false} if can't find the data network to to satisfy the network request.
     * {@code true} if the network request has been scheduled to attach to the data network.
     * If attach succeeds, the network request's state will be set to
     * {@link TelephonyNetworkRequest#REQUEST_STATE_SATISFIED}. If failed,
     * {@link #onAttachNetworkRequestsFailed(DataNetwork, NetworkRequestList)} will be invoked.
     */
    private boolean findCompatibleDataNetworkAndAttach(
            @NonNull TelephonyNetworkRequest networkRequest) {
        return findCompatibleDataNetworkAndAttach(new NetworkRequestList(networkRequest));
    }

    /**
     * Attempt to attach a network request list to an existing data network that can satisfy all the
     * network requests. Note this method does not support partial attach (i.e. Only attach some
     * of the satisfiable requests to the network). All requests must be satisfied so they can be
     * attached.
     *
     * @param requestList The network request list to attach. It is expected that every network
     * request in this list has the same network capabilities.
     *
     * @return {@code false} if can't find the data network to to satisfy the network requests, even
     * if only one of network request can't be satisfied. {@code true} if the network request
     * has been scheduled to attach to the data network. If attach succeeds, the network request's
     * state will be set to
     * {@link TelephonyNetworkRequest#REQUEST_STATE_SATISFIED}. If failed,
     * {@link #onAttachNetworkRequestsFailed(DataNetwork, NetworkRequestList)} will be invoked.
     */
    private boolean findCompatibleDataNetworkAndAttach(@NonNull NetworkRequestList requestList) {
        if (requestList.isEmpty()) return false;
        // Try to find a data network that can satisfy all the network requests.
        for (DataNetwork dataNetwork : mDataNetworkList) {
            TelephonyNetworkRequest networkRequest = requestList.stream()
                    .filter(request -> !request.canBeSatisfiedBy(
                            dataNetwork.getNetworkCapabilities()))
                    .findAny()
                    .orElse(null);
            // If found any request that can't be satisfied by this data network, continue to try
            // next data network. We must find a data network that can satisfy all the provided
            // network requests.
            if (networkRequest != null) {
                continue;
            }

            // When reaching here, it means this data network can satisfy all the network requests.
            logv("Found a compatible data network " + dataNetwork + ". Attaching "
                    + requestList);

            // If WLAN preferred, see whether a more suitable data profile shall be used to satisfy
            // a short-lived request that doesn't perform handover.
            int capability = requestList.getFirst().getApnTypeNetworkCapability();
            int preferredTransport = mAccessNetworksManager
                    .getPreferredTransportByNetworkCapability(capability);
            if (capability == NetworkCapabilities.NET_CAPABILITY_MMS
                    && preferredTransport != dataNetwork.getTransport()
                    && preferredTransport == AccessNetworkConstants.TRANSPORT_TYPE_WLAN) {
                DataProfile candidate = mDataProfileManager
                        .getDataProfileForNetworkRequest(requestList.getFirst(),
                                TelephonyManager.NETWORK_TYPE_IWLAN,
                                mServiceState.isUsingNonTerrestrialNetwork(),
                                isEsimBootStrapProvisioningActivated(),
                                false/*ignorePermanentFailure*/);
                if (candidate != null && !dataNetwork.getDataProfile().equals(candidate)) {
                    logv("But skipped because found better data profile " + candidate
                            + DataUtils.networkCapabilityToString(capability) + " preferred on "
                            + AccessNetworkConstants.transportTypeToString(preferredTransport));
                    continue;
                }
            }
            return dataNetwork.attachNetworkRequests(requestList);
        }
        return false;
    }

    /**
     * @param ss The service state to be checked
     * @param transport The transport is used to determine the data registration state
     *
     * @return {@code true} if data is in service or if voice is in service on legacy CS
     * connections (2G/3G) on the non-DDS. In those cases we attempt to attach PS. We don't try for
     * newer RAT because for those PS attach already occurred.
     */
    private boolean serviceStateAllowsPSAttach(@NonNull ServiceState ss,
            @TransportType int transport) {
        // Use the data registration state from the modem instead of the current data registration
        // state, which can be overridden.
        int nriRegState = getDataRegistrationState(ss, transport);
        if (nriRegState == NetworkRegistrationInfo.REGISTRATION_STATE_HOME
                || nriRegState == NetworkRegistrationInfo.REGISTRATION_STATE_ROAMING) return true;

        // If data is OOS as this device slot is not modem preferred(i.e. not active for internet),
        // attempt to attach PS on 2G/3G if CS connection is available.
        return ss.getVoiceRegState() == ServiceState.STATE_IN_SERVICE
                && mPhone.getPhoneId() != PhoneSwitcher.getInstance().getPreferredDataPhoneId()
                && isLegacyCs(ss.getVoiceNetworkType());
    }

    /**
     * @param voiceNetworkType The voice network type to be checked.
     * @return {@code true} if the network type is on legacy CS connection.
     */
    private boolean isLegacyCs(@NetworkType int voiceNetworkType) {
        int voiceAccessNetworkType = DataUtils.networkTypeToAccessNetworkType(voiceNetworkType);
        return voiceAccessNetworkType == AccessNetworkType.GERAN
                || voiceAccessNetworkType == AccessNetworkType.UTRAN
                || voiceAccessNetworkType == AccessNetworkType.CDMA2000;
    }

    /**
     * @return {@code true} if the network only allows single data network at one time.
     */
    private boolean isOnlySingleDataNetworkAllowed(@TransportType int transport) {
        if (transport == AccessNetworkConstants.TRANSPORT_TYPE_WLAN) return false;

        return mDataConfigManager.getNetworkTypesOnlySupportSingleDataNetwork()
                .contains(getDataNetworkType(transport));
    }

    /**
     * @param capabilities The Network Capabilities to be checked.
     * @return {@code true} if the capabilities contain any capability that's exempt from the single
     * PDN rule.
     */
    private boolean hasCapabilityExemptsFromSinglePdnRule(@NetCapability int[] capabilities) {
        Set<Integer> exemptCapabilities =
                mDataConfigManager.getCapabilitiesExemptFromSingleDataNetwork();
        return Arrays.stream(capabilities).anyMatch(exemptCapabilities::contains);
    }

    /**
     * Evaluate if telephony frameworks would allow data setup for internet in current environment.
     *
     * @param ignoreExistingNetworks {@code true} to skip the existing network check.
     * @return {@code true} if the environment is allowed for internet data. {@code false} if not
     * allowed. For example, if SIM is absent, or airplane mode is on, then data is NOT allowed.
     * This API does not reflect the currently internet data network status. It's possible there is
     * no internet data due to weak cellular signal or network side issue, but internet data is
     * still allowed in this case.
     */
    public boolean isInternetDataAllowed(boolean ignoreExistingNetworks) {
        TelephonyNetworkRequest internetRequest = new TelephonyNetworkRequest(
                new NetworkRequest.Builder()
                        .addCapability(NetworkCapabilities.NET_CAPABILITY_INTERNET)
                        .addTransportType(NetworkCapabilities.TRANSPORT_CELLULAR)
                        .build(), mPhone);
        // If we don't skip checking existing network, then we should check If one of the
        // existing networks can satisfy the internet request, then internet is allowed.
        if ((!mFeatureFlags.ignoreExistingNetworksForInternetAllowedChecking()
                || !ignoreExistingNetworks)
                && mDataNetworkList.stream().anyMatch(
                        dataNetwork -> internetRequest.canBeSatisfiedBy(
                                dataNetwork.getNetworkCapabilities()))) {
            return true;
        }

        // If no existing network can satisfy the request, then check if we can possibly setup
        // the internet network.

        DataEvaluation evaluation = evaluateNetworkRequest(internetRequest,
                DataEvaluationReason.EXTERNAL_QUERY);
        if (evaluation.containsOnly(DataDisallowedReason.ONLY_ALLOWED_SINGLE_NETWORK)) {
            // If the only failed reason is only single network allowed, then check if the request
            // can trump the current network.
            return internetRequest.getPriority() > mDataNetworkList.stream()
                    .map(DataNetwork::getPriority)
                    .max(Comparator.comparing(Integer::valueOf))
                    .orElse(0);
        }
        return !evaluation.containsDisallowedReasons();
    }

    /**
     * @return {@code true} if internet is unmetered.
     */
    public boolean isInternetUnmetered() {
        return mDataNetworkList.stream()
                .filter(dataNetwork -> !dataNetwork.isConnecting() && !dataNetwork.isDisconnected())
                .filter(DataNetwork::isInternetSupported)
                .allMatch(dataNetwork -> dataNetwork.getNetworkCapabilities()
                        .hasCapability(NetworkCapabilities.NET_CAPABILITY_NOT_METERED)
                        || dataNetwork.getNetworkCapabilities()
                        .hasCapability(NetworkCapabilities.NET_CAPABILITY_TEMPORARILY_NOT_METERED));
    }

    /**
     * @return {@code true} if all data networks are disconnected.
     */
    public boolean areAllDataDisconnected() {
        if (!mDataNetworkList.isEmpty()) {
            log("areAllDataDisconnected false due to: " + mDataNetworkList.stream()
                    .map(DataNetwork::name).collect(Collectors.joining(", ")));
        }
        return mDataNetworkList.isEmpty();
    }

    /**
     * @return List of the reasons why internet data is not allowed. An empty list if internet
     * is allowed.
     */
    public @NonNull List<DataDisallowedReason> getInternetDataDisallowedReasons() {
        TelephonyNetworkRequest internetRequest = new TelephonyNetworkRequest(
                new NetworkRequest.Builder()
                        .addCapability(NetworkCapabilities.NET_CAPABILITY_INTERNET)
                        .addTransportType(NetworkCapabilities.TRANSPORT_CELLULAR)
                        .build(), mPhone);
        DataEvaluation evaluation = evaluateNetworkRequest(internetRequest,
                DataEvaluationReason.EXTERNAL_QUERY);
        return evaluation.getDataDisallowedReasons();
    }

    /**
     * Evaluate a network request. The goal is to find a suitable {@link DataProfile} that can be
     * used to setup the data network.
     *
     * @param networkRequest The network request to evaluate.
     * @param reason The reason for evaluation.
     * @return The data evaluation result.
     */
    private @NonNull DataEvaluation evaluateNetworkRequest(
            @NonNull TelephonyNetworkRequest networkRequest, DataEvaluationReason reason) {
        DataEvaluation evaluation = new DataEvaluation(reason);
        int transport = mAccessNetworksManager.getPreferredTransportByNetworkCapability(
                networkRequest.getApnTypeNetworkCapability());

        // Bypass all checks for emergency network request.
        if (networkRequest.hasCapability(NetworkCapabilities.NET_CAPABILITY_EIMS)) {
            DataProfile emergencyProfile = mDataProfileManager.getDataProfileForNetworkRequest(
                    networkRequest, getDataNetworkType(transport),
                    mServiceState.isUsingNonTerrestrialNetwork(),
                    isEsimBootStrapProvisioningActivated(), true);

            // Check if the profile is being throttled.
            if (mDataConfigManager.shouldHonorRetryTimerForEmergencyNetworkRequest()
                    && emergencyProfile != null
                    && mDataRetryManager.isDataProfileThrottled(emergencyProfile, transport)) {
                evaluation.addDataDisallowedReason(DataDisallowedReason.DATA_THROTTLED);
                log("Emergency network request is throttled by the previous setup data "
                            + "call response.");
                log(evaluation.toString());
                networkRequest.setEvaluation(evaluation);
                return evaluation;
            }

            evaluation.addDataAllowedReason(DataAllowedReason.EMERGENCY_REQUEST);
            if (emergencyProfile != null) {
                evaluation.setCandidateDataProfile(emergencyProfile);
            }
            networkRequest.setEvaluation(evaluation);
            log(evaluation.toString());
            return evaluation;
        }

        if (!serviceStateAllowsPSAttach(mServiceState, transport)) {
            evaluation.addDataDisallowedReason(DataDisallowedReason.NOT_IN_SERVICE);
        }

        // Add data disallowed reason when in Secure Mode
        addDataDisallowedReasonWhenInSecureMode(evaluation);

        // Check SIM state
        checkSimStateForDataEvaluation(evaluation);

        // Check if carrier specific config is loaded or not.
        if (!mDataConfigManager.isConfigCarrierSpecific()) {
            evaluation.addDataDisallowedReason(DataDisallowedReason.DATA_CONFIG_NOT_READY);
        }

        // Check CS call state and see if concurrent voice/data is allowed.
        if (mPhone.getCallTracker().getState() != PhoneConstants.State.IDLE
                && !mPhone.getServiceStateTracker().isConcurrentVoiceAndDataAllowed()) {
            evaluation.addDataDisallowedReason(
                    DataDisallowedReason.CONCURRENT_VOICE_DATA_NOT_ALLOWED);
        }

        // Check VoPS support
        if (transport == AccessNetworkConstants.TRANSPORT_TYPE_WWAN
                && networkRequest.hasCapability(NetworkCapabilities.NET_CAPABILITY_MMTEL)) {
            NetworkRegistrationInfo nri = mServiceState.getNetworkRegistrationInfo(
                    NetworkRegistrationInfo.DOMAIN_PS, AccessNetworkConstants.TRANSPORT_TYPE_WWAN);
            if (nri != null) {
                DataSpecificRegistrationInfo dsri = nri.getDataSpecificInfo();
                if (dsri != null && dsri.getVopsSupportInfo() != null
                        && !dsri.getVopsSupportInfo().isVopsSupported()
                        && !mDataConfigManager.allowBringUpNetworkInNonVops(
                                nri.getNetworkRegistrationState())) {
                    evaluation.addDataDisallowedReason(DataDisallowedReason.VOPS_NOT_SUPPORTED);
                }
            }
        }

        // Check if default data is selected.
        if (!SubscriptionManager.isValidSubscriptionId(
                SubscriptionManager.getDefaultDataSubscriptionId())) {
            evaluation.addDataDisallowedReason(DataDisallowedReason.DEFAULT_DATA_UNSELECTED);
        }

        // Check if data roaming is disabled.
        if (mServiceState.getDataRoaming() && !mDataSettingsManager.isDataRoamingEnabled()) {
            evaluation.addDataDisallowedReason(DataDisallowedReason.ROAMING_DISABLED);
        }

        // Check if data is restricted by the cellular network.
        if (mPsRestricted && transport == AccessNetworkConstants.TRANSPORT_TYPE_WWAN) {
            evaluation.addDataDisallowedReason(DataDisallowedReason.DATA_RESTRICTED_BY_NETWORK);
        }

        // Check if there are pending tear down all networks request.
        if (mPendingTearDownAllNetworks) {
            evaluation.addDataDisallowedReason(DataDisallowedReason.PENDING_TEAR_DOWN_ALL);
        }

        // Check if the request is preferred on cellular and radio is/will be turned off.
        // We are using getDesiredPowerState() instead of isRadioOn() because we also don't want
        // to setup data network when radio power is about to be turned off.
        // Besides, in legacy IWLAN mode, data should be allowed.
        if (transport == AccessNetworkConstants.TRANSPORT_TYPE_WWAN
                && getDataNetworkType(transport) != TelephonyManager.NETWORK_TYPE_IWLAN
                && (!mPhone.getServiceStateTracker().getDesiredPowerState()
                || mPhone.mCi.getRadioState() != TelephonyManager.RADIO_POWER_ON)) {
            evaluation.addDataDisallowedReason(DataDisallowedReason.RADIO_POWER_OFF);
        }

        // Check if radio is/will be turned off by carrier.
        if (!mPhone.getServiceStateTracker().getPowerStateFromCarrier()) {
            evaluation.addDataDisallowedReason(DataDisallowedReason.RADIO_DISABLED_BY_CARRIER);
        }

        // Check if the underlying data service is bound.
        if (!mDataServiceBound.get(transport)) {
            evaluation.addDataDisallowedReason(DataDisallowedReason.DATA_SERVICE_NOT_READY);
        }

        // Check if device is in CDMA ECBM
        if (mPhone.isInCdmaEcm()) {
            evaluation.addDataDisallowedReason(DataDisallowedReason.CDMA_EMERGENCY_CALLBACK_MODE);
        }

        // Check whether data is disallowed while using satellite
        if (isDataDisallowedDueToSatellite(networkRequest.getCapabilities())) {
            evaluation.addDataDisallowedReason(DataDisallowedReason.SERVICE_OPTION_NOT_SUPPORTED);
        }

        // Check if only one data network is allowed.
        if (isOnlySingleDataNetworkAllowed(transport)
                && !hasCapabilityExemptsFromSinglePdnRule(networkRequest.getCapabilities())) {
            // if exists not-exempt network.
            if (mDataNetworkList.stream()
                    .anyMatch(dataNetwork -> !hasCapabilityExemptsFromSinglePdnRule(
                            dataNetwork.getNetworkCapabilities().getCapabilities()))) {
                evaluation.addDataDisallowedReason(
                        DataDisallowedReason.ONLY_ALLOWED_SINGLE_NETWORK);
            }
        }

        if (mDataSettingsManager.isDataInitialized()) {
            if (!mDataSettingsManager.isDataEnabled(DataUtils.networkCapabilityToApnType(
                    networkRequest.getApnTypeNetworkCapability()))) {
                evaluation.addDataDisallowedReason(DataDisallowedReason.DATA_DISABLED);
            }
        } else {
            evaluation.addDataDisallowedReason(DataDisallowedReason.DATA_SETTINGS_NOT_READY);
        }

        // Check whether to allow data in certain situations if data is disallowed for soft reasons
        if (!evaluation.containsDisallowedReasons()) {
            evaluation.addDataAllowedReason(DataAllowedReason.NORMAL);

            if (!mDataSettingsManager.isDataEnabled()
                    && networkRequest.hasCapability(NetworkCapabilities.NET_CAPABILITY_MMS)
                    && mDataSettingsManager.isMobileDataPolicyEnabled(TelephonyManager
                    .MOBILE_DATA_POLICY_MMS_ALWAYS_ALLOWED)) {
                // We reach here when data is disabled, but MMS always-allowed is enabled.
                // (Note that isDataEnabled(ApnSetting.TYPE_MMS) returns true in this case, so it
                // would not generate any soft disallowed reason. We need to explicitly handle it.)
                evaluation.addDataAllowedReason(DataAllowedReason.MMS_REQUEST);
            }
        } else if (!evaluation.containsHardDisallowedReasons()) {
            if ((mTelecomManager.isInEmergencyCall() || mPhone.isInEcm())
                    && networkRequest.hasCapability(NetworkCapabilities.NET_CAPABILITY_SUPL)) {
                // Check if it's SUPL during emergency call.
                evaluation.addDataAllowedReason(DataAllowedReason.EMERGENCY_SUPL);
            } else if (!networkRequest.hasCapability(
                    NetworkCapabilities.NET_CAPABILITY_NOT_RESTRICTED)
                    && isValidRestrictedRequest(networkRequest)) {
                // Check if request is restricted and not for tethering, which always comes with
                // a restricted network request.
                evaluation.addDataAllowedReason(DataAllowedReason.RESTRICTED_REQUEST);
            } else if (transport == AccessNetworkConstants.TRANSPORT_TYPE_WLAN) {
                // Check if request is unmetered (WiFi or unmetered APN).
                evaluation.addDataAllowedReason(DataAllowedReason.UNMETERED_USAGE);
            } else if (transport == AccessNetworkConstants.TRANSPORT_TYPE_WWAN) {
                if (!networkRequest.isMeteredRequest()) {
                    evaluation.addDataAllowedReason(DataAllowedReason.UNMETERED_USAGE);
                }
            }
        }

        // Check if there is any compatible data profile
        int networkType = getDataNetworkType(transport);
        if (networkType == TelephonyManager.NETWORK_TYPE_UNKNOWN
                && transport == AccessNetworkConstants.TRANSPORT_TYPE_WWAN) {
            // reach here when data is OOS but serviceStateAllowsPSAttach == true, so we adopt the
            // voice RAT to select data profile
            networkType = mServiceState.getVoiceNetworkType();
        }
        DataProfile dataProfile = mDataProfileManager
                .getDataProfileForNetworkRequest(networkRequest, networkType,
                        mServiceState.isUsingNonTerrestrialNetwork(),
                        isEsimBootStrapProvisioningActivated(),
                        // If the evaluation is due to environmental changes, then we should ignore
                        // the permanent failure reached earlier.
                        reason.isConditionBased());
        if (dataProfile == null) {
            evaluation.addDataDisallowedReason(DataDisallowedReason.NO_SUITABLE_DATA_PROFILE);
        } else if (// Check for new requests if we already self-scheduled(as opposed to modem
            // demanded) retry for similar requests.
                reason == DataEvaluationReason.NEW_REQUEST
                        &&  mDataRetryManager.isSimilarNetworkRequestRetryScheduled(
                        networkRequest, transport)) {
            evaluation.addDataDisallowedReason(DataDisallowedReason.RETRY_SCHEDULED);
        } else if (mDataRetryManager.isDataProfileThrottled(dataProfile, transport)) {
            evaluation.addDataDisallowedReason(DataDisallowedReason.DATA_THROTTLED);
        }

        if (!evaluation.containsDisallowedReasons()) {
            if (transport == AccessNetworkConstants.TRANSPORT_TYPE_WWAN
                    && isEsimBootStrapProvisioningActivated()
                    && isEsimBootStrapMaxDataLimitReached()) {
                log("BootStrap Sim Data Usage limit reached");
                evaluation.addDataDisallowedReason(DataDisallowedReason.DATA_LIMIT_REACHED);
            } else {
                evaluation.setCandidateDataProfile(dataProfile);
            }
        }

        networkRequest.setEvaluation(evaluation);
        // EXTERNAL_QUERY generates too many log spam.
        if (reason != DataEvaluationReason.EXTERNAL_QUERY) {
            log(evaluation.toString() + ", network type="
                    + TelephonyManager.getNetworkTypeName(getDataNetworkType(transport))
                    + ", reg state="
                    + NetworkRegistrationInfo.registrationStateToString(
                    getDataRegistrationState(mServiceState, transport))
                    + ", " + networkRequest);
        }
        return evaluation;
    }

    /**
<<<<<<< HEAD
     * Add data disallow reason when device is in Secure Mode.
     *
     * @param evaluation The evaluation result from
     * {@link #evaluateDataNetwork(DataNetwork, DataEvaluationReason)} or
     * {@link #evaluateNetworkRequest(TelephonyNetworkRequest, DataEvaluationReason)}
     */
    protected void addDataDisallowedReasonWhenInSecureMode(DataEvaluation evaluation) {
    }

    /**
     * Evaluate if data setup should be allowed with the current SIM state.
     *
     * @param evaluation The evaluation result from
     * {@link #evaluateDataNetwork(DataNetwork, DataEvaluationReason)} or
     * {@link #evaluateNetworkRequest(TelephonyNetworkRequest, DataEvaluationReason)}
     */
    protected void checkSimStateForDataEvaluation(DataEvaluation evaluation) {
        if (mSimState != TelephonyManager.SIM_STATE_LOADED) {
            evaluation.addDataDisallowedReason(DataDisallowedReason.SIM_NOT_READY);
        }
=======
     * This method
     *  - At evaluation network request and evaluation data network determines, if
     *    bootstrap sim current data usage reached bootstrap sim max data limit allowed set
     *    at {@link DataConfigManager#getEsimBootStrapMaxDataLimitBytes()}
     *  - Query the current data usage at {@link #getDataUsage()}
     *
     * @return true, if bootstrap sim data limit is reached
     *         else false, if bootstrap sim max data limit allowed set is -1(Unlimited) or current
     *         bootstrap sim total data usage is less than bootstrap sim max data limit allowed.
     *
     */
    private boolean isEsimBootStrapMaxDataLimitReached() {
        long esimBootStrapMaxDataLimitBytes =
                mDataConfigManager.getEsimBootStrapMaxDataLimitBytes();

        if (esimBootStrapMaxDataLimitBytes < 0L) {
            return false;
        }

        log("current bootstrap sim data Usage: " + mBootStrapSimTotalDataUsageBytes);
        if (mBootStrapSimTotalDataUsageBytes >= esimBootStrapMaxDataLimitBytes) {
            return true;
        } else {
            mBootStrapSimTotalDataUsageBytes = getDataUsage();
            return mBootStrapSimTotalDataUsageBytes >= esimBootStrapMaxDataLimitBytes;
        }
    }

    /**
     * Query network usage statistics summaries based on {@link
     * NetworkStatsManager#querySummaryForDevice(NetworkTemplate, long, long)}
     *
     * @return Data usage in bytes for the connected networks related to the current subscription
     */
    private long getDataUsage() {
        NetworkStatsManager networkStatsManager =
                        mPhone.getContext().getSystemService(NetworkStatsManager.class);

        if (networkStatsManager != null) {
            final NetworkTemplate.Builder builder =
                    new NetworkTemplate.Builder(NetworkTemplate.MATCH_MOBILE);
            final String subscriberId = mPhone.getSubscriberId();

            if (!TextUtils.isEmpty(subscriberId)) {
                builder.setSubscriberIds(Set.of(subscriberId));
                NetworkTemplate template = builder.build();
                final NetworkStats.Bucket ret = networkStatsManager
                        .querySummaryForDevice(template, 0L, System.currentTimeMillis());
                return ret.getRxBytes() + ret.getTxBytes();
            }
        }
        return 0L;
>>>>>>> 5fe1ae9a
    }

    /**
     * @return The grouped unsatisfied network requests. The network requests that have the same
     * network capabilities is grouped into one {@link NetworkRequestList}.
     */
    private @NonNull List<NetworkRequestList> getGroupedUnsatisfiedNetworkRequests() {
        NetworkRequestList networkRequestList = new NetworkRequestList();
        for (TelephonyNetworkRequest networkRequest : mAllNetworkRequestList) {
            if (networkRequest.getState() == TelephonyNetworkRequest.REQUEST_STATE_UNSATISFIED) {
                networkRequestList.add(networkRequest);
            }
        }
        return DataUtils.getGroupedNetworkRequestList(networkRequestList);
    }

    /**
     * Called when it's needed to evaluate all unsatisfied network requests.
     *
     * @param reason The reason for evaluation.
     */
    private void onReevaluateUnsatisfiedNetworkRequests(@NonNull DataEvaluationReason reason) {
        // First, try to group similar network request together.
        List<NetworkRequestList> networkRequestLists = getGroupedUnsatisfiedNetworkRequests();
        log("Re-evaluating " + networkRequestLists.stream().mapToInt(List::size).sum()
                + " unsatisfied network requests in " + networkRequestLists.size()
                + " groups, " + networkRequestLists.stream().map(
                        requestList -> DataUtils.networkCapabilitiesToString(
                                requestList.get(0).getCapabilities()))
                .collect(Collectors.joining(", ")) + " due to " + reason);

        // Second, see if any existing network can satisfy those network requests.
        for (NetworkRequestList requestList : networkRequestLists) {
            if (findCompatibleDataNetworkAndAttach(requestList)) {
                continue;
            }

            // If PDP reject retry is in progress and the current network request corresponds
            // to internet type, then do not proceed further.
            if (isPdpRejectRetryOngoing(requestList.get(0))) {
                continue;
            }

            // If no data network can satisfy the requests, then start the evaluation process. Since
            // all the requests in the list have the same capabilities, we can only evaluate one
            // of them.
            DataEvaluation evaluation = evaluateNetworkRequest(requestList.get(0), reason);
            if (!evaluation.containsDisallowedReasons()) {
                DataProfile dataProfile = evaluation.getCandidateDataProfile();
                if (dataProfile != null) {
                    setupDataNetwork(dataProfile, null,
                            evaluation.getDataAllowedReason());
                }
            }
        }
    }

    /**
     * Check if PDP reject retry is in progress
     *
     * @param networkRequest the network request for which the current query is made. PDP reject
     * retry is applicable only if the networkRequest corresponds to internet type.
     *
     * @return {@code true} if the check is successful.
     */
    protected boolean isPdpRejectRetryOngoing(TelephonyNetworkRequest networkRequest) {
        log("isPdpRejectRetryOngoing: superclass method");
        return false;
    }

    /**
     * Evaluate an existing data network to see if it is still allowed to exist. For example, if
     * RAT changes from LTE to UMTS, an IMS data network is not allowed anymore. Or when SIM is
     * removal, all data networks (except emergency) should be torn down.
     *
     * @param dataNetwork The data network to evaluate.
     * @param reason The reason for evaluation.
     *
     * @return The data evaluation result.
     */
    private @NonNull DataEvaluation evaluateDataNetwork(@NonNull DataNetwork dataNetwork,
            @NonNull DataEvaluationReason reason) {
        DataEvaluation evaluation = new DataEvaluation(reason);
        // Bypass all checks for emergency data network.
        if (dataNetwork.getNetworkCapabilities().hasCapability(
                NetworkCapabilities.NET_CAPABILITY_EIMS)) {
            evaluation.addDataAllowedReason(DataAllowedReason.EMERGENCY_REQUEST);
            log(evaluation.toString());
            return evaluation;
        }

        // Add data disallowed reason when in Secure Mode
        addDataDisallowedReasonWhenInSecureMode(evaluation);

        // Check SIM state
        checkSimStateForDataEvaluation(evaluation);

        // Check if device is in CDMA ECBM
        if (mPhone.isInCdmaEcm()) {
            evaluation.addDataDisallowedReason(DataDisallowedReason.CDMA_EMERGENCY_CALLBACK_MODE);
        }

        // Check whether data is disallowed while using satellite
        if (isDataDisallowedDueToSatellite(dataNetwork.getNetworkCapabilities()
                .getCapabilities())) {
            evaluation.addDataDisallowedReason(DataDisallowedReason.SERVICE_OPTION_NOT_SUPPORTED);
        }

        // Check whether data limit reached for bootstrap sim, else re-evaluate based on the timer
        // set.
        if (isEsimBootStrapProvisioningActivated()
                && dataNetwork.getTransport() == AccessNetworkConstants.TRANSPORT_TYPE_WWAN) {
            if (isEsimBootStrapMaxDataLimitReached()) {
                log("BootStrap Sim Data Usage limit reached");
                evaluation.addDataDisallowedReason(DataDisallowedReason.DATA_LIMIT_REACHED);
            } else {
                if (!hasMessages(EVENT_REEVALUATE_EXISTING_DATA_NETWORKS)) {
                    sendMessageDelayed(obtainMessage(EVENT_REEVALUATE_EXISTING_DATA_NETWORKS,
                            DataEvaluationReason.CHECK_DATA_USAGE),
                            REEVALUATE_BOOTSTRAP_SIM_DATA_USAGE_MILLIS);
                } else {
                    log("skip scheduling evaluating existing data networks since already"
                            + "scheduled");
                }
            }
        }

        // Check if there are other network that has higher priority, and only single data network
        // is allowed.
        if (isOnlySingleDataNetworkAllowed(dataNetwork.getTransport())
                && !hasCapabilityExemptsFromSinglePdnRule(
                        dataNetwork.getNetworkCapabilities().getCapabilities())) {
            // If there is network request that has higher priority than this data network, then
            // tear down the network, regardless that network request is satisfied or not.
            if (mAllNetworkRequestList.stream()
                    .filter(request -> dataNetwork.getTransport()
                            == mAccessNetworksManager.getPreferredTransportByNetworkCapability(
                                    request.getApnTypeNetworkCapability()))
                    .filter(request
                            -> !hasCapabilityExemptsFromSinglePdnRule(request.getCapabilities()))
                    .anyMatch(request -> request.getPriority() > dataNetwork.getPriority())) {
                evaluation.addDataDisallowedReason(
                        DataDisallowedReason.ONLY_ALLOWED_SINGLE_NETWORK);
            } else {
                log("evaluateDataNetwork: " + dataNetwork + " has the highest priority. "
                        + "No need to tear down");
            }
        }

        // It's recommended for IMS service not requesting MMTEL capability, so that MMTEL
        // capability is dynamically added when moving between vops and nonvops area.
        boolean vopsIsRequired = dataNetwork.hasNetworkCapabilityInNetworkRequests(
                NetworkCapabilities.NET_CAPABILITY_MMTEL);

        // Check an active call relying on this network and config for "delay tear down due to vops
        // call" is enabled.
        if (dataNetwork.shouldDelayImsTearDownDueToInCall()) {
            if (vopsIsRequired) {
                log("Ignored VoPS check due to delay IMS tear down until call ends.");
            }
        } else {
            // Reach here means we should ignore active calls even if there are any.

            // Check if VoPS requirement is met.
            if (vopsIsRequired) {
                if (dataNetwork.getTransport() == AccessNetworkConstants.TRANSPORT_TYPE_WWAN) {
                    NetworkRegistrationInfo nri = mServiceState.getNetworkRegistrationInfo(
                            NetworkRegistrationInfo.DOMAIN_PS,
                            AccessNetworkConstants.TRANSPORT_TYPE_WWAN);
                    if (nri != null) {
                        DataSpecificRegistrationInfo dsri = nri.getDataSpecificInfo();
                        if (dsri != null && dsri.getVopsSupportInfo() != null
                                && !dsri.getVopsSupportInfo().isVopsSupported()
                                && !mDataConfigManager.shouldKeepNetworkUpInNonVops(
                                        nri.getNetworkRegistrationState())) {
                            evaluation.addDataDisallowedReason(
                                    DataDisallowedReason.VOPS_NOT_SUPPORTED);
                        }
                    }
                }
            }

            // Check if handover retry stopped and preferred transport still not matched.
            int preferredTransport = mAccessNetworksManager
                    .getPreferredTransportByNetworkCapability(
                            dataNetwork.getApnTypeNetworkCapability());
            if (preferredTransport != dataNetwork.getTransport()
                    && mDataRetryManager.isDataNetworkHandoverRetryStopped(dataNetwork)) {
                evaluation.addDataDisallowedReason(DataDisallowedReason.HANDOVER_RETRY_STOPPED);
            }
        }

        // Check if data is disabled
        boolean dataDisabled = !mDataSettingsManager.isDataEnabled();

        // Check if data roaming is disabled
        if (mServiceState.getDataRoaming() && !mDataSettingsManager.isDataRoamingEnabled()) {
            evaluation.addDataDisallowedReason(DataDisallowedReason.ROAMING_DISABLED);
        }

        // Check if current data network type is allowed by the data profile. Use the lingering
        // network type. Some data network is allowed to create on certain RATs, but can linger
        // to extended RATs. For example, IMS is allowed to be created on LTE only, but can
        // extend its life cycle to 3G.
        int networkType = getDataNetworkType(dataNetwork.getTransport());
        DataProfile dataProfile = dataNetwork.getDataProfile();
        if (dataProfile.getApnSetting() != null) {
            // Check if data is disabled for the APN type
            dataDisabled = !mDataSettingsManager.isDataEnabled(
                    DataUtils.networkCapabilityToApnType(
                            dataNetwork.getApnTypeNetworkCapability()));

            // Sometimes network temporarily OOS and network type becomes UNKNOWN. We don't
            // tear down network in that case.
            if (networkType != TelephonyManager.NETWORK_TYPE_UNKNOWN
                    && !dataProfile.getApnSetting().canSupportLingeringNetworkType(networkType)) {
                log("networkType=" + TelephonyManager.getNetworkTypeName(networkType)
                        + ", networkTypeBitmask="
                        + TelephonyManager.convertNetworkTypeBitmaskToString(
                                dataProfile.getApnSetting().getNetworkTypeBitmask())
                        + ", lingeringNetworkTypeBitmask="
                        + TelephonyManager.convertNetworkTypeBitmaskToString(
                                dataProfile.getApnSetting().getLingeringNetworkTypeBitmask()));
                evaluation.addDataDisallowedReason(
                        DataDisallowedReason.DATA_NETWORK_TYPE_NOT_ALLOWED);
            }
        }

        if (dataDisabled) {
            evaluation.addDataDisallowedReason(DataDisallowedReason.DATA_DISABLED);
        }

        // Check if the data profile is still compatible, sometimes the users can remove it from the
        // APN editor. If some of the important fields are changed in APN settings, we need to
        // tear down the network. Note traffic descriptor from the data profile will not be checked.
        if (!mDataProfileManager.isDataProfileCompatible(dataProfile)) {
            evaluation.addDataDisallowedReason(DataDisallowedReason.DATA_PROFILE_INVALID);
        }

        // If users switch preferred profile in APN editor, we need to tear down network.
        if (dataNetwork.isInternetSupported()
                && !mDataProfileManager.isDataProfilePreferred(dataProfile)
                && mDataProfileManager.canPreferredDataProfileSatisfy(
                        dataNetwork.getAttachedNetworkRequestList())) {
            evaluation.addDataDisallowedReason(DataDisallowedReason.DATA_PROFILE_NOT_PREFERRED);
        }

        // Check whether if there are any reason we should tear down the network.
        if (!evaluation.containsDisallowedReasons()) {
            // The data is allowed in the current condition.
            evaluation.addDataAllowedReason(DataAllowedReason.NORMAL);
        } else if (!evaluation.containsHardDisallowedReasons()) {
            // If there are reasons we should tear down the network, check if those are hard reasons
            // or soft reasons. In some scenarios, we can make exceptions if they are soft
            // disallowed reasons.
            if ((mTelecomManager.isInEmergencyCall() || mPhone.isInEcm())
                    && dataNetwork.isEmergencySupl()) {
                // Check if it's SUPL during emergency call.
                evaluation.addDataAllowedReason(DataAllowedReason.EMERGENCY_SUPL);
            } else if (!dataNetwork.getNetworkCapabilities().hasCapability(
                    NetworkCapabilities.NET_CAPABILITY_NOT_RESTRICTED)
                    && dataNetwork.getAttachedNetworkRequestList().stream()
                            .allMatch(this::isValidRestrictedRequest)) {
                // Check if request is restricted and there are no exceptional requests attached to
                // the network.
                evaluation.addDataAllowedReason(DataAllowedReason.RESTRICTED_REQUEST);
            } else if (dataNetwork.getTransport() == AccessNetworkConstants.TRANSPORT_TYPE_WLAN) {
                // Check if request is unmetered (WiFi or unmetered APN)
                evaluation.addDataAllowedReason(DataAllowedReason.UNMETERED_USAGE);
            } else {
                boolean unmeteredNetwork = !mDataConfigManager.isAnyMeteredCapability(
                        dataNetwork.getNetworkCapabilities()
                                .getCapabilities(), mServiceState.getDataRoaming());
                if (unmeteredNetwork) {
                    evaluation.addDataAllowedReason(DataAllowedReason.UNMETERED_USAGE);
                }
            }
        }

        // Check if we allow additional lingering for active VoPS call network if
        // a. this network is SRVCC handover in progress
        // or b. "delay tear down due to active VoPS call" is enabled
        boolean isInSrvcc = vopsIsRequired && mIsSrvccHandoverInProcess;
        if (evaluation.containsOnly(DataDisallowedReason.DATA_NETWORK_TYPE_NOT_ALLOWED)
                && (dataNetwork.shouldDelayImsTearDownDueToInCall() || isInSrvcc)) {
            evaluation.addDataAllowedReason(DataAllowedReason.IN_VOICE_CALL);
        }

        log("Evaluated " + dataNetwork + ", " + evaluation);
        return evaluation;
    }

    /**
     * tethering and enterprise capabilities are not respected as restricted requests. For a request
     * with these capabilities, any soft disallowed reasons are honored.
     * @param networkRequest The network request to evaluate.
     * @return {@code true} if the request doesn't contain any exceptional capabilities, its
     * restricted capability, if any, is respected.
     */
    private boolean isValidRestrictedRequest(@NonNull TelephonyNetworkRequest networkRequest) {
        return !(networkRequest.hasCapability(NetworkCapabilities.NET_CAPABILITY_DUN)
                || networkRequest.hasCapability(NetworkCapabilities.NET_CAPABILITY_ENTERPRISE));
    }

    /**
     * Called when needed to re-evaluate existing data networks and tear down networks if needed.
     *
     * @param reason The reason for this data evaluation.
     */
    private void onReevaluateExistingDataNetworks(@NonNull DataEvaluationReason reason) {
        if (mDataNetworkList.isEmpty()) {
            log("onReevaluateExistingDataNetworks: No existing data networks to re-evaluate.");
            return;
        }
        log("Re-evaluating " + mDataNetworkList.size() + " existing data networks due to "
                + reason);
        for (DataNetwork dataNetwork : mDataNetworkList) {
            if (dataNetwork.isConnecting() || dataNetwork.isConnected()) {
                DataEvaluation dataEvaluation = evaluateDataNetwork(dataNetwork, reason);
                if (dataEvaluation.containsDisallowedReasons()) {
                    tearDownGracefully(dataNetwork, getTearDownReason(dataEvaluation));
                }
            }
        }
    }

    /**
     * Evaluate if it is allowed to handover the data network between IWLAN and cellular. Some
     * carriers do not allow handover in certain conditions.
     *
     * @param dataNetwork The data network to be handover.
     * @return The evaluation result.
     *
     * @see CarrierConfigManager#KEY_IWLAN_HANDOVER_POLICY_STRING_ARRAY
     */
    private @NonNull DataEvaluation evaluateDataNetworkHandover(@NonNull DataNetwork dataNetwork) {
        DataEvaluation dataEvaluation = new DataEvaluation(DataEvaluationReason.DATA_HANDOVER);
        if (!dataNetwork.isConnecting() && !dataNetwork.isConnected()) {
            dataEvaluation.addDataDisallowedReason(DataDisallowedReason.ILLEGAL_STATE);
            return dataEvaluation;
        }

        // If enhanced handover check is enabled, perform extra checks.
        if (mDataConfigManager.isEnhancedIwlanHandoverCheckEnabled()) {
            int targetTransport = DataUtils.getTargetTransport(dataNetwork.getTransport());
            NetworkRegistrationInfo nri = mServiceState.getNetworkRegistrationInfo(
                    NetworkRegistrationInfo.DOMAIN_PS, targetTransport);
            if (nri != null) {
                // Check if OOS on target transport.
                if (!nri.isInService()) {
                    dataEvaluation.addDataDisallowedReason(DataDisallowedReason.NOT_IN_SERVICE);
                }

                // Check if VoPS is required, but the target transport is non-VoPS.
                // It's recommended for IMS service not requesting MMTEL capability, so that MMTEL
                // capability is dynamically added when moving between vops and nonvops area.
                NetworkRequestList networkRequestList =
                        dataNetwork.getAttachedNetworkRequestList();
                if (networkRequestList.stream().anyMatch(request
                        -> request.hasCapability(NetworkCapabilities.NET_CAPABILITY_MMTEL))) {
                    DataSpecificRegistrationInfo dsri = nri.getDataSpecificInfo();
                    // Check if the network is non-VoPS.
                    if (dsri != null && dsri.getVopsSupportInfo() != null
                            && !dsri.getVopsSupportInfo().isVopsSupported()
                            && !mDataConfigManager.shouldKeepNetworkUpInNonVops(
                                    nri.getNetworkRegistrationState())) {
                        dataEvaluation.addDataDisallowedReason(
                                DataDisallowedReason.VOPS_NOT_SUPPORTED);
                    }
                }

                if (dataEvaluation.containsDisallowedReasons()) {
                    return dataEvaluation;
                }
            }
        }

        if (mDataConfigManager.isIwlanHandoverPolicyEnabled()) {
            List<HandoverRule> handoverRules = mDataConfigManager.getHandoverRules();

            int sourceNetworkType = getDataNetworkType(dataNetwork.getTransport());
            if (sourceNetworkType == TelephonyManager.NETWORK_TYPE_UNKNOWN) {
                // Using the data network type stored in the data network. We
                // cache the last known network type in data network controller
                // because data network has much shorter life cycle. It can prevent
                // the obsolete last known network type cached in data network
                // type controller.
                sourceNetworkType = dataNetwork.getLastKnownDataNetworkType();
            }
            int sourceAccessNetwork = DataUtils.networkTypeToAccessNetworkType(
                    sourceNetworkType);
            NetworkRegistrationInfo nri = mServiceState.getNetworkRegistrationInfo(
                    NetworkRegistrationInfo.DOMAIN_PS, AccessNetworkConstants.TRANSPORT_TYPE_WWAN);
            boolean isWwanInService = false;
            if (nri != null && nri.isInService()) {
                isWwanInService = true;
            }
            // If WWAN is inService, use the real roaming state reported by modem instead of
            // using the overridden roaming state, otherwise get last known roaming state stored
            // in data network.
            boolean isRoaming = isWwanInService ? mServiceState.getDataRoamingFromRegistration()
                    : dataNetwork.getLastKnownRoamingState();
            int targetAccessNetwork = DataUtils.networkTypeToAccessNetworkType(
                    getDataNetworkType(DataUtils.getTargetTransport(dataNetwork.getTransport())));
            NetworkCapabilities capabilities = dataNetwork.getNetworkCapabilities();
            log("evaluateDataNetworkHandover: "
                    + "source=" + AccessNetworkType.toString(sourceAccessNetwork)
                    + ", target=" + AccessNetworkType.toString(targetAccessNetwork)
                    + ", roaming=" + isRoaming
                    + ", ServiceState=" + mServiceState
                    + ", capabilities=" + capabilities);

            // Matching the rules by the configured order. Bail out if find first matching rule.
            for (HandoverRule rule : handoverRules) {
                // Check if the rule is only for roaming and we are not roaming.
                if (rule.isOnlyForRoaming && !isRoaming) {
                    // If the rule is for roaming only, and the device is not roaming, then bypass
                    // this rule.
                    continue;
                }

                if (rule.sourceAccessNetworks.contains(sourceAccessNetwork)
                        && rule.targetAccessNetworks.contains(targetAccessNetwork)) {
                    // if no capability rule specified,
                    // data network capability is considered matched.
                    // otherwise, any capabilities overlap is also considered matched.
                    if (rule.networkCapabilities.isEmpty()
                            || rule.networkCapabilities.stream()
                            .anyMatch(capabilities::hasCapability)) {
                        log("evaluateDataNetworkHandover: Matched " + rule);
                        if (rule.type == HandoverRule.RULE_TYPE_DISALLOWED) {
                            dataEvaluation.addDataDisallowedReason(
                                    DataDisallowedReason.NOT_ALLOWED_BY_POLICY);
                        } else {
                            dataEvaluation.addDataAllowedReason(DataAllowedReason.NORMAL);
                        }
                        log("evaluateDataNetworkHandover: " + dataEvaluation);
                        return dataEvaluation;
                    }
                }
            }
            log("evaluateDataNetworkHandover: Did not find matching rule.");
        } else {
            log("evaluateDataNetworkHandover: IWLAN handover policy not enabled.");
        }

        // Allow handover by default if no rule is found/not enabled by config.
        dataEvaluation.addDataAllowedReason(DataAllowedReason.NORMAL);
        return dataEvaluation;
    }

    /**
     * Get tear down reason from the evaluation result.
     *
     * @param dataEvaluation The evaluation result from
     * {@link #evaluateDataNetwork(DataNetwork, DataEvaluationReason)}.
     * @return The tear down reason.
     */
    private static @TearDownReason int getTearDownReason(@NonNull DataEvaluation dataEvaluation) {
        if (dataEvaluation.containsDisallowedReasons()) {
            switch (dataEvaluation.getDataDisallowedReasons().get(0)) {
                case DATA_DISABLED:
                    return DataNetwork.TEAR_DOWN_REASON_DATA_DISABLED;
                case ROAMING_DISABLED:
                    return DataNetwork.TEAR_DOWN_REASON_ROAMING_DISABLED;
                case DEFAULT_DATA_UNSELECTED:
                    return DataNetwork.TEAR_DOWN_REASON_DEFAULT_DATA_UNSELECTED;
                case NOT_IN_SERVICE:
                    return DataNetwork.TEAR_DOWN_REASON_NOT_IN_SERVICE;
                case DATA_CONFIG_NOT_READY:
                    return DataNetwork.TEAR_DOWN_REASON_DATA_CONFIG_NOT_READY;
                case SIM_NOT_READY:
                    return DataNetwork.TEAR_DOWN_REASON_SIM_REMOVAL;
                case CONCURRENT_VOICE_DATA_NOT_ALLOWED:
                    return DataNetwork.TEAR_DOWN_REASON_CONCURRENT_VOICE_DATA_NOT_ALLOWED;
                case SERVICE_OPTION_NOT_SUPPORTED:
                    return DataNetwork.TEAR_DOWN_REASON_SERVICE_OPTION_NOT_SUPPORTED;
                case RADIO_POWER_OFF:
                    return DataNetwork.TEAR_DOWN_REASON_AIRPLANE_MODE_ON;
                case PENDING_TEAR_DOWN_ALL:
                    return DataNetwork.TEAR_DOWN_REASON_PENDING_TEAR_DOWN_ALL;
                case RADIO_DISABLED_BY_CARRIER:
                    return DataNetwork.TEAR_DOWN_REASON_POWER_OFF_BY_CARRIER;
                case DATA_SERVICE_NOT_READY:
                    return DataNetwork.TEAR_DOWN_REASON_DATA_SERVICE_NOT_READY;
                case NO_SUITABLE_DATA_PROFILE:
                    return DataNetwork.TEAR_DOWN_REASON_NO_SUITABLE_DATA_PROFILE;
                case DATA_NETWORK_TYPE_NOT_ALLOWED:
                    return DataNetwork.TEAR_DOWN_REASON_RAT_NOT_ALLOWED;
                case CDMA_EMERGENCY_CALLBACK_MODE:
                    return DataNetwork.TEAR_DOWN_REASON_CDMA_EMERGENCY_CALLBACK_MODE;
                case RETRY_SCHEDULED:
                    return DataNetwork.TEAR_DOWN_REASON_RETRY_SCHEDULED;
                case DATA_THROTTLED:
                    return DataNetwork.TEAR_DOWN_REASON_DATA_THROTTLED;
                case DATA_PROFILE_INVALID:
                    return DataNetwork.TEAR_DOWN_REASON_DATA_PROFILE_INVALID;
                case DATA_PROFILE_NOT_PREFERRED:
                    return DataNetwork.TEAR_DOWN_REASON_DATA_PROFILE_NOT_PREFERRED;
                case NOT_ALLOWED_BY_POLICY:
                    return DataNetwork.TEAR_DOWN_REASON_NOT_ALLOWED_BY_POLICY;
                case ILLEGAL_STATE:
                    return DataNetwork.TEAR_DOWN_REASON_ILLEGAL_STATE;
                case VOPS_NOT_SUPPORTED:
                    return DataNetwork.TEAR_DOWN_REASON_VOPS_NOT_SUPPORTED;
                case ONLY_ALLOWED_SINGLE_NETWORK:
                    return DataNetwork.TEAR_DOWN_REASON_ONLY_ALLOWED_SINGLE_NETWORK;
                case HANDOVER_RETRY_STOPPED:
                    return DataNetwork.TEAR_DOWN_REASON_HANDOVER_FAILED;
                case DATA_LIMIT_REACHED:
                    return DataNetwork.TEAR_DOWN_REASON_DATA_LIMIT_REACHED;
            }
        }
        return DataNetwork.TEAR_DOWN_REASON_NONE;
    }

    /**
     * Check whether a dataNetwork is actively capable of internet connection
     * @param cid dataNetwork unique identifier
     * @return true if the dataNetwork is connected and capable of internet connection
     */
    public boolean isInternetNetwork(int cid) {
        for (DataNetwork dataNetwork : mDataNetworkList) {
            if (dataNetwork.getId() == cid
                    && dataNetwork.isConnected()
                    && dataNetwork.isInternetSupported()) {
                return true;
            }
        }
        return false;
    }

    /**
     * @return List of active cellular interfaces.
     */
    public List<String> getAllActiveCellularInterfaces() {
        List<String> ifaces = mDataNetworkList.stream()
                .filter(dataNetwork -> dataNetwork.getTransport()
                        == AccessNetworkConstants.TRANSPORT_TYPE_WWAN)
                .filter(dataNetwork -> dataNetwork.isConnected())
                .map(DataNetwork::getLinkProperties)
                .map(LinkProperties::getInterfaceName)
                .collect(Collectors.toList());
        for(String iface : ifaces) {
            log("getAllActiveCellularInterfaces All Interfaces: " + iface);
        }
        return ifaces;
    }

    /**
     * @return {@code true} if data is dormant.
     */
    private boolean isDataDormant() {
        return mDataNetworkList.stream().anyMatch(
                dataNetwork -> dataNetwork.getLinkStatus()
                        == DataCallResponse.LINK_STATUS_DORMANT)
                && mDataNetworkList.stream().noneMatch(
                        dataNetwork -> dataNetwork.getLinkStatus()
                                == DataCallResponse.LINK_STATUS_ACTIVE);
    }

    /**
     * Update data activity.
     */
    private void updateDataActivity() {
        int dataActivity = TelephonyManager.DATA_ACTIVITY_NONE;
        if (isDataDormant()) {
            dataActivity = TelephonyManager.DATA_ACTIVITY_DORMANT;
        } else if (mPhone.getLinkBandwidthEstimator() != null) {
            dataActivity = mPhone.getLinkBandwidthEstimator().getDataActivity();
        }

        if (mDataActivity != dataActivity) {
            logv("updateDataActivity: dataActivity="
                    + DataUtils.dataActivityToString(dataActivity));
            mDataActivity = dataActivity;
            mPhone.notifyDataActivity();
        }
    }

    /**
     * Remove a network request, which is originated from the apps. Note that remove a network
     * will not result in tearing down the network. The tear down request directly comes from
     * {@link com.android.server.ConnectivityService} through
     * {@link NetworkAgent#onNetworkUnwanted()}.
     *
     * @param networkRequest Network request
     */
    public void removeNetworkRequest(@NonNull TelephonyNetworkRequest networkRequest) {
        sendMessage(obtainMessage(EVENT_REMOVE_NETWORK_REQUEST, networkRequest));
    }

    private void onRemoveNetworkRequest(@NonNull TelephonyNetworkRequest request) {
        // The request generated from telephony network factory does not contain the information
        // the original request has, for example, attached data network. We need to find the
        // original one.
        TelephonyNetworkRequest networkRequest = mAllNetworkRequestList.stream()
                .filter(r -> r.equals(request))
                .findFirst()
                .orElse(null);
        if (networkRequest == null || !mAllNetworkRequestList.remove(networkRequest)) {
            loge("onRemoveNetworkRequest: Network request does not exist. " + networkRequest);
            return;
        }

        if (networkRequest.hasCapability(NetworkCapabilities.NET_CAPABILITY_IMS)) {
            mImsThrottleCounter.addOccurrence();
            mLastReleasedImsRequestCapabilities = networkRequest.getCapabilities();
            mLastImsOperationIsRelease = true;
        }

        if (networkRequest.getAttachedNetwork() != null) {
            networkRequest.getAttachedNetwork().detachNetworkRequest(
                        networkRequest, false /* shouldRetry */);
            log("onRemoveNetworkRequest: Network request Removed: " + networkRequest);
        }
    }

    /**
     * Check if the network request is existing. Note this method is not thread safe so can be only
     * called within the modules in {@link com.android.internal.telephony.data}.
     *
     * @param networkRequest Telephony network request to check.
     * @return {@code true} if the network request exists.
     */
    public boolean isNetworkRequestExisting(@NonNull TelephonyNetworkRequest networkRequest) {
        return mAllNetworkRequestList.contains(networkRequest);
    }

    /**
     * Get data network by interface name.
     *
     * @param interfaceName The network interface name.
     * @return The data network if found.
     */
    @Nullable
    public DataNetwork getDataNetworkByInterface(@NonNull String interfaceName) {
        return mDataNetworkList.stream()
                .filter(dataNetwork -> !(dataNetwork.isDisconnecting()
                        || dataNetwork.isDisconnected()))
                .filter(dataNetwork -> interfaceName.equals(
                        dataNetwork.getLinkProperties().getInterfaceName()))
                .findFirst()
                .orElse(null);
    }

    /**
     * Check if the device is in eSIM bootstrap provisioning state.
     *
     * @return {@code true} if the device is under eSIM bootstrap provisioning.
     */
    public boolean isEsimBootStrapProvisioningActivated() {
        if (!mFeatureFlags.esimBootstrapProvisioningFlag()) {
            return false;
        }

        SubscriptionInfoInternal subInfo = SubscriptionManagerService.getInstance()
                .getSubscriptionInfoInternal(mPhone.getSubId());
        return subInfo != null
                && subInfo.getProfileClass() == SubscriptionManager.PROFILE_CLASS_PROVISIONING;
    }

    /**
     * Register for IMS feature registration state.
     *
     * @param subId The subscription index.
     * @param imsFeature The IMS feature. Only {@link ImsFeature#FEATURE_MMTEL} and
     * {@link ImsFeature#FEATURE_RCS} are supported at this point.
     */
    private void registerImsFeatureRegistrationState(int subId,
            @ImsFeature.FeatureType int imsFeature) {
        RegistrationManager.RegistrationCallback callback =
                new RegistrationManager.RegistrationCallback() {
                    @Override
                    public void onRegistered(ImsRegistrationAttributes attributes) {
                        log("IMS " + DataUtils.imsFeatureToString(imsFeature)
                                + " registered. Attributes=" + attributes);
                        mRegisteredImsFeatures.add(imsFeature);
                    }

                    @Override
                    public void onUnregistered(ImsReasonInfo info) {
                        log("IMS " + DataUtils.imsFeatureToString(imsFeature)
                                + " deregistered. Info=" + info);
                        mRegisteredImsFeatures.remove(imsFeature);
                        evaluatePendingImsDeregDataNetworks();
                    }
                };

        try {
            // Use switch here as we can't make a generic callback registration logic because
            // RcsManager does not implement RegistrationManager.
            switch (imsFeature) {
                case ImsFeature.FEATURE_MMTEL:
                    mImsManager.getImsMmTelManager(subId).registerImsRegistrationCallback(
                            DataNetworkController.this::post, callback);
                    break;
                case ImsFeature.FEATURE_RCS:
                    mImsManager.getImsRcsManager(subId).registerImsRegistrationCallback(
                            DataNetworkController.this::post, callback);
                    break;
            }

            // Store the callback so that we can unregister in the future.
            mImsFeatureRegistrationCallbacks.put(imsFeature, callback);
            log("Successfully register " + DataUtils.imsFeatureToString(imsFeature)
                    + " registration state. subId=" + subId);
        } catch (ImsException e) {
            loge("updateImsFeatureRegistrationStateListening: subId=" + subId
                    + ", imsFeature=" + DataUtils.imsFeatureToString(imsFeature) + ", " + e);
        }
    }

    /**
     * Unregister IMS feature callback.
     *
     * @param subId The subscription index.
     * @param imsFeature The IMS feature. Only {@link ImsFeature#FEATURE_MMTEL} and
     * {@link ImsFeature#FEATURE_RCS} are supported at this point.
     */
    private void unregisterImsFeatureRegistrationState(int subId,
            @ImsFeature.FeatureType int imsFeature) {
        RegistrationManager.RegistrationCallback oldCallback =
                mImsFeatureRegistrationCallbacks.get(imsFeature);
        if (oldCallback != null) {
            if (imsFeature == ImsFeature.FEATURE_MMTEL) {
                mImsManager.getImsMmTelManager(subId)
                        .unregisterImsRegistrationCallback(oldCallback);
            } else if (imsFeature == ImsFeature.FEATURE_RCS) {
                mImsManager.getImsRcsManager(subId)
                        .unregisterImsRegistrationCallback(oldCallback);
            }
            log("Successfully unregistered " + DataUtils.imsFeatureToString(imsFeature)
                    + " registration state. sudId=" + subId);
            mImsFeatureRegistrationCallbacks.remove(imsFeature);
        }
    }

    /**
     * Register IMS state callback.
     *
     * @param subId Subscription index.
     */
    private void registerImsStateCallback(int subId) {
        Function<Integer, ImsStateCallback> imsFeatureStateCallbackFactory =
                imsFeature -> new ImsStateCallback() {
                    @Override
                    public void onUnavailable(int reason) {
                        // Unregister registration state update when IMS service is unbound.
                        unregisterImsFeatureRegistrationState(subId, imsFeature);
                    }

                    @Override
                    public void onAvailable() {
                        mImsFeaturePackageName.put(imsFeature, ImsResolver.getInstance()
                                .getConfiguredImsServicePackageName(mPhone.getPhoneId(),
                                        imsFeature));
                        // Once IMS service is bound, register for registration state update.
                        registerImsFeatureRegistrationState(subId, imsFeature);
                    }

                    @Override
                    public void onError() {
                    }
                };

        try {
            ImsStateCallback callback = imsFeatureStateCallbackFactory
                    .apply(ImsFeature.FEATURE_MMTEL);
            mImsManager.getImsMmTelManager(subId).registerImsStateCallback(this::post,
                    callback);
            mImsStateCallbacks.put(ImsFeature.FEATURE_MMTEL, callback);
            log("Successfully register MMTEL state on sub " + subId);

            callback = imsFeatureStateCallbackFactory.apply(ImsFeature.FEATURE_RCS);
            mImsManager.getImsRcsManager(subId).registerImsStateCallback(this::post, callback);
            mImsStateCallbacks.put(ImsFeature.FEATURE_RCS, callback);
            log("Successfully register RCS state on sub " + subId);
        } catch (ImsException e) {
            loge("Exception when registering IMS state callback. " + e);
        }
    }

    /**
     * Unregister IMS feature state callbacks.
     *
     * @param subId Subscription index.
     */
    private void unregisterImsStateCallbacks(int subId) {
        ImsStateCallback callback = mImsStateCallbacks.get(ImsFeature.FEATURE_MMTEL);
        if (callback != null) {
            mImsManager.getImsMmTelManager(subId).unregisterImsStateCallback(callback);
            mImsStateCallbacks.remove(ImsFeature.FEATURE_MMTEL);
            log("Unregister MMTEL state on sub " + subId);
        }

        callback = mImsStateCallbacks.get(ImsFeature.FEATURE_RCS);
        if (callback != null) {
            mImsManager.getImsRcsManager(subId).unregisterImsStateCallback(callback);
            mImsStateCallbacks.remove(ImsFeature.FEATURE_RCS);
            log("Unregister RCS state on sub " + subId);
        }
    }

    /** Called when subscription info changed. */
    protected void onSubscriptionChanged() {
        if (mSubId != mPhone.getSubId()) {
            log("onDataConfigUpdated: mSubId changed from " + mSubId + " to "
                    + mPhone.getSubId());
            if (isImsGracefulTearDownSupported()) {
                if (SubscriptionManager.isValidSubscriptionId(mPhone.getSubId())) {
                    registerImsStateCallback(mPhone.getSubId());
                } else {
                    unregisterImsStateCallbacks(mSubId);
                }
            }
            mSubId = mPhone.getSubId();
            updateSubscriptionPlans();
        }
    }

    /**
     * Called when carrier config was updated.
     */
    private void onCarrierConfigUpdated() {
        log("onCarrierConfigUpdated: config is "
                + (mDataConfigManager.isConfigCarrierSpecific() ? "" : "not ")
                + "carrier specific. mSimState="
                + TelephonyManager.simStateToString(mSimState));
        updateNetworkRequestsPriority();
        onReevaluateUnsatisfiedNetworkRequests(DataEvaluationReason.DATA_CONFIG_CHANGED);
    }

    /**
     * Called when device config was updated.
     */
    private void onDeviceConfigUpdated() {
        log("onDeviceConfigUpdated: DeviceConfig updated.");
        updateAnomalySlidingWindowCounters();
    }

    /**
     * Update each network request's priority.
     */
    private void updateNetworkRequestsPriority() {
        for (TelephonyNetworkRequest networkRequest : mAllNetworkRequestList) {
            networkRequest.updatePriority();
        }
    }

    /**
     * Update the threshold of anomaly report counters
     */
    private void updateAnomalySlidingWindowCounters() {
        mImsThrottleCounter = new SlidingWindowEventCounter(
                mDataConfigManager.getAnomalyImsReleaseRequestThreshold().timeWindow,
                mDataConfigManager.getAnomalyImsReleaseRequestThreshold().eventNumOccurrence);
        mNetworkUnwantedCounter = new SlidingWindowEventCounter(
                mDataConfigManager.getAnomalyNetworkUnwantedThreshold().timeWindow,
                mDataConfigManager.getAnomalyNetworkUnwantedThreshold().eventNumOccurrence);
        mSetupDataCallWwanFailureCounter = new SlidingWindowEventCounter(
                mDataConfigManager.getAnomalySetupDataCallThreshold().timeWindow,
                mDataConfigManager.getAnomalySetupDataCallThreshold().eventNumOccurrence);
        mSetupDataCallWlanFailureCounter = new SlidingWindowEventCounter(
                mDataConfigManager.getAnomalySetupDataCallThreshold().timeWindow,
                mDataConfigManager.getAnomalySetupDataCallThreshold().eventNumOccurrence);
    }

    /**
     * There have been several bugs where a RECONNECT loop kicks off where a data network
     * is brought up, but connectivity service indicates that the network is unwanted so telephony
     * tears down the network. But later telephony bring up the data network again and becomes an
     * infinite loop. By the time we get the bug report it's too late because there have already
     * been hundreds of bring up/tear down. This is meant to capture the issue when it first starts.
     */
    private void onTrackNetworkUnwanted() {
        if (mNetworkUnwantedCounter.addOccurrence()) {
            reportAnomaly("Network Unwanted called "
                            + mNetworkUnwantedCounter.getFrequencyString(),
                    "9f3bc55b-bfa6-4e26-afaa-5031426a66d3");
        }
    }

    /**
     * Find unsatisfied network requests that can be satisfied by the given data profile.
     *
     * @param dataProfile The data profile.
     * @return The network requests list.
     */
    private @NonNull NetworkRequestList findSatisfiableNetworkRequests(
            @NonNull DataProfile dataProfile) {
        return new NetworkRequestList(mAllNetworkRequestList.stream()
                .filter(request -> request.getState()
                        == TelephonyNetworkRequest.REQUEST_STATE_UNSATISFIED)
                .filter(request -> request.canBeSatisfiedBy(dataProfile))
                .collect(Collectors.toList()));
    }

    /**
     * Setup data network.
     *
     * @param dataProfile The data profile to setup the data network.
     * @param dataSetupRetryEntry Data retry entry. {@code null} if this data network setup is not
     * initiated by a data retry.
     * @param allowedReason The reason that why setting up this data network is allowed.
     */
    private void setupDataNetwork(@NonNull DataProfile dataProfile,
            @Nullable DataSetupRetryEntry dataSetupRetryEntry,
            @NonNull DataAllowedReason allowedReason) {
        log("onSetupDataNetwork: dataProfile=" + dataProfile + ", retryEntry="
                + dataSetupRetryEntry + ", allowed reason=" + allowedReason + ", service state="
                + mServiceState);
        for (DataNetwork dataNetwork : mDataNetworkList) {
            DataProfile currentDataProfile = dataNetwork.getDataProfile();
            if (dataProfile.equals(currentDataProfile)
                    || mDataProfileManager.areDataProfilesSharingApn(
                            dataProfile, currentDataProfile)) {
                log("onSetupDataNetwork: Found existing data network " + dataNetwork
                        + " using the same or a similar data profile.");
                if (dataSetupRetryEntry != null) {
                    dataSetupRetryEntry.setState(DataRetryEntry.RETRY_STATE_CANCELLED);
                }
                return;
            }
        }

        NetworkRequestList networkRequestList = findSatisfiableNetworkRequests(dataProfile);

        if (networkRequestList.isEmpty()) {
            log("Can't find any unsatisfied network requests that can be satisfied by this data "
                    + "profile.");
            if (dataSetupRetryEntry != null) {
                dataSetupRetryEntry.setState(DataRetryEntry.RETRY_STATE_CANCELLED);
            }

            return;
        }

        int transport = mAccessNetworksManager.getPreferredTransportByNetworkCapability(
                networkRequestList.get(0).getApnTypeNetworkCapability());
        logl("Creating data network on "
                + AccessNetworkConstants.transportTypeToString(transport) + " with " + dataProfile
                + ", and attaching " + networkRequestList.size() + " network requests to it.");

        mDataNetworkList.add(new DataNetwork(mPhone, mFeatureFlags, getLooper(),
                mDataServiceManagers, dataProfile, networkRequestList, transport, allowedReason,
                new DataNetworkCallback(this::post) {
                    @Override
                    public void onSetupDataFailed(@NonNull DataNetwork dataNetwork,
                            @NonNull NetworkRequestList requestList, @DataFailureCause int cause,
                            long retryDelayMillis) {
                        if (dataSetupRetryEntry != null) {
                            dataSetupRetryEntry.setState(DataRetryEntry.RETRY_STATE_FAILED);
                        }
                        DataNetworkController.this.onDataNetworkSetupFailed(
                                dataNetwork, requestList, cause, retryDelayMillis);
                    }

                    @Override
                    public void onConnected(@NonNull DataNetwork dataNetwork) {
                        if (dataSetupRetryEntry != null) {
                            dataSetupRetryEntry.setState(DataRetryEntry.RETRY_STATE_SUCCEEDED);
                        }
                        DataNetworkController.this.onDataNetworkConnected(dataNetwork);
                    }

                    @Override
                    public void onAttachFailed(@NonNull DataNetwork dataNetwork,
                            @NonNull NetworkRequestList requestList) {
                        DataNetworkController.this.onAttachNetworkRequestsFailed(
                                dataNetwork, requestList);
                    }

                    @Override
                    public void onValidationStatusChanged(@NonNull DataNetwork dataNetwork,
                            @ValidationStatus int status, @Nullable Uri redirectUri) {
                        DataNetworkController.this.onDataNetworkValidationStatusChanged(
                                dataNetwork, status, redirectUri);
                    }

                    @Override
                    public void onSuspendedStateChanged(@NonNull DataNetwork dataNetwork,
                            boolean suspended) {
                        DataNetworkController.this.onDataNetworkSuspendedStateChanged(
                                dataNetwork, suspended);
                    }

                    @Override
                    public void onDisconnected(@NonNull DataNetwork dataNetwork,
                            @DataFailureCause int cause, @TearDownReason int tearDownReason) {
                        DataNetworkController.this.onDataNetworkDisconnected(
                                dataNetwork, cause, tearDownReason);
                    }

                    @Override
                    public void onHandoverSucceeded(@NonNull DataNetwork dataNetwork) {
                        DataNetworkController.this.onDataNetworkHandoverSucceeded(dataNetwork);
                    }

                    @Override
                    public void onHandoverFailed(@NonNull DataNetwork dataNetwork,
                            @DataFailureCause int cause, long retryDelayMillis,
                            @HandoverFailureMode int handoverFailureMode) {
                        DataNetworkController.this.onDataNetworkHandoverFailed(
                                dataNetwork, cause, retryDelayMillis, handoverFailureMode);
                    }

                    @Override
                    public void onLinkStatusChanged(@NonNull DataNetwork dataNetwork,
                            @LinkStatus int linkStatus) {
                        DataNetworkController.this.onLinkStatusChanged(dataNetwork, linkStatus);
                    }

                    @Override
                    public void onPcoDataChanged(@NonNull DataNetwork dataNetwork) {
                        DataNetworkController.this.onPcoDataChanged(dataNetwork);
                    }

                    @Override
                    public void onNetworkCapabilitiesChanged(@NonNull DataNetwork dataNetwork) {
                        DataNetworkController.this.onNetworkCapabilitiesChanged(dataNetwork);
                    }

                    @Override
                    public void onTrackNetworkUnwanted(@NonNull DataNetwork dataNetwork) {
                        DataNetworkController.this.onTrackNetworkUnwanted();
                    }

                    @Override
                    public void onRetryUnsatisfiedNetworkRequest(
                            @NonNull TelephonyNetworkRequest networkRequest) {
                        DataNetworkController.this.onRetryUnsatisfiedNetworkRequest(
                                networkRequest);
                    }
                }
        ));
        if (!mAnyDataNetworkExisting) {
            mAnyDataNetworkExisting = true;
            mDataNetworkControllerCallbacks.forEach(callback -> callback.invokeFromExecutor(
                    () -> callback.onAnyDataNetworkExistingChanged(mAnyDataNetworkExisting)));
        }
    }

    /**
     * Called when setup data network failed.
     *
     * @param dataNetwork The data network.
     * @param requestList The network requests attached to the data network.
     * @param cause The fail cause
     * @param retryDelayMillis The retry timer suggested by the network/data service.
     */
    private void onDataNetworkSetupFailed(@NonNull DataNetwork dataNetwork,
            @NonNull NetworkRequestList requestList, @DataFailureCause int cause,
            long retryDelayMillis) {
        logl("onDataNetworkSetupDataFailed: " + dataNetwork + ", cause="
                + DataFailCause.toString(cause) + ", retryDelayMillis=" + retryDelayMillis + "ms.");
        mDataNetworkList.remove(dataNetwork);
        trackSetupDataCallFailure(dataNetwork.getTransport(), cause);
        if (mAnyDataNetworkExisting && mDataNetworkList.isEmpty()) {
            mPendingTearDownAllNetworks = false;
            mAnyDataNetworkExisting = false;
            mDataNetworkControllerCallbacks.forEach(callback -> callback.invokeFromExecutor(
                    () -> callback.onAnyDataNetworkExistingChanged(mAnyDataNetworkExisting)));
        }

        requestList.removeIf(request -> !mAllNetworkRequestList.contains(request));
        if (requestList.isEmpty()) {
            log("onDataNetworkSetupFailed: All requests have been released. "
                    + "Will not evaluate retry.");
            return;
        }

        // Data retry manager will determine if retry is needed. If needed, retry will be scheduled.
        mDataRetryManager.evaluateDataSetupRetry(dataNetwork.getDataProfile(),
                dataNetwork.getTransport(), requestList, cause, retryDelayMillis);
    }

    /**
     * Track the frequency of setup data failure on each
     * {@link AccessNetworkConstants.TransportType} data service.
     *
     * @param transport The transport of the data service.
     * @param cause The fail cause
     */
    private void trackSetupDataCallFailure(@TransportType int transport,
            @DataFailureCause int cause) {
        switch (transport) {
            case AccessNetworkConstants.TRANSPORT_TYPE_WWAN:
                // Skip when poor signal strength
                if (mPhone.getSignalStrength().getLevel()
                        <= CellSignalStrength.SIGNAL_STRENGTH_POOR) {
                    return;
                }
                if (cause == DataFailCause.ERROR_UNSPECIFIED || cause == DataFailCause.UNKNOWN) {
                    reportAnomaly("RIL set up data call fails: unknown/unspecified error",
                            "ce7d1465-d8e4-404a-b76f-de2c60bee843");
                }
                if (mSetupDataCallWwanFailureCounter.addOccurrence()) {
                    reportAnomaly("RIL fails setup data call request "
                                    + mSetupDataCallWwanFailureCounter.getFrequencyString(),
                            "e6a98b97-9e34-4977-9a92-01d52a6691f6");
                }
                break;
            case AccessNetworkConstants.TRANSPORT_TYPE_WLAN:
                if (cause == DataFailCause.ERROR_UNSPECIFIED || cause == DataFailCause.UNKNOWN) {
                    reportAnomaly("IWLAN set up data call fails: unknown/unspecified error",
                            "a16fc15c-815b-4908-b8e6-5f3bc7cbc20b");
                }
                if (mSetupDataCallWlanFailureCounter.addOccurrence()) {
                    reportAnomaly("IWLAN data service fails setup data call request "
                                    + mSetupDataCallWlanFailureCounter.getFrequencyString(),
                            "e2248d8b-d55f-42bd-871c-0cfd80c3ddd1");
                }
                break;
            default:
                loge("trackSetupDataCallFailure: INVALID transport.");
        }
    }

    /**
     * Trigger the anomaly report with the specified UUID.
     *
     * @param anomalyMsg Description of the event
     * @param uuid UUID associated with that event
     */
    private void reportAnomaly(@NonNull String anomalyMsg, @NonNull String uuid) {
        logl(anomalyMsg);
        AnomalyReporter.reportAnomaly(UUID.fromString(uuid), anomalyMsg, mPhone.getCarrierId());
    }

    /**
     * Called when data network is connected.
     *
     * @param dataNetwork The data network.
     */
    public void onDataNetworkConnected(@NonNull DataNetwork dataNetwork) {
        logl("onDataNetworkConnected: " + dataNetwork);

        mDataNetworkControllerCallbacks.forEach(callback -> callback.invokeFromExecutor(
                () -> callback.onDataNetworkConnected(dataNetwork.getTransport(),
                        dataNetwork.getDataProfile())));

        mPreviousConnectedDataNetworkList.add(0, dataNetwork);
        // Preserve the connected data networks for debugging purposes.
        if (mPreviousConnectedDataNetworkList.size() > MAX_HISTORICAL_CONNECTED_DATA_NETWORKS) {
            mPreviousConnectedDataNetworkList.remove(MAX_HISTORICAL_CONNECTED_DATA_NETWORKS);
        }

        if (dataNetwork.isInternetSupported()) updateOverallInternetDataState();

        if (dataNetwork.getNetworkCapabilities().hasCapability(
                NetworkCapabilities.NET_CAPABILITY_IMS)) {
            logl("IMS data state changed from "
                    + TelephonyUtils.dataStateToString(mImsDataNetworkState) + " to CONNECTED.");
            mImsDataNetworkState = TelephonyManager.DATA_CONNECTED;
        }

        if (isEsimBootStrapProvisioningActivated()) {
            sendMessageDelayed(obtainMessage(EVENT_REEVALUATE_EXISTING_DATA_NETWORKS,
                    DataEvaluationReason.CHECK_DATA_USAGE),
                    REEVALUATE_BOOTSTRAP_SIM_DATA_USAGE_MILLIS);
        }
    }

    /**
     * Called when needed to retry data setup.
     *
     * @param dataSetupRetryEntry The data setup retry entry scheduled by {@link DataRetryManager}.
     */
    protected void onDataNetworkSetupRetry(@NonNull DataSetupRetryEntry dataSetupRetryEntry) {
        // The request might be already removed before retry happens. Remove them from the list
        // if that's the case. Copy the list first. We don't want to remove the requests from
        // the retry entry. They can be later used to determine what kind of retry it is.
        NetworkRequestList requestList = new NetworkRequestList(
                dataSetupRetryEntry.networkRequestList);
        requestList.removeIf(request -> !mAllNetworkRequestList.contains(request));
        // Retrieves the newly added unsatisfied NetworkRequest if all NetworkRequests in the
        // DataSetupRetryEntry have already been removed.
        if (requestList.isEmpty()) {
            List<NetworkRequestList> groupRequestLists = getGroupedUnsatisfiedNetworkRequests();
            dataSetupRetryEntry.networkRequestList.stream()
                    .filter(request -> groupRequestLists.stream()
                            .anyMatch(groupRequestList -> groupRequestList
                                    .get(request.getCapabilities()) != null))
                    .forEach(requestList::add);
        }
        if (requestList.isEmpty()) {
            loge("onDataNetworkSetupRetry: Request list is empty. Abort retry.");
            dataSetupRetryEntry.setState(DataRetryEntry.RETRY_STATE_CANCELLED);
            return;
        }
        log("onDataNetworkSetupRetry: Request list:" + requestList);
        TelephonyNetworkRequest telephonyNetworkRequest = requestList.get(0);

        int networkCapability = telephonyNetworkRequest.getApnTypeNetworkCapability();
        int preferredTransport = mAccessNetworksManager.getPreferredTransportByNetworkCapability(
                networkCapability);
        if (preferredTransport != dataSetupRetryEntry.transport) {
            log("Cannot re-satisfy " + telephonyNetworkRequest + " on "
                    + AccessNetworkConstants.transportTypeToString(dataSetupRetryEntry.transport)
                    + ". The preferred transport has switched to "
                    + AccessNetworkConstants.transportTypeToString(preferredTransport)
                    + ". " + dataSetupRetryEntry);
            // Cancel the retry since the preferred transport has already changed, but then
            // re-evaluate the unsatisfied network requests again so the new network can be brought
            // up on the new target transport later.
            dataSetupRetryEntry.setState(DataRetryEntry.RETRY_STATE_CANCELLED);
            sendMessage(obtainMessage(EVENT_REEVALUATE_UNSATISFIED_NETWORK_REQUESTS,
                    DataEvaluationReason.PREFERRED_TRANSPORT_CHANGED));
            return;
        }

        DataEvaluation evaluation = evaluateNetworkRequest(
                telephonyNetworkRequest, DataEvaluationReason.DATA_RETRY);
        if (!evaluation.containsDisallowedReasons()) {
            DataProfile dataProfile = dataSetupRetryEntry.dataProfile;
            DataProfile candidateDataProfile = evaluation.getCandidateDataProfile();
            if (dataProfile == null || (!dataProfile.equals(candidateDataProfile))) {
                dataProfile = candidateDataProfile;
            }
            if (dataProfile != null) {
                setupDataNetwork(dataProfile, dataSetupRetryEntry,
                        evaluation.getDataAllowedReason());
            } else {
                loge("onDataNetworkSetupRetry: Not able to find a suitable data profile to retry.");
                dataSetupRetryEntry.setState(DataRetryEntry.RETRY_STATE_FAILED);
            }
        } else {
            dataSetupRetryEntry.setState(DataRetryEntry.RETRY_STATE_FAILED);
        }
    }

    /**
     * Called when needed to retry data network handover.
     *
     * @param dataHandoverRetryEntry The handover entry.
     */
    private void onDataNetworkHandoverRetry(
            @NonNull DataHandoverRetryEntry dataHandoverRetryEntry) {
        DataNetwork dataNetwork = dataHandoverRetryEntry.dataNetwork;
        if (!mDataNetworkList.contains(dataNetwork)) {
            log("onDataNetworkHandoverRetry: " + dataNetwork + " no longer exists.");
            dataHandoverRetryEntry.setState(DataRetryEntry.RETRY_STATE_CANCELLED);
            return;
        }

        if (!dataNetwork.isConnected()) {
            log("onDataNetworkHandoverRetry: " + dataNetwork + " is not in the right state.");
            dataHandoverRetryEntry.setState(DataRetryEntry.RETRY_STATE_CANCELLED);
            return;
        }

        int preferredTransport = mAccessNetworksManager.getPreferredTransportByNetworkCapability(
                dataNetwork.getApnTypeNetworkCapability());
        if (dataNetwork.getTransport() == preferredTransport) {
            log("onDataNetworkHandoverRetry: " + dataNetwork + " is already on the preferred "
                    + "transport " + AccessNetworkConstants.transportTypeToString(
                            preferredTransport) + ".");
            dataHandoverRetryEntry.setState(DataRetryEntry.RETRY_STATE_CANCELLED);
            return;
        }

        logl("onDataNetworkHandoverRetry: Start handover " + dataNetwork + " to "
                + AccessNetworkConstants.transportTypeToString(preferredTransport)
                + ", " + dataHandoverRetryEntry);
        tryHandoverDataNetwork(dataNetwork, preferredTransport, dataHandoverRetryEntry);
    }

    /**
     * Called when data network reached max handover retry count.
     *
     * @param dataNetwork The data network.
     */
    private void onDataNetworkHandoverRetryStopped(@NonNull DataNetwork dataNetwork) {
        int preferredTransport = mAccessNetworksManager
                .getPreferredTransportByNetworkCapability(
                        dataNetwork.getApnTypeNetworkCapability());
        if (dataNetwork.getTransport() == preferredTransport) {
            log("onDataNetworkHandoverRetryStopped: " + dataNetwork + " is already "
                    + "on the preferred transport "
                    + AccessNetworkConstants.transportTypeToString(
                    preferredTransport));
            return;
        }
        if (dataNetwork.shouldDelayImsTearDownDueToInCall()) {
            log("onDataNetworkHandoverRetryStopped: Delay IMS tear down until call "
                    + "ends. " + dataNetwork);
            return;
        }

        tearDownGracefully(dataNetwork,
                DataNetwork.TEAR_DOWN_REASON_HANDOVER_FAILED);
    }

    /**
     * Called when data network validation status changed.
     *
     * @param status one of {@link NetworkAgent#VALIDATION_STATUS_VALID} or
     * {@link NetworkAgent#VALIDATION_STATUS_NOT_VALID}.
     * @param redirectUri If internet connectivity is being redirected (e.g., on a captive portal),
     * this is the destination the probes are being redirected to, otherwise {@code null}.
     *
     * @param dataNetwork The data network.
     */
    private void onDataNetworkValidationStatusChanged(@NonNull DataNetwork dataNetwork,
            @ValidationStatus int status, @Nullable Uri redirectUri) {
        log("onDataNetworkValidationStatusChanged: " + dataNetwork + ", validation status="
                + DataUtils.validationStatusToString(status)
                + (redirectUri != null ? ", " + redirectUri : ""));
        if (!TextUtils.isEmpty(redirectUri.toString())) {
            Intent intent = new Intent(TelephonyManager.ACTION_CARRIER_SIGNAL_REDIRECTED);
            intent.putExtra(TelephonyManager.EXTRA_REDIRECTION_URL, redirectUri);
            mPhone.getCarrierSignalAgent().notifyCarrierSignalReceivers(intent);
            log("Notify carrier signal receivers with redirectUri: " + redirectUri);
        }

        if (status != NetworkAgent.VALIDATION_STATUS_VALID
                && status != NetworkAgent.VALIDATION_STATUS_NOT_VALID) {
            loge("Invalid validation status " + status + " received.");
            return;
        }

        if (!mDataSettingsManager.isRecoveryOnBadNetworkEnabled()) {
            log("Ignore data network validation status changed because "
                    + "data stall recovery is disabled.");
            return;
        }

        if (dataNetwork.isInternetSupported()) {
            if (status == NetworkAgent.VALIDATION_STATUS_NOT_VALID
                    && (dataNetwork.getCurrentState() == null || dataNetwork.isDisconnected())) {
                log("Ignoring invalid validation status for disconnected DataNetwork");
                return;
            }
            mDataNetworkControllerCallbacks.forEach(callback -> callback.invokeFromExecutor(
                    () -> callback.onInternetDataNetworkValidationStatusChanged(status)));
        }
    }

    /**
     * Called when data network suspended state changed.
     *
     * @param dataNetwork The data network.
     * @param suspended {@code true} if data is suspended.
     */
    private void onDataNetworkSuspendedStateChanged(@NonNull DataNetwork dataNetwork,
            boolean suspended) {
        if (dataNetwork.isInternetSupported()) updateOverallInternetDataState();

        if (dataNetwork.getNetworkCapabilities().hasCapability(
                NetworkCapabilities.NET_CAPABILITY_IMS)) {
            logl("IMS data state changed from "
                    + TelephonyUtils.dataStateToString(mImsDataNetworkState) + " to "
                    + (suspended ? "SUSPENDED" : "CONNECTED"));
            mImsDataNetworkState = suspended
                    ? TelephonyManager.DATA_SUSPENDED : TelephonyManager.DATA_CONNECTED;
        }
    }

    /**
     * Called when data network disconnected.
     *
     * @param dataNetwork The data network.
     * @param cause The disconnect cause.
     * @param tearDownReason The reason the network was torn down
     */
    protected void onDataNetworkDisconnected(@NonNull DataNetwork dataNetwork,
            @DataFailureCause int cause, @TearDownReason int tearDownReason) {
        logl("onDataNetworkDisconnected: " + dataNetwork + ", cause="
                + DataFailCause.toString(cause) + "(" + cause + "), tearDownReason="
                + DataNetwork.tearDownReasonToString(tearDownReason));
        mDataNetworkList.remove(dataNetwork);
        mPendingImsDeregDataNetworks.remove(dataNetwork);
        mDataRetryManager.cancelPendingHandoverRetry(dataNetwork);
        if (dataNetwork.isInternetSupported()) updateOverallInternetDataState();

        if (dataNetwork.getNetworkCapabilities().hasCapability(
                NetworkCapabilities.NET_CAPABILITY_IMS)) {
            logl("IMS data state changed from "
                    + TelephonyUtils.dataStateToString(mImsDataNetworkState) + " to DISCONNECTED.");
            mImsDataNetworkState = TelephonyManager.DATA_DISCONNECTED;
        }

        if (mAnyDataNetworkExisting && mDataNetworkList.isEmpty()) {
            log("All data networks disconnected now.");
            mPendingTearDownAllNetworks = false;
            mAnyDataNetworkExisting = false;
            mDataNetworkControllerCallbacks.forEach(callback -> callback.invokeFromExecutor(
                    () -> callback.onAnyDataNetworkExistingChanged(mAnyDataNetworkExisting)));
        }

        // Immediately reestablish on target transport if network was torn down due to policy
        long delayMillis = tearDownReason == DataNetwork.TEAR_DOWN_REASON_HANDOVER_NOT_ALLOWED
                ? 0 : mDataConfigManager.getRetrySetupAfterDisconnectMillis();
        // Sometimes network was unsolicitedly reported lost for reasons. We should re-evaluate
        // and see if data network can be re-established again.
        sendMessageDelayed(obtainMessage(EVENT_REEVALUATE_UNSATISFIED_NETWORK_REQUESTS,
                        DataEvaluationReason.RETRY_AFTER_DISCONNECTED), delayMillis);
    }

    /**
     * Called when handover between IWLAN and cellular network succeeded.
     *
     * @param dataNetwork The data network.
     */
    private void onDataNetworkHandoverSucceeded(@NonNull DataNetwork dataNetwork) {
        logl("Handover successfully. " + dataNetwork + " to " + AccessNetworkConstants
                .transportTypeToString(dataNetwork.getTransport()));
        // The preferred transport might be changed when handover was in progress. We need to
        // evaluate again to make sure we are not out-of-sync with the input from access network
        // manager.
        sendMessage(obtainMessage(EVENT_EVALUATE_PREFERRED_TRANSPORT,
                dataNetwork.getApnTypeNetworkCapability(), 0));

        // There might be network we didn't tear down in the last evaluation due to handover in
        // progress. We should evaluate again.
        sendMessage(obtainMessage(EVENT_REEVALUATE_EXISTING_DATA_NETWORKS,
                DataEvaluationReason.DATA_HANDOVER));
    }

    /**
     * Called when data network handover between IWLAN and cellular network failed.
     *
     * @param dataNetwork The data network.
     * @param cause The fail cause.
     * @param retryDelayMillis Network suggested retry time in milliseconds.
     * {@link Long#MAX_VALUE} indicates data retry should not occur.
     * {@link DataCallResponse#RETRY_DURATION_UNDEFINED} indicates network did not suggest any
     * retry duration.
     * @param handoverFailureMode The handover failure mode that determine the behavior of
     * how frameworks should handle the handover failure.
     */
    private void onDataNetworkHandoverFailed(@NonNull DataNetwork dataNetwork,
            @DataFailureCause int cause, long retryDelayMillis,
            @HandoverFailureMode int handoverFailureMode) {
        logl("Handover failed. " + dataNetwork + ", cause=" + DataFailCause.toString(cause)
                + ", retryDelayMillis=" + retryDelayMillis + "ms, handoverFailureMode="
                + DataCallResponse.failureModeToString(handoverFailureMode));
        // There might be network we didn't tear down in the last evaluation due to handover in
        // progress. We should evaluate again.
        sendMessage(obtainMessage(EVENT_REEVALUATE_EXISTING_DATA_NETWORKS,
                DataEvaluationReason.DATA_HANDOVER));

        if (dataNetwork.getAttachedNetworkRequestList().isEmpty()) {
            log("onDataNetworkHandoverFailed: No network requests attached to " + dataNetwork
                    + ". No need to retry since the network will be torn down soon.");
            return;
        }

        if (handoverFailureMode == DataCallResponse.HANDOVER_FAILURE_MODE_DO_FALLBACK
                || (handoverFailureMode == DataCallResponse.HANDOVER_FAILURE_MODE_LEGACY
                && cause == DataFailCause.HANDOFF_PREFERENCE_CHANGED)) {
            // Don't retry handover anymore. Give QNS some time to switch the preferred transport
            // to the original one, but we should re-evaluate the preferred transport again to
            // make sure QNS does change it back, if not, we still need to perform handover at that
            // time.
            sendMessageDelayed(obtainMessage(EVENT_EVALUATE_PREFERRED_TRANSPORT,
                    dataNetwork.getApnTypeNetworkCapability(), 0),
                    REEVALUATE_PREFERRED_TRANSPORT_DELAY_MILLIS);
        } else if (handoverFailureMode == DataCallResponse
                .HANDOVER_FAILURE_MODE_NO_FALLBACK_RETRY_SETUP_NORMAL || handoverFailureMode
                == DataCallResponse.HANDOVER_FAILURE_MODE_LEGACY) {
            int preferredTransport = mAccessNetworksManager
                    .getPreferredTransportByNetworkCapability(
                            dataNetwork.getApnTypeNetworkCapability());
            if (dataNetwork.getTransport() == preferredTransport) {
                log("onDataNetworkHandoverFailed: Already on preferred transport "
                        + AccessNetworkConstants.transportTypeToString(preferredTransport)
                        + ". No further actions needed.");
                return;
            }

            int targetTransport = DataUtils.getTargetTransport(dataNetwork.getTransport());
            mDataRetryManager.evaluateDataSetupRetry(dataNetwork.getDataProfile(), targetTransport,
                    dataNetwork.getAttachedNetworkRequestList(), cause, retryDelayMillis);
            // Tear down the data network on source transport. Retry manager will schedule
            // setup a new data network on the target transport.
            tearDownGracefully(dataNetwork, DataNetwork.TEAR_DOWN_REASON_HANDOVER_FAILED);
        } else {
            mDataRetryManager.evaluateDataHandoverRetry(dataNetwork, cause, retryDelayMillis);
        }
    }

    /**
     * Called when network requests failed to attach to the data network.
     *
     * @param dataNetwork The data network that can't be attached.
     * @param requestList The requests failed to attach to the network.
     */
    private void onAttachNetworkRequestsFailed(@NonNull DataNetwork dataNetwork,
            @NonNull NetworkRequestList requestList) {
        log("Failed to attach " + requestList + " to " + dataNetwork);
    }

    /**
     * Called when a network request is detached from the data network and should be retried.
     *
     * @param networkRequest The detached network request.
     */
    private void onRetryUnsatisfiedNetworkRequest(
            @NonNull TelephonyNetworkRequest networkRequest) {
        if (!mAllNetworkRequestList.contains(networkRequest)) return;

        sendMessageDelayed(obtainMessage(EVENT_REEVALUATE_UNSATISFIED_NETWORK_REQUESTS,
                        DataEvaluationReason.UNSATISFIED_REQUEST_DETACHED),
                REEVALUATE_UNSATISFIED_NETWORK_REQUESTS_AFTER_DETACHED_DELAY_MILLIS);
    }

    /**
     * Called when data stall occurs and needed to tear down / setup a new data network for
     * internet. This event is from {@link DataStallRecoveryManager}.
     */
    private void onDataStallReestablishInternet() {
        log("onDataStallReestablishInternet: Tear down data networks that support internet.");
        // Tear down all data networks that support internet. After data disconnected, unsatisfied
        // network requests will be re-evaluate again and data network controller will attempt to
        // setup data networks to satisfy them.
        mDataNetworkList.stream()
                .filter(DataNetwork::isInternetSupported)
                .forEach(dataNetwork -> dataNetwork.tearDown(
                        DataNetwork.TEAR_DOWN_REASON_DATA_STALL));
    }

    /**
     * Called when SRVCC handover state changes. To preserve the voice call, we don't tear down the
     * IMS network while handover in process. We reevaluate the network when handover ends.
     *
     * @param state The handover state of SRVCC
     */
    private void onSrvccStateChanged(@NonNull int[] state) {
        if (state != null && state.length != 0) {
            log("onSrvccStateChanged: " + TelephonyManager.srvccStateToString(state[0]));
            mIsSrvccHandoverInProcess = state[0] == TelephonyManager.SRVCC_STATE_HANDOVER_STARTED;
            // Reevaluate networks if SRVCC ends.
            if (!mIsSrvccHandoverInProcess
                    && !hasMessages(EVENT_REEVALUATE_EXISTING_DATA_NETWORKS)) {
                sendMessage(obtainMessage(EVENT_REEVALUATE_EXISTING_DATA_NETWORKS,
                        DataEvaluationReason.SRVCC_STATE_CHANGED));
            }
        }
    }

    /**
     * Called when data service binding changed.
     *
     * @param transport The transport of the changed data service.
     * @param bound {@code true} if data service is bound.
     */
    private void onDataServiceBindingChanged(@TransportType int transport, boolean bound) {
        log("onDataServiceBindingChanged: " + AccessNetworkConstants
                .transportTypeToString(transport) + " data service is "
                + (bound ? "bound." : "unbound."));
        if (bound) {
            mDataNetworkControllerCallbacks.forEach(callback -> callback.invokeFromExecutor(
                    () -> callback.onDataServiceBound(transport)));
        }
        mDataServiceBound.put(transport, bound);
    }

    /**
     * Called when SIM is absent.
     */
    private void onSimAbsent() {
        log("onSimAbsent");
        sendMessage(obtainMessage(EVENT_REEVALUATE_EXISTING_DATA_NETWORKS,
                DataEvaluationReason.SIM_REMOVAL));
    }

    /**
     * Called when SIM state changes.
     *
     * @param simState SIM state. (Note this is mixed with card state and application state.)
     */
    protected void onSimStateChanged(@SimState int simState) {
        log("onSimStateChanged: state=" + TelephonyManager.simStateToString(simState));
        if (mSimState != simState) {
            mSimState = simState;
            if (simState == TelephonyManager.SIM_STATE_ABSENT) {
                onSimAbsent();
            } else if (simState == TelephonyManager.SIM_STATE_LOADED) {
                sendMessage(obtainMessage(EVENT_REEVALUATE_UNSATISFIED_NETWORK_REQUESTS,
                        DataEvaluationReason.SIM_LOADED));
            }
            mDataNetworkControllerCallbacks.forEach(callback -> callback.invokeFromExecutor(
                    () -> callback.onSimStateChanged(mSimState)));
        }
    }

    /**
     * Called when needed to evaluate the preferred transport for certain capability.
     *
     * @param capability The network capability to evaluate.
     */
    private void onEvaluatePreferredTransport(@NetCapability int capability) {
        int preferredTransport = mAccessNetworksManager
                .getPreferredTransportByNetworkCapability(capability);
        log("onEvaluatePreferredTransport: " + DataUtils.networkCapabilityToString(capability)
                + " preferred on "
                + AccessNetworkConstants.transportTypeToString(preferredTransport));
        for (DataNetwork dataNetwork : mDataNetworkList) {
            if (dataNetwork.getApnTypeNetworkCapability() == capability) {
                // Check if the data network's current transport is different than from the
                // preferred transport. If it's different, then handover is needed.
                if (dataNetwork.getTransport() == preferredTransport) {
                    log("onEvaluatePreferredTransport:" + dataNetwork + " already on "
                            + AccessNetworkConstants.transportTypeToString(preferredTransport));
                    continue;
                }

                // If handover is ongoing, ignore the preference change for now. After handover
                // succeeds or fails, preferred transport will be re-evaluate again. Handover will
                // be performed at that time if needed.
                if (dataNetwork.isHandoverInProgress()) {
                    log("onEvaluatePreferredTransport: " + dataNetwork + " handover in progress.");
                    continue;
                }

                tryHandoverDataNetwork(dataNetwork, preferredTransport, null/*handoverRetryEntry*/);
            }
        }
    }

    /**
     * Perform data network handover if condition allows, otherwise tear down the network to allow
     * new network setup on the target transport.
     *
     * @param dataNetwork The network on which the handover occurs
     * @param targetTransport The target transport of the handover
     * @param dataHandoverRetryEntry {@code null} if the handover attempt is not due to scheduled
     *                                           retry
     */
    private void tryHandoverDataNetwork(@NonNull DataNetwork dataNetwork,
            @TransportType int targetTransport,
            @Nullable DataHandoverRetryEntry dataHandoverRetryEntry) {
        if (dataHandoverRetryEntry == null // This handover is a new request
                && mDataRetryManager.isAnyHandoverRetryScheduled(dataNetwork)) {
            log("tryHandoverDataNetwork: retry scheduled for" + dataNetwork
                    + ", ignore this attempt");
            return;
        }
        DataEvaluation dataEvaluation = evaluateDataNetworkHandover(dataNetwork);
        log("tryHandoverDataNetwork: " + dataEvaluation + ", " + dataNetwork);
        if (!dataEvaluation.containsDisallowedReasons()) {
            logl("Start handover " + dataNetwork + " to "
                    + AccessNetworkConstants.transportTypeToString(targetTransport));
            dataNetwork.startHandover(targetTransport, dataHandoverRetryEntry);
        } else if (dataNetwork.shouldDelayImsTearDownDueToInCall()
                && (dataEvaluation.containsOnly(DataDisallowedReason.NOT_IN_SERVICE)
                || mFeatureFlags.relaxHoTeardown() && dataEvaluation.isSubsetOf(
                        DataDisallowedReason.NOT_IN_SERVICE,
                        DataDisallowedReason.NOT_ALLOWED_BY_POLICY))) {
            // We try our best to preserve the voice call by retrying later
            if (dataHandoverRetryEntry != null) {
                dataHandoverRetryEntry.setState(DataRetryEntry.RETRY_STATE_FAILED);
            }
            mDataRetryManager.evaluateDataHandoverRetry(dataNetwork,
                    DataFailCause.HANDOVER_FAILED,
                    DataCallResponse.RETRY_DURATION_UNDEFINED /* retry mills */);
            logl("tryHandoverDataNetwork: Scheduled retry due to in voice call and target OOS");
        } else if (dataEvaluation.containsAny(DataDisallowedReason.NOT_ALLOWED_BY_POLICY,
                DataDisallowedReason.NOT_IN_SERVICE,
                DataDisallowedReason.VOPS_NOT_SUPPORTED)) {
            logl("tryHandoverDataNetwork: Handover not allowed. Tear down"
                    + dataNetwork + " so a new network can be setup on "
                    + AccessNetworkConstants.transportTypeToString(targetTransport));
            tearDownGracefully(dataNetwork,
                    DataNetwork.TEAR_DOWN_REASON_HANDOVER_NOT_ALLOWED);
        } else if (dataEvaluation.containsAny(DataDisallowedReason.ILLEGAL_STATE,
                DataDisallowedReason.RETRY_SCHEDULED)) {
            logl("tryHandoverDataNetwork: Handover not allowed. " + dataNetwork
                    + " will remain on " + AccessNetworkConstants.transportTypeToString(
                    dataNetwork.getTransport()));
        } else {
            loge("tryHandoverDataNetwork: Unexpected handover evaluation result.");
        }
    }

    /**
     * Update {@link SubscriptionPlan}s from {@link NetworkPolicyManager}.
     */
    private void updateSubscriptionPlans() {
        SubscriptionPlan[] plans = mNetworkPolicyManager.getSubscriptionPlans(
                mSubId, mPhone.getContext().getOpPackageName());
        mSubscriptionPlans.clear();
        mSubscriptionPlans.addAll(plans != null ? Arrays.asList(plans) : Collections.emptyList());
        mCongestedOverrideNetworkTypes.clear();
        mUnmeteredOverrideNetworkTypes.clear();
        log("Subscription plans initialized: " + mSubscriptionPlans);
    }

    /**
     * Called when data network's link status changed.
     *
     * @param dataNetwork The data network that has link status changed.
     * @param linkStatus The link status (i.e. RRC state).
     */
    private void onLinkStatusChanged(@NonNull DataNetwork dataNetwork, @LinkStatus int linkStatus) {
        // TODO: Since this is only used for 5G icon display logic, so we only use internet data
        //   data network's link status. Consider expanding to all data networks if needed, and
        //   should use CarrierConfigManager.KEY_LTE_ENDC_USING_USER_DATA_FOR_RRC_DETECTION_BOOL
        //   to determine if using all data networks or only internet data networks.
        int status = DataCallResponse.LINK_STATUS_INACTIVE;
        boolean anyInternet = mDataNetworkList.stream()
                .anyMatch(network -> network.isInternetSupported() && network.isConnected());
        if (anyInternet) {
            status = mDataNetworkList.stream()
                    .anyMatch(network -> network.isInternetSupported()
                            && network.isConnected() && network.getLinkStatus()
                            == DataCallResponse.LINK_STATUS_ACTIVE)
                    ? DataCallResponse.LINK_STATUS_ACTIVE
                    : DataCallResponse.LINK_STATUS_DORMANT;
        }

        if (mInternetLinkStatus != status) {
            log("Internet link status changed to " + DataUtils.linkStatusToString(status));
            mInternetLinkStatus = status;
            mDataNetworkControllerCallbacks.forEach(callback -> callback.invokeFromExecutor(
                    () -> callback.onPhysicalLinkStatusChanged(mInternetLinkStatus)));
        }

        updateDataActivity();
    }

    /**
     * Called when PCO data changed.
     *
     * @param dataNetwork The data network.
     */
    private void onPcoDataChanged(@NonNull DataNetwork dataNetwork) {
        // Check if any data network is using NR advanced bands.
        int nrAdvancedPcoId = mDataConfigManager.getNrAdvancedCapablePcoId();
        if (nrAdvancedPcoId != 0) {
            boolean nrAdvancedCapableByPco = false;
            for (DataNetwork network : mDataNetworkList) {
                PcoData pcoData = network.getPcoData().get(nrAdvancedPcoId);
                if (pcoData != null && pcoData.contents.length > 0
                        && pcoData.contents[pcoData.contents.length - 1] == 1) {
                    nrAdvancedCapableByPco = true;
                    break;
                }
            }

            if (nrAdvancedCapableByPco != mNrAdvancedCapableByPco) {
                log("onPcoDataChanged: mNrAdvancedCapableByPco = " + nrAdvancedCapableByPco);
                mNrAdvancedCapableByPco = nrAdvancedCapableByPco;
                mDataNetworkControllerCallbacks.forEach(callback -> callback.invokeFromExecutor(
                        () -> callback.onNrAdvancedCapableByPcoChanged(mNrAdvancedCapableByPco)));
            }
        }
    }

    /**
     * Called when network capabilities changed.
     *
     * @param dataNetwork The data network.
     */
    private void onNetworkCapabilitiesChanged(@NonNull DataNetwork dataNetwork) {
        // The network capabilities changed. See if there are unsatisfied network requests that
        // become satisfiable.
        NetworkRequestList networkRequestList = new NetworkRequestList();
        for (TelephonyNetworkRequest networkRequest : mAllNetworkRequestList) {
            if (networkRequest.getState() == TelephonyNetworkRequest.REQUEST_STATE_UNSATISFIED) {
                if (networkRequest.canBeSatisfiedBy(dataNetwork.getNetworkCapabilities())) {
                    networkRequestList.add(networkRequest);
                }
            }
        }

        if (!networkRequestList.isEmpty()) {
            log("Found more network requests that can be satisfied. " + networkRequestList);
            dataNetwork.attachNetworkRequests(networkRequestList);
        }

        if (dataNetwork.isInternetSupported()) {
            // Update because DataNetwork#isInternetSupported might have changed with capabilities.
            updateOverallInternetDataState();
        }
    }

    /**
     * Check if needed to re-evaluate the existing data networks.
     *
     * @param oldNri Previous network registration info.
     * @param newNri Current network registration info.
     * @return {@code true} if needed to re-evaluate the existing data networks.
     */
    private boolean shouldReevaluateDataNetworks(@Nullable NetworkRegistrationInfo oldNri,
            @Nullable NetworkRegistrationInfo newNri) {
        if (oldNri == null || newNri == null) return false;
        if (newNri.getAccessNetworkTechnology() == TelephonyManager.NETWORK_TYPE_UNKNOWN) {
            // Sometimes devices temporarily lose signal and RAT becomes unknown. We don't tear
            // down data network in this case.
            return false;
        }

        if (oldNri.getAccessNetworkTechnology() != newNri.getAccessNetworkTechnology()
                // Some CarrierConfig disallows vops in nonVops area for specified home/roaming.
                || (oldNri.isRoaming() != newNri.isRoaming())) {
            return true;
        }

        if (!oldNri.isNonTerrestrialNetwork() && newNri.isNonTerrestrialNetwork()) {
            return true;
        }

        DataSpecificRegistrationInfo oldDsri = oldNri.getDataSpecificInfo();
        DataSpecificRegistrationInfo newDsri = newNri.getDataSpecificInfo();

        if (newDsri == null) return false;
        if ((oldDsri == null || oldDsri.getVopsSupportInfo() == null
                || oldDsri.getVopsSupportInfo().isVopsSupported())
                && (newDsri.getVopsSupportInfo() != null && !newDsri.getVopsSupportInfo()
                .isVopsSupported())) {
            // If previously VoPS was supported (or does not exist), and now the network reports
            // VoPS not supported, we should evaluate existing data networks to see if they need
            // to be torn down.
            return true;
        }

        return false;
    }

    /**
     * Check if needed to re-evaluate the unsatisfied network requests.
     *
     * @param oldSS Previous raw service state.
     * @param newSS Current raw service state.
     * @param transport The network transport to be checked.
     * @return {@code true} if needed to re-evaluate the unsatisfied network requests.
     */
    private boolean shouldReevaluateNetworkRequests(@NonNull ServiceState oldSS,
            @NonNull ServiceState newSS, @TransportType int transport)  {
        NetworkRegistrationInfo oldPsNri = oldSS.getNetworkRegistrationInfo(
                NetworkRegistrationInfo.DOMAIN_PS, transport);
        NetworkRegistrationInfo newPsNri = newSS.getNetworkRegistrationInfo(
                NetworkRegistrationInfo.DOMAIN_PS, transport);

        if (newPsNri == null) return false;
        if (newPsNri.getAccessNetworkTechnology() == TelephonyManager.NETWORK_TYPE_UNKNOWN) {
            // Sometimes devices temporarily lose signal and RAT becomes unknown. We don't setup
            // data in this case.
            return false;
        }

        if (oldPsNri == null
                || oldPsNri.getAccessNetworkTechnology() != newPsNri.getAccessNetworkTechnology()
                || (!oldPsNri.isInService() && newPsNri.isInService())
                // Some CarrierConfig allows vops in nonVops area for specified home/roaming.
                || (oldPsNri.isRoaming() != newPsNri.isRoaming())) {
            return true;
        }

        // If CS connection is back to service on non-DDS, reevaluate for potential PS
        if (!serviceStateAllowsPSAttach(oldSS, transport)
                && serviceStateAllowsPSAttach(newSS, transport)) {
            return true;
        }

        if (oldSS.isUsingNonTerrestrialNetwork() && !newSS.isUsingNonTerrestrialNetwork()) {
            return true;
        }

        DataSpecificRegistrationInfo oldDsri = oldPsNri.getDataSpecificInfo();
        DataSpecificRegistrationInfo newDsri = newPsNri.getDataSpecificInfo();

        if (oldDsri == null) return false;
        if ((newDsri == null || newDsri.getVopsSupportInfo() == null
                || newDsri.getVopsSupportInfo().isVopsSupported())
                && (oldDsri.getVopsSupportInfo() != null && !oldDsri.getVopsSupportInfo()
                .isVopsSupported())) {
            // If previously VoPS was not supported, and now the network reports
            // VoPS supported (or does not report), we should evaluate the unsatisfied network
            // request to see if the can be satisfied again.
            return true;
        }

        return false;
    }

    /**
     * Called when service state changed.
     */
    // Note that this is only called when data RAT or data registration changed. If we need to know
    // more "changed" events other than data RAT and data registration state, we should add
    // a new listening ServiceStateTracker.registerForServiceStateChanged().
    protected void onServiceStateChanged() {
        // Use the raw service state instead of the mPhone.getServiceState().
        ServiceState newServiceState = mPhone.getServiceStateTracker().getServiceState();
        StringBuilder debugMessage = new StringBuilder("onServiceStateChanged: ");
        boolean evaluateNetworkRequests = false, evaluateDataNetworks = false;

        if (!mServiceState.equals(newServiceState)) {
            log("onServiceStateChanged: changed to " + newServiceState);
            for (int transport : mAccessNetworksManager.getAvailableTransports()) {
                NetworkRegistrationInfo oldNri = mServiceState.getNetworkRegistrationInfo(
                        NetworkRegistrationInfo.DOMAIN_PS, transport);
                NetworkRegistrationInfo newNri = newServiceState.getNetworkRegistrationInfo(
                        NetworkRegistrationInfo.DOMAIN_PS, transport);
                debugMessage.append("[").append(
                        AccessNetworkConstants.transportTypeToString(transport)).append(": ");
                debugMessage.append(oldNri != null ? TelephonyManager.getNetworkTypeName(
                        oldNri.getAccessNetworkTechnology()) : null);
                debugMessage.append("->").append(
                        newNri != null ? TelephonyManager.getNetworkTypeName(
                                newNri.getAccessNetworkTechnology()) : null).append(", ");
                debugMessage.append(
                        oldNri != null ? NetworkRegistrationInfo.registrationStateToString(
                                oldNri.getRegistrationState()) : null);
                debugMessage.append("->").append(newNri != null
                        ? NetworkRegistrationInfo.registrationStateToString(
                        newNri.getRegistrationState()) : null).append(", ");
                debugMessage.append(oldNri != null ? NetworkRegistrationInfo
                        .isNonTerrestrialNetworkToString(oldNri.isNonTerrestrialNetwork()) : null);
                debugMessage.append("->").append(newNri != null ? NetworkRegistrationInfo
                        .isNonTerrestrialNetworkToString(newNri.isNonTerrestrialNetwork()) : null)
                        .append("] ");
                if (shouldReevaluateDataNetworks(oldNri, newNri)) {
                    if (!hasMessages(EVENT_REEVALUATE_EXISTING_DATA_NETWORKS)) {
                        sendMessage(obtainMessage(EVENT_REEVALUATE_EXISTING_DATA_NETWORKS,
                                DataEvaluationReason.DATA_SERVICE_STATE_CHANGED));
                        evaluateDataNetworks = true;
                    }
                }
                if (shouldReevaluateNetworkRequests(mServiceState, newServiceState, transport)) {
                    if (!hasMessages(EVENT_REEVALUATE_UNSATISFIED_NETWORK_REQUESTS)) {
                        sendMessage(obtainMessage(EVENT_REEVALUATE_UNSATISFIED_NETWORK_REQUESTS,
                                DataEvaluationReason.DATA_SERVICE_STATE_CHANGED));
                        evaluateNetworkRequests = true;
                    }
                }
            }
            mServiceState = newServiceState;
        } else {
            debugMessage.append("not changed");
        }
        debugMessage.append(". Evaluating network requests is ").append(
                evaluateNetworkRequests ? "" : "not ").append(
                "needed, evaluating existing data networks is ").append(
                evaluateDataNetworks ? "" : "not ").append("needed.");
        log(debugMessage.toString());
    }

    /**
     * Update the internet data network state. For now only {@link TelephonyManager#DATA_CONNECTED},
     * {@link TelephonyManager#DATA_SUSPENDED}, and {@link TelephonyManager#DATA_DISCONNECTED}
     * are supported.
     */
    private void updateOverallInternetDataState() {
        boolean anyInternetConnected = mDataNetworkList.stream()
                .anyMatch(dataNetwork -> dataNetwork.isInternetSupported()
                        && (dataNetwork.isConnected() || dataNetwork.isHandoverInProgress()));
        // If any one is not suspended, then the overall is not suspended.
        Set<DataNetwork> allConnectedInternetDataNetworks = mDataNetworkList.stream()
                .filter(DataNetwork::isInternetSupported)
                .filter(dataNetwork -> dataNetwork.isConnected()
                        || dataNetwork.isHandoverInProgress())
                .collect(Collectors.toSet());
        boolean isSuspended = !allConnectedInternetDataNetworks.isEmpty()
                && allConnectedInternetDataNetworks.stream().allMatch(DataNetwork::isSuspended);
        logv("isSuspended=" + isSuspended + ", anyInternetConnected=" + anyInternetConnected
                + ", mDataNetworkList=" + mDataNetworkList);

        int dataNetworkState = TelephonyManager.DATA_DISCONNECTED;
        if (isSuspended) {
            dataNetworkState = TelephonyManager.DATA_SUSPENDED;
        } else if (anyInternetConnected) {
            dataNetworkState = TelephonyManager.DATA_CONNECTED;
        }

        if (mInternetDataNetworkState != dataNetworkState) {
            logl("Internet data state changed from "
                    + TelephonyUtils.dataStateToString(mInternetDataNetworkState) + " to "
                    + TelephonyUtils.dataStateToString(dataNetworkState) + ".");
            mInternetDataNetworkState = dataNetworkState;
        }
        // Check data network reference equality to update current connected internet networks.
        if (!mConnectedInternetNetworks.equals(allConnectedInternetDataNetworks)) {
            mConnectedInternetNetworks = allConnectedInternetDataNetworks;
            mDataNetworkControllerCallbacks.forEach(callback -> callback.invokeFromExecutor(
                    () -> callback.onConnectedInternetDataNetworksChanged(
                            allConnectedInternetDataNetworks)));
        }
    }

    /**
     * @return Data config manager instance.
     */
    public @NonNull DataConfigManager getDataConfigManager() {
        return mDataConfigManager;
    }

    /**
     * @return Data profile manager instance.
     */
    public @NonNull DataProfileManager getDataProfileManager() {
        return mDataProfileManager;
    }

    /**
     * @return Data settings manager instance.
     */
    public @NonNull DataSettingsManager getDataSettingsManager() {
        return mDataSettingsManager;
    }

    /**
     * @return Data retry manager instance.
     */
    public @NonNull DataRetryManager getDataRetryManager() {
        return mDataRetryManager;
    }

    /**
     * @return The list of SubscriptionPlans
     */
    @VisibleForTesting
    public @NonNull List<SubscriptionPlan> getSubscriptionPlans() {
        return mSubscriptionPlans;
    }

    /**
     * @return The set of network types an unmetered override applies to
     */
    @VisibleForTesting
    public @NonNull @NetworkType Set<Integer> getUnmeteredOverrideNetworkTypes() {
        return mUnmeteredOverrideNetworkTypes;
    }

    /**
     * @return The set of network types a congested override applies to
     */
    @VisibleForTesting
    public @NonNull @NetworkType Set<Integer> getCongestedOverrideNetworkTypes() {
        return mCongestedOverrideNetworkTypes;
    }

    /**
     * Get data network type based on transport.
     *
     * @param transport The transport.
     * @return The current network type.
     */
    public @NetworkType int getDataNetworkType(@TransportType int transport) {
        NetworkRegistrationInfo nri = mServiceState.getNetworkRegistrationInfo(
                NetworkRegistrationInfo.DOMAIN_PS, transport);
        if (nri != null) {
            return nri.getAccessNetworkTechnology();
        }
        return TelephonyManager.NETWORK_TYPE_UNKNOWN;
    }

    /**
     * Get data registration state based on transport.
     *
     * @param ss The service state from which to extract the data registration state.
     * @param transport The transport.
     * @return The registration state.
     */
    private @RegistrationState int getDataRegistrationState(@NonNull ServiceState ss,
            @TransportType int transport) {
        NetworkRegistrationInfo nri = ss.getNetworkRegistrationInfo(
                NetworkRegistrationInfo.DOMAIN_PS, transport);
        if (nri != null) {
            return nri.getRegistrationState();
        }
        return NetworkRegistrationInfo.REGISTRATION_STATE_UNKNOWN;
    }

    /**
     * @return The data activity. Note this is only updated when screen is on.
     */
    public @DataActivityType int getDataActivity() {
        return mDataActivity;
    }

    /**
     * Register data network controller callback.
     *
     * @param callback The callback.
     */
    public void registerDataNetworkControllerCallback(
            @NonNull DataNetworkControllerCallback callback) {
        sendMessage(obtainMessage(EVENT_REGISTER_DATA_NETWORK_CONTROLLER_CALLBACK, callback));
    }

    /**
     * Unregister data network controller callback.
     *
     * @param callback The callback.
     */
    public void unregisterDataNetworkControllerCallback(
            @NonNull DataNetworkControllerCallback callback) {
        sendMessage(obtainMessage(EVENT_UNREGISTER_DATA_NETWORK_CONTROLLER_CALLBACK, callback));
    }

    /**
     * Called when CarrierConfigs have been fetched after reading the essential SIM records.
     */
    public void onCarrierConfigLoadedForEssentialRecords() {
    }

    public void setEssentialRecordsLoaded(boolean isLoaded) {
    }

    /**
     * Tear down all data networks.
     *
     * @param reason The reason to tear down.
     */
    public void tearDownAllDataNetworks(@TearDownReason int reason) {
        sendMessage(obtainMessage(EVENT_TEAR_DOWN_ALL_DATA_NETWORKS, reason, 0));
    }

    /**
     * Called when needed to tear down all data networks.
     *
     * @param reason The reason to tear down.
     */
    public void onTearDownAllDataNetworks(@TearDownReason int reason) {
        log("onTearDownAllDataNetworks: reason=" + DataNetwork.tearDownReasonToString(reason));
        if (mDataNetworkList.isEmpty()) {
            log("tearDownAllDataNetworks: No pending networks. All disconnected now.");
            return;
        }

        mPendingTearDownAllNetworks = true;
        for (DataNetwork dataNetwork : mDataNetworkList) {
            if (!dataNetwork.isDisconnecting()) {
                tearDownGracefully(dataNetwork, reason);
            }
        }
    }

    /**
     * Evaluate the pending IMS de-registration networks and tear it down if it is safe to do that.
     */
    private void evaluatePendingImsDeregDataNetworks() {
        Iterator<Map.Entry<DataNetwork, Runnable>> it =
                mPendingImsDeregDataNetworks.entrySet().iterator();
        while (it.hasNext()) {
            Map.Entry<DataNetwork, Runnable> entry = it.next();
            if (isSafeToTearDown(entry.getKey())) {
                // Now tear down the network.
                log("evaluatePendingImsDeregDataNetworks: Safe to tear down data network "
                        + entry.getKey() + " now.");
                entry.getValue().run();
                it.remove();
            } else {
                log("Still not safe to tear down " + entry.getKey() + ".");
            }
        }
    }

    /**
     * Check if the data network is safe to tear down at this moment.
     *
     * @param dataNetwork The data network.
     * @return {@code true} if the data network is safe to tear down. {@code false} indicates this
     * data network has requests originated from the IMS/RCS service and IMS/RCS is not
     * de-registered yet.
     */
    private boolean isSafeToTearDown(@NonNull DataNetwork dataNetwork) {
        if (dataNetwork.hasNetworkCapabilityInNetworkRequests(
                NetworkCapabilities.NET_CAPABILITY_EIMS)) {
            // FWK currently doesn't track emergency registration state for graceful tear down.
            return true;
        }
        for (int imsFeature : SUPPORTED_IMS_FEATURES) {
            String imsFeaturePackage = mImsFeaturePackageName.get(imsFeature);
            if (imsFeaturePackage != null) {
                if (dataNetwork.getAttachedNetworkRequestList()
                        .hasNetworkRequestsFromPackage(imsFeaturePackage)) {
                    if (mRegisteredImsFeatures.contains(imsFeature)) {
                        return false;
                    }
                }
            }
        }
        // All IMS features are de-registered (or this data network has no requests from IMS feature
        // packages.
        return true;
    }

    /**
     * @return {@code true} if IMS graceful tear down is supported by frameworks.
     */
    private boolean isImsGracefulTearDownSupported() {
        return mDataConfigManager.getImsDeregistrationDelay() > 0;
    }

    /**
     * Tear down the data network gracefully.
     *
     * @param dataNetwork The data network.
     */
    private void tearDownGracefully(@NonNull DataNetwork dataNetwork, @TearDownReason int reason) {
        long deregDelay = mDataConfigManager.getImsDeregistrationDelay();
        if (isImsGracefulTearDownSupported() && !isSafeToTearDown(dataNetwork)) {
            log("tearDownGracefully: Not safe to tear down " + dataNetwork
                    + " at this point. Wait for IMS de-registration or timeout. MMTEL="
                    + (mRegisteredImsFeatures.contains(ImsFeature.FEATURE_MMTEL)
                    ? "registered" : "not registered")
                    + ", RCS="
                    + (mRegisteredImsFeatures.contains(ImsFeature.FEATURE_RCS)
                    ? "registered" : "not registered")
            );
            Runnable runnable = dataNetwork.tearDownWhenConditionMet(reason, deregDelay);
            if (runnable != null) {
                mPendingImsDeregDataNetworks.put(dataNetwork, runnable);
            } else {
                log(dataNetwork + " is being torn down already.");
            }
        } else {
            // Graceful tear down is not turned on. Tear down the network immediately.
            log("tearDownGracefully: Safe to tear down " + dataNetwork);
            dataNetwork.tearDown(reason);
        }
    }

    /**
     * Get the internet data network state. Note that this is the best effort if more than one
     * data network supports internet. For now only {@link TelephonyManager#DATA_CONNECTED},
     * {@link TelephonyManager#DATA_SUSPENDED}, and {@link TelephonyManager#DATA_DISCONNECTED}
     * are supported.
     *
     * @return The data network state.
     */
    public @DataState int getInternetDataNetworkState() {
        return mInternetDataNetworkState;
    }

    /**
     * @return List of bound data service packages name on WWAN and WLAN.
     */
    public @NonNull List<String> getDataServicePackages() {
        List<String> packages = new ArrayList<>();
        for (int i = 0; i < mDataServiceManagers.size(); i++) {
            packages.add(mDataServiceManagers.valueAt(i).getDataServicePackageName());
        }
        return packages;
    }

    /**
     * Check whether data is disallowed while using satellite
     * @param capabilities An array of the NetworkCapabilities to be checked
     * @return {@code true} if the capabilities contain any capability that are restricted
     * while using satellite else {@code false}
     */
    private boolean isDataDisallowedDueToSatellite(@NetCapability int[] capabilities) {
        if (!mFeatureFlags.carrierEnabledSatelliteFlag()) {
            return false;
        }

        if (!mServiceState.isUsingNonTerrestrialNetwork()) {
            // Device is not connected to satellite
            return false;
        }

        Set<Integer> restrictedCapabilities = Set.of(NetworkCapabilities.NET_CAPABILITY_INTERNET);
        if (Arrays.stream(capabilities).noneMatch(restrictedCapabilities::contains)) {
            // Only internet data disallowed while using satellite
            return false;
        }

        for (NetworkRegistrationInfo nri : mServiceState.getNetworkRegistrationInfoList()) {
            if (nri.isNonTerrestrialNetwork()
                    && nri.getAvailableServices().contains(
                            NetworkRegistrationInfo.SERVICE_TYPE_DATA)) {
                // Data is supported while using satellite
                return false;
            }
        }

        // Data is disallowed while using satellite
        return true;
    }

    /**
     * Request network validation.
     *
     * Nnetwork validation request is sent to the DataNetwork that matches the network capability
     * in the list of DataNetwork owned by the DNC.
     *
     * @param capability network capability {@link NetCapability}
     */
    public void requestNetworkValidation(@NetCapability int capability,
            @NonNull Consumer<Integer> resultCodeCallback) {

        if (DataUtils.networkCapabilityToApnType(capability) == ApnSetting.TYPE_NONE) {
            // If the capability is not an apn type based capability, sent an invalid argument.
            loge("requestNetworkValidation: the capability is not an apn type based. capability:"
                    + capability);
            FunctionalUtils.ignoreRemoteException(resultCodeCallback::accept)
                    .accept(DataServiceCallback.RESULT_ERROR_INVALID_ARG);
            return;
        }

        // Find DataNetwork that matches the capability.
        List<DataNetwork> list = mDataNetworkList.stream()
                .filter(dataNetwork ->
                        dataNetwork.getNetworkCapabilities().hasCapability(capability))
                .toList();

        if (!list.isEmpty()) {
            // request network validation.
            list.forEach(dataNetwork -> dataNetwork.requestNetworkValidation(resultCodeCallback));
        } else {
            // If not found, sent an invalid argument.
            loge("requestNetworkValidation: No matching DataNetwork was found");
            FunctionalUtils.ignoreRemoteException(resultCodeCallback::accept)
                    .accept(DataServiceCallback.RESULT_ERROR_INVALID_ARG);
        }
    }

    /**
     * Log debug messages.
     * @param s debug messages
     */
    protected void log(@NonNull String s) {
        Rlog.d(mLogTag, s);
    }

    /**
     * Log error messages.
     * @param s error messages
     */
    protected void loge(@NonNull String s) {
        Rlog.e(mLogTag, s);
    }

    /**
     * Log verbose messages.
     * @param s debug messages.
     */
    protected void logv(@NonNull String s) {
        if (VDBG) Rlog.v(mLogTag, s);
    }

    /**
     * Log debug messages and also log into the local log.
     * @param s debug messages
     */
    private void logl(@NonNull String s) {
        log(s);
        mLocalLog.log(s);
    }

    /**
     * Dump the state of DataNetworkController
     *
     * @param fd File descriptor
     * @param printWriter Print writer
     * @param args Arguments
     */
    public void dump(FileDescriptor fd, PrintWriter printWriter, String[] args) {
        IndentingPrintWriter pw = new IndentingPrintWriter(printWriter, "  ");
        pw.println(DataNetworkController.class.getSimpleName() + "-" + mPhone.getPhoneId() + ":");
        pw.increaseIndent();
        pw.println("Current data networks:");
        pw.increaseIndent();
        for (DataNetwork dn : mDataNetworkList) {
            dn.dump(fd, pw, args);
        }
        pw.decreaseIndent();

        pw.println("Pending tear down data networks:");
        pw.increaseIndent();
        for (DataNetwork dn : mPendingImsDeregDataNetworks.keySet()) {
            dn.dump(fd, pw, args);
        }
        pw.decreaseIndent();

        pw.println("Previously connected data networks: (up to "
                + MAX_HISTORICAL_CONNECTED_DATA_NETWORKS + ")");
        pw.increaseIndent();
        for (DataNetwork dn: mPreviousConnectedDataNetworkList) {
            // Do not print networks which is already in current network list.
            if (!mDataNetworkList.contains(dn)) {
                dn.dump(fd, pw, args);
            }
        }
        pw.decreaseIndent();

        pw.println("All telephony network requests:");
        pw.increaseIndent();
        for (TelephonyNetworkRequest networkRequest : mAllNetworkRequestList) {
            pw.println(networkRequest);
        }
        pw.decreaseIndent();

        pw.println("IMS features registration state: MMTEL="
                + (mRegisteredImsFeatures.contains(ImsFeature.FEATURE_MMTEL)
                ? "registered" : "not registered")
                + ", RCS="
                + (mRegisteredImsFeatures.contains(ImsFeature.FEATURE_RCS)
                ? "registered" : "not registered"));
        pw.println("mServiceState=" + mServiceState);
        pw.println("mPsRestricted=" + mPsRestricted);
        pw.println("mAnyDataNetworkExisting=" + mAnyDataNetworkExisting);
        pw.println("mInternetDataNetworkState="
                + TelephonyUtils.dataStateToString(mInternetDataNetworkState));
        pw.println("mImsDataNetworkState="
                + TelephonyUtils.dataStateToString(mImsDataNetworkState));
        pw.println("mDataServiceBound=" + mDataServiceBound);
        pw.println("mIsSrvccHandoverInProcess=" + mIsSrvccHandoverInProcess);
        pw.println("mSimState=" + TelephonyManager.simStateToString(mSimState));
        pw.println("mDataNetworkControllerCallbacks=" + mDataNetworkControllerCallbacks);
        pw.println("Subscription plans:");
        pw.increaseIndent();
        mSubscriptionPlans.forEach(pw::println);
        pw.decreaseIndent();
        pw.println("Unmetered override network types=" + mUnmeteredOverrideNetworkTypes.stream()
                .map(TelephonyManager::getNetworkTypeName).collect(Collectors.joining(",")));
        pw.println("Congested override network types=" + mCongestedOverrideNetworkTypes.stream()
                .map(TelephonyManager::getNetworkTypeName).collect(Collectors.joining(",")));
        pw.println("mImsThrottleCounter=" + mImsThrottleCounter);
        pw.println("mNetworkUnwantedCounter=" + mNetworkUnwantedCounter);
        pw.println("mBootStrapSimTotalDataUsageBytes=" + mBootStrapSimTotalDataUsageBytes);
        pw.println("Local logs:");
        pw.increaseIndent();
        mLocalLog.dump(fd, pw, args);
        pw.decreaseIndent();

        pw.println("-------------------------------------");
        mDataProfileManager.dump(fd, pw, args);
        pw.println("-------------------------------------");
        mDataRetryManager.dump(fd, pw, args);
        pw.println("-------------------------------------");
        mDataSettingsManager.dump(fd, pw, args);
        pw.println("-------------------------------------");
        mDataStallRecoveryManager.dump(fd, pw, args);
        pw.println("-------------------------------------");
        mDataConfigManager.dump(fd, pw, args);

        pw.decreaseIndent();
    }
}<|MERGE_RESOLUTION|>--- conflicted
+++ resolved
@@ -245,9 +245,6 @@
     private static final long REEVALUATE_UNSATISFIED_NETWORK_REQUESTS_AFTER_DETACHED_DELAY_MILLIS =
             TimeUnit.SECONDS.toMillis(1);
 
-<<<<<<< HEAD
-    protected final Phone mPhone;
-=======
     /**
      * The delay in milliseconds to re-evaluate existing data networks for bootstrap sim data usage
      * limit.
@@ -260,8 +257,7 @@
      */
     private long mBootStrapSimTotalDataUsageBytes = 0L;
 
-    private final Phone mPhone;
->>>>>>> 5fe1ae9a
+    protected final Phone mPhone;
     private final String mLogTag;
     private final LocalLog mLocalLog = new LocalLog(128);
 
@@ -1797,7 +1793,6 @@
     }
 
     /**
-<<<<<<< HEAD
      * Add data disallow reason when device is in Secure Mode.
      *
      * @param evaluation The evaluation result from
@@ -1818,7 +1813,9 @@
         if (mSimState != TelephonyManager.SIM_STATE_LOADED) {
             evaluation.addDataDisallowedReason(DataDisallowedReason.SIM_NOT_READY);
         }
-=======
+    }
+
+    /**
      * This method
      *  - At evaluation network request and evaluation data network determines, if
      *    bootstrap sim current data usage reached bootstrap sim max data limit allowed set
@@ -1871,7 +1868,6 @@
             }
         }
         return 0L;
->>>>>>> 5fe1ae9a
     }
 
     /**
