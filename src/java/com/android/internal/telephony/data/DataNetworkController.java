--- conflicted
+++ resolved
@@ -224,9 +224,6 @@
     private static final long REEVALUATE_UNSATISFIED_NETWORK_REQUESTS_TAC_CHANGED_DELAY_MILLIS =
             TimeUnit.MILLISECONDS.toMillis(100);
 
-<<<<<<< HEAD
-    protected final Phone mPhone;
-=======
     /**
      * The delay in milliseconds to re-evaluate unsatisfied network requests after network request
      * detached.
@@ -234,8 +231,7 @@
     private static final long REEVALUATE_UNSATISFIED_NETWORK_REQUESTS_AFTER_DETACHED_DELAY_MILLIS =
             TimeUnit.SECONDS.toMillis(1);
 
-    private final Phone mPhone;
->>>>>>> 8032b09f
+    protected final Phone mPhone;
     private final String mLogTag;
     private final LocalLog mLocalLog = new LocalLog(128);
 
@@ -2243,13 +2239,9 @@
         }
 
         if (networkRequest.getAttachedNetwork() != null) {
-<<<<<<< HEAD
-            networkRequest.getAttachedNetwork().detachNetworkRequest(networkRequest);
-            log("onRemoveNetworkRequest: Network request Removed: " + networkRequest);
-=======
             networkRequest.getAttachedNetwork().detachNetworkRequest(
                         networkRequest, false /* shouldRetry */);
->>>>>>> 8032b09f
+            log("onRemoveNetworkRequest: Network request Removed: " + networkRequest);
         }
     }
 
