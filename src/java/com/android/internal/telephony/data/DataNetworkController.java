--- conflicted
+++ resolved
@@ -812,13 +812,7 @@
         log("DataNetworkController created.");
 
         mAccessNetworksManager = phone.getAccessNetworksManager();
-<<<<<<< HEAD
-        mDataServiceManagers.put(AccessNetworkConstants.TRANSPORT_TYPE_WWAN,
-                TelephonyComponentFactory.getInstance()
-                        .inject(DataServiceManager.class.getName())
-                        .makeDataServiceManager(phone, looper,
-                                AccessNetworkConstants.TRANSPORT_TYPE_WWAN));
-        if (!mAccessNetworksManager.isInLegacyMode()) {
+        for (int transport : mAccessNetworksManager.getAvailableTransports()) {
             mDataServiceManagers.put(AccessNetworkConstants.TRANSPORT_TYPE_WLAN,
                     TelephonyComponentFactory.getInstance()
                             .inject(DataServiceManager.class.getName())
@@ -828,14 +822,6 @@
         mDataConfigManager = TelephonyComponentFactory.getInstance().inject(
                 DataConfigManager.class.getName())
                 .makeDataConfigManager(mPhone, looper);
-=======
-        for (int transport : mAccessNetworksManager.getAvailableTransports()) {
-            mDataServiceManagers.put(transport, new DataServiceManager(mPhone, looper,
-                    AccessNetworkConstants.TRANSPORT_TYPE_WWAN));
-        }
-
-        mDataConfigManager = new DataConfigManager(mPhone, looper);
->>>>>>> b1481d98
 
         // ========== Anomaly counters ==========
         mImsThrottleCounter = new SlidingWindowEventCounter(
@@ -1558,7 +1544,6 @@
         // to setup data network when radio power is about to be turned off.
         // Besides, in legacy IWLAN mode, data should be allowed.
         if (transport == AccessNetworkConstants.TRANSPORT_TYPE_WWAN
-                && !mAccessNetworksManager.isInLegacyMode()
                 && getDataNetworkType(transport) != TelephonyManager.NETWORK_TYPE_IWLAN
                 && (!mPhone.getServiceStateTracker().getDesiredPowerState()
                 || mPhone.mCi.getRadioState() != TelephonyManager.RADIO_POWER_ON)) {
@@ -3071,13 +3056,8 @@
      *
      * @param simState SIM state. (Note this is mixed with card state and application state.)
      */
-<<<<<<< HEAD
     protected void onSimStateChanged(@SimState int simState) {
-        log("onSimStateChanged: state=" + SubscriptionInfoUpdater.simStateString(simState));
-=======
-    private void onSimStateChanged(@SimState int simState) {
         log("onSimStateChanged: state=" + TelephonyManager.simStateToString(simState));
->>>>>>> b1481d98
         if (mSimState != simState) {
             mSimState = simState;
             if (simState == TelephonyManager.SIM_STATE_ABSENT) {
