/*
 * Copyright 2021 The Android Open Source Project
 *
 * Licensed under the Apache License, Version 2.0 (the "License");
 * you may not use this file except in compliance with the License.
 * You may obtain a copy of the License at
 *
 *      http://www.apache.org/licenses/LICENSE-2.0
 *
 * Unless required by applicable law or agreed to in writing, software
 * distributed under the License is distributed on an "AS IS" BASIS,
 * WITHOUT WARRANTIES OR CONDITIONS OF ANY KIND, either express or implied.
 * See the License for the specific language governing permissions and
 * limitations under the License.
 */

package com.android.internal.telephony.data;

import android.annotation.CallbackExecutor;
import android.annotation.ElapsedRealtimeLong;
import android.annotation.IntDef;
import android.annotation.NonNull;
import android.annotation.Nullable;
import android.app.usage.NetworkStats;
import android.app.usage.NetworkStatsManager;
import android.content.BroadcastReceiver;
import android.content.Context;
import android.content.Intent;
import android.content.IntentFilter;
import android.content.pm.PackageManager;
import android.net.LinkProperties;
import android.net.NetworkAgent;
import android.net.NetworkCapabilities;
import android.net.NetworkPolicyManager;
import android.net.NetworkPolicyManager.SubscriptionCallback;
import android.net.NetworkRequest;
import android.net.NetworkTemplate;
import android.net.Uri;
import android.os.AsyncResult;
import android.os.Handler;
import android.os.Looper;
import android.os.Message;
import android.os.SystemClock;
import android.telecom.TelecomManager;
import android.telephony.AccessNetworkConstants;
import android.telephony.AccessNetworkConstants.AccessNetworkType;
import android.telephony.AccessNetworkConstants.RadioAccessNetworkType;
import android.telephony.AccessNetworkConstants.TransportType;
import android.telephony.Annotation.DataActivityType;
import android.telephony.Annotation.DataFailureCause;
import android.telephony.Annotation.NetCapability;
import android.telephony.Annotation.NetworkType;
import android.telephony.Annotation.ValidationStatus;
import android.telephony.AnomalyReporter;
import android.telephony.CarrierConfigManager;
import android.telephony.CellSignalStrength;
import android.telephony.DataFailCause;
import android.telephony.DataSpecificRegistrationInfo;
import android.telephony.NetworkRegistrationInfo;
import android.telephony.NetworkRegistrationInfo.RegistrationState;
import android.telephony.PcoData;
import android.telephony.ServiceState;
import android.telephony.SubscriptionManager;
import android.telephony.SubscriptionManager.OnSubscriptionsChangedListener;
import android.telephony.SubscriptionPlan;
import android.telephony.TelephonyManager;
import android.telephony.TelephonyManager.DataState;
import android.telephony.TelephonyManager.SimState;
import android.telephony.TelephonyRegistryManager;
import android.telephony.data.ApnSetting;
import android.telephony.data.DataCallResponse;
import android.telephony.data.DataCallResponse.HandoverFailureMode;
import android.telephony.data.DataCallResponse.LinkStatus;
import android.telephony.data.DataProfile;
import android.telephony.data.DataServiceCallback;
import android.telephony.data.QosBearerSession;
import android.telephony.ims.ImsException;
import android.telephony.ims.ImsManager;
import android.telephony.ims.ImsReasonInfo;
import android.telephony.ims.ImsRegistrationAttributes;
import android.telephony.ims.ImsStateCallback;
import android.telephony.ims.RegistrationManager;
import android.telephony.ims.feature.ImsFeature;
import android.text.TextUtils;
import android.util.ArrayMap;
import android.util.ArraySet;
import android.util.IndentingPrintWriter;
import android.util.LocalLog;
import android.util.SparseArray;
import android.util.SparseBooleanArray;

import com.android.internal.annotations.VisibleForTesting;
import com.android.internal.telephony.Phone;
import com.android.internal.telephony.PhoneConstants;
import com.android.internal.telephony.SlidingWindowEventCounter;
import com.android.internal.telephony.TelephonyComponentFactory;
import com.android.internal.telephony.data.AccessNetworksManager.AccessNetworksManagerCallback;
import com.android.internal.telephony.data.DataConfigManager.DataConfigManagerCallback;
import com.android.internal.telephony.data.DataEvaluation.DataAllowedReason;
import com.android.internal.telephony.data.DataEvaluation.DataDisallowedReason;
import com.android.internal.telephony.data.DataEvaluation.DataEvaluationReason;
import com.android.internal.telephony.data.DataNetwork.DataNetworkCallback;
import com.android.internal.telephony.data.DataNetwork.TearDownReason;
import com.android.internal.telephony.data.DataProfileManager.DataProfileManagerCallback;
import com.android.internal.telephony.data.DataRetryManager.DataHandoverRetryEntry;
import com.android.internal.telephony.data.DataRetryManager.DataRetryEntry;
import com.android.internal.telephony.data.DataRetryManager.DataRetryManagerCallback;
import com.android.internal.telephony.data.DataRetryManager.DataSetupRetryEntry;
import com.android.internal.telephony.data.DataSettingsManager.DataSettingsManagerCallback;
import com.android.internal.telephony.data.DataStallRecoveryManager.DataStallRecoveryManagerCallback;
import com.android.internal.telephony.data.LinkBandwidthEstimator.LinkBandwidthEstimatorCallback;
import com.android.internal.telephony.flags.FeatureFlags;
import com.android.internal.telephony.ims.ImsResolver;
import com.android.internal.telephony.subscription.SubscriptionInfoInternal;
import com.android.internal.telephony.subscription.SubscriptionManagerService;
import com.android.internal.telephony.util.TelephonyUtils;
import com.android.internal.util.FunctionalUtils;
import com.android.telephony.Rlog;

import java.io.FileDescriptor;
import java.io.PrintWriter;
import java.lang.annotation.Retention;
import java.lang.annotation.RetentionPolicy;
import java.util.ArrayList;
import java.util.Arrays;
import java.util.Collection;
import java.util.Collections;
import java.util.Comparator;
import java.util.HashSet;
import java.util.Iterator;
import java.util.LinkedList;
import java.util.List;
import java.util.Locale;
import java.util.Map;
import java.util.Objects;
import java.util.Set;
import java.util.UUID;
import java.util.concurrent.Executor;
import java.util.concurrent.TimeUnit;
import java.util.function.Consumer;
import java.util.function.Function;
import java.util.stream.Collectors;

/**
 * DataNetworkController in the central module of the telephony data stack. It is responsible to
 * create and manage all the mobile data networks. It is per-SIM basis which means for DSDS devices,
 * there will be two DataNetworkController instances. Unlike the Android 12 DcTracker, which is
 * designed to be per-transport (i.e. cellular, IWLAN), DataNetworkController is designed to handle
 * data networks on both cellular and IWLAN.
 */
public class DataNetworkController extends Handler {
    private static final boolean VDBG = false;

    /** Event for adding a network request. */
    private static final int EVENT_ADD_NETWORK_REQUEST = 2;

    /** Event for removing a network request. */
    private static final int EVENT_REMOVE_NETWORK_REQUEST = 3;

    /** Event for SRVCC state changed. */
    private static final int EVENT_SRVCC_STATE_CHANGED = 4;

    /** Re-evaluate all unsatisfied network requests. */
    public static final int EVENT_REEVALUATE_UNSATISFIED_NETWORK_REQUESTS = 5;

    /** Event for packet switch restricted enabled by network. */
    private static final int EVENT_PS_RESTRICT_ENABLED = 6;

    /** Event for packet switch restricted disabled by network. */
    private static final int EVENT_PS_RESTRICT_DISABLED = 7;

    /** Event for data service binding changed. */
    private static final int EVENT_DATA_SERVICE_BINDING_CHANGED = 8;

    /** Event for SIM state changed. */
    private static final int EVENT_SIM_STATE_CHANGED = 9;

    /** Event for tearing down all data networks. */
    private static final int EVENT_TEAR_DOWN_ALL_DATA_NETWORKS = 12;

    /** Event for registering data network controller callback. */
    private static final int EVENT_REGISTER_DATA_NETWORK_CONTROLLER_CALLBACK = 13;

    /** Event for unregistering data network controller callback. */
    private static final int EVENT_UNREGISTER_DATA_NETWORK_CONTROLLER_CALLBACK = 14;

    /** Event for subscription info changed. */
    private static final int EVENT_SUBSCRIPTION_CHANGED = 15;

    /** Event for re-evaluating existing data networks. */
    private static final int EVENT_REEVALUATE_EXISTING_DATA_NETWORKS = 16;

    /** Event for data RAT or registration state changed. */
    private static final int EVENT_SERVICE_STATE_CHANGED = 17;

    /** Event for voice call ended. */
    private static final int EVENT_VOICE_CALL_ENDED = 18;

    /** Event for registering all events. */
    private static final int EVENT_REGISTER_ALL_EVENTS = 19;

    /** Event for emergency call started or ended. */
    private static final int EVENT_EMERGENCY_CALL_CHANGED = 20;

    /** Event for evaluating preferred transport. */
    private static final int EVENT_EVALUATE_PREFERRED_TRANSPORT = 21;

    /** Event for subscription plans changed. */
    private static final int EVENT_SUBSCRIPTION_PLANS_CHANGED = 22;

    /** Event for unmetered or congested subscription override. */
    private static final int EVENT_SUBSCRIPTION_OVERRIDE = 23;

    /** Event for slice config changed. */
    private static final int EVENT_SLICE_CONFIG_CHANGED = 24;

    /** Event for tracking area code changed. */
    private static final int EVENT_TAC_CHANGED = 25;

    /** Event for tracking data phone switch. */
    private static final int EVENT_ACTIVE_PHONE_SWITCH = 26;

    /** The supported IMS features. This is for IMS graceful tear down support. */
    private static final Collection<Integer> SUPPORTED_IMS_FEATURES =
            List.of(ImsFeature.FEATURE_MMTEL, ImsFeature.FEATURE_RCS);

    /** The maximum number of previously connected data networks for debugging purposes. */
    private static final int MAX_HISTORICAL_CONNECTED_DATA_NETWORKS = 10;

    /**
     * The delay in milliseconds to re-evaluate preferred transport when handover failed and
     * fallback to source.
     */
    private static final long REEVALUATE_PREFERRED_TRANSPORT_DELAY_MILLIS =
            TimeUnit.SECONDS.toMillis(3);

    /** The delay in milliseconds to re-evaluate unsatisfied network requests after call end. */
    private static final long REEVALUATE_UNSATISFIED_NETWORK_REQUESTS_AFTER_CALL_END_DELAY_MILLIS =
            TimeUnit.MILLISECONDS.toMillis(500);

    /** The delay in milliseconds to re-evaluate unsatisfied network requests after TAC changes. */
    private static final long REEVALUATE_UNSATISFIED_NETWORK_REQUESTS_TAC_CHANGED_DELAY_MILLIS =
            TimeUnit.MILLISECONDS.toMillis(100);

    /**
     * The delay in milliseconds to re-evaluate unsatisfied network requests after network request
     * detached.
     */
    private static final long REEVALUATE_UNSATISFIED_NETWORK_REQUESTS_AFTER_DETACHED_DELAY_MILLIS =
            TimeUnit.SECONDS.toMillis(1);

    /**
     * The guard timer in milliseconds to limit querying the data usage api stats frequently
     */
    private static final long GUARD_TIMER_INTERVAL_TO_QUERY_DATA_USAGE_API_STATS_MILLIS =
            TimeUnit.SECONDS.toMillis(1);

    /**
     * bootstrap sim total data usage bytes
     */
    private long mBootStrapSimTotalDataUsageBytes = 0L;

    /**
     * bootstrap sim last data usage query time
     */
    @ElapsedRealtimeLong
    private long mBootstrapSimLastDataUsageQueryTime = 0L;

    protected final Phone mPhone;
    private final String mLogTag;
    private final LocalLog mLocalLog = new LocalLog(128);

<<<<<<< HEAD
    protected final @NonNull DataConfigManager mDataConfigManager;
    private final @NonNull DataSettingsManager mDataSettingsManager;
    protected final @NonNull DataProfileManager mDataProfileManager;
    private final @NonNull DataStallRecoveryManager mDataStallRecoveryManager;
    protected final @NonNull AccessNetworksManager mAccessNetworksManager;
    protected final @NonNull DataRetryManager mDataRetryManager;
    private final @NonNull ImsManager mImsManager;
    private final @NonNull TelecomManager mTelecomManager;
    private final @NonNull NetworkPolicyManager mNetworkPolicyManager;
    protected final @NonNull SparseArray<DataServiceManager> mDataServiceManagers =
            new SparseArray<>();
=======
    @NonNull
    private final DataConfigManager mDataConfigManager;
    @NonNull
    private final DataSettingsManager mDataSettingsManager;
    @NonNull
    private final DataProfileManager mDataProfileManager;
    @NonNull
    private final DataStallRecoveryManager mDataStallRecoveryManager;
    @NonNull
    private final AccessNetworksManager mAccessNetworksManager;
    @NonNull
    private final DataRetryManager mDataRetryManager;
    @NonNull
    private final ImsManager mImsManager;
    @NonNull
    private final TelecomManager mTelecomManager;
    @NonNull
    private final NetworkPolicyManager mNetworkPolicyManager;
    @NonNull
    private final SparseArray<DataServiceManager> mDataServiceManagers = new SparseArray<>();
>>>>>>> 928ce673

    /** The subscription index associated with this data network controller. */
    protected int mSubId = SubscriptionManager.INVALID_SUBSCRIPTION_ID;

    /** The current service state of the device. */
    // Note that keeping a copy here instead of directly using ServiceStateTracker.getServiceState()
    // is intended for detecting the delta.
<<<<<<< HEAD
    protected @NonNull ServiceState mServiceState;
=======
    @NonNull
    private ServiceState mServiceState;
>>>>>>> 928ce673

    /** The list of SubscriptionPlans, updated when initialized and when plans are changed. */
    @NonNull
    private final List<SubscriptionPlan> mSubscriptionPlans = new ArrayList<>();

    /**
     * The set of network types an unmetered override applies to, set by onSubscriptionOverride
     * and cleared when the device is rebooted or the override expires.
     */
    @NonNull
    @NetworkType
    private final Set<Integer> mUnmeteredOverrideNetworkTypes = new ArraySet<>();

    /**
     * The set of network types a congested override applies to, set by onSubscriptionOverride
     * and cleared when the device is rebooted or the override expires.
     */
    @NonNull
    @NetworkType
    private final Set<Integer> mCongestedOverrideNetworkTypes = new ArraySet<>();

    /**
     * The list of all network requests.
     */
    @NonNull
    private final NetworkRequestList mAllNetworkRequestList = new NetworkRequestList();

    /**
     * The current data network list, including the ones that are connected, connecting, or
     * disconnecting.
     */
<<<<<<< HEAD
    protected final @NonNull List<DataNetwork> mDataNetworkList = new ArrayList<>();
=======
    @NonNull
    private final List<DataNetwork> mDataNetworkList = new ArrayList<>();
>>>>>>> 928ce673

    /** {@code true} indicating at least one data network exists. */
    private boolean mAnyDataNetworkExisting;

    /**
     * Contain the last 10 data networks that were connected. This is for debugging purposes only.
     */
    @NonNull
    private final List<DataNetwork> mPreviousConnectedDataNetworkList = new ArrayList<>();

    /**
     * The internet data network state. Note that this is the best effort if more than one
     * data network supports internet.
     */
    @DataState
    private int mInternetDataNetworkState = TelephonyManager.DATA_DISCONNECTED;

    /** All the current connected/handover internet networks.  */
    @NonNull
    private Set<DataNetwork> mConnectedInternetNetworks = new HashSet<>();

    /**
     * The IMS data network state. For now this is just for debugging purposes.
     */
    @DataState
    private int mImsDataNetworkState = TelephonyManager.DATA_DISCONNECTED;

    /** Overall aggregated link status from internet data networks. */
    @LinkStatus
    private int mInternetLinkStatus = DataCallResponse.LINK_STATUS_UNKNOWN;

    /** Data network controller callbacks. */
    @NonNull
    private final Set<DataNetworkControllerCallback> mDataNetworkControllerCallbacks =
            new ArraySet<>();

    /** Indicates if packet switch data is restricted by the cellular network. */
    private boolean mPsRestricted = false;

    /** Indicates if NR advanced is allowed by PCO. */
    private boolean mNrAdvancedCapableByPco = false;

    /** Indicates if srvcc is going on. */
    private boolean mIsSrvccHandoverInProcess = false;

    /**
     * Indicates if the data services are bound. Key if the transport type, and value is the boolean
     * indicating service is bound or not.
     */
    @NonNull
    private final SparseBooleanArray mDataServiceBound = new SparseBooleanArray();

    /** SIM state. */
<<<<<<< HEAD
    protected @SimState int mSimState = TelephonyManager.SIM_STATE_UNKNOWN;
=======
    @SimState
    private int mSimState = TelephonyManager.SIM_STATE_UNKNOWN;
>>>>>>> 928ce673

    /** Data activity. */
    @DataActivityType
    private int mDataActivity = TelephonyManager.DATA_ACTIVITY_NONE;

    /**
     * IMS state callbacks. Key is the IMS feature, value is the callback.
     */
    @NonNull
    private final SparseArray<ImsStateCallback> mImsStateCallbacks = new SparseArray<>();

    /** Registered IMS features. Unregistered IMS features are removed from the set. */
    @NonNull
    private final Set<Integer> mRegisteredImsFeatures = new ArraySet<>();

    /** IMS feature package names. Key is the IMS feature, value is the package name. */
    @NonNull
    private final SparseArray<String> mImsFeaturePackageName = new SparseArray<>();

    /**
     * Networks that are pending IMS de-registration. Key is the data network, value is the function
     * to tear down the network.
     */
    @NonNull
    private final Map<DataNetwork, Runnable> mPendingImsDeregDataNetworks = new ArrayMap<>();

    /**
     * IMS feature registration callback. The key is the IMS feature, the value is the registration
     * callback. When new SIM inserted, the old callbacks associated with the old subscription index
     * will be unregistered.
     */
    @NonNull
    private final SparseArray<RegistrationManager.RegistrationCallback>
            mImsFeatureRegistrationCallbacks = new SparseArray<>();

    /** The counter to detect back to back release/request IMS network. */
    @NonNull
    private SlidingWindowEventCounter mImsThrottleCounter;
    /** Event counter for unwanted network within time window, is used to trigger anomaly report. */
    @NonNull
    private SlidingWindowEventCounter mNetworkUnwantedCounter;
    /** Event counter for WLAN setup data failure within time window to trigger anomaly report. */
    @NonNull
    private SlidingWindowEventCounter mSetupDataCallWlanFailureCounter;
    /** Event counter for WWAN setup data failure within time window to trigger anomaly report. */
    @NonNull
    private SlidingWindowEventCounter mSetupDataCallWwanFailureCounter;

    /**
     * The capabilities of the latest released IMS request. To detect back to back release/request
     * IMS network.
     */
    private int[] mLastReleasedImsRequestCapabilities;

    /** True after try to release an IMS network; False after try to request an IMS network. */
    private boolean mLastImsOperationIsRelease;

    @NonNull
    private final FeatureFlags mFeatureFlags;

    /** The broadcast receiver. */
    private final BroadcastReceiver mIntentReceiver = new BroadcastReceiver() {
        @Override
        public void onReceive(Context context, Intent intent) {
            switch(intent.getAction()) {
                case TelephonyManager.ACTION_SIM_CARD_STATE_CHANGED:
                case TelephonyManager.ACTION_SIM_APPLICATION_STATE_CHANGED:
                    if (mPhone.getPhoneId() == intent.getIntExtra(
                            SubscriptionManager.EXTRA_SLOT_INDEX,
                            SubscriptionManager.INVALID_SIM_SLOT_INDEX)) {
                        int simState = intent.getIntExtra(TelephonyManager.EXTRA_SIM_STATE,
                                TelephonyManager.SIM_STATE_UNKNOWN);
                        sendMessage(obtainMessage(EVENT_SIM_STATE_CHANGED, simState, 0));
                    }
            }
        }
    };

    private boolean hasCalling() {
        if (!mFeatureFlags.minimalTelephonyCdmCheck()) return true;
        return mPhone.getContext().getPackageManager().hasSystemFeature(
            PackageManager.FEATURE_TELEPHONY_CALLING);
    }

    /**
     * The sorted network request list by priority. The highest priority network request stays at
     * the head of the list. The highest priority is 100, the lowest is 0.
     * <p>
     * Note this list is not thread-safe. Do not access the list from different threads.
     */
    @VisibleForTesting
    public static class NetworkRequestList extends LinkedList<TelephonyNetworkRequest> {
        /**
         * Constructor
         */
        public NetworkRequestList() {
        }

        /**
         * Copy constructor
         *
         * @param requestList The network request list.
         */
        public NetworkRequestList(@NonNull NetworkRequestList requestList) {
            addAll(requestList);
        }

        /**
         * Constructor
         *
         * @param requestList The network request list.
         */
        public NetworkRequestList(@NonNull List<TelephonyNetworkRequest> requestList) {
            addAll(requestList);
        }

        /**
         * Constructor
         *
         * @param newRequest The initial request of the list.
         */
        public NetworkRequestList(@NonNull TelephonyNetworkRequest newRequest) {
            this();
            add(newRequest);
        }

        /**
         * Add the network request to the list. Note that the item will be inserted to the position
         * based on the priority.
         *
         * @param newRequest The network request to be added.
         * @return {@code true} if added successfully. {@code false} if the request already exists.
         */
        @Override
        public boolean add(@NonNull TelephonyNetworkRequest newRequest) {
            int index = 0;
            while (index < size()) {
                TelephonyNetworkRequest networkRequest = get(index);
                if (networkRequest.equals(newRequest)) {
                    return false;   // Do not allow duplicate
                }
                if (newRequest.getPriority() > networkRequest.getPriority()) {
                    break;
                }
                index++;
            }
            super.add(index, newRequest);
            return true;
        }

        @Override
        public void add(int index, @NonNull TelephonyNetworkRequest newRequest) {
            throw new UnsupportedOperationException("Insertion to certain position is illegal.");
        }

        @Override
        public boolean addAll(Collection<? extends TelephonyNetworkRequest> requests) {
            for (TelephonyNetworkRequest networkRequest : requests) {
                add(networkRequest);
            }
            return true;
        }

        /**
         * Get the first network request that contains all the provided network capabilities.
         *
         * @param netCaps The network capabilities.
         * @return The first network request in the list that contains all the provided
         * capabilities.
         */
        @Nullable
        public TelephonyNetworkRequest get(@NonNull @NetCapability int[] netCaps) {
            int index = 0;
            while (index < size()) {
                TelephonyNetworkRequest networkRequest = get(index);
                // Check if any network requests contains all the provided capabilities.
                if (Arrays.stream(networkRequest.getCapabilities())
                        .boxed()
                        .collect(Collectors.toSet())
                        .containsAll(Arrays.stream(netCaps).boxed()
                                .toList())) {
                    return networkRequest;
                }
                index++;
            }
            return null;
        }

        /**
         * Check if any network request is requested by the specified package.
         *
         * @param packageName The package name.
         * @return {@code true} if any request is originated from the specified package.
         */
        public boolean hasNetworkRequestsFromPackage(@NonNull String packageName) {
            for (TelephonyNetworkRequest networkRequest : this) {
                if (packageName.equals(
                        networkRequest.getNativeNetworkRequest().getRequestorPackageName())) {
                    return true;
                }
            }
            return false;
        }

        @Override
        public String toString() {
            return "[NetworkRequestList: size=" + size() + (size() > 0 ? ", leading by "
                    + get(0) : "") + "]";
        }

        /**
         * Print "capabilities - connectivity transport". e.g. INTERNET|NOT_RESTRICTED-SATELLITE
         */
        @NonNull
        public String toStringSimplified() {
            return size() > 0 ? DataUtils.networkCapabilitiesToString(get(0).getCapabilities())
                    + "-" + DataUtils.connectivityTransportsToString(get(0).getTransportTypes())
                    : "";
        }

        /**
         * Dump the network request list.
         *
         * @param pw print writer.
         */
        public void dump(IndentingPrintWriter pw) {
            pw.increaseIndent();
            for (TelephonyNetworkRequest networkRequest : this) {
                pw.println(networkRequest);
            }
            pw.decreaseIndent();
        }
    }

    /**
     * The data network controller callback. Note this is only used for passing information
     * internally in the data stack, should not be used externally.
     */
    public static class DataNetworkControllerCallback extends DataCallback {
        /**
         * Constructor
         *
         * @param executor The executor of the callback.
         */
        public DataNetworkControllerCallback(@NonNull @CallbackExecutor Executor executor) {
            super(executor);
        }

        /**
         * Called when internet data network validation status changed.
         *
         * @param validationStatus The validation status.
         */
        public void onInternetDataNetworkValidationStatusChanged(
                @ValidationStatus int validationStatus) {}

        /**
         * Called when a network that's capable of internet is newly connected or disconnected.
         *
         * @param internetNetworks The connected internet data network. It should be only one in
         *                         most of the cases.
         */
        public void onConnectedInternetDataNetworksChanged(@NonNull Set<DataNetwork>
                internetNetworks) {}

        /**
         * Called when data network is connected.
         *
         * @param transport Transport for the connected network.
         * @param dataProfile The data profile of the connected data network.
         */
        public void onDataNetworkConnected(@TransportType int transport,
                @NonNull DataProfile dataProfile) {}

        /**
         * Called when any data network existing status changed.
         *
         * @param anyDataExisting {@code true} indicating there is at least one data network
         * existing regardless of its state. {@code false} indicating all data networks are
         * disconnected.
         */
        public void onAnyDataNetworkExistingChanged(boolean anyDataExisting) {}

        /**
         * Called when {@link SubscriptionPlan}s change or an unmetered or congested subscription
         * override is set.
         */
        public void onSubscriptionPlanOverride() {}

        /**
         * Called when the physical link status changed.
         *
         * @param status The latest link status.
         */
        public void onPhysicalLinkStatusChanged(@LinkStatus int status) {}

        /**
         * Called when NR advanced capable by PCO changed.
         *
         * @param nrAdvancedCapable {@code true} if at least one of the data network is NR advanced
         * capable.
         */
        public void onNrAdvancedCapableByPcoChanged(boolean nrAdvancedCapable) {}

        /**
         * Called when data service is bound.
         *
         * @param transport The transport of the data service.
         */
        public void onDataServiceBound(@TransportType int transport) {}

        /**
         * Called when SIM load state changed.
         *
         * @param simState The current SIM state
         */
        public void onSimStateChanged(@SimState int simState) {}

        /**
         * Called when QosBearerSessions changed.
         *
         * @param qosBearerSessions The latest QOS bearer sessions.
         */
        public void onQosSessionsChanged(@NonNull List<QosBearerSession> qosBearerSessions) {}
    }

    /**
     * This class represent a rule allowing or disallowing handover between IWLAN and cellular
     * networks.
     *
     * @see CarrierConfigManager#KEY_IWLAN_HANDOVER_POLICY_STRING_ARRAY
     */
    public static class HandoverRule {
        @Retention(RetentionPolicy.SOURCE)
        @IntDef(prefix = {"RULE_TYPE_"},
                value = {
                        RULE_TYPE_ALLOWED,
                        RULE_TYPE_DISALLOWED,
                })
        public @interface HandoverRuleType {}

        /** Indicating this rule is for allowing handover. */
        public static final int RULE_TYPE_ALLOWED = 1;

        /** Indicating this rule is for disallowing handover. */
        public static final int RULE_TYPE_DISALLOWED = 2;

        private static final String RULE_TAG_SOURCE_ACCESS_NETWORKS = "source";

        private static final String RULE_TAG_TARGET_ACCESS_NETWORKS = "target";

        private static final String RULE_TAG_TYPE = "type";

        private static final String RULE_TAG_CAPABILITIES = "capabilities";

        private static final String RULE_TAG_ROAMING = "roaming";

        /** Handover rule type. */
        @HandoverRuleType
        public final int type;

        /** The applicable source access networks for handover. */
        @NonNull
        @RadioAccessNetworkType
        public final Set<Integer> sourceAccessNetworks;

        /** The applicable target access networks for handover. */
        @NonNull
        @RadioAccessNetworkType
        public final Set<Integer> targetAccessNetworks;

        /**
         * The network capabilities to any of which this handover rule applies.
         * If is empty, then capability is ignored as a rule matcher.
         */
        @NonNull
        @NetCapability
        public final Set<Integer> networkCapabilities;

        /** {@code true} indicates this policy is only applicable when the device is roaming. */
        public final boolean isOnlyForRoaming;

        /**
         * Constructor
         *
         * @param ruleString The rule in string format.
         *
         * @see CarrierConfigManager#KEY_IWLAN_HANDOVER_POLICY_STRING_ARRAY
         */
        public HandoverRule(@NonNull String ruleString) {
            if (TextUtils.isEmpty(ruleString)) {
                throw new IllegalArgumentException("illegal rule " + ruleString);
            }

            Set<Integer> source = null, target = null, capabilities = Collections.emptySet();
            int type = 0;
            boolean roaming = false;

            ruleString = ruleString.trim().toLowerCase(Locale.ROOT);
            String[] expressions = ruleString.split("\\s*,\\s*");
            for (String expression : expressions) {
                String[] tokens = expression.trim().split("\\s*=\\s*");
                if (tokens.length != 2) {
                    throw new IllegalArgumentException("illegal rule " + ruleString + ", tokens="
                            + Arrays.toString(tokens));
                }
                String key = tokens[0].trim();
                String value = tokens[1].trim();
                try {
                    switch (key) {
                        case RULE_TAG_SOURCE_ACCESS_NETWORKS:
                            source = Arrays.stream(value.split("\\s*\\|\\s*"))
                                    .map(String::trim)
                                    .map(AccessNetworkType::fromString)
                                    .collect(Collectors.toSet());
                            break;
                        case RULE_TAG_TARGET_ACCESS_NETWORKS:
                            target = Arrays.stream(value.split("\\s*\\|\\s*"))
                                    .map(String::trim)
                                    .map(AccessNetworkType::fromString)
                                    .collect(Collectors.toSet());
                            break;
                        case RULE_TAG_TYPE:
                            if (value.toLowerCase(Locale.ROOT).equals("allowed")) {
                                type = RULE_TYPE_ALLOWED;
                            } else if (value.toLowerCase(Locale.ROOT).equals("disallowed")) {
                                type = RULE_TYPE_DISALLOWED;
                            } else {
                                throw new IllegalArgumentException("unexpected rule type " + value);
                            }
                            break;
                        case RULE_TAG_CAPABILITIES:
                            capabilities = DataUtils.getNetworkCapabilitiesFromString(value);
                            break;
                        case RULE_TAG_ROAMING:
                            roaming = Boolean.parseBoolean(value);
                            break;
                        default:
                            throw new IllegalArgumentException("unexpected key " + key);
                    }
                } catch (Exception e) {
                    e.printStackTrace();
                    throw new IllegalArgumentException("illegal rule \"" + ruleString + "\", e="
                            + e);
                }
            }

            if (source == null || target == null || source.isEmpty() || target.isEmpty()) {
                throw new IllegalArgumentException("Need to specify both source and target. "
                        + "\"" + ruleString + "\"");
            }

            if (source.contains(AccessNetworkType.UNKNOWN) && type != RULE_TYPE_DISALLOWED) {
                throw new IllegalArgumentException("Unknown access network can be only specified in"
                        + " the disallowed rule. \"" + ruleString + "\"");
            }

            if (target.contains(AccessNetworkType.UNKNOWN)) {
                throw new IllegalArgumentException("Target access networks contains unknown. "
                        + "\"" + ruleString + "\"");
            }

            if (type == 0) {
                throw new IllegalArgumentException("Rule type is not specified correctly. "
                        + "\"" + ruleString + "\"");
            }

            if (capabilities != null && capabilities.contains(-1)) {
                throw new IllegalArgumentException("Network capabilities contains unknown. "
                            + "\"" + ruleString + "\"");
            }

            if (!source.contains(AccessNetworkType.IWLAN)
                    && !target.contains(AccessNetworkType.IWLAN)) {
                throw new IllegalArgumentException("IWLAN must be specified in either source or "
                        + "target access networks.\"" + ruleString + "\"");
            }

            sourceAccessNetworks = source;
            targetAccessNetworks = target;
            this.type = type;
            networkCapabilities = capabilities;
            isOnlyForRoaming = roaming;
        }

        @Override
        public String toString() {
            return "[HandoverRule: type=" + (type == RULE_TYPE_ALLOWED ? "allowed"
                    : "disallowed") + ", source=" + sourceAccessNetworks.stream()
                    .map(AccessNetworkType::toString).collect(Collectors.joining("|"))
                    + ", target=" + targetAccessNetworks.stream().map(AccessNetworkType::toString)
                    .collect(Collectors.joining("|")) + ", isRoaming=" + isOnlyForRoaming
                    + ", capabilities=" + DataUtils.networkCapabilitiesToString(networkCapabilities)
                    + "]";
        }
    }

    /**
     * Called when "Data During calls" preference is changed
     *
     * @param enabled change in preference.
     */
    protected void onDataDuringVoiceCallChanged(boolean enabled) {
    }

    protected void onDataEnabledChanged(boolean enabled,
            @TelephonyManager.DataEnabledChangedReason int reason) {
        // If mobile data is enabled by the user, evaluate the unsatisfied network
        // requests and then attempt to setup data networks to satisfy them.
        // If mobile data is disabled, evaluate the existing data networks and
        // see if they need to be torn down.
        logl("onDataEnabledChanged: enabled=" + enabled + " reason="+reason);
        sendMessage(obtainMessage(enabled
                        ? EVENT_REEVALUATE_UNSATISFIED_NETWORK_REQUESTS
                        : EVENT_REEVALUATE_EXISTING_DATA_NETWORKS,
                DataEvaluationReason.DATA_ENABLED_CHANGED));
    }

    protected void onDataRoamingEnabledChanged(boolean enabled) {
        // If data roaming is enabled by the user, evaluate the unsatisfied network
        // requests and then attempt to setup data networks to satisfy them.
        // If data roaming is disabled, evaluate the existing data networks and
        // see if they need to be torn down.
        logl("onDataRoamingEnabledChanged: enabled=" + enabled);
        sendMessage(obtainMessage(enabled
                        ? EVENT_REEVALUATE_UNSATISFIED_NETWORK_REQUESTS
                        : EVENT_REEVALUATE_EXISTING_DATA_NETWORKS,
                DataEvaluationReason.ROAMING_ENABLED_CHANGED));
    }

    /**
     * Constructor
     *
     * @param phone The phone instance.
     * @param looper The looper to be used by the handler. Currently the handler thread is the
     * phone process's main thread.
     * @param featureFlags The feature flag.
     */
    public DataNetworkController(@NonNull Phone phone, @NonNull Looper looper,
            @NonNull FeatureFlags featureFlags) {
        super(looper);
        mPhone = phone;
        mFeatureFlags = featureFlags;
        mLogTag = "DNC-" + mPhone.getPhoneId();
        log("DataNetworkController created.");

        mAccessNetworksManager = phone.getAccessNetworksManager();
        mDataServiceManagers.put(AccessNetworkConstants.TRANSPORT_TYPE_WWAN,
                TelephonyComponentFactory.getInstance()
                        .inject(DataServiceManager.class.getName())
                        .makeDataServiceManager(mPhone, looper,
                                AccessNetworkConstants.TRANSPORT_TYPE_WWAN));
        if (!mAccessNetworksManager.isInLegacyMode()) {
            mDataServiceManagers.put(AccessNetworkConstants.TRANSPORT_TYPE_WLAN,
                    TelephonyComponentFactory.getInstance()
                            .inject(DataServiceManager.class.getName())
                            .makeDataServiceManager(mPhone, looper,
                                    AccessNetworkConstants.TRANSPORT_TYPE_WLAN));
        }

        mDataConfigManager = TelephonyComponentFactory.getInstance().inject(
                DataConfigManager.class.getName())
                .makeDataConfigManager(mPhone, looper, featureFlags);

        // ========== Anomaly counters ==========
        mImsThrottleCounter = new SlidingWindowEventCounter(
                mDataConfigManager.getAnomalyImsReleaseRequestThreshold().timeWindow,
                mDataConfigManager.getAnomalyImsReleaseRequestThreshold().eventNumOccurrence);
        mNetworkUnwantedCounter = new SlidingWindowEventCounter(
                mDataConfigManager.getAnomalyNetworkUnwantedThreshold().timeWindow,
                mDataConfigManager.getAnomalyNetworkUnwantedThreshold().eventNumOccurrence);
        mSetupDataCallWlanFailureCounter = new SlidingWindowEventCounter(
                mDataConfigManager.getAnomalySetupDataCallThreshold().timeWindow,
                mDataConfigManager.getAnomalySetupDataCallThreshold().eventNumOccurrence);
        mSetupDataCallWwanFailureCounter = new SlidingWindowEventCounter(
                mDataConfigManager.getAnomalySetupDataCallThreshold().timeWindow,
                mDataConfigManager.getAnomalySetupDataCallThreshold().eventNumOccurrence);
        // ========================================

        mDataSettingsManager = TelephonyComponentFactory.getInstance().inject(
                DataSettingsManager.class.getName())
                .makeDataSettingsManager(mPhone, this, mFeatureFlags, looper,
                        new DataSettingsManagerCallback(this::post) {
                            @Override
                            public void onDataEnabledChanged(boolean enabled,
                                    @TelephonyManager.DataEnabledChangedReason int reason,
                                    @NonNull String callingPackage) {
                                DataNetworkController.this.onDataEnabledChanged(enabled, reason);
                            }
                            @Override
                            public void onDataEnabledOverrideChanged(boolean enabled,
                                    @TelephonyManager.MobileDataPolicy int policy) {
                                // If data enabled override is enabled by the user, evaluate the
                                // unsatisfied network requests and then attempt to setup data
                                // networks to satisfy them. If data enabled override is disabled,
                                // evaluate the existing data networks and see if they need to be
                                // torn down.
                                logl("onDataEnabledOverrideChanged: enabled=" + enabled);
                                sendMessage(obtainMessage(enabled
                                                ? EVENT_REEVALUATE_UNSATISFIED_NETWORK_REQUESTS
                                                : EVENT_REEVALUATE_EXISTING_DATA_NETWORKS,
                                        DataEvaluationReason.DATA_ENABLED_OVERRIDE_CHANGED));

                                // Attempt to evaluate if smart temporay DDS switch needs to work.
                                if (policy == TelephonyManager
                                        .MOBILE_DATA_POLICY_DATA_ON_NON_DEFAULT_DURING_VOICE_CALL) {
                                    onDataDuringVoiceCallChanged(enabled);
                                }
                            }
                            @Override
                            public void onDataRoamingEnabledChanged(boolean enabled) {
                                DataNetworkController.this.onDataRoamingEnabledChanged(enabled);
                            }
                        });
        mDataProfileManager = TelephonyComponentFactory.getInstance().inject(
                DataProfileManager.class.getName())
                .makeDataProfileManager(mPhone, this, mDataServiceManagers
                                .get(AccessNetworkConstants.TRANSPORT_TYPE_WWAN), looper,
                        mFeatureFlags,
                        new DataProfileManagerCallback(this::post) {
                            @Override
                            public void onDataProfilesChanged() {
                                sendMessage(
                                        obtainMessage(EVENT_REEVALUATE_EXISTING_DATA_NETWORKS,
                                        DataEvaluationReason.DATA_PROFILES_CHANGED));
                                sendMessage(
                                        obtainMessage(EVENT_REEVALUATE_UNSATISFIED_NETWORK_REQUESTS,
                                        DataEvaluationReason.DATA_PROFILES_CHANGED));
                            }
                        });
        mDataStallRecoveryManager = new DataStallRecoveryManager(mPhone, this, mDataServiceManagers
                .get(AccessNetworkConstants.TRANSPORT_TYPE_WWAN), mFeatureFlags, looper,
                new DataStallRecoveryManagerCallback(this::post) {
                    @Override
                    public void onDataStallReestablishInternet() {
                        DataNetworkController.this.onDataStallReestablishInternet();
                    }
                });
        mDataRetryManager = TelephonyComponentFactory.getInstance().inject(
                DataRetryManager.class.getName())
                .makeDataRetryManager(mPhone, this,
                mDataServiceManagers, looper, mFeatureFlags,
                new DataRetryManagerCallback(this::post) {
                    @Override
                    public void onDataNetworkSetupRetry(
                            @NonNull DataSetupRetryEntry dataSetupRetryEntry) {
                        Objects.requireNonNull(dataSetupRetryEntry);
                        DataNetworkController.this.onDataNetworkSetupRetry(dataSetupRetryEntry);
                    }
                    @Override
                    public void onDataNetworkHandoverRetry(
                            @NonNull DataHandoverRetryEntry dataHandoverRetryEntry) {
                        Objects.requireNonNull(dataHandoverRetryEntry);
                        DataNetworkController.this
                                .onDataNetworkHandoverRetry(dataHandoverRetryEntry);
                    }
                    @Override
                    public void onDataNetworkHandoverRetryStopped(
                            @NonNull DataNetwork dataNetwork) {
                        Objects.requireNonNull(dataNetwork);
                        DataNetworkController.this.onDataNetworkHandoverRetryStopped(dataNetwork);
                    }
                });
        mImsManager = mPhone.getContext().getSystemService(ImsManager.class);
        mNetworkPolicyManager = mPhone.getContext().getSystemService(NetworkPolicyManager.class);
        mTelecomManager = mPhone.getContext().getSystemService(TelecomManager.class);

        // Use the raw one from ServiceStateTracker instead of the combined one from
        // mPhone.getServiceState().
        mServiceState = mPhone.getServiceStateTracker().getServiceState();

        // Instead of calling onRegisterAllEvents directly from the constructor, send the event.
        // The reason is that getImsPhone is null when we are still in the constructor here.
        sendEmptyMessage(EVENT_REGISTER_ALL_EVENTS);
    }

    /**
     * Called when needed to register for all events that data network controller is interested.
     */
    private void onRegisterAllEvents() {
        IntentFilter filter = new IntentFilter();
        filter.addAction(TelephonyManager.ACTION_SIM_CARD_STATE_CHANGED);
        filter.addAction(TelephonyManager.ACTION_SIM_APPLICATION_STATE_CHANGED);
        mPhone.getContext().registerReceiver(mIntentReceiver, filter, null, mPhone);

        mAccessNetworksManager.registerCallback(new AccessNetworksManagerCallback(this::post) {
            @Override
            public void onPreferredTransportChanged(
                    @NetCapability int capability, boolean forceReconnect) {
                int preferredTransport = mAccessNetworksManager
                        .getPreferredTransportByNetworkCapability(capability);
                logl("onPreferredTransportChanged: "
                        + DataUtils.networkCapabilityToString(capability) + " preferred on "
                        + AccessNetworkConstants.transportTypeToString(preferredTransport)
                        + (forceReconnect ? "forceReconnect:true" : ""));

                DataNetworkController.this.onEvaluatePreferredTransport(capability, forceReconnect);
                if (!hasMessages(EVENT_REEVALUATE_UNSATISFIED_NETWORK_REQUESTS)) {
                    sendMessage(obtainMessage(EVENT_REEVALUATE_UNSATISFIED_NETWORK_REQUESTS,
                            DataEvaluationReason.PREFERRED_TRANSPORT_CHANGED));
                } else {
                    log("onPreferredTransportChanged: Skipped evaluating unsatisfied network "
                            + "requests because another evaluation was already scheduled.");
                }
            }
        });

        mNetworkPolicyManager.registerSubscriptionCallback(new SubscriptionCallback() {
            @Override
            public void onSubscriptionPlansChanged(int subId, SubscriptionPlan[] plans) {
                if (mSubId != subId) return;
                obtainMessage(EVENT_SUBSCRIPTION_PLANS_CHANGED, plans).sendToTarget();
            }

            @Override
            public void onSubscriptionOverride(int subId, int overrideMask, int overrideValue,
                    int[] networkTypes) {
                if (mSubId != subId) return;
                obtainMessage(EVENT_SUBSCRIPTION_OVERRIDE, overrideMask, overrideValue,
                        networkTypes).sendToTarget();
            }
        });

        mPhone.getServiceStateTracker().registerForServiceStateChanged(this,
                EVENT_SERVICE_STATE_CHANGED, null);
        mDataConfigManager.registerCallback(new DataConfigManagerCallback(this::post) {
            @Override
            public void onCarrierConfigChanged() {
                DataNetworkController.this.onCarrierConfigUpdated();
            }
            @Override
            public void onDeviceConfigChanged() {
                DataNetworkController.this.onDeviceConfigUpdated();
            }
        });
        mPhone.getServiceStateTracker().registerForPsRestrictedEnabled(this,
                EVENT_PS_RESTRICT_ENABLED, null);
        mPhone.getServiceStateTracker().registerForPsRestrictedDisabled(this,
                EVENT_PS_RESTRICT_DISABLED, null);
        mPhone.getServiceStateTracker().registerForAreaCodeChanged(this, EVENT_TAC_CHANGED, null);
        mPhone.registerForEmergencyCallToggle(this, EVENT_EMERGENCY_CALL_CHANGED, null);
        mDataServiceManagers.get(AccessNetworkConstants.TRANSPORT_TYPE_WWAN)
                .registerForServiceBindingChanged(this, EVENT_DATA_SERVICE_BINDING_CHANGED);

        if (!mAccessNetworksManager.isInLegacyMode()) {
            mPhone.getServiceStateTracker().registerForServiceStateChanged(this,
                    EVENT_SERVICE_STATE_CHANGED, null);
            mDataServiceManagers.get(AccessNetworkConstants.TRANSPORT_TYPE_WLAN)
                    .registerForServiceBindingChanged(this, EVENT_DATA_SERVICE_BINDING_CHANGED);
        }

        mPhone.getContext().getSystemService(TelephonyRegistryManager.class)
                .addOnSubscriptionsChangedListener(new OnSubscriptionsChangedListener() {
                    @Override
                    public void onSubscriptionsChanged() {
                        sendEmptyMessage(EVENT_SUBSCRIPTION_CHANGED);
                    }
                }, this::post);

        if (hasCalling()) {
            // Register for call ended event for voice/data concurrent not supported case. It is
            // intended to only listen for events from the same phone as most of the telephony
            // modules are designed as per-SIM basis. For DSDS call ended on non-DDS sub, the
            // frameworks relies on service state on DDS sub change from out-of-service to
            // in-service to trigger data retry.
            mPhone.getCallTracker().registerForVoiceCallEnded(this, EVENT_VOICE_CALL_ENDED, null);
            // Check null for devices not supporting FEATURE_TELEPHONY_IMS.
            if (mPhone.getImsPhone() != null) {
                mPhone.getImsPhone().getCallTracker().registerForVoiceCallEnded(
                        this, EVENT_VOICE_CALL_ENDED, null);
            }
        }
        mPhone.mCi.registerForSlicingConfigChanged(this, EVENT_SLICE_CONFIG_CHANGED, null);
        mPhone.mCi.registerForSrvccStateChanged(this, EVENT_SRVCC_STATE_CHANGED, null);

        mPhone.getLinkBandwidthEstimator().registerCallback(
                new LinkBandwidthEstimatorCallback(this::post) {
                    @Override
                    public void onDataActivityChanged(@DataActivityType int dataActivity) {
                        DataNetworkController.this.updateDataActivity();
                    }
                }
        );
        PhoneSwitcher.getInstance()
                .registerForActivePhoneSwitch(this, EVENT_ACTIVE_PHONE_SWITCH, null);
    }

    @Override
    public void handleMessage(@NonNull Message msg) {
        AsyncResult ar;
        switch (msg.what) {
            case EVENT_REGISTER_ALL_EVENTS:
                onRegisterAllEvents();
                break;
            case EVENT_ADD_NETWORK_REQUEST:
                onAddNetworkRequest((TelephonyNetworkRequest) msg.obj);
                break;
            case EVENT_REEVALUATE_UNSATISFIED_NETWORK_REQUESTS:
                DataEvaluationReason reason = (DataEvaluationReason) msg.obj;
                onReevaluateUnsatisfiedNetworkRequests(reason);
                break;
            case EVENT_REEVALUATE_EXISTING_DATA_NETWORKS:
                reason = (DataEvaluationReason) msg.obj;
                onReevaluateExistingDataNetworks(reason);
                break;
            case EVENT_REMOVE_NETWORK_REQUEST:
                onRemoveNetworkRequest((TelephonyNetworkRequest) msg.obj);
                break;
            case EVENT_VOICE_CALL_ENDED:
                // In some cases we need to tear down network after call ends. For example, when
                // delay IMS tear down until call ends is turned on.
                sendMessage(obtainMessage(EVENT_REEVALUATE_EXISTING_DATA_NETWORKS,
                        DataEvaluationReason.VOICE_CALL_ENDED));
                // Delay evaluating unsatisfied network requests. In temporary DDS switch case, it
                // takes some time to switch DDS after call end. We do not want to bring up network
                // before switch completes.
                sendMessageDelayed(obtainMessage(EVENT_REEVALUATE_UNSATISFIED_NETWORK_REQUESTS,
                        DataEvaluationReason.VOICE_CALL_ENDED),
                        REEVALUATE_UNSATISFIED_NETWORK_REQUESTS_AFTER_CALL_END_DELAY_MILLIS);
                break;
            case EVENT_SLICE_CONFIG_CHANGED:
                sendMessage(obtainMessage(EVENT_REEVALUATE_UNSATISFIED_NETWORK_REQUESTS,
                        DataEvaluationReason.SLICE_CONFIG_CHANGED));
                break;
            case EVENT_SRVCC_STATE_CHANGED:
                ar = (AsyncResult) msg.obj;
                if (ar.exception == null) {
                    onSrvccStateChanged((int[]) ar.result);
                }
                break;
            case EVENT_PS_RESTRICT_ENABLED:
                mPsRestricted = true;
                break;
            case EVENT_PS_RESTRICT_DISABLED:
                mPsRestricted = false;
                sendMessage(obtainMessage(EVENT_REEVALUATE_UNSATISFIED_NETWORK_REQUESTS,
                        DataEvaluationReason.DATA_RESTRICTED_CHANGED));
                break;
            case EVENT_TAC_CHANGED:
                // Re-evaluate unsatisfied network requests with some delays to let DataRetryManager
                // clears the throttling record.
                sendMessageDelayed(obtainMessage(EVENT_REEVALUATE_UNSATISFIED_NETWORK_REQUESTS,
                        DataEvaluationReason.TAC_CHANGED),
                        REEVALUATE_UNSATISFIED_NETWORK_REQUESTS_TAC_CHANGED_DELAY_MILLIS);
                break;
            case EVENT_DATA_SERVICE_BINDING_CHANGED:
                ar = (AsyncResult) msg.obj;
                int transport = (int) ar.userObj;
                boolean bound = (boolean) ar.result;
                onDataServiceBindingChanged(transport, bound);
                break;
            case EVENT_SIM_STATE_CHANGED:
                int simState = msg.arg1;
                onSimStateChanged(simState);
                break;
            case EVENT_TEAR_DOWN_ALL_DATA_NETWORKS:
                onTearDownAllDataNetworks(msg.arg1);
                break;
            case EVENT_REGISTER_DATA_NETWORK_CONTROLLER_CALLBACK:
                DataNetworkControllerCallback callback = (DataNetworkControllerCallback) msg.obj;
                mDataNetworkControllerCallbacks.add(callback);
                // Notify upon registering if no data networks currently exist.
                if (mDataNetworkList.isEmpty()) {
                    callback.invokeFromExecutor(
                            () -> callback.onAnyDataNetworkExistingChanged(false));
                }
                break;
            case EVENT_UNREGISTER_DATA_NETWORK_CONTROLLER_CALLBACK:
                mDataNetworkControllerCallbacks.remove((DataNetworkControllerCallback) msg.obj);
                break;
            case EVENT_SUBSCRIPTION_CHANGED:
                onSubscriptionChanged();
                break;
            case EVENT_SERVICE_STATE_CHANGED:
                onServiceStateChanged();
                break;
            case EVENT_EMERGENCY_CALL_CHANGED:
                if (mPhone.isInEcm()) {
                    sendMessage(obtainMessage(EVENT_REEVALUATE_EXISTING_DATA_NETWORKS,
                            DataEvaluationReason.EMERGENCY_CALL_CHANGED));
                } else {
                    sendMessage(obtainMessage(EVENT_REEVALUATE_UNSATISFIED_NETWORK_REQUESTS,
                            DataEvaluationReason.EMERGENCY_CALL_CHANGED));
                }
                break;
            case EVENT_EVALUATE_PREFERRED_TRANSPORT:
                onEvaluatePreferredTransport(msg.arg1, msg.arg2 != 0 /* forceReconnect */);
                break;
            case EVENT_SUBSCRIPTION_PLANS_CHANGED:
                SubscriptionPlan[] plans = (SubscriptionPlan[]) msg.obj;
                log("Subscription plans changed: " + Arrays.toString(plans));
                mSubscriptionPlans.clear();
                mSubscriptionPlans.addAll(Arrays.asList(plans));
                mDataNetworkControllerCallbacks.forEach(cb -> cb.invokeFromExecutor(
                        cb::onSubscriptionPlanOverride));
                break;
            case EVENT_SUBSCRIPTION_OVERRIDE:
                int overrideMask = msg.arg1;
                boolean override = msg.arg2 != 0;
                int[] networkTypes = (int[]) msg.obj;

                if (overrideMask == NetworkPolicyManager.SUBSCRIPTION_OVERRIDE_UNMETERED) {
                    log("Unmetered subscription override: override=" + override
                            + ", networkTypes=" + Arrays.stream(networkTypes)
                            .mapToObj(TelephonyManager::getNetworkTypeName)
                            .collect(Collectors.joining(",")));
                    for (int networkType : networkTypes) {
                        if (override) {
                            mUnmeteredOverrideNetworkTypes.add(networkType);
                        } else {
                            mUnmeteredOverrideNetworkTypes.remove(networkType);
                        }
                    }
                    mDataNetworkControllerCallbacks.forEach(cb -> cb.invokeFromExecutor(
                            cb::onSubscriptionPlanOverride));
                } else if (overrideMask == NetworkPolicyManager.SUBSCRIPTION_OVERRIDE_CONGESTED) {
                    log("Congested subscription override: override=" + override
                            + ", networkTypes=" + Arrays.stream(networkTypes)
                            .mapToObj(TelephonyManager::getNetworkTypeName)
                            .collect(Collectors.joining(",")));
                    for (int networkType : networkTypes) {
                        if (override) {
                            mCongestedOverrideNetworkTypes.add(networkType);
                        } else {
                            mCongestedOverrideNetworkTypes.remove(networkType);
                        }
                    }
                    mDataNetworkControllerCallbacks.forEach(cb -> cb.invokeFromExecutor(
                            cb::onSubscriptionPlanOverride));
                } else {
                    loge("Unknown override mask: " + overrideMask);
                }
                break;
            case EVENT_ACTIVE_PHONE_SWITCH:
                log("EVENT_ACTIVE_PHONE_SWITCH");
                sendMessage(obtainMessage(EVENT_REEVALUATE_UNSATISFIED_NETWORK_REQUESTS,
                        DataEvaluationReason.DDS_SWITCHED));
                break;
            default:
                loge("Unexpected event " + msg.what);
        }
    }

    /**
     * Add a network request, which is originated from the apps. Note that add a network request
     * is not necessarily setting up a {@link DataNetwork}.
     *
     * @param networkRequest Network request
     *
     */
    public void addNetworkRequest(@NonNull TelephonyNetworkRequest networkRequest) {
        sendMessage(obtainMessage(EVENT_ADD_NETWORK_REQUEST, networkRequest));
    }

    /**
     * Called when a network request arrives data network controller.
     *
     * @param networkRequest The network request.
     */
    private void onAddNetworkRequest(@NonNull TelephonyNetworkRequest networkRequest) {
        // To detect IMS back-to-back release-request anomaly event
        if (mLastImsOperationIsRelease) {
            mLastImsOperationIsRelease = false;
            if (Arrays.equals(
                    mLastReleasedImsRequestCapabilities, networkRequest.getCapabilities())
                    && mImsThrottleCounter.addOccurrence()) {
                reportAnomaly(networkRequest.getNativeNetworkRequest().getRequestorPackageName()
                                + " requested with same capabilities "
                                + mImsThrottleCounter.getFrequencyString(),
                        "ead6f8db-d2f2-4ed3-8da5-1d8560fe7daf");
            }
        }
        if (!mAllNetworkRequestList.add(networkRequest)) {
            loge("onAddNetworkRequest: Duplicate network request. " + networkRequest);
            return;
        }
        if (isPdpRejectRetryOngoing(networkRequest)) {
            loge("onAddNetworkRequest: Pdp reject retry in progress. " + networkRequest);
            return;
        }
        log("onAddNetworkRequest: added " + networkRequest);
        onSatisfyNetworkRequest(networkRequest);
    }

    /**
     * Called when attempting to satisfy a network request. If after evaluation, the network
     * request is determined that can be satisfied, the data network controller will establish
     * the data network. If the network request can't be satisfied, it will remain in the
     * unsatisfied pool until the environment changes.
     *
     * @param networkRequest The network request to be satisfied.
     */
    private void onSatisfyNetworkRequest(@NonNull TelephonyNetworkRequest networkRequest) {
        if (networkRequest.getState() == TelephonyNetworkRequest.REQUEST_STATE_SATISFIED) {
            logv("Already satisfied. " + networkRequest);
            return;
        }

        // Check if there is any existing data network that can satisfy the network request, and
        // attempt to attach if possible.
        if (findCompatibleDataNetworkAndAttach(networkRequest)) {
            return;
        }

        // If no data network can satisfy the requests, then start the evaluation process. Since
        // all the requests in the list have the same capabilities, we can only evaluate one
        // of them.
        DataEvaluation evaluation = evaluateNetworkRequest(networkRequest,
                DataEvaluationReason.NEW_REQUEST);
        if (!evaluation.containsDisallowedReasons()) {
            DataProfile dataProfile = evaluation.getCandidateDataProfile();
            if (dataProfile != null) {
                setupDataNetwork(dataProfile, null,
                        evaluation.getDataAllowedReason());
            }
        } else if (evaluation.contains(DataDisallowedReason.ONLY_ALLOWED_SINGLE_NETWORK)) {
            // Re-evaluate the existing data networks. If this request's priority is higher than
            // the existing data network, the data network will be torn down so this request will
            // get a chance to be satisfied.
            sendMessage(obtainMessage(EVENT_REEVALUATE_EXISTING_DATA_NETWORKS,
                    DataEvaluationReason.SINGLE_DATA_NETWORK_ARBITRATION));
        }
    }

    /**
     * Attempt to attach a network request to an existing data network that can satisfy the
     * network request.
     *
     * @param networkRequest The network request to attach.
     *
     * @return {@code false} if can't find the data network to to satisfy the network request.
     * {@code true} if the network request has been scheduled to attach to the data network.
     * If attach succeeds, the network request's state will be set to
     * {@link TelephonyNetworkRequest#REQUEST_STATE_SATISFIED}. If failed,
     * {@link #onAttachNetworkRequestsFailed(DataNetwork, NetworkRequestList)} will be invoked.
     */
    private boolean findCompatibleDataNetworkAndAttach(
            @NonNull TelephonyNetworkRequest networkRequest) {
        return findCompatibleDataNetworkAndAttach(new NetworkRequestList(networkRequest));
    }

    /**
     * Attempt to attach a network request list to an existing data network that can satisfy all the
     * network requests. Note this method does not support partial attach (i.e. Only attach some
     * of the satisfiable requests to the network). All requests must be satisfied so they can be
     * attached.
     *
     * @param requestList The network request list to attach. It is expected that every network
     * request in this list has the same network capabilities.
     *
     * @return {@code false} if can't find the data network to to satisfy the network requests, even
     * if only one of network request can't be satisfied. {@code true} if the network request
     * has been scheduled to attach to the data network. If attach succeeds, the network request's
     * state will be set to
     * {@link TelephonyNetworkRequest#REQUEST_STATE_SATISFIED}. If failed,
     * {@link #onAttachNetworkRequestsFailed(DataNetwork, NetworkRequestList)} will be invoked.
     */
    private boolean findCompatibleDataNetworkAndAttach(@NonNull NetworkRequestList requestList) {
        if (requestList.isEmpty()) return false;
        // Try to find a data network that can satisfy all the network requests.
        for (DataNetwork dataNetwork : mDataNetworkList) {
            TelephonyNetworkRequest networkRequest = requestList.stream()
                    .filter(request -> !request.canBeSatisfiedBy(
                            dataNetwork.getNetworkCapabilities()))
                    .findAny()
                    .orElse(null);
            // If found any request that can't be satisfied by this data network, continue to try
            // next data network. We must find a data network that can satisfy all the provided
            // network requests.
            if (networkRequest != null) {
                continue;
            }

            // When reaching here, it means this data network can satisfy all the network requests.
            logv("Found a compatible data network " + dataNetwork + ". Attaching "
                    + requestList);
            return dataNetwork.attachNetworkRequests(requestList);
        }
        return false;
    }

    /**
     * @param ss The service state to be checked
     * @param transport The transport is used to determine the data registration state
     *
     * @return {@code true} if data is in service or if voice is in service on legacy CS
     * connections (2G/3G) on the non-DDS. In those cases we attempt to attach PS. We don't try for
     * newer RAT because for those PS attach already occurred.
     */
    private boolean serviceStateAllowsPSAttach(@NonNull ServiceState ss,
            @TransportType int transport) {
        // Use the data registration state from the modem instead of the current data registration
        // state, which can be overridden.
        int nriRegState = getDataRegistrationState(ss, transport);
        if (nriRegState == NetworkRegistrationInfo.REGISTRATION_STATE_HOME
                || nriRegState == NetworkRegistrationInfo.REGISTRATION_STATE_ROAMING) return true;

        // If data is OOS as this device slot is not modem preferred(i.e. not active for internet),
        // attempt to attach PS on 2G/3G if CS connection is available.
        return ss.getVoiceRegState() == ServiceState.STATE_IN_SERVICE
                && mPhone.getPhoneId() != PhoneSwitcher.getInstance().getPreferredDataPhoneId()
                && isLegacyCs(ss.getVoiceNetworkType());
    }

    /**
     * @param voiceNetworkType The voice network type to be checked.
     * @return {@code true} if the network type is on legacy CS connection.
     */
    private boolean isLegacyCs(@NetworkType int voiceNetworkType) {
        int voiceAccessNetworkType = DataUtils.networkTypeToAccessNetworkType(voiceNetworkType);
        return voiceAccessNetworkType == AccessNetworkType.GERAN
                || voiceAccessNetworkType == AccessNetworkType.UTRAN
                || voiceAccessNetworkType == AccessNetworkType.CDMA2000;
    }

    /**
     * @return {@code true} if the network only allows single data network at one time.
     */
    private boolean isOnlySingleDataNetworkAllowed(@TransportType int transport) {
        if (transport == AccessNetworkConstants.TRANSPORT_TYPE_WLAN) return false;

        return mDataConfigManager.getNetworkTypesOnlySupportSingleDataNetwork()
                .contains(getDataNetworkType(transport));
    }

    /**
     * @param capabilities The Network Capabilities to be checked.
     * @return {@code true} if the capabilities contain any capability that's exempt from the single
     * PDN rule.
     */
    private boolean hasCapabilityExemptsFromSinglePdnRule(@NetCapability int[] capabilities) {
        Set<Integer> exemptCapabilities =
                mDataConfigManager.getCapabilitiesExemptFromSingleDataNetwork();
        return Arrays.stream(capabilities).anyMatch(exemptCapabilities::contains);
    }

    /**
     * Evaluate if telephony frameworks would allow data setup for internet in current environment.
     *
     * @param ignoreExistingNetworks {@code true} to skip the existing network check.
     * @return {@code true} if the environment is allowed for internet data. {@code false} if not
     * allowed. For example, if SIM is absent, or airplane mode is on, then data is NOT allowed.
     * This API does not reflect the currently internet data network status. It's possible there is
     * no internet data due to weak cellular signal or network side issue, but internet data is
     * still allowed in this case.
     */
    public boolean isInternetDataAllowed(boolean ignoreExistingNetworks) {
        TelephonyNetworkRequest internetRequest = new TelephonyNetworkRequest(
                new NetworkRequest.Builder()
                        .addCapability(NetworkCapabilities.NET_CAPABILITY_INTERNET)
                        .build(), mPhone, mFeatureFlags);
        // If we don't skip checking existing network, then we should check If one of the
        // existing networks can satisfy the internet request, then internet is allowed.
        if ((!mFeatureFlags.ignoreExistingNetworksForInternetAllowedChecking()
                || !ignoreExistingNetworks)
                && mDataNetworkList.stream().anyMatch(
                        dataNetwork -> internetRequest.canBeSatisfiedBy(
                                dataNetwork.getNetworkCapabilities()))) {
            return true;
        }

        // If no existing network can satisfy the request, then check if we can possibly setup
        // the internet network.

        DataEvaluation evaluation = evaluateNetworkRequest(internetRequest,
                DataEvaluationReason.EXTERNAL_QUERY);
        if (evaluation.containsOnly(DataDisallowedReason.ONLY_ALLOWED_SINGLE_NETWORK)) {
            // If the only failed reason is only single network allowed, then check if the request
            // can trump the current network.
            return internetRequest.getPriority() > mDataNetworkList.stream()
                    .map(DataNetwork::getPriority)
                    .max(Comparator.comparing(Integer::valueOf))
                    .orElse(0);
        }
        return !evaluation.containsDisallowedReasons();
    }

    /**
     * @return {@code true} if internet is unmetered.
     */
    public boolean isInternetUnmetered() {
        return mDataNetworkList.stream()
                .filter(dataNetwork -> !dataNetwork.isConnecting() && !dataNetwork.isDisconnected())
                .filter(DataNetwork::isInternetSupported)
                .allMatch(dataNetwork -> dataNetwork.getNetworkCapabilities()
                        .hasCapability(NetworkCapabilities.NET_CAPABILITY_NOT_METERED)
                        || dataNetwork.getNetworkCapabilities()
                        .hasCapability(NetworkCapabilities.NET_CAPABILITY_TEMPORARILY_NOT_METERED));
    }

    /**
     * @return {@code true} if all data networks are disconnected.
     */
    public boolean areAllDataDisconnected() {
        if (!mDataNetworkList.isEmpty()) {
            log("areAllDataDisconnected false due to: " + mDataNetworkList.stream()
                    .map(DataNetwork::name).collect(Collectors.joining(", ")));
        }
        return mDataNetworkList.isEmpty();
    }

    /**
     * @return List of the reasons why internet data is not allowed. An empty list if internet
     * is allowed.
     */
    @NonNull
    public List<DataDisallowedReason> getInternetDataDisallowedReasons() {
        TelephonyNetworkRequest internetRequest = new TelephonyNetworkRequest(
                new NetworkRequest.Builder()
                        .addCapability(NetworkCapabilities.NET_CAPABILITY_INTERNET)
                        .build(), mPhone, mFeatureFlags);
        DataEvaluation evaluation = evaluateNetworkRequest(internetRequest,
                DataEvaluationReason.EXTERNAL_QUERY);
        return evaluation.getDataDisallowedReasons();
    }

    /**
     * Evaluate a network request. The goal is to find a suitable {@link DataProfile} that can be
     * used to setup the data network.
     *
     * @param networkRequest The network request to evaluate.
     * @param reason The reason for evaluation.
     * @return The data evaluation result.
     */
    @NonNull
    private DataEvaluation evaluateNetworkRequest(
            @NonNull TelephonyNetworkRequest networkRequest, DataEvaluationReason reason) {
        DataEvaluation evaluation = new DataEvaluation(reason);
        int transport = mAccessNetworksManager.getPreferredTransportByNetworkCapability(
                networkRequest.getApnTypeNetworkCapability());

        // Check if the request can be satisfied by cellular network or satellite network.
        if (mFeatureFlags.satelliteInternet()
                && !canConnectivityTransportSatisfyNetworkRequest(networkRequest, transport)) {
            evaluation.addDataDisallowedReason(
                    DataDisallowedReason.DATA_NETWORK_TRANSPORT_NOT_ALLOWED);
        }

        // Bypass all checks for emergency network request.
        if (networkRequest.hasCapability(NetworkCapabilities.NET_CAPABILITY_EIMS)) {
            DataProfile emergencyProfile = mDataProfileManager.getDataProfileForNetworkRequest(
                    networkRequest, getDataNetworkType(transport),
                    mServiceState.isUsingNonTerrestrialNetwork(),
                    false /*isEsimBootStrapProvisioning*/, true);

            // Check if the profile is being throttled.
            if (mDataConfigManager.shouldHonorRetryTimerForEmergencyNetworkRequest()
                    && emergencyProfile != null
                    && mDataRetryManager.isDataProfileThrottled(emergencyProfile, transport)) {
                evaluation.addDataDisallowedReason(DataDisallowedReason.DATA_THROTTLED);
                log("Emergency network request is throttled by the previous setup data "
                            + "call response.");
            }

            if (!evaluation.containsDisallowedReasons()) {
                evaluation.addDataAllowedReason(DataAllowedReason.EMERGENCY_REQUEST);
                if (emergencyProfile != null) {
                    evaluation.setCandidateDataProfile(emergencyProfile);
                }
            }
            networkRequest.setEvaluation(evaluation);
            log(evaluation.toString());
            return evaluation;
        }

        if (!serviceStateAllowsPSAttach(mServiceState, transport)) {
            evaluation.addDataDisallowedReason(DataDisallowedReason.NOT_IN_SERVICE);
        }

        // Add data disallowed reason when in Secure Mode
        addDataDisallowedReasonWhenInSecureMode(evaluation);

        // Check SIM state
        checkSimStateForDataEvaluation(evaluation);

        // Check if carrier specific config is loaded or not.
        if (!mDataConfigManager.isConfigCarrierSpecific()) {
            evaluation.addDataDisallowedReason(DataDisallowedReason.DATA_CONFIG_NOT_READY);
        }

        // Check CS call state and see if concurrent voice/data is allowed.
        if (hasCalling() && mPhone.getCallTracker().getState() != PhoneConstants.State.IDLE
                && !mPhone.getServiceStateTracker().isConcurrentVoiceAndDataAllowed()) {
            evaluation.addDataDisallowedReason(
                    DataDisallowedReason.CONCURRENT_VOICE_DATA_NOT_ALLOWED);
        }

        // Check VoPS support
        if (transport == AccessNetworkConstants.TRANSPORT_TYPE_WWAN
                && networkRequest.hasCapability(NetworkCapabilities.NET_CAPABILITY_MMTEL)) {
            NetworkRegistrationInfo nri = mServiceState.getNetworkRegistrationInfo(
                    NetworkRegistrationInfo.DOMAIN_PS, AccessNetworkConstants.TRANSPORT_TYPE_WWAN);
            if (nri != null) {
                DataSpecificRegistrationInfo dsri = nri.getDataSpecificInfo();
                if (dsri != null && dsri.getVopsSupportInfo() != null
                        && !dsri.getVopsSupportInfo().isVopsSupported()
                        && !mDataConfigManager.allowBringUpNetworkInNonVops(
                                nri.getNetworkRegistrationState())) {
                    evaluation.addDataDisallowedReason(DataDisallowedReason.VOPS_NOT_SUPPORTED);
                }
            }
        }

        // Check if default data is selected.
        if (!SubscriptionManager.isValidSubscriptionId(
                SubscriptionManager.getDefaultDataSubscriptionId())) {
            evaluation.addDataDisallowedReason(DataDisallowedReason.DEFAULT_DATA_UNSELECTED);
        }

        // Check if data roaming is disabled.
        if (mServiceState.getDataRoaming() && !mDataSettingsManager.isDataRoamingEnabled()) {
            evaluation.addDataDisallowedReason(DataDisallowedReason.ROAMING_DISABLED);
        }

        // Check if data is restricted by the cellular network.
        if (mPsRestricted && transport == AccessNetworkConstants.TRANSPORT_TYPE_WWAN) {
            evaluation.addDataDisallowedReason(DataDisallowedReason.DATA_RESTRICTED_BY_NETWORK);
        }

        // Check if there are pending tear down all networks request.
        if (mPhone.getServiceStateTracker().isPendingRadioPowerOffAfterDataOff()) {
            evaluation.addDataDisallowedReason(DataDisallowedReason.PENDING_TEAR_DOWN_ALL);
        }

        // Check if the request is preferred on cellular and radio is/will be turned off.
        // We are using getDesiredPowerState() instead of isRadioOn() because we also don't want
        // to setup data network when radio power is about to be turned off.
        // Besides, in legacy IWLAN mode, data should be allowed.
        if (transport == AccessNetworkConstants.TRANSPORT_TYPE_WWAN
                && getDataNetworkType(transport) != TelephonyManager.NETWORK_TYPE_IWLAN
                && (!mPhone.getServiceStateTracker().getDesiredPowerState()
                || mPhone.mCi.getRadioState() != TelephonyManager.RADIO_POWER_ON)) {
            evaluation.addDataDisallowedReason(DataDisallowedReason.RADIO_POWER_OFF);
        }

        // Check if radio is/will be turned off by carrier.
        if (!mPhone.getServiceStateTracker().getPowerStateFromCarrier()) {
            evaluation.addDataDisallowedReason(DataDisallowedReason.RADIO_DISABLED_BY_CARRIER);
        }

        // Check if the underlying data service is bound.
        if (!mDataServiceBound.get(transport)) {
            evaluation.addDataDisallowedReason(DataDisallowedReason.DATA_SERVICE_NOT_READY);
        }

        // Check if device is in CDMA ECBM
        if (mPhone.isInCdmaEcm()) {
            evaluation.addDataDisallowedReason(DataDisallowedReason.CDMA_EMERGENCY_CALLBACK_MODE);
        }

        // Check if only one data network is allowed.
        if (isOnlySingleDataNetworkAllowed(transport)
                && !hasCapabilityExemptsFromSinglePdnRule(networkRequest.getCapabilities())) {
            // if exists not-exempt network.
            if (mDataNetworkList.stream()
                    .anyMatch(dataNetwork -> !hasCapabilityExemptsFromSinglePdnRule(
                            dataNetwork.getNetworkCapabilities().getCapabilities()))) {
                evaluation.addDataDisallowedReason(
                        DataDisallowedReason.ONLY_ALLOWED_SINGLE_NETWORK);
            }
        }

        if (mDataSettingsManager.isDataInitialized()) {
            if (!mDataSettingsManager.isDataEnabled(DataUtils.networkCapabilityToApnType(
                    networkRequest.getApnTypeNetworkCapability()))) {
                evaluation.addDataDisallowedReason(DataDisallowedReason.DATA_DISABLED);
            }
        } else {
            evaluation.addDataDisallowedReason(DataDisallowedReason.DATA_SETTINGS_NOT_READY);
        }

        // Check whether to allow data in certain situations if data is disallowed for soft reasons
        if (!evaluation.containsDisallowedReasons()) {
            evaluation.addDataAllowedReason(DataAllowedReason.NORMAL);

            if (!mDataSettingsManager.isDataEnabled()
                    && networkRequest.hasCapability(NetworkCapabilities.NET_CAPABILITY_MMS)
                    && mDataSettingsManager.isMobileDataPolicyEnabled(TelephonyManager
                    .MOBILE_DATA_POLICY_MMS_ALWAYS_ALLOWED)) {
                // We reach here when data is disabled, but MMS always-allowed is enabled.
                // (Note that isDataEnabled(ApnSetting.TYPE_MMS) returns true in this case, so it
                // would not generate any soft disallowed reason. We need to explicitly handle it.)
                evaluation.addDataAllowedReason(DataAllowedReason.MMS_REQUEST);
            }
        } else if (!evaluation.containsHardDisallowedReasons()) {
            if ((mTelecomManager.isInEmergencyCall() || mPhone.isInEcm())
                    && networkRequest.hasCapability(NetworkCapabilities.NET_CAPABILITY_SUPL)) {
                // Check if it's SUPL during emergency call.
                evaluation.addDataAllowedReason(DataAllowedReason.EMERGENCY_SUPL);
            } else if (!networkRequest.hasCapability(
                    NetworkCapabilities.NET_CAPABILITY_NOT_RESTRICTED)
                    && isValidRestrictedRequest(networkRequest)) {
                // Check if request is restricted and not for tethering, which always comes with
                // a restricted network request.
                evaluation.addDataAllowedReason(DataAllowedReason.RESTRICTED_REQUEST);
            } else if (transport == AccessNetworkConstants.TRANSPORT_TYPE_WLAN) {
                // Check if request is unmetered (WiFi or unmetered APN).
                evaluation.addDataAllowedReason(DataAllowedReason.UNMETERED_USAGE);
            } else if (transport == AccessNetworkConstants.TRANSPORT_TYPE_WWAN) {
                if (!networkRequest.isMeteredRequest()) {
                    evaluation.addDataAllowedReason(DataAllowedReason.UNMETERED_USAGE);
                }
            }
        }

        // Check if there is any compatible data profile
        int networkType = getDataNetworkType(transport);
        if (networkType == TelephonyManager.NETWORK_TYPE_UNKNOWN
                && transport == AccessNetworkConstants.TRANSPORT_TYPE_WWAN) {
            // reach here when data is OOS but serviceStateAllowsPSAttach == true, so we adopt the
            // voice RAT to select data profile
            networkType = mServiceState.getVoiceNetworkType();
        }
        DataProfile dataProfile = mDataProfileManager
                .getDataProfileForNetworkRequest(networkRequest, networkType,
                        mServiceState.isUsingNonTerrestrialNetwork(),
                        isEsimBootStrapProvisioningActivated(),
                        // If the evaluation is due to environmental changes, then we should ignore
                        // the permanent failure reached earlier.
                        reason.isConditionBased());
        if (dataProfile == null) {
            evaluation.addDataDisallowedReason(DataDisallowedReason.NO_SUITABLE_DATA_PROFILE);
        } else if (// Check for new requests if we already self-scheduled(as opposed to modem
            // demanded) retry for similar requests.
                reason == DataEvaluationReason.NEW_REQUEST
                        &&  mDataRetryManager.isSimilarNetworkRequestRetryScheduled(
                        networkRequest, transport)) {
            evaluation.addDataDisallowedReason(DataDisallowedReason.RETRY_SCHEDULED);
        } else if (mDataRetryManager.isDataProfileThrottled(dataProfile, transport)) {
            evaluation.addDataDisallowedReason(DataDisallowedReason.DATA_THROTTLED);
        }

        if (!evaluation.containsDisallowedReasons()) {
            if (transport == AccessNetworkConstants.TRANSPORT_TYPE_WWAN
                    && isEsimBootStrapProvisioningActivated()
                    && isEsimBootStrapMaxDataLimitReached()) {
                log("BootStrap Sim Data Usage limit reached");
                evaluation.addDataDisallowedReason(DataDisallowedReason.DATA_LIMIT_REACHED);
            } else {
                evaluation.setCandidateDataProfile(dataProfile);
            }
        }

        networkRequest.setEvaluation(evaluation);
        // EXTERNAL_QUERY generates too many log spam.
        if (reason != DataEvaluationReason.EXTERNAL_QUERY) {
            log(evaluation + ", network type="
                    + TelephonyManager.getNetworkTypeName(getDataNetworkType(transport))
                    + ", reg state="
                    + NetworkRegistrationInfo.registrationStateToString(
                    getDataRegistrationState(mServiceState, transport))
                    + ", " + networkRequest);
        }
        return evaluation;
    }

    /**
     * Add data disallow reason when device is in Secure Mode.
     *
     * @param evaluation The evaluation result from
     * {@link #evaluateDataNetwork(DataNetwork, DataEvaluationReason)} or
     * {@link #evaluateNetworkRequest(TelephonyNetworkRequest, DataEvaluationReason)}
     */
    protected void addDataDisallowedReasonWhenInSecureMode(DataEvaluation evaluation) {
    }

    /**
     * Evaluate if data setup should be allowed with the current SIM state.
     *
     * @param evaluation The evaluation result from
     * {@link #evaluateDataNetwork(DataNetwork, DataEvaluationReason)} or
     * {@link #evaluateNetworkRequest(TelephonyNetworkRequest, DataEvaluationReason)}
     */
    protected void checkSimStateForDataEvaluation(DataEvaluation evaluation) {
        if (mSimState != TelephonyManager.SIM_STATE_LOADED) {
            evaluation.addDataDisallowedReason(DataDisallowedReason.SIM_NOT_READY);
        }
    }

    /**
     * This method
     *  - At evaluation network request and evaluation data network determines, if
     *    bootstrap sim current data usage reached bootstrap sim max data limit allowed set
     *    at {@link DataConfigManager#getEsimBootStrapMaxDataLimitBytes()}
     *  - Query the current data usage at {@link #getDataUsage()}, if last data usage query guarding
     *    interval as expired.
     *
     * @return true, if bootstrap sim data limit is reached
     *         else false, if bootstrap sim max data limit allowed set is -1(Unlimited) or current
     *         bootstrap sim total data usage is less than bootstrap sim max data limit allowed.
     *
     */
    private boolean isEsimBootStrapMaxDataLimitReached() {
        long esimBootStrapMaxDataLimitBytes =
                mDataConfigManager.getEsimBootStrapMaxDataLimitBytes();

        if (esimBootStrapMaxDataLimitBytes < 0L) {
            return false;
        }

        if (mBootStrapSimTotalDataUsageBytes < esimBootStrapMaxDataLimitBytes
                && (mBootstrapSimLastDataUsageQueryTime == 0
                || SystemClock.elapsedRealtime() - mBootstrapSimLastDataUsageQueryTime
                > GUARD_TIMER_INTERVAL_TO_QUERY_DATA_USAGE_API_STATS_MILLIS)) {
            mBootStrapSimTotalDataUsageBytes = getDataUsage();
            log("current bootstrap sim data usage: " + mBootStrapSimTotalDataUsageBytes);
            mBootstrapSimLastDataUsageQueryTime =  SystemClock.elapsedRealtime();
        }
        return mBootStrapSimTotalDataUsageBytes >= esimBootStrapMaxDataLimitBytes;
    }

    /**
     * Query network usage statistics summaries based on {@link
     * NetworkStatsManager#querySummaryForDevice(NetworkTemplate, long, long)}
     *
     * @return Data usage in bytes for the connected networks related to the current subscription
     */
    private long getDataUsage() {
        NetworkStatsManager networkStatsManager =
                        mPhone.getContext().getSystemService(NetworkStatsManager.class);

        if (networkStatsManager != null) {
            final NetworkTemplate.Builder builder =
                    new NetworkTemplate.Builder(NetworkTemplate.MATCH_MOBILE);
            final String subscriberId = mPhone.getSubscriberId();

            if (!TextUtils.isEmpty(subscriberId)) {
                builder.setSubscriberIds(Set.of(subscriberId));
                // Consider data usage calculation of only metered capabilities / data network
                builder.setMeteredness(android.net.NetworkStats.METERED_YES);
                NetworkTemplate template = builder.build();
                final NetworkStats.Bucket ret = networkStatsManager
                        .querySummaryForDevice(template, 0L, System.currentTimeMillis());
                return ret.getRxBytes() + ret.getTxBytes();
            }
        }
        return 0L;
    }

    /**
     * @return The grouped unsatisfied network requests. The network requests that have the same
     * network capabilities is grouped into one {@link NetworkRequestList}.
     */
    @NonNull
    private List<NetworkRequestList> getGroupedUnsatisfiedNetworkRequests() {
        NetworkRequestList networkRequestList = new NetworkRequestList();
        for (TelephonyNetworkRequest networkRequest : mAllNetworkRequestList) {
            if (networkRequest.getState() == TelephonyNetworkRequest.REQUEST_STATE_UNSATISFIED) {
                networkRequestList.add(networkRequest);
            }
        }
        return DataUtils.getGroupedNetworkRequestList(networkRequestList, mFeatureFlags);
    }

    /**
     * Called when it's needed to evaluate all unsatisfied network requests.
     *
     * @param reason The reason for evaluation.
     */
    private void onReevaluateUnsatisfiedNetworkRequests(@NonNull DataEvaluationReason reason) {
        // First, try to group similar network request together.
        List<NetworkRequestList> networkRequestLists = getGroupedUnsatisfiedNetworkRequests();
        log("Re-evaluating " + networkRequestLists.stream().mapToInt(List::size).sum()
                + " unsatisfied network requests in " + networkRequestLists.size()
                + " groups, " + networkRequestLists.stream().map(
                        NetworkRequestList::toStringSimplified)
                .collect(Collectors.joining(", ")) + " due to " + reason);

        // Second, see if any existing network can satisfy those network requests.
        for (NetworkRequestList requestList : networkRequestLists) {
            if (findCompatibleDataNetworkAndAttach(requestList)) {
                continue;
            }

            // If PDP reject retry is in progress and the current network request corresponds
            // to internet type, then do not proceed further.
            if (isPdpRejectRetryOngoing(requestList.get(0))) {
                continue;
            }

            // If no data network can satisfy the requests, then start the evaluation process. Since
            // all the requests in the list have the same capabilities, we can only evaluate one
            // of them.
            DataEvaluation evaluation = evaluateNetworkRequest(requestList.get(0), reason);
            if (!evaluation.containsDisallowedReasons()) {
                DataProfile dataProfile = evaluation.getCandidateDataProfile();
                if (dataProfile != null) {
                    setupDataNetwork(dataProfile, null,
                            evaluation.getDataAllowedReason());
                }
            }
        }
    }

    /**
     * Check if PDP reject retry is in progress
     *
     * @param networkRequest the network request for which the current query is made. PDP reject
     * retry is applicable only if the networkRequest corresponds to internet type.
     *
     * @return {@code true} if the check is successful.
     */
    protected boolean isPdpRejectRetryOngoing(TelephonyNetworkRequest networkRequest) {
        log("isPdpRejectRetryOngoing: superclass method");
        return false;
    }

    /**
     * Evaluate an existing data network to see if it is still allowed to exist. For example, if
     * RAT changes from LTE to UMTS, an IMS data network is not allowed anymore. Or when SIM is
     * removal, all data networks (except emergency) should be torn down.
     *
     * @param dataNetwork The data network to evaluate.
     * @param reason The reason for evaluation.
     *
     * @return The data evaluation result.
     */
    @NonNull
    private DataEvaluation evaluateDataNetwork(@NonNull DataNetwork dataNetwork,
            @NonNull DataEvaluationReason reason) {
        DataEvaluation evaluation = new DataEvaluation(reason);
        // Bypass all checks for emergency data network.
        if (dataNetwork.getNetworkCapabilities().hasCapability(
                NetworkCapabilities.NET_CAPABILITY_EIMS)) {
            evaluation.addDataAllowedReason(DataAllowedReason.EMERGENCY_REQUEST);
            log(evaluation.toString());
            return evaluation;
        }

        // Add data disallowed reason when in Secure Mode
        addDataDisallowedReasonWhenInSecureMode(evaluation);

        // Check SIM state
        checkSimStateForDataEvaluation(evaluation);

        // Check if device is in CDMA ECBM
        if (mPhone.isInCdmaEcm()) {
            evaluation.addDataDisallowedReason(DataDisallowedReason.CDMA_EMERGENCY_CALLBACK_MODE);
        }

        // If the network is satellite, then the network must be restricted.
        if (mFeatureFlags.satelliteInternet()) {
            // The IWLAN data network should remain intact even when satellite is connected.
            if (dataNetwork.getTransport() != AccessNetworkConstants.TRANSPORT_TYPE_WLAN) {
                // On satellite, every data network needs to be restricted.
                if (mServiceState.isUsingNonTerrestrialNetwork()
                        && dataNetwork.getNetworkCapabilities()
                        .hasCapability(NetworkCapabilities.NET_CAPABILITY_NOT_RESTRICTED)) {
                    evaluation.addDataDisallowedReason(
                            DataDisallowedReason.DATA_NETWORK_TRANSPORT_NOT_ALLOWED);
                }

                // Check if the transport is compatible with the network
                if (mServiceState.isUsingNonTerrestrialNetwork() != dataNetwork.isSatellite()) {
                    // Since we don't support satellite/cellular network handover, we should always
                    // tear down the network when transport changes.
                    evaluation.addDataDisallowedReason(
                            DataDisallowedReason.DATA_NETWORK_TRANSPORT_NOT_ALLOWED);
                }
            }
        }

        // Check whether data limit reached for bootstrap sim, else re-evaluate based on the timer
        // set.
        if (isEsimBootStrapProvisioningActivated()
                && dataNetwork.getTransport() == AccessNetworkConstants.TRANSPORT_TYPE_WWAN) {
            if (isEsimBootStrapMaxDataLimitReached()) {
                log("BootStrap Sim Data Usage limit reached");
                evaluation.addDataDisallowedReason(DataDisallowedReason.DATA_LIMIT_REACHED);
            } else {
                if (!hasMessages(EVENT_REEVALUATE_EXISTING_DATA_NETWORKS)) {
                    sendMessageDelayed(obtainMessage(EVENT_REEVALUATE_EXISTING_DATA_NETWORKS,
                            DataEvaluationReason.CHECK_DATA_USAGE),
                            mDataConfigManager.getReevaluateBootstrapSimDataUsageMillis());
                } else {
                    log("skip scheduling evaluating existing data networks since already"
                            + "scheduled");
                }
            }
        }

        // Check if there are other network that has higher priority, and only single data network
        // is allowed.
        if (isOnlySingleDataNetworkAllowed(dataNetwork.getTransport())
                && !hasCapabilityExemptsFromSinglePdnRule(
                        dataNetwork.getNetworkCapabilities().getCapabilities())) {
            // If there is network request that has higher priority than this data network, then
            // tear down the network, regardless that network request is satisfied or not.
            if (mAllNetworkRequestList.stream()
                    .filter(request -> dataNetwork.getTransport()
                            == mAccessNetworksManager.getPreferredTransportByNetworkCapability(
                                    request.getApnTypeNetworkCapability()))
                    .filter(request
                            -> !hasCapabilityExemptsFromSinglePdnRule(request.getCapabilities()))
                    .anyMatch(request -> request.getPriority() > dataNetwork.getPriority())) {
                evaluation.addDataDisallowedReason(
                        DataDisallowedReason.ONLY_ALLOWED_SINGLE_NETWORK);
            } else {
                log("evaluateDataNetwork: " + dataNetwork + " has the highest priority. "
                        + "No need to tear down");
            }
        }

        // It's recommended for IMS service not requesting MMTEL capability, so that MMTEL
        // capability is dynamically added when moving between vops and nonvops area.
        boolean vopsIsRequired = dataNetwork.hasNetworkCapabilityInNetworkRequests(
                NetworkCapabilities.NET_CAPABILITY_MMTEL);

        // Check an active call relying on this network and config for "delay tear down due to vops
        // call" is enabled.
        if (dataNetwork.shouldDelayImsTearDownDueToInCall()) {
            if (vopsIsRequired) {
                log("Ignored VoPS check due to delay IMS tear down until call ends.");
            }
        } else {
            // Reach here means we should ignore active calls even if there are any.

            // Check if VoPS requirement is met.
            if (vopsIsRequired) {
                if (dataNetwork.getTransport() == AccessNetworkConstants.TRANSPORT_TYPE_WWAN) {
                    NetworkRegistrationInfo nri = mServiceState.getNetworkRegistrationInfo(
                            NetworkRegistrationInfo.DOMAIN_PS,
                            AccessNetworkConstants.TRANSPORT_TYPE_WWAN);
                    if (nri != null) {
                        DataSpecificRegistrationInfo dsri = nri.getDataSpecificInfo();
                        if (dsri != null && dsri.getVopsSupportInfo() != null
                                && !dsri.getVopsSupportInfo().isVopsSupported()
                                && !mDataConfigManager.shouldKeepNetworkUpInNonVops(
                                        nri.getNetworkRegistrationState())) {
                            evaluation.addDataDisallowedReason(
                                    DataDisallowedReason.VOPS_NOT_SUPPORTED);
                        }
                    }
                }
            }

            // Check if handover retry stopped and preferred transport still not matched.
            int preferredTransport = mAccessNetworksManager
                    .getPreferredTransportByNetworkCapability(
                            dataNetwork.getApnTypeNetworkCapability());
            if (preferredTransport != dataNetwork.getTransport()
                    && mDataRetryManager.isDataNetworkHandoverRetryStopped(dataNetwork)) {
                evaluation.addDataDisallowedReason(DataDisallowedReason.HANDOVER_RETRY_STOPPED);
            }
        }

        // Check if data is disabled
        boolean dataDisabled = !mDataSettingsManager.isDataEnabled();

        // Check if data roaming is disabled
        if (mServiceState.getDataRoaming() && !mDataSettingsManager.isDataRoamingEnabled()) {
            evaluation.addDataDisallowedReason(DataDisallowedReason.ROAMING_DISABLED);
        }

        // Check if current data network type is allowed by the data profile. Use the lingering
        // network type. Some data network is allowed to create on certain RATs, but can linger
        // to extended RATs. For example, IMS is allowed to be created on LTE only, but can
        // extend its life cycle to 3G.
        int networkType = getDataNetworkType(dataNetwork.getTransport());
        DataProfile dataProfile = dataNetwork.getDataProfile();
        if (dataProfile.getApnSetting() != null) {
            // Check if data is disabled for the APN type
            dataDisabled = !mDataSettingsManager.isDataEnabled(
                    DataUtils.networkCapabilityToApnType(
                            dataNetwork.getApnTypeNetworkCapability()));

            // Sometimes network temporarily OOS and network type becomes UNKNOWN. We don't
            // tear down network in that case.
            if (networkType != TelephonyManager.NETWORK_TYPE_UNKNOWN
                    && !dataProfile.getApnSetting().canSupportLingeringNetworkType(networkType)) {
                log("networkType=" + TelephonyManager.getNetworkTypeName(networkType)
                        + ", networkTypeBitmask="
                        + TelephonyManager.convertNetworkTypeBitmaskToString(
                                dataProfile.getApnSetting().getNetworkTypeBitmask())
                        + ", lingeringNetworkTypeBitmask="
                        + TelephonyManager.convertNetworkTypeBitmaskToString(
                                dataProfile.getApnSetting().getLingeringNetworkTypeBitmask()));
                evaluation.addDataDisallowedReason(
                        DataDisallowedReason.DATA_NETWORK_TYPE_NOT_ALLOWED);
            }
        }

        if (dataDisabled) {
            evaluation.addDataDisallowedReason(DataDisallowedReason.DATA_DISABLED);
        }

        // Check if the data profile is still compatible, sometimes the users can remove it from the
        // APN editor. If some of the important fields are changed in APN settings, we need to
        // tear down the network. Note traffic descriptor from the data profile will not be checked.
        if (!mDataProfileManager.isDataProfileCompatible(dataProfile)) {
            evaluation.addDataDisallowedReason(DataDisallowedReason.DATA_PROFILE_INVALID);
        }

        // If users switch preferred profile in APN editor, we need to tear down network.
        if (dataNetwork.isInternetSupported()
                && !mDataProfileManager.isDataProfilePreferred(dataProfile)
                && mDataProfileManager.canPreferredDataProfileSatisfy(
                        dataNetwork.getAttachedNetworkRequestList())) {
            evaluation.addDataDisallowedReason(DataDisallowedReason.DATA_PROFILE_NOT_PREFERRED);
        }

        // Check whether if there are any reason we should tear down the network.
        if (!evaluation.containsDisallowedReasons()) {
            // The data is allowed in the current condition.
            evaluation.addDataAllowedReason(DataAllowedReason.NORMAL);
        } else if (!evaluation.containsHardDisallowedReasons()) {
            // If there are reasons we should tear down the network, check if those are hard reasons
            // or soft reasons. In some scenarios, we can make exceptions if they are soft
            // disallowed reasons.
            if ((mTelecomManager.isInEmergencyCall() || mPhone.isInEcm())
                    && dataNetwork.isEmergencySupl()) {
                // Check if it's SUPL during emergency call.
                evaluation.addDataAllowedReason(DataAllowedReason.EMERGENCY_SUPL);
            } else if (!dataNetwork.getNetworkCapabilities().hasCapability(
                    NetworkCapabilities.NET_CAPABILITY_NOT_RESTRICTED)
                    && dataNetwork.getAttachedNetworkRequestList().stream()
                            .allMatch(this::isValidRestrictedRequest)) {
                // Check if request is restricted and there are no exceptional requests attached to
                // the network.
                evaluation.addDataAllowedReason(DataAllowedReason.RESTRICTED_REQUEST);
            } else if (dataNetwork.getTransport() == AccessNetworkConstants.TRANSPORT_TYPE_WLAN) {
                // Check if request is unmetered (WiFi or unmetered APN)
                evaluation.addDataAllowedReason(DataAllowedReason.UNMETERED_USAGE);
            } else {
                boolean unmeteredNetwork = !mDataConfigManager.isAnyMeteredCapability(
                        dataNetwork.getNetworkCapabilities()
                                .getCapabilities(), mServiceState.getDataRoaming());
                if (unmeteredNetwork) {
                    evaluation.addDataAllowedReason(DataAllowedReason.UNMETERED_USAGE);
                }
            }
        }

        // Check if we allow additional lingering for active VoPS call network if
        // a. this network is SRVCC handover in progress
        // or b. "delay tear down due to active VoPS call" is enabled
        boolean isInSrvcc = vopsIsRequired && mIsSrvccHandoverInProcess;
        if (evaluation.containsOnly(DataDisallowedReason.DATA_NETWORK_TYPE_NOT_ALLOWED)
                && (dataNetwork.shouldDelayImsTearDownDueToInCall() || isInSrvcc)) {
            evaluation.addDataAllowedReason(DataAllowedReason.IN_VOICE_CALL);
        }

        log("Evaluated " + dataNetwork + ", " + evaluation);
        return evaluation;
    }

    /**
     * Check if the transport from connectivity service can satisfy the network request. Note the
     * transport here is connectivity service's transport (Wifi, cellular, satellite, etc..), not
     * the widely used {@link AccessNetworkConstants#TRANSPORT_TYPE_WLAN WLAN},
     * {@link AccessNetworkConstants#TRANSPORT_TYPE_WWAN WWAN} transport in telephony.
     *
     * @param networkRequest Network request
     * @param transport The preferred transport type for the request. The transport here is
     * WWAN/WLAN.
     * @return {@code true} if the connectivity transport can satisfy the network request, otherwise
     * {@code false}.
     */
    private boolean canConnectivityTransportSatisfyNetworkRequest(
            @NonNull TelephonyNetworkRequest networkRequest, @TransportType int transport) {
        // Check if this is a IWLAN network request.
        if (transport == AccessNetworkConstants.TRANSPORT_TYPE_WLAN) {
            // If the request would result in bringing up network on IWLAN, then no
            // need to check if the device is using satellite network.
            return true;
        }

        // When the device is on satellite, only restricted network request can request network.
        if (mServiceState.isUsingNonTerrestrialNetwork()
                && networkRequest.hasCapability(
                        NetworkCapabilities.NET_CAPABILITY_NOT_RESTRICTED)) {
            return false;
        }

        // If the network request does not specify cellular or satellite, then it can be
        // satisfied when the device is either on cellular ot satellite.
        if (!networkRequest.hasTransport(NetworkCapabilities.TRANSPORT_CELLULAR)
                && !networkRequest.hasTransport(NetworkCapabilities.TRANSPORT_SATELLITE)) {
            return true;
        }

        // As a short term solution, allowing some networks to be always marked as cellular
        // transport if certain capabilities are in the network request.
        if (networkRequest.hasTransport(NetworkCapabilities.TRANSPORT_CELLULAR) && Arrays.stream(
                        networkRequest.getCapabilities())
                .anyMatch(mDataConfigManager.getForcedCellularTransportCapabilities()::contains)) {
            return true;
        }

        // If the network is cellular, then the request must specify cellular transport. Or if the
        // the network is satellite, then the request must specify satellite transport and
        // restricted.
        return (mServiceState.isUsingNonTerrestrialNetwork()
                && networkRequest.hasTransport(NetworkCapabilities.TRANSPORT_SATELLITE))
                || (!mServiceState.isUsingNonTerrestrialNetwork()
                        && networkRequest.hasTransport(NetworkCapabilities.TRANSPORT_CELLULAR));
    }

    /**
     * Check if a network request should be treated as a valid restricted network request that
     * can bypass soft disallowed reasons, for example, mobile data off.
     *
     * @param networkRequest The network request to evaluate.
     * @return {@code true} if the request can be considered as a valid restricted network request
     * that can bypass any soft disallowed reasons, otherwise {@code false}.
     */
    private boolean isValidRestrictedRequest(@NonNull TelephonyNetworkRequest networkRequest) {

        if (!mFeatureFlags.satelliteInternet()) {
            return !(networkRequest.hasCapability(NetworkCapabilities.NET_CAPABILITY_DUN)
                    || networkRequest.hasCapability(NetworkCapabilities.NET_CAPABILITY_ENTERPRISE));
        } else {
            // tethering, enterprise and mms with restricted capabilities always honor soft
            // disallowed reasons and not respected as restricted request
            if (networkRequest.hasCapability(NetworkCapabilities.NET_CAPABILITY_DUN)
                    || networkRequest.hasCapability(NetworkCapabilities.NET_CAPABILITY_ENTERPRISE)
                    || networkRequest.hasCapability(NetworkCapabilities.NET_CAPABILITY_MMS)) {
                return false;
            }
            // When the device is on satellite, internet with restricted capabilities always honor
            // soft disallowed reasons and not respected as restricted request
            return !(mServiceState.isUsingNonTerrestrialNetwork()
                    && networkRequest.hasCapability(NetworkCapabilities.NET_CAPABILITY_INTERNET));

        }
    }

    /**
     * Called when needed to re-evaluate existing data networks and tear down networks if needed.
     *
     * @param reason The reason for this data evaluation.
     */
    private void onReevaluateExistingDataNetworks(@NonNull DataEvaluationReason reason) {
        if (mDataNetworkList.isEmpty()) {
            log("onReevaluateExistingDataNetworks: No existing data networks to re-evaluate.");
            return;
        }
        log("Re-evaluating " + mDataNetworkList.size() + " existing data networks due to "
                + reason);
        for (DataNetwork dataNetwork : mDataNetworkList) {
            if (dataNetwork.isConnecting() || dataNetwork.isConnected()) {
                DataEvaluation dataEvaluation = evaluateDataNetwork(dataNetwork, reason);
                if (dataEvaluation.containsDisallowedReasons()) {
                    tearDownGracefully(dataNetwork, getTearDownReason(dataEvaluation));
                }
            }
        }
    }

    /**
     * Evaluate if it is allowed to handover the data network between IWLAN and cellular. Some
     * carriers do not allow handover in certain conditions.
     *
     * @param dataNetwork The data network to be handover.
     * @return The evaluation result.
     *
     * @see CarrierConfigManager#KEY_IWLAN_HANDOVER_POLICY_STRING_ARRAY
     */
    @NonNull
    private DataEvaluation evaluateDataNetworkHandover(@NonNull DataNetwork dataNetwork) {
        DataEvaluation dataEvaluation = new DataEvaluation(DataEvaluationReason.DATA_HANDOVER);
        if (!dataNetwork.isConnecting() && !dataNetwork.isConnected()) {
            dataEvaluation.addDataDisallowedReason(DataDisallowedReason.ILLEGAL_STATE);
            return dataEvaluation;
        }

        // If enhanced handover check is enabled, perform extra checks.
        if (mDataConfigManager.isEnhancedIwlanHandoverCheckEnabled()) {
            int targetTransport = DataUtils.getTargetTransport(dataNetwork.getTransport());
            NetworkRegistrationInfo nri = mServiceState.getNetworkRegistrationInfo(
                    NetworkRegistrationInfo.DOMAIN_PS, targetTransport);
            if (nri != null) {
                // Check if OOS on target transport.
                if (!nri.isInService()) {
                    dataEvaluation.addDataDisallowedReason(DataDisallowedReason.NOT_IN_SERVICE);
                }

                // Check if VoPS is required, but the target transport is non-VoPS.
                // It's recommended for IMS service not requesting MMTEL capability, so that MMTEL
                // capability is dynamically added when moving between vops and nonvops area.
                NetworkRequestList networkRequestList =
                        dataNetwork.getAttachedNetworkRequestList();
                if (networkRequestList.stream().anyMatch(request
                        -> request.hasCapability(NetworkCapabilities.NET_CAPABILITY_MMTEL))) {
                    DataSpecificRegistrationInfo dsri = nri.getDataSpecificInfo();
                    // Check if the network is non-VoPS.
                    if (dsri != null && dsri.getVopsSupportInfo() != null
                            && !dsri.getVopsSupportInfo().isVopsSupported()
                            && !mDataConfigManager.shouldKeepNetworkUpInNonVops(
                                    nri.getNetworkRegistrationState())) {
                        dataEvaluation.addDataDisallowedReason(
                                DataDisallowedReason.VOPS_NOT_SUPPORTED);
                    }
                }

                if (dataEvaluation.containsDisallowedReasons()) {
                    return dataEvaluation;
                }
            }
        }

        if (mDataConfigManager.isIwlanHandoverPolicyEnabled()) {
            List<HandoverRule> handoverRules = mDataConfigManager.getHandoverRules();

            int sourceNetworkType = getDataNetworkType(dataNetwork.getTransport());
            if (sourceNetworkType == TelephonyManager.NETWORK_TYPE_UNKNOWN) {
                // Using the data network type stored in the data network. We
                // cache the last known network type in data network controller
                // because data network has much shorter life cycle. It can prevent
                // the obsolete last known network type cached in data network
                // type controller.
                sourceNetworkType = dataNetwork.getLastKnownDataNetworkType();
            }
            int sourceAccessNetwork = DataUtils.networkTypeToAccessNetworkType(
                    sourceNetworkType);
            NetworkRegistrationInfo nri = mServiceState.getNetworkRegistrationInfo(
                    NetworkRegistrationInfo.DOMAIN_PS, AccessNetworkConstants.TRANSPORT_TYPE_WWAN);
            boolean isWwanInService = nri != null && nri.isInService();
            // If WWAN is inService, use the real roaming state reported by modem instead of
            // using the overridden roaming state, otherwise get last known roaming state stored
            // in data network.
            boolean isRoaming = isWwanInService ? mServiceState.getDataRoamingFromRegistration()
                    : dataNetwork.getLastKnownRoamingState();
            int targetAccessNetwork = DataUtils.networkTypeToAccessNetworkType(
                    getDataNetworkType(DataUtils.getTargetTransport(dataNetwork.getTransport())));
            NetworkCapabilities capabilities = dataNetwork.getNetworkCapabilities();
            log("evaluateDataNetworkHandover: "
                    + "source=" + AccessNetworkType.toString(sourceAccessNetwork)
                    + ", target=" + AccessNetworkType.toString(targetAccessNetwork)
                    + ", roaming=" + isRoaming
                    + ", ServiceState=" + mServiceState
                    + ", capabilities=" + capabilities);

            // Matching the rules by the configured order. Bail out if find first matching rule.
            for (HandoverRule rule : handoverRules) {
                // Check if the rule is only for roaming and we are not roaming.
                if (rule.isOnlyForRoaming && !isRoaming) {
                    // If the rule is for roaming only, and the device is not roaming, then bypass
                    // this rule.
                    continue;
                }

                if (rule.sourceAccessNetworks.contains(sourceAccessNetwork)
                        && rule.targetAccessNetworks.contains(targetAccessNetwork)) {
                    // if no capability rule specified,
                    // data network capability is considered matched.
                    // otherwise, any capabilities overlap is also considered matched.
                    if (rule.networkCapabilities.isEmpty()
                            || rule.networkCapabilities.stream()
                            .anyMatch(capabilities::hasCapability)) {
                        log("evaluateDataNetworkHandover: Matched " + rule);
                        if (rule.type == HandoverRule.RULE_TYPE_DISALLOWED) {
                            dataEvaluation.addDataDisallowedReason(
                                    DataDisallowedReason.NOT_ALLOWED_BY_POLICY);
                        } else {
                            dataEvaluation.addDataAllowedReason(DataAllowedReason.NORMAL);
                        }
                        log("evaluateDataNetworkHandover: " + dataEvaluation);
                        return dataEvaluation;
                    }
                }
            }
            log("evaluateDataNetworkHandover: Did not find matching rule.");
        } else {
            log("evaluateDataNetworkHandover: IWLAN handover policy not enabled.");
        }

        // Allow handover by default if no rule is found/not enabled by config.
        dataEvaluation.addDataAllowedReason(DataAllowedReason.NORMAL);
        return dataEvaluation;
    }

    /**
     * Get tear down reason from the evaluation result.
     *
     * @param dataEvaluation The evaluation result from
     * {@link #evaluateDataNetwork(DataNetwork, DataEvaluationReason)}.
     * @return The tear down reason.
     */
    @TearDownReason
    private static int getTearDownReason(@NonNull DataEvaluation dataEvaluation) {
        if (dataEvaluation.containsDisallowedReasons()) {
            switch (dataEvaluation.getDataDisallowedReasons().get(0)) {
                case DATA_DISABLED:
                    return DataNetwork.TEAR_DOWN_REASON_DATA_DISABLED;
                case ROAMING_DISABLED:
                    return DataNetwork.TEAR_DOWN_REASON_ROAMING_DISABLED;
                case DEFAULT_DATA_UNSELECTED:
                    return DataNetwork.TEAR_DOWN_REASON_DEFAULT_DATA_UNSELECTED;
                case NOT_IN_SERVICE:
                    return DataNetwork.TEAR_DOWN_REASON_NOT_IN_SERVICE;
                case DATA_CONFIG_NOT_READY:
                    return DataNetwork.TEAR_DOWN_REASON_DATA_CONFIG_NOT_READY;
                case SIM_NOT_READY:
                    return DataNetwork.TEAR_DOWN_REASON_SIM_REMOVAL;
                case CONCURRENT_VOICE_DATA_NOT_ALLOWED:
                    return DataNetwork.TEAR_DOWN_REASON_CONCURRENT_VOICE_DATA_NOT_ALLOWED;
                case SERVICE_OPTION_NOT_SUPPORTED:
                    return DataNetwork.TEAR_DOWN_REASON_SERVICE_OPTION_NOT_SUPPORTED;
                case RADIO_POWER_OFF:
                    return DataNetwork.TEAR_DOWN_REASON_AIRPLANE_MODE_ON;
                case PENDING_TEAR_DOWN_ALL:
                    return DataNetwork.TEAR_DOWN_REASON_PENDING_TEAR_DOWN_ALL;
                case RADIO_DISABLED_BY_CARRIER:
                    return DataNetwork.TEAR_DOWN_REASON_POWER_OFF_BY_CARRIER;
                case DATA_SERVICE_NOT_READY:
                    return DataNetwork.TEAR_DOWN_REASON_DATA_SERVICE_NOT_READY;
                case NO_SUITABLE_DATA_PROFILE:
                    return DataNetwork.TEAR_DOWN_REASON_NO_SUITABLE_DATA_PROFILE;
                case DATA_NETWORK_TYPE_NOT_ALLOWED:
                    return DataNetwork.TEAR_DOWN_REASON_RAT_NOT_ALLOWED;
                case CDMA_EMERGENCY_CALLBACK_MODE:
                    return DataNetwork.TEAR_DOWN_REASON_CDMA_EMERGENCY_CALLBACK_MODE;
                case RETRY_SCHEDULED:
                    return DataNetwork.TEAR_DOWN_REASON_RETRY_SCHEDULED;
                case DATA_THROTTLED:
                    return DataNetwork.TEAR_DOWN_REASON_DATA_THROTTLED;
                case DATA_PROFILE_INVALID:
                    return DataNetwork.TEAR_DOWN_REASON_DATA_PROFILE_INVALID;
                case DATA_PROFILE_NOT_PREFERRED:
                    return DataNetwork.TEAR_DOWN_REASON_DATA_PROFILE_NOT_PREFERRED;
                case NOT_ALLOWED_BY_POLICY:
                    return DataNetwork.TEAR_DOWN_REASON_NOT_ALLOWED_BY_POLICY;
                case ILLEGAL_STATE:
                    return DataNetwork.TEAR_DOWN_REASON_ILLEGAL_STATE;
                case VOPS_NOT_SUPPORTED:
                    return DataNetwork.TEAR_DOWN_REASON_VOPS_NOT_SUPPORTED;
                case ONLY_ALLOWED_SINGLE_NETWORK:
                    return DataNetwork.TEAR_DOWN_REASON_ONLY_ALLOWED_SINGLE_NETWORK;
                case HANDOVER_RETRY_STOPPED:
                    return DataNetwork.TEAR_DOWN_REASON_HANDOVER_FAILED;
                case DATA_LIMIT_REACHED:
                    return DataNetwork.TEAR_DOWN_REASON_DATA_LIMIT_REACHED;
                case DATA_NETWORK_TRANSPORT_NOT_ALLOWED:
                    return DataNetwork.TEAR_DOWN_REASON_DATA_NETWORK_TRANSPORT_NOT_ALLOWED;
            }
        }
        return DataNetwork.TEAR_DOWN_REASON_NONE;
    }

    /**
     * Check whether a dataNetwork is actively capable of internet connection
     * @param cid dataNetwork unique identifier
     * @return true if the dataNetwork is connected and capable of internet connection
     */
    public boolean isInternetNetwork(int cid) {
        for (DataNetwork dataNetwork : mDataNetworkList) {
            if (dataNetwork.getId() == cid
                    && dataNetwork.isConnected()
                    && dataNetwork.isInternetSupported()) {
                return true;
            }
        }
        return false;
    }

    /**
     * @return List of active cellular interfaces.
     */
    public List<String> getAllActiveCellularInterfaces() {
        List<String> ifaces = mDataNetworkList.stream()
                .filter(dataNetwork -> dataNetwork.getTransport()
                        == AccessNetworkConstants.TRANSPORT_TYPE_WWAN)
                .filter(dataNetwork -> dataNetwork.isConnected())
                .map(DataNetwork::getLinkProperties)
                .map(LinkProperties::getInterfaceName)
                .collect(Collectors.toList());
        for(String iface : ifaces) {
            log("getAllActiveCellularInterfaces All Interfaces: " + iface);
        }
        return ifaces;
    }

    /**
     * @return {@code true} if data is dormant.
     */
    private boolean isDataDormant() {
        return mDataNetworkList.stream().anyMatch(
                dataNetwork -> dataNetwork.getLinkStatus()
                        == DataCallResponse.LINK_STATUS_DORMANT)
                && mDataNetworkList.stream().noneMatch(
                        dataNetwork -> dataNetwork.getLinkStatus()
                                == DataCallResponse.LINK_STATUS_ACTIVE);
    }

    /**
     * Update data activity.
     */
    private void updateDataActivity() {
        int dataActivity = TelephonyManager.DATA_ACTIVITY_NONE;
        if (isDataDormant()) {
            dataActivity = TelephonyManager.DATA_ACTIVITY_DORMANT;
        } else if (mPhone.getLinkBandwidthEstimator() != null) {
            dataActivity = mPhone.getLinkBandwidthEstimator().getDataActivity();
        }

        if (mDataActivity != dataActivity) {
            logv("updateDataActivity: dataActivity="
                    + DataUtils.dataActivityToString(dataActivity));
            mDataActivity = dataActivity;
            mPhone.notifyDataActivity();
        }
    }

    /**
     * Remove a network request, which is originated from the apps. Note that remove a network
     * will not result in tearing down the network. The tear down request directly comes from
     * {@link com.android.server.ConnectivityService} through
     * {@link NetworkAgent#onNetworkUnwanted()}.
     *
     * @param networkRequest Network request
     */
    public void removeNetworkRequest(@NonNull TelephonyNetworkRequest networkRequest) {
        sendMessage(obtainMessage(EVENT_REMOVE_NETWORK_REQUEST, networkRequest));
    }

    private void onRemoveNetworkRequest(@NonNull TelephonyNetworkRequest request) {
        // The request generated from telephony network factory does not contain the information
        // the original request has, for example, attached data network. We need to find the
        // original one.
        TelephonyNetworkRequest networkRequest = mAllNetworkRequestList.stream()
                .filter(r -> r.equals(request))
                .findFirst()
                .orElse(null);
        if (networkRequest == null || !mAllNetworkRequestList.remove(networkRequest)) {
            loge("onRemoveNetworkRequest: Network request does not exist. " + networkRequest);
            return;
        }

        if (networkRequest.hasCapability(NetworkCapabilities.NET_CAPABILITY_IMS)) {
            mImsThrottleCounter.addOccurrence();
            mLastReleasedImsRequestCapabilities = networkRequest.getCapabilities();
            mLastImsOperationIsRelease = true;
        }

        if (networkRequest.getAttachedNetwork() != null) {
            networkRequest.getAttachedNetwork().detachNetworkRequest(
                        networkRequest, false /* shouldRetry */);
            log("onRemoveNetworkRequest: Network request Removed: " + networkRequest);
        }
    }

    /**
     * Check if the network request is existing. Note this method is not thread safe so can be only
     * called within the modules in {@link com.android.internal.telephony.data}.
     *
     * @param networkRequest Telephony network request to check.
     * @return {@code true} if the network request exists.
     */
    public boolean isNetworkRequestExisting(@NonNull TelephonyNetworkRequest networkRequest) {
        return mAllNetworkRequestList.contains(networkRequest);
    }

    /**
     * Get data network by interface name.
     *
     * @param interfaceName The network interface name.
     * @return The data network if found.
     */
    @Nullable
    public DataNetwork getDataNetworkByInterface(@NonNull String interfaceName) {
        return mDataNetworkList.stream()
                .filter(dataNetwork -> !(dataNetwork.isDisconnecting()
                        || dataNetwork.isDisconnected()))
                .filter(dataNetwork -> interfaceName.equals(
                        dataNetwork.getLinkProperties().getInterfaceName()))
                .findFirst()
                .orElse(null);
    }

    /**
     * Check if the device is in eSIM bootstrap provisioning state.
     *
     * @return {@code true} if the device is under eSIM bootstrap provisioning.
     */
    public boolean isEsimBootStrapProvisioningActivated() {
        if (!mFeatureFlags.esimBootstrapProvisioningFlag()) {
            return false;
        }

        SubscriptionInfoInternal subInfo = SubscriptionManagerService.getInstance()
                .getSubscriptionInfoInternal(mPhone.getSubId());
        return subInfo != null
                && subInfo.getProfileClass() == SubscriptionManager.PROFILE_CLASS_PROVISIONING;
    }

    /**
     * Register for IMS feature registration state.
     *
     * @param subId The subscription index.
     * @param imsFeature The IMS feature. Only {@link ImsFeature#FEATURE_MMTEL} and
     * {@link ImsFeature#FEATURE_RCS} are supported at this point.
     */
    private void registerImsFeatureRegistrationState(int subId,
            @ImsFeature.FeatureType int imsFeature) {
        RegistrationManager.RegistrationCallback callback =
                new RegistrationManager.RegistrationCallback() {
                    @Override
                    public void onRegistered(@NonNull ImsRegistrationAttributes attributes) {
                        log("IMS " + DataUtils.imsFeatureToString(imsFeature)
                                + " registered. Attributes=" + attributes);
                        mRegisteredImsFeatures.add(imsFeature);
                    }

                    @Override
                    public void onUnregistered(@NonNull ImsReasonInfo info) {
                        log("IMS " + DataUtils.imsFeatureToString(imsFeature)
                                + " deregistered. Info=" + info);
                        mRegisteredImsFeatures.remove(imsFeature);
                        evaluatePendingImsDeregDataNetworks();
                    }
                };

        try {
            // Use switch here as we can't make a generic callback registration logic because
            // RcsManager does not implement RegistrationManager.
            switch (imsFeature) {
                case ImsFeature.FEATURE_MMTEL:
                    mImsManager.getImsMmTelManager(subId).registerImsRegistrationCallback(
                            DataNetworkController.this::post, callback);
                    break;
                case ImsFeature.FEATURE_RCS:
                    mImsManager.getImsRcsManager(subId).registerImsRegistrationCallback(
                            DataNetworkController.this::post, callback);
                    break;
            }

            // Store the callback so that we can unregister in the future.
            mImsFeatureRegistrationCallbacks.put(imsFeature, callback);
            log("Successfully register " + DataUtils.imsFeatureToString(imsFeature)
                    + " registration state. subId=" + subId);
        } catch (ImsException e) {
            loge("updateImsFeatureRegistrationStateListening: subId=" + subId
                    + ", imsFeature=" + DataUtils.imsFeatureToString(imsFeature) + ", " + e);
        }
    }

    /**
     * Unregister IMS feature callback.
     *
     * @param subId The subscription index.
     * @param imsFeature The IMS feature. Only {@link ImsFeature#FEATURE_MMTEL} and
     * {@link ImsFeature#FEATURE_RCS} are supported at this point.
     */
    private void unregisterImsFeatureRegistrationState(int subId,
            @ImsFeature.FeatureType int imsFeature) {
        RegistrationManager.RegistrationCallback oldCallback =
                mImsFeatureRegistrationCallbacks.get(imsFeature);
        if (oldCallback != null) {
            if (imsFeature == ImsFeature.FEATURE_MMTEL) {
                mImsManager.getImsMmTelManager(subId)
                        .unregisterImsRegistrationCallback(oldCallback);
            } else if (imsFeature == ImsFeature.FEATURE_RCS) {
                mImsManager.getImsRcsManager(subId)
                        .unregisterImsRegistrationCallback(oldCallback);
            }
            log("Successfully unregistered " + DataUtils.imsFeatureToString(imsFeature)
                    + " registration state. sudId=" + subId);
            mImsFeatureRegistrationCallbacks.remove(imsFeature);
        }
    }

    /**
     * Register IMS state callback.
     *
     * @param subId Subscription index.
     */
    private void registerImsStateCallback(int subId) {
        Function<Integer, ImsStateCallback> imsFeatureStateCallbackFactory =
                imsFeature -> new ImsStateCallback() {
                    @Override
                    public void onUnavailable(int reason) {
                        // Unregister registration state update when IMS service is unbound.
                        unregisterImsFeatureRegistrationState(subId, imsFeature);
                    }

                    @Override
                    public void onAvailable() {
                        mImsFeaturePackageName.put(imsFeature, ImsResolver.getInstance()
                                .getConfiguredImsServicePackageName(mPhone.getPhoneId(),
                                        imsFeature));
                        // Once IMS service is bound, register for registration state update.
                        registerImsFeatureRegistrationState(subId, imsFeature);
                    }

                    @Override
                    public void onError() {
                    }
                };

        try {
            ImsStateCallback callback = imsFeatureStateCallbackFactory
                    .apply(ImsFeature.FEATURE_MMTEL);
            mImsManager.getImsMmTelManager(subId).registerImsStateCallback(this::post,
                    callback);
            mImsStateCallbacks.put(ImsFeature.FEATURE_MMTEL, callback);
            log("Successfully register MMTEL state on sub " + subId);

            callback = imsFeatureStateCallbackFactory.apply(ImsFeature.FEATURE_RCS);
            mImsManager.getImsRcsManager(subId).registerImsStateCallback(this::post, callback);
            mImsStateCallbacks.put(ImsFeature.FEATURE_RCS, callback);
            log("Successfully register RCS state on sub " + subId);
        } catch (ImsException e) {
            loge("Exception when registering IMS state callback. " + e);
        }
    }

    /**
     * Unregister IMS feature state callbacks.
     *
     * @param subId Subscription index.
     */
    private void unregisterImsStateCallbacks(int subId) {
        ImsStateCallback callback = mImsStateCallbacks.get(ImsFeature.FEATURE_MMTEL);
        if (callback != null) {
            mImsManager.getImsMmTelManager(subId).unregisterImsStateCallback(callback);
            mImsStateCallbacks.remove(ImsFeature.FEATURE_MMTEL);
            log("Unregister MMTEL state on sub " + subId);
        }

        callback = mImsStateCallbacks.get(ImsFeature.FEATURE_RCS);
        if (callback != null) {
            mImsManager.getImsRcsManager(subId).unregisterImsStateCallback(callback);
            mImsStateCallbacks.remove(ImsFeature.FEATURE_RCS);
            log("Unregister RCS state on sub " + subId);
        }
    }

    /** Called when subscription info changed. */
    protected void onSubscriptionChanged() {
        if (mSubId != mPhone.getSubId()) {
            log("onDataConfigUpdated: mSubId changed from " + mSubId + " to "
                    + mPhone.getSubId());
            if (isImsGracefulTearDownSupported()) {
                if (SubscriptionManager.isValidSubscriptionId(mPhone.getSubId())) {
                    registerImsStateCallback(mPhone.getSubId());
                } else {
                    unregisterImsStateCallbacks(mSubId);
                }
            }
            mSubId = mPhone.getSubId();
            updateSubscriptionPlans();
        }
    }

    /**
     * Called when carrier config was updated.
     */
    private void onCarrierConfigUpdated() {
        log("onCarrierConfigUpdated: config is "
                + (mDataConfigManager.isConfigCarrierSpecific() ? "" : "not ")
                + "carrier specific. mSimState="
                + TelephonyManager.simStateToString(mSimState));
        updateNetworkRequestsPriority();
        onReevaluateUnsatisfiedNetworkRequests(DataEvaluationReason.DATA_CONFIG_CHANGED);
    }

    /**
     * Called when device config was updated.
     */
    private void onDeviceConfigUpdated() {
        log("onDeviceConfigUpdated: DeviceConfig updated.");
        updateAnomalySlidingWindowCounters();
    }

    /**
     * Update each network request's priority.
     */
    private void updateNetworkRequestsPriority() {
        for (TelephonyNetworkRequest networkRequest : mAllNetworkRequestList) {
            networkRequest.updatePriority();
        }
    }

    /**
     * Update the threshold of anomaly report counters
     */
    private void updateAnomalySlidingWindowCounters() {
        mImsThrottleCounter = new SlidingWindowEventCounter(
                mDataConfigManager.getAnomalyImsReleaseRequestThreshold().timeWindow,
                mDataConfigManager.getAnomalyImsReleaseRequestThreshold().eventNumOccurrence);
        mNetworkUnwantedCounter = new SlidingWindowEventCounter(
                mDataConfigManager.getAnomalyNetworkUnwantedThreshold().timeWindow,
                mDataConfigManager.getAnomalyNetworkUnwantedThreshold().eventNumOccurrence);
        mSetupDataCallWwanFailureCounter = new SlidingWindowEventCounter(
                mDataConfigManager.getAnomalySetupDataCallThreshold().timeWindow,
                mDataConfigManager.getAnomalySetupDataCallThreshold().eventNumOccurrence);
        mSetupDataCallWlanFailureCounter = new SlidingWindowEventCounter(
                mDataConfigManager.getAnomalySetupDataCallThreshold().timeWindow,
                mDataConfigManager.getAnomalySetupDataCallThreshold().eventNumOccurrence);
    }

    /**
     * There have been several bugs where a RECONNECT loop kicks off where a data network
     * is brought up, but connectivity service indicates that the network is unwanted so telephony
     * tears down the network. But later telephony bring up the data network again and becomes an
     * infinite loop. By the time we get the bug report it's too late because there have already
     * been hundreds of bring up/tear down. This is meant to capture the issue when it first starts.
     */
    private void onTrackNetworkUnwanted() {
        if (mNetworkUnwantedCounter.addOccurrence()) {
            reportAnomaly("Network Unwanted called "
                            + mNetworkUnwantedCounter.getFrequencyString(),
                    "9f3bc55b-bfa6-4e26-afaa-5031426a66d3");
        }
    }

    /**
     * Find unsatisfied network requests that can be satisfied by the given data profile.
     *
     * @param dataProfile The data profile.
     * @return The network requests list.
     */
    @NonNull
    private NetworkRequestList findSatisfiableNetworkRequests(@NonNull DataProfile dataProfile) {
        return new NetworkRequestList(mAllNetworkRequestList.stream()
                .filter(request -> request.getState()
                        == TelephonyNetworkRequest.REQUEST_STATE_UNSATISFIED)
                .filter(request -> request.canBeSatisfiedBy(dataProfile))
                .collect(Collectors.toList()));
    }

    /**
     * Setup data network.
     *
     * @param dataProfile The data profile to setup the data network.
     * @param dataSetupRetryEntry Data retry entry. {@code null} if this data network setup is not
     * initiated by a data retry.
     * @param allowedReason The reason that why setting up this data network is allowed.
     */
    private void setupDataNetwork(@NonNull DataProfile dataProfile,
            @Nullable DataSetupRetryEntry dataSetupRetryEntry,
            @NonNull DataAllowedReason allowedReason) {
        log("onSetupDataNetwork: dataProfile=" + dataProfile + ", retryEntry="
                + dataSetupRetryEntry + ", allowed reason=" + allowedReason + ", service state="
                + mServiceState);
        for (DataNetwork dataNetwork : mDataNetworkList) {
            DataProfile currentDataProfile = dataNetwork.getDataProfile();
            if (dataProfile.equals(currentDataProfile)
                    || mDataProfileManager.areDataProfilesSharingApn(
                            dataProfile, currentDataProfile)) {
                log("onSetupDataNetwork: Found existing data network " + dataNetwork
                        + " using the same or a similar data profile.");
                if (dataSetupRetryEntry != null) {
                    dataSetupRetryEntry.setState(DataRetryEntry.RETRY_STATE_CANCELLED);
                }
                return;
            }
        }

        NetworkRequestList networkRequestList = findSatisfiableNetworkRequests(dataProfile);

        if (networkRequestList.isEmpty()) {
            log("Can't find any unsatisfied network requests that can be satisfied by this data "
                    + "profile.");
            if (dataSetupRetryEntry != null) {
                dataSetupRetryEntry.setState(DataRetryEntry.RETRY_STATE_CANCELLED);
            }

            return;
        }

        int transport = mAccessNetworksManager.getPreferredTransportByNetworkCapability(
                networkRequestList.get(0).getApnTypeNetworkCapability());
        logl("Creating data network on "
                + AccessNetworkConstants.transportTypeToString(transport) + " with " + dataProfile
                + ", and attaching " + networkRequestList.size() + " network requests to it.");

        mDataNetworkList.add(new DataNetwork(mPhone, mFeatureFlags, getLooper(),
                mDataServiceManagers, dataProfile, networkRequestList, transport, allowedReason,
                new DataNetworkCallback(this::post) {
                    @Override
                    public void onSetupDataFailed(@NonNull DataNetwork dataNetwork,
                            @NonNull NetworkRequestList requestList, @DataFailureCause int cause,
                            long retryDelayMillis) {
                        if (dataSetupRetryEntry != null) {
                            dataSetupRetryEntry.setState(DataRetryEntry.RETRY_STATE_FAILED);
                        }
                        DataNetworkController.this.onDataNetworkSetupFailed(
                                dataNetwork, requestList, cause, retryDelayMillis);
                    }

                    @Override
                    public void onConnected(@NonNull DataNetwork dataNetwork) {
                        if (dataSetupRetryEntry != null) {
                            dataSetupRetryEntry.setState(DataRetryEntry.RETRY_STATE_SUCCEEDED);
                        }
                        DataNetworkController.this.onDataNetworkConnected(dataNetwork);
                    }

                    @Override
                    public void onAttachFailed(@NonNull DataNetwork dataNetwork,
                            @NonNull NetworkRequestList requestList) {
                        DataNetworkController.this.onAttachNetworkRequestsFailed(
                                dataNetwork, requestList);
                    }

                    @Override
                    public void onValidationStatusChanged(@NonNull DataNetwork dataNetwork,
                            @ValidationStatus int status, @Nullable Uri redirectUri) {
                        DataNetworkController.this.onDataNetworkValidationStatusChanged(
                                dataNetwork, status, redirectUri);
                    }

                    @Override
                    public void onSuspendedStateChanged(@NonNull DataNetwork dataNetwork,
                            boolean suspended) {
                        DataNetworkController.this.onDataNetworkSuspendedStateChanged(
                                dataNetwork, suspended);
                    }

                    @Override
                    public void onDisconnected(@NonNull DataNetwork dataNetwork,
                            @DataFailureCause int cause, @TearDownReason int tearDownReason) {
                        DataNetworkController.this.onDataNetworkDisconnected(
                                dataNetwork, cause, tearDownReason);
                    }

                    @Override
                    public void onHandoverSucceeded(@NonNull DataNetwork dataNetwork) {
                        DataNetworkController.this.onDataNetworkHandoverSucceeded(dataNetwork);
                    }

                    @Override
                    public void onHandoverFailed(@NonNull DataNetwork dataNetwork,
                            @DataFailureCause int cause, long retryDelayMillis,
                            @HandoverFailureMode int handoverFailureMode) {
                        DataNetworkController.this.onDataNetworkHandoverFailed(
                                dataNetwork, cause, retryDelayMillis, handoverFailureMode);
                    }

                    @Override
                    public void onLinkStatusChanged(@NonNull DataNetwork dataNetwork,
                            @LinkStatus int linkStatus) {
                        DataNetworkController.this.onLinkStatusChanged(dataNetwork, linkStatus);
                    }

                    @Override
                    public void onPcoDataChanged(@NonNull DataNetwork dataNetwork) {
                        DataNetworkController.this.onPcoDataChanged(dataNetwork);
                    }

                    @Override
                    public void onNetworkCapabilitiesChanged(@NonNull DataNetwork dataNetwork) {
                        DataNetworkController.this.onNetworkCapabilitiesChanged(dataNetwork);
                    }

                    @Override
                    public void onTrackNetworkUnwanted(@NonNull DataNetwork dataNetwork) {
                        DataNetworkController.this.onTrackNetworkUnwanted();
                    }

                    @Override
                    public void onRetryUnsatisfiedNetworkRequest(
                            @NonNull TelephonyNetworkRequest networkRequest) {
                        DataNetworkController.this.onRetryUnsatisfiedNetworkRequest(
                                networkRequest);
                    }

                    @Override
                    public void onQosSessionsChanged(
                            @NonNull List<QosBearerSession> qosBearerSessions) {
                        mDataNetworkControllerCallbacks.forEach(
                                callback -> callback.invokeFromExecutor(() ->
                                        callback.onQosSessionsChanged(qosBearerSessions)));
                    }
                }
        ));
        if (!mAnyDataNetworkExisting) {
            mAnyDataNetworkExisting = true;
            mDataNetworkControllerCallbacks.forEach(callback -> callback.invokeFromExecutor(
                    () -> callback.onAnyDataNetworkExistingChanged(mAnyDataNetworkExisting)));
        }
    }

    /**
     * Called when setup data network failed.
     *
     * @param dataNetwork The data network.
     * @param requestList The network requests attached to the data network.
     * @param cause The fail cause
     * @param retryDelayMillis The retry timer suggested by the network/data service.
     */
    private void onDataNetworkSetupFailed(@NonNull DataNetwork dataNetwork,
            @NonNull NetworkRequestList requestList, @DataFailureCause int cause,
            long retryDelayMillis) {
        logl("onDataNetworkSetupDataFailed: " + dataNetwork + ", cause="
                + DataFailCause.toString(cause) + ", retryDelayMillis=" + retryDelayMillis + "ms.");
        mDataNetworkList.remove(dataNetwork);
        trackSetupDataCallFailure(dataNetwork.getTransport(), cause);
        if (mAnyDataNetworkExisting && mDataNetworkList.isEmpty()) {
            mAnyDataNetworkExisting = false;
            mDataNetworkControllerCallbacks.forEach(callback -> callback.invokeFromExecutor(
                    () -> callback.onAnyDataNetworkExistingChanged(mAnyDataNetworkExisting)));
        }

        requestList.removeIf(request -> !mAllNetworkRequestList.contains(request));
        if (requestList.isEmpty()) {
            log("onDataNetworkSetupFailed: All requests have been released. "
                    + "Will not evaluate retry.");
            return;
        }

        // Data retry manager will determine if retry is needed. If needed, retry will be scheduled.
        mDataRetryManager.evaluateDataSetupRetry(dataNetwork.getDataProfile(),
                dataNetwork.getTransport(), requestList, cause, retryDelayMillis);
    }

    /**
     * Track the frequency of setup data failure on each
     * {@link AccessNetworkConstants.TransportType} data service.
     *
     * @param transport The transport of the data service.
     * @param cause The fail cause
     */
    private void trackSetupDataCallFailure(@TransportType int transport,
            @DataFailureCause int cause) {
        switch (transport) {
            case AccessNetworkConstants.TRANSPORT_TYPE_WWAN:
                // Skip when poor signal strength
                if (mPhone.getSignalStrength().getLevel()
                        <= CellSignalStrength.SIGNAL_STRENGTH_POOR) {
                    return;
                }
                if (cause == DataFailCause.ERROR_UNSPECIFIED || cause == DataFailCause.UNKNOWN) {
                    reportAnomaly("RIL set up data call fails: unknown/unspecified error",
                            "ce7d1465-d8e4-404a-b76f-de2c60bee843");
                }
                if (mSetupDataCallWwanFailureCounter.addOccurrence()) {
                    reportAnomaly("RIL fails setup data call request "
                                    + mSetupDataCallWwanFailureCounter.getFrequencyString(),
                            "e6a98b97-9e34-4977-9a92-01d52a6691f6");
                }
                break;
            case AccessNetworkConstants.TRANSPORT_TYPE_WLAN:
                if (cause == DataFailCause.ERROR_UNSPECIFIED || cause == DataFailCause.UNKNOWN) {
                    reportAnomaly("IWLAN set up data call fails: unknown/unspecified error",
                            "a16fc15c-815b-4908-b8e6-5f3bc7cbc20b");
                }
                if (mSetupDataCallWlanFailureCounter.addOccurrence()) {
                    reportAnomaly("IWLAN data service fails setup data call request "
                                    + mSetupDataCallWlanFailureCounter.getFrequencyString(),
                            "e2248d8b-d55f-42bd-871c-0cfd80c3ddd1");
                }
                break;
            default:
                loge("trackSetupDataCallFailure: INVALID transport.");
        }
    }

    /**
     * Trigger the anomaly report with the specified UUID.
     *
     * @param anomalyMsg Description of the event
     * @param uuid UUID associated with that event
     */
    private void reportAnomaly(@NonNull String anomalyMsg, @NonNull String uuid) {
        logl(anomalyMsg);
        AnomalyReporter.reportAnomaly(UUID.fromString(uuid), anomalyMsg, mPhone.getCarrierId());
    }

    /**
     * Called when data network is connected.
     *
     * @param dataNetwork The data network.
     */
    public void onDataNetworkConnected(@NonNull DataNetwork dataNetwork) {
        logl("onDataNetworkConnected: " + dataNetwork);

        mDataNetworkControllerCallbacks.forEach(callback -> callback.invokeFromExecutor(
                () -> callback.onDataNetworkConnected(dataNetwork.getTransport(),
                        dataNetwork.getDataProfile())));

        mPreviousConnectedDataNetworkList.add(0, dataNetwork);
        // Preserve the connected data networks for debugging purposes.
        if (mPreviousConnectedDataNetworkList.size() > MAX_HISTORICAL_CONNECTED_DATA_NETWORKS) {
            mPreviousConnectedDataNetworkList.remove(MAX_HISTORICAL_CONNECTED_DATA_NETWORKS);
        }

        if (dataNetwork.isInternetSupported()) updateOverallInternetDataState();

        if (dataNetwork.getNetworkCapabilities().hasCapability(
                NetworkCapabilities.NET_CAPABILITY_IMS)) {
            logl("IMS data state changed from "
                    + TelephonyUtils.dataStateToString(mImsDataNetworkState) + " to CONNECTED.");
            mImsDataNetworkState = TelephonyManager.DATA_CONNECTED;
        }

        if (isEsimBootStrapProvisioningActivated()) {
            sendMessageDelayed(obtainMessage(EVENT_REEVALUATE_EXISTING_DATA_NETWORKS,
                    DataEvaluationReason.CHECK_DATA_USAGE),
                    mDataConfigManager.getReevaluateBootstrapSimDataUsageMillis());
        }
    }

    /**
     * Called when needed to retry data setup.
     *
     * @param dataSetupRetryEntry The data setup retry entry scheduled by {@link DataRetryManager}.
     */
    protected void onDataNetworkSetupRetry(@NonNull DataSetupRetryEntry dataSetupRetryEntry) {
        // The request might be already removed before retry happens. Remove them from the list
        // if that's the case. Copy the list first. We don't want to remove the requests from
        // the retry entry. They can be later used to determine what kind of retry it is.
        NetworkRequestList requestList = new NetworkRequestList(
                dataSetupRetryEntry.networkRequestList);
        requestList.removeIf(request -> !mAllNetworkRequestList.contains(request));
        // Retrieves the newly added unsatisfied NetworkRequest if all NetworkRequests in the
        // DataSetupRetryEntry have already been removed.
        if (requestList.isEmpty()) {
            List<NetworkRequestList> groupRequestLists = getGroupedUnsatisfiedNetworkRequests();
            dataSetupRetryEntry.networkRequestList.stream()
                    .filter(request -> groupRequestLists.stream()
                            .anyMatch(groupRequestList -> {
                                // The unsatisfied request has all the requested capabilities.
                                if (groupRequestList.get(request.getCapabilities()) == null) {
                                    return false;
                                }
                                TelephonyNetworkRequest leading = groupRequestList.getFirst();
                                // The unsatisfied request covers all the requested transports.
                                return leading.getTransportTypes().length == 0
                                        || request.getTransportTypes().length == 0
                                        || Arrays.stream(request.getTransportTypes())
                                        .allMatch(leading::hasTransport);
                            }))
                    .forEach(requestList::add);
        }
        if (requestList.isEmpty()) {
            loge("onDataNetworkSetupRetry: Request list is empty. Abort retry.");
            dataSetupRetryEntry.setState(DataRetryEntry.RETRY_STATE_CANCELLED);
            return;
        }
        log("onDataNetworkSetupRetry: Request list:" + requestList);
        TelephonyNetworkRequest telephonyNetworkRequest = requestList.get(0);

        int networkCapability = telephonyNetworkRequest.getApnTypeNetworkCapability();
        int preferredTransport = mAccessNetworksManager.getPreferredTransportByNetworkCapability(
                networkCapability);
        if (preferredTransport != dataSetupRetryEntry.transport) {
            log("Cannot re-satisfy " + telephonyNetworkRequest + " on "
                    + AccessNetworkConstants.transportTypeToString(dataSetupRetryEntry.transport)
                    + ". The preferred transport has switched to "
                    + AccessNetworkConstants.transportTypeToString(preferredTransport)
                    + ". " + dataSetupRetryEntry);
            // Cancel the retry since the preferred transport has already changed, but then
            // re-evaluate the unsatisfied network requests again so the new network can be brought
            // up on the new target transport later.
            dataSetupRetryEntry.setState(DataRetryEntry.RETRY_STATE_CANCELLED);
            sendMessage(obtainMessage(EVENT_REEVALUATE_UNSATISFIED_NETWORK_REQUESTS,
                    DataEvaluationReason.PREFERRED_TRANSPORT_CHANGED));
            return;
        }

        DataEvaluation evaluation = evaluateNetworkRequest(
                telephonyNetworkRequest, DataEvaluationReason.DATA_RETRY);
        if (!evaluation.containsDisallowedReasons()) {
            DataProfile dataProfile = dataSetupRetryEntry.dataProfile;
            DataProfile candidateDataProfile = evaluation.getCandidateDataProfile();
            if (dataProfile == null || (!dataProfile.equals(candidateDataProfile))) {
                dataProfile = candidateDataProfile;
            }
            if (dataProfile != null) {
                setupDataNetwork(dataProfile, dataSetupRetryEntry,
                        evaluation.getDataAllowedReason());
            } else {
                loge("onDataNetworkSetupRetry: Not able to find a suitable data profile to retry.");
                dataSetupRetryEntry.setState(DataRetryEntry.RETRY_STATE_FAILED);
            }
        } else {
            dataSetupRetryEntry.setState(DataRetryEntry.RETRY_STATE_FAILED);
        }
    }

    /**
     * Called when needed to retry data network handover.
     *
     * @param dataHandoverRetryEntry The handover entry.
     */
    private void onDataNetworkHandoverRetry(
            @NonNull DataHandoverRetryEntry dataHandoverRetryEntry) {
        DataNetwork dataNetwork = dataHandoverRetryEntry.dataNetwork;
        if (!mDataNetworkList.contains(dataNetwork)) {
            log("onDataNetworkHandoverRetry: " + dataNetwork + " no longer exists.");
            dataHandoverRetryEntry.setState(DataRetryEntry.RETRY_STATE_CANCELLED);
            return;
        }

        if (!dataNetwork.isConnected()) {
            log("onDataNetworkHandoverRetry: " + dataNetwork + " is not in the right state.");
            dataHandoverRetryEntry.setState(DataRetryEntry.RETRY_STATE_CANCELLED);
            return;
        }

        int preferredTransport = mAccessNetworksManager.getPreferredTransportByNetworkCapability(
                dataNetwork.getApnTypeNetworkCapability());
        if (dataNetwork.getTransport() == preferredTransport) {
            log("onDataNetworkHandoverRetry: " + dataNetwork + " is already on the preferred "
                    + "transport " + AccessNetworkConstants.transportTypeToString(
                            preferredTransport) + ".");
            dataHandoverRetryEntry.setState(DataRetryEntry.RETRY_STATE_CANCELLED);
            return;
        }

        logl("onDataNetworkHandoverRetry: Start handover " + dataNetwork + " to "
                + AccessNetworkConstants.transportTypeToString(preferredTransport)
                + ", " + dataHandoverRetryEntry);
        tryHandoverDataNetwork(dataNetwork, preferredTransport, dataHandoverRetryEntry);
    }

    /**
     * Called when data network reached max handover retry count.
     *
     * @param dataNetwork The data network.
     */
    private void onDataNetworkHandoverRetryStopped(@NonNull DataNetwork dataNetwork) {
        int preferredTransport = mAccessNetworksManager
                .getPreferredTransportByNetworkCapability(
                        dataNetwork.getApnTypeNetworkCapability());
        if (dataNetwork.getTransport() == preferredTransport) {
            log("onDataNetworkHandoverRetryStopped: " + dataNetwork + " is already "
                    + "on the preferred transport "
                    + AccessNetworkConstants.transportTypeToString(
                    preferredTransport));
            return;
        }
        if (dataNetwork.shouldDelayImsTearDownDueToInCall()) {
            log("onDataNetworkHandoverRetryStopped: Delay IMS tear down until call "
                    + "ends. " + dataNetwork);
            return;
        }

        tearDownGracefully(dataNetwork,
                DataNetwork.TEAR_DOWN_REASON_HANDOVER_FAILED);
    }

    /**
     * Called when data network validation status changed.
     *
     * @param status one of {@link NetworkAgent#VALIDATION_STATUS_VALID} or
     * {@link NetworkAgent#VALIDATION_STATUS_NOT_VALID}.
     * @param redirectUri If internet connectivity is being redirected (e.g., on a captive portal),
     * this is the destination the probes are being redirected to, otherwise {@code null}.
     *
     * @param dataNetwork The data network.
     */
    private void onDataNetworkValidationStatusChanged(@NonNull DataNetwork dataNetwork,
            @ValidationStatus int status, @Nullable Uri redirectUri) {
        log("onDataNetworkValidationStatusChanged: " + dataNetwork + ", validation status="
                + DataUtils.validationStatusToString(status)
                + (redirectUri != null ? ", " + redirectUri : ""));
        if (!TextUtils.isEmpty(redirectUri.toString())) {
            Intent intent = new Intent(TelephonyManager.ACTION_CARRIER_SIGNAL_REDIRECTED);
            intent.putExtra(TelephonyManager.EXTRA_REDIRECTION_URL, redirectUri);
            mPhone.getCarrierSignalAgent().notifyCarrierSignalReceivers(intent);
            log("Notify carrier signal receivers with redirectUri: " + redirectUri);
        }

        if (status != NetworkAgent.VALIDATION_STATUS_VALID
                && status != NetworkAgent.VALIDATION_STATUS_NOT_VALID) {
            loge("Invalid validation status " + status + " received.");
            return;
        }

        if (!mDataSettingsManager.isRecoveryOnBadNetworkEnabled()) {
            log("Ignore data network validation status changed because "
                    + "data stall recovery is disabled.");
            return;
        }

        // Only track the networks that require validation.
        // The criteria is base on NetworkMonitorUtils.java.
        NetworkCapabilities capabilities = dataNetwork.getNetworkCapabilities();
        if (capabilities.hasCapability(NetworkCapabilities.NET_CAPABILITY_INTERNET)
                && capabilities.hasCapability(NetworkCapabilities.NET_CAPABILITY_NOT_RESTRICTED)
                && capabilities.hasCapability(NetworkCapabilities.NET_CAPABILITY_TRUSTED)
                && capabilities.hasCapability(NetworkCapabilities.NET_CAPABILITY_NOT_VPN)) {
            if (status == NetworkAgent.VALIDATION_STATUS_NOT_VALID
                    && (dataNetwork.getCurrentState() == null || dataNetwork.isDisconnected())) {
                log("Ignoring invalid validation status for disconnected DataNetwork");
                return;
            }
            mDataNetworkControllerCallbacks.forEach(callback -> callback.invokeFromExecutor(
                    () -> callback.onInternetDataNetworkValidationStatusChanged(status)));
        }
    }

    /**
     * Called when data network suspended state changed.
     *
     * @param dataNetwork The data network.
     * @param suspended {@code true} if data is suspended.
     */
    private void onDataNetworkSuspendedStateChanged(@NonNull DataNetwork dataNetwork,
            boolean suspended) {
        if (dataNetwork.isInternetSupported()) updateOverallInternetDataState();

        if (dataNetwork.getNetworkCapabilities().hasCapability(
                NetworkCapabilities.NET_CAPABILITY_IMS)) {
            logl("IMS data state changed from "
                    + TelephonyUtils.dataStateToString(mImsDataNetworkState) + " to "
                    + (suspended ? "SUSPENDED" : "CONNECTED"));
            mImsDataNetworkState = suspended
                    ? TelephonyManager.DATA_SUSPENDED : TelephonyManager.DATA_CONNECTED;
        }
    }

    /**
     * Called when data network disconnected.
     *
     * @param dataNetwork The data network.
     * @param cause The disconnect cause.
     * @param tearDownReason The reason the network was torn down
     */
    protected void onDataNetworkDisconnected(@NonNull DataNetwork dataNetwork,
            @DataFailureCause int cause, @TearDownReason int tearDownReason) {
        logl("onDataNetworkDisconnected: " + dataNetwork + ", cause="
                + DataFailCause.toString(cause) + "(" + cause + "), tearDownReason="
                + DataNetwork.tearDownReasonToString(tearDownReason));
        mDataNetworkList.remove(dataNetwork);
        mPendingImsDeregDataNetworks.remove(dataNetwork);
        mDataRetryManager.cancelPendingHandoverRetry(dataNetwork);
        if (dataNetwork.isInternetSupported()) updateOverallInternetDataState();

        if (dataNetwork.getNetworkCapabilities().hasCapability(
                NetworkCapabilities.NET_CAPABILITY_IMS)) {
            logl("IMS data state changed from "
                    + TelephonyUtils.dataStateToString(mImsDataNetworkState) + " to DISCONNECTED.");
            mImsDataNetworkState = TelephonyManager.DATA_DISCONNECTED;
        }

        if (mAnyDataNetworkExisting && mDataNetworkList.isEmpty()) {
            log("All data networks disconnected now.");
            mAnyDataNetworkExisting = false;
            mDataNetworkControllerCallbacks.forEach(callback -> callback.invokeFromExecutor(
                    () -> callback.onAnyDataNetworkExistingChanged(mAnyDataNetworkExisting)));
        }

        // Immediately reestablish on target transport if network was torn down due to policy
        long delayMillis = tearDownReason == DataNetwork.TEAR_DOWN_REASON_HANDOVER_NOT_ALLOWED
                ? 0 : mDataConfigManager.getRetrySetupAfterDisconnectMillis();
        // Sometimes network was unsolicitedly reported lost for reasons. We should re-evaluate
        // and see if data network can be re-established again.
        sendMessageDelayed(obtainMessage(EVENT_REEVALUATE_UNSATISFIED_NETWORK_REQUESTS,
                        DataEvaluationReason.RETRY_AFTER_DISCONNECTED), delayMillis);
    }

    /**
     * Called when handover between IWLAN and cellular network succeeded.
     *
     * @param dataNetwork The data network.
     */
    private void onDataNetworkHandoverSucceeded(@NonNull DataNetwork dataNetwork) {
        logl("Handover successfully. " + dataNetwork + " to " + AccessNetworkConstants
                .transportTypeToString(dataNetwork.getTransport()));
        // The preferred transport might be changed when handover was in progress. We need to
        // evaluate again to make sure we are not out-of-sync with the input from access network
        // manager.
        sendMessage(obtainMessage(EVENT_EVALUATE_PREFERRED_TRANSPORT,
                dataNetwork.getApnTypeNetworkCapability(), 0));

        // There might be network we didn't tear down in the last evaluation due to handover in
        // progress. We should evaluate again.
        sendMessage(obtainMessage(EVENT_REEVALUATE_EXISTING_DATA_NETWORKS,
                DataEvaluationReason.DATA_HANDOVER));
    }

    /**
     * Called when data network handover between IWLAN and cellular network failed.
     *
     * @param dataNetwork The data network.
     * @param cause The fail cause.
     * @param retryDelayMillis Network suggested retry time in milliseconds.
     * {@link Long#MAX_VALUE} indicates data retry should not occur.
     * {@link DataCallResponse#RETRY_DURATION_UNDEFINED} indicates network did not suggest any
     * retry duration.
     * @param handoverFailureMode The handover failure mode that determine the behavior of
     * how frameworks should handle the handover failure.
     */
    private void onDataNetworkHandoverFailed(@NonNull DataNetwork dataNetwork,
            @DataFailureCause int cause, long retryDelayMillis,
            @HandoverFailureMode int handoverFailureMode) {
        logl("Handover failed. " + dataNetwork + ", cause=" + DataFailCause.toString(cause)
                + ", retryDelayMillis=" + retryDelayMillis + "ms, handoverFailureMode="
                + DataCallResponse.failureModeToString(handoverFailureMode));
        // There might be network we didn't tear down in the last evaluation due to handover in
        // progress. We should evaluate again.
        sendMessage(obtainMessage(EVENT_REEVALUATE_EXISTING_DATA_NETWORKS,
                DataEvaluationReason.DATA_HANDOVER));

        if (dataNetwork.getAttachedNetworkRequestList().isEmpty()) {
            log("onDataNetworkHandoverFailed: No network requests attached to " + dataNetwork
                    + ". No need to retry since the network will be torn down soon.");
            return;
        }

        if (handoverFailureMode == DataCallResponse.HANDOVER_FAILURE_MODE_DO_FALLBACK
                || (handoverFailureMode == DataCallResponse.HANDOVER_FAILURE_MODE_LEGACY
                && cause == DataFailCause.HANDOFF_PREFERENCE_CHANGED)) {
            // Don't retry handover anymore. Give QNS some time to switch the preferred transport
            // to the original one, but we should re-evaluate the preferred transport again to
            // make sure QNS does change it back, if not, we still need to perform handover at that
            // time.
            sendMessageDelayed(obtainMessage(EVENT_EVALUATE_PREFERRED_TRANSPORT,
                    dataNetwork.getApnTypeNetworkCapability(), 0),
                    REEVALUATE_PREFERRED_TRANSPORT_DELAY_MILLIS);
        } else if (handoverFailureMode == DataCallResponse
                .HANDOVER_FAILURE_MODE_NO_FALLBACK_RETRY_SETUP_NORMAL || handoverFailureMode
                == DataCallResponse.HANDOVER_FAILURE_MODE_LEGACY) {
            int preferredTransport = mAccessNetworksManager
                    .getPreferredTransportByNetworkCapability(
                            dataNetwork.getApnTypeNetworkCapability());
            if (dataNetwork.getTransport() == preferredTransport) {
                log("onDataNetworkHandoverFailed: Already on preferred transport "
                        + AccessNetworkConstants.transportTypeToString(preferredTransport)
                        + ". No further actions needed.");
                return;
            }

            int targetTransport = DataUtils.getTargetTransport(dataNetwork.getTransport());
            mDataRetryManager.evaluateDataSetupRetry(dataNetwork.getDataProfile(), targetTransport,
                    dataNetwork.getAttachedNetworkRequestList(), cause, retryDelayMillis);
            // Tear down the data network on source transport. Retry manager will schedule
            // setup a new data network on the target transport.
            tearDownGracefully(dataNetwork, DataNetwork.TEAR_DOWN_REASON_HANDOVER_FAILED);
        } else {
            mDataRetryManager.evaluateDataHandoverRetry(dataNetwork, cause, retryDelayMillis);
        }
    }

    /**
     * Called when network requests failed to attach to the data network.
     *
     * @param dataNetwork The data network that can't be attached.
     * @param requestList The requests failed to attach to the network.
     */
    private void onAttachNetworkRequestsFailed(@NonNull DataNetwork dataNetwork,
            @NonNull NetworkRequestList requestList) {
        log("Failed to attach " + requestList + " to " + dataNetwork);
    }

    /**
     * Called when a network request is detached from the data network and should be retried.
     *
     * @param networkRequest The detached network request.
     */
    private void onRetryUnsatisfiedNetworkRequest(
            @NonNull TelephonyNetworkRequest networkRequest) {
        if (!mAllNetworkRequestList.contains(networkRequest)) return;

        sendMessageDelayed(obtainMessage(EVENT_REEVALUATE_UNSATISFIED_NETWORK_REQUESTS,
                        DataEvaluationReason.UNSATISFIED_REQUEST_DETACHED),
                REEVALUATE_UNSATISFIED_NETWORK_REQUESTS_AFTER_DETACHED_DELAY_MILLIS);
    }

    /**
     * Called when data stall occurs and needed to tear down / setup a new data network for
     * internet. This event is from {@link DataStallRecoveryManager}.
     */
    private void onDataStallReestablishInternet() {
        log("onDataStallReestablishInternet: Tear down data networks that support internet.");
        // Tear down all data networks that support internet. After data disconnected, unsatisfied
        // network requests will be re-evaluate again and data network controller will attempt to
        // setup data networks to satisfy them.
        mDataNetworkList.stream()
                .filter(DataNetwork::isInternetSupported)
                .forEach(dataNetwork -> dataNetwork.tearDown(
                        DataNetwork.TEAR_DOWN_REASON_DATA_STALL));
    }

    /**
     * Called when SRVCC handover state changes. To preserve the voice call, we don't tear down the
     * IMS network while handover in process. We reevaluate the network when handover ends.
     *
     * @param state The handover state of SRVCC
     */
    private void onSrvccStateChanged(@NonNull int[] state) {
        if (state != null && state.length != 0) {
            log("onSrvccStateChanged: " + TelephonyManager.srvccStateToString(state[0]));
            mIsSrvccHandoverInProcess = state[0] == TelephonyManager.SRVCC_STATE_HANDOVER_STARTED;
            // Reevaluate networks if SRVCC ends.
            if (!mIsSrvccHandoverInProcess
                    && !hasMessages(EVENT_REEVALUATE_EXISTING_DATA_NETWORKS)) {
                sendMessage(obtainMessage(EVENT_REEVALUATE_EXISTING_DATA_NETWORKS,
                        DataEvaluationReason.SRVCC_STATE_CHANGED));
            }
        }
    }

    /**
     * Called when data service binding changed.
     *
     * @param transport The transport of the changed data service.
     * @param bound {@code true} if data service is bound.
     */
    private void onDataServiceBindingChanged(@TransportType int transport, boolean bound) {
        log("onDataServiceBindingChanged: " + AccessNetworkConstants
                .transportTypeToString(transport) + " data service is "
                + (bound ? "bound." : "unbound."));
        if (bound) {
            mDataNetworkControllerCallbacks.forEach(callback -> callback.invokeFromExecutor(
                    () -> callback.onDataServiceBound(transport)));
        }
        mDataServiceBound.put(transport, bound);
    }

    /**
     * Called when SIM is absent.
     */
    private void onSimAbsent() {
        log("onSimAbsent");
        sendMessage(obtainMessage(EVENT_REEVALUATE_EXISTING_DATA_NETWORKS,
                DataEvaluationReason.SIM_REMOVAL));
    }

    /**
     * Called when SIM state changes.
     *
     * @param simState SIM state. (Note this is mixed with card state and application state.)
     */
    protected void onSimStateChanged(@SimState int simState) {
        log("onSimStateChanged: state=" + TelephonyManager.simStateToString(simState));
        if (mSimState != simState) {
            mSimState = simState;
            if (simState == TelephonyManager.SIM_STATE_ABSENT) {
                onSimAbsent();
            } else if (simState == TelephonyManager.SIM_STATE_LOADED) {
                sendMessage(obtainMessage(EVENT_REEVALUATE_UNSATISFIED_NETWORK_REQUESTS,
                        DataEvaluationReason.SIM_LOADED));
            }
            mDataNetworkControllerCallbacks.forEach(callback -> callback.invokeFromExecutor(
                    () -> callback.onSimStateChanged(mSimState)));
        }
    }

    /**
     * Called when needed to evaluate the preferred transport for certain capability.
     *
     * @param capability The network capability to evaluate.
     * @param forceReconnect indicates whether enforce reconnection to move to the preferred
     *                       transport type.
     *
     */
    private void onEvaluatePreferredTransport(
            @NetCapability int capability, boolean forceReconnect) {
        int preferredTransport = mAccessNetworksManager
                .getPreferredTransportByNetworkCapability(capability);
        log("onEvaluatePreferredTransport: " + DataUtils.networkCapabilityToString(capability)
                + " preferred on "
                + AccessNetworkConstants.transportTypeToString(preferredTransport));
        for (DataNetwork dataNetwork : mDataNetworkList) {
            if (dataNetwork.getApnTypeNetworkCapability() == capability) {
                // Check if the data network's current transport is different than from the
                // preferred transport. If it's different, then handover is needed.
                if (dataNetwork.getTransport() == preferredTransport) {
                    log("onEvaluatePreferredTransport:" + dataNetwork + " already on "
                            + AccessNetworkConstants.transportTypeToString(preferredTransport));
                    continue;
                }

                // If handover is ongoing, ignore the preference change for now. After handover
                // succeeds or fails, preferred transport will be re-evaluate again. Handover will
                // be performed at that time if needed.
                if (dataNetwork.isHandoverInProgress()) {
                    log("onEvaluatePreferredTransport: " + dataNetwork + " handover in progress.");
                    continue;
                }

                if (forceReconnect) {
                    tearDownGracefully(
                            dataNetwork, DataNetwork.TEAR_DOWN_REASON_HANDOVER_NOT_ALLOWED);
                } else {
                    tryHandoverDataNetwork(
                            dataNetwork, preferredTransport, null/*handoverRetryEntry*/);
                }
            }
        }
    }

    /**
     * Perform data network handover if condition allows, otherwise tear down the network to allow
     * new network setup on the target transport.
     *
     * @param dataNetwork The network on which the handover occurs
     * @param targetTransport The target transport of the handover
     * @param dataHandoverRetryEntry {@code null} if the handover attempt is not due to scheduled
     *                                           retry
     */
    private void tryHandoverDataNetwork(@NonNull DataNetwork dataNetwork,
            @TransportType int targetTransport,
            @Nullable DataHandoverRetryEntry dataHandoverRetryEntry) {
        if (dataHandoverRetryEntry == null // This handover is a new request
                && mDataRetryManager.isAnyHandoverRetryScheduled(dataNetwork)) {
            log("tryHandoverDataNetwork: retry scheduled for" + dataNetwork
                    + ", ignore this attempt");
            return;
        }
        DataEvaluation dataEvaluation = evaluateDataNetworkHandover(dataNetwork);
        log("tryHandoverDataNetwork: " + dataEvaluation + ", " + dataNetwork);
        if (!dataEvaluation.containsDisallowedReasons()) {
            logl("Start handover " + dataNetwork + " to "
                    + AccessNetworkConstants.transportTypeToString(targetTransport));
            dataNetwork.startHandover(targetTransport, dataHandoverRetryEntry);
        } else if (dataNetwork.shouldDelayImsTearDownDueToInCall()
                && (dataEvaluation.containsOnly(DataDisallowedReason.NOT_IN_SERVICE)
                || mFeatureFlags.relaxHoTeardown() && dataEvaluation.isSubsetOf(
                        DataDisallowedReason.NOT_IN_SERVICE,
                        DataDisallowedReason.NOT_ALLOWED_BY_POLICY))) {
            // We try our best to preserve the voice call by retrying later
            if (dataHandoverRetryEntry != null) {
                dataHandoverRetryEntry.setState(DataRetryEntry.RETRY_STATE_FAILED);
            }
            mDataRetryManager.evaluateDataHandoverRetry(dataNetwork,
                    DataFailCause.HANDOVER_FAILED,
                    DataCallResponse.RETRY_DURATION_UNDEFINED /* retry mills */);
            logl("tryHandoverDataNetwork: Scheduled retry due to in voice call and target OOS");
        } else if (dataEvaluation.containsAny(DataDisallowedReason.NOT_ALLOWED_BY_POLICY,
                DataDisallowedReason.NOT_IN_SERVICE,
                DataDisallowedReason.VOPS_NOT_SUPPORTED)) {
            logl("tryHandoverDataNetwork: Handover not allowed. Tear down"
                    + dataNetwork + " so a new network can be setup on "
                    + AccessNetworkConstants.transportTypeToString(targetTransport));
            tearDownGracefully(dataNetwork,
                    DataNetwork.TEAR_DOWN_REASON_HANDOVER_NOT_ALLOWED);
        } else if (dataEvaluation.containsAny(DataDisallowedReason.ILLEGAL_STATE,
                DataDisallowedReason.RETRY_SCHEDULED)) {
            logl("tryHandoverDataNetwork: Handover not allowed. " + dataNetwork
                    + " will remain on " + AccessNetworkConstants.transportTypeToString(
                    dataNetwork.getTransport()));
        } else {
            loge("tryHandoverDataNetwork: Unexpected handover evaluation result.");
        }
    }

    /**
     * Update {@link SubscriptionPlan}s from {@link NetworkPolicyManager}.
     */
    private void updateSubscriptionPlans() {
        SubscriptionPlan[] plans = mNetworkPolicyManager.getSubscriptionPlans(
                mSubId, mPhone.getContext().getOpPackageName());
        mSubscriptionPlans.clear();
        mSubscriptionPlans.addAll(plans != null ? Arrays.asList(plans) : Collections.emptyList());
        mCongestedOverrideNetworkTypes.clear();
        mUnmeteredOverrideNetworkTypes.clear();
        log("Subscription plans initialized: " + mSubscriptionPlans);
    }

    /**
     * Called when data network's link status changed.
     *
     * @param dataNetwork The data network that has link status changed.
     * @param linkStatus The link status (i.e. RRC state).
     */
    private void onLinkStatusChanged(@NonNull DataNetwork dataNetwork, @LinkStatus int linkStatus) {
        // TODO: Since this is only used for 5G icon display logic, so we only use internet data
        //   data network's link status. Consider expanding to all data networks if needed, and
        //   should use CarrierConfigManager.KEY_LTE_ENDC_USING_USER_DATA_FOR_RRC_DETECTION_BOOL
        //   to determine if using all data networks or only internet data networks.
        int status = DataCallResponse.LINK_STATUS_INACTIVE;
        boolean anyInternet = mDataNetworkList.stream()
                .anyMatch(network -> network.isInternetSupported() && network.isConnected());
        if (anyInternet) {
            status = mDataNetworkList.stream()
                    .anyMatch(network -> network.isInternetSupported()
                            && network.isConnected() && network.getLinkStatus()
                            == DataCallResponse.LINK_STATUS_ACTIVE)
                    ? DataCallResponse.LINK_STATUS_ACTIVE
                    : DataCallResponse.LINK_STATUS_DORMANT;
        }

        if (mInternetLinkStatus != status) {
            log("Internet link status changed to " + DataUtils.linkStatusToString(status));
            mInternetLinkStatus = status;
            mDataNetworkControllerCallbacks.forEach(callback -> callback.invokeFromExecutor(
                    () -> callback.onPhysicalLinkStatusChanged(mInternetLinkStatus)));
        }

        updateDataActivity();
    }

    /**
     * Called when PCO data changed.
     *
     * @param dataNetwork The data network.
     */
    private void onPcoDataChanged(@NonNull DataNetwork dataNetwork) {
        // Check if any data network is using NR advanced bands.
        int nrAdvancedPcoId = mDataConfigManager.getNrAdvancedCapablePcoId();
        if (nrAdvancedPcoId != 0) {
            boolean nrAdvancedCapableByPco = false;
            for (DataNetwork network : mDataNetworkList) {
                PcoData pcoData = network.getPcoData().get(nrAdvancedPcoId);
                if (pcoData != null && pcoData.contents.length > 0
                        && pcoData.contents[pcoData.contents.length - 1] == 1) {
                    nrAdvancedCapableByPco = true;
                    break;
                }
            }

            if (nrAdvancedCapableByPco != mNrAdvancedCapableByPco) {
                log("onPcoDataChanged: mNrAdvancedCapableByPco = " + nrAdvancedCapableByPco);
                mNrAdvancedCapableByPco = nrAdvancedCapableByPco;
                mDataNetworkControllerCallbacks.forEach(callback -> callback.invokeFromExecutor(
                        () -> callback.onNrAdvancedCapableByPcoChanged(mNrAdvancedCapableByPco)));
            }
        }
    }

    /**
     * Called when network capabilities changed.
     *
     * @param dataNetwork The data network.
     */
    private void onNetworkCapabilitiesChanged(@NonNull DataNetwork dataNetwork) {
        // The network capabilities changed. See if there are unsatisfied network requests that
        // become satisfiable.
        NetworkRequestList networkRequestList = new NetworkRequestList();
        for (TelephonyNetworkRequest networkRequest : mAllNetworkRequestList) {
            if (networkRequest.getState() == TelephonyNetworkRequest.REQUEST_STATE_UNSATISFIED) {
                if (networkRequest.canBeSatisfiedBy(dataNetwork.getNetworkCapabilities())) {
                    networkRequestList.add(networkRequest);
                }
            }
        }

        if (!networkRequestList.isEmpty()) {
            log("Found more network requests that can be satisfied. " + networkRequestList);
            dataNetwork.attachNetworkRequests(networkRequestList);
        }

        if (dataNetwork.isInternetSupported()) {
            // Update because DataNetwork#isInternetSupported might have changed with capabilities.
            updateOverallInternetDataState();
        }
    }

    /**
     * Check if needed to re-evaluate the existing data networks.
     *
     * @param oldNri Previous network registration info.
     * @param newNri Current network registration info.
     * @return {@code true} if needed to re-evaluate the existing data networks.
     */
    private boolean shouldReevaluateDataNetworks(@Nullable NetworkRegistrationInfo oldNri,
            @Nullable NetworkRegistrationInfo newNri) {
        if (oldNri == null || newNri == null) return false;
        if (newNri.getAccessNetworkTechnology() == TelephonyManager.NETWORK_TYPE_UNKNOWN) {
            // Sometimes devices temporarily lose signal and RAT becomes unknown. We don't tear
            // down data network in this case.
            return false;
        }

        if (oldNri.getAccessNetworkTechnology() != newNri.getAccessNetworkTechnology()
                // Some CarrierConfig disallows vops in nonVops area for specified home/roaming.
                || (oldNri.isRoaming() != newNri.isRoaming())) {
            return true;
        }

        if (oldNri.isNonTerrestrialNetwork() != newNri.isNonTerrestrialNetwork()) {
            return true;
        }

        DataSpecificRegistrationInfo oldDsri = oldNri.getDataSpecificInfo();
        DataSpecificRegistrationInfo newDsri = newNri.getDataSpecificInfo();

        if (newDsri == null) return false;
        // If previously VoPS was supported (or does not exist), and now the network reports
        // VoPS not supported, we should evaluate existing data networks to see if they need
        // to be torn down.
        return (oldDsri == null || oldDsri.getVopsSupportInfo() == null
                || oldDsri.getVopsSupportInfo().isVopsSupported())
                && (newDsri.getVopsSupportInfo() != null && !newDsri.getVopsSupportInfo()
                .isVopsSupported());
    }

    /**
     * Check if needed to re-evaluate the unsatisfied network requests.
     *
     * @param oldSS Previous raw service state.
     * @param newSS Current raw service state.
     * @param transport The network transport to be checked.
     * @return {@code true} if needed to re-evaluate the unsatisfied network requests.
     */
    private boolean shouldReevaluateNetworkRequests(@NonNull ServiceState oldSS,
            @NonNull ServiceState newSS, @TransportType int transport)  {
        NetworkRegistrationInfo oldPsNri = oldSS.getNetworkRegistrationInfo(
                NetworkRegistrationInfo.DOMAIN_PS, transport);
        NetworkRegistrationInfo newPsNri = newSS.getNetworkRegistrationInfo(
                NetworkRegistrationInfo.DOMAIN_PS, transport);

        if (newPsNri == null) return false;
        if (newPsNri.getAccessNetworkTechnology() == TelephonyManager.NETWORK_TYPE_UNKNOWN) {
            // Sometimes devices temporarily lose signal and RAT becomes unknown. We don't setup
            // data in this case.
            return false;
        }

        if (oldPsNri == null
                || oldPsNri.getAccessNetworkTechnology() != newPsNri.getAccessNetworkTechnology()
                || (!oldPsNri.isInService() && newPsNri.isInService())
                // Some CarrierConfig allows vops in nonVops area for specified home/roaming.
                || (oldPsNri.isRoaming() != newPsNri.isRoaming())) {
            return true;
        }

        // If CS connection is back to service on non-DDS, reevaluate for potential PS
        if (!serviceStateAllowsPSAttach(oldSS, transport)
                && serviceStateAllowsPSAttach(newSS, transport)) {
            return true;
        }

        if (oldSS.isUsingNonTerrestrialNetwork() != newSS.isUsingNonTerrestrialNetwork()) {
            return true;
        }

        DataSpecificRegistrationInfo oldDsri = oldPsNri.getDataSpecificInfo();
        DataSpecificRegistrationInfo newDsri = newPsNri.getDataSpecificInfo();

        if (oldDsri == null) return false;
        // If previously VoPS was not supported, and now the network reports
        // VoPS supported (or does not report), we should evaluate the unsatisfied network
        // request to see if the can be satisfied again.
        return (newDsri == null || newDsri.getVopsSupportInfo() == null
                || newDsri.getVopsSupportInfo().isVopsSupported())
                && (oldDsri.getVopsSupportInfo() != null && !oldDsri.getVopsSupportInfo()
                .isVopsSupported());
    }

    /**
     * Called when service state changed.
     */
    // Note that this is only called when data RAT or data registration changed. If we need to know
    // more "changed" events other than data RAT and data registration state, we should add
    // a new listening ServiceStateTracker.registerForServiceStateChanged().
    protected void onServiceStateChanged() {
        // Use the raw service state instead of the mPhone.getServiceState().
        ServiceState newServiceState = mPhone.getServiceStateTracker().getServiceState();
        StringBuilder debugMessage = new StringBuilder("onServiceStateChanged: ");
        boolean evaluateNetworkRequests = false, evaluateDataNetworks = false;

        if (!mServiceState.equals(newServiceState)) {
            log("onServiceStateChanged: changed to " + newServiceState);
            for (int transport : mAccessNetworksManager.getAvailableTransports()) {
                NetworkRegistrationInfo oldNri = mServiceState.getNetworkRegistrationInfo(
                        NetworkRegistrationInfo.DOMAIN_PS, transport);
                NetworkRegistrationInfo newNri = newServiceState.getNetworkRegistrationInfo(
                        NetworkRegistrationInfo.DOMAIN_PS, transport);
                debugMessage.append("[").append(
                        AccessNetworkConstants.transportTypeToString(transport)).append(": ");
                debugMessage.append(oldNri != null ? TelephonyManager.getNetworkTypeName(
                        oldNri.getAccessNetworkTechnology()) : null);
                debugMessage.append("->").append(
                        newNri != null ? TelephonyManager.getNetworkTypeName(
                                newNri.getAccessNetworkTechnology()) : null).append(", ");
                debugMessage.append(
                        oldNri != null ? NetworkRegistrationInfo.registrationStateToString(
                                oldNri.getRegistrationState()) : null);
                debugMessage.append("->").append(newNri != null
                        ? NetworkRegistrationInfo.registrationStateToString(
                        newNri.getRegistrationState()) : null).append(", ");
                debugMessage.append(oldNri != null ? NetworkRegistrationInfo
                        .isNonTerrestrialNetworkToString(oldNri.isNonTerrestrialNetwork()) : null);
                debugMessage.append("->").append(newNri != null ? NetworkRegistrationInfo
                        .isNonTerrestrialNetworkToString(newNri.isNonTerrestrialNetwork()) : null)
                        .append("] ");
                if (shouldReevaluateDataNetworks(oldNri, newNri)) {
                    if (!hasMessages(EVENT_REEVALUATE_EXISTING_DATA_NETWORKS)) {
                        sendMessage(obtainMessage(EVENT_REEVALUATE_EXISTING_DATA_NETWORKS,
                                DataEvaluationReason.DATA_SERVICE_STATE_CHANGED));
                        evaluateDataNetworks = true;
                    }
                }
                if (shouldReevaluateNetworkRequests(mServiceState, newServiceState, transport)) {
                    if (!hasMessages(EVENT_REEVALUATE_UNSATISFIED_NETWORK_REQUESTS)) {
                        sendMessage(obtainMessage(EVENT_REEVALUATE_UNSATISFIED_NETWORK_REQUESTS,
                                DataEvaluationReason.DATA_SERVICE_STATE_CHANGED));
                        evaluateNetworkRequests = true;
                    }
                }
            }
            mServiceState = newServiceState;
        } else {
            debugMessage.append("not changed");
        }
        debugMessage.append(". Evaluating network requests is ").append(
                evaluateNetworkRequests ? "" : "not ").append(
                "needed, evaluating existing data networks is ").append(
                evaluateDataNetworks ? "" : "not ").append("needed.");
        log(debugMessage.toString());
    }

    /**
     * Update the internet data network state. For now only {@link TelephonyManager#DATA_CONNECTED},
     * {@link TelephonyManager#DATA_SUSPENDED}, and {@link TelephonyManager#DATA_DISCONNECTED}
     * are supported.
     */
    private void updateOverallInternetDataState() {
        boolean anyInternetConnected = mDataNetworkList.stream()
                .anyMatch(dataNetwork -> dataNetwork.isInternetSupported()
                        && (dataNetwork.isConnected() || dataNetwork.isHandoverInProgress()));
        // If any one is not suspended, then the overall is not suspended.
        Set<DataNetwork> allConnectedInternetDataNetworks = mDataNetworkList.stream()
                .filter(DataNetwork::isInternetSupported)
                .filter(dataNetwork -> dataNetwork.isConnected()
                        || dataNetwork.isHandoverInProgress())
                .collect(Collectors.toSet());
        boolean isSuspended = !allConnectedInternetDataNetworks.isEmpty()
                && allConnectedInternetDataNetworks.stream().allMatch(DataNetwork::isSuspended);
        logv("isSuspended=" + isSuspended + ", anyInternetConnected=" + anyInternetConnected
                + ", mDataNetworkList=" + mDataNetworkList);

        int dataNetworkState = TelephonyManager.DATA_DISCONNECTED;
        if (isSuspended) {
            dataNetworkState = TelephonyManager.DATA_SUSPENDED;
        } else if (anyInternetConnected) {
            dataNetworkState = TelephonyManager.DATA_CONNECTED;
        }

        if (mInternetDataNetworkState != dataNetworkState) {
            logl("Internet data state changed from "
                    + TelephonyUtils.dataStateToString(mInternetDataNetworkState) + " to "
                    + TelephonyUtils.dataStateToString(dataNetworkState) + ".");
            mInternetDataNetworkState = dataNetworkState;
        }
        // Check data network reference equality to update current connected internet networks.
        if (!mConnectedInternetNetworks.equals(allConnectedInternetDataNetworks)) {
            mConnectedInternetNetworks = allConnectedInternetDataNetworks;
            mDataNetworkControllerCallbacks.forEach(callback -> callback.invokeFromExecutor(
                    () -> callback.onConnectedInternetDataNetworksChanged(
                            allConnectedInternetDataNetworks)));
        }
    }

    /**
     * @return Data config manager instance.
     */
    @NonNull
    public DataConfigManager getDataConfigManager() {
        return mDataConfigManager;
    }

    /**
     * @return Data profile manager instance.
     */
    @NonNull
    public DataProfileManager getDataProfileManager() {
        return mDataProfileManager;
    }

    /**
     * @return Data settings manager instance.
     */
    @NonNull
    public DataSettingsManager getDataSettingsManager() {
        return mDataSettingsManager;
    }

    /**
     * @return Data retry manager instance.
     */
    @NonNull
    public DataRetryManager getDataRetryManager() {
        return mDataRetryManager;
    }

    /**
     * @return The list of SubscriptionPlans
     */
    @VisibleForTesting
    @NonNull
    public List<SubscriptionPlan> getSubscriptionPlans() {
        return mSubscriptionPlans;
    }

    /**
     * @return The set of network types an unmetered override applies to
     */
    @VisibleForTesting
    @NonNull
    @NetworkType
    public Set<Integer> getUnmeteredOverrideNetworkTypes() {
        return mUnmeteredOverrideNetworkTypes;
    }

    /**
     * @return The set of network types a congested override applies to
     */
    @VisibleForTesting
    @NonNull
    @NetworkType
    public Set<Integer> getCongestedOverrideNetworkTypes() {
        return mCongestedOverrideNetworkTypes;
    }

    /**
     * Get data network type based on transport.
     *
     * @param transport The transport.
     * @return The current network type.
     */
<<<<<<< HEAD
    public @NetworkType int getDataNetworkType(@TransportType int transport) {
=======
    @NetworkType
    private int getDataNetworkType(@TransportType int transport) {
>>>>>>> 928ce673
        NetworkRegistrationInfo nri = mServiceState.getNetworkRegistrationInfo(
                NetworkRegistrationInfo.DOMAIN_PS, transport);
        if (nri != null) {
            return nri.getAccessNetworkTechnology();
        }
        return TelephonyManager.NETWORK_TYPE_UNKNOWN;
    }

    /**
     * Get data registration state based on transport.
     *
     * @param ss The service state from which to extract the data registration state.
     * @param transport The transport.
     * @return The registration state.
     */
    @RegistrationState
    private int getDataRegistrationState(@NonNull ServiceState ss, @TransportType int transport) {
        NetworkRegistrationInfo nri = ss.getNetworkRegistrationInfo(
                NetworkRegistrationInfo.DOMAIN_PS, transport);
        if (nri != null) {
            return nri.getRegistrationState();
        }
        return NetworkRegistrationInfo.REGISTRATION_STATE_UNKNOWN;
    }

    /**
     * @return The data activity. Note this is only updated when screen is on.
     */
    @DataActivityType
    public int getDataActivity() {
        return mDataActivity;
    }

    /**
     * Register data network controller callback.
     *
     * @param callback The callback.
     */
    public void registerDataNetworkControllerCallback(
            @NonNull DataNetworkControllerCallback callback) {
        sendMessage(obtainMessage(EVENT_REGISTER_DATA_NETWORK_CONTROLLER_CALLBACK, callback));
    }

    /**
     * Unregister data network controller callback.
     *
     * @param callback The callback.
     */
    public void unregisterDataNetworkControllerCallback(
            @NonNull DataNetworkControllerCallback callback) {
        sendMessage(obtainMessage(EVENT_UNREGISTER_DATA_NETWORK_CONTROLLER_CALLBACK, callback));
    }

    /**
     * Called when CarrierConfigs have been fetched after reading the essential SIM records.
     */
    public void onCarrierConfigLoadedForEssentialRecords() {
    }

    public void setEssentialRecordsLoaded(boolean isLoaded) {
    }

    /**
     * Tear down all data networks.
     *
     * @param reason The reason to tear down.
     */
    public void tearDownAllDataNetworks(@TearDownReason int reason) {
        sendMessage(obtainMessage(EVENT_TEAR_DOWN_ALL_DATA_NETWORKS, reason, 0));
    }

    /**
     * Called when needed to tear down all data networks.
     *
     * @param reason The reason to tear down.
     */
    private void onTearDownAllDataNetworks(@TearDownReason int reason) {
        log("onTearDownAllDataNetworks: reason=" + DataNetwork.tearDownReasonToString(reason));
        if (mDataNetworkList.isEmpty()) {
            log("tearDownAllDataNetworks: No pending networks. All disconnected now.");
            return;
        }

        for (DataNetwork dataNetwork : mDataNetworkList) {
            if (!dataNetwork.isDisconnecting()) {
                tearDownGracefully(dataNetwork, reason);
            }
        }
    }

    /**
     * Evaluate the pending IMS de-registration networks and tear it down if it is safe to do that.
     */
    private void evaluatePendingImsDeregDataNetworks() {
        Iterator<Map.Entry<DataNetwork, Runnable>> it =
                mPendingImsDeregDataNetworks.entrySet().iterator();
        while (it.hasNext()) {
            Map.Entry<DataNetwork, Runnable> entry = it.next();
            if (isSafeToTearDown(entry.getKey())) {
                // Now tear down the network.
                log("evaluatePendingImsDeregDataNetworks: Safe to tear down data network "
                        + entry.getKey() + " now.");
                entry.getValue().run();
                it.remove();
            } else {
                log("Still not safe to tear down " + entry.getKey() + ".");
            }
        }
    }

    /**
     * Check if the data network is safe to tear down at this moment.
     *
     * @param dataNetwork The data network.
     * @return {@code true} if the data network is safe to tear down. {@code false} indicates this
     * data network has requests originated from the IMS/RCS service and IMS/RCS is not
     * de-registered yet.
     */
    private boolean isSafeToTearDown(@NonNull DataNetwork dataNetwork) {
        if (dataNetwork.hasNetworkCapabilityInNetworkRequests(
                NetworkCapabilities.NET_CAPABILITY_EIMS)) {
            // FWK currently doesn't track emergency registration state for graceful tear down.
            return true;
        }
        for (int imsFeature : SUPPORTED_IMS_FEATURES) {
            String imsFeaturePackage = mImsFeaturePackageName.get(imsFeature);
            if (imsFeaturePackage != null) {
                if (dataNetwork.getAttachedNetworkRequestList()
                        .hasNetworkRequestsFromPackage(imsFeaturePackage)) {
                    if (mRegisteredImsFeatures.contains(imsFeature)) {
                        return false;
                    }
                }
            }
        }
        // All IMS features are de-registered (or this data network has no requests from IMS feature
        // packages.
        return true;
    }

    /**
     * @return {@code true} if IMS graceful tear down is supported by frameworks.
     */
    private boolean isImsGracefulTearDownSupported() {
        return mDataConfigManager.getImsDeregistrationDelay() > 0;
    }

    /**
     * Tear down the data network gracefully.
     *
     * @param dataNetwork The data network.
     */
    private void tearDownGracefully(@NonNull DataNetwork dataNetwork, @TearDownReason int reason) {
        long deregDelay = mDataConfigManager.getImsDeregistrationDelay();
        if (isImsGracefulTearDownSupported() && !isSafeToTearDown(dataNetwork)) {
            log("tearDownGracefully: Not safe to tear down " + dataNetwork
                    + " at this point. Wait for IMS de-registration or timeout. MMTEL="
                    + (mRegisteredImsFeatures.contains(ImsFeature.FEATURE_MMTEL)
                    ? "registered" : "not registered")
                    + ", RCS="
                    + (mRegisteredImsFeatures.contains(ImsFeature.FEATURE_RCS)
                    ? "registered" : "not registered")
            );
            Runnable runnable = dataNetwork.tearDownWhenConditionMet(reason, deregDelay);
            if (runnable != null) {
                mPendingImsDeregDataNetworks.put(dataNetwork, runnable);
            } else {
                log(dataNetwork + " is being torn down already.");
            }
        } else {
            // Graceful tear down is not turned on. Tear down the network immediately.
            log("tearDownGracefully: Safe to tear down " + dataNetwork);
            dataNetwork.tearDown(reason);
        }
    }

    /**
     * Get the internet data network state. Note that this is the best effort if more than one
     * data network supports internet. For now only {@link TelephonyManager#DATA_CONNECTED},
     * {@link TelephonyManager#DATA_SUSPENDED}, and {@link TelephonyManager#DATA_DISCONNECTED}
     * are supported.
     *
     * @return The data network state.
     */
    @DataState
    public int getInternetDataNetworkState() {
        return mInternetDataNetworkState;
    }

    /**
     * @return List of bound data service packages name on WWAN and WLAN.
     */
    @NonNull
    public List<String> getDataServicePackages() {
        List<String> packages = new ArrayList<>();
        for (int i = 0; i < mDataServiceManagers.size(); i++) {
            packages.add(mDataServiceManagers.valueAt(i).getDataServicePackageName());
        }
        return packages;
    }

    /**
     * Request network validation.
     * <p>
     * Network validation request is sent to the DataNetwork that matches the network capability
     * in the list of DataNetwork owned by the DNC.
     *
     * @param capability network capability {@link NetCapability}
     */
    public void requestNetworkValidation(@NetCapability int capability,
            @NonNull Consumer<Integer> resultCodeCallback) {

        if (DataUtils.networkCapabilityToApnType(capability) == ApnSetting.TYPE_NONE) {
            // If the capability is not an apn type based capability, sent an invalid argument.
            loge("requestNetworkValidation: the capability is not an apn type based. capability:"
                    + capability);
            FunctionalUtils.ignoreRemoteException(resultCodeCallback::accept)
                    .accept(DataServiceCallback.RESULT_ERROR_INVALID_ARG);
            return;
        }

        // Find DataNetwork that matches the capability.
        List<DataNetwork> list = mDataNetworkList.stream()
                .filter(dataNetwork ->
                        dataNetwork.getNetworkCapabilities().hasCapability(capability))
                .toList();

        if (!list.isEmpty()) {
            // request network validation.
            list.forEach(dataNetwork -> dataNetwork.requestNetworkValidation(resultCodeCallback));
        } else {
            // If not found, sent an invalid argument.
            loge("requestNetworkValidation: No matching DataNetwork was found");
            FunctionalUtils.ignoreRemoteException(resultCodeCallback::accept)
                    .accept(DataServiceCallback.RESULT_ERROR_INVALID_ARG);
        }
    }

    /**
     * Log debug messages.
     * @param s debug messages
     */
    protected void log(@NonNull String s) {
        Rlog.d(mLogTag, s);
    }

    /**
     * Log error messages.
     * @param s error messages
     */
    protected void loge(@NonNull String s) {
        Rlog.e(mLogTag, s);
    }

    /**
     * Log verbose messages.
     * @param s debug messages.
     */
    protected void logv(@NonNull String s) {
        if (VDBG) Rlog.v(mLogTag, s);
    }

    /**
     * Log debug messages and also log into the local log.
     * @param s debug messages
     */
    private void logl(@NonNull String s) {
        log(s);
        mLocalLog.log(s);
    }

    /**
     * Dump the state of DataNetworkController
     *
     * @param fd File descriptor
     * @param printWriter Print writer
     * @param args Arguments
     */
    public void dump(FileDescriptor fd, PrintWriter printWriter, String[] args) {
        IndentingPrintWriter pw = new IndentingPrintWriter(printWriter, "  ");
        pw.println(DataNetworkController.class.getSimpleName() + "-" + mPhone.getPhoneId() + ":");
        pw.increaseIndent();
        pw.println("Current data networks:");
        pw.increaseIndent();
        for (DataNetwork dn : mDataNetworkList) {
            dn.dump(fd, pw, args);
        }
        pw.decreaseIndent();

        pw.println("Pending tear down data networks:");
        pw.increaseIndent();
        for (DataNetwork dn : mPendingImsDeregDataNetworks.keySet()) {
            dn.dump(fd, pw, args);
        }
        pw.decreaseIndent();

        pw.println("Previously connected data networks: (up to "
                + MAX_HISTORICAL_CONNECTED_DATA_NETWORKS + ")");
        pw.increaseIndent();
        for (DataNetwork dn: mPreviousConnectedDataNetworkList) {
            // Do not print networks which is already in current network list.
            if (!mDataNetworkList.contains(dn)) {
                dn.dump(fd, pw, args);
            }
        }
        pw.decreaseIndent();

        pw.println("All telephony network requests:");
        pw.increaseIndent();
        for (TelephonyNetworkRequest networkRequest : mAllNetworkRequestList) {
            pw.println(networkRequest);
        }
        pw.decreaseIndent();

        pw.println("IMS features registration state: MMTEL="
                + (mRegisteredImsFeatures.contains(ImsFeature.FEATURE_MMTEL)
                ? "registered" : "not registered")
                + ", RCS="
                + (mRegisteredImsFeatures.contains(ImsFeature.FEATURE_RCS)
                ? "registered" : "not registered"));
        pw.println("mServiceState=" + mServiceState);
        pw.println("mPsRestricted=" + mPsRestricted);
        pw.println("mAnyDataNetworkExisting=" + mAnyDataNetworkExisting);
        pw.println("mInternetDataNetworkState="
                + TelephonyUtils.dataStateToString(mInternetDataNetworkState));
        pw.println("mImsDataNetworkState="
                + TelephonyUtils.dataStateToString(mImsDataNetworkState));
        pw.println("mDataServiceBound=" + mDataServiceBound);
        pw.println("mIsSrvccHandoverInProcess=" + mIsSrvccHandoverInProcess);
        pw.println("mSimState=" + TelephonyManager.simStateToString(mSimState));
        pw.println("mDataNetworkControllerCallbacks=" + mDataNetworkControllerCallbacks);
        pw.println("Subscription plans:");
        pw.increaseIndent();
        mSubscriptionPlans.forEach(pw::println);
        pw.decreaseIndent();
        pw.println("Unmetered override network types=" + mUnmeteredOverrideNetworkTypes.stream()
                .map(TelephonyManager::getNetworkTypeName).collect(Collectors.joining(",")));
        pw.println("Congested override network types=" + mCongestedOverrideNetworkTypes.stream()
                .map(TelephonyManager::getNetworkTypeName).collect(Collectors.joining(",")));
        pw.println("mImsThrottleCounter=" + mImsThrottleCounter);
        pw.println("mNetworkUnwantedCounter=" + mNetworkUnwantedCounter);
        pw.println("mBootStrapSimTotalDataUsageBytes=" + mBootStrapSimTotalDataUsageBytes);
        pw.println("Local logs:");
        pw.increaseIndent();
        mLocalLog.dump(fd, pw, args);
        pw.decreaseIndent();

        pw.println("-------------------------------------");
        mDataProfileManager.dump(fd, pw, args);
        pw.println("-------------------------------------");
        mDataRetryManager.dump(fd, pw, args);
        pw.println("-------------------------------------");
        mDataSettingsManager.dump(fd, pw, args);
        pw.println("-------------------------------------");
        mDataStallRecoveryManager.dump(fd, pw, args);
        pw.println("-------------------------------------");
        mDataConfigManager.dump(fd, pw, args);

        pw.decreaseIndent();
    }
}<|MERGE_RESOLUTION|>--- conflicted
+++ resolved
@@ -270,31 +270,18 @@
     private final String mLogTag;
     private final LocalLog mLocalLog = new LocalLog(128);
 
-<<<<<<< HEAD
-    protected final @NonNull DataConfigManager mDataConfigManager;
-    private final @NonNull DataSettingsManager mDataSettingsManager;
-    protected final @NonNull DataProfileManager mDataProfileManager;
-    private final @NonNull DataStallRecoveryManager mDataStallRecoveryManager;
-    protected final @NonNull AccessNetworksManager mAccessNetworksManager;
-    protected final @NonNull DataRetryManager mDataRetryManager;
-    private final @NonNull ImsManager mImsManager;
-    private final @NonNull TelecomManager mTelecomManager;
-    private final @NonNull NetworkPolicyManager mNetworkPolicyManager;
-    protected final @NonNull SparseArray<DataServiceManager> mDataServiceManagers =
-            new SparseArray<>();
-=======
     @NonNull
-    private final DataConfigManager mDataConfigManager;
+    protected final DataConfigManager mDataConfigManager;
     @NonNull
     private final DataSettingsManager mDataSettingsManager;
     @NonNull
-    private final DataProfileManager mDataProfileManager;
+    protected final DataProfileManager mDataProfileManager;
     @NonNull
     private final DataStallRecoveryManager mDataStallRecoveryManager;
     @NonNull
-    private final AccessNetworksManager mAccessNetworksManager;
+    protected final AccessNetworksManager mAccessNetworksManager;
     @NonNull
-    private final DataRetryManager mDataRetryManager;
+    protected final DataRetryManager mDataRetryManager;
     @NonNull
     private final ImsManager mImsManager;
     @NonNull
@@ -302,8 +289,7 @@
     @NonNull
     private final NetworkPolicyManager mNetworkPolicyManager;
     @NonNull
-    private final SparseArray<DataServiceManager> mDataServiceManagers = new SparseArray<>();
->>>>>>> 928ce673
+    protected final SparseArray<DataServiceManager> mDataServiceManagers = new SparseArray<>();
 
     /** The subscription index associated with this data network controller. */
     protected int mSubId = SubscriptionManager.INVALID_SUBSCRIPTION_ID;
@@ -311,12 +297,8 @@
     /** The current service state of the device. */
     // Note that keeping a copy here instead of directly using ServiceStateTracker.getServiceState()
     // is intended for detecting the delta.
-<<<<<<< HEAD
-    protected @NonNull ServiceState mServiceState;
-=======
     @NonNull
-    private ServiceState mServiceState;
->>>>>>> 928ce673
+    protected ServiceState mServiceState;
 
     /** The list of SubscriptionPlans, updated when initialized and when plans are changed. */
     @NonNull
@@ -348,12 +330,8 @@
      * The current data network list, including the ones that are connected, connecting, or
      * disconnecting.
      */
-<<<<<<< HEAD
-    protected final @NonNull List<DataNetwork> mDataNetworkList = new ArrayList<>();
-=======
     @NonNull
-    private final List<DataNetwork> mDataNetworkList = new ArrayList<>();
->>>>>>> 928ce673
+    protected final List<DataNetwork> mDataNetworkList = new ArrayList<>();
 
     /** {@code true} indicating at least one data network exists. */
     private boolean mAnyDataNetworkExisting;
@@ -407,12 +385,8 @@
     private final SparseBooleanArray mDataServiceBound = new SparseBooleanArray();
 
     /** SIM state. */
-<<<<<<< HEAD
-    protected @SimState int mSimState = TelephonyManager.SIM_STATE_UNKNOWN;
-=======
     @SimState
-    private int mSimState = TelephonyManager.SIM_STATE_UNKNOWN;
->>>>>>> 928ce673
+    protected int mSimState = TelephonyManager.SIM_STATE_UNKNOWN;
 
     /** Data activity. */
     @DataActivityType
@@ -4112,12 +4086,8 @@
      * @param transport The transport.
      * @return The current network type.
      */
-<<<<<<< HEAD
-    public @NetworkType int getDataNetworkType(@TransportType int transport) {
-=======
     @NetworkType
-    private int getDataNetworkType(@TransportType int transport) {
->>>>>>> 928ce673
+    public int getDataNetworkType(@TransportType int transport) {
         NetworkRegistrationInfo nri = mServiceState.getNetworkRegistrationInfo(
                 NetworkRegistrationInfo.DOMAIN_PS, transport);
         if (nri != null) {
