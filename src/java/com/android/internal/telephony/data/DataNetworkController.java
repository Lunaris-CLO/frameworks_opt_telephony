/*
 * Copyright 2021 The Android Open Source Project
 *
 * Licensed under the Apache License, Version 2.0 (the "License");
 * you may not use this file except in compliance with the License.
 * You may obtain a copy of the License at
 *
 *      http://www.apache.org/licenses/LICENSE-2.0
 *
 * Unless required by applicable law or agreed to in writing, software
 * distributed under the License is distributed on an "AS IS" BASIS,
 * WITHOUT WARRANTIES OR CONDITIONS OF ANY KIND, either express or implied.
 * See the License for the specific language governing permissions and
 * limitations under the License.
 */

package com.android.internal.telephony.data;

import android.annotation.CallbackExecutor;
import android.annotation.IntDef;
import android.annotation.NonNull;
import android.annotation.Nullable;
import android.content.BroadcastReceiver;
import android.content.Context;
import android.content.Intent;
import android.content.IntentFilter;
import android.net.LinkProperties;
import android.net.NetworkAgent;
import android.net.NetworkCapabilities;
import android.net.NetworkPolicyManager;
import android.net.NetworkPolicyManager.SubscriptionCallback;
import android.net.NetworkRequest;
import android.net.Uri;
import android.os.AsyncResult;
import android.os.Handler;
import android.os.Looper;
import android.os.Message;
import android.telecom.TelecomManager;
import android.telephony.AccessNetworkConstants;
import android.telephony.AccessNetworkConstants.AccessNetworkType;
import android.telephony.AccessNetworkConstants.RadioAccessNetworkType;
import android.telephony.AccessNetworkConstants.TransportType;
import android.telephony.Annotation.DataActivityType;
import android.telephony.Annotation.DataFailureCause;
import android.telephony.Annotation.NetCapability;
import android.telephony.Annotation.NetworkType;
import android.telephony.Annotation.ValidationStatus;
import android.telephony.AnomalyReporter;
import android.telephony.CarrierConfigManager;
import android.telephony.CellSignalStrength;
import android.telephony.DataFailCause;
import android.telephony.DataSpecificRegistrationInfo;
import android.telephony.NetworkRegistrationInfo;
import android.telephony.NetworkRegistrationInfo.RegistrationState;
import android.telephony.PcoData;
import android.telephony.ServiceState;
import android.telephony.SubscriptionManager;
import android.telephony.SubscriptionManager.OnSubscriptionsChangedListener;
import android.telephony.SubscriptionPlan;
import android.telephony.TelephonyManager;
import android.telephony.TelephonyManager.DataState;
import android.telephony.TelephonyManager.SimState;
import android.telephony.TelephonyRegistryManager;
import android.telephony.data.DataCallResponse;
import android.telephony.data.DataCallResponse.HandoverFailureMode;
import android.telephony.data.DataCallResponse.LinkStatus;
import android.telephony.data.DataProfile;
import android.telephony.ims.ImsException;
import android.telephony.ims.ImsManager;
import android.telephony.ims.ImsReasonInfo;
import android.telephony.ims.ImsRegistrationAttributes;
import android.telephony.ims.ImsStateCallback;
import android.telephony.ims.RegistrationManager;
import android.telephony.ims.feature.ImsFeature;
import android.text.TextUtils;
import android.util.ArrayMap;
import android.util.ArraySet;
import android.util.IndentingPrintWriter;
import android.util.LocalLog;
import android.util.SparseArray;
import android.util.SparseBooleanArray;

import com.android.internal.annotations.VisibleForTesting;
import com.android.internal.telephony.Phone;
import com.android.internal.telephony.PhoneConstants;
import com.android.internal.telephony.SlidingWindowEventCounter;
import com.android.internal.telephony.TelephonyComponentFactory;
import com.android.internal.telephony.data.AccessNetworksManager.AccessNetworksManagerCallback;
import com.android.internal.telephony.data.DataConfigManager.DataConfigManagerCallback;
import com.android.internal.telephony.data.DataEvaluation.DataAllowedReason;
import com.android.internal.telephony.data.DataEvaluation.DataDisallowedReason;
import com.android.internal.telephony.data.DataEvaluation.DataEvaluationReason;
import com.android.internal.telephony.data.DataNetwork.DataNetworkCallback;
import com.android.internal.telephony.data.DataNetwork.TearDownReason;
import com.android.internal.telephony.data.DataProfileManager.DataProfileManagerCallback;
import com.android.internal.telephony.data.DataRetryManager.DataHandoverRetryEntry;
import com.android.internal.telephony.data.DataRetryManager.DataRetryEntry;
import com.android.internal.telephony.data.DataRetryManager.DataRetryManagerCallback;
import com.android.internal.telephony.data.DataRetryManager.DataSetupRetryEntry;
import com.android.internal.telephony.data.DataSettingsManager.DataSettingsManagerCallback;
import com.android.internal.telephony.data.DataStallRecoveryManager.DataStallRecoveryManagerCallback;
import com.android.internal.telephony.data.LinkBandwidthEstimator.LinkBandwidthEstimatorCallback;
import com.android.internal.telephony.ims.ImsResolver;
import com.android.internal.telephony.util.TelephonyUtils;
import com.android.telephony.Rlog;

import java.io.FileDescriptor;
import java.io.PrintWriter;
import java.lang.annotation.Retention;
import java.lang.annotation.RetentionPolicy;
import java.util.ArrayList;
import java.util.Arrays;
import java.util.Collection;
import java.util.Collections;
import java.util.Comparator;
import java.util.Iterator;
import java.util.LinkedList;
import java.util.List;
import java.util.Locale;
import java.util.Map;
import java.util.Objects;
import java.util.Set;
import java.util.UUID;
import java.util.concurrent.Executor;
import java.util.concurrent.TimeUnit;
import java.util.function.Function;
import java.util.stream.Collectors;

/**
 * DataNetworkController in the central module of the telephony data stack. It is responsible to
 * create and manage all the mobile data networks. It is per-SIM basis which means for DSDS devices,
 * there will be two DataNetworkController instances. Unlike the Android 12 DcTracker, which is
 * designed to be per-transport (i.e. cellular, IWLAN), DataNetworkController is designed to handle
 * data networks on both cellular and IWLAN.
 */
public class DataNetworkController extends Handler {
    private static final boolean VDBG = false;

    /** Event for adding a network request. */
    private static final int EVENT_ADD_NETWORK_REQUEST = 2;

    /** Event for removing a network request. */
    private static final int EVENT_REMOVE_NETWORK_REQUEST = 3;

    /** Event for SRVCC state changed. */
    private static final int EVENT_SRVCC_STATE_CHANGED = 4;

    /** Re-evaluate all unsatisfied network requests. */
    public static final int EVENT_REEVALUATE_UNSATISFIED_NETWORK_REQUESTS = 5;

    /** Event for packet switch restricted enabled by network. */
    private static final int EVENT_PS_RESTRICT_ENABLED = 6;

    /** Event for packet switch restricted disabled by network. */
    private static final int EVENT_PS_RESTRICT_DISABLED = 7;

    /** Event for data service binding changed. */
    private static final int EVENT_DATA_SERVICE_BINDING_CHANGED = 8;

    /** Event for SIM state changed. */
    private static final int EVENT_SIM_STATE_CHANGED = 9;

    /** Event for tearing down all data networks. */
    private static final int EVENT_TEAR_DOWN_ALL_DATA_NETWORKS = 12;

    /** Event for registering data network controller callback. */
    private static final int EVENT_REGISTER_DATA_NETWORK_CONTROLLER_CALLBACK = 13;

    /** Event for unregistering data network controller callback. */
    private static final int EVENT_UNREGISTER_DATA_NETWORK_CONTROLLER_CALLBACK = 14;

    /** Event for subscription info changed. */
    private static final int EVENT_SUBSCRIPTION_CHANGED = 15;

    /** Event for re-evaluating existing data networks. */
    private static final int EVENT_REEVALUATE_EXISTING_DATA_NETWORKS = 16;

    /** Event for data RAT or registration state changed. */
    private static final int EVENT_SERVICE_STATE_CHANGED = 17;

    /** Event for voice call ended. */
    private static final int EVENT_VOICE_CALL_ENDED = 18;

    /** Event for registering all events. */
    private static final int EVENT_REGISTER_ALL_EVENTS = 19;

    /** Event for emergency call started or ended. */
    private static final int EVENT_EMERGENCY_CALL_CHANGED = 20;

    /** Event for evaluating preferred transport. */
    private static final int EVENT_EVALUATE_PREFERRED_TRANSPORT = 21;

    /** Event for subscription plans changed. */
    private static final int EVENT_SUBSCRIPTION_PLANS_CHANGED = 22;

    /** Event for unmetered or congested subscription override. */
    private static final int EVENT_SUBSCRIPTION_OVERRIDE = 23;

    /** Event for slice config changed. */
    private static final int EVENT_SLICE_CONFIG_CHANGED = 24;

    /** Event for tracking area code changed. */
    private static final int EVENT_TAC_CHANGED = 25;

    /** Event for tracking data phone switch. */
    private static final int EVENT_ACTIVE_PHONE_SWITCH = 26;

    /** The supported IMS features. This is for IMS graceful tear down support. */
    private static final Collection<Integer> SUPPORTED_IMS_FEATURES =
            List.of(ImsFeature.FEATURE_MMTEL, ImsFeature.FEATURE_RCS);

    /** The maximum number of previously connected data networks for debugging purposes. */
    private static final int MAX_HISTORICAL_CONNECTED_DATA_NETWORKS = 10;

    /**
     * The delay in milliseconds to re-evaluate preferred transport when handover failed and
     * fallback to source.
     */
    private static final long REEVALUATE_PREFERRED_TRANSPORT_DELAY_MILLIS =
            TimeUnit.SECONDS.toMillis(3);

    /** The delay in milliseconds to re-evaluate unsatisfied network requests after call end. */
    private static final long REEVALUATE_UNSATISFIED_NETWORK_REQUESTS_AFTER_CALL_END_DELAY_MILLIS =
            TimeUnit.MILLISECONDS.toMillis(500);

    /** The delay in milliseconds to re-evaluate unsatisfied network requests after TAC changes. */
    private static final long REEVALUATE_UNSATISFIED_NETWORK_REQUESTS_TAC_CHANGED_DELAY_MILLIS =
            TimeUnit.MILLISECONDS.toMillis(100);

    /**
     * The delay in milliseconds to re-evaluate unsatisfied network requests after network request
     * detached.
     */
    private static final long REEVALUATE_UNSATISFIED_NETWORK_REQUESTS_AFTER_DETACHED_DELAY_MILLIS =
            TimeUnit.SECONDS.toMillis(1);

    protected final Phone mPhone;
    private final String mLogTag;
    private final LocalLog mLocalLog = new LocalLog(128);

    protected final @NonNull DataConfigManager mDataConfigManager;
    private final @NonNull DataSettingsManager mDataSettingsManager;
    protected final @NonNull DataProfileManager mDataProfileManager;
    private final @NonNull DataStallRecoveryManager mDataStallRecoveryManager;
    protected final @NonNull AccessNetworksManager mAccessNetworksManager;
    protected final @NonNull DataRetryManager mDataRetryManager;
    private final @NonNull ImsManager mImsManager;
    private final @NonNull TelecomManager mTelecomManager;
    private final @NonNull NetworkPolicyManager mNetworkPolicyManager;
    protected final @NonNull SparseArray<DataServiceManager> mDataServiceManagers =
            new SparseArray<>();

    /** The subscription index associated with this data network controller. */
    protected int mSubId = SubscriptionManager.INVALID_SUBSCRIPTION_ID;

    /** The current service state of the device. */
    // Note that keeping a copy here instead of directly using ServiceStateTracker.getServiceState()
    // is intended for detecting the delta.
    protected @NonNull ServiceState mServiceState;

    /** The list of SubscriptionPlans, updated when initialized and when plans are changed. */
    private final @NonNull List<SubscriptionPlan> mSubscriptionPlans = new ArrayList<>();

    /**
     * The set of network types an unmetered override applies to, set by onSubscriptionOverride
     * and cleared when the device is rebooted or the override expires.
     */
    private final @NonNull @NetworkType Set<Integer> mUnmeteredOverrideNetworkTypes =
            new ArraySet<>();

    /**
     * The set of network types a congested override applies to, set by onSubscriptionOverride
     * and cleared when the device is rebooted or the override expires.
     */
    private final @NonNull @NetworkType Set<Integer> mCongestedOverrideNetworkTypes =
            new ArraySet<>();

    /**
     * The list of all network requests.
     */
    private final @NonNull NetworkRequestList mAllNetworkRequestList = new NetworkRequestList();

    /**
     * The current data network list, including the ones that are connected, connecting, or
     * disconnecting.
     */
    protected final @NonNull List<DataNetwork> mDataNetworkList = new ArrayList<>();

    /** {@code true} indicating at least one data network exists. */
    private boolean mAnyDataNetworkExisting;

    /**
     * Contain the last 10 data networks that were connected. This is for debugging purposes only.
     */
    private final @NonNull List<DataNetwork> mPreviousConnectedDataNetworkList = new ArrayList<>();

    /**
     * The internet data network state. Note that this is the best effort if more than one
     * data network supports internet.
     */
    private @DataState int mInternetDataNetworkState = TelephonyManager.DATA_DISCONNECTED;

    /**
     * The IMS data network state. For now this is just for debugging purposes.
     */
    private @DataState int mImsDataNetworkState = TelephonyManager.DATA_DISCONNECTED;

    /** Overall aggregated link status from internet data networks. */
    private @LinkStatus int mInternetLinkStatus = DataCallResponse.LINK_STATUS_UNKNOWN;

    /** Data network controller callbacks. */
    private final @NonNull Set<DataNetworkControllerCallback> mDataNetworkControllerCallbacks =
            new ArraySet<>();

    /** Indicates if packet switch data is restricted by the cellular network. */
    private boolean mPsRestricted = false;

    /** Indicates if NR advanced is allowed by PCO. */
    private boolean mNrAdvancedCapableByPco = false;

    /** Indicates if srvcc is going on. */
    private boolean mIsSrvccHandoverInProcess = false;

    /**
     * Indicates if the data services are bound. Key if the transport type, and value is the boolean
     * indicating service is bound or not.
     */
    private final @NonNull SparseBooleanArray mDataServiceBound = new SparseBooleanArray();

    /** SIM state. */
    protected @SimState int mSimState = TelephonyManager.SIM_STATE_UNKNOWN;

    /** Data activity. */
    private @DataActivityType int mDataActivity = TelephonyManager.DATA_ACTIVITY_NONE;

    /**
     * IMS state callbacks. Key is the IMS feature, value is the callback.
     */
    private final @NonNull SparseArray<ImsStateCallback> mImsStateCallbacks = new SparseArray<>();

    /** Registered IMS features. Unregistered IMS features are removed from the set. */
    private final @NonNull Set<Integer> mRegisteredImsFeatures = new ArraySet<>();

    /** IMS feature package names. Key is the IMS feature, value is the package name. */
    private final @NonNull SparseArray<String> mImsFeaturePackageName = new SparseArray<>();

    /**
     * Networks that are pending IMS de-registration. Key is the data network, value is the function
     * to tear down the network.
     */
    private final @NonNull Map<DataNetwork, Runnable> mPendingImsDeregDataNetworks =
            new ArrayMap<>();

    /**
     * IMS feature registration callback. The key is the IMS feature, the value is the registration
     * callback. When new SIM inserted, the old callbacks associated with the old subscription index
     * will be unregistered.
     */
    private final @NonNull SparseArray<RegistrationManager.RegistrationCallback>
            mImsFeatureRegistrationCallbacks = new SparseArray<>();

    /** The counter to detect back to back release/request IMS network. */
    private @NonNull SlidingWindowEventCounter mImsThrottleCounter;
    /** Event counter for unwanted network within time window, is used to trigger anomaly report. */
    private @NonNull SlidingWindowEventCounter mNetworkUnwantedCounter;
    /** Event counter for WLAN setup data failure within time window to trigger anomaly report. */
    private @NonNull SlidingWindowEventCounter mSetupDataCallWlanFailureCounter;
    /** Event counter for WWAN setup data failure within time window to trigger anomaly report. */
    private @NonNull SlidingWindowEventCounter mSetupDataCallWwanFailureCounter;

    /**
     * {@code true} if {@link #tearDownAllDataNetworks(int)} was invoked and waiting for all
     * networks torn down.
     */
    private boolean mPendingTearDownAllNetworks = false;

    /**
     * The capabilities of the latest released IMS request. To detect back to back release/request
     * IMS network.
     */
    private int[] mLastReleasedImsRequestCapabilities;

    /** True after try to release an IMS network; False after try to request an IMS network. */
    private boolean mLastImsOperationIsRelease;

    /** The broadcast receiver. */
    private final BroadcastReceiver mIntentReceiver = new BroadcastReceiver() {
        @Override
        public void onReceive(Context context, Intent intent) {
            switch(intent.getAction()) {
                case TelephonyManager.ACTION_SIM_CARD_STATE_CHANGED:
                case TelephonyManager.ACTION_SIM_APPLICATION_STATE_CHANGED:
                    if (mPhone.getPhoneId() == intent.getIntExtra(
                            SubscriptionManager.EXTRA_SLOT_INDEX,
                            SubscriptionManager.INVALID_SIM_SLOT_INDEX)) {
                        int simState = intent.getIntExtra(TelephonyManager.EXTRA_SIM_STATE,
                                TelephonyManager.SIM_STATE_UNKNOWN);
                        sendMessage(obtainMessage(EVENT_SIM_STATE_CHANGED, simState, 0));
                    }
            }
        }
    };

    /**
     * The sorted network request list by priority. The highest priority network request stays at
     * the head of the list. The highest priority is 100, the lowest is 0.
     *
     * Note this list is not thread-safe. Do not access the list from different threads.
     */
    @VisibleForTesting
    public static class NetworkRequestList extends LinkedList<TelephonyNetworkRequest> {
        /**
         * Constructor
         */
        public NetworkRequestList() {
        }

        /**
         * Copy constructor
         *
         * @param requestList The network request list.
         */
        public NetworkRequestList(@NonNull NetworkRequestList requestList) {
            addAll(requestList);
        }

        /**
         * Constructor
         *
         * @param requestList The network request list.
         */
        public NetworkRequestList(@NonNull List<TelephonyNetworkRequest> requestList) {
            addAll(requestList);
        }

        /**
         * Constructor
         *
         * @param newRequest The initial request of the list.
         */
        public NetworkRequestList(@NonNull TelephonyNetworkRequest newRequest) {
            this();
            add(newRequest);
        }

        /**
         * Add the network request to the list. Note that the item will be inserted to the position
         * based on the priority.
         *
         * @param newRequest The network request to be added.
         * @return {@code true} if added successfully. {@code false} if the request already exists.
         */
        @Override
        public boolean add(@NonNull TelephonyNetworkRequest newRequest) {
            int index = 0;
            while (index < size()) {
                TelephonyNetworkRequest networkRequest = get(index);
                if (networkRequest.equals(newRequest)) {
                    return false;   // Do not allow duplicate
                }
                if (newRequest.getPriority() > networkRequest.getPriority()) {
                    break;
                }
                index++;
            }
            super.add(index, newRequest);
            return true;
        }

        @Override
        public void add(int index, @NonNull TelephonyNetworkRequest newRequest) {
            throw new UnsupportedOperationException("Insertion to certain position is illegal.");
        }

        @Override
        public boolean addAll(Collection<? extends TelephonyNetworkRequest> requests) {
            for (TelephonyNetworkRequest networkRequest : requests) {
                add(networkRequest);
            }
            return true;
        }

        /**
         * Get the first network request that contains all the provided network capabilities.
         *
         * @param netCaps The network capabilities.
         * @return The first network request in the list that contains all the provided
         * capabilities.
         */
        public @Nullable TelephonyNetworkRequest get(@NonNull @NetCapability int[] netCaps) {
            int index = 0;
            while (index < size()) {
                TelephonyNetworkRequest networkRequest = get(index);
                // Check if any network requests contains all the provided capabilities.
                if (Arrays.stream(networkRequest.getCapabilities())
                        .boxed()
                        .collect(Collectors.toSet())
                        .containsAll(Arrays.stream(netCaps).boxed()
                                .collect(Collectors.toList()))) {
                    return networkRequest;
                }
                index++;
            }
            return null;
        }

        /**
         * Check if any network request is requested by the specified package.
         *
         * @param packageName The package name.
         * @return {@code true} if any request is originated from the specified package.
         */
        public boolean hasNetworkRequestsFromPackage(@NonNull String packageName) {
            for (TelephonyNetworkRequest networkRequest : this) {
                if (packageName.equals(
                        networkRequest.getNativeNetworkRequest().getRequestorPackageName())) {
                    return true;
                }
            }
            return false;
        }

        @Override
        public String toString() {
            return "[NetworkRequestList: size=" + size() + (size() > 0 ? ", leading by "
                    + get(0) : "") + "]";
        }

        /**
         * Dump the network request list.
         *
         * @param pw print writer.
         */
        public void dump(IndentingPrintWriter pw) {
            pw.increaseIndent();
            for (TelephonyNetworkRequest networkRequest : this) {
                pw.println(networkRequest);
            }
            pw.decreaseIndent();
        }
    }

    /**
     * The data network controller callback. Note this is only used for passing information
     * internally in the data stack, should not be used externally.
     */
    public static class DataNetworkControllerCallback extends DataCallback {
        /**
         * Constructor
         *
         * @param executor The executor of the callback.
         */
        public DataNetworkControllerCallback(@NonNull @CallbackExecutor Executor executor) {
            super(executor);
        }

        /**
         * Called when internet data network validation status changed.
         *
         * @param validationStatus The validation status.
         */
        public void onInternetDataNetworkValidationStatusChanged(
                @ValidationStatus int validationStatus) {}

        /**
         * Called when internet data network is connected.
         *
         * @param internetNetworks The connected internet data network. It should be only one in
         *                         most of the cases.
         */
        public void onInternetDataNetworkConnected(@NonNull List<DataNetwork> internetNetworks) {}

        /**
         * Called when data network is connected.
         *
         * @param transport Transport for the connected network.
         * @param dataProfile The data profile of the connected data network.
         */
        public void onDataNetworkConnected(@TransportType int transport,
                @NonNull DataProfile dataProfile) {}

        /** Called when internet data network is disconnected. */
        public void onInternetDataNetworkDisconnected() {}

        /**
         * Called when any data network existing status changed.
         *
         * @param anyDataExisting {@code true} indicating there is at least one data network
         * existing regardless of its state. {@code false} indicating all data networks are
         * disconnected.
         */
        public void onAnyDataNetworkExistingChanged(boolean anyDataExisting) {}

        /**
         * Called when {@link SubscriptionPlan}s change or an unmetered or congested subscription
         * override is set.
         */
        public void onSubscriptionPlanOverride() {}

        /**
         * Called when the physical link status changed.
         *
         * @param status The latest link status.
         */
        public void onPhysicalLinkStatusChanged(@LinkStatus int status) {}

        /**
         * Called when NR advanced capable by PCO changed.
         *
         * @param nrAdvancedCapable {@code true} if at least one of the data network is NR advanced
         * capable.
         */
        public void onNrAdvancedCapableByPcoChanged(boolean nrAdvancedCapable) {}

        /**
         * Called when data service is bound.
         *
         * @param transport The transport of the data service.
         */
        public void onDataServiceBound(@TransportType int transport) {}

        /**
         * Called when SIM load state changed.
         *
         * @param simState The current SIM state
         */
        public void onSimStateChanged(@SimState int simState) {}
    }

    /**
     * This class represent a rule allowing or disallowing handover between IWLAN and cellular
     * networks.
     *
     * @see CarrierConfigManager#KEY_IWLAN_HANDOVER_POLICY_STRING_ARRAY
     */
    public static class HandoverRule {
        @Retention(RetentionPolicy.SOURCE)
        @IntDef(prefix = {"RULE_TYPE_"},
                value = {
                        RULE_TYPE_ALLOWED,
                        RULE_TYPE_DISALLOWED,
                })
        public @interface HandoverRuleType {}

        /** Indicating this rule is for allowing handover. */
        public static final int RULE_TYPE_ALLOWED = 1;

        /** Indicating this rule is for disallowing handover. */
        public static final int RULE_TYPE_DISALLOWED = 2;

        private static final String RULE_TAG_SOURCE_ACCESS_NETWORKS = "source";

        private static final String RULE_TAG_TARGET_ACCESS_NETWORKS = "target";

        private static final String RULE_TAG_TYPE = "type";

        private static final String RULE_TAG_CAPABILITIES = "capabilities";

        private static final String RULE_TAG_ROAMING = "roaming";

        /** Handover rule type. */
        public final @HandoverRuleType int type;

        /** The applicable source access networks for handover. */
        public final @NonNull @RadioAccessNetworkType Set<Integer> sourceAccessNetworks;

        /** The applicable target access networks for handover. */
        public final @NonNull @RadioAccessNetworkType Set<Integer> targetAccessNetworks;

        /**
         * The network capabilities to any of which this handover rule applies.
         * If is empty, then capability is ignored as a rule matcher.
         */
        public final @NonNull @NetCapability Set<Integer> networkCapabilities;

        /** {@code true} indicates this policy is only applicable when the device is roaming. */
        public final boolean isOnlyForRoaming;

        /**
         * Constructor
         *
         * @param ruleString The rule in string format.
         *
         * @see CarrierConfigManager#KEY_IWLAN_HANDOVER_POLICY_STRING_ARRAY
         */
        public HandoverRule(@NonNull String ruleString) {
            if (TextUtils.isEmpty(ruleString)) {
                throw new IllegalArgumentException("illegal rule " + ruleString);
            }

            Set<Integer> source = null, target = null, capabilities = Collections.emptySet();
            int type = 0;
            boolean roaming = false;

            ruleString = ruleString.trim().toLowerCase(Locale.ROOT);
            String[] expressions = ruleString.split("\\s*,\\s*");
            for (String expression : expressions) {
                String[] tokens = expression.trim().split("\\s*=\\s*");
                if (tokens.length != 2) {
                    throw new IllegalArgumentException("illegal rule " + ruleString + ", tokens="
                            + Arrays.toString(tokens));
                }
                String key = tokens[0].trim();
                String value = tokens[1].trim();
                try {
                    switch (key) {
                        case RULE_TAG_SOURCE_ACCESS_NETWORKS:
                            source = Arrays.stream(value.split("\\s*\\|\\s*"))
                                    .map(String::trim)
                                    .map(AccessNetworkType::fromString)
                                    .collect(Collectors.toSet());
                            break;
                        case RULE_TAG_TARGET_ACCESS_NETWORKS:
                            target = Arrays.stream(value.split("\\s*\\|\\s*"))
                                    .map(String::trim)
                                    .map(AccessNetworkType::fromString)
                                    .collect(Collectors.toSet());
                            break;
                        case RULE_TAG_TYPE:
                            if (value.toLowerCase(Locale.ROOT).equals("allowed")) {
                                type = RULE_TYPE_ALLOWED;
                            } else if (value.toLowerCase(Locale.ROOT).equals("disallowed")) {
                                type = RULE_TYPE_DISALLOWED;
                            } else {
                                throw new IllegalArgumentException("unexpected rule type " + value);
                            }
                            break;
                        case RULE_TAG_CAPABILITIES:
                            capabilities = DataUtils.getNetworkCapabilitiesFromString(value);
                            break;
                        case RULE_TAG_ROAMING:
                            roaming = Boolean.parseBoolean(value);
                            break;
                        default:
                            throw new IllegalArgumentException("unexpected key " + key);
                    }
                } catch (Exception e) {
                    e.printStackTrace();
                    throw new IllegalArgumentException("illegal rule \"" + ruleString + "\", e="
                            + e);
                }
            }

            if (source == null || target == null || source.isEmpty() || target.isEmpty()) {
                throw new IllegalArgumentException("Need to specify both source and target. "
                        + "\"" + ruleString + "\"");
            }

            if (source.contains(AccessNetworkType.UNKNOWN) && type != RULE_TYPE_DISALLOWED) {
                throw new IllegalArgumentException("Unknown access network can be only specified in"
                        + " the disallowed rule. \"" + ruleString + "\"");
            }

            if (target.contains(AccessNetworkType.UNKNOWN)) {
                throw new IllegalArgumentException("Target access networks contains unknown. "
                        + "\"" + ruleString + "\"");
            }

            if (type == 0) {
                throw new IllegalArgumentException("Rule type is not specified correctly. "
                        + "\"" + ruleString + "\"");
            }

            if (capabilities != null && capabilities.contains(-1)) {
                throw new IllegalArgumentException("Network capabilities contains unknown. "
                            + "\"" + ruleString + "\"");
            }

            if (!source.contains(AccessNetworkType.IWLAN)
                    && !target.contains(AccessNetworkType.IWLAN)) {
                throw new IllegalArgumentException("IWLAN must be specified in either source or "
                        + "target access networks.\"" + ruleString + "\"");
            }

            sourceAccessNetworks = source;
            targetAccessNetworks = target;
            this.type = type;
            networkCapabilities = capabilities;
            isOnlyForRoaming = roaming;
        }

        @Override
        public String toString() {
            return "[HandoverRule: type=" + (type == RULE_TYPE_ALLOWED ? "allowed"
                    : "disallowed") + ", source=" + sourceAccessNetworks.stream()
                    .map(AccessNetworkType::toString).collect(Collectors.joining("|"))
                    + ", target=" + targetAccessNetworks.stream().map(AccessNetworkType::toString)
                    .collect(Collectors.joining("|")) + ", isRoaming=" + isOnlyForRoaming
                    + ", capabilities=" + DataUtils.networkCapabilitiesToString(networkCapabilities)
                    + "]";
        }
    }

    /**
     * Called when "Data During calls" preference is changed
     *
     * @param enabled change in preference.
     */
    protected void onDataDuringVoiceCallChanged(boolean enabled) {
    }

    protected void onDataEnabledChanged(boolean enabled,
            @TelephonyManager.DataEnabledChangedReason int reason) {
        // If mobile data is enabled by the user, evaluate the unsatisfied network
        // requests and then attempt to setup data networks to satisfy them.
        // If mobile data is disabled, evaluate the existing data networks and
        // see if they need to be torn down.
        logl("onDataEnabledChanged: enabled=" + enabled + " reason="+reason);
        sendMessage(obtainMessage(enabled
                        ? EVENT_REEVALUATE_UNSATISFIED_NETWORK_REQUESTS
                        : EVENT_REEVALUATE_EXISTING_DATA_NETWORKS,
                DataEvaluationReason.DATA_ENABLED_CHANGED));
    }

    protected void onDataRoamingEnabledChanged(boolean enabled) {
        // If data roaming is enabled by the user, evaluate the unsatisfied network
        // requests and then attempt to setup data networks to satisfy them.
        // If data roaming is disabled, evaluate the existing data networks and
        // see if they need to be torn down.
        logl("onDataRoamingEnabledChanged: enabled=" + enabled);
        sendMessage(obtainMessage(enabled
                        ? EVENT_REEVALUATE_UNSATISFIED_NETWORK_REQUESTS
                        : EVENT_REEVALUATE_EXISTING_DATA_NETWORKS,
                DataEvaluationReason.ROAMING_ENABLED_CHANGED));
    }

    /**
     * Constructor
     *
     * @param phone The phone instance.
     * @param looper The looper to be used by the handler. Currently the handler thread is the
     * phone process's main thread.
     */
    public DataNetworkController(@NonNull Phone phone, @NonNull Looper looper) {
        super(looper);
        mPhone = phone;
        mLogTag = "DNC-" + mPhone.getPhoneId();
        log("DataNetworkController created.");

        mAccessNetworksManager = phone.getAccessNetworksManager();
        mDataServiceManagers.put(AccessNetworkConstants.TRANSPORT_TYPE_WWAN,
                TelephonyComponentFactory.getInstance()
                        .inject(DataServiceManager.class.getName())
                        .makeDataServiceManager(mPhone, looper,
                                AccessNetworkConstants.TRANSPORT_TYPE_WWAN));
        if (!mAccessNetworksManager.isInLegacyMode()) {
            mDataServiceManagers.put(AccessNetworkConstants.TRANSPORT_TYPE_WLAN,
                    TelephonyComponentFactory.getInstance()
                            .inject(DataServiceManager.class.getName())
                            .makeDataServiceManager(mPhone, looper,
                                    AccessNetworkConstants.TRANSPORT_TYPE_WLAN));
        }

        mDataConfigManager = TelephonyComponentFactory.getInstance().inject(
                DataConfigManager.class.getName())
                .makeDataConfigManager(mPhone, looper);

        // ========== Anomaly counters ==========
        mImsThrottleCounter = new SlidingWindowEventCounter(
                mDataConfigManager.getAnomalyImsReleaseRequestThreshold().timeWindow,
                mDataConfigManager.getAnomalyImsReleaseRequestThreshold().eventNumOccurrence);
        mNetworkUnwantedCounter = new SlidingWindowEventCounter(
                mDataConfigManager.getAnomalyNetworkUnwantedThreshold().timeWindow,
                mDataConfigManager.getAnomalyNetworkUnwantedThreshold().eventNumOccurrence);
        mSetupDataCallWlanFailureCounter = new SlidingWindowEventCounter(
                mDataConfigManager.getAnomalySetupDataCallThreshold().timeWindow,
                mDataConfigManager.getAnomalySetupDataCallThreshold().eventNumOccurrence);
        mSetupDataCallWwanFailureCounter = new SlidingWindowEventCounter(
                mDataConfigManager.getAnomalySetupDataCallThreshold().timeWindow,
                mDataConfigManager.getAnomalySetupDataCallThreshold().eventNumOccurrence);
        // ========================================

        mDataSettingsManager = TelephonyComponentFactory.getInstance().inject(
                DataSettingsManager.class.getName())
                .makeDataSettingsManager(mPhone, this, looper,
                        new DataSettingsManagerCallback(this::post) {
                            @Override
                            public void onDataEnabledChanged(boolean enabled,
                                    @TelephonyManager.DataEnabledChangedReason int reason,
                                    @NonNull String callingPackage) {
                                DataNetworkController.this.onDataEnabledChanged(enabled, reason);
                            }
                            @Override
                            public void onDataEnabledOverrideChanged(boolean enabled,
                                    @TelephonyManager.MobileDataPolicy int policy) {
                                // If data enabled override is enabled by the user, evaluate the
                                // unsatisfied network requests and then attempt to setup data
                                // networks to satisfy them. If data enabled override is disabled,
                                // evaluate the existing data networks and see if they need to be
                                // torn down.
                                logl("onDataEnabledOverrideChanged: enabled=" + enabled);
                                sendMessage(obtainMessage(enabled
                                                ? EVENT_REEVALUATE_UNSATISFIED_NETWORK_REQUESTS
                                                : EVENT_REEVALUATE_EXISTING_DATA_NETWORKS,
                                        DataEvaluationReason.DATA_ENABLED_OVERRIDE_CHANGED));

                                // Attempt to evaluate if smart temporay DDS switch needs to work.
                                if (policy == TelephonyManager
                                        .MOBILE_DATA_POLICY_DATA_ON_NON_DEFAULT_DURING_VOICE_CALL) {
                                    onDataDuringVoiceCallChanged(enabled);
                                }
                            }
                            @Override
                            public void onDataRoamingEnabledChanged(boolean enabled) {
                                DataNetworkController.this.onDataRoamingEnabledChanged(enabled);
                            }
                        });
        mDataProfileManager = TelephonyComponentFactory.getInstance().inject(
                DataProfileManager.class.getName())
                .makeDataProfileManager(mPhone, this, mDataServiceManagers
                                .get(AccessNetworkConstants.TRANSPORT_TYPE_WWAN), looper,
                        new DataProfileManagerCallback(this::post) {
                            @Override
                            public void onDataProfilesChanged() {
                                sendMessage(
                                        obtainMessage(EVENT_REEVALUATE_EXISTING_DATA_NETWORKS,
                                        DataEvaluationReason.DATA_PROFILES_CHANGED));
                                sendMessage(
                                        obtainMessage(EVENT_REEVALUATE_UNSATISFIED_NETWORK_REQUESTS,
                                        DataEvaluationReason.DATA_PROFILES_CHANGED));
                            }
                        });
        mDataStallRecoveryManager = new DataStallRecoveryManager(mPhone, this, mDataServiceManagers
                .get(AccessNetworkConstants.TRANSPORT_TYPE_WWAN), looper,
                new DataStallRecoveryManagerCallback(this::post) {
                    @Override
                    public void onDataStallReestablishInternet() {
                        DataNetworkController.this.onDataStallReestablishInternet();
                    }
                });
        mDataRetryManager = TelephonyComponentFactory.getInstance().inject(
                DataRetryManager.class.getName())
                .makeDataRetryManager(mPhone, this,
                mDataServiceManagers, looper,
                new DataRetryManagerCallback(this::post) {
                    @Override
                    public void onDataNetworkSetupRetry(
                            @NonNull DataSetupRetryEntry dataSetupRetryEntry) {
                        Objects.requireNonNull(dataSetupRetryEntry);
                        DataNetworkController.this.onDataNetworkSetupRetry(dataSetupRetryEntry);
                    }
                    @Override
                    public void onDataNetworkHandoverRetry(
                            @NonNull DataHandoverRetryEntry dataHandoverRetryEntry) {
                        Objects.requireNonNull(dataHandoverRetryEntry);
                        DataNetworkController.this
                                .onDataNetworkHandoverRetry(dataHandoverRetryEntry);
                    }
                    @Override
                    public void onDataNetworkHandoverRetryStopped(
                            @NonNull DataNetwork dataNetwork) {
                        Objects.requireNonNull(dataNetwork);
                        DataNetworkController.this.onDataNetworkHandoverRetryStopped(dataNetwork);
                    }
                });
        mImsManager = mPhone.getContext().getSystemService(ImsManager.class);
        mNetworkPolicyManager = mPhone.getContext().getSystemService(NetworkPolicyManager.class);
        mTelecomManager = mPhone.getContext().getSystemService(TelecomManager.class);

        // Use the raw one from ServiceStateTracker instead of the combined one from
        // mPhone.getServiceState().
        mServiceState = mPhone.getServiceStateTracker().getServiceState();

        // Instead of calling onRegisterAllEvents directly from the constructor, send the event.
        // The reason is that getImsPhone is null when we are still in the constructor here.
        sendEmptyMessage(EVENT_REGISTER_ALL_EVENTS);
    }

    /**
     * Called when needed to register for all events that data network controller is interested.
     */
    private void onRegisterAllEvents() {
        IntentFilter filter = new IntentFilter();
        filter.addAction(TelephonyManager.ACTION_SIM_CARD_STATE_CHANGED);
        filter.addAction(TelephonyManager.ACTION_SIM_APPLICATION_STATE_CHANGED);
        mPhone.getContext().registerReceiver(mIntentReceiver, filter, null, mPhone);

        mAccessNetworksManager.registerCallback(new AccessNetworksManagerCallback(this::post) {
            @Override
            public void onPreferredTransportChanged(@NetCapability int capability) {
                int preferredTransport = mAccessNetworksManager
                        .getPreferredTransportByNetworkCapability(capability);
                logl("onPreferredTransportChanged: "
                        + DataUtils.networkCapabilityToString(capability) + " preferred on "
                        + AccessNetworkConstants.transportTypeToString(preferredTransport));
                DataNetworkController.this.onEvaluatePreferredTransport(capability);
                if (!hasMessages(EVENT_REEVALUATE_UNSATISFIED_NETWORK_REQUESTS)) {
                    sendMessage(obtainMessage(EVENT_REEVALUATE_UNSATISFIED_NETWORK_REQUESTS,
                            DataEvaluationReason.PREFERRED_TRANSPORT_CHANGED));
                } else {
                    log("onPreferredTransportChanged: Skipped evaluating unsatisfied network "
                            + "requests because another evaluation was already scheduled.");
                }
            }
        });

        mNetworkPolicyManager.registerSubscriptionCallback(new SubscriptionCallback() {
            @Override
            public void onSubscriptionPlansChanged(int subId, SubscriptionPlan[] plans) {
                if (mSubId != subId) return;
                obtainMessage(EVENT_SUBSCRIPTION_PLANS_CHANGED, plans).sendToTarget();
            }

            @Override
            public void onSubscriptionOverride(int subId, int overrideMask, int overrideValue,
                    int[] networkTypes) {
                if (mSubId != subId) return;
                obtainMessage(EVENT_SUBSCRIPTION_OVERRIDE, overrideMask, overrideValue,
                        networkTypes).sendToTarget();
            }
        });

        mPhone.getServiceStateTracker().registerForServiceStateChanged(this,
                EVENT_SERVICE_STATE_CHANGED, null);
        mDataConfigManager.registerCallback(new DataConfigManagerCallback(this::post) {
            @Override
            public void onCarrierConfigChanged() {
                DataNetworkController.this.onCarrierConfigUpdated();
            }
            @Override
            public void onDeviceConfigChanged() {
                DataNetworkController.this.onDeviceConfigUpdated();
            }
        });
        mPhone.getServiceStateTracker().registerForPsRestrictedEnabled(this,
                EVENT_PS_RESTRICT_ENABLED, null);
        mPhone.getServiceStateTracker().registerForPsRestrictedDisabled(this,
                EVENT_PS_RESTRICT_DISABLED, null);
        mPhone.getServiceStateTracker().registerForAreaCodeChanged(this, EVENT_TAC_CHANGED, null);
        mPhone.registerForEmergencyCallToggle(this, EVENT_EMERGENCY_CALL_CHANGED, null);
        mDataServiceManagers.get(AccessNetworkConstants.TRANSPORT_TYPE_WWAN)
                .registerForServiceBindingChanged(this, EVENT_DATA_SERVICE_BINDING_CHANGED);

        if (!mAccessNetworksManager.isInLegacyMode()) {
            mPhone.getServiceStateTracker().registerForServiceStateChanged(this,
                    EVENT_SERVICE_STATE_CHANGED, null);
            mDataServiceManagers.get(AccessNetworkConstants.TRANSPORT_TYPE_WLAN)
                    .registerForServiceBindingChanged(this, EVENT_DATA_SERVICE_BINDING_CHANGED);
        }

        mPhone.getContext().getSystemService(TelephonyRegistryManager.class)
                .addOnSubscriptionsChangedListener(new OnSubscriptionsChangedListener() {
                    @Override
                    public void onSubscriptionsChanged() {
                        sendEmptyMessage(EVENT_SUBSCRIPTION_CHANGED);
                    }
                }, this::post);

        // Register for call ended event for voice/data concurrent not supported case. It is
        // intended to only listen for events from the same phone as most of the telephony modules
        // are designed as per-SIM basis. For DSDS call ended on non-DDS sub, the frameworks relies
        // on service state on DDS sub change from out-of-service to in-service to trigger data
        // retry.
        mPhone.getCallTracker().registerForVoiceCallEnded(this, EVENT_VOICE_CALL_ENDED, null);
        // Check null for devices not supporting FEATURE_TELEPHONY_IMS.
        if (mPhone.getImsPhone() != null) {
            mPhone.getImsPhone().getCallTracker().registerForVoiceCallEnded(
                    this, EVENT_VOICE_CALL_ENDED, null);
        }
        mPhone.mCi.registerForSlicingConfigChanged(this, EVENT_SLICE_CONFIG_CHANGED, null);
        mPhone.mCi.registerForSrvccStateChanged(this, EVENT_SRVCC_STATE_CHANGED, null);

        mPhone.getLinkBandwidthEstimator().registerCallback(
                new LinkBandwidthEstimatorCallback(this::post) {
                    @Override
                    public void onDataActivityChanged(@DataActivityType int dataActivity) {
                        DataNetworkController.this.updateDataActivity();
                    }
                }
        );
        PhoneSwitcher.getInstance()
                .registerForActivePhoneSwitch(this, EVENT_ACTIVE_PHONE_SWITCH, null);
    }

    @Override
    public void handleMessage(@NonNull Message msg) {
        AsyncResult ar;
        switch (msg.what) {
            case EVENT_REGISTER_ALL_EVENTS:
                onRegisterAllEvents();
                break;
            case EVENT_ADD_NETWORK_REQUEST:
                onAddNetworkRequest((TelephonyNetworkRequest) msg.obj);
                break;
            case EVENT_REEVALUATE_UNSATISFIED_NETWORK_REQUESTS:
                DataEvaluationReason reason = (DataEvaluationReason) msg.obj;
                onReevaluateUnsatisfiedNetworkRequests(reason);
                break;
            case EVENT_REEVALUATE_EXISTING_DATA_NETWORKS:
                reason = (DataEvaluationReason) msg.obj;
                onReevaluateExistingDataNetworks(reason);
                break;
            case EVENT_REMOVE_NETWORK_REQUEST:
                onRemoveNetworkRequest((TelephonyNetworkRequest) msg.obj);
                break;
            case EVENT_VOICE_CALL_ENDED:
                // In some cases we need to tear down network after call ends. For example, when
                // delay IMS tear down until call ends is turned on.
                sendMessage(obtainMessage(EVENT_REEVALUATE_EXISTING_DATA_NETWORKS,
                        DataEvaluationReason.VOICE_CALL_ENDED));
                // Delay evaluating unsatisfied network requests. In temporary DDS switch case, it
                // takes some time to switch DDS after call end. We do not want to bring up network
                // before switch completes.
                sendMessageDelayed(obtainMessage(EVENT_REEVALUATE_UNSATISFIED_NETWORK_REQUESTS,
                        DataEvaluationReason.VOICE_CALL_ENDED),
                        REEVALUATE_UNSATISFIED_NETWORK_REQUESTS_AFTER_CALL_END_DELAY_MILLIS);
                break;
            case EVENT_SLICE_CONFIG_CHANGED:
                sendMessage(obtainMessage(EVENT_REEVALUATE_UNSATISFIED_NETWORK_REQUESTS,
                        DataEvaluationReason.SLICE_CONFIG_CHANGED));
                break;
            case EVENT_SRVCC_STATE_CHANGED:
                ar = (AsyncResult) msg.obj;
                if (ar.exception == null) {
                    onSrvccStateChanged((int[]) ar.result);
                }
                break;
            case EVENT_PS_RESTRICT_ENABLED:
                mPsRestricted = true;
                break;
            case EVENT_PS_RESTRICT_DISABLED:
                mPsRestricted = false;
                sendMessage(obtainMessage(EVENT_REEVALUATE_UNSATISFIED_NETWORK_REQUESTS,
                        DataEvaluationReason.DATA_RESTRICTED_CHANGED));
                break;
            case EVENT_TAC_CHANGED:
                // Re-evaluate unsatisfied network requests with some delays to let DataRetryManager
                // clears the throttling record.
                sendMessageDelayed(obtainMessage(EVENT_REEVALUATE_UNSATISFIED_NETWORK_REQUESTS,
                        DataEvaluationReason.TAC_CHANGED),
                        REEVALUATE_UNSATISFIED_NETWORK_REQUESTS_TAC_CHANGED_DELAY_MILLIS);
                break;
            case EVENT_DATA_SERVICE_BINDING_CHANGED:
                ar = (AsyncResult) msg.obj;
                int transport = (int) ar.userObj;
                boolean bound = (boolean) ar.result;
                onDataServiceBindingChanged(transport, bound);
                break;
            case EVENT_SIM_STATE_CHANGED:
                int simState = msg.arg1;
                onSimStateChanged(simState);
                break;
            case EVENT_TEAR_DOWN_ALL_DATA_NETWORKS:
                onTearDownAllDataNetworks(msg.arg1);
                break;
            case EVENT_REGISTER_DATA_NETWORK_CONTROLLER_CALLBACK:
                DataNetworkControllerCallback callback = (DataNetworkControllerCallback) msg.obj;
                mDataNetworkControllerCallbacks.add(callback);
                // Notify upon registering if no data networks currently exist.
                if (mDataNetworkList.isEmpty()) {
                    callback.invokeFromExecutor(
                            () -> callback.onAnyDataNetworkExistingChanged(false));
                }
                break;
            case EVENT_UNREGISTER_DATA_NETWORK_CONTROLLER_CALLBACK:
                mDataNetworkControllerCallbacks.remove((DataNetworkControllerCallback) msg.obj);
                break;
            case EVENT_SUBSCRIPTION_CHANGED:
                onSubscriptionChanged();
                break;
            case EVENT_SERVICE_STATE_CHANGED:
                onServiceStateChanged();
                break;
            case EVENT_EMERGENCY_CALL_CHANGED:
                if (mPhone.isInEcm()) {
                    sendMessage(obtainMessage(EVENT_REEVALUATE_EXISTING_DATA_NETWORKS,
                            DataEvaluationReason.EMERGENCY_CALL_CHANGED));
                } else {
                    sendMessage(obtainMessage(EVENT_REEVALUATE_UNSATISFIED_NETWORK_REQUESTS,
                            DataEvaluationReason.EMERGENCY_CALL_CHANGED));
                }
                break;
            case EVENT_EVALUATE_PREFERRED_TRANSPORT:
                onEvaluatePreferredTransport(msg.arg1);
                break;
            case EVENT_SUBSCRIPTION_PLANS_CHANGED:
                SubscriptionPlan[] plans = (SubscriptionPlan[]) msg.obj;
                log("Subscription plans changed: " + Arrays.toString(plans));
                mSubscriptionPlans.clear();
                mSubscriptionPlans.addAll(Arrays.asList(plans));
                mDataNetworkControllerCallbacks.forEach(cb -> cb.invokeFromExecutor(
                        () -> cb.onSubscriptionPlanOverride()));
                break;
            case EVENT_SUBSCRIPTION_OVERRIDE:
                int overrideMask = msg.arg1;
                boolean override = msg.arg2 != 0;
                int[] networkTypes = (int[]) msg.obj;

                if (overrideMask == NetworkPolicyManager.SUBSCRIPTION_OVERRIDE_UNMETERED) {
                    log("Unmetered subscription override: override=" + override
                            + ", networkTypes=" + Arrays.stream(networkTypes)
                            .mapToObj(TelephonyManager::getNetworkTypeName)
                            .collect(Collectors.joining(",")));
                    for (int networkType : networkTypes) {
                        if (override) {
                            mUnmeteredOverrideNetworkTypes.add(networkType);
                        } else {
                            mUnmeteredOverrideNetworkTypes.remove(networkType);
                        }
                    }
                    mDataNetworkControllerCallbacks.forEach(cb -> cb.invokeFromExecutor(
                            () -> cb.onSubscriptionPlanOverride()));
                } else if (overrideMask == NetworkPolicyManager.SUBSCRIPTION_OVERRIDE_CONGESTED) {
                    log("Congested subscription override: override=" + override
                            + ", networkTypes=" + Arrays.stream(networkTypes)
                            .mapToObj(TelephonyManager::getNetworkTypeName)
                            .collect(Collectors.joining(",")));
                    for (int networkType : networkTypes) {
                        if (override) {
                            mCongestedOverrideNetworkTypes.add(networkType);
                        } else {
                            mCongestedOverrideNetworkTypes.remove(networkType);
                        }
                    }
                    mDataNetworkControllerCallbacks.forEach(cb -> cb.invokeFromExecutor(
                            () -> cb.onSubscriptionPlanOverride()));
                } else {
                    loge("Unknown override mask: " + overrideMask);
                }
                break;
            case EVENT_ACTIVE_PHONE_SWITCH:
                log("EVENT_ACTIVE_PHONE_SWITCH");
                sendMessage(obtainMessage(EVENT_REEVALUATE_UNSATISFIED_NETWORK_REQUESTS,
                        DataEvaluationReason.DDS_SWITCHED));
                break;
            default:
                loge("Unexpected event " + msg.what);
        }
    }

    /**
     * Add a network request, which is originated from the apps. Note that add a network request
     * is not necessarily setting up a {@link DataNetwork}.
     *
     * @param networkRequest Network request
     *
     */
    public void addNetworkRequest(@NonNull TelephonyNetworkRequest networkRequest) {
        sendMessage(obtainMessage(EVENT_ADD_NETWORK_REQUEST, networkRequest));
    }

    /**
     * Called when a network request arrives data network controller.
     *
     * @param networkRequest The network request.
     */
    private void onAddNetworkRequest(@NonNull TelephonyNetworkRequest networkRequest) {
        // To detect IMS back-to-back release-request anomaly event
        if (mLastImsOperationIsRelease) {
            mLastImsOperationIsRelease = false;
            if (Arrays.equals(
                    mLastReleasedImsRequestCapabilities, networkRequest.getCapabilities())
                    && mImsThrottleCounter.addOccurrence()) {
                reportAnomaly(networkRequest.getNativeNetworkRequest().getRequestorPackageName()
                                + " requested with same capabilities "
                                + mImsThrottleCounter.getFrequencyString(),
                        "ead6f8db-d2f2-4ed3-8da5-1d8560fe7daf");
            }
        }
        if (!mAllNetworkRequestList.add(networkRequest)) {
            loge("onAddNetworkRequest: Duplicate network request. " + networkRequest);
            return;
        }
        if (isPdpRejectRetryOngoing(networkRequest)) {
            loge("onAddNetworkRequest: Pdp reject retry in progress. " + networkRequest);
            return;
        }
        log("onAddNetworkRequest: added " + networkRequest);
        onSatisfyNetworkRequest(networkRequest);
    }

    /**
     * Called when attempting to satisfy a network request. If after evaluation, the network
     * request is determined that can be satisfied, the data network controller will establish
     * the data network. If the network request can't be satisfied, it will remain in the
     * unsatisfied pool until the environment changes.
     *
     * @param networkRequest The network request to be satisfied.
     */
    private void onSatisfyNetworkRequest(@NonNull TelephonyNetworkRequest networkRequest) {
        if (networkRequest.getState() == TelephonyNetworkRequest.REQUEST_STATE_SATISFIED) {
            logv("Already satisfied. " + networkRequest);
            return;
        }

        // Check if there is any existing data network that can satisfy the network request, and
        // attempt to attach if possible.
        if (findCompatibleDataNetworkAndAttach(networkRequest)) {
            return;
        }

        // If no data network can satisfy the requests, then start the evaluation process. Since
        // all the requests in the list have the same capabilities, we can only evaluate one
        // of them.
        DataEvaluation evaluation = evaluateNetworkRequest(networkRequest,
                DataEvaluationReason.NEW_REQUEST);
        if (!evaluation.containsDisallowedReasons()) {
            DataProfile dataProfile = evaluation.getCandidateDataProfile();
            if (dataProfile != null) {
                setupDataNetwork(dataProfile, null,
                        evaluation.getDataAllowedReason());
            }
        } else if (evaluation.contains(DataDisallowedReason.ONLY_ALLOWED_SINGLE_NETWORK)) {
            // Re-evaluate the existing data networks. If this request's priority is higher than
            // the existing data network, the data network will be torn down so this request will
            // get a chance to be satisfied.
            sendMessage(obtainMessage(EVENT_REEVALUATE_EXISTING_DATA_NETWORKS,
                    DataEvaluationReason.SINGLE_DATA_NETWORK_ARBITRATION));
        }
    }

    /**
     * Attempt to attach a network request to an existing data network that can satisfy the
     * network request.
     *
     * @param networkRequest The network request to attach.
     *
     * @return {@code false} if can't find the data network to to satisfy the network request.
     * {@code true} if the network request has been scheduled to attach to the data network.
     * If attach succeeds, the network request's state will be set to
     * {@link TelephonyNetworkRequest#REQUEST_STATE_SATISFIED}. If failed,
     * {@link #onAttachNetworkRequestsFailed(DataNetwork, NetworkRequestList)} will be invoked.
     */
    private boolean findCompatibleDataNetworkAndAttach(
            @NonNull TelephonyNetworkRequest networkRequest) {
        return findCompatibleDataNetworkAndAttach(new NetworkRequestList(networkRequest));
    }

    /**
     * Attempt to attach a network request list to an existing data network that can satisfy all the
     * network requests. Note this method does not support partial attach (i.e. Only attach some
     * of the satisfiable requests to the network). All requests must be satisfied so they can be
     * attached.
     *
     * @param requestList The network request list to attach. It is expected that every network
     * request in this list has the same network capabilities.
     *
     * @return {@code false} if can't find the data network to to satisfy the network requests, even
     * if only one of network request can't be satisfied. {@code true} if the network request
     * has been scheduled to attach to the data network. If attach succeeds, the network request's
     * state will be set to
     * {@link TelephonyNetworkRequest#REQUEST_STATE_SATISFIED}. If failed,
     * {@link #onAttachNetworkRequestsFailed(DataNetwork, NetworkRequestList)} will be invoked.
     */
    private boolean findCompatibleDataNetworkAndAttach(@NonNull NetworkRequestList requestList) {
        if (requestList.isEmpty()) return false;
        // Try to find a data network that can satisfy all the network requests.
        for (DataNetwork dataNetwork : mDataNetworkList) {
            TelephonyNetworkRequest networkRequest = requestList.stream()
                    .filter(request -> !request.canBeSatisfiedBy(
                            dataNetwork.getNetworkCapabilities()))
                    .findAny()
                    .orElse(null);
            // If found any request that can't be satisfied by this data network, continue to try
            // next data network. We must find a data network that can satisfy all the provided
            // network requests.
            if (networkRequest != null) {
                continue;
            }

            // When reaching here, it means this data network can satisfy all the network requests.
            logv("Found a compatible data network " + dataNetwork + ". Attaching "
                    + requestList);

            // If WLAN preferred, see whether a more suitable data profile shall be used to satisfy
            // a short-lived request that doesn't perform handover.
            int capability = requestList.getFirst().getApnTypeNetworkCapability();
            int preferredTransport = mAccessNetworksManager
                    .getPreferredTransportByNetworkCapability(capability);
            if (capability == NetworkCapabilities.NET_CAPABILITY_MMS
                    && preferredTransport != dataNetwork.getTransport()
                    && preferredTransport == AccessNetworkConstants.TRANSPORT_TYPE_WLAN) {
                DataProfile candidate = mDataProfileManager
                        .getDataProfileForNetworkRequest(requestList.getFirst(),
                                TelephonyManager.NETWORK_TYPE_IWLAN,
                                false/*ignorePermanentFailure*/);
                if (candidate != null && !dataNetwork.getDataProfile().equals(candidate)) {
                    logv("But skipped because found better data profile " + candidate
                            + DataUtils.networkCapabilityToString(capability) + " preferred on "
                            + AccessNetworkConstants.transportTypeToString(preferredTransport));
                    continue;
                }
            }
            return dataNetwork.attachNetworkRequests(requestList);
        }
        return false;
    }

    /**
     * @param ss The service state to be checked
     * @param transport The transport is used to determine the data registration state
     *
     * @return {@code true} if data is in service or if voice is in service on legacy CS
     * connections (2G/3G) on the non-DDS. In those cases we attempt to attach PS. We don't try for
     * newer RAT because for those PS attach already occurred.
     */
    private boolean serviceStateAllowsPSAttach(@NonNull ServiceState ss,
            @TransportType int transport) {
        // Use the data registration state from the modem instead of the current data registration
        // state, which can be overridden.
        int nriRegState = getDataRegistrationState(ss, transport);
        if (nriRegState == NetworkRegistrationInfo.REGISTRATION_STATE_HOME
                || nriRegState == NetworkRegistrationInfo.REGISTRATION_STATE_ROAMING) return true;

        // If data is OOS as this device slot is not modem preferred(i.e. not active for internet),
        // attempt to attach PS on 2G/3G if CS connection is available.
        return ss.getVoiceRegState() == ServiceState.STATE_IN_SERVICE
                && mPhone.getPhoneId() != PhoneSwitcher.getInstance().getPreferredDataPhoneId()
                && isLegacyCs(ss.getVoiceNetworkType());
    }

    /**
     * @param voiceNetworkType The voice network type to be checked.
     * @return {@code true} if the network type is on legacy CS connection.
     */
    private boolean isLegacyCs(@NetworkType int voiceNetworkType) {
        int voiceAccessNetworkType = DataUtils.networkTypeToAccessNetworkType(voiceNetworkType);
        return voiceAccessNetworkType == AccessNetworkType.GERAN
                || voiceAccessNetworkType == AccessNetworkType.UTRAN
                || voiceAccessNetworkType == AccessNetworkType.CDMA2000;
    }

    /**
     * @return {@code true} if the network only allows single data network at one time.
     */
    private boolean isOnlySingleDataNetworkAllowed(@TransportType int transport) {
        if (transport == AccessNetworkConstants.TRANSPORT_TYPE_WLAN) return false;

        return mDataConfigManager.getNetworkTypesOnlySupportSingleDataNetwork()
                .contains(getDataNetworkType(transport));
    }

    /**
     * @param capabilities The Network Capabilities to be checked.
     * @return {@code true} if the capabilities contain any capability that's exempt from the single
     * PDN rule.
     */
    private boolean hasCapabilityExemptsFromSinglePdnRule(@NetCapability int[] capabilities) {
        Set<Integer> exemptCapabilities =
                mDataConfigManager.getCapabilitiesExemptFromSingleDataNetwork();
        return Arrays.stream(capabilities).anyMatch(exemptCapabilities::contains);
    }

    /**
     * Evaluate if telephony frameworks would allow data setup for internet in current environment.
     *
     * @return {@code true} if the environment is allowed for internet data. {@code false} if not
     * allowed. For example, if SIM is absent, or airplane mode is on, then data is NOT allowed.
     * This API does not reflect the currently internet data network status. It's possible there is
     * no internet data due to weak cellular signal or network side issue, but internet data is
     * still allowed in this case.
     */
    public boolean isInternetDataAllowed() {
        TelephonyNetworkRequest internetRequest = new TelephonyNetworkRequest(
                new NetworkRequest.Builder()
                        .addCapability(NetworkCapabilities.NET_CAPABILITY_INTERNET)
                        .addTransportType(NetworkCapabilities.TRANSPORT_CELLULAR)
                        .build(), mPhone);
        // If one of the existing networks can satisfy the internet request, then internet is
        // allowed.
        if (mDataNetworkList.stream().anyMatch(dataNetwork -> internetRequest.canBeSatisfiedBy(
                dataNetwork.getNetworkCapabilities()))) {
            return true;
        }

        // If no existing network can satisfy the request, then check if we can possibly setup
        // the internet network.

        DataEvaluation evaluation = evaluateNetworkRequest(internetRequest,
                DataEvaluationReason.EXTERNAL_QUERY);
        if (evaluation.containsOnly(DataDisallowedReason.ONLY_ALLOWED_SINGLE_NETWORK)) {
            // If the only failed reason is only single network allowed, then check if the request
            // can trump the current network.
            return internetRequest.getPriority() > mDataNetworkList.stream()
                    .map(DataNetwork::getPriority)
                    .max(Comparator.comparing(Integer::valueOf))
                    .orElse(0);
        }
        return !evaluation.containsDisallowedReasons();
    }

    /**
     * @return {@code true} if internet is unmetered.
     */
    public boolean isInternetUnmetered() {
        return mDataNetworkList.stream()
                .filter(dataNetwork -> !dataNetwork.isConnecting() && !dataNetwork.isDisconnected())
                .filter(DataNetwork::isInternetSupported)
                .allMatch(dataNetwork -> dataNetwork.getNetworkCapabilities()
                        .hasCapability(NetworkCapabilities.NET_CAPABILITY_NOT_METERED)
                        || dataNetwork.getNetworkCapabilities()
                        .hasCapability(NetworkCapabilities.NET_CAPABILITY_TEMPORARILY_NOT_METERED));
    }

    /**
     * @return {@code true} if all data networks are disconnected.
     */
    public boolean areAllDataDisconnected() {
        if (!mDataNetworkList.isEmpty()) {
            log("areAllDataDisconnected false due to: " + mDataNetworkList.stream()
                    .map(DataNetwork::name).collect(Collectors.joining(", ")));
        }
        return mDataNetworkList.isEmpty();
    }

    /**
     * @return List of the reasons why internet data is not allowed. An empty list if internet
     * is allowed.
     */
    public @NonNull List<DataDisallowedReason> getInternetDataDisallowedReasons() {
        TelephonyNetworkRequest internetRequest = new TelephonyNetworkRequest(
                new NetworkRequest.Builder()
                        .addCapability(NetworkCapabilities.NET_CAPABILITY_INTERNET)
                        .addTransportType(NetworkCapabilities.TRANSPORT_CELLULAR)
                        .build(), mPhone);
        DataEvaluation evaluation = evaluateNetworkRequest(internetRequest,
                DataEvaluationReason.EXTERNAL_QUERY);
        return evaluation.getDataDisallowedReasons();
    }

    /**
     * Evaluate a network request. The goal is to find a suitable {@link DataProfile} that can be
     * used to setup the data network.
     *
     * @param networkRequest The network request to evaluate.
     * @param reason The reason for evaluation.
     * @return The data evaluation result.
     */
    private @NonNull DataEvaluation evaluateNetworkRequest(
            @NonNull TelephonyNetworkRequest networkRequest, DataEvaluationReason reason) {
        DataEvaluation evaluation = new DataEvaluation(reason);
        int transport = mAccessNetworksManager.getPreferredTransportByNetworkCapability(
                networkRequest.getApnTypeNetworkCapability());

        // Bypass all checks for emergency network request.
        if (networkRequest.hasCapability(NetworkCapabilities.NET_CAPABILITY_EIMS)) {
            evaluation.addDataAllowedReason(DataAllowedReason.EMERGENCY_REQUEST);
            evaluation.setCandidateDataProfile(mDataProfileManager.getDataProfileForNetworkRequest(
                    networkRequest, getDataNetworkType(transport), true));
            networkRequest.setEvaluation(evaluation);
            log(evaluation.toString());
            return evaluation;
        }

        if (!serviceStateAllowsPSAttach(mServiceState, transport)) {
            evaluation.addDataDisallowedReason(DataDisallowedReason.NOT_IN_SERVICE);
        }

        // Add data disallowed reason when in Secure Mode
        addDataDisallowedReasonWhenInSecureMode(evaluation);

        // Check SIM state
        checkSimStateForDataEvaluation(evaluation);

        // Check if carrier specific config is loaded or not.
        if (!mDataConfigManager.isConfigCarrierSpecific()) {
            evaluation.addDataDisallowedReason(DataDisallowedReason.DATA_CONFIG_NOT_READY);
        }

        // Check CS call state and see if concurrent voice/data is allowed.
        if (mPhone.getCallTracker().getState() != PhoneConstants.State.IDLE
                && !mPhone.getServiceStateTracker().isConcurrentVoiceAndDataAllowed()) {
            evaluation.addDataDisallowedReason(
                    DataDisallowedReason.CONCURRENT_VOICE_DATA_NOT_ALLOWED);
        }

        // Check VoPS support
        if (transport == AccessNetworkConstants.TRANSPORT_TYPE_WWAN
                && networkRequest.hasCapability(NetworkCapabilities.NET_CAPABILITY_MMTEL)) {
            NetworkRegistrationInfo nri = mServiceState.getNetworkRegistrationInfo(
                    NetworkRegistrationInfo.DOMAIN_PS, AccessNetworkConstants.TRANSPORT_TYPE_WWAN);
            if (nri != null) {
                DataSpecificRegistrationInfo dsri = nri.getDataSpecificInfo();
                if (dsri != null && dsri.getVopsSupportInfo() != null
                        && !dsri.getVopsSupportInfo().isVopsSupported()) {
                    evaluation.addDataDisallowedReason(DataDisallowedReason.VOPS_NOT_SUPPORTED);
                }
            }
        }

        // Check if default data is selected.
        if (!SubscriptionManager.isValidSubscriptionId(
                SubscriptionManager.getDefaultDataSubscriptionId())) {
            evaluation.addDataDisallowedReason(DataDisallowedReason.DEFAULT_DATA_UNSELECTED);
        }

        // Check if data roaming is disabled.
        if (mServiceState.getDataRoaming() && !mDataSettingsManager.isDataRoamingEnabled()) {
            evaluation.addDataDisallowedReason(DataDisallowedReason.ROAMING_DISABLED);
        }

        // Check if data is restricted by the cellular network.
        if (mPsRestricted && transport == AccessNetworkConstants.TRANSPORT_TYPE_WWAN) {
            evaluation.addDataDisallowedReason(DataDisallowedReason.DATA_RESTRICTED_BY_NETWORK);
        }

        // Check if there are pending tear down all networks request.
        if (mPendingTearDownAllNetworks) {
            evaluation.addDataDisallowedReason(DataDisallowedReason.PENDING_TEAR_DOWN_ALL);
        }

        // Check if the request is preferred on cellular and radio is/will be turned off.
        // We are using getDesiredPowerState() instead of isRadioOn() because we also don't want
        // to setup data network when radio power is about to be turned off.
        // Besides, in legacy IWLAN mode, data should be allowed.
        if (transport == AccessNetworkConstants.TRANSPORT_TYPE_WWAN
                && getDataNetworkType(transport) != TelephonyManager.NETWORK_TYPE_IWLAN
                && (!mPhone.getServiceStateTracker().getDesiredPowerState()
                || mPhone.mCi.getRadioState() != TelephonyManager.RADIO_POWER_ON)) {
            evaluation.addDataDisallowedReason(DataDisallowedReason.RADIO_POWER_OFF);
        }

        // Check if radio is/will be turned off by carrier.
        if (!mPhone.getServiceStateTracker().getPowerStateFromCarrier()) {
            evaluation.addDataDisallowedReason(DataDisallowedReason.RADIO_DISABLED_BY_CARRIER);
        }

        // Check if the underlying data service is bound.
        if (!mDataServiceBound.get(transport)) {
            evaluation.addDataDisallowedReason(DataDisallowedReason.DATA_SERVICE_NOT_READY);
        }

        // Check if device is in CDMA ECBM
        if (mPhone.isInCdmaEcm()) {
            evaluation.addDataDisallowedReason(DataDisallowedReason.CDMA_EMERGENCY_CALLBACK_MODE);
        }

        // Check whether data is disallowed while using satellite
        if (isDataDisallowedDueToSatellite(networkRequest.getCapabilities())) {
            evaluation.addDataDisallowedReason(DataDisallowedReason.SERVICE_OPTION_NOT_SUPPORTED);
        }

        // Check if only one data network is allowed.
        if (isOnlySingleDataNetworkAllowed(transport)
                && !hasCapabilityExemptsFromSinglePdnRule(networkRequest.getCapabilities())) {
            // if exists not-exempt network.
            if (mDataNetworkList.stream()
                    .anyMatch(dataNetwork -> !hasCapabilityExemptsFromSinglePdnRule(
                            dataNetwork.getNetworkCapabilities().getCapabilities()))) {
                evaluation.addDataDisallowedReason(
                        DataDisallowedReason.ONLY_ALLOWED_SINGLE_NETWORK);
            }
        }

        if (mDataSettingsManager.isDataInitialized()) {
            if (!mDataSettingsManager.isDataEnabled(DataUtils.networkCapabilityToApnType(
                    networkRequest.getApnTypeNetworkCapability()))) {
                evaluation.addDataDisallowedReason(DataDisallowedReason.DATA_DISABLED);
            }
        } else {
            evaluation.addDataDisallowedReason(DataDisallowedReason.DATA_SETTINGS_NOT_READY);
        }

        // Check whether to allow data in certain situations if data is disallowed for soft reasons
        if (!evaluation.containsDisallowedReasons()) {
            evaluation.addDataAllowedReason(DataAllowedReason.NORMAL);

            if (!mDataSettingsManager.isDataEnabled()
                    && networkRequest.hasCapability(NetworkCapabilities.NET_CAPABILITY_MMS)
                    && mDataSettingsManager.isMobileDataPolicyEnabled(TelephonyManager
                    .MOBILE_DATA_POLICY_MMS_ALWAYS_ALLOWED)) {
                // We reach here when data is disabled, but MMS always-allowed is enabled.
                // (Note that isDataEnabled(ApnSetting.TYPE_MMS) returns true in this case, so it
                // would not generate any soft disallowed reason. We need to explicitly handle it.)
                evaluation.addDataAllowedReason(DataAllowedReason.MMS_REQUEST);
            }
        } else if (!evaluation.containsHardDisallowedReasons()) {
            if ((mTelecomManager.isInEmergencyCall() || mPhone.isInEcm())
                    && networkRequest.hasCapability(NetworkCapabilities.NET_CAPABILITY_SUPL)) {
                // Check if it's SUPL during emergency call.
                evaluation.addDataAllowedReason(DataAllowedReason.EMERGENCY_SUPL);
            } else if (!networkRequest.hasCapability(
                    NetworkCapabilities.NET_CAPABILITY_NOT_RESTRICTED)
                    && isValidRestrictedRequest(networkRequest)) {
                // Check if request is restricted and not for tethering, which always comes with
                // a restricted network request.
                evaluation.addDataAllowedReason(DataAllowedReason.RESTRICTED_REQUEST);
            } else if (transport == AccessNetworkConstants.TRANSPORT_TYPE_WLAN) {
                // Check if request is unmetered (WiFi or unmetered APN).
                evaluation.addDataAllowedReason(DataAllowedReason.UNMETERED_USAGE);
            } else if (transport == AccessNetworkConstants.TRANSPORT_TYPE_WWAN) {
                if (!networkRequest.isMeteredRequest()) {
                    evaluation.addDataAllowedReason(DataAllowedReason.UNMETERED_USAGE);
                }
            }
        }

        // Check if there is any compatible data profile
        int networkType = getDataNetworkType(transport);
        if (networkType == TelephonyManager.NETWORK_TYPE_UNKNOWN
                && transport == AccessNetworkConstants.TRANSPORT_TYPE_WWAN) {
            // reach here when data is OOS but serviceStateAllowsPSAttach == true, so we adopt the
            // voice RAT to select data profile
            networkType = mServiceState.getVoiceNetworkType();
        }
        DataProfile dataProfile = mDataProfileManager
                .getDataProfileForNetworkRequest(networkRequest, networkType,
                        // If the evaluation is due to environmental changes, then we should ignore
                        // the permanent failure reached earlier.
                        reason.isConditionBased());
        if (dataProfile == null) {
            evaluation.addDataDisallowedReason(DataDisallowedReason.NO_SUITABLE_DATA_PROFILE);
        } else if (// Check for new requests if we already self-scheduled(as opposed to modem
            // demanded) retry for similar requests.
                reason == DataEvaluationReason.NEW_REQUEST
                        &&  mDataRetryManager.isSimilarNetworkRequestRetryScheduled(
                        networkRequest, transport)) {
            evaluation.addDataDisallowedReason(DataDisallowedReason.RETRY_SCHEDULED);
        } else if (mDataRetryManager.isDataProfileThrottled(dataProfile, transport)) {
            evaluation.addDataDisallowedReason(DataDisallowedReason.DATA_THROTTLED);
        }

        if (!evaluation.containsDisallowedReasons()) {
            evaluation.setCandidateDataProfile(dataProfile);
        }

        networkRequest.setEvaluation(evaluation);
        // EXTERNAL_QUERY generates too many log spam.
        if (reason != DataEvaluationReason.EXTERNAL_QUERY) {
            log(evaluation.toString() + ", network type="
                    + TelephonyManager.getNetworkTypeName(getDataNetworkType(transport))
                    + ", reg state="
                    + NetworkRegistrationInfo.registrationStateToString(
                    getDataRegistrationState(mServiceState, transport))
                    + ", " + networkRequest);
        }
        return evaluation;
    }

    /**
     * Add data disallow reason when device is in Secure Mode.
     *
     * @param evaluation The evaluation result from
     * {@link #evaluateDataNetwork(DataNetwork, DataEvaluationReason)} or
     * {@link #evaluateNetworkRequest(TelephonyNetworkRequest, DataEvaluationReason)}
     */
    protected void addDataDisallowedReasonWhenInSecureMode(DataEvaluation evaluation) {
    }

    /**
     * Evaluate if data setup should be allowed with the current SIM state.
     *
     * @param evaluation The evaluation result from
     * {@link #evaluateDataNetwork(DataNetwork, DataEvaluationReason)} or
     * {@link #evaluateNetworkRequest(TelephonyNetworkRequest, DataEvaluationReason)}
     */
    protected void checkSimStateForDataEvaluation(DataEvaluation evaluation) {
        if (mSimState != TelephonyManager.SIM_STATE_LOADED) {
            evaluation.addDataDisallowedReason(DataDisallowedReason.SIM_NOT_READY);
        }
    }

    /**
     * @return The grouped unsatisfied network requests. The network requests that have the same
     * network capabilities is grouped into one {@link NetworkRequestList}.
     */
    private @NonNull List<NetworkRequestList> getGroupedUnsatisfiedNetworkRequests() {
        NetworkRequestList networkRequestList = new NetworkRequestList();
        for (TelephonyNetworkRequest networkRequest : mAllNetworkRequestList) {
            if (networkRequest.getState() == TelephonyNetworkRequest.REQUEST_STATE_UNSATISFIED) {
                networkRequestList.add(networkRequest);
            }
        }
        return DataUtils.getGroupedNetworkRequestList(networkRequestList);
    }

    /**
     * Called when it's needed to evaluate all unsatisfied network requests.
     *
     * @param reason The reason for evaluation.
     */
    private void onReevaluateUnsatisfiedNetworkRequests(@NonNull DataEvaluationReason reason) {
        // First, try to group similar network request together.
        List<NetworkRequestList> networkRequestLists = getGroupedUnsatisfiedNetworkRequests();
        log("Re-evaluating " + networkRequestLists.stream().mapToInt(List::size).sum()
                + " unsatisfied network requests in " + networkRequestLists.size()
                + " groups, " + networkRequestLists.stream().map(
                        requestList -> DataUtils.networkCapabilitiesToString(
                                requestList.get(0).getCapabilities()))
                .collect(Collectors.joining(", ")) + " due to " + reason);

        // Second, see if any existing network can satisfy those network requests.
        for (NetworkRequestList requestList : networkRequestLists) {
            if (findCompatibleDataNetworkAndAttach(requestList)) {
                continue;
            }

            // If PDP reject retry is in progress and the current network request corresponds
            // to internet type, then do not proceed further.
            if (isPdpRejectRetryOngoing(requestList.get(0))) {
                continue;
            }

            // If no data network can satisfy the requests, then start the evaluation process. Since
            // all the requests in the list have the same capabilities, we can only evaluate one
            // of them.
            DataEvaluation evaluation = evaluateNetworkRequest(requestList.get(0), reason);
            if (!evaluation.containsDisallowedReasons()) {
                DataProfile dataProfile = evaluation.getCandidateDataProfile();
                if (dataProfile != null) {
                    setupDataNetwork(dataProfile, null,
                            evaluation.getDataAllowedReason());
                }
            }
        }
    }

    /**
     * Check if PDP reject retry is in progress
     *
     * @param networkRequest the network request for which the current query is made. PDP reject
     * retry is applicable only if the networkRequest corresponds to internet type.
     *
     * @return {@code true} if the check is successful.
     */
    protected boolean isPdpRejectRetryOngoing(TelephonyNetworkRequest networkRequest) {
        log("isPdpRejectRetryOngoing: superclass method");
        return false;
    }

    /**
     * Evaluate an existing data network to see if it is still allowed to exist. For example, if
     * RAT changes from LTE to UMTS, an IMS data network is not allowed anymore. Or when SIM is
     * removal, all data networks (except emergency) should be torn down.
     *
     * @param dataNetwork The data network to evaluate.
     * @param reason The reason for evaluation.
     *
     * @return The data evaluation result.
     */
    private @NonNull DataEvaluation evaluateDataNetwork(@NonNull DataNetwork dataNetwork,
            @NonNull DataEvaluationReason reason) {
        DataEvaluation evaluation = new DataEvaluation(reason);
        // Bypass all checks for emergency data network.
        if (dataNetwork.getNetworkCapabilities().hasCapability(
                NetworkCapabilities.NET_CAPABILITY_EIMS)) {
            evaluation.addDataAllowedReason(DataAllowedReason.EMERGENCY_REQUEST);
            log(evaluation.toString());
            return evaluation;
        }

        // Add data disallowed reason when in Secure Mode
        addDataDisallowedReasonWhenInSecureMode(evaluation);

        // Check SIM state
        checkSimStateForDataEvaluation(evaluation);

        // Check if device is in CDMA ECBM
        if (mPhone.isInCdmaEcm()) {
            evaluation.addDataDisallowedReason(DataDisallowedReason.CDMA_EMERGENCY_CALLBACK_MODE);
        }

        // Check whether data is disallowed while using satellite
        if (isDataDisallowedDueToSatellite(dataNetwork.getNetworkCapabilities()
                .getCapabilities())) {
            evaluation.addDataDisallowedReason(DataDisallowedReason.SERVICE_OPTION_NOT_SUPPORTED);
        }

        // Check if there are other network that has higher priority, and only single data network
        // is allowed.
        if (isOnlySingleDataNetworkAllowed(dataNetwork.getTransport())
                && !hasCapabilityExemptsFromSinglePdnRule(
                        dataNetwork.getNetworkCapabilities().getCapabilities())) {
            // If there is network request that has higher priority than this data network, then
            // tear down the network, regardless that network request is satisfied or not.
            if (mAllNetworkRequestList.stream()
                    .filter(request -> dataNetwork.getTransport()
                            == mAccessNetworksManager.getPreferredTransportByNetworkCapability(
                                    request.getApnTypeNetworkCapability()))
                    .filter(request
                            -> !hasCapabilityExemptsFromSinglePdnRule(request.getCapabilities()))
                    .anyMatch(request -> request.getPriority() > dataNetwork.getPriority())) {
                evaluation.addDataDisallowedReason(
                        DataDisallowedReason.ONLY_ALLOWED_SINGLE_NETWORK);
            } else {
                log("evaluateDataNetwork: " + dataNetwork + " has the highest priority. "
                        + "No need to tear down");
            }
        }

        boolean vopsIsRequired = dataNetwork.hasNetworkCapabilityInNetworkRequests(
                NetworkCapabilities.NET_CAPABILITY_MMTEL);

        // Check an active call relying on this network and config for "delay tear down due to vops
        // call" is enabled.
        if (dataNetwork.shouldDelayImsTearDownDueToInCall()) {
            if (vopsIsRequired) {
                log("Ignored VoPS check due to delay IMS tear down until call ends.");
            }
        } else {
            // Reach here means we should ignore active calls even if there are any.

            // Check if VoPS requirement is met.
            if (vopsIsRequired) {
                if (dataNetwork.getTransport() == AccessNetworkConstants.TRANSPORT_TYPE_WWAN) {
                    NetworkRegistrationInfo nri = mServiceState.getNetworkRegistrationInfo(
                            NetworkRegistrationInfo.DOMAIN_PS,
                            AccessNetworkConstants.TRANSPORT_TYPE_WWAN);
                    if (nri != null) {
                        DataSpecificRegistrationInfo dsri = nri.getDataSpecificInfo();
                        if (dsri != null && dsri.getVopsSupportInfo() != null
                                && !dsri.getVopsSupportInfo().isVopsSupported()
                                && !mDataConfigManager.shouldKeepNetworkUpInNonVops()) {
                            evaluation.addDataDisallowedReason(
                                    DataDisallowedReason.VOPS_NOT_SUPPORTED);
                        }
                    }
                }
            }

            // Check if handover retry stopped and preferred transport still not matched.
            int preferredTransport = mAccessNetworksManager
                    .getPreferredTransportByNetworkCapability(
                            dataNetwork.getApnTypeNetworkCapability());
            if (preferredTransport != dataNetwork.getTransport()
                    && mDataRetryManager.isDataNetworkHandoverRetryStopped(dataNetwork)) {
                evaluation.addDataDisallowedReason(DataDisallowedReason.HANDOVER_RETRY_STOPPED);
            }
        }

        // Check if data is disabled
        boolean dataDisabled = !mDataSettingsManager.isDataEnabled();

        // Check if data roaming is disabled
        if (mServiceState.getDataRoaming() && !mDataSettingsManager.isDataRoamingEnabled()) {
            evaluation.addDataDisallowedReason(DataDisallowedReason.ROAMING_DISABLED);
        }

        // Check if current data network type is allowed by the data profile. Use the lingering
        // network type. Some data network is allowed to create on certain RATs, but can linger
        // to extended RATs. For example, IMS is allowed to be created on LTE only, but can
        // extend its life cycle to 3G.
        int networkType = getDataNetworkType(dataNetwork.getTransport());
        DataProfile dataProfile = dataNetwork.getDataProfile();
        if (dataProfile.getApnSetting() != null) {
            // Check if data is disabled for the APN type
            dataDisabled = !mDataSettingsManager.isDataEnabled(
                    DataUtils.networkCapabilityToApnType(
                            dataNetwork.getApnTypeNetworkCapability()));

            // Sometimes network temporarily OOS and network type becomes UNKNOWN. We don't
            // tear down network in that case.
            if (networkType != TelephonyManager.NETWORK_TYPE_UNKNOWN
                    && !dataProfile.getApnSetting().canSupportLingeringNetworkType(networkType)) {
                log("networkType=" + TelephonyManager.getNetworkTypeName(networkType)
                        + ", networkTypeBitmask="
                        + TelephonyManager.convertNetworkTypeBitmaskToString(
                                dataProfile.getApnSetting().getNetworkTypeBitmask())
                        + ", lingeringNetworkTypeBitmask="
                        + TelephonyManager.convertNetworkTypeBitmaskToString(
                                dataProfile.getApnSetting().getLingeringNetworkTypeBitmask()));
                evaluation.addDataDisallowedReason(
                        DataDisallowedReason.DATA_NETWORK_TYPE_NOT_ALLOWED);
            }
        }

        if (dataDisabled) {
            evaluation.addDataDisallowedReason(DataDisallowedReason.DATA_DISABLED);
        }

        // Check if the data profile is still compatible, sometimes the users can remove it from the
        // APN editor. If some of the important fields are changed in APN settings, we need to
        // tear down the network. Note traffic descriptor from the data profile will not be checked.
        if (!mDataProfileManager.isDataProfileCompatible(dataProfile)) {
            evaluation.addDataDisallowedReason(DataDisallowedReason.DATA_PROFILE_INVALID);
        }

        // If users switch preferred profile in APN editor, we need to tear down network.
        if (dataNetwork.isInternetSupported()
                && !mDataProfileManager.isDataProfilePreferred(dataProfile)
                && mDataProfileManager.canPreferredDataProfileSatisfy(
                        dataNetwork.getAttachedNetworkRequestList())) {
            evaluation.addDataDisallowedReason(DataDisallowedReason.DATA_PROFILE_NOT_PREFERRED);
        }

        // Check whether if there are any reason we should tear down the network.
        if (!evaluation.containsDisallowedReasons()) {
            // The data is allowed in the current condition.
            evaluation.addDataAllowedReason(DataAllowedReason.NORMAL);
        } else if (!evaluation.containsHardDisallowedReasons()) {
            // If there are reasons we should tear down the network, check if those are hard reasons
            // or soft reasons. In some scenarios, we can make exceptions if they are soft
            // disallowed reasons.
            if ((mTelecomManager.isInEmergencyCall() || mPhone.isInEcm())
                    && dataNetwork.isEmergencySupl()) {
                // Check if it's SUPL during emergency call.
                evaluation.addDataAllowedReason(DataAllowedReason.EMERGENCY_SUPL);
            } else if (!dataNetwork.getNetworkCapabilities().hasCapability(
                    NetworkCapabilities.NET_CAPABILITY_NOT_RESTRICTED)
                    && dataNetwork.getAttachedNetworkRequestList().stream()
                            .allMatch(this::isValidRestrictedRequest)) {
                // Check if request is restricted and there are no exceptional requests attached to
                // the network.
                evaluation.addDataAllowedReason(DataAllowedReason.RESTRICTED_REQUEST);
            } else if (dataNetwork.getTransport() == AccessNetworkConstants.TRANSPORT_TYPE_WLAN) {
                // Check if request is unmetered (WiFi or unmetered APN)
                evaluation.addDataAllowedReason(DataAllowedReason.UNMETERED_USAGE);
            } else {
                boolean unmeteredNetwork = !mDataConfigManager.isAnyMeteredCapability(
                        dataNetwork.getNetworkCapabilities()
                                .getCapabilities(), mServiceState.getDataRoaming());
                if (unmeteredNetwork) {
                    evaluation.addDataAllowedReason(DataAllowedReason.UNMETERED_USAGE);
                }
            }
        }

        // Check if we allow additional lingering for active VoPS call network if
        // a. this network is SRVCC handover in progress
        // or b. "delay tear down due to active VoPS call" is enabled
        boolean isInSrvcc = vopsIsRequired && mIsSrvccHandoverInProcess;
        if (evaluation.containsOnly(DataDisallowedReason.DATA_NETWORK_TYPE_NOT_ALLOWED)
                && (dataNetwork.shouldDelayImsTearDownDueToInCall() || isInSrvcc)) {
            evaluation.addDataAllowedReason(DataAllowedReason.IN_VOICE_CALL);
        }

        log("Evaluated " + dataNetwork + ", " + evaluation);
        return evaluation;
    }

    /**
     * tethering and enterprise capabilities are not respected as restricted requests. For a request
     * with these capabilities, any soft disallowed reasons are honored.
     * @param networkRequest The network request to evaluate.
     * @return {@code true} if the request doesn't contain any exceptional capabilities, its
     * restricted capability, if any, is respected.
     */
    private boolean isValidRestrictedRequest(@NonNull TelephonyNetworkRequest networkRequest) {
        return !(networkRequest.hasCapability(NetworkCapabilities.NET_CAPABILITY_DUN)
                || networkRequest.hasCapability(NetworkCapabilities.NET_CAPABILITY_ENTERPRISE));
    }

    /**
     * Called when needed to re-evaluate existing data networks and tear down networks if needed.
     *
     * @param reason The reason for this data evaluation.
     */
    private void onReevaluateExistingDataNetworks(@NonNull DataEvaluationReason reason) {
        if (mDataNetworkList.isEmpty()) {
            log("onReevaluateExistingDataNetworks: No existing data networks to re-evaluate.");
            return;
        }
        log("Re-evaluating " + mDataNetworkList.size() + " existing data networks due to "
                + reason);
        for (DataNetwork dataNetwork : mDataNetworkList) {
            if (dataNetwork.isConnecting() || dataNetwork.isConnected()) {
                DataEvaluation dataEvaluation = evaluateDataNetwork(dataNetwork, reason);
                if (dataEvaluation.containsDisallowedReasons()) {
                    tearDownGracefully(dataNetwork, getTearDownReason(dataEvaluation));
                }
            }
        }
    }

    /**
     * Evaluate if it is allowed to handover the data network between IWLAN and cellular. Some
     * carriers do not allow handover in certain conditions.
     *
     * @param dataNetwork The data network to be handover.
     * @return The evaluation result.
     *
     * @see CarrierConfigManager#KEY_IWLAN_HANDOVER_POLICY_STRING_ARRAY
     */
    private @NonNull DataEvaluation evaluateDataNetworkHandover(@NonNull DataNetwork dataNetwork) {
        DataEvaluation dataEvaluation = new DataEvaluation(DataEvaluationReason.DATA_HANDOVER);
        if (!dataNetwork.isConnecting() && !dataNetwork.isConnected()) {
            dataEvaluation.addDataDisallowedReason(DataDisallowedReason.ILLEGAL_STATE);
            return dataEvaluation;
        }

        // If enhanced handover check is enabled, perform extra checks.
        if (mDataConfigManager.isEnhancedIwlanHandoverCheckEnabled()) {
            int targetTransport = DataUtils.getTargetTransport(dataNetwork.getTransport());
            NetworkRegistrationInfo nri = mServiceState.getNetworkRegistrationInfo(
                    NetworkRegistrationInfo.DOMAIN_PS, targetTransport);
            if (nri != null) {
                // Check if OOS on target transport.
                if (!nri.isInService()) {
                    dataEvaluation.addDataDisallowedReason(DataDisallowedReason.NOT_IN_SERVICE);
                }

                // Check if VoPS is required, but the target transport is non-VoPS.
                NetworkRequestList networkRequestList =
                        dataNetwork.getAttachedNetworkRequestList();
                if (networkRequestList.stream().anyMatch(request
                        -> request.hasCapability(NetworkCapabilities.NET_CAPABILITY_MMTEL))) {
                    DataSpecificRegistrationInfo dsri = nri.getDataSpecificInfo();
                    // Check if the network is non-VoPS.
                    if (dsri != null && dsri.getVopsSupportInfo() != null
                            && !dsri.getVopsSupportInfo().isVopsSupported()
                            && !mDataConfigManager.shouldKeepNetworkUpInNonVops()) {
                        dataEvaluation.addDataDisallowedReason(
                                DataDisallowedReason.VOPS_NOT_SUPPORTED);
                    }
                }

                if (dataEvaluation.containsDisallowedReasons()) {
                    return dataEvaluation;
                }
            }
        }

        if (mDataConfigManager.isIwlanHandoverPolicyEnabled()) {
            List<HandoverRule> handoverRules = mDataConfigManager.getHandoverRules();

            int sourceNetworkType = getDataNetworkType(dataNetwork.getTransport());
            if (sourceNetworkType == TelephonyManager.NETWORK_TYPE_UNKNOWN) {
                // Using the data network type stored in the data network. We
                // cache the last known network type in data network controller
                // because data network has much shorter life cycle. It can prevent
                // the obsolete last known network type cached in data network
                // type controller.
                sourceNetworkType = dataNetwork.getLastKnownDataNetworkType();
            }
            int sourceAccessNetwork = DataUtils.networkTypeToAccessNetworkType(
                    sourceNetworkType);
            NetworkRegistrationInfo nri = mServiceState.getNetworkRegistrationInfo(
                    NetworkRegistrationInfo.DOMAIN_PS, AccessNetworkConstants.TRANSPORT_TYPE_WWAN);
            boolean isWwanInService = false;
            if (nri != null && nri.isInService()) {
                isWwanInService = true;
            }
            // If WWAN is inService, use the real roaming state reported by modem instead of
            // using the overridden roaming state, otherwise get last known roaming state stored
            // in data network.
            boolean isRoaming = isWwanInService ? mServiceState.getDataRoamingFromRegistration()
                    : dataNetwork.getLastKnownRoamingState();
            int targetAccessNetwork = DataUtils.networkTypeToAccessNetworkType(
                    getDataNetworkType(DataUtils.getTargetTransport(dataNetwork.getTransport())));
            NetworkCapabilities capabilities = dataNetwork.getNetworkCapabilities();
            log("evaluateDataNetworkHandover: "
                    + "source=" + AccessNetworkType.toString(sourceAccessNetwork)
                    + ", target=" + AccessNetworkType.toString(targetAccessNetwork)
                    + ", roaming=" + isRoaming
                    + ", ServiceState=" + mServiceState
                    + ", capabilities=" + capabilities);

            // Matching the rules by the configured order. Bail out if find first matching rule.
            for (HandoverRule rule : handoverRules) {
                // Check if the rule is only for roaming and we are not roaming.
                if (rule.isOnlyForRoaming && !isRoaming) {
                    // If the rule is for roaming only, and the device is not roaming, then bypass
                    // this rule.
                    continue;
                }

                if (rule.sourceAccessNetworks.contains(sourceAccessNetwork)
                        && rule.targetAccessNetworks.contains(targetAccessNetwork)) {
                    // if no capability rule specified,
                    // data network capability is considered matched.
                    // otherwise, any capabilities overlap is also considered matched.
                    if (rule.networkCapabilities.isEmpty()
                            || rule.networkCapabilities.stream()
                            .anyMatch(capabilities::hasCapability)) {
                        log("evaluateDataNetworkHandover: Matched " + rule);
                        if (rule.type == HandoverRule.RULE_TYPE_DISALLOWED) {
                            dataEvaluation.addDataDisallowedReason(
                                    DataDisallowedReason.NOT_ALLOWED_BY_POLICY);
                        } else {
                            dataEvaluation.addDataAllowedReason(DataAllowedReason.NORMAL);
                        }
                        log("evaluateDataNetworkHandover: " + dataEvaluation);
                        return dataEvaluation;
                    }
                }
            }
            log("evaluateDataNetworkHandover: Did not find matching rule.");
        } else {
            log("evaluateDataNetworkHandover: IWLAN handover policy not enabled.");
        }

        // Allow handover by default if no rule is found/not enabled by config.
        dataEvaluation.addDataAllowedReason(DataAllowedReason.NORMAL);
        return dataEvaluation;
    }

    /**
     * Get tear down reason from the evaluation result.
     *
     * @param dataEvaluation The evaluation result from
     * {@link #evaluateDataNetwork(DataNetwork, DataEvaluationReason)}.
     * @return The tear down reason.
     */
    private static @TearDownReason int getTearDownReason(@NonNull DataEvaluation dataEvaluation) {
        if (dataEvaluation.containsDisallowedReasons()) {
            switch (dataEvaluation.getDataDisallowedReasons().get(0)) {
                case DATA_DISABLED:
                    return DataNetwork.TEAR_DOWN_REASON_DATA_DISABLED;
                case ROAMING_DISABLED:
                    return DataNetwork.TEAR_DOWN_REASON_ROAMING_DISABLED;
                case DEFAULT_DATA_UNSELECTED:
                    return DataNetwork.TEAR_DOWN_REASON_DEFAULT_DATA_UNSELECTED;
                case NOT_IN_SERVICE:
                    return DataNetwork.TEAR_DOWN_REASON_NOT_IN_SERVICE;
                case DATA_CONFIG_NOT_READY:
                    return DataNetwork.TEAR_DOWN_REASON_DATA_CONFIG_NOT_READY;
                case SIM_NOT_READY:
                    return DataNetwork.TEAR_DOWN_REASON_SIM_REMOVAL;
                case CONCURRENT_VOICE_DATA_NOT_ALLOWED:
                    return DataNetwork.TEAR_DOWN_REASON_CONCURRENT_VOICE_DATA_NOT_ALLOWED;
                case SERVICE_OPTION_NOT_SUPPORTED:
                    return DataNetwork.TEAR_DOWN_REASON_SERVICE_OPTION_NOT_SUPPORTED;
                case RADIO_POWER_OFF:
                    return DataNetwork.TEAR_DOWN_REASON_AIRPLANE_MODE_ON;
                case PENDING_TEAR_DOWN_ALL:
                    return DataNetwork.TEAR_DOWN_REASON_PENDING_TEAR_DOWN_ALL;
                case RADIO_DISABLED_BY_CARRIER:
                    return DataNetwork.TEAR_DOWN_REASON_POWER_OFF_BY_CARRIER;
                case DATA_SERVICE_NOT_READY:
                    return DataNetwork.TEAR_DOWN_REASON_DATA_SERVICE_NOT_READY;
                case NO_SUITABLE_DATA_PROFILE:
                    return DataNetwork.TEAR_DOWN_REASON_NO_SUITABLE_DATA_PROFILE;
                case DATA_NETWORK_TYPE_NOT_ALLOWED:
                    return DataNetwork.TEAR_DOWN_REASON_RAT_NOT_ALLOWED;
                case CDMA_EMERGENCY_CALLBACK_MODE:
                    return DataNetwork.TEAR_DOWN_REASON_CDMA_EMERGENCY_CALLBACK_MODE;
                case RETRY_SCHEDULED:
                    return DataNetwork.TEAR_DOWN_REASON_RETRY_SCHEDULED;
                case DATA_THROTTLED:
                    return DataNetwork.TEAR_DOWN_REASON_DATA_THROTTLED;
                case DATA_PROFILE_INVALID:
                    return DataNetwork.TEAR_DOWN_REASON_DATA_PROFILE_INVALID;
                case DATA_PROFILE_NOT_PREFERRED:
                    return DataNetwork.TEAR_DOWN_REASON_DATA_PROFILE_NOT_PREFERRED;
                case NOT_ALLOWED_BY_POLICY:
                    return DataNetwork.TEAR_DOWN_REASON_NOT_ALLOWED_BY_POLICY;
                case ILLEGAL_STATE:
                    return DataNetwork.TEAR_DOWN_REASON_ILLEGAL_STATE;
                case VOPS_NOT_SUPPORTED:
                    return DataNetwork.TEAR_DOWN_REASON_VOPS_NOT_SUPPORTED;
                case ONLY_ALLOWED_SINGLE_NETWORK:
                    return DataNetwork.TEAR_DOWN_REASON_ONLY_ALLOWED_SINGLE_NETWORK;
                case HANDOVER_RETRY_STOPPED:
                    return DataNetwork.TEAR_DOWN_REASON_HANDOVER_FAILED;
            }
        }
        return DataNetwork.TEAR_DOWN_REASON_NONE;
    }

    /**
     * Check whether a dataNetwork is actively capable of internet connection
     * @param cid dataNetwork unique identifier
     * @return true if the dataNetwork is connected and capable of internet connection
     */
    public boolean isInternetNetwork(int cid) {
        for (DataNetwork dataNetwork : mDataNetworkList) {
            if (dataNetwork.getId() == cid
                    && dataNetwork.isConnected()
                    && dataNetwork.getNetworkCapabilities()
                    .hasCapability(NetworkCapabilities.NET_CAPABILITY_INTERNET)) {
                return true;
            }
        }
        return false;
    }

    /**
     * @return List of active cellular interfaces.
     */
    public List<String> getAllActiveCellularInterfaces() {
        List<String> ifaces = mDataNetworkList.stream()
                .filter(dataNetwork -> dataNetwork.getTransport()
                        == AccessNetworkConstants.TRANSPORT_TYPE_WWAN)
                .filter(dataNetwork -> dataNetwork.isConnected())
                .map(DataNetwork::getLinkProperties)
                .map(LinkProperties::getInterfaceName)
                .collect(Collectors.toList());
        for(String iface : ifaces) {
            log("getAllActiveCellularInterfaces All Interfaces: " + iface);
        }
        return ifaces;
    }

    /**
     * @return {@code true} if data is dormant.
     */
    private boolean isDataDormant() {
        return mDataNetworkList.stream().anyMatch(
                dataNetwork -> dataNetwork.getLinkStatus()
                        == DataCallResponse.LINK_STATUS_DORMANT)
                && mDataNetworkList.stream().noneMatch(
                        dataNetwork -> dataNetwork.getLinkStatus()
                                == DataCallResponse.LINK_STATUS_ACTIVE);
    }

    /**
     * Update data activity.
     */
    private void updateDataActivity() {
        int dataActivity = TelephonyManager.DATA_ACTIVITY_NONE;
        if (isDataDormant()) {
            dataActivity = TelephonyManager.DATA_ACTIVITY_DORMANT;
        } else if (mPhone.getLinkBandwidthEstimator() != null) {
            dataActivity = mPhone.getLinkBandwidthEstimator().getDataActivity();
        }

        if (mDataActivity != dataActivity) {
            logv("updateDataActivity: dataActivity="
                    + DataUtils.dataActivityToString(dataActivity));
            mDataActivity = dataActivity;
            mPhone.notifyDataActivity();
        }
    }

    /**
     * Remove a network request, which is originated from the apps. Note that remove a network
     * will not result in tearing down the network. The tear down request directly comes from
     * {@link com.android.server.ConnectivityService} through
     * {@link NetworkAgent#onNetworkUnwanted()}.
     *
     * @param networkRequest Network request
     */
    public void removeNetworkRequest(@NonNull TelephonyNetworkRequest networkRequest) {
        sendMessage(obtainMessage(EVENT_REMOVE_NETWORK_REQUEST, networkRequest));
    }

    private void onRemoveNetworkRequest(@NonNull TelephonyNetworkRequest request) {
        // The request generated from telephony network factory does not contain the information
        // the original request has, for example, attached data network. We need to find the
        // original one.
        TelephonyNetworkRequest networkRequest = mAllNetworkRequestList.stream()
                .filter(r -> r.equals(request))
                .findFirst()
                .orElse(null);
        if (networkRequest == null || !mAllNetworkRequestList.remove(networkRequest)) {
            loge("onRemoveNetworkRequest: Network request does not exist. " + networkRequest);
            return;
        }

        if (networkRequest.hasCapability(NetworkCapabilities.NET_CAPABILITY_IMS)) {
            mImsThrottleCounter.addOccurrence();
            mLastReleasedImsRequestCapabilities = networkRequest.getCapabilities();
            mLastImsOperationIsRelease = true;
        }

        if (networkRequest.getAttachedNetwork() != null) {
            networkRequest.getAttachedNetwork().detachNetworkRequest(
                        networkRequest, false /* shouldRetry */);
            log("onRemoveNetworkRequest: Network request Removed: " + networkRequest);
        }
    }

    /**
     * Check if the network request is existing. Note this method is not thread safe so can be only
     * called within the modules in {@link com.android.internal.telephony.data}.
     *
     * @param networkRequest Telephony network request to check.
     * @return {@code true} if the network request exists.
     */
    public boolean isNetworkRequestExisting(@NonNull TelephonyNetworkRequest networkRequest) {
        return mAllNetworkRequestList.contains(networkRequest);
    }

    /**
     * Get data network by interface name.
     *
     * @param interfaceName The network interface name.
     * @return The data network if found.
     */
    @Nullable
    public DataNetwork getDataNetworkByInterface(@NonNull String interfaceName) {
        return mDataNetworkList.stream()
                .filter(dataNetwork -> !dataNetwork.isDisconnecting())
                .filter(dataNetwork -> interfaceName.equals(
                        dataNetwork.getLinkProperties().getInterfaceName()))
                .findFirst()
                .orElse(null);
    }

    /**
     * Register for IMS feature registration state.
     *
     * @param subId The subscription index.
     * @param imsFeature The IMS feature. Only {@link ImsFeature#FEATURE_MMTEL} and
     * {@link ImsFeature#FEATURE_RCS} are supported at this point.
     */
    private void registerImsFeatureRegistrationState(int subId,
            @ImsFeature.FeatureType int imsFeature) {
        RegistrationManager.RegistrationCallback callback =
                new RegistrationManager.RegistrationCallback() {
                    @Override
                    public void onRegistered(ImsRegistrationAttributes attributes) {
                        log("IMS " + DataUtils.imsFeatureToString(imsFeature)
                                + " registered. Attributes=" + attributes);
                        mRegisteredImsFeatures.add(imsFeature);
                    }

                    @Override
                    public void onUnregistered(ImsReasonInfo info) {
                        log("IMS " + DataUtils.imsFeatureToString(imsFeature)
                                + " deregistered. Info=" + info);
                        mRegisteredImsFeatures.remove(imsFeature);
                        evaluatePendingImsDeregDataNetworks();
                    }
                };

        try {
            // Use switch here as we can't make a generic callback registration logic because
            // RcsManager does not implement RegistrationManager.
            switch (imsFeature) {
                case ImsFeature.FEATURE_MMTEL:
                    mImsManager.getImsMmTelManager(subId).registerImsRegistrationCallback(
                            DataNetworkController.this::post, callback);
                    break;
                case ImsFeature.FEATURE_RCS:
                    mImsManager.getImsRcsManager(subId).registerImsRegistrationCallback(
                            DataNetworkController.this::post, callback);
                    break;
            }

            // Store the callback so that we can unregister in the future.
            mImsFeatureRegistrationCallbacks.put(imsFeature, callback);
            log("Successfully register " + DataUtils.imsFeatureToString(imsFeature)
                    + " registration state. subId=" + subId);
        } catch (ImsException e) {
            loge("updateImsFeatureRegistrationStateListening: subId=" + subId
                    + ", imsFeature=" + DataUtils.imsFeatureToString(imsFeature) + ", " + e);
        }
    }

    /**
     * Unregister IMS feature callback.
     *
     * @param subId The subscription index.
     * @param imsFeature The IMS feature. Only {@link ImsFeature#FEATURE_MMTEL} and
     * {@link ImsFeature#FEATURE_RCS} are supported at this point.
     */
    private void unregisterImsFeatureRegistrationState(int subId,
            @ImsFeature.FeatureType int imsFeature) {
        RegistrationManager.RegistrationCallback oldCallback =
                mImsFeatureRegistrationCallbacks.get(imsFeature);
        if (oldCallback != null) {
            if (imsFeature == ImsFeature.FEATURE_MMTEL) {
                mImsManager.getImsMmTelManager(subId)
                        .unregisterImsRegistrationCallback(oldCallback);
            } else if (imsFeature == ImsFeature.FEATURE_RCS) {
                mImsManager.getImsRcsManager(subId)
                        .unregisterImsRegistrationCallback(oldCallback);
            }
            log("Successfully unregistered " + DataUtils.imsFeatureToString(imsFeature)
                    + " registration state. sudId=" + subId);
            mImsFeatureRegistrationCallbacks.remove(imsFeature);
        }
    }

    /**
     * Register IMS state callback.
     *
     * @param subId Subscription index.
     */
    private void registerImsStateCallback(int subId) {
        Function<Integer, ImsStateCallback> imsFeatureStateCallbackFactory =
                imsFeature -> new ImsStateCallback() {
                    @Override
                    public void onUnavailable(int reason) {
                        // Unregister registration state update when IMS service is unbound.
                        unregisterImsFeatureRegistrationState(subId, imsFeature);
                    }

                    @Override
                    public void onAvailable() {
                        mImsFeaturePackageName.put(imsFeature, ImsResolver.getInstance()
                                .getConfiguredImsServicePackageName(mPhone.getPhoneId(),
                                        imsFeature));
                        // Once IMS service is bound, register for registration state update.
                        registerImsFeatureRegistrationState(subId, imsFeature);
                    }

                    @Override
                    public void onError() {
                    }
                };

        try {
            ImsStateCallback callback = imsFeatureStateCallbackFactory
                    .apply(ImsFeature.FEATURE_MMTEL);
            mImsManager.getImsMmTelManager(subId).registerImsStateCallback(this::post,
                    callback);
            mImsStateCallbacks.put(ImsFeature.FEATURE_MMTEL, callback);
            log("Successfully register MMTEL state on sub " + subId);

            callback = imsFeatureStateCallbackFactory.apply(ImsFeature.FEATURE_RCS);
            mImsManager.getImsRcsManager(subId).registerImsStateCallback(this::post, callback);
            mImsStateCallbacks.put(ImsFeature.FEATURE_RCS, callback);
            log("Successfully register RCS state on sub " + subId);
        } catch (ImsException e) {
            loge("Exception when registering IMS state callback. " + e);
        }
    }

    /**
     * Unregister IMS feature state callbacks.
     *
     * @param subId Subscription index.
     */
    private void unregisterImsStateCallbacks(int subId) {
        ImsStateCallback callback = mImsStateCallbacks.get(ImsFeature.FEATURE_MMTEL);
        if (callback != null) {
            mImsManager.getImsMmTelManager(subId).unregisterImsStateCallback(callback);
            mImsStateCallbacks.remove(ImsFeature.FEATURE_MMTEL);
            log("Unregister MMTEL state on sub " + subId);
        }

        callback = mImsStateCallbacks.get(ImsFeature.FEATURE_RCS);
        if (callback != null) {
            mImsManager.getImsRcsManager(subId).unregisterImsStateCallback(callback);
            mImsStateCallbacks.remove(ImsFeature.FEATURE_RCS);
            log("Unregister RCS state on sub " + subId);
        }
    }

    /** Called when subscription info changed. */
    protected void onSubscriptionChanged() {
        if (mSubId != mPhone.getSubId()) {
            log("onDataConfigUpdated: mSubId changed from " + mSubId + " to "
                    + mPhone.getSubId());
            if (isImsGracefulTearDownSupported()) {
                if (SubscriptionManager.isValidSubscriptionId(mPhone.getSubId())) {
                    registerImsStateCallback(mPhone.getSubId());
                } else {
                    unregisterImsStateCallbacks(mSubId);
                }
            }
            mSubId = mPhone.getSubId();
            updateSubscriptionPlans();
        }
    }

    /**
     * Called when carrier config was updated.
     */
    private void onCarrierConfigUpdated() {
        log("onCarrierConfigUpdated: config is "
                + (mDataConfigManager.isConfigCarrierSpecific() ? "" : "not ")
                + "carrier specific. mSimState="
                + TelephonyManager.simStateToString(mSimState));
        updateNetworkRequestsPriority();
        onReevaluateUnsatisfiedNetworkRequests(DataEvaluationReason.DATA_CONFIG_CHANGED);
    }

    /**
     * Called when device config was updated.
     */
    private void onDeviceConfigUpdated() {
        log("onDeviceConfigUpdated: DeviceConfig updated.");
        updateAnomalySlidingWindowCounters();
    }

    /**
     * Update each network request's priority.
     */
    private void updateNetworkRequestsPriority() {
        for (TelephonyNetworkRequest networkRequest : mAllNetworkRequestList) {
            networkRequest.updatePriority();
        }
    }

    /**
     * Update the threshold of anomaly report counters
     */
    private void updateAnomalySlidingWindowCounters() {
        mImsThrottleCounter = new SlidingWindowEventCounter(
                mDataConfigManager.getAnomalyImsReleaseRequestThreshold().timeWindow,
                mDataConfigManager.getAnomalyImsReleaseRequestThreshold().eventNumOccurrence);
        mNetworkUnwantedCounter = new SlidingWindowEventCounter(
                mDataConfigManager.getAnomalyNetworkUnwantedThreshold().timeWindow,
                mDataConfigManager.getAnomalyNetworkUnwantedThreshold().eventNumOccurrence);
        mSetupDataCallWwanFailureCounter = new SlidingWindowEventCounter(
                mDataConfigManager.getAnomalySetupDataCallThreshold().timeWindow,
                mDataConfigManager.getAnomalySetupDataCallThreshold().eventNumOccurrence);
        mSetupDataCallWlanFailureCounter = new SlidingWindowEventCounter(
                mDataConfigManager.getAnomalySetupDataCallThreshold().timeWindow,
                mDataConfigManager.getAnomalySetupDataCallThreshold().eventNumOccurrence);
    }

    /**
     * There have been several bugs where a RECONNECT loop kicks off where a data network
     * is brought up, but connectivity service indicates that the network is unwanted so telephony
     * tears down the network. But later telephony bring up the data network again and becomes an
     * infinite loop. By the time we get the bug report it's too late because there have already
     * been hundreds of bring up/tear down. This is meant to capture the issue when it first starts.
     */
    private void onTrackNetworkUnwanted() {
        if (mNetworkUnwantedCounter.addOccurrence()) {
            reportAnomaly("Network Unwanted called "
                            + mNetworkUnwantedCounter.getFrequencyString(),
                    "9f3bc55b-bfa6-4e26-afaa-5031426a66d3");
        }
    }

    /**
     * Find unsatisfied network requests that can be satisfied by the given data profile.
     *
     * @param dataProfile The data profile.
     * @return The network requests list.
     */
    private @NonNull NetworkRequestList findSatisfiableNetworkRequests(
            @NonNull DataProfile dataProfile) {
        return new NetworkRequestList(mAllNetworkRequestList.stream()
                .filter(request -> request.getState()
                        == TelephonyNetworkRequest.REQUEST_STATE_UNSATISFIED)
                .filter(request -> request.canBeSatisfiedBy(dataProfile))
                .collect(Collectors.toList()));
    }

    /**
     * Setup data network.
     *
     * @param dataProfile The data profile to setup the data network.
     * @param dataSetupRetryEntry Data retry entry. {@code null} if this data network setup is not
     * initiated by a data retry.
     * @param allowedReason The reason that why setting up this data network is allowed.
     */
    private void setupDataNetwork(@NonNull DataProfile dataProfile,
            @Nullable DataSetupRetryEntry dataSetupRetryEntry,
            @NonNull DataAllowedReason allowedReason) {
        log("onSetupDataNetwork: dataProfile=" + dataProfile + ", retryEntry="
                + dataSetupRetryEntry + ", allowed reason=" + allowedReason + ", service state="
                + mServiceState);
        for (DataNetwork dataNetwork : mDataNetworkList) {
            DataProfile currentDataProfile = dataNetwork.getDataProfile();
            if (dataProfile.equals(currentDataProfile)
                    || mDataProfileManager.areDataProfilesSharingApn(
                            dataProfile, currentDataProfile)) {
                log("onSetupDataNetwork: Found existing data network " + dataNetwork
                        + " using the same or a similar data profile.");
                if (dataSetupRetryEntry != null) {
                    dataSetupRetryEntry.setState(DataRetryEntry.RETRY_STATE_CANCELLED);
                }
                return;
            }
        }

        NetworkRequestList networkRequestList = findSatisfiableNetworkRequests(dataProfile);

        if (networkRequestList.isEmpty()) {
            log("Can't find any unsatisfied network requests that can be satisfied by this data "
                    + "profile.");
            if (dataSetupRetryEntry != null) {
                dataSetupRetryEntry.setState(DataRetryEntry.RETRY_STATE_CANCELLED);
            }

            return;
        }

        int transport = mAccessNetworksManager.getPreferredTransportByNetworkCapability(
                networkRequestList.get(0).getApnTypeNetworkCapability());
        logl("Creating data network on "
                + AccessNetworkConstants.transportTypeToString(transport) + " with " + dataProfile
                + ", and attaching " + networkRequestList.size() + " network requests to it.");

        mDataNetworkList.add(new DataNetwork(mPhone, getLooper(), mDataServiceManagers,
                dataProfile, networkRequestList, transport, allowedReason,
                new DataNetworkCallback(this::post) {
                    @Override
                    public void onSetupDataFailed(@NonNull DataNetwork dataNetwork,
                            @NonNull NetworkRequestList requestList, @DataFailureCause int cause,
                            long retryDelayMillis) {
                        if (dataSetupRetryEntry != null) {
                            dataSetupRetryEntry.setState(DataRetryEntry.RETRY_STATE_FAILED);
                        }
                        DataNetworkController.this.onDataNetworkSetupFailed(
                                dataNetwork, requestList, cause, retryDelayMillis);
                    }

                    @Override
                    public void onConnected(@NonNull DataNetwork dataNetwork) {
                        if (dataSetupRetryEntry != null) {
                            dataSetupRetryEntry.setState(DataRetryEntry.RETRY_STATE_SUCCEEDED);
                        }
                        DataNetworkController.this.onDataNetworkConnected(dataNetwork);
                    }

                    @Override
                    public void onAttachFailed(@NonNull DataNetwork dataNetwork,
                            @NonNull NetworkRequestList requestList) {
                        DataNetworkController.this.onAttachNetworkRequestsFailed(
                                dataNetwork, requestList);
                    }

                    @Override
                    public void onValidationStatusChanged(@NonNull DataNetwork dataNetwork,
                            @ValidationStatus int status, @Nullable Uri redirectUri) {
                        DataNetworkController.this.onDataNetworkValidationStatusChanged(
                                dataNetwork, status, redirectUri);
                    }

                    @Override
                    public void onSuspendedStateChanged(@NonNull DataNetwork dataNetwork,
                            boolean suspended) {
                        DataNetworkController.this.onDataNetworkSuspendedStateChanged(
                                dataNetwork, suspended);
                    }

                    @Override
                    public void onDisconnected(@NonNull DataNetwork dataNetwork,
                            @DataFailureCause int cause, @TearDownReason int tearDownReason) {
                        DataNetworkController.this.onDataNetworkDisconnected(
                                dataNetwork, cause, tearDownReason);
                    }

                    @Override
                    public void onHandoverSucceeded(@NonNull DataNetwork dataNetwork) {
                        DataNetworkController.this.onDataNetworkHandoverSucceeded(dataNetwork);
                    }

                    @Override
                    public void onHandoverFailed(@NonNull DataNetwork dataNetwork,
                            @DataFailureCause int cause, long retryDelayMillis,
                            @HandoverFailureMode int handoverFailureMode) {
                        DataNetworkController.this.onDataNetworkHandoverFailed(
                                dataNetwork, cause, retryDelayMillis, handoverFailureMode);
                    }

                    @Override
                    public void onLinkStatusChanged(@NonNull DataNetwork dataNetwork,
                            @LinkStatus int linkStatus) {
                        DataNetworkController.this.onLinkStatusChanged(dataNetwork, linkStatus);
                    }

                    @Override
                    public void onPcoDataChanged(@NonNull DataNetwork dataNetwork) {
                        DataNetworkController.this.onPcoDataChanged(dataNetwork);
                    }

                    @Override
                    public void onNetworkCapabilitiesChanged(@NonNull DataNetwork dataNetwork) {
                        DataNetworkController.this.onNetworkCapabilitiesChanged(dataNetwork);
                    }

                    @Override
                    public void onTrackNetworkUnwanted(@NonNull DataNetwork dataNetwork) {
                        DataNetworkController.this.onTrackNetworkUnwanted();
                    }

                    @Override
                    public void onRetryUnsatisfiedNetworkRequest(
                            @NonNull TelephonyNetworkRequest networkRequest) {
                        DataNetworkController.this.onRetryUnsatisfiedNetworkRequest(
                                networkRequest);
                    }
                }
        ));
        if (!mAnyDataNetworkExisting) {
            mAnyDataNetworkExisting = true;
            mDataNetworkControllerCallbacks.forEach(callback -> callback.invokeFromExecutor(
                    () -> callback.onAnyDataNetworkExistingChanged(mAnyDataNetworkExisting)));
        }
    }

    /**
     * Called when setup data network failed.
     *
     * @param dataNetwork The data network.
     * @param requestList The network requests attached to the data network.
     * @param cause The fail cause
     * @param retryDelayMillis The retry timer suggested by the network/data service.
     */
    private void onDataNetworkSetupFailed(@NonNull DataNetwork dataNetwork,
            @NonNull NetworkRequestList requestList, @DataFailureCause int cause,
            long retryDelayMillis) {
        logl("onDataNetworkSetupDataFailed: " + dataNetwork + ", cause="
                + DataFailCause.toString(cause) + ", retryDelayMillis=" + retryDelayMillis + "ms.");
        mDataNetworkList.remove(dataNetwork);
        trackSetupDataCallFailure(dataNetwork.getTransport(), cause);
        if (mAnyDataNetworkExisting && mDataNetworkList.isEmpty()) {
            mPendingTearDownAllNetworks = false;
            mAnyDataNetworkExisting = false;
            mDataNetworkControllerCallbacks.forEach(callback -> callback.invokeFromExecutor(
                    () -> callback.onAnyDataNetworkExistingChanged(mAnyDataNetworkExisting)));
        }

        requestList.removeIf(request -> !mAllNetworkRequestList.contains(request));
        if (requestList.isEmpty()) {
            log("onDataNetworkSetupFailed: All requests have been released. "
                    + "Will not evaluate retry.");
            return;
        }

        // Data retry manager will determine if retry is needed. If needed, retry will be scheduled.
        mDataRetryManager.evaluateDataSetupRetry(dataNetwork.getDataProfile(),
                dataNetwork.getTransport(), requestList, cause, retryDelayMillis);
    }

    /**
     * Track the frequency of setup data failure on each
     * {@link AccessNetworkConstants.TransportType} data service.
     *
     * @param transport The transport of the data service.
     * @param cause The fail cause
     */
    private void trackSetupDataCallFailure(@TransportType int transport,
            @DataFailureCause int cause) {
        switch (transport) {
            case AccessNetworkConstants.TRANSPORT_TYPE_WWAN:
                // Skip when poor signal strength
                if (mPhone.getSignalStrength().getLevel()
                        <= CellSignalStrength.SIGNAL_STRENGTH_POOR) {
                    return;
                }
                if (cause == DataFailCause.ERROR_UNSPECIFIED || cause == DataFailCause.UNKNOWN) {
                    reportAnomaly("RIL set up data call fails: unknown/unspecified error",
                            "ce7d1465-d8e4-404a-b76f-de2c60bee843");
                }
                if (mSetupDataCallWwanFailureCounter.addOccurrence()) {
                    reportAnomaly("RIL fails setup data call request "
                                    + mSetupDataCallWwanFailureCounter.getFrequencyString(),
                            "e6a98b97-9e34-4977-9a92-01d52a6691f6");
                }
                break;
            case AccessNetworkConstants.TRANSPORT_TYPE_WLAN:
                if (cause == DataFailCause.ERROR_UNSPECIFIED || cause == DataFailCause.UNKNOWN) {
                    reportAnomaly("IWLAN set up data call fails: unknown/unspecified error",
                            "a16fc15c-815b-4908-b8e6-5f3bc7cbc20b");
                }
                if (mSetupDataCallWlanFailureCounter.addOccurrence()) {
                    reportAnomaly("IWLAN data service fails setup data call request "
                                    + mSetupDataCallWlanFailureCounter.getFrequencyString(),
                            "e2248d8b-d55f-42bd-871c-0cfd80c3ddd1");
                }
                break;
            default:
                loge("trackSetupDataCallFailure: INVALID transport.");
        }
    }

    /**
     * Trigger the anomaly report with the specified UUID.
     *
     * @param anomalyMsg Description of the event
     * @param uuid UUID associated with that event
     */
    private void reportAnomaly(@NonNull String anomalyMsg, @NonNull String uuid) {
        logl(anomalyMsg);
        AnomalyReporter.reportAnomaly(UUID.fromString(uuid), anomalyMsg, mPhone.getCarrierId());
    }

    /**
     * Called when data network is connected.
     *
     * @param dataNetwork The data network.
     */
    public void onDataNetworkConnected(@NonNull DataNetwork dataNetwork) {
        logl("onDataNetworkConnected: " + dataNetwork);

        mDataNetworkControllerCallbacks.forEach(callback -> callback.invokeFromExecutor(
                () -> callback.onDataNetworkConnected(dataNetwork.getTransport(),
                        dataNetwork.getDataProfile())));

        mPreviousConnectedDataNetworkList.add(0, dataNetwork);
        // Preserve the connected data networks for debugging purposes.
        if (mPreviousConnectedDataNetworkList.size() > MAX_HISTORICAL_CONNECTED_DATA_NETWORKS) {
            mPreviousConnectedDataNetworkList.remove(MAX_HISTORICAL_CONNECTED_DATA_NETWORKS);
        }

        updateOverallInternetDataState();

        if (dataNetwork.getNetworkCapabilities().hasCapability(
                NetworkCapabilities.NET_CAPABILITY_IMS)) {
            logl("IMS data state changed from "
                    + TelephonyUtils.dataStateToString(mImsDataNetworkState) + " to CONNECTED.");
            mImsDataNetworkState = TelephonyManager.DATA_CONNECTED;
        }
    }

    /**
     * Called when needed to retry data setup.
     *
     * @param dataSetupRetryEntry The data setup retry entry scheduled by {@link DataRetryManager}.
     */
    protected void onDataNetworkSetupRetry(@NonNull DataSetupRetryEntry dataSetupRetryEntry) {
        // The request might be already removed before retry happens. Remove them from the list
        // if that's the case. Copy the list first. We don't want to remove the requests from
        // the retry entry. They can be later used to determine what kind of retry it is.
        NetworkRequestList requestList = new NetworkRequestList(
                dataSetupRetryEntry.networkRequestList);
        requestList.removeIf(request -> !mAllNetworkRequestList.contains(request));
        // Retrieves the newly added unsatisfied NetworkRequest if all NetworkRequests in the
        // DataSetupRetryEntry have already been removed.
        if (requestList.isEmpty()) {
            List<NetworkRequestList> groupRequestLists = getGroupedUnsatisfiedNetworkRequests();
            dataSetupRetryEntry.networkRequestList.stream()
                    .filter(request -> groupRequestLists.stream()
                            .anyMatch(groupRequestList -> groupRequestList
                                    .get(request.getCapabilities()) != null))
                    .forEach(requestList::add);
        }
        if (requestList.isEmpty()) {
            loge("onDataNetworkSetupRetry: Request list is empty. Abort retry.");
            dataSetupRetryEntry.setState(DataRetryEntry.RETRY_STATE_CANCELLED);
            return;
        }
        log("onDataNetworkSetupRetry: Request list:" + requestList);
        TelephonyNetworkRequest telephonyNetworkRequest = requestList.get(0);

        int networkCapability = telephonyNetworkRequest.getApnTypeNetworkCapability();
        int preferredTransport = mAccessNetworksManager.getPreferredTransportByNetworkCapability(
                networkCapability);
        if (preferredTransport != dataSetupRetryEntry.transport) {
            log("Cannot re-satisfy " + telephonyNetworkRequest + " on "
                    + AccessNetworkConstants.transportTypeToString(dataSetupRetryEntry.transport)
                    + ". The preferred transport has switched to "
                    + AccessNetworkConstants.transportTypeToString(preferredTransport)
                    + ". " + dataSetupRetryEntry);
            // Cancel the retry since the preferred transport has already changed, but then
            // re-evaluate the unsatisfied network requests again so the new network can be brought
            // up on the new target transport later.
            dataSetupRetryEntry.setState(DataRetryEntry.RETRY_STATE_CANCELLED);
            sendMessage(obtainMessage(EVENT_REEVALUATE_UNSATISFIED_NETWORK_REQUESTS,
                    DataEvaluationReason.PREFERRED_TRANSPORT_CHANGED));
            return;
        }

        DataEvaluation evaluation = evaluateNetworkRequest(
                telephonyNetworkRequest, DataEvaluationReason.DATA_RETRY);
        if (!evaluation.containsDisallowedReasons()) {
            DataProfile dataProfile = dataSetupRetryEntry.dataProfile;
            DataProfile candidateDataProfile = evaluation.getCandidateDataProfile();
            if (dataProfile == null || (!dataProfile.equals(candidateDataProfile))) {
                dataProfile = candidateDataProfile;
            }
            if (dataProfile != null) {
                setupDataNetwork(dataProfile, dataSetupRetryEntry,
                        evaluation.getDataAllowedReason());
            } else {
                loge("onDataNetworkSetupRetry: Not able to find a suitable data profile to retry.");
                dataSetupRetryEntry.setState(DataRetryEntry.RETRY_STATE_FAILED);
            }
        } else {
            dataSetupRetryEntry.setState(DataRetryEntry.RETRY_STATE_FAILED);
        }
    }

    /**
     * Called when needed to retry data network handover.
     *
     * @param dataHandoverRetryEntry The handover entry.
     */
    private void onDataNetworkHandoverRetry(
            @NonNull DataHandoverRetryEntry dataHandoverRetryEntry) {
        DataNetwork dataNetwork = dataHandoverRetryEntry.dataNetwork;
        if (!mDataNetworkList.contains(dataNetwork)) {
            log("onDataNetworkHandoverRetry: " + dataNetwork + " no longer exists.");
            dataHandoverRetryEntry.setState(DataRetryEntry.RETRY_STATE_CANCELLED);
            return;
        }

        if (!dataNetwork.isConnected()) {
            log("onDataNetworkHandoverRetry: " + dataNetwork + " is not in the right state.");
            dataHandoverRetryEntry.setState(DataRetryEntry.RETRY_STATE_CANCELLED);
            return;
        }

        int preferredTransport = mAccessNetworksManager.getPreferredTransportByNetworkCapability(
                dataNetwork.getApnTypeNetworkCapability());
        if (dataNetwork.getTransport() == preferredTransport) {
            log("onDataNetworkHandoverRetry: " + dataNetwork + " is already on the preferred "
                    + "transport " + AccessNetworkConstants.transportTypeToString(
                            preferredTransport) + ".");
            dataHandoverRetryEntry.setState(DataRetryEntry.RETRY_STATE_CANCELLED);
            return;
        }

        logl("onDataNetworkHandoverRetry: Start handover " + dataNetwork + " to "
                + AccessNetworkConstants.transportTypeToString(preferredTransport)
                + ", " + dataHandoverRetryEntry);
        tryHandoverDataNetwork(dataNetwork, preferredTransport, dataHandoverRetryEntry);
    }

    /**
     * Called when data network reached max handover retry count.
     *
     * @param dataNetwork The data network.
     */
    private void onDataNetworkHandoverRetryStopped(@NonNull DataNetwork dataNetwork) {
        int preferredTransport = mAccessNetworksManager
                .getPreferredTransportByNetworkCapability(
                        dataNetwork.getApnTypeNetworkCapability());
        if (dataNetwork.getTransport() == preferredTransport) {
            log("onDataNetworkHandoverRetryStopped: " + dataNetwork + " is already "
                    + "on the preferred transport "
                    + AccessNetworkConstants.transportTypeToString(
                    preferredTransport));
            return;
        }
        if (dataNetwork.shouldDelayImsTearDownDueToInCall()) {
            log("onDataNetworkHandoverRetryStopped: Delay IMS tear down until call "
                    + "ends. " + dataNetwork);
            return;
        }

        tearDownGracefully(dataNetwork,
                DataNetwork.TEAR_DOWN_REASON_HANDOVER_FAILED);
    }

    /**
     * Called when data network validation status changed.
     *
     * @param status one of {@link NetworkAgent#VALIDATION_STATUS_VALID} or
     * {@link NetworkAgent#VALIDATION_STATUS_NOT_VALID}.
     * @param redirectUri If internet connectivity is being redirected (e.g., on a captive portal),
     * this is the destination the probes are being redirected to, otherwise {@code null}.
     *
     * @param dataNetwork The data network.
     */
    private void onDataNetworkValidationStatusChanged(@NonNull DataNetwork dataNetwork,
            @ValidationStatus int status, @Nullable Uri redirectUri) {
        log("onDataNetworkValidationStatusChanged: " + dataNetwork + ", validation status="
                + DataUtils.validationStatusToString(status)
                + (redirectUri != null ? ", " + redirectUri : ""));
        if (!TextUtils.isEmpty(redirectUri.toString())) {
            Intent intent = new Intent(TelephonyManager.ACTION_CARRIER_SIGNAL_REDIRECTED);
            intent.putExtra(TelephonyManager.EXTRA_REDIRECTION_URL, redirectUri);
            mPhone.getCarrierSignalAgent().notifyCarrierSignalReceivers(intent);
            log("Notify carrier signal receivers with redirectUri: " + redirectUri);
        }

        if (status != NetworkAgent.VALIDATION_STATUS_VALID
                && status != NetworkAgent.VALIDATION_STATUS_NOT_VALID) {
            loge("Invalid validation status " + status + " received.");
            return;
        }

        if (!mDataSettingsManager.isRecoveryOnBadNetworkEnabled()) {
            log("Ignore data network validation status changed because "
                    + "data stall recovery is disabled.");
            return;
        }

        if (dataNetwork.isInternetSupported()) {
            if (status == NetworkAgent.VALIDATION_STATUS_NOT_VALID
                    && (dataNetwork.getCurrentState() == null || dataNetwork.isDisconnected())) {
                log("Ignoring invalid validation status for disconnected DataNetwork");
                return;
            }
            mDataNetworkControllerCallbacks.forEach(callback -> callback.invokeFromExecutor(
                    () -> callback.onInternetDataNetworkValidationStatusChanged(status)));
        }
    }

    /**
     * Called when data network suspended state changed.
     *
     * @param dataNetwork The data network.
     * @param suspended {@code true} if data is suspended.
     */
    private void onDataNetworkSuspendedStateChanged(@NonNull DataNetwork dataNetwork,
            boolean suspended) {
        updateOverallInternetDataState();

        if (dataNetwork.getNetworkCapabilities().hasCapability(
                NetworkCapabilities.NET_CAPABILITY_IMS)) {
            logl("IMS data state changed from "
                    + TelephonyUtils.dataStateToString(mImsDataNetworkState) + " to "
                    + (suspended ? "SUSPENDED" : "CONNECTED"));
            mImsDataNetworkState = suspended
                    ? TelephonyManager.DATA_SUSPENDED : TelephonyManager.DATA_CONNECTED;
        }
    }

    /**
     * Called when data network disconnected.
     *
     * @param dataNetwork The data network.
     * @param cause The disconnect cause.
     * @param tearDownReason The reason the network was torn down
     */
    protected void onDataNetworkDisconnected(@NonNull DataNetwork dataNetwork,
            @DataFailureCause int cause, @TearDownReason int tearDownReason) {
        logl("onDataNetworkDisconnected: " + dataNetwork + ", cause="
                + DataFailCause.toString(cause) + "(" + cause + "), tearDownReason="
                + DataNetwork.tearDownReasonToString(tearDownReason));
        mDataNetworkList.remove(dataNetwork);
        mPendingImsDeregDataNetworks.remove(dataNetwork);
        mDataRetryManager.cancelPendingHandoverRetry(dataNetwork);
        updateOverallInternetDataState();

        if (dataNetwork.getNetworkCapabilities().hasCapability(
                NetworkCapabilities.NET_CAPABILITY_IMS)) {
            logl("IMS data state changed from "
                    + TelephonyUtils.dataStateToString(mImsDataNetworkState) + " to DISCONNECTED.");
            mImsDataNetworkState = TelephonyManager.DATA_DISCONNECTED;
        }

        if (mAnyDataNetworkExisting && mDataNetworkList.isEmpty()) {
            log("All data networks disconnected now.");
            mPendingTearDownAllNetworks = false;
            mAnyDataNetworkExisting = false;
            mDataNetworkControllerCallbacks.forEach(callback -> callback.invokeFromExecutor(
                    () -> callback.onAnyDataNetworkExistingChanged(mAnyDataNetworkExisting)));
        }

        // Immediately reestablish on target transport if network was torn down due to policy
        long delayMillis = tearDownReason == DataNetwork.TEAR_DOWN_REASON_HANDOVER_NOT_ALLOWED
                ? 0 : mDataConfigManager.getRetrySetupAfterDisconnectMillis();
        // Sometimes network was unsolicitedly reported lost for reasons. We should re-evaluate
        // and see if data network can be re-established again.
        sendMessageDelayed(obtainMessage(EVENT_REEVALUATE_UNSATISFIED_NETWORK_REQUESTS,
                        DataEvaluationReason.RETRY_AFTER_DISCONNECTED), delayMillis);
    }

    /**
     * Called when handover between IWLAN and cellular network succeeded.
     *
     * @param dataNetwork The data network.
     */
    private void onDataNetworkHandoverSucceeded(@NonNull DataNetwork dataNetwork) {
        logl("Handover successfully. " + dataNetwork + " to " + AccessNetworkConstants
                .transportTypeToString(dataNetwork.getTransport()));
        // The preferred transport might be changed when handover was in progress. We need to
        // evaluate again to make sure we are not out-of-sync with the input from access network
        // manager.
        sendMessage(obtainMessage(EVENT_EVALUATE_PREFERRED_TRANSPORT,
                dataNetwork.getApnTypeNetworkCapability(), 0));

        // There might be network we didn't tear down in the last evaluation due to handover in
        // progress. We should evaluate again.
        sendMessage(obtainMessage(EVENT_REEVALUATE_EXISTING_DATA_NETWORKS,
                DataEvaluationReason.DATA_HANDOVER));
    }

    /**
     * Called when data network handover between IWLAN and cellular network failed.
     *
     * @param dataNetwork The data network.
     * @param cause The fail cause.
     * @param retryDelayMillis Network suggested retry time in milliseconds.
     * {@link Long#MAX_VALUE} indicates data retry should not occur.
     * {@link DataCallResponse#RETRY_DURATION_UNDEFINED} indicates network did not suggest any
     * retry duration.
     * @param handoverFailureMode The handover failure mode that determine the behavior of
     * how frameworks should handle the handover failure.
     */
    private void onDataNetworkHandoverFailed(@NonNull DataNetwork dataNetwork,
            @DataFailureCause int cause, long retryDelayMillis,
            @HandoverFailureMode int handoverFailureMode) {
        logl("Handover failed. " + dataNetwork + ", cause=" + DataFailCause.toString(cause)
                + ", retryDelayMillis=" + retryDelayMillis + "ms, handoverFailureMode="
                + DataCallResponse.failureModeToString(handoverFailureMode));
        // There might be network we didn't tear down in the last evaluation due to handover in
        // progress. We should evaluate again.
        sendMessage(obtainMessage(EVENT_REEVALUATE_EXISTING_DATA_NETWORKS,
                DataEvaluationReason.DATA_HANDOVER));

        if (dataNetwork.getAttachedNetworkRequestList().isEmpty()) {
            log("onDataNetworkHandoverFailed: No network requests attached to " + dataNetwork
                    + ". No need to retry since the network will be torn down soon.");
            return;
        }

        if (handoverFailureMode == DataCallResponse.HANDOVER_FAILURE_MODE_DO_FALLBACK
                || (handoverFailureMode == DataCallResponse.HANDOVER_FAILURE_MODE_LEGACY
                && cause == DataFailCause.HANDOFF_PREFERENCE_CHANGED)) {
            // Don't retry handover anymore. Give QNS some time to switch the preferred transport
            // to the original one, but we should re-evaluate the preferred transport again to
            // make sure QNS does change it back, if not, we still need to perform handover at that
            // time.
            sendMessageDelayed(obtainMessage(EVENT_EVALUATE_PREFERRED_TRANSPORT,
                    dataNetwork.getApnTypeNetworkCapability(), 0),
                    REEVALUATE_PREFERRED_TRANSPORT_DELAY_MILLIS);
        } else if (handoverFailureMode == DataCallResponse
                .HANDOVER_FAILURE_MODE_NO_FALLBACK_RETRY_SETUP_NORMAL || handoverFailureMode
                == DataCallResponse.HANDOVER_FAILURE_MODE_LEGACY) {
            int preferredTransport = mAccessNetworksManager
                    .getPreferredTransportByNetworkCapability(
                            dataNetwork.getApnTypeNetworkCapability());
            if (dataNetwork.getTransport() == preferredTransport) {
                log("onDataNetworkHandoverFailed: Already on preferred transport "
                        + AccessNetworkConstants.transportTypeToString(preferredTransport)
                        + ". No further actions needed.");
                return;
            }

            int targetTransport = DataUtils.getTargetTransport(dataNetwork.getTransport());
            mDataRetryManager.evaluateDataSetupRetry(dataNetwork.getDataProfile(), targetTransport,
                    dataNetwork.getAttachedNetworkRequestList(), cause, retryDelayMillis);
            // Tear down the data network on source transport. Retry manager will schedule
            // setup a new data network on the target transport.
            tearDownGracefully(dataNetwork, DataNetwork.TEAR_DOWN_REASON_HANDOVER_FAILED);
        } else {
            mDataRetryManager.evaluateDataHandoverRetry(dataNetwork, cause, retryDelayMillis);
        }
    }

    /**
     * Called when network requests failed to attach to the data network.
     *
     * @param dataNetwork The data network that can't be attached.
     * @param requestList The requests failed to attach to the network.
     */
    private void onAttachNetworkRequestsFailed(@NonNull DataNetwork dataNetwork,
            @NonNull NetworkRequestList requestList) {
        log("Failed to attach " + requestList + " to " + dataNetwork);
    }

    /**
     * Called when a network request is detached from the data network and should be retried.
     *
     * @param networkRequest The detached network request.
     */
    private void onRetryUnsatisfiedNetworkRequest(
            @NonNull TelephonyNetworkRequest networkRequest) {
        if (!mAllNetworkRequestList.contains(networkRequest)) return;

        sendMessageDelayed(obtainMessage(EVENT_REEVALUATE_UNSATISFIED_NETWORK_REQUESTS,
                        DataEvaluationReason.UNSATISFIED_REQUEST_DETACHED),
                REEVALUATE_UNSATISFIED_NETWORK_REQUESTS_AFTER_DETACHED_DELAY_MILLIS);
    }

    /**
     * Called when data stall occurs and needed to tear down / setup a new data network for
     * internet. This event is from {@link DataStallRecoveryManager}.
     */
    private void onDataStallReestablishInternet() {
        log("onDataStallReestablishInternet: Tear down data networks that support internet.");
        // Tear down all data networks that support internet. After data disconnected, unsatisfied
        // network requests will be re-evaluate again and data network controller will attempt to
        // setup data networks to satisfy them.
        mDataNetworkList.stream()
                .filter(DataNetwork::isInternetSupported)
                .forEach(dataNetwork -> dataNetwork.tearDown(
                        DataNetwork.TEAR_DOWN_REASON_DATA_STALL));
    }

    /**
     * Called when SRVCC handover state changes. To preserve the voice call, we don't tear down the
     * IMS network while handover in process. We reevaluate the network when handover ends.
     *
     * @param state The handover state of SRVCC
     */
    private void onSrvccStateChanged(@NonNull int[] state) {
        if (state != null && state.length != 0) {
            log("onSrvccStateChanged: " + TelephonyManager.srvccStateToString(state[0]));
            mIsSrvccHandoverInProcess = state[0] == TelephonyManager.SRVCC_STATE_HANDOVER_STARTED;
            // Reevaluate networks if SRVCC ends.
            if (!mIsSrvccHandoverInProcess
                    && !hasMessages(EVENT_REEVALUATE_EXISTING_DATA_NETWORKS)) {
                sendMessage(obtainMessage(EVENT_REEVALUATE_EXISTING_DATA_NETWORKS,
                        DataEvaluationReason.SRVCC_STATE_CHANGED));
            }
        }
    }

    /**
     * Called when data service binding changed.
     *
     * @param transport The transport of the changed data service.
     * @param bound {@code true} if data service is bound.
     */
    private void onDataServiceBindingChanged(@TransportType int transport, boolean bound) {
        log("onDataServiceBindingChanged: " + AccessNetworkConstants
                .transportTypeToString(transport) + " data service is "
                + (bound ? "bound." : "unbound."));
        if (bound) {
            mDataNetworkControllerCallbacks.forEach(callback -> callback.invokeFromExecutor(
                    () -> callback.onDataServiceBound(transport)));
        }
        mDataServiceBound.put(transport, bound);
    }

    /**
     * Called when SIM is absent.
     */
    private void onSimAbsent() {
        log("onSimAbsent");
        sendMessage(obtainMessage(EVENT_REEVALUATE_EXISTING_DATA_NETWORKS,
                DataEvaluationReason.SIM_REMOVAL));
    }

    /**
     * Called when SIM state changes.
     *
     * @param simState SIM state. (Note this is mixed with card state and application state.)
     */
    protected void onSimStateChanged(@SimState int simState) {
        log("onSimStateChanged: state=" + TelephonyManager.simStateToString(simState));
        if (mSimState != simState) {
            mSimState = simState;
            if (simState == TelephonyManager.SIM_STATE_ABSENT) {
                onSimAbsent();
            } else if (simState == TelephonyManager.SIM_STATE_LOADED) {
                sendMessage(obtainMessage(EVENT_REEVALUATE_UNSATISFIED_NETWORK_REQUESTS,
                        DataEvaluationReason.SIM_LOADED));
            }
            mDataNetworkControllerCallbacks.forEach(callback -> callback.invokeFromExecutor(
                    () -> callback.onSimStateChanged(mSimState)));
        }
    }

    /**
     * Called when needed to evaluate the preferred transport for certain capability.
     *
     * @param capability The network capability to evaluate.
     */
    private void onEvaluatePreferredTransport(@NetCapability int capability) {
        int preferredTransport = mAccessNetworksManager
                .getPreferredTransportByNetworkCapability(capability);
        log("onEvaluatePreferredTransport: " + DataUtils.networkCapabilityToString(capability)
                + " preferred on "
                + AccessNetworkConstants.transportTypeToString(preferredTransport));
        for (DataNetwork dataNetwork : mDataNetworkList) {
            if (dataNetwork.getApnTypeNetworkCapability() == capability) {
                // Check if the data network's current transport is different than from the
                // preferred transport. If it's different, then handover is needed.
                if (dataNetwork.getTransport() == preferredTransport) {
                    log("onEvaluatePreferredTransport:" + dataNetwork + " already on "
                            + AccessNetworkConstants.transportTypeToString(preferredTransport));
                    continue;
                }

                // If handover is ongoing, ignore the preference change for now. After handover
                // succeeds or fails, preferred transport will be re-evaluate again. Handover will
                // be performed at that time if needed.
                if (dataNetwork.isHandoverInProgress()) {
                    log("onEvaluatePreferredTransport: " + dataNetwork + " handover in progress.");
                    continue;
                }

                tryHandoverDataNetwork(dataNetwork, preferredTransport, null/*handoverRetryEntry*/);
            }
        }
    }

    /**
     * Perform data network handover if condition allows, otherwise tear down the network to allow
     * new network setup on the target transport.
     *
     * @param dataNetwork The network on which the handover occurs
     * @param targetTransport The target transport of the handover
     * @param dataHandoverRetryEntry {@code null} if the handover attempt is not due to scheduled
     *                                           retry
     */
    private void tryHandoverDataNetwork(@NonNull DataNetwork dataNetwork,
            @TransportType int targetTransport,
            @Nullable DataHandoverRetryEntry dataHandoverRetryEntry) {
        if (dataHandoverRetryEntry == null // This handover is a new request
                && mDataRetryManager.isAnyHandoverRetryScheduled(dataNetwork)) {
            log("tryHandoverDataNetwork: retry scheduled for" + dataNetwork
                    + ", ignore this attempt");
            return;
        }
        DataEvaluation dataEvaluation = evaluateDataNetworkHandover(dataNetwork);
        log("tryHandoverDataNetwork: " + dataEvaluation + ", " + dataNetwork);
        if (!dataEvaluation.containsDisallowedReasons()) {
            logl("Start handover " + dataNetwork + " to "
                    + AccessNetworkConstants.transportTypeToString(targetTransport));
            dataNetwork.startHandover(targetTransport, dataHandoverRetryEntry);
        } else if (dataEvaluation.containsOnly(DataDisallowedReason.NOT_IN_SERVICE)
                && dataNetwork.shouldDelayImsTearDownDueToInCall()) {
            // We try to preserve voice call in the case of temporary preferred transport mismatch
            if (dataHandoverRetryEntry != null) {
                dataHandoverRetryEntry.setState(DataRetryEntry.RETRY_STATE_FAILED);
            }
            mDataRetryManager.evaluateDataHandoverRetry(dataNetwork,
                    DataFailCause.HANDOVER_FAILED,
                    DataCallResponse.RETRY_DURATION_UNDEFINED /* retry mills */);
            logl("tryHandoverDataNetwork: Scheduled retry due to in voice call and target OOS");
        } else if (dataEvaluation.containsAny(DataDisallowedReason.NOT_ALLOWED_BY_POLICY,
                DataDisallowedReason.NOT_IN_SERVICE,
                DataDisallowedReason.VOPS_NOT_SUPPORTED)) {
            logl("tryHandoverDataNetwork: Handover not allowed. Tear down"
                    + dataNetwork + " so a new network can be setup on "
                    + AccessNetworkConstants.transportTypeToString(targetTransport));
            tearDownGracefully(dataNetwork,
                    DataNetwork.TEAR_DOWN_REASON_HANDOVER_NOT_ALLOWED);
        } else if (dataEvaluation.containsAny(DataDisallowedReason.ILLEGAL_STATE,
                DataDisallowedReason.RETRY_SCHEDULED)) {
            logl("tryHandoverDataNetwork: Handover not allowed. " + dataNetwork
                    + " will remain on " + AccessNetworkConstants.transportTypeToString(
                    dataNetwork.getTransport()));
        } else {
            loge("tryHandoverDataNetwork: Unexpected handover evaluation result.");
        }
    }

    /**
     * Update {@link SubscriptionPlan}s from {@link NetworkPolicyManager}.
     */
    private void updateSubscriptionPlans() {
        SubscriptionPlan[] plans = mNetworkPolicyManager.getSubscriptionPlans(
                mSubId, mPhone.getContext().getOpPackageName());
        mSubscriptionPlans.clear();
        mSubscriptionPlans.addAll(plans != null ? Arrays.asList(plans) : Collections.emptyList());
        mCongestedOverrideNetworkTypes.clear();
        mUnmeteredOverrideNetworkTypes.clear();
        log("Subscription plans initialized: " + mSubscriptionPlans);
    }

    /**
     * Called when data network's link status changed.
     *
     * @param dataNetwork The data network that has link status changed.
     * @param linkStatus The link status (i.e. RRC state).
     */
    private void onLinkStatusChanged(@NonNull DataNetwork dataNetwork, @LinkStatus int linkStatus) {
        // TODO: Since this is only used for 5G icon display logic, so we only use internet data
        //   data network's link status. Consider expanding to all data networks if needed, and
        //   should use CarrierConfigManager.KEY_LTE_ENDC_USING_USER_DATA_FOR_RRC_DETECTION_BOOL
        //   to determine if using all data networks or only internet data networks.
        int status = DataCallResponse.LINK_STATUS_INACTIVE;
        boolean anyInternet = mDataNetworkList.stream()
                .anyMatch(network -> network.isInternetSupported() && network.isConnected());
        if (anyInternet) {
            status = mDataNetworkList.stream()
                    .anyMatch(network -> network.isInternetSupported()
                            && network.isConnected() && network.getLinkStatus()
                            == DataCallResponse.LINK_STATUS_ACTIVE)
                    ? DataCallResponse.LINK_STATUS_ACTIVE
                    : DataCallResponse.LINK_STATUS_DORMANT;
        }

        if (mInternetLinkStatus != status) {
            log("Internet link status changed to " + DataUtils.linkStatusToString(status));
            mInternetLinkStatus = status;
            mDataNetworkControllerCallbacks.forEach(callback -> callback.invokeFromExecutor(
                    () -> callback.onPhysicalLinkStatusChanged(mInternetLinkStatus)));
        }

        updateDataActivity();
    }

    /**
     * Called when PCO data changed.
     *
     * @param dataNetwork The data network.
     */
    private void onPcoDataChanged(@NonNull DataNetwork dataNetwork) {
        // Check if any data network is using NR advanced bands.
        int nrAdvancedPcoId = mDataConfigManager.getNrAdvancedCapablePcoId();
        if (nrAdvancedPcoId != 0) {
            boolean nrAdvancedCapableByPco = false;
            for (DataNetwork network : mDataNetworkList) {
                PcoData pcoData = network.getPcoData().get(nrAdvancedPcoId);
                if (pcoData != null && pcoData.contents.length > 0
                        && pcoData.contents[pcoData.contents.length - 1] == 1) {
                    nrAdvancedCapableByPco = true;
                    break;
                }
            }

            if (nrAdvancedCapableByPco != mNrAdvancedCapableByPco) {
                log("onPcoDataChanged: mNrAdvancedCapableByPco = " + nrAdvancedCapableByPco);
                mNrAdvancedCapableByPco = nrAdvancedCapableByPco;
                mDataNetworkControllerCallbacks.forEach(callback -> callback.invokeFromExecutor(
                        () -> callback.onNrAdvancedCapableByPcoChanged(mNrAdvancedCapableByPco)));
            }
        }
    }

    /**
     * Called when network capabilities changed.
     *
     * @param dataNetwork The data network.
     */
    private void onNetworkCapabilitiesChanged(@NonNull DataNetwork dataNetwork) {
        // The network capabilities changed. See if there are unsatisfied network requests that
        // become satisfiable.
        NetworkRequestList networkRequestList = new NetworkRequestList();
        for (TelephonyNetworkRequest networkRequest : mAllNetworkRequestList) {
            if (networkRequest.getState() == TelephonyNetworkRequest.REQUEST_STATE_UNSATISFIED) {
                if (networkRequest.canBeSatisfiedBy(dataNetwork.getNetworkCapabilities())) {
                    networkRequestList.add(networkRequest);
                }
            }
        }

        if (!networkRequestList.isEmpty()) {
            log("Found more network requests that can be satisfied. " + networkRequestList);
            dataNetwork.attachNetworkRequests(networkRequestList);
        }

        if (dataNetwork.getNetworkCapabilities().hasCapability(
                NetworkCapabilities.NET_CAPABILITY_INTERNET)) {
            // Update because DataNetwork#isInternetSupported might have changed with capabilities.
            updateOverallInternetDataState();
        }
    }

    /**
     * Check if needed to re-evaluate the existing data networks.
     *
     * @param oldNri Previous network registration info.
     * @param newNri Current network registration info.
     * @return {@code true} if needed to re-evaluate the existing data networks.
     */
    private boolean shouldReevaluateDataNetworks(@Nullable NetworkRegistrationInfo oldNri,
            @Nullable NetworkRegistrationInfo newNri) {
        if (oldNri == null || newNri == null) return false;
        if (newNri.getAccessNetworkTechnology() == TelephonyManager.NETWORK_TYPE_UNKNOWN) {
            // Sometimes devices temporarily lose signal and RAT becomes unknown. We don't tear
            // down data network in this case.
            return false;
        }

        if (oldNri.getAccessNetworkTechnology() != newNri.getAccessNetworkTechnology()
                || (!oldNri.isRoaming() && newNri.isRoaming())) {
            return true;
        }

        if (!oldNri.isNonTerrestrialNetwork() && newNri.isNonTerrestrialNetwork()) {
            return true;
        }

        DataSpecificRegistrationInfo oldDsri = oldNri.getDataSpecificInfo();
        DataSpecificRegistrationInfo newDsri = newNri.getDataSpecificInfo();

        if (newDsri == null) return false;
        if ((oldDsri == null || oldDsri.getVopsSupportInfo() == null
                || oldDsri.getVopsSupportInfo().isVopsSupported())
                && (newDsri.getVopsSupportInfo() != null && !newDsri.getVopsSupportInfo()
                .isVopsSupported())) {
            // If previously VoPS was supported (or does not exist), and now the network reports
            // VoPS not supported, we should evaluate existing data networks to see if they need
            // to be torn down.
            return true;
        }

        return false;
    }

    /**
     * Check if needed to re-evaluate the unsatisfied network requests.
     *
     * @param oldSS Previous raw service state.
     * @param newSS Current raw service state.
     * @param transport The network transport to be checked.
     * @return {@code true} if needed to re-evaluate the unsatisfied network requests.
     */
    private boolean shouldReevaluateNetworkRequests(@NonNull ServiceState oldSS,
            @NonNull ServiceState newSS, @TransportType int transport)  {
        NetworkRegistrationInfo oldPsNri = oldSS.getNetworkRegistrationInfo(
                NetworkRegistrationInfo.DOMAIN_PS, transport);
        NetworkRegistrationInfo newPsNri = newSS.getNetworkRegistrationInfo(
                NetworkRegistrationInfo.DOMAIN_PS, transport);

        if (newPsNri == null) return false;
        if (newPsNri.getAccessNetworkTechnology() == TelephonyManager.NETWORK_TYPE_UNKNOWN) {
            // Sometimes devices temporarily lose signal and RAT becomes unknown. We don't setup
            // data in this case.
            return false;
        }

        if (oldPsNri == null
                || oldPsNri.getAccessNetworkTechnology() != newPsNri.getAccessNetworkTechnology()
                || (!oldPsNri.isInService() && newPsNri.isInService())
                || (oldPsNri.isRoaming() && !newPsNri.isRoaming())) {
            return true;
        }

        // If CS connection is back to service on non-DDS, reevaluate for potential PS
        if (!serviceStateAllowsPSAttach(oldSS, transport)
                && serviceStateAllowsPSAttach(newSS, transport)) {
            return true;
        }

        if (oldSS.isUsingNonTerrestrialNetwork() && !newSS.isUsingNonTerrestrialNetwork()) {
            return true;
        }

        DataSpecificRegistrationInfo oldDsri = oldPsNri.getDataSpecificInfo();
        DataSpecificRegistrationInfo newDsri = newPsNri.getDataSpecificInfo();

        if (oldDsri == null) return false;
        if ((newDsri == null || newDsri.getVopsSupportInfo() == null
                || newDsri.getVopsSupportInfo().isVopsSupported())
                && (oldDsri.getVopsSupportInfo() != null && !oldDsri.getVopsSupportInfo()
                .isVopsSupported())) {
            // If previously VoPS was not supported, and now the network reports
            // VoPS supported (or does not report), we should evaluate the unsatisfied network
            // request to see if the can be satisfied again.
            return true;
        }

        return false;
    }

    /**
     * Called when service state changed.
     */
    // Note that this is only called when data RAT or data registration changed. If we need to know
    // more "changed" events other than data RAT and data registration state, we should add
    // a new listening ServiceStateTracker.registerForServiceStateChanged().
    protected void onServiceStateChanged() {
        // Use the raw service state instead of the mPhone.getServiceState().
        ServiceState newServiceState = mPhone.getServiceStateTracker().getServiceState();
        StringBuilder debugMessage = new StringBuilder("onServiceStateChanged: ");
        boolean evaluateNetworkRequests = false, evaluateDataNetworks = false;

        if (!mServiceState.equals(newServiceState)) {
            log("onServiceStateChanged: changed to " + newServiceState);
            for (int transport : mAccessNetworksManager.getAvailableTransports()) {
                NetworkRegistrationInfo oldNri = mServiceState.getNetworkRegistrationInfo(
                        NetworkRegistrationInfo.DOMAIN_PS, transport);
                NetworkRegistrationInfo newNri = newServiceState.getNetworkRegistrationInfo(
                        NetworkRegistrationInfo.DOMAIN_PS, transport);
                debugMessage.append("[").append(
                        AccessNetworkConstants.transportTypeToString(transport)).append(": ");
                debugMessage.append(oldNri != null ? TelephonyManager.getNetworkTypeName(
                        oldNri.getAccessNetworkTechnology()) : null);
                debugMessage.append("->").append(
                        newNri != null ? TelephonyManager.getNetworkTypeName(
                                newNri.getAccessNetworkTechnology()) : null).append(", ");
                debugMessage.append(
                        oldNri != null ? NetworkRegistrationInfo.registrationStateToString(
                                oldNri.getRegistrationState()) : null);
                debugMessage.append("->").append(newNri != null
                        ? NetworkRegistrationInfo.registrationStateToString(
                        newNri.getRegistrationState()) : null).append(", ");
                debugMessage.append(oldNri != null ? NetworkRegistrationInfo
                        .isNonTerrestrialNetworkToString(oldNri.isNonTerrestrialNetwork()) : null);
                debugMessage.append("->").append(newNri != null ? NetworkRegistrationInfo
                        .isNonTerrestrialNetworkToString(newNri.isNonTerrestrialNetwork()) : null)
                        .append("] ");
                if (shouldReevaluateDataNetworks(oldNri, newNri)) {
                    if (!hasMessages(EVENT_REEVALUATE_EXISTING_DATA_NETWORKS)) {
                        sendMessage(obtainMessage(EVENT_REEVALUATE_EXISTING_DATA_NETWORKS,
                                DataEvaluationReason.DATA_SERVICE_STATE_CHANGED));
                        evaluateDataNetworks = true;
                    }
                }
                if (shouldReevaluateNetworkRequests(mServiceState, newServiceState, transport)) {
                    if (!hasMessages(EVENT_REEVALUATE_UNSATISFIED_NETWORK_REQUESTS)) {
                        sendMessage(obtainMessage(EVENT_REEVALUATE_UNSATISFIED_NETWORK_REQUESTS,
                                DataEvaluationReason.DATA_SERVICE_STATE_CHANGED));
                        evaluateNetworkRequests = true;
                    }
                }
            }
            mServiceState = newServiceState;
        } else {
            debugMessage.append("not changed");
        }
        debugMessage.append(". Evaluating network requests is ").append(
                evaluateNetworkRequests ? "" : "not ").append(
                "needed, evaluating existing data networks is ").append(
                evaluateDataNetworks ? "" : "not ").append("needed.");
        log(debugMessage.toString());
    }

    /**
     * Update the internet data network state. For now only {@link TelephonyManager#DATA_CONNECTED},
     * {@link TelephonyManager#DATA_SUSPENDED}, and {@link TelephonyManager#DATA_DISCONNECTED}
     * are supported.
     */
    private void updateOverallInternetDataState() {
        boolean anyInternetConnected = mDataNetworkList.stream()
                .anyMatch(dataNetwork -> dataNetwork.isInternetSupported()
                        && (dataNetwork.isConnected() || dataNetwork.isHandoverInProgress()));
        // If any one is not suspended, then the overall is not suspended.
        List<DataNetwork> allConnectedInternetDataNetworks = mDataNetworkList.stream()
                .filter(DataNetwork::isInternetSupported)
                .filter(dataNetwork -> dataNetwork.isConnected()
                        || dataNetwork.isHandoverInProgress())
                .collect(Collectors.toList());
        boolean isSuspended = !allConnectedInternetDataNetworks.isEmpty()
                && allConnectedInternetDataNetworks.stream().allMatch(DataNetwork::isSuspended);
        logv("isSuspended=" + isSuspended + ", anyInternetConnected=" + anyInternetConnected
                + ", mDataNetworkList=" + mDataNetworkList);

        int dataNetworkState = TelephonyManager.DATA_DISCONNECTED;
        if (isSuspended) {
            dataNetworkState = TelephonyManager.DATA_SUSPENDED;
        } else if (anyInternetConnected) {
            dataNetworkState = TelephonyManager.DATA_CONNECTED;
        }

        if (mInternetDataNetworkState != dataNetworkState) {
            logl("Internet data state changed from "
                    + TelephonyUtils.dataStateToString(mInternetDataNetworkState) + " to "
                    + TelephonyUtils.dataStateToString(dataNetworkState) + ".");
            // TODO: Create a new route to notify TelephonyRegistry.
            if (dataNetworkState == TelephonyManager.DATA_CONNECTED
                    && mInternetDataNetworkState == TelephonyManager.DATA_DISCONNECTED) {
                mDataNetworkControllerCallbacks.forEach(callback -> callback.invokeFromExecutor(
                        () -> callback.onInternetDataNetworkConnected(
                                allConnectedInternetDataNetworks)));
            } else if (dataNetworkState == TelephonyManager.DATA_DISCONNECTED
                    && mInternetDataNetworkState == TelephonyManager.DATA_CONNECTED) {
                mDataNetworkControllerCallbacks.forEach(callback -> callback.invokeFromExecutor(
                        callback::onInternetDataNetworkDisconnected));
            } // TODO: Add suspended callback if needed.
            mInternetDataNetworkState = dataNetworkState;
        }
    }

    /**
     * @return Data config manager instance.
     */
    public @NonNull DataConfigManager getDataConfigManager() {
        return mDataConfigManager;
    }

    /**
     * @return Data profile manager instance.
     */
    public @NonNull DataProfileManager getDataProfileManager() {
        return mDataProfileManager;
    }

    /**
     * @return Data settings manager instance.
     */
    public @NonNull DataSettingsManager getDataSettingsManager() {
        return mDataSettingsManager;
    }

    /**
     * @return Data retry manager instance.
     */
    public @NonNull DataRetryManager getDataRetryManager() {
        return mDataRetryManager;
    }

    /**
     * @return The list of SubscriptionPlans
     */
    @VisibleForTesting
    public @NonNull List<SubscriptionPlan> getSubscriptionPlans() {
        return mSubscriptionPlans;
    }

    /**
     * @return The set of network types an unmetered override applies to
     */
    @VisibleForTesting
    public @NonNull @NetworkType Set<Integer> getUnmeteredOverrideNetworkTypes() {
        return mUnmeteredOverrideNetworkTypes;
    }

    /**
     * @return The set of network types a congested override applies to
     */
    @VisibleForTesting
    public @NonNull @NetworkType Set<Integer> getCongestedOverrideNetworkTypes() {
        return mCongestedOverrideNetworkTypes;
    }

    /**
     * Get data network type based on transport.
     *
     * @param transport The transport.
     * @return The current network type.
     */
    public @NetworkType int getDataNetworkType(@TransportType int transport) {
        NetworkRegistrationInfo nri = mServiceState.getNetworkRegistrationInfo(
                NetworkRegistrationInfo.DOMAIN_PS, transport);
        if (nri != null) {
            return nri.getAccessNetworkTechnology();
        }
        return TelephonyManager.NETWORK_TYPE_UNKNOWN;
    }

    /**
     * Get data registration state based on transport.
     *
     * @param ss The service state from which to extract the data registration state.
     * @param transport The transport.
     * @return The registration state.
     */
    private @RegistrationState int getDataRegistrationState(@NonNull ServiceState ss,
            @TransportType int transport) {
        NetworkRegistrationInfo nri = ss.getNetworkRegistrationInfo(
                NetworkRegistrationInfo.DOMAIN_PS, transport);
        if (nri != null) {
            return nri.getRegistrationState();
        }
        return NetworkRegistrationInfo.REGISTRATION_STATE_UNKNOWN;
    }

    /**
     * @return The data activity. Note this is only updated when screen is on.
     */
    public @DataActivityType int getDataActivity() {
        return mDataActivity;
    }

    /**
     * Register data network controller callback.
     *
     * @param callback The callback.
     */
    public void registerDataNetworkControllerCallback(
            @NonNull DataNetworkControllerCallback callback) {
        sendMessage(obtainMessage(EVENT_REGISTER_DATA_NETWORK_CONTROLLER_CALLBACK, callback));
    }

    /**
     * Unregister data network controller callback.
     *
     * @param callback The callback.
     */
    public void unregisterDataNetworkControllerCallback(
            @NonNull DataNetworkControllerCallback callback) {
        sendMessage(obtainMessage(EVENT_UNREGISTER_DATA_NETWORK_CONTROLLER_CALLBACK, callback));
    }

    /**
<<<<<<< HEAD
     * Called when CarrierConfigs have been fetched after reading the essential SIM records.
     */
    public void onCarrierConfigLoadedForEssentialRecords() {
    }

    public void setEssentialRecordsLoaded(boolean isLoaded) {
    }

    /**
     * Tear down all cellular data networks.
=======
     * Tear down all data networks.
>>>>>>> f55e9bd1
     *
     * @param reason The reason to tear down.
     */
    public void tearDownAllDataNetworks(@TearDownReason int reason) {
        sendMessage(obtainMessage(EVENT_TEAR_DOWN_ALL_DATA_NETWORKS, reason, 0));
    }

    /**
     * Called when needed to tear down all data networks.
     *
     * @param reason The reason to tear down.
     */
    public void onTearDownAllDataNetworks(@TearDownReason int reason) {
        log("onTearDownAllDataNetworks: reason=" + DataNetwork.tearDownReasonToString(reason));
        if (mDataNetworkList.isEmpty()) {
            log("tearDownAllDataNetworks: No pending networks. All disconnected now.");
            return;
        }

        mPendingTearDownAllNetworks = true;
        for (DataNetwork dataNetwork : mDataNetworkList) {
            if (!dataNetwork.isDisconnecting()) {
                tearDownGracefully(dataNetwork, reason);
            }
        }
    }

    /**
     * Evaluate the pending IMS de-registration networks and tear it down if it is safe to do that.
     */
    private void evaluatePendingImsDeregDataNetworks() {
        Iterator<Map.Entry<DataNetwork, Runnable>> it =
                mPendingImsDeregDataNetworks.entrySet().iterator();
        while (it.hasNext()) {
            Map.Entry<DataNetwork, Runnable> entry = it.next();
            if (isSafeToTearDown(entry.getKey())) {
                // Now tear down the network.
                log("evaluatePendingImsDeregDataNetworks: Safe to tear down data network "
                        + entry.getKey() + " now.");
                entry.getValue().run();
                it.remove();
            } else {
                log("Still not safe to tear down " + entry.getKey() + ".");
            }
        }
    }

    /**
     * Check if the data network is safe to tear down at this moment.
     *
     * @param dataNetwork The data network.
     * @return {@code true} if the data network is safe to tear down. {@code false} indicates this
     * data network has requests originated from the IMS/RCS service and IMS/RCS is not
     * de-registered yet.
     */
    private boolean isSafeToTearDown(@NonNull DataNetwork dataNetwork) {
        for (int imsFeature : SUPPORTED_IMS_FEATURES) {
            String imsFeaturePackage = mImsFeaturePackageName.get(imsFeature);
            if (imsFeaturePackage != null) {
                if (dataNetwork.getAttachedNetworkRequestList()
                        .hasNetworkRequestsFromPackage(imsFeaturePackage)) {
                    if (mRegisteredImsFeatures.contains(imsFeature)) {
                        return false;
                    }
                }
            }
        }
        // All IMS features are de-registered (or this data network has no requests from IMS feature
        // packages.
        return true;
    }

    /**
     * @return {@code true} if IMS graceful tear down is supported by frameworks.
     */
    private boolean isImsGracefulTearDownSupported() {
        return mDataConfigManager.getImsDeregistrationDelay() > 0;
    }

    /**
     * Tear down the data network gracefully.
     *
     * @param dataNetwork The data network.
     */
    private void tearDownGracefully(@NonNull DataNetwork dataNetwork, @TearDownReason int reason) {
        long deregDelay = mDataConfigManager.getImsDeregistrationDelay();
        if (isImsGracefulTearDownSupported() && !isSafeToTearDown(dataNetwork)) {
            log("tearDownGracefully: Not safe to tear down " + dataNetwork
                    + " at this point. Wait for IMS de-registration or timeout. MMTEL="
                    + (mRegisteredImsFeatures.contains(ImsFeature.FEATURE_MMTEL)
                    ? "registered" : "not registered")
                    + ", RCS="
                    + (mRegisteredImsFeatures.contains(ImsFeature.FEATURE_RCS)
                    ? "registered" : "not registered")
            );
            Runnable runnable = dataNetwork.tearDownWhenConditionMet(reason, deregDelay);
            if (runnable != null) {
                mPendingImsDeregDataNetworks.put(dataNetwork, runnable);
            } else {
                log(dataNetwork + " is being torn down already.");
            }
        } else {
            // Graceful tear down is not turned on. Tear down the network immediately.
            log("tearDownGracefully: Safe to tear down " + dataNetwork);
            dataNetwork.tearDown(reason);
        }
    }

    /**
     * Get the internet data network state. Note that this is the best effort if more than one
     * data network supports internet. For now only {@link TelephonyManager#DATA_CONNECTED},
     * {@link TelephonyManager#DATA_SUSPENDED}, and {@link TelephonyManager#DATA_DISCONNECTED}
     * are supported.
     *
     * @return The data network state.
     */
    public @DataState int getInternetDataNetworkState() {
        return mInternetDataNetworkState;
    }

    /**
     * @return List of bound data service packages name on WWAN and WLAN.
     */
    public @NonNull List<String> getDataServicePackages() {
        List<String> packages = new ArrayList<>();
        for (int i = 0; i < mDataServiceManagers.size(); i++) {
            packages.add(mDataServiceManagers.valueAt(i).getDataServicePackageName());
        }
        return packages;
    }

    /**
     * Check whether data is disallowed while using satellite
     * @param capabilities An array of the NetworkCapabilities to be checked
     * @return {@code true} if the capabilities contain any capability that are restricted
     * while using satellite else {@code false}
     */
    private boolean isDataDisallowedDueToSatellite(@NetCapability int[] capabilities) {
        if (!mServiceState.isUsingNonTerrestrialNetwork()) {
            // Device is not connected to satellite
            return false;
        }

        Set<Integer> restrictedCapabilities = Set.of(NetworkCapabilities.NET_CAPABILITY_INTERNET);
        if (Arrays.stream(capabilities).noneMatch(restrictedCapabilities::contains)) {
            // Only internet data disallowed while using satellite
            return false;
        }

        for (NetworkRegistrationInfo nri : mServiceState.getNetworkRegistrationInfoList()) {
            if (nri.isNonTerrestrialNetwork()
                    && nri.getAvailableServices().contains(
                            NetworkRegistrationInfo.SERVICE_TYPE_DATA)) {
                // Data is supported while using satellite
                return false;
            }
        }

        // Data is disallowed while using satellite
        return true;
    }

    /**
     * Log debug messages.
     * @param s debug messages
     */
    protected void log(@NonNull String s) {
        Rlog.d(mLogTag, s);
    }

    /**
     * Log error messages.
     * @param s error messages
     */
    protected void loge(@NonNull String s) {
        Rlog.e(mLogTag, s);
    }

    /**
     * Log verbose messages.
     * @param s debug messages.
     */
    protected void logv(@NonNull String s) {
        if (VDBG) Rlog.v(mLogTag, s);
    }

    /**
     * Log debug messages and also log into the local log.
     * @param s debug messages
     */
    private void logl(@NonNull String s) {
        log(s);
        mLocalLog.log(s);
    }

    /**
     * Dump the state of DataNetworkController
     *
     * @param fd File descriptor
     * @param printWriter Print writer
     * @param args Arguments
     */
    public void dump(FileDescriptor fd, PrintWriter printWriter, String[] args) {
        IndentingPrintWriter pw = new IndentingPrintWriter(printWriter, "  ");
        pw.println(DataNetworkController.class.getSimpleName() + "-" + mPhone.getPhoneId() + ":");
        pw.increaseIndent();
        pw.println("Current data networks:");
        pw.increaseIndent();
        for (DataNetwork dn : mDataNetworkList) {
            dn.dump(fd, pw, args);
        }
        pw.decreaseIndent();

        pw.println("Pending tear down data networks:");
        pw.increaseIndent();
        for (DataNetwork dn : mPendingImsDeregDataNetworks.keySet()) {
            dn.dump(fd, pw, args);
        }
        pw.decreaseIndent();

        pw.println("Previously connected data networks: (up to "
                + MAX_HISTORICAL_CONNECTED_DATA_NETWORKS + ")");
        pw.increaseIndent();
        for (DataNetwork dn: mPreviousConnectedDataNetworkList) {
            // Do not print networks which is already in current network list.
            if (!mDataNetworkList.contains(dn)) {
                dn.dump(fd, pw, args);
            }
        }
        pw.decreaseIndent();

        pw.println("All telephony network requests:");
        pw.increaseIndent();
        for (TelephonyNetworkRequest networkRequest : mAllNetworkRequestList) {
            pw.println(networkRequest);
        }
        pw.decreaseIndent();

        pw.println("IMS features registration state: MMTEL="
                + (mRegisteredImsFeatures.contains(ImsFeature.FEATURE_MMTEL)
                ? "registered" : "not registered")
                + ", RCS="
                + (mRegisteredImsFeatures.contains(ImsFeature.FEATURE_RCS)
                ? "registered" : "not registered"));
        pw.println("mServiceState=" + mServiceState);
        pw.println("mPsRestricted=" + mPsRestricted);
        pw.println("mAnyDataNetworkExisting=" + mAnyDataNetworkExisting);
        pw.println("mInternetDataNetworkState="
                + TelephonyUtils.dataStateToString(mInternetDataNetworkState));
        pw.println("mImsDataNetworkState="
                + TelephonyUtils.dataStateToString(mImsDataNetworkState));
        pw.println("mDataServiceBound=" + mDataServiceBound);
        pw.println("mIsSrvccHandoverInProcess=" + mIsSrvccHandoverInProcess);
        pw.println("mSimState=" + TelephonyManager.simStateToString(mSimState));
        pw.println("mDataNetworkControllerCallbacks=" + mDataNetworkControllerCallbacks);
        pw.println("Subscription plans:");
        pw.increaseIndent();
        mSubscriptionPlans.forEach(pw::println);
        pw.decreaseIndent();
        pw.println("Unmetered override network types=" + mUnmeteredOverrideNetworkTypes.stream()
                .map(TelephonyManager::getNetworkTypeName).collect(Collectors.joining(",")));
        pw.println("Congested override network types=" + mCongestedOverrideNetworkTypes.stream()
                .map(TelephonyManager::getNetworkTypeName).collect(Collectors.joining(",")));
        pw.println("mImsThrottleCounter=" + mImsThrottleCounter);
        pw.println("mNetworkUnwantedCounter=" + mNetworkUnwantedCounter);
        pw.println("Local logs:");
        pw.increaseIndent();
        mLocalLog.dump(fd, pw, args);
        pw.decreaseIndent();

        pw.println("-------------------------------------");
        mDataProfileManager.dump(fd, pw, args);
        pw.println("-------------------------------------");
        mDataRetryManager.dump(fd, pw, args);
        pw.println("-------------------------------------");
        mDataSettingsManager.dump(fd, pw, args);
        pw.println("-------------------------------------");
        mDataStallRecoveryManager.dump(fd, pw, args);
        pw.println("-------------------------------------");
        mDataConfigManager.dump(fd, pw, args);

        pw.decreaseIndent();
    }
}<|MERGE_RESOLUTION|>--- conflicted
+++ resolved
@@ -3795,7 +3795,6 @@
     }
 
     /**
-<<<<<<< HEAD
      * Called when CarrierConfigs have been fetched after reading the essential SIM records.
      */
     public void onCarrierConfigLoadedForEssentialRecords() {
@@ -3805,10 +3804,7 @@
     }
 
     /**
-     * Tear down all cellular data networks.
-=======
      * Tear down all data networks.
->>>>>>> f55e9bd1
      *
      * @param reason The reason to tear down.
      */
