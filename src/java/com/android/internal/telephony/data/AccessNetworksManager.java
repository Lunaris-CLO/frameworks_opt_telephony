/*
 * Copyright 2018 The Android Open Source Project
 *
 * Licensed under the Apache License, Version 2.0 (the "License");
 * you may not use this file except in compliance with the License.
 * You may obtain a copy of the License at
 *
 *      http://www.apache.org/licenses/LICENSE-2.0
 *
 * Unless required by applicable law or agreed to in writing, software
 * distributed under the License is distributed on an "AS IS" BASIS,
 * WITHOUT WARRANTIES OR CONDITIONS OF ANY KIND, either express or implied.
 * See the License for the specific language governing permissions and
 * limitations under the License.
 */

package com.android.internal.telephony.data;

import android.annotation.CallbackExecutor;
import android.annotation.NonNull;
import android.annotation.Nullable;
import android.annotation.StringDef;
import android.content.ComponentName;
import android.content.Context;
import android.content.Intent;
import android.content.ServiceConnection;
import android.os.Handler;
import android.os.IBinder;
import android.os.Looper;
import android.os.PersistableBundle;
import android.os.Registrant;
import android.os.RegistrantList;
import android.os.RemoteException;
import android.os.SystemProperties;
import android.telephony.AccessNetworkConstants;
import android.telephony.AccessNetworkConstants.AccessNetworkType;
import android.telephony.AccessNetworkConstants.RadioAccessNetworkType;
import android.telephony.AccessNetworkConstants.TransportType;
import android.telephony.Annotation.ApnType;
import android.telephony.Annotation.NetCapability;
import android.telephony.AnomalyReporter;
import android.telephony.CarrierConfigManager;
import android.telephony.data.ApnSetting;
import android.telephony.data.IQualifiedNetworksService;
import android.telephony.data.IQualifiedNetworksServiceCallback;
import android.telephony.data.QualifiedNetworksService;
import android.telephony.data.ThrottleStatus;
import android.text.TextUtils;
import android.util.ArraySet;
import android.util.IndentingPrintWriter;
import android.util.LocalLog;
import android.util.SparseArray;

import com.android.internal.telephony.Phone;
import com.android.internal.telephony.RIL;
import com.android.internal.telephony.SlidingWindowEventCounter;
import com.android.telephony.Rlog;

import java.io.FileDescriptor;
import java.io.PrintWriter;
import java.lang.annotation.Retention;
import java.lang.annotation.RetentionPolicy;
import java.util.ArrayList;
import java.util.Arrays;
import java.util.List;
import java.util.Map;
import java.util.Set;
import java.util.UUID;
import java.util.concurrent.ConcurrentHashMap;
import java.util.concurrent.Executor;
import java.util.stream.Collectors;

/**
 * Access network manager manages the qualified/available networks for mobile data connection.
 * It binds to the vendor's qualified networks service and actively monitors the qualified
 * networks changes.
 */
public class AccessNetworksManager extends Handler {
    private static final boolean DBG = false;
    public static final String SYSTEM_PROPERTIES_IWLAN_OPERATION_MODE =
            "ro.telephony.iwlan_operation_mode";

    @Retention(RetentionPolicy.SOURCE)
    @StringDef(prefix = {"IWLAN_OPERATION_MODE_"},
            value = {
                    IWLAN_OPERATION_MODE_DEFAULT,
                    IWLAN_OPERATION_MODE_LEGACY,
                    IWLAN_OPERATION_MODE_AP_ASSISTED})
    public @interface IwlanOperationMode {}

    /**
     * IWLAN default mode. On device that has IRadio 1.4 or above, it means
     * {@link #IWLAN_OPERATION_MODE_AP_ASSISTED}. On device that has IRadio 1.3 or below, it means
     * {@link #IWLAN_OPERATION_MODE_LEGACY}.
     */
    public static final String IWLAN_OPERATION_MODE_DEFAULT = "default";

    /**
     * IWLAN legacy mode. IWLAN is completely handled by the modem, and when the device is on
     * IWLAN, modem reports IWLAN as a RAT.
     */
    public static final String IWLAN_OPERATION_MODE_LEGACY = "legacy";

    /**
     * IWLAN application processor assisted mode. IWLAN is handled by the bound IWLAN data service
     * and network service separately.
     */
    public static final String IWLAN_OPERATION_MODE_AP_ASSISTED = "AP-assisted";

    /**
     * The counters to detect frequent QNS attempt to change preferred network transport by ApnType.
     */
    private final @NonNull SparseArray<SlidingWindowEventCounter> mApnTypeToQnsChangeNetworkCounter;

    private final String mLogTag;
    private final LocalLog mLocalLog = new LocalLog(64);
    private final UUID mAnomalyUUID = UUID.fromString("c2d1a639-00e2-4561-9619-6acf37d90590");
    private String mLastBoundPackageName;

    public static final int[] SUPPORTED_APN_TYPES = {
            ApnSetting.TYPE_DEFAULT,
            ApnSetting.TYPE_MMS,
            ApnSetting.TYPE_FOTA,
            ApnSetting.TYPE_IMS,
            ApnSetting.TYPE_CBS,
            ApnSetting.TYPE_SUPL,
            ApnSetting.TYPE_EMERGENCY,
            ApnSetting.TYPE_XCAP,
            ApnSetting.TYPE_DUN
    };

    private final Phone mPhone;

    private final CarrierConfigManager mCarrierConfigManager;

    private @Nullable DataConfigManager mDataConfigManager;

    private IQualifiedNetworksService mIQualifiedNetworksService;

    private AccessNetworksManagerDeathRecipient mDeathRecipient;

    private String mTargetBindingPackageName;

    private QualifiedNetworksServiceConnection mServiceConnection;

    // Available networks. Key is the APN type.
    private final SparseArray<int[]> mAvailableNetworks = new SparseArray<>();

    private final @TransportType int[] mAvailableTransports;

    private final RegistrantList mQualifiedNetworksChangedRegistrants = new RegistrantList();

    /**
     * The preferred transport of the APN type. The key is the APN type, and the value is the
     * transport. The preferred transports are updated as soon as QNS changes the preference.
     */
    private final Map<Integer, Integer> mPreferredTransports = new ConcurrentHashMap<>();

    /**
     * Callbacks for passing information to interested clients.
     */
    private final @NonNull Set<AccessNetworksManagerCallback> mAccessNetworksManagerCallbacks =
            new ArraySet<>();

    /**
     * Represents qualified network types list on a specific APN type.
     */
    public static class QualifiedNetworks {
        public final @ApnType int apnType;
        // The qualified networks in preferred order. Each network is a AccessNetworkType.
        public final @NonNull @RadioAccessNetworkType int[] qualifiedNetworks;
        public QualifiedNetworks(@ApnType int apnType, @NonNull int[] qualifiedNetworks) {
            this.apnType = apnType;
            this.qualifiedNetworks = Arrays.stream(qualifiedNetworks)
                    .boxed()
                    .filter(DataUtils::isValidAccessNetwork)
                    .mapToInt(Integer::intValue)
                    .toArray();
        }

        @Override
        public String toString() {
            return "[QualifiedNetworks: apnType="
                    + ApnSetting.getApnTypeString(apnType)
                    + ", networks="
                    + Arrays.stream(qualifiedNetworks)
                    .mapToObj(AccessNetworkType::toString)
                    .collect(Collectors.joining(","))
                    + "]";
        }
    }

    private class AccessNetworksManagerDeathRecipient implements IBinder.DeathRecipient {
        @Override
        public void binderDied() {
            // TODO: try to rebind the service.
            String message = "Qualified network service " + mLastBoundPackageName + " died.";
            // clear the anomaly report counters when QNS crash
            mApnTypeToQnsChangeNetworkCounter.clear();
            loge(message);
            AnomalyReporter.reportAnomaly(mAnomalyUUID, message, mPhone.getCarrierId());
        }
    }

    private final class QualifiedNetworksServiceConnection implements ServiceConnection {
        @Override
        public void onServiceConnected(ComponentName name, IBinder service) {
            if (DBG) log("onServiceConnected " + name);
            mIQualifiedNetworksService = IQualifiedNetworksService.Stub.asInterface(service);
            mDeathRecipient = new AccessNetworksManagerDeathRecipient();
            mLastBoundPackageName = getQualifiedNetworksServicePackageName();

            try {
                service.linkToDeath(mDeathRecipient, 0 /* flags */);
                mIQualifiedNetworksService.createNetworkAvailabilityProvider(mPhone.getPhoneId(),
                        new QualifiedNetworksServiceCallback());
            } catch (RemoteException e) {
                loge("Remote exception. " + e);
            }
        }

        @Override
        public void onServiceDisconnected(ComponentName name) {
            if (DBG) log("onServiceDisconnected " + name);
            mTargetBindingPackageName = null;
        }

    }

    private final class QualifiedNetworksServiceCallback extends
            IQualifiedNetworksServiceCallback.Stub {
        @Override
        public void onQualifiedNetworkTypesChanged(int apnTypes,
                @NonNull int[] qualifiedNetworkTypes) {
            if (qualifiedNetworkTypes == null) {
                loge("onQualifiedNetworkTypesChanged: Ignored null input.");
                return;
            }

            log("onQualifiedNetworkTypesChanged: apnTypes = ["
                    + ApnSetting.getApnTypesStringFromBitmask(apnTypes)
                    + "], networks = [" + Arrays.stream(qualifiedNetworkTypes)
                    .mapToObj(AccessNetworkType::toString).collect(Collectors.joining(","))
                    + "]");

            if (Arrays.stream(qualifiedNetworkTypes).anyMatch(accessNetwork
                    -> !DataUtils.isValidAccessNetwork(accessNetwork))) {
                loge("Invalid access networks " + Arrays.toString(qualifiedNetworkTypes));
                if (mDataConfigManager != null
                        && mDataConfigManager.isInvalidQnsParamAnomalyReportEnabled()) {
                    reportAnomaly("QNS requested invalid Network Type",
                            "3e89a3df-3524-45fa-b5f2-0fb0e4c77ec4");
                }
                return;
            }

            List<QualifiedNetworks> qualifiedNetworksList = new ArrayList<>();
            int satisfiedApnTypes = 0;
            for (int apnType : SUPPORTED_APN_TYPES) {
                if ((apnTypes & apnType) == apnType) {
                    // skip the APN anomaly detection if not using the T data stack
                    if (mDataConfigManager != null) {
                        satisfiedApnTypes |= apnType;
                    }

                    if (mAvailableNetworks.get(apnType) != null) {
                        if (Arrays.equals(mAvailableNetworks.get(apnType),
                                qualifiedNetworkTypes)) {
                            log("Available networks for "
                                    + ApnSetting.getApnTypesStringFromBitmask(apnType)
                                    + " not changed.");
                            continue;
                        }
                    }

                    // Empty array indicates QNS did not suggest any qualified networks. In this
                    // case all network requests will be routed to cellular.
                    if (qualifiedNetworkTypes.length == 0) {
                        mAvailableNetworks.remove(apnType);
                        if (getPreferredTransport(apnType)
                                == AccessNetworkConstants.TRANSPORT_TYPE_WLAN) {
                            mPreferredTransports.put(apnType,
                                    AccessNetworkConstants.TRANSPORT_TYPE_WWAN);
                            mAccessNetworksManagerCallbacks.forEach(callback ->
                                    callback.invokeFromExecutor(() ->
                                            callback.onPreferredTransportChanged(DataUtils
                                                    .apnTypeToNetworkCapability(apnType))));
                        }
                    } else {
                        mAvailableNetworks.put(apnType, qualifiedNetworkTypes);
                        qualifiedNetworksList.add(new QualifiedNetworks(apnType,
                                qualifiedNetworkTypes));

                    }
                }
            }

            // Report anomaly if any requested APN types are unsatisfied
            if (satisfiedApnTypes != apnTypes
                    && mDataConfigManager != null
                    && mDataConfigManager.isInvalidQnsParamAnomalyReportEnabled()) {
                int unsatisfied = satisfiedApnTypes ^ apnTypes;
                reportAnomaly("QNS requested unsupported APN Types:"
                        + Integer.toBinaryString(unsatisfied),
                        "3e89a3df-3524-45fa-b5f2-0fb0e4c77ec5");
            }

            if (!qualifiedNetworksList.isEmpty()) {
                setPreferredTransports(qualifiedNetworksList);
                mQualifiedNetworksChangedRegistrants.notifyResult(qualifiedNetworksList);
            }
        }
    }

    /**
     * Access networks manager callback. This should be only used by {@link DataNetworkController}.
     */
    public abstract static class AccessNetworksManagerCallback extends DataCallback {
        /**
         * Constructor
         *
         * @param executor The executor of the callback.
         */
        public AccessNetworksManagerCallback(@NonNull @CallbackExecutor Executor executor) {
            super(executor);
        }

        /**
         * Called when preferred transport changed.
         *
         * @param networkCapability The network capability.
         */
        public abstract void onPreferredTransportChanged(@NetCapability int networkCapability);
    }

    /**
     * Constructor
     *
     * @param phone The phone object.
     * @param looper Looper for the handler.
     */
    public AccessNetworksManager(@NonNull Phone phone, @NonNull Looper looper) {
        super(looper);
        mPhone = phone;
        mCarrierConfigManager = (CarrierConfigManager) phone.getContext().getSystemService(
                Context.CARRIER_CONFIG_SERVICE);
        mLogTag = "ANM-" + mPhone.getPhoneId();
        mApnTypeToQnsChangeNetworkCounter = new SparseArray<>();

        if (isInLegacyMode()) {
            log("operates in legacy mode.");
            // For legacy mode, WWAN is the only transport to handle all data connections, even
            // the IWLAN ones.
            mAvailableTransports = new int[]{AccessNetworkConstants.TRANSPORT_TYPE_WWAN};
        } else {
            log("operates in AP-assisted mode.");
            mAvailableTransports = new int[]{AccessNetworkConstants.TRANSPORT_TYPE_WWAN,
                    AccessNetworkConstants.TRANSPORT_TYPE_WLAN};

            // bindQualifiedNetworksService posts real work to handler thread. So here we can
            // let the callback execute in binder thread to avoid post twice.
            mCarrierConfigManager.registerCarrierConfigChangeListener(Runnable::run,
                    (slotIndex, subId, carrierId, specificCarrierId) -> {
                        if (slotIndex != mPhone.getPhoneId()) return;
                        // We should wait for carrier config changed event because the target
                        // binding
                        // package name can come from the carrier config. Note that we still get
                        // this
                        // event even when SIM is absent.
                        if (DBG) {
                            log(
                                    "Carrier config changed. Try to bind qualified network "
                                            + "service.");
                        }
                        bindQualifiedNetworksService();
                    });
            bindQualifiedNetworksService();
        }

        // Using post to delay the registering because data retry manager and data config
        // manager instances are created later than access networks manager.
        post(() -> {
            mPhone.getDataNetworkController().getDataRetryManager().registerCallback(
                    new DataRetryManager.DataRetryManagerCallback(this::post) {
                        @Override
                        public void onThrottleStatusChanged(List<ThrottleStatus> throttleStatuses) {
                            try {
                                logl("onThrottleStatusChanged: " + throttleStatuses);
                                if (mIQualifiedNetworksService != null) {
                                    mIQualifiedNetworksService.reportThrottleStatusChanged(
                                            mPhone.getPhoneId(), throttleStatuses);
                                }
                            } catch (Exception ex) {
                                loge("onThrottleStatusChanged: ", ex);
                            }
                        }
                    });
            mDataConfigManager = mPhone.getDataNetworkController().getDataConfigManager();
            mDataConfigManager.registerCallback(
                    new DataConfigManager.DataConfigManagerCallback(this::post) {
                        @Override
                        public void onDeviceConfigChanged() {
                            mApnTypeToQnsChangeNetworkCounter.clear();
                        }
                    });
        });
    }

    /**
     * Trigger the anomaly report with the specified UUID.
     *
     * @param anomalyMsg Description of the event
     * @param uuid UUID associated with that event
     */
    private void reportAnomaly(@NonNull String anomalyMsg, @NonNull String uuid) {
        logl(anomalyMsg);
        AnomalyReporter.reportAnomaly(UUID.fromString(uuid), anomalyMsg, mPhone.getCarrierId());
    }

    /**
     * Find the qualified network service from configuration and binds to it. It reads the
     * configuration from carrier config if it exists. If not, read it from resources.
     */
    private void bindQualifiedNetworksService() {
        post(() -> {
            Intent intent = null;
            String packageName = getQualifiedNetworksServicePackageName();
            String className = getQualifiedNetworksServiceClassName();

            if (DBG) log("Qualified network service package = " + packageName);
            if (TextUtils.isEmpty(packageName)) {
                loge("Can't find the binding package");
                return;
            }

            if (TextUtils.isEmpty(className)) {
                intent = new Intent(QualifiedNetworksService.QUALIFIED_NETWORKS_SERVICE_INTERFACE);
                intent.setPackage(packageName);
            } else {
                ComponentName cm = new ComponentName(packageName, className);
                intent = new Intent(QualifiedNetworksService.QUALIFIED_NETWORKS_SERVICE_INTERFACE)
                        .setComponent(cm);
            }

            if (TextUtils.equals(packageName, mTargetBindingPackageName)) {
                if (DBG) log("Service " + packageName + " already bound or being bound.");
                return;
            }

            if (mIQualifiedNetworksService != null
                    && mIQualifiedNetworksService.asBinder().isBinderAlive()) {
                // Remove the network availability updater and then unbind the service.
                try {
                    mIQualifiedNetworksService.removeNetworkAvailabilityProvider(
                            mPhone.getPhoneId());
                } catch (RemoteException e) {
                    loge("Cannot remove network availability updater. " + e);
                }

                mPhone.getContext().unbindService(mServiceConnection);
            }

            try {
                mServiceConnection = new QualifiedNetworksServiceConnection();
                log("bind to " + packageName);
                if (!mPhone.getContext().bindService(intent, mServiceConnection,
                        Context.BIND_AUTO_CREATE)) {
                    loge("Cannot bind to the qualified networks service.");
                    return;
                }
                mTargetBindingPackageName = packageName;
            } catch (Exception e) {
                loge("Cannot bind to the qualified networks service. Exception: " + e);
            }
        });
    }

    /**
     * Get the qualified network service package.
     *
     * @return package name of the qualified networks service package. Return empty string when in
     * legacy mode (i.e. Dedicated IWLAN data/network service is not supported).
     */
    private String getQualifiedNetworksServicePackageName() {
        // Read package name from the resource
        String packageName = mPhone.getContext().getResources().getString(
                com.android.internal.R.string.config_qualified_networks_service_package);

        PersistableBundle b;
        try {
            b = mCarrierConfigManager.getConfigForSubId(mPhone.getSubId(),
                    CarrierConfigManager
                            .KEY_CARRIER_QUALIFIED_NETWORKS_SERVICE_PACKAGE_OVERRIDE_STRING);
<<<<<<< HEAD
            if (!b.isEmpty()) {
=======
            if (b != null && !b.isEmpty()) {
>>>>>>> d02ca165
                // If carrier config overrides it, use the one from carrier config
                String carrierConfigPackageName = b.getString(CarrierConfigManager
                        .KEY_CARRIER_QUALIFIED_NETWORKS_SERVICE_PACKAGE_OVERRIDE_STRING);
                if (!TextUtils.isEmpty(carrierConfigPackageName)) {
                    if (DBG) log("Found carrier config override " + carrierConfigPackageName);
                    packageName = carrierConfigPackageName;
                }
            }
        } catch (RuntimeException e) {
            loge("Carrier config loader is not available.");
        }

        return packageName;
    }

    /**
     * Get the qualified network service class name.
     *
     * @return class name of the qualified networks service package.
     */
    private String getQualifiedNetworksServiceClassName() {
        // Read package name from the resource
        String className = mPhone.getContext().getResources().getString(
                com.android.internal.R.string.config_qualified_networks_service_class);

        PersistableBundle b;
        try {
            b = mCarrierConfigManager.getConfigForSubId(mPhone.getSubId(),
                    CarrierConfigManager
                            .KEY_CARRIER_QUALIFIED_NETWORKS_SERVICE_CLASS_OVERRIDE_STRING);
<<<<<<< HEAD
            if (!b.isEmpty()) {
=======
            if (b != null && !b.isEmpty()) {
>>>>>>> d02ca165
                // If carrier config overrides it, use the one from carrier config
                String carrierConfigClassName = b.getString(CarrierConfigManager
                        .KEY_CARRIER_QUALIFIED_NETWORKS_SERVICE_CLASS_OVERRIDE_STRING);
                if (!TextUtils.isEmpty(carrierConfigClassName)) {
                    if (DBG) log("Found carrier config override " + carrierConfigClassName);
                    className = carrierConfigClassName;
                }
            }
        } catch (RuntimeException e) {
            loge("Carrier config loader is not available.");
        }

        return className;
    }

    private @NonNull List<QualifiedNetworks> getQualifiedNetworksList() {
        List<QualifiedNetworks> qualifiedNetworksList = new ArrayList<>();
        for (int i = 0; i < mAvailableNetworks.size(); i++) {
            qualifiedNetworksList.add(new QualifiedNetworks(mAvailableNetworks.keyAt(i),
                    mAvailableNetworks.valueAt(i)));
        }

        return qualifiedNetworksList;
    }

    /**
     * Register for qualified networks changed event.
     *
     * @param h The target to post the event message to.
     * @param what The event.
     */
    public void registerForQualifiedNetworksChanged(Handler h, int what) {
        if (h != null) {
            Registrant r = new Registrant(h, what, null);
            mQualifiedNetworksChangedRegistrants.add(r);

            // Notify for the first time if there is already something in the available network
            // list.
            if (mAvailableNetworks.size() != 0) {
                r.notifyResult(getQualifiedNetworksList());
            }
        }
    }

    /**
     * @return {@code true} if the device operates in legacy mode, otherwise {@code false}.
     */
    public boolean isInLegacyMode() {
        // Get IWLAN operation mode from the system property. If the system property is configured
        // to default or not configured, the mode is tied to IRadio version. For 1.4 or above, it's
        // AP-assisted mode, for 1.3 or below, it's legacy mode.
        String mode = SystemProperties.get(SYSTEM_PROPERTIES_IWLAN_OPERATION_MODE);

        if (mode.equals(IWLAN_OPERATION_MODE_AP_ASSISTED)) {
            return false;
        } else if (mode.equals(IWLAN_OPERATION_MODE_LEGACY)) {
            return true;
        }

        return mPhone.getHalVersion().less(RIL.RADIO_HAL_VERSION_1_4);
    }

    /**
     * @return The available transports. Note that on legacy devices, the only available transport
     * would be WWAN only. If the device is configured as AP-assisted mode, the available transport
     * will always be WWAN and WLAN (even if the device is not camped on IWLAN).
     * See {@link #isInLegacyMode()} for mode details.
     */
    public synchronized @NonNull int[] getAvailableTransports() {
        return mAvailableTransports;
    }

    private static @TransportType int getTransportFromAccessNetwork(int accessNetwork) {
        return accessNetwork == AccessNetworkType.IWLAN
                ? AccessNetworkConstants.TRANSPORT_TYPE_WLAN
                : AccessNetworkConstants.TRANSPORT_TYPE_WWAN;
    }

    private void setPreferredTransports(@NonNull List<QualifiedNetworks> networksList) {
        for (QualifiedNetworks networks : networksList) {
            if (networks.qualifiedNetworks.length > 0) {
                int transport = getTransportFromAccessNetwork(networks.qualifiedNetworks[0]);
                if (getPreferredTransport(networks.apnType) != transport) {
                    mPreferredTransports.put(networks.apnType, transport);
                    mAccessNetworksManagerCallbacks.forEach(callback ->
                            callback.invokeFromExecutor(() ->
                                    callback.onPreferredTransportChanged(DataUtils
                                            .apnTypeToNetworkCapability(networks.apnType))));
                    logl("setPreferredTransports: apnType="
                            + ApnSetting.getApnTypeString(networks.apnType) + ", transport="
                            + AccessNetworkConstants.transportTypeToString(transport));
                }
            }
        }
    }

    /**
     * Get the  preferred transport.
     *
     * @param apnType APN type
     * @return The preferred transport.
     */
    public @TransportType int getPreferredTransport(@ApnType int apnType) {
        // In legacy mode, always preferred on cellular.
        if (isInLegacyMode()) {
            return AccessNetworkConstants.TRANSPORT_TYPE_WWAN;
        }

        return mPreferredTransports.get(apnType) == null
                ? AccessNetworkConstants.TRANSPORT_TYPE_WWAN : mPreferredTransports.get(apnType);
    }

    /**
     * Get the  preferred transport by network capability.
     *
     * @param networkCapability The network capability. (Note that only APN-type capabilities are
     * supported.
     * @return The preferred transport.
     */
    public @TransportType int getPreferredTransportByNetworkCapability(
            @NetCapability int networkCapability) {
        int apnType = DataUtils.networkCapabilityToApnType(networkCapability);
        // For non-APN type capabilities, always route to WWAN.
        if (apnType == ApnSetting.TYPE_NONE) {
            return AccessNetworkConstants.TRANSPORT_TYPE_WWAN;
        }
        return getPreferredTransport(apnType);
    }

    /**
     * Check if there is any APN type preferred on IWLAN.
     *
     * @return {@code true} if there is any APN is on IWLAN, otherwise {@code false}.
     */
    public boolean isAnyApnOnIwlan() {
        for (int apnType : AccessNetworksManager.SUPPORTED_APN_TYPES) {
            if (getPreferredTransport(apnType) == AccessNetworkConstants.TRANSPORT_TYPE_WLAN) {
                return true;
            }
        }
        return false;
    }

    /**
     * Unregister for qualified networks changed event.
     *
     * @param h The handler
     */
    public void unregisterForQualifiedNetworksChanged(Handler h) {
        if (h != null) {
            mQualifiedNetworksChangedRegistrants.remove(h);
        }
    }

    /**
     * Register the callback for receiving information from {@link AccessNetworksManager}.
     *
     * @param callback The callback.
     */
    public void registerCallback(@NonNull AccessNetworksManagerCallback callback) {
        mAccessNetworksManagerCallbacks.add(callback);
    }

    /**
     * Unregister the callback which was previously registered through
     * {@link #registerCallback(AccessNetworksManagerCallback)}.
     *
     * @param callback The callback to unregister.
     */
    public void unregisterCallback(@NonNull AccessNetworksManagerCallback callback) {
        mAccessNetworksManagerCallbacks.remove(callback);
    }

    private void log(String s) {
        Rlog.d(mLogTag, s);
    }

    private void loge(String s) {
        Rlog.e(mLogTag, s);
    }

    private void loge(String s, Exception ex) {
        Rlog.e(mLogTag, s, ex);
    }

    private void logl(String s) {
        log(s);
        mLocalLog.log(s);
    }

    /**
     * Dump the state of access networks manager
     *
     * @param fd File descriptor
     * @param printWriter Print writer
     * @param args Arguments
     */
    public void dump(FileDescriptor fd, PrintWriter printWriter, String[] args) {
        IndentingPrintWriter pw = new IndentingPrintWriter(printWriter, "  ");
        pw.println(AccessNetworksManager.class.getSimpleName() + "-" + mPhone.getPhoneId() + ":");
        pw.increaseIndent();
        pw.println("preferred transports=");
        pw.increaseIndent();
        for (int apnType : AccessNetworksManager.SUPPORTED_APN_TYPES) {
            pw.println(ApnSetting.getApnTypeString(apnType)
                    + ": " + AccessNetworkConstants.transportTypeToString(
                    getPreferredTransport(apnType)));
        }

        pw.decreaseIndent();
        pw.println("isInLegacy=" + isInLegacyMode());
        pw.println("IWLAN operation mode="
                + SystemProperties.get(SYSTEM_PROPERTIES_IWLAN_OPERATION_MODE));
        pw.println("Local logs=");
        pw.increaseIndent();
        mLocalLog.dump(fd, pw, args);
        pw.decreaseIndent();
        pw.decreaseIndent();
        pw.flush();
    }
}<|MERGE_RESOLUTION|>--- conflicted
+++ resolved
@@ -491,11 +491,7 @@
             b = mCarrierConfigManager.getConfigForSubId(mPhone.getSubId(),
                     CarrierConfigManager
                             .KEY_CARRIER_QUALIFIED_NETWORKS_SERVICE_PACKAGE_OVERRIDE_STRING);
-<<<<<<< HEAD
-            if (!b.isEmpty()) {
-=======
             if (b != null && !b.isEmpty()) {
->>>>>>> d02ca165
                 // If carrier config overrides it, use the one from carrier config
                 String carrierConfigPackageName = b.getString(CarrierConfigManager
                         .KEY_CARRIER_QUALIFIED_NETWORKS_SERVICE_PACKAGE_OVERRIDE_STRING);
@@ -526,11 +522,7 @@
             b = mCarrierConfigManager.getConfigForSubId(mPhone.getSubId(),
                     CarrierConfigManager
                             .KEY_CARRIER_QUALIFIED_NETWORKS_SERVICE_CLASS_OVERRIDE_STRING);
-<<<<<<< HEAD
-            if (!b.isEmpty()) {
-=======
             if (b != null && !b.isEmpty()) {
->>>>>>> d02ca165
                 // If carrier config overrides it, use the one from carrier config
                 String carrierConfigClassName = b.getString(CarrierConfigManager
                         .KEY_CARRIER_QUALIFIED_NETWORKS_SERVICE_CLASS_OVERRIDE_STRING);
