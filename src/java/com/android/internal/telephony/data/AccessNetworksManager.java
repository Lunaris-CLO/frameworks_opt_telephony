/*
 * Copyright 2018 The Android Open Source Project
 *
 * Licensed under the Apache License, Version 2.0 (the "License");
 * you may not use this file except in compliance with the License.
 * You may obtain a copy of the License at
 *
 *      http://www.apache.org/licenses/LICENSE-2.0
 *
 * Unless required by applicable law or agreed to in writing, software
 * distributed under the License is distributed on an "AS IS" BASIS,
 * WITHOUT WARRANTIES OR CONDITIONS OF ANY KIND, either express or implied.
 * See the License for the specific language governing permissions and
 * limitations under the License.
 */

package com.android.internal.telephony.data;

import static android.telephony.TelephonyManager.HAL_SERVICE_DATA;

import android.annotation.CallbackExecutor;
import android.annotation.NonNull;
import android.annotation.Nullable;
import android.annotation.StringDef;
import android.content.ComponentName;
import android.content.Context;
import android.content.Intent;
import android.content.ServiceConnection;
import android.content.SharedPreferences;
import android.os.AsyncResult;
import android.os.Handler;
import android.os.IBinder;
import android.os.Looper;
import android.os.Message;
import android.os.PersistableBundle;
import android.os.Registrant;
import android.os.RegistrantList;
import android.os.RemoteException;
import android.preference.PreferenceManager;
import android.os.SystemProperties;
import android.telephony.AccessNetworkConstants;
import android.telephony.AccessNetworkConstants.AccessNetworkType;
import android.telephony.AccessNetworkConstants.RadioAccessNetworkType;
import android.telephony.AccessNetworkConstants.TransportType;
import android.telephony.Annotation.ApnType;
import android.telephony.Annotation.NetCapability;
import android.telephony.AnomalyReporter;
import android.telephony.CarrierConfigManager;
import android.telephony.data.ApnSetting;
import android.telephony.data.DataServiceCallback;
import android.telephony.data.IQualifiedNetworksService;
import android.telephony.data.IQualifiedNetworksServiceCallback;
import android.telephony.data.QualifiedNetworksService;
import android.telephony.data.ThrottleStatus;
import android.text.TextUtils;
import android.util.ArraySet;
import android.util.IndentingPrintWriter;
import android.util.LocalLog;
import android.util.SparseArray;

import com.android.internal.telephony.IIntegerConsumer;
import com.android.internal.telephony.Phone;
import com.android.internal.telephony.RIL;
import com.android.internal.telephony.SlidingWindowEventCounter;
import com.android.internal.telephony.flags.FeatureFlags;
import com.android.internal.util.FunctionalUtils;
import com.android.telephony.Rlog;

import java.io.FileDescriptor;
import java.io.PrintWriter;
import java.lang.annotation.Retention;
import java.lang.annotation.RetentionPolicy;
import java.util.ArrayList;
import java.util.Arrays;
import java.util.List;
import java.util.Map;
import java.util.Set;
import java.util.UUID;
import java.util.concurrent.ConcurrentHashMap;
import java.util.concurrent.Executor;
import java.util.stream.Collectors;

/**
 * Access network manager manages the qualified/available networks for mobile data connection.
 * It binds to the vendor's qualified networks service and actively monitors the qualified
 * networks changes.
 */
public class AccessNetworksManager extends Handler {
    private static final boolean DBG = false;
    private static final String APN_TRANSPORT = "apn_transport-%d-%d";

    /** Event to guide a transport type for initial data connection of emergency data network. */
    private static final int EVENT_GUIDE_TRANSPORT_TYPE_FOR_EMERGENCY = 1;
    public static final String SYSTEM_PROPERTIES_IWLAN_OPERATION_MODE =
            "ro.telephony.iwlan_operation_mode";

    @Retention(RetentionPolicy.SOURCE)
    @StringDef(prefix = {"IWLAN_OPERATION_MODE_"},
            value = {
                    IWLAN_OPERATION_MODE_DEFAULT,
                    IWLAN_OPERATION_MODE_LEGACY,
                    IWLAN_OPERATION_MODE_AP_ASSISTED})
    public @interface IwlanOperationMode {}

    /**
     * IWLAN default mode. On device that has IRadio 1.4 or above, it means
     * {@link #IWLAN_OPERATION_MODE_AP_ASSISTED}. On device that has IRadio 1.3 or below, it means
     * {@link #IWLAN_OPERATION_MODE_LEGACY}.
     */
    public static final String IWLAN_OPERATION_MODE_DEFAULT = "default";

    /**
     * IWLAN legacy mode. IWLAN is completely handled by the modem, and when the device is on
     * IWLAN, modem reports IWLAN as a RAT.
     */
    public static final String IWLAN_OPERATION_MODE_LEGACY = "legacy";

    /**
     * IWLAN application processor assisted mode. IWLAN is handled by the bound IWLAN data service
     * and network service separately.
     */
    public static final String IWLAN_OPERATION_MODE_AP_ASSISTED = "AP-assisted";

    /**
     * The counters to detect frequent QNS attempt to change preferred network transport by ApnType.
     */
    @NonNull
    private final SparseArray<SlidingWindowEventCounter> mApnTypeToQnsChangeNetworkCounter;

    private final String mLogTag;
    private final LocalLog mLocalLog = new LocalLog(64);
    private final UUID mAnomalyUUID = UUID.fromString("c2d1a639-00e2-4561-9619-6acf37d90590");
    private String mLastBoundPackageName;

    public static final int[] SUPPORTED_APN_TYPES = {
            ApnSetting.TYPE_DEFAULT,
            ApnSetting.TYPE_MMS,
            ApnSetting.TYPE_FOTA,
            ApnSetting.TYPE_IMS,
            ApnSetting.TYPE_CBS,
            ApnSetting.TYPE_SUPL,
            ApnSetting.TYPE_EMERGENCY,
            ApnSetting.TYPE_XCAP,
            ApnSetting.TYPE_DUN
    };

    private final Phone mPhone;

    private final CarrierConfigManager mCarrierConfigManager;

    @Nullable
    private DataConfigManager mDataConfigManager;

    private IQualifiedNetworksService mIQualifiedNetworksService;

    private String mTargetBindingPackageName;

    private QualifiedNetworksServiceConnection mServiceConnection;

    // Available networks. Key is the APN type.
    private final SparseArray<int[]> mAvailableNetworks = new SparseArray<>();

    @TransportType
    private final int[] mAvailableTransports;

    private final RegistrantList mQualifiedNetworksChangedRegistrants = new RegistrantList();

    /**
     * The preferred transport of the APN type. The key is the APN type, and the value is the
     * transport. The preferred transports are updated as soon as QNS changes the preference.
     */
    private final Map<Integer, Integer> mPreferredTransports = new ConcurrentHashMap<>();

    /**
     * Callbacks for passing information to interested clients.
     */
    @NonNull
    private final Set<AccessNetworksManagerCallback> mAccessNetworksManagerCallbacks =
            new ArraySet<>();

    private final FeatureFlags mFeatureFlags;

    /**
     * Represents qualified network types list on a specific APN type.
     */
    public static class QualifiedNetworks {
        @ApnType
        public final int apnType;
        // The qualified networks in preferred order. Each network is a AccessNetworkType.
        @NonNull
        @RadioAccessNetworkType
        public final int[] qualifiedNetworks;
        public QualifiedNetworks(@ApnType int apnType, @NonNull int[] qualifiedNetworks) {
            this.apnType = apnType;
            this.qualifiedNetworks = Arrays.stream(qualifiedNetworks)
                    .boxed()
                    .filter(DataUtils::isValidAccessNetwork)
                    .mapToInt(Integer::intValue)
                    .toArray();
        }

        @Override
        public String toString() {
            return "[QualifiedNetworks: apnType="
                    + ApnSetting.getApnTypeString(apnType)
                    + ", networks="
                    + Arrays.stream(qualifiedNetworks)
                    .mapToObj(AccessNetworkType::toString)
                    .collect(Collectors.joining(","))
                    + "]";
        }
    }

    @Override
    public void handleMessage(@NonNull Message msg) {
        switch (msg.what) {
            case EVENT_GUIDE_TRANSPORT_TYPE_FOR_EMERGENCY:
                AsyncResult ar = (AsyncResult) msg.obj;
                int transport = (int) ar.result;
                onEmergencyDataNetworkPreferredTransportChanged(transport);
                break;
            default:
                loge("Unexpected event " + msg.what);
        }
    }

    private class AccessNetworksManagerDeathRecipient implements IBinder.DeathRecipient {
        @Override
        public void binderDied() {
            // TODO: try to rebind the service.
            String message = "Qualified network service " + mLastBoundPackageName + " died.";
            // clear the anomaly report counters when QNS crash
            mApnTypeToQnsChangeNetworkCounter.clear();
            loge(message);
            AnomalyReporter.reportAnomaly(mAnomalyUUID, message, mPhone.getCarrierId());
        }
    }

    private final class QualifiedNetworksServiceConnection implements ServiceConnection {
        @Override
        public void onServiceConnected(ComponentName name, IBinder service) {
            if (DBG) log("onServiceConnected " + name);
            mIQualifiedNetworksService = IQualifiedNetworksService.Stub.asInterface(service);
            AccessNetworksManagerDeathRecipient deathRecipient =
                    new AccessNetworksManagerDeathRecipient();
            mLastBoundPackageName = getQualifiedNetworksServicePackageName();

            try {
                service.linkToDeath(deathRecipient, 0 /* flags */);
                mIQualifiedNetworksService.createNetworkAvailabilityProvider(mPhone.getPhoneId(),
                        new QualifiedNetworksServiceCallback());
            } catch (RemoteException e) {
                loge("Remote exception. " + e);
            }
        }

        @Override
        public void onServiceDisconnected(ComponentName name) {
            if (DBG) log("onServiceDisconnected " + name);
            mTargetBindingPackageName = null;
        }

    }

    private final class QualifiedNetworksServiceCallback extends
            IQualifiedNetworksServiceCallback.Stub {
        @Override
        public void onQualifiedNetworkTypesChanged(int apnTypes,
                @NonNull int[] qualifiedNetworkTypes) {
            if (qualifiedNetworkTypes == null) {
                loge("onQualifiedNetworkTypesChanged: Ignored null input.");
                return;
            }

            log("onQualifiedNetworkTypesChanged: apnTypes = ["
                    + ApnSetting.getApnTypesStringFromBitmask(apnTypes)
                    + "], networks = [" + Arrays.stream(qualifiedNetworkTypes)
                    .mapToObj(AccessNetworkType::toString).collect(Collectors.joining(","))
                    + "]");

            handleQualifiedNetworksChanged(apnTypes, qualifiedNetworkTypes, false);
        }

        private void handleQualifiedNetworksChanged(
                int apnTypes, int[] qualifiedNetworkTypes, boolean forceReconnect) {
            if (Arrays.stream(qualifiedNetworkTypes).anyMatch(accessNetwork
                    -> !DataUtils.isValidAccessNetwork(accessNetwork))) {
                loge("Invalid access networks " + Arrays.toString(qualifiedNetworkTypes));
                if (mDataConfigManager != null
                        && mDataConfigManager.isInvalidQnsParamAnomalyReportEnabled()) {
                    reportAnomaly("QNS requested invalid Network Type",
                            "3e89a3df-3524-45fa-b5f2-0fb0e4c77ec4");
                }
                return;
            }

            List<QualifiedNetworks> qualifiedNetworksList = new ArrayList<>();
            int satisfiedApnTypes = 0;
            for (int apnType : SUPPORTED_APN_TYPES) {
                if ((apnTypes & apnType) == apnType) {
                    // skip the APN anomaly detection if not using the T data stack
                    if (mDataConfigManager != null) {
                        satisfiedApnTypes |= apnType;
                    }

                    if (mAvailableNetworks.get(apnType) != null) {
                        if (Arrays.equals(mAvailableNetworks.get(apnType),
                                qualifiedNetworkTypes)) {
                            log("Available networks for "
                                    + ApnSetting.getApnTypesStringFromBitmask(apnType)
                                    + " not changed.");
                            continue;
                        }
                    }

                    // Empty array indicates QNS did not suggest any qualified networks. In this
                    // case all network requests will be routed to cellular.
                    if (qualifiedNetworkTypes.length == 0) {
                        mAvailableNetworks.remove(apnType);
                        if (getPreferredTransport(apnType)
                                == AccessNetworkConstants.TRANSPORT_TYPE_WLAN) {
                            mPreferredTransports.put(apnType,
                                    AccessNetworkConstants.TRANSPORT_TYPE_WWAN);
                            mAccessNetworksManagerCallbacks.forEach(callback ->
                                    callback.invokeFromExecutor(() ->
                                            callback.onPreferredTransportChanged(
                                                    DataUtils.apnTypeToNetworkCapability(apnType),
                                                    forceReconnect)));
                        }
                    } else {
                        mAvailableNetworks.put(apnType, qualifiedNetworkTypes);
                        qualifiedNetworksList.add(new QualifiedNetworks(apnType,
                                qualifiedNetworkTypes));

                    }
                }
            }

            // Report anomaly if any requested APN types are unsatisfied
            if (satisfiedApnTypes != apnTypes
                    && mDataConfigManager != null
                    && mDataConfigManager.isInvalidQnsParamAnomalyReportEnabled()) {
                int unsatisfied = satisfiedApnTypes ^ apnTypes;
                reportAnomaly("QNS requested unsupported APN Types:"
                        + Integer.toBinaryString(unsatisfied),
                        "3e89a3df-3524-45fa-b5f2-0fb0e4c77ec5");
            }

            if (!qualifiedNetworksList.isEmpty()) {
                setPreferredTransports(qualifiedNetworksList, forceReconnect);
                mQualifiedNetworksChangedRegistrants.notifyResult(qualifiedNetworksList);
            }
        }

        /**
         * Called when QualifiedNetworksService requests network validation.
         * <p>
         * Since the data network in the connected state corresponding to the given network
         * capability must be validated, a request is tossed to the data network controller.
         * @param networkCapability network capability
         */
        @Override
        public void onNetworkValidationRequested(@NetCapability int networkCapability,
                @NonNull IIntegerConsumer resultCodeCallback) {
            DataNetworkController dnc = mPhone.getDataNetworkController();
            if (!mFeatureFlags.networkValidation()) {
                FunctionalUtils.ignoreRemoteException(resultCodeCallback::accept)
                        .accept(DataServiceCallback.RESULT_ERROR_UNSUPPORTED);
                return;
            }

            log("onNetworkValidationRequested: networkCapability = ["
                    + DataUtils.networkCapabilityToString(networkCapability) + "]");

            dnc.requestNetworkValidation(networkCapability, result -> post(() -> {
                try {
                    log("onNetworkValidationRequestDone:"
                            + DataServiceCallback.resultCodeToString(result));
                    resultCodeCallback.accept(result);
                } catch (RemoteException e) {
                    // Ignore if the remote process is no longer available to call back.
                    loge("onNetworkValidationRequestDone RemoteException" + e);
                }
            }));
        }

        @Override
        public void onReconnectQualifiedNetworkType(int apnTypes, int qualifiedNetworkType) {
            if (mFeatureFlags.reconnectQualifiedNetwork()) {
                log("onReconnectQualifiedNetworkType: apnTypes = ["
                        + ApnSetting.getApnTypesStringFromBitmask(apnTypes)
                        + "], networks = [" + AccessNetworkType.toString(qualifiedNetworkType)
                        + "]");
                handleQualifiedNetworksChanged(apnTypes, new int[]{qualifiedNetworkType}, true);
            }
        }
    }

    private void onEmergencyDataNetworkPreferredTransportChanged(
            @AccessNetworkConstants.TransportType int transportType) {
        try {
            logl("onEmergencyDataNetworkPreferredTransportChanged: "
                    + AccessNetworkConstants.transportTypeToString(transportType));
            if (mIQualifiedNetworksService != null) {
                mIQualifiedNetworksService.reportEmergencyDataNetworkPreferredTransportChanged(
                        mPhone.getPhoneId(), transportType);
            }
        } catch (Exception ex) {
            loge("onEmergencyDataNetworkPreferredTransportChanged: ", ex);
        }
    }

    /**
     * Access networks manager callback. This should be only used by {@link DataNetworkController}.
     */
    public abstract static class AccessNetworksManagerCallback extends DataCallback {
        /**
         * Constructor
         *
         * @param executor The executor of the callback.
         */
        public AccessNetworksManagerCallback(@NonNull @CallbackExecutor Executor executor) {
            super(executor);
        }

        /**
         * Called when preferred transport changed.
         *
         * @param networkCapability The network capability.
         * @param forceReconnect whether enforce reconnection to the preferred transport type.
         */
        public abstract void onPreferredTransportChanged(
                @NetCapability int networkCapability, boolean forceReconnect);
    }

    /**
     * Constructor
     *
     * @param phone The phone object.
     * @param looper Looper for the handler.
     */
    public AccessNetworksManager(@NonNull Phone phone, @NonNull Looper looper,
            @NonNull FeatureFlags featureFlags) {
        super(looper);
        mPhone = phone;
        mCarrierConfigManager = (CarrierConfigManager) phone.getContext().getSystemService(
                Context.CARRIER_CONFIG_SERVICE);
        mLogTag = "ANM-" + mPhone.getPhoneId();
        mApnTypeToQnsChangeNetworkCounter = new SparseArray<>();
        mFeatureFlags = featureFlags;

        if (isInLegacyMode()) {
            log("operates in legacy mode.");
            // For legacy mode, WWAN is the only transport to handle all data connections, even
            // the IWLAN ones.
            mAvailableTransports = new int[]{AccessNetworkConstants.TRANSPORT_TYPE_WWAN};
        } else {
            log("operates in AP-assisted mode.");
            mAvailableTransports = new int[]{AccessNetworkConstants.TRANSPORT_TYPE_WWAN,
                    AccessNetworkConstants.TRANSPORT_TYPE_WLAN};

            // bindQualifiedNetworksService posts real work to handler thread. So here we can
            // let the callback execute in binder thread to avoid post twice.
            mCarrierConfigManager.registerCarrierConfigChangeListener(Runnable::run,
                    (slotIndex, subId, carrierId, specificCarrierId) -> {
                        if (slotIndex != mPhone.getPhoneId()) return;
                        // We should wait for carrier config changed event because the target
                        // binding package name can come from the carrier config. Note that we
                        // still get this event even when SIM is absent.
                        if (DBG) {
                            log("Carrier config changed. Try to bind qualified network service.");
                        }
                        bindQualifiedNetworksService();
                    });
            bindQualifiedNetworksService();
        }

        // Using post to delay the registering because data retry manager and data config
        // manager instances are created later than access networks manager.
        post(() -> {
            mPhone.getDataNetworkController().getDataRetryManager().registerCallback(
                    new DataRetryManager.DataRetryManagerCallback(this::post) {
                        @Override
                        public void onThrottleStatusChanged(
                                @NonNull List<ThrottleStatus> throttleStatuses) {
                            try {
                                logl("onThrottleStatusChanged: " + throttleStatuses);
                                if (mIQualifiedNetworksService != null) {
                                    mIQualifiedNetworksService.reportThrottleStatusChanged(
                                            mPhone.getPhoneId(), throttleStatuses);
                                }
                            } catch (Exception ex) {
                                loge("onThrottleStatusChanged: ", ex);
                            }
                        }
                    });
            mDataConfigManager = mPhone.getDataNetworkController().getDataConfigManager();
            mDataConfigManager.registerCallback(
                    new DataConfigManager.DataConfigManagerCallback(this::post) {
                        @Override
                        public void onDeviceConfigChanged() {
                            mApnTypeToQnsChangeNetworkCounter.clear();
                        }
                    });
            mPhone.registerForEmergencyDomainSelected(
                    this, EVENT_GUIDE_TRANSPORT_TYPE_FOR_EMERGENCY, null);
        });
    }

    /**
     * Trigger the anomaly report with the specified UUID.
     *
     * @param anomalyMsg Description of the event
     * @param uuid UUID associated with that event
     */
    private void reportAnomaly(@NonNull String anomalyMsg, @NonNull String uuid) {
        logl(anomalyMsg);
        AnomalyReporter.reportAnomaly(UUID.fromString(uuid), anomalyMsg, mPhone.getCarrierId());
    }

    /**
     * Find the qualified network service from configuration and binds to it. It reads the
     * configuration from carrier config if it exists. If not, read it from resources.
     */
    private void bindQualifiedNetworksService() {
        post(() -> {
            Intent intent;
            String packageName = getQualifiedNetworksServicePackageName();
            String className = getQualifiedNetworksServiceClassName();

            if (DBG) log("Qualified network service package = " + packageName);
            if (TextUtils.isEmpty(packageName)) {
                loge("Can't find the binding package");
                return;
            }

            if (TextUtils.isEmpty(className)) {
                intent = new Intent(QualifiedNetworksService.QUALIFIED_NETWORKS_SERVICE_INTERFACE);
                intent.setPackage(packageName);
            } else {
                ComponentName cm = new ComponentName(packageName, className);
                intent = new Intent(QualifiedNetworksService.QUALIFIED_NETWORKS_SERVICE_INTERFACE)
                        .setComponent(cm);
            }

            if (TextUtils.equals(packageName, mTargetBindingPackageName)) {
                if (DBG) log("Service " + packageName + " already bound or being bound.");
                return;
            }

            if (mIQualifiedNetworksService != null
                    && mIQualifiedNetworksService.asBinder().isBinderAlive()) {
                // Remove the network availability updater and then unbind the service.
                try {
                    mIQualifiedNetworksService.removeNetworkAvailabilityProvider(
                            mPhone.getPhoneId());
                } catch (RemoteException e) {
                    loge("Cannot remove network availability updater. " + e);
                }

                mPhone.getContext().unbindService(mServiceConnection);
            }

            try {
                mServiceConnection = new QualifiedNetworksServiceConnection();
                log("bind to " + packageName);
                if (!mPhone.getContext().bindService(intent, mServiceConnection,
                        Context.BIND_AUTO_CREATE)) {
                    loge("Cannot bind to the qualified networks service.");
                    return;
                }
                mTargetBindingPackageName = packageName;
            } catch (Exception e) {
                loge("Cannot bind to the qualified networks service. Exception: " + e);
            }
        });
    }

    /**
     * Get the qualified network service package.
     *
     * @return package name of the qualified networks service package. Return empty string when in
     * legacy mode (i.e. Dedicated IWLAN data/network service is not supported).
     */
    private String getQualifiedNetworksServicePackageName() {
        // Read package name from the resource
        String packageName = mPhone.getContext().getResources().getString(
                com.android.internal.R.string.config_qualified_networks_service_package);

        PersistableBundle b;
        try {
            b = mCarrierConfigManager.getConfigForSubId(mPhone.getSubId(),
                    CarrierConfigManager
                            .KEY_CARRIER_QUALIFIED_NETWORKS_SERVICE_PACKAGE_OVERRIDE_STRING);
            if (!b.isEmpty()) {
                // If carrier config overrides it, use the one from carrier config
                String carrierConfigPackageName = b.getString(CarrierConfigManager
                        .KEY_CARRIER_QUALIFIED_NETWORKS_SERVICE_PACKAGE_OVERRIDE_STRING);
                if (!TextUtils.isEmpty(carrierConfigPackageName)) {
                    if (DBG) log("Found carrier config override " + carrierConfigPackageName);
                    packageName = carrierConfigPackageName;
                }
            }
        } catch (RuntimeException e) {
            loge("Carrier config loader is not available.");
        }

        return packageName;
    }

    /**
     * Get the qualified network service class name.
     *
     * @return class name of the qualified networks service package.
     */
    private String getQualifiedNetworksServiceClassName() {
        // Read package name from the resource
        String className = mPhone.getContext().getResources().getString(
                com.android.internal.R.string.config_qualified_networks_service_class);

        PersistableBundle b;
        try {
            b = mCarrierConfigManager.getConfigForSubId(mPhone.getSubId(),
                    CarrierConfigManager
                            .KEY_CARRIER_QUALIFIED_NETWORKS_SERVICE_CLASS_OVERRIDE_STRING);
            if (!b.isEmpty()) {
                // If carrier config overrides it, use the one from carrier config
                String carrierConfigClassName = b.getString(CarrierConfigManager
                        .KEY_CARRIER_QUALIFIED_NETWORKS_SERVICE_CLASS_OVERRIDE_STRING);
                if (!TextUtils.isEmpty(carrierConfigClassName)) {
                    if (DBG) log("Found carrier config override " + carrierConfigClassName);
                    className = carrierConfigClassName;
                }
            }
        } catch (RuntimeException e) {
            loge("Carrier config loader is not available.");
        }

        return className;
    }

    @NonNull
    private List<QualifiedNetworks> getQualifiedNetworksList() {
        List<QualifiedNetworks> qualifiedNetworksList = new ArrayList<>();
        for (int i = 0; i < mAvailableNetworks.size(); i++) {
            qualifiedNetworksList.add(new QualifiedNetworks(mAvailableNetworks.keyAt(i),
                    mAvailableNetworks.valueAt(i)));
        }

        return qualifiedNetworksList;
    }

    /**
     * Register for qualified networks changed event.
     *
     * @param h The target to post the event message to.
     * @param what The event.
     */
    public void registerForQualifiedNetworksChanged(Handler h, int what) {
        if (h != null) {
            Registrant r = new Registrant(h, what, null);
            mQualifiedNetworksChangedRegistrants.add(r);

            // Notify for the first time if there is already something in the available network
            // list.
            if (mAvailableNetworks.size() != 0) {
                r.notifyResult(getQualifiedNetworksList());
            }
        }
    }

    /**
     * @return {@code true} if the device operates in legacy mode, otherwise {@code false}.
     */
<<<<<<< HEAD
    public boolean isInLegacyMode() {
        // Get IWLAN operation mode from the system property. If the system property is configured
        // to default or not configured, the mode is tied to IRadio version. For 1.4 or above, it's
        // AP-assisted mode, for 1.3 or below, it's legacy mode.
        String mode = SystemProperties.get(SYSTEM_PROPERTIES_IWLAN_OPERATION_MODE);

        if (mode.equals(IWLAN_OPERATION_MODE_AP_ASSISTED)) {
            return false;
        } else if (mode.equals(IWLAN_OPERATION_MODE_LEGACY)) {
            return true;
        }

        return mPhone.getHalVersion(HAL_SERVICE_DATA).less(RIL.RADIO_HAL_VERSION_1_4);
    }

    /**
     * @return The available transports. Note that on legacy devices, the only available transport
     * would be WWAN only. If the device is configured as AP-assisted mode, the available transport
     * will always be WWAN and WLAN (even if the device is not camped on IWLAN).
     * See {@link #isInLegacyMode()} for mode details.
     */
    public synchronized @NonNull int[] getAvailableTransports() {
=======
    @NonNull
    public int[] getAvailableTransports() {
>>>>>>> 928ce673
        return mAvailableTransports;
    }

    @TransportType
    private static int getTransportFromAccessNetwork(int accessNetwork) {
        return accessNetwork == AccessNetworkType.IWLAN
                ? AccessNetworkConstants.TRANSPORT_TYPE_WLAN
                : AccessNetworkConstants.TRANSPORT_TYPE_WWAN;
    }

    private void setPreferredTransports(
            @NonNull List<QualifiedNetworks> networksList, boolean forceReconnect) {
        for (QualifiedNetworks networks : networksList) {
            if (networks.qualifiedNetworks.length > 0) {
                int transport = getTransportFromAccessNetwork(networks.qualifiedNetworks[0]);
                if (getPreferredTransport(networks.apnType) != transport) {
                    mPreferredTransports.put(networks.apnType, transport);
                    mAccessNetworksManagerCallbacks.forEach(callback ->
                            callback.invokeFromExecutor(() ->
                                    callback.onPreferredTransportChanged(
                                            DataUtils.apnTypeToNetworkCapability(networks.apnType),
                                            forceReconnect)));
                    logl("setPreferredTransports: apnType="
                            + ApnSetting.getApnTypeString(networks.apnType) + ", transport="
                            + AccessNetworkConstants.transportTypeToString(transport)
                            + (forceReconnect ? ", forceReconnect:true" : ""));
                }
            }
        }
    }

    /**
     * Get the  preferred transport.
     *
     * @param apnType APN type
     * @return The preferred transport.
     */
<<<<<<< HEAD
    public @TransportType int getPreferredTransport(@ApnType int apnType) {
        // In legacy mode, always preferred on cellular.
        if (isInLegacyMode()) {
            return AccessNetworkConstants.TRANSPORT_TYPE_WWAN;
        }

=======
    @TransportType
    public int getPreferredTransport(@ApnType int apnType) {
>>>>>>> 928ce673
        return mPreferredTransports.get(apnType) == null
                ? AccessNetworkConstants.TRANSPORT_TYPE_WWAN : mPreferredTransports.get(apnType);
    }

    /**
     * Get the  preferred transport by network capability.
     *
     * @param networkCapability The network capability. (Note that only APN-type capabilities are
     * supported.)
     * @return The preferred transport.
     */
    @TransportType
    public int getPreferredTransportByNetworkCapability(@NetCapability int networkCapability) {
        int apnType = DataUtils.networkCapabilityToApnType(networkCapability);
        // For non-APN type capabilities, always route to WWAN.
        if (apnType == ApnSetting.TYPE_NONE) {
            return AccessNetworkConstants.TRANSPORT_TYPE_WWAN;
        }
        return getPreferredTransport(apnType);
    }

    /**
     * Check if there is any APN type preferred on IWLAN.
     *
     * @return {@code true} if there is any APN is on IWLAN, otherwise {@code false}.
     */
    public boolean isAnyApnOnIwlan() {
        for (int apnType : SUPPORTED_APN_TYPES) {
            if (getPreferredTransport(apnType) == AccessNetworkConstants.TRANSPORT_TYPE_WLAN) {
                return true;
            }
        }
        return false;
    }

    /**
     * Unregister for qualified networks changed event.
     *
     * @param h The handler
     */
    public void unregisterForQualifiedNetworksChanged(Handler h) {
        if (h != null) {
            mQualifiedNetworksChangedRegistrants.remove(h);
        }
    }

    /**
     * Register the callback for receiving information from {@link AccessNetworksManager}.
     *
     * @param callback The callback.
     */
    public void registerCallback(@NonNull AccessNetworksManagerCallback callback) {
        mAccessNetworksManagerCallbacks.add(callback);
    }

    /**
     * Unregister the callback which was previously registered through
     * {@link #registerCallback(AccessNetworksManagerCallback)}.
     *
     * @param callback The callback to unregister.
     */
    public void unregisterCallback(@NonNull AccessNetworksManagerCallback callback) {
        mAccessNetworksManagerCallbacks.remove(callback);
    }

    private void log(String s) {
        Rlog.d(mLogTag, s);
    }

    private void loge(String s) {
        Rlog.e(mLogTag, s);
    }

    private void loge(String s, Exception ex) {
        Rlog.e(mLogTag, s, ex);
    }

    private void logl(String s) {
        log(s);
        mLocalLog.log(s);
    }

    /**
     * Dump the state of access networks manager
     *
     * @param fd File descriptor
     * @param printWriter Print writer
     * @param args Arguments
     */
    public void dump(FileDescriptor fd, PrintWriter printWriter, String[] args) {
        IndentingPrintWriter pw = new IndentingPrintWriter(printWriter, "  ");
        pw.println(AccessNetworksManager.class.getSimpleName() + "-" + mPhone.getPhoneId() + ":");
        pw.increaseIndent();
        pw.println("preferred transports=");
        pw.increaseIndent();
        for (int apnType : AccessNetworksManager.SUPPORTED_APN_TYPES) {
            pw.println(ApnSetting.getApnTypeString(apnType)
                    + ": " + AccessNetworkConstants.transportTypeToString(
                    getPreferredTransport(apnType)));
        }

        pw.decreaseIndent();
        pw.println("isInLegacy=" + isInLegacyMode());
        pw.println("IWLAN operation mode="
                + SystemProperties.get(SYSTEM_PROPERTIES_IWLAN_OPERATION_MODE));
        pw.println("Local logs=");
        pw.increaseIndent();
        mLocalLog.dump(fd, pw, args);
        pw.decreaseIndent();
        pw.decreaseIndent();
        pw.flush();
    }
}<|MERGE_RESOLUTION|>--- conflicted
+++ resolved
@@ -672,7 +672,6 @@
     /**
      * @return {@code true} if the device operates in legacy mode, otherwise {@code false}.
      */
-<<<<<<< HEAD
     public boolean isInLegacyMode() {
         // Get IWLAN operation mode from the system property. If the system property is configured
         // to default or not configured, the mode is tied to IRadio version. For 1.4 or above, it's
@@ -694,11 +693,8 @@
      * will always be WWAN and WLAN (even if the device is not camped on IWLAN).
      * See {@link #isInLegacyMode()} for mode details.
      */
-    public synchronized @NonNull int[] getAvailableTransports() {
-=======
     @NonNull
-    public int[] getAvailableTransports() {
->>>>>>> 928ce673
+    public synchronized int[] getAvailableTransports() {
         return mAvailableTransports;
     }
 
@@ -736,17 +732,13 @@
      * @param apnType APN type
      * @return The preferred transport.
      */
-<<<<<<< HEAD
-    public @TransportType int getPreferredTransport(@ApnType int apnType) {
+    @TransportType
+    public int getPreferredTransport(@ApnType int apnType) {
         // In legacy mode, always preferred on cellular.
         if (isInLegacyMode()) {
             return AccessNetworkConstants.TRANSPORT_TYPE_WWAN;
         }
 
-=======
-    @TransportType
-    public int getPreferredTransport(@ApnType int apnType) {
->>>>>>> 928ce673
         return mPreferredTransports.get(apnType) == null
                 ? AccessNetworkConstants.TRANSPORT_TYPE_WWAN : mPreferredTransports.get(apnType);
     }
