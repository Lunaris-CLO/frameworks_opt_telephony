/*
 * Copyright 2021 The Android Open Source Project
 *
 * Licensed under the Apache License, Version 2.0 (the "License");
 * you may not use this file except in compliance with the License.
 * You may obtain a copy of the License at
 *
 *      http://www.apache.org/licenses/LICENSE-2.0
 *
 * Unless required by applicable law or agreed to in writing, software
 * distributed under the License is distributed on an "AS IS" BASIS,
 * WITHOUT WARRANTIES OR CONDITIONS OF ANY KIND, either express or implied.
 * See the License for the specific language governing permissions and
 * limitations under the License.
 */

package com.android.internal.telephony.data;

import static android.telephony.TelephonyManager.HAL_SERVICE_DATA;

import android.annotation.CallbackExecutor;
import android.annotation.IntDef;
import android.annotation.NonNull;
import android.annotation.Nullable;
import android.content.Intent;
import android.net.ConnectivityManager;
import android.net.LinkAddress;
import android.net.LinkProperties;
import android.net.NetworkAgent;
import android.net.NetworkAgentConfig;
import android.net.NetworkCapabilities;
import android.net.NetworkFactory;
import android.net.NetworkProvider;
import android.net.NetworkScore;
import android.net.ProxyInfo;
import android.net.RouteInfo;
import android.net.TelephonyNetworkSpecifier;
import android.net.Uri;
import android.net.vcn.VcnManager;
import android.net.vcn.VcnManager.VcnNetworkPolicyChangeListener;
import android.net.vcn.VcnNetworkPolicyResult;
import android.os.AsyncResult;
import android.os.Looper;
import android.os.Message;
import android.os.Process;
import android.os.SystemClock;
import android.provider.Telephony;
import android.telephony.AccessNetworkConstants;
import android.telephony.AccessNetworkConstants.AccessNetworkType;
import android.telephony.AccessNetworkConstants.TransportType;
import android.telephony.Annotation.DataFailureCause;
import android.telephony.Annotation.DataState;
import android.telephony.Annotation.NetCapability;
import android.telephony.Annotation.NetworkType;
import android.telephony.Annotation.ValidationStatus;
import android.telephony.AnomalyReporter;
import android.telephony.CarrierConfigManager;
import android.telephony.DataFailCause;
import android.telephony.DataSpecificRegistrationInfo;
import android.telephony.LinkCapacityEstimate;
import android.telephony.NetworkRegistrationInfo;
import android.telephony.PcoData;
import android.telephony.PreciseDataConnectionState;
import android.telephony.ServiceState;
import android.telephony.SubscriptionManager;
import android.telephony.SubscriptionPlan;
import android.telephony.TelephonyDisplayInfo;
import android.telephony.TelephonyManager;
import android.telephony.data.ApnSetting;
import android.telephony.data.DataCallResponse;
import android.telephony.data.DataCallResponse.HandoverFailureMode;
import android.telephony.data.DataCallResponse.LinkStatus;
import android.telephony.data.DataProfile;
import android.telephony.data.DataService;
import android.telephony.data.DataServiceCallback;
import android.telephony.data.NetworkSliceInfo;
import android.telephony.data.Qos;
import android.telephony.data.QosBearerSession;
import android.telephony.data.TrafficDescriptor;
import android.telephony.data.TrafficDescriptor.OsAppId;
import android.text.TextUtils;
import android.util.ArrayMap;
import android.util.IndentingPrintWriter;
import android.util.LocalLog;
import android.util.SparseArray;
import android.util.SparseIntArray;

import com.android.internal.telephony.CarrierSignalAgent;
import com.android.internal.telephony.CommandsInterface;
import com.android.internal.telephony.Phone;
import com.android.internal.telephony.PhoneConstants;
import com.android.internal.telephony.PhoneFactory;
import com.android.internal.telephony.RIL;
import com.android.internal.telephony.data.DataConfigManager.DataConfigManagerCallback;
import com.android.internal.telephony.data.DataEvaluation.DataAllowedReason;
import com.android.internal.telephony.TelephonyComponentFactory;
import com.android.internal.telephony.data.DataNetworkController.NetworkRequestList;
import com.android.internal.telephony.data.DataRetryManager.DataHandoverRetryEntry;
import com.android.internal.telephony.data.DataRetryManager.DataRetryEntry;
import com.android.internal.telephony.data.LinkBandwidthEstimator.LinkBandwidthEstimatorCallback;
import com.android.internal.telephony.data.TelephonyNetworkAgent.TelephonyNetworkAgentCallback;
import com.android.internal.telephony.metrics.DataCallSessionStats;
import com.android.internal.telephony.metrics.TelephonyMetrics;
import com.android.internal.util.ArrayUtils;
import com.android.internal.util.IState;
import com.android.internal.util.State;
import com.android.internal.util.StateMachine;
import com.android.net.module.util.LinkPropertiesUtils;
import com.android.net.module.util.NetUtils;
import com.android.net.module.util.NetworkCapabilitiesUtils;
import com.android.telephony.Rlog;

import java.io.FileDescriptor;
import java.io.PrintWriter;
import java.math.BigInteger;
import java.net.InetAddress;
import java.util.ArrayList;
import java.util.Arrays;
import java.util.Collections;
import java.util.Comparator;
import java.util.List;
import java.util.Map;
import java.util.Objects;
import java.util.Set;
import java.util.UUID;
import java.util.concurrent.Executor;
import java.util.concurrent.TimeUnit;
import java.util.function.Consumer;
import java.util.stream.Collectors;

/**
 * DataNetwork class represents a single PDN (Packet Data Network).
 *
 * The life cycle of a data network starts from {@link ConnectingState}. If setup data request
 * succeeds, then it enters {@link ConnectedState}, otherwise it enters
 * {@link DisconnectedState}.
 *
 * When data network is in {@link ConnectingState}, it can enter {@link HandoverState} if handover
 * between IWLAN and cellular occurs. After handover completes or fails, it return back to
 * {@link ConnectedState}. When the data network is about to be disconnected, it first enters
 * {@link DisconnectingState} when performing graceful tear down or when sending the data
 * deactivation request. At the end, it enters {@link DisconnectedState} when {@link DataService}
 * notifies data disconnected. Note that an unsolicited disconnected event from {@link DataService}
 * or any vendor HAL failure response can immediately move data network from {@link ConnectedState}
 * to {@link DisconnectedState}. {@link DisconnectedState} is the final state of a data network.
 *
 * State machine diagram:
 *
 *
 *                                  ┌─────────┐
 *                                  │Handover │
 *                                  └─▲────┬──┘
 *                                    │    │
 *             ┌───────────┐        ┌─┴────▼──┐        ┌──────────────┐
 *             │Connecting ├────────►Connected├────────►Disconnecting │
 *             └─────┬─────┘        └────┬────┘        └───────┬──────┘
 *                   │                   │                     │
 *                   │             ┌─────▼──────┐              │
 *                   └─────────────►Disconnected◄──────────────┘
 *                                 └────────────┘
 *
 */
public class DataNetwork extends StateMachine {
    private static final boolean VDBG = false;
    /** Event for data config updated. */
    private static final int EVENT_DATA_CONFIG_UPDATED = 1;

    /** Event for attaching a network request. */
    private static final int EVENT_ATTACH_NETWORK_REQUEST = 2;

    /** Event for detaching a network request. */
    private static final int EVENT_DETACH_NETWORK_REQUEST = 3;

    /** Event when detect radio not available. */
    private static final int  EVENT_RADIO_NOT_AVAILABLE = 4;

    /** Event for allocating PDU session id response. */
    private static final int EVENT_ALLOCATE_PDU_SESSION_ID_RESPONSE = 5;

    /** Event for setup data network response. */
    private static final int EVENT_SETUP_DATA_NETWORK_RESPONSE = 6;

    /** Event for tearing down data network. */
    private static final int EVENT_TEAR_DOWN_NETWORK = 7;

    /** Event triggered by {@link DataServiceCallback#onDataCallListChanged(List)}. */
    private static final int EVENT_DATA_STATE_CHANGED = 8;

    /** Data network service state changed event. */
    private static final int EVENT_SERVICE_STATE_CHANGED = 9;

    /** Event for detaching all network requests. */
    private static final int EVENT_DETACH_ALL_NETWORK_REQUESTS = 10;

    /** Event for bandwidth estimation from the modem changed. */
    private static final int EVENT_BANDWIDTH_ESTIMATE_FROM_MODEM_CHANGED = 11;

    /** Event for display info changed. This is for getting 5G NSA or mmwave information. */
    private static final int EVENT_DISPLAY_INFO_CHANGED = 13;

    /** Event for setup data call (for handover) response from the data service. */
    private static final int EVENT_HANDOVER_RESPONSE = 15;

    /** Event for subscription plan changed or unmetered/congested override set. */
    private static final int EVENT_SUBSCRIPTION_PLAN_OVERRIDE = 16;

    /** Event for PCO data received from network. */
    private static final int EVENT_PCO_DATA_RECEIVED = 17;

    /** Event for carrier privileged UIDs changed. */
    private static final int EVENT_CARRIER_PRIVILEGED_UIDS_CHANGED = 18;

    /** Event for deactivate data network response. */
    private static final int EVENT_DEACTIVATE_DATA_NETWORK_RESPONSE = 19;

    /**
     * Event for data network stuck in transient (i.e. connecting/disconnecting/handover) state for
     * too long time. Timeout value specified in
     * {@link DataConfigManager#getAnomalyNetworkConnectingTimeoutMs()},
     * {@link DataConfigManager#getAnomalyNetworkDisconnectingTimeoutMs()},
     * {@link DataConfigManager#getNetworkHandoverTimeoutMs()}.
     */
    private static final int EVENT_STUCK_IN_TRANSIENT_STATE = 20;

    /**
     * Event for waiting for tearing down condition met. This will cause data network entering
     * disconnecting state.
     */
    private static final int EVENT_WAITING_FOR_TEARING_DOWN_CONDITION_MET = 21;

    /** Event for call started. */
    private static final int EVENT_VOICE_CALL_STARTED = 22;

    /** Event for call ended. */
    private static final int EVENT_VOICE_CALL_ENDED = 23;

    /** Event for CSS indicator changed. */
    private static final int EVENT_CSS_INDICATOR_CHANGED = 24;

    /**
     * Event for notifying source transport that handover is about to be initiated on target
     * transport.
     */
    private static final int EVENT_NOTIFY_HANDOVER_STARTED = 25;

    /**
     * Event for the response of notifying source transport that handover is about to be initiated
     * on target transport.
     */
    private static final int EVENT_NOTIFY_HANDOVER_STARTED_RESPONSE = 26;

    /**
     * Event for the response of notifying source transport that handover is cancelled/failed on the
     * target transport.
     */
    private static final int EVENT_NOTIFY_HANDOVER_CANCELLED_RESPONSE = 27;

    /** Invalid context id. */
    private static final int INVALID_CID = -1;

    /**
     * The data network providing default internet will have a higher score of 50. Other network
     * will have a slightly lower score of 45. The intention is other connections will not cause
     * connectivity service to tear down default internet connection. For example, to validate
     * internet connection on non-default data SIM, we'll set up a temporary internet network on
     * that data SIM. In this case, score of 45 is assigned so connectivity service will not replace
     * the default internet network with it.
     */
    private static final int DEFAULT_INTERNET_NETWORK_SCORE = 50;
    private static final int OTHER_NETWORK_SCORE = 45;

    @IntDef(prefix = {"TEAR_DOWN_REASON_"},
            value = {
                    TEAR_DOWN_REASON_NONE,
                    TEAR_DOWN_REASON_CONNECTIVITY_SERVICE_UNWANTED,
                    TEAR_DOWN_REASON_SIM_REMOVAL,
                    TEAR_DOWN_REASON_AIRPLANE_MODE_ON,
                    TEAR_DOWN_REASON_DATA_DISABLED,
                    TEAR_DOWN_REASON_NO_LIVE_REQUEST,
                    TEAR_DOWN_REASON_RAT_NOT_ALLOWED,
                    TEAR_DOWN_REASON_ROAMING_DISABLED,
                    TEAR_DOWN_REASON_CONCURRENT_VOICE_DATA_NOT_ALLOWED,
                    TEAR_DOWN_REASON_DATA_SERVICE_NOT_READY,
                    TEAR_DOWN_REASON_POWER_OFF_BY_CARRIER,
                    TEAR_DOWN_REASON_DATA_STALL,
                    TEAR_DOWN_REASON_HANDOVER_FAILED,
                    TEAR_DOWN_REASON_HANDOVER_NOT_ALLOWED,
                    TEAR_DOWN_REASON_VCN_REQUESTED,
                    TEAR_DOWN_REASON_VOPS_NOT_SUPPORTED,
                    TEAR_DOWN_REASON_DEFAULT_DATA_UNSELECTED,
                    TEAR_DOWN_REASON_NOT_IN_SERVICE,
                    TEAR_DOWN_REASON_DATA_CONFIG_NOT_READY,
                    TEAR_DOWN_REASON_PENDING_TEAR_DOWN_ALL,
                    TEAR_DOWN_REASON_NO_SUITABLE_DATA_PROFILE,
                    TEAR_DOWN_REASON_CDMA_EMERGENCY_CALLBACK_MODE,
                    TEAR_DOWN_REASON_RETRY_SCHEDULED,
                    TEAR_DOWN_REASON_DATA_THROTTLED,
                    TEAR_DOWN_REASON_DATA_PROFILE_INVALID,
                    TEAR_DOWN_REASON_DATA_PROFILE_NOT_PREFERRED,
                    TEAR_DOWN_REASON_NOT_ALLOWED_BY_POLICY,
                    TEAR_DOWN_REASON_ILLEGAL_STATE,
                    TEAR_DOWN_REASON_ONLY_ALLOWED_SINGLE_NETWORK,
                    TEAR_DOWN_REASON_PREFERRED_DATA_SWITCHED,
            })
    public @interface TearDownReason {}

    /** Data network was not torn down. */
    public static final int TEAR_DOWN_REASON_NONE = 0;

    /** Data network tear down requested by connectivity service. */
    public static final int TEAR_DOWN_REASON_CONNECTIVITY_SERVICE_UNWANTED = 1;

    /** Data network tear down due to SIM removal. */
    public static final int TEAR_DOWN_REASON_SIM_REMOVAL = 2;

    /** Data network tear down due to airplane mode turned on. */
    public static final int TEAR_DOWN_REASON_AIRPLANE_MODE_ON = 3;

    /** Data network tear down due to data disabled (by user, policy, carrier, etc...). */
    public static final int TEAR_DOWN_REASON_DATA_DISABLED = 4;

    /** Data network tear down due to no live network request. */
    public static final int TEAR_DOWN_REASON_NO_LIVE_REQUEST = 5;

    /** Data network tear down due to current RAT is not allowed by the data profile. */
    public static final int TEAR_DOWN_REASON_RAT_NOT_ALLOWED = 6;

    /** Data network tear down due to data roaming not enabled. */
    public static final int TEAR_DOWN_REASON_ROAMING_DISABLED = 7;

    /** Data network tear down due to concurrent voice/data not allowed. */
    public static final int TEAR_DOWN_REASON_CONCURRENT_VOICE_DATA_NOT_ALLOWED = 8;



    /** Data network tear down due to data service unbound. */
    public static final int TEAR_DOWN_REASON_DATA_SERVICE_NOT_READY = 10;

    /** Data network tear down due to radio turned off by the carrier. */
    public static final int TEAR_DOWN_REASON_POWER_OFF_BY_CARRIER = 11;

    /** Data network tear down due to data stall. */
    public static final int TEAR_DOWN_REASON_DATA_STALL = 12;

    /** Data network tear down due to handover failed. */
    public static final int TEAR_DOWN_REASON_HANDOVER_FAILED = 13;

    /** Data network tear down due to handover not allowed. */
    public static final int TEAR_DOWN_REASON_HANDOVER_NOT_ALLOWED = 14;

    /** Data network tear down due to VCN service requested. */
    public static final int TEAR_DOWN_REASON_VCN_REQUESTED = 15;

    /** Data network tear down due to VOPS no longer supported. */
    public static final int TEAR_DOWN_REASON_VOPS_NOT_SUPPORTED = 16;

    /** Data network tear down due to default data unselected. */
    public static final int TEAR_DOWN_REASON_DEFAULT_DATA_UNSELECTED = 17;

    /** Data network tear down due to device not in service. */
    public static final int TEAR_DOWN_REASON_NOT_IN_SERVICE = 18;

    /** Data network tear down due to data config not ready. */
    public static final int TEAR_DOWN_REASON_DATA_CONFIG_NOT_READY = 19;

    /** Data network tear down due to tear down all pending. */
    public static final int TEAR_DOWN_REASON_PENDING_TEAR_DOWN_ALL = 20;

    /** Data network tear down due to no suitable data profile. */
    public static final int TEAR_DOWN_REASON_NO_SUITABLE_DATA_PROFILE = 21;

    /** Data network tear down due to CDMA ECBM. */
    public static final int TEAR_DOWN_REASON_CDMA_EMERGENCY_CALLBACK_MODE = 22;

    /** Data network tear down due to retry scheduled. */
    public static final int TEAR_DOWN_REASON_RETRY_SCHEDULED = 23;

    /** Data network tear down due to data throttled. */
    public static final int TEAR_DOWN_REASON_DATA_THROTTLED = 24;

    /** Data network tear down due to data profile invalid. */
    public static final int TEAR_DOWN_REASON_DATA_PROFILE_INVALID = 25;

    /** Data network tear down due to data profile not preferred. */
    public static final int TEAR_DOWN_REASON_DATA_PROFILE_NOT_PREFERRED = 26;

    /** Data network tear down due to handover not allowed by policy. */
    public static final int TEAR_DOWN_REASON_NOT_ALLOWED_BY_POLICY = 27;

    /** Data network tear down due to illegal state. */
    public static final int TEAR_DOWN_REASON_ILLEGAL_STATE = 28;

    /** Data network tear down due to only allowed single network. */
    public static final int TEAR_DOWN_REASON_ONLY_ALLOWED_SINGLE_NETWORK = 29;

    /** Data network tear down due to preferred data switched to another phone. */
    public static final int TEAR_DOWN_REASON_PREFERRED_DATA_SWITCHED = 30;

    @IntDef(prefix = {"BANDWIDTH_SOURCE_"},
            value = {
                    BANDWIDTH_SOURCE_UNKNOWN,
                    BANDWIDTH_SOURCE_MODEM,
                    BANDWIDTH_SOURCE_CARRIER_CONFIG,
                    BANDWIDTH_SOURCE_BANDWIDTH_ESTIMATOR,
            })
    public @interface BandwidthEstimationSource {}

    /** Indicates the bandwidth estimation source is unknown. This must be a configuration error. */
    public static final int BANDWIDTH_SOURCE_UNKNOWN = 0;

    /** Indicates the bandwidth estimation source is from the modem. */
    public static final int BANDWIDTH_SOURCE_MODEM = 1;

    /** Indicates the bandwidth estimation source is from the static carrier config. */
    public static final int BANDWIDTH_SOURCE_CARRIER_CONFIG = 2;

    /** Indicates the bandwidth estimation source is from {@link LinkBandwidthEstimator}. */
    public static final int BANDWIDTH_SOURCE_BANDWIDTH_ESTIMATOR = 3;

    /**
     * The capabilities that are allowed to changed dynamically during the life cycle of network.
     * This is copied from {@code NetworkCapabilities#MUTABLE_CAPABILITIES}. There is no plan to
     * make this a connectivity manager API since in the future, immutable network capabilities
     * would be allowed to changed dynamically. (i.e. not immutable anymore.)
     */
    private static final List<Integer> MUTABLE_CAPABILITIES = List.of(
            NetworkCapabilities.NET_CAPABILITY_TRUSTED,
            NetworkCapabilities.NET_CAPABILITY_VALIDATED,
            NetworkCapabilities.NET_CAPABILITY_CAPTIVE_PORTAL,
            NetworkCapabilities.NET_CAPABILITY_NOT_ROAMING,
            NetworkCapabilities.NET_CAPABILITY_FOREGROUND,
            NetworkCapabilities.NET_CAPABILITY_NOT_CONGESTED,
            NetworkCapabilities.NET_CAPABILITY_NOT_SUSPENDED,
            NetworkCapabilities.NET_CAPABILITY_PARTIAL_CONNECTIVITY,
            NetworkCapabilities.NET_CAPABILITY_TEMPORARILY_NOT_METERED,
            NetworkCapabilities.NET_CAPABILITY_NOT_VCN_MANAGED,
            NetworkCapabilities.NET_CAPABILITY_HEAD_UNIT,
            // Connectivity service will support NOT_METERED as a mutable and requestable
            // capability.
            NetworkCapabilities.NET_CAPABILITY_NOT_METERED,
            // Even though MMTEL is an immutable capability, we still make it an mutable capability
            // here before we have a better solution to deal with network transition from VoPS
            // to non-VoPS network.
            NetworkCapabilities.NET_CAPABILITY_MMTEL
    );

    /** The parent state. Any messages not handled by the child state fallback to this. */
    private final DefaultState mDefaultState = new DefaultState();

    /**
     * The connecting state. This is the initial state of a data network.
     *
     * @see DataNetwork for the state machine diagram.
     */
    private final ConnectingState mConnectingState = new ConnectingState();

    /**
     * The connected state. This is the state when data network becomes usable.
     *
     * @see DataNetwork for the state machine diagram.
     */
    private final ConnectedState mConnectedState = new ConnectedState();

    /**
     * The handover state. This is the state when data network handover between IWLAN and cellular.
     *
     * @see DataNetwork for the state machine diagram.
     */
    private final HandoverState mHandoverState = new HandoverState();

    /**
     * The disconnecting state. This is the state when data network is about to be disconnected.
     * The network is still usable in this state, but the clients should be prepared to lose the
     * network in any moment. This state is particular useful for IMS graceful tear down, where
     * the network enters disconnecting state while waiting for IMS de-registration signal.
     *
     * @see DataNetwork for the state machine diagram.
     */
    private final DisconnectingState mDisconnectingState = new DisconnectingState();

    /**
     * The disconnected state. This is the final state of a data network.
     *
     * @see DataNetwork for the state machine diagram.
     */
    private final DisconnectedState mDisconnectedState = new DisconnectedState();

    /** The phone instance. */
    private final @NonNull Phone mPhone;

    /**
     * The subscription id. This is assigned when the network is created, and not supposed to
     * change afterwards.
     */
    private final int mSubId;

    /** The network score of this network. */
    private int mNetworkScore;

    /**
     * Indicates that
     * {@link DataService.DataServiceProvider#deactivateDataCall(int, int, DataServiceCallback)}
     * has been called. This flag can be only changed from {@code false} to {@code true}.
     */
    private boolean mInvokedDataDeactivation = false;

    /**
     * Indicates that if the data network has ever entered {@link ConnectedState}.
     */
    private boolean mEverConnected = false;

    /** RIL interface. */
    private final @NonNull CommandsInterface mRil;

    /** Local log. */
    private final LocalLog mLocalLog = new LocalLog(128);

    /** The callback to receives data network state update. */
    private final @NonNull DataNetworkCallback mDataNetworkCallback;

    /** The log tag. */
    private String mLogTag;

    /** Metrics of per data network connection. */
    private final DataCallSessionStats mDataCallSessionStats;

    /**
     * The unique context id assigned by the data service in {@link DataCallResponse#getId()}. One
     * for {@link AccessNetworkConstants#TRANSPORT_TYPE_WWAN} and one for
     * {@link AccessNetworkConstants#TRANSPORT_TYPE_WLAN}. The reason for storing both is that
     * during handover, both cid will be used.
     */
    private final SparseIntArray mCid = new SparseIntArray(2);

    /**
     * The initial network agent id. The network agent can be re-created due to immutable capability
     * changed. This is to preserve the initial network agent id so the id in the logging tag won't
     * change for the entire life cycle of data network.
     */
    private int mInitialNetworkAgentId;

    /** PDU session id. */
    private int mPduSessionId = DataCallResponse.PDU_SESSION_ID_NOT_SET;

    /**
     * Data service managers for accessing {@link AccessNetworkConstants#TRANSPORT_TYPE_WWAN} and
     * {@link AccessNetworkConstants#TRANSPORT_TYPE_WLAN} data services.
     */
    private final @NonNull SparseArray<DataServiceManager> mDataServiceManagers;

    /** Access networks manager. */
    private final @NonNull AccessNetworksManager mAccessNetworksManager;

    /** Data network controller. */
    private final @NonNull DataNetworkController mDataNetworkController;

    /** Data network controller callback. */
    private final @NonNull DataNetworkController.DataNetworkControllerCallback
            mDataNetworkControllerCallback;

    /** Data config manager. */
    private final @NonNull DataConfigManager mDataConfigManager;

    /** VCN manager. */
    private final @Nullable VcnManager mVcnManager;

    /** VCN policy changed listener. */
    private @Nullable VcnNetworkPolicyChangeListener mVcnPolicyChangeListener;

    /** The network agent associated with this data network. */
    private @NonNull TelephonyNetworkAgent mNetworkAgent;

    /** QOS callback tracker. This is only created after network connected on WWAN. */
    private @Nullable QosCallbackTracker mQosCallbackTracker;

    /** NAT keepalive tracker. */
    private @Nullable KeepaliveTracker mKeepaliveTracker;

    /** The data profile used to establish this data network. */
    private @NonNull DataProfile mDataProfile;

    /**
     * The data profile used for data handover. Some carriers might use different data profile
     * between IWLAN and cellular. Only set before handover started.
     */
    private @Nullable DataProfile mHandoverDataProfile;

    /** The network capabilities of this data network. */
    private @NonNull NetworkCapabilities mNetworkCapabilities;

    /** The matched traffic descriptor returned from setup data call request. */
    private final @NonNull List<TrafficDescriptor> mTrafficDescriptors = new ArrayList<>();

    /** The link properties of this data network. */
    private @NonNull LinkProperties mLinkProperties;

    /** The network slice info. */
    private @Nullable NetworkSliceInfo mNetworkSliceInfo;

    /** The link status (i.e. RRC state). */
    private @LinkStatus int mLinkStatus = DataCallResponse.LINK_STATUS_UNKNOWN;

    /** The network bandwidth. */
    private @NonNull NetworkBandwidth mNetworkBandwidth = new NetworkBandwidth(14, 14);

    /** The TCP buffer sizes config. */
    private @NonNull String mTcpBufferSizes;

    /** The telephony display info. */
    private @NonNull TelephonyDisplayInfo mTelephonyDisplayInfo;

    /** Whether {@link NetworkCapabilities#NET_CAPABILITY_TEMPORARILY_NOT_METERED} is supported. */
    private boolean mTempNotMeteredSupported = false;

    /** Whether the current data network is temporarily not metered. */
    private boolean mTempNotMetered = false;

    /** Whether the current data network is congested. */
    private boolean mCongested = false;

    /** The network requests associated with this data network */
    private final @NonNull NetworkRequestList mAttachedNetworkRequestList =
            new NetworkRequestList();

    /**
     * The latest data call response received from either
     * {@link DataServiceCallback#onSetupDataCallComplete(int, DataCallResponse)} or
     * {@link DataServiceCallback#onDataCallListChanged(List)}. The very first update must be
     * from {@link DataServiceCallback#onSetupDataCallComplete(int, DataCallResponse)}.
     */
    private @Nullable DataCallResponse mDataCallResponse = null;

    /**
     * The fail cause from either setup data failure or unsolicited disconnect reported by data
     * service.
     */
    private @DataFailureCause int mFailCause = DataFailCause.NONE;

    /**
     * The tear down reason if the data call is voluntarily deactivated, not due to failure.
     */
    private @TearDownReason int mTearDownReason = TEAR_DOWN_REASON_NONE;

    /**
     * The retry delay in milliseconds from setup data failure.
     */
    private long mRetryDelayMillis = DataCallResponse.RETRY_DURATION_UNDEFINED;

    /**
     * Indicates if data network is suspended. Note this is slightly different from the
     * {@link TelephonyManager#DATA_SUSPENDED}, which is only possible when data network is in
     * connected state. This flag reflects to the
     * {@link NetworkCapabilities#NET_CAPABILITY_NOT_SUSPENDED} which can happen when data network
     * is in connected or disconnecting state.
     */
    private boolean mSuspended = false;

    /**
     * The current transport of the data network. For handover, the current transport will be set
     * after handover completes.
     */
    private @TransportType int mTransport;

    /**
     * The last known data network type.
     */
    private @NetworkType int mLastKnownDataNetworkType;

    /**
     * The last known roaming state of this data network.
     */
    private boolean mLastKnownRoamingState;

    /** The reason that why setting up this data network is allowed. */
    private @NonNull DataAllowedReason mDataAllowedReason;

    /**
     * PCO (Protocol Configuration Options) data received from the network. The first key is the
     * cid of the PCO data, the second key is the PCO id, the value is the PCO data.
     */
    private final @NonNull Map<Integer, Map<Integer, PcoData>> mPcoData = new ArrayMap<>();

    /** The QOS bearer sessions. */
    private final @NonNull List<QosBearerSession> mQosBearerSessions = new ArrayList<>();

    /** The QOS for the Default Bearer, should be non-null on LTE and NR */
    private @Nullable Qos mDefaultQos;

    /**
     * The UIDs of packages that have carrier privilege.
     */
    private @NonNull int[] mAdministratorUids = new int[0];

    /** Carrier privileges callback to monitor administrator UID change. */
    private @Nullable TelephonyManager.CarrierPrivilegesCallback mCarrierPrivilegesCallback;

    /**
     * Carrier service package uid. This UID will not change through the life cycle of data network.
     */
    private int mCarrierServicePackageUid = Process.INVALID_UID;

    /**
     * Link bandwidth estimator callback for receiving latest link bandwidth information.
     */
    private @Nullable LinkBandwidthEstimatorCallback mLinkBandwidthEstimatorCallback;

    /**
     * Data config callback for carrier config update.
     */
    private @Nullable DataConfigManagerCallback mDataConfigManagerCallback;

    /**
     * The network bandwidth.
     */
    public static class NetworkBandwidth {
        /** The downlink bandwidth in Kbps. */
        public final int downlinkBandwidthKbps;

        /** The uplink Bandwidth in Kbps. */
        public final int uplinkBandwidthKbps;

        /**
         * Constructor.
         *
         * @param downlinkBandwidthKbps The downlink bandwidth in Kbps.
         * @param uplinkBandwidthKbps The uplink Bandwidth in Kbps.
         */
        public NetworkBandwidth(int downlinkBandwidthKbps, int uplinkBandwidthKbps) {
            this.downlinkBandwidthKbps = downlinkBandwidthKbps;
            this.uplinkBandwidthKbps = uplinkBandwidthKbps;
        }

        @Override
        public String toString() {
            return String.format("NetworkBandwidth=[downlink=%d, uplink=%d]",
                    downlinkBandwidthKbps, uplinkBandwidthKbps);
        }
    }

    /**
     * Data network callback. Should only be used by {@link DataNetworkController}.
     */
    public abstract static class DataNetworkCallback extends DataCallback {
        /**
         * Constructor
         *
         * @param executor The executor of the callback.
         */
        public DataNetworkCallback(@NonNull @CallbackExecutor Executor executor) {
            super(executor);
        }

        /**
         * Called when data setup failed.
         *
         * @param dataNetwork The data network.
         * @param requestList The network requests attached to this data network.
         * @param cause The fail cause of setup data network.
         * @param retryDurationMillis The network suggested data retry duration in milliseconds as
         * specified in 3GPP TS 24.302 section 8.2.9.1. The {@link DataProfile} associated to this
         * data network will be throttled for the specified duration unless
         * {@link DataServiceCallback#onApnUnthrottled} is called. {@link Long#MAX_VALUE} indicates
         * data retry should not occur. {@link DataCallResponse#RETRY_DURATION_UNDEFINED} indicates
         * network did not suggest any retry duration.
         */
        public abstract void onSetupDataFailed(@NonNull DataNetwork dataNetwork,
                @NonNull NetworkRequestList requestList, @DataFailureCause int cause,
                long retryDurationMillis);

        /**
         * Called when data network enters {@link ConnectedState}.
         *
         * @param dataNetwork The data network.
         */
        public abstract void onConnected(@NonNull DataNetwork dataNetwork);

        /**
         * Called when data network validation status changed.
         *
         * @param dataNetwork The data network.
         * @param status one of {@link NetworkAgent#VALIDATION_STATUS_VALID} or
         * {@link NetworkAgent#VALIDATION_STATUS_NOT_VALID}.
         * @param redirectUri If internet connectivity is being redirected (e.g., on a captive
         * portal), this is the destination the probes are being redirected to, otherwise
         * {@code null}.
         */
        public abstract void onValidationStatusChanged(@NonNull DataNetwork dataNetwork,
                @ValidationStatus int status, @Nullable Uri redirectUri);

        /**
         * Called when data network suspended state changed.
         *
         * @param dataNetwork The data network.
         * @param suspended {@code true} if data is suspended.
         */
        public abstract void onSuspendedStateChanged(@NonNull DataNetwork dataNetwork,
                boolean suspended);

        /**
         * Called when network requests were failed to attach to the data network.
         *
         * @param dataNetwork The data network.
         * @param requestList The requests failed to attach.
         */
        public abstract void onAttachFailed(@NonNull DataNetwork dataNetwork,
                @NonNull NetworkRequestList requestList);

        /**
         * Called when data network enters {@link DisconnectedState}. Note this is only called
         * when the data network was previously connected. For setup data network failed,
         * {@link #onSetupDataFailed(DataNetwork, NetworkRequestList, int, long)} is called.
         *
         * @param dataNetwork The data network.
         * @param cause The disconnect cause.
         * @param tearDownReason The reason the network was torn down
         */
        public abstract void onDisconnected(@NonNull DataNetwork dataNetwork,
                @DataFailureCause int cause, @TearDownReason int tearDownReason);

        /**
         * Called when handover between IWLAN and cellular network started.
         * @param dataNetwork The data network.
         */
        public abstract void onHandoverStarted(@NonNull DataNetwork dataNetwork);

        /**
         * Called when handover between IWLAN and cellular network succeeded.
         *
         * @param dataNetwork The data network.
         */
        public abstract void onHandoverSucceeded(@NonNull DataNetwork dataNetwork);

        /**
         * Called when data network handover between IWLAN and cellular network failed.
         *
         * @param dataNetwork The data network.
         * @param cause The fail cause.
         * @param retryDurationMillis Network suggested retry time in milliseconds.
         * {@link Long#MAX_VALUE} indicates data retry should not occur.
         * {@link DataCallResponse#RETRY_DURATION_UNDEFINED} indicates network did not suggest any
         * retry duration.
         * @param handoverFailureMode The handover failure mode that determine the behavior of
         * how frameworks should handle the handover failure.
         */
        public abstract void onHandoverFailed(@NonNull DataNetwork dataNetwork,
                @DataFailureCause int cause, long retryDurationMillis,
                @HandoverFailureMode int handoverFailureMode);

        /**
         * Called when data network link status (i.e. RRC state) changed.
         *
         * @param dataNetwork The data network.
         * @param linkStatus The link status (i.e. RRC state).
         */
        public abstract void onLinkStatusChanged(@NonNull DataNetwork dataNetwork,
                @LinkStatus int linkStatus);

        /**
         * Called when PCO data changed.
         *
         * @param dataNetwork The data network.
         */
        public abstract void onPcoDataChanged(@NonNull DataNetwork dataNetwork);

        /**
         * Called when network capabilities changed.
         *
         * @param dataNetwork The data network.
         */
        public abstract void onNetworkCapabilitiesChanged(@NonNull DataNetwork dataNetwork);

        /**
         * Called when attempt to tear down a data network
         *
         * @param dataNetwork The data network.
         */
        public abstract void onTrackNetworkUnwanted(@NonNull DataNetwork dataNetwork);

        /**
         * Called when a network request is detached after no longer satisfied.
         *
         * @param networkRequest The detached network request.
         */
        public abstract void onRetryUnsatisfiedNetworkRequest(
                @NonNull TelephonyNetworkRequest networkRequest);
    }

    /**
     * Constructor
     *
     * @param phone The phone instance.
     * @param looper The looper to be used by the state machine. Currently the handler thread is the
     * phone process's main thread.
     * @param dataServiceManagers Data service managers.
     * @param dataProfile The data profile for establishing the data network.
     * @param networkRequestList The initial network requests attached to this data network.
     * @param transport The initial transport of the data network.
     * @param dataAllowedReason The reason that why setting up this data network is allowed.
     * @param callback The callback to receives data network state update.
     */
    public DataNetwork(@NonNull Phone phone, @NonNull Looper looper,
            @NonNull SparseArray<DataServiceManager> dataServiceManagers,
            @NonNull DataProfile dataProfile,
            @NonNull NetworkRequestList networkRequestList,
            @TransportType int transport,
            @NonNull DataAllowedReason dataAllowedReason,
            @NonNull DataNetworkCallback callback) {
        super("DataNetwork", looper);
        // State machine should be initialized at the top of constructor. log() can be only used
        // after state machine initialized (because getCurrentState() crashes if state machine has
        // not started.)
        initializeStateMachine();

        mPhone = phone;
        mSubId = phone.getSubId();
        mRil = mPhone.mCi;
        mLinkProperties = new LinkProperties();
        mDataServiceManagers = dataServiceManagers;
        mAccessNetworksManager = phone.getAccessNetworksManager();
        mVcnManager = mPhone.getContext().getSystemService(VcnManager.class);
        mDataNetworkController = phone.getDataNetworkController();
        mDataNetworkControllerCallback = new DataNetworkController.DataNetworkControllerCallback(
                getHandler()::post) {
            @Override
            public void onSubscriptionPlanOverride() {
                sendMessage(EVENT_SUBSCRIPTION_PLAN_OVERRIDE);
            }};
        mDataNetworkController.registerDataNetworkControllerCallback(
                mDataNetworkControllerCallback);
        mDataConfigManager = mDataNetworkController.getDataConfigManager();
        mDataCallSessionStats = new DataCallSessionStats(mPhone);
        mDataNetworkCallback = callback;
        mDataProfile = dataProfile;
        if (dataProfile.getTrafficDescriptor() != null) {
            // The initial traffic descriptor is from the data profile. After that traffic
            // descriptors will be updated by modem through setup data call response and data call
            // list changed event.
            mTrafficDescriptors.add(dataProfile.getTrafficDescriptor());
        }
        mTransport = transport;
        mLastKnownDataNetworkType = getDataNetworkType();
        mLastKnownRoamingState = mPhone.getServiceState().getDataRoamingFromRegistration();
        mDataAllowedReason = dataAllowedReason;
        dataProfile.setLastSetupTimestamp(SystemClock.elapsedRealtime());
        mAttachedNetworkRequestList.addAll(networkRequestList);
        mCid.put(AccessNetworkConstants.TRANSPORT_TYPE_WWAN, INVALID_CID);
        mCid.put(AccessNetworkConstants.TRANSPORT_TYPE_WLAN, INVALID_CID);
        mTelephonyDisplayInfo = mPhone.getDisplayInfoController().getTelephonyDisplayInfo();
        mTcpBufferSizes = mDataConfigManager.getTcpConfigString(mTelephonyDisplayInfo);

        for (TelephonyNetworkRequest networkRequest : networkRequestList) {
            networkRequest.setAttachedNetwork(DataNetwork.this);
            networkRequest.setState(TelephonyNetworkRequest.REQUEST_STATE_SATISFIED);
        }

        // Update the capabilities in the constructor is to make sure the data network has initial
        // capability immediately after created. Doing this connecting state creates the window that
        // DataNetworkController might check if existing data network's capability can satisfy the
        // next network request within this window.
        updateNetworkCapabilities();
    }

    /**
     * Initialize and start the state machine.
     */
    private void initializeStateMachine() {
        addState(mDefaultState);
        addState(mConnectingState, mDefaultState);
        addState(mConnectedState, mDefaultState);
        addState(mHandoverState, mDefaultState);
        addState(mDisconnectingState, mDefaultState);
        addState(mDisconnectedState, mDefaultState);
        setInitialState(mConnectingState);
        start();
    }

    /**
     * @return {@code true} if 464xlat should be skipped.
     */
    private boolean shouldSkip464Xlat() {
        if (mDataProfile.getApnSetting() != null) {
            switch (mDataProfile.getApnSetting().getSkip464Xlat()) {
                case Telephony.Carriers.SKIP_464XLAT_ENABLE:
                    return true;
                case Telephony.Carriers.SKIP_464XLAT_DISABLE:
                    return false;
                case Telephony.Carriers.SKIP_464XLAT_DEFAULT:
                default:
                    break;
            }
        }

        // As default, return true if ims and no internet
        final NetworkCapabilities nc = getNetworkCapabilities();
        return nc.hasCapability(NetworkCapabilities.NET_CAPABILITY_IMS)
                && !nc.hasCapability(NetworkCapabilities.NET_CAPABILITY_INTERNET);
    }

    /**
     * Create the telephony network agent.
     *
     * @return The telephony network agent.
     */
    private @NonNull TelephonyNetworkAgent createNetworkAgent() {
        final NetworkAgentConfig.Builder configBuilder = new NetworkAgentConfig.Builder();
        configBuilder.setLegacyType(ConnectivityManager.TYPE_MOBILE);
        configBuilder.setLegacyTypeName("MOBILE");
        int networkType = getDataNetworkType();
        configBuilder.setLegacySubType(networkType);
        configBuilder.setLegacySubTypeName(TelephonyManager.getNetworkTypeName(networkType));
        if (mDataProfile.getApnSetting() != null) {
            configBuilder.setLegacyExtraInfo(mDataProfile.getApnSetting().getApnName());
        }

        final CarrierSignalAgent carrierSignalAgent = mPhone.getCarrierSignalAgent();
        if (carrierSignalAgent.hasRegisteredReceivers(TelephonyManager
                .ACTION_CARRIER_SIGNAL_REDIRECTED)) {
            // carrierSignal Receivers will place the carrier-specific provisioning notification
            configBuilder.setProvisioningNotificationEnabled(false);
        }

        // Fill the IMSI
        final String subscriberId = mPhone.getSubscriberId();
        if (!TextUtils.isEmpty(subscriberId)) {
            configBuilder.setSubscriberId(subscriberId);
        }

        // set skip464xlat if it is not default otherwise
        if (shouldSkip464Xlat()) {
            configBuilder.setNat64DetectionEnabled(false);
        }

        final NetworkFactory factory = PhoneFactory.getNetworkFactory(
                mPhone.getPhoneId());
        final NetworkProvider provider = (null == factory) ? null : factory.getProvider();

        mNetworkScore = getNetworkScore();
        return TelephonyComponentFactory.getInstance().inject(
                TelephonyNetworkAgent.class.getName()).makeTelephonyNetworkAgent(
                mPhone, getHandler().getLooper(), this,
                new NetworkScore.Builder().setLegacyInt(mNetworkScore).build(),
                configBuilder.build(), provider,
                new TelephonyNetworkAgentCallback(getHandler()::post) {
                    @Override
                    public void onValidationStatus(@ValidationStatus int status,
                            @Nullable Uri redirectUri) {
                        mDataNetworkCallback.invokeFromExecutor(
                                () -> mDataNetworkCallback.onValidationStatusChanged(
                                        DataNetwork.this, status, redirectUri));
                    }
                });
    }

    /**
     * The default state. Any events that were not handled by the child states fallback to this
     * state.
     *
     * @see DataNetwork for the state machine diagram.
     */
    private final class DefaultState extends State {
        @Override
        public void enter() {
            logv("Registering all events.");
            mDataConfigManagerCallback = new DataConfigManagerCallback(getHandler()::post) {
                @Override
                public void onCarrierConfigChanged() {
                    sendMessage(EVENT_DATA_CONFIG_UPDATED);
                }
            };
            mRil.registerForPcoData(getHandler(), EVENT_PCO_DATA_RECEIVED, null);

            mDataConfigManager.registerCallback(mDataConfigManagerCallback);
            mPhone.getDisplayInfoController().registerForTelephonyDisplayInfoChanged(
                    getHandler(), EVENT_DISPLAY_INFO_CHANGED, null);
            mPhone.getServiceStateTracker().registerForServiceStateChanged(getHandler(),
                    EVENT_SERVICE_STATE_CHANGED, null);
            for (int transport : mAccessNetworksManager.getAvailableTransports()) {
                mDataServiceManagers.get(transport)
                        .registerForDataCallListChanged(getHandler(), EVENT_DATA_STATE_CHANGED);
            }

            mCarrierPrivilegesCallback =
                    (Set<String> privilegedPackageNames, Set<Integer> privilegedUids) -> {
                        log("onCarrierPrivilegesChanged, Uids=" + privilegedUids.toString());
                        Message message = obtainMessage(EVENT_CARRIER_PRIVILEGED_UIDS_CHANGED);
                        AsyncResult.forMessage(
                                message,
                                privilegedUids.stream().mapToInt(i -> i).toArray(),
                                null /* ex */);
                        sendMessage(message);
                    };
            TelephonyManager tm = mPhone.getContext().getSystemService(TelephonyManager.class);
            if (tm != null) {
                tm.registerCarrierPrivilegesCallback(
                        mPhone.getPhoneId(), getHandler()::post, mCarrierPrivilegesCallback);
            }

            mPhone.getServiceStateTracker().registerForCssIndicatorChanged(
                    getHandler(), EVENT_CSS_INDICATOR_CHANGED, null);
            mPhone.getCallTracker().registerForVoiceCallStarted(
                    getHandler(), EVENT_VOICE_CALL_STARTED, null);
            mPhone.getCallTracker().registerForVoiceCallEnded(
                    getHandler(), EVENT_VOICE_CALL_ENDED, null);
            // Check null for devices not supporting FEATURE_TELEPHONY_IMS.
            if (mPhone.getImsPhone() != null) {
                mPhone.getImsPhone().getCallTracker().registerForVoiceCallStarted(
                        getHandler(), EVENT_VOICE_CALL_STARTED, null);
                mPhone.getImsPhone().getCallTracker().registerForVoiceCallEnded(
                        getHandler(), EVENT_VOICE_CALL_ENDED, null);
            }

            // Only add symmetric code here, for example, registering and unregistering.
            // DefaultState.enter() is the starting point in the life cycle of the DataNetwork,
            // and DefaultState.exit() is the end. For non-symmetric initializing works, put them
            // in ConnectingState.enter().
        }

        @Override
        public void exit() {
            logv("Unregistering all events.");
            // Check null for devices not supporting FEATURE_TELEPHONY_IMS.
            if (mPhone.getImsPhone() != null) {
                mPhone.getImsPhone().getCallTracker().unregisterForVoiceCallStarted(getHandler());
                mPhone.getImsPhone().getCallTracker().unregisterForVoiceCallEnded(getHandler());
            }
            mPhone.getCallTracker().unregisterForVoiceCallStarted(getHandler());
            mPhone.getCallTracker().unregisterForVoiceCallEnded(getHandler());

            mPhone.getServiceStateTracker().unregisterForCssIndicatorChanged(getHandler());
            TelephonyManager tm = mPhone.getContext().getSystemService(TelephonyManager.class);
            if (tm != null && mCarrierPrivilegesCallback != null) {
                tm.unregisterCarrierPrivilegesCallback(mCarrierPrivilegesCallback);
            }
            for (int transport : mAccessNetworksManager.getAvailableTransports()) {
                mDataServiceManagers.get(transport)
                        .unregisterForDataCallListChanged(getHandler());
            }
            mPhone.getServiceStateTracker().unregisterForServiceStateChanged(getHandler());
            mPhone.getDisplayInfoController().unregisterForTelephonyDisplayInfoChanged(
                    getHandler());
            mRil.unregisterForPcoData(getHandler());
            mDataConfigManager.unregisterCallback(mDataConfigManagerCallback);
        }

        @Override
        public boolean processMessage(Message msg) {
            switch (msg.what) {
                case EVENT_DATA_CONFIG_UPDATED:
                    onCarrierConfigUpdated();
                    break;
                case EVENT_SERVICE_STATE_CHANGED: {
                    int networkType = getDataNetworkType();
                    mDataCallSessionStats.onDrsOrRatChanged(networkType);
                    if (networkType != TelephonyManager.NETWORK_TYPE_UNKNOWN) {
                        mLastKnownDataNetworkType = networkType;
                    }
                    NetworkRegistrationInfo nri =
                            mPhone.getServiceState()
                                    .getNetworkRegistrationInfo(
                                            NetworkRegistrationInfo.DOMAIN_PS,
                                            AccessNetworkConstants.TRANSPORT_TYPE_WWAN);
                    if (nri != null && nri.isInService()) {
                        mLastKnownRoamingState = nri.getNetworkRegistrationState()
                                == NetworkRegistrationInfo.REGISTRATION_STATE_ROAMING;
                    }
                    updateSuspendState();
                    updateNetworkCapabilities();
                    break;
                }
                case EVENT_ATTACH_NETWORK_REQUEST: {
                    onAttachNetworkRequests((NetworkRequestList) msg.obj);
                    updateNetworkScore();
                    break;
                }
                case EVENT_DETACH_NETWORK_REQUEST: {
                    onDetachNetworkRequest((TelephonyNetworkRequest) msg.obj,
                            msg.arg1 != 0 /* shouldRetry */);
                    updateNetworkScore();
                    break;
                }
                case EVENT_DETACH_ALL_NETWORK_REQUESTS: {
                    for (TelephonyNetworkRequest networkRequest : mAttachedNetworkRequestList) {
                        networkRequest.setState(TelephonyNetworkRequest.REQUEST_STATE_UNSATISFIED);
                        networkRequest.setAttachedNetwork(null);
                    }
                    log("All network requests detached.");
                    mAttachedNetworkRequestList.clear();
                    break;
                }
                case EVENT_DATA_STATE_CHANGED: {
                    AsyncResult ar = (AsyncResult) msg.obj;
                    int transport = (int) ar.userObj;
                    onDataStateChanged(transport, (List<DataCallResponse>) ar.result);
                    break;
                }
                case EVENT_CARRIER_PRIVILEGED_UIDS_CHANGED: {
                    AsyncResult asyncResult = (AsyncResult) msg.obj;
                    int[] administratorUids = (int[]) asyncResult.result;
                    mAdministratorUids = Arrays.copyOf(administratorUids, administratorUids.length);
                    updateNetworkCapabilities();
                    break;
                }
                case EVENT_PCO_DATA_RECEIVED: {
                    AsyncResult ar = (AsyncResult) msg.obj;
                    onPcoDataReceived((PcoData) ar.result);
                    break;
                }
                case EVENT_NOTIFY_HANDOVER_CANCELLED_RESPONSE:
                    log("Notified handover cancelled.");
                    break;
                case EVENT_BANDWIDTH_ESTIMATE_FROM_MODEM_CHANGED:
                case EVENT_TEAR_DOWN_NETWORK:
                case EVENT_STUCK_IN_TRANSIENT_STATE:
                case EVENT_DISPLAY_INFO_CHANGED:
                case EVENT_WAITING_FOR_TEARING_DOWN_CONDITION_MET:
                case EVENT_CSS_INDICATOR_CHANGED:
                case EVENT_VOICE_CALL_STARTED:
                case EVENT_VOICE_CALL_ENDED:
                    // Ignore the events when not in the correct state.
                    log("Ignored " + eventToString(msg.what));
                    break;
                case EVENT_NOTIFY_HANDOVER_STARTED_RESPONSE:
                case EVENT_NOTIFY_HANDOVER_STARTED:
                    // We reach here if network is not in the right state.
                    if (msg.obj != null) {
                        // Cancel it because it's either HO in progress or will soon disconnect.
                        // Either case we want to clean up obsolete retry attempts.
                        DataHandoverRetryEntry retryEntry = (DataHandoverRetryEntry) msg.obj;
                        retryEntry.setState(DataRetryEntry.RETRY_STATE_CANCELLED);
                    }
                    log("Ignore handover to " + AccessNetworkConstants
                            .transportTypeToString(msg.arg1) + " request.");
                    break;
                case EVENT_RADIO_NOT_AVAILABLE:
                    mFailCause = DataFailCause.RADIO_NOT_AVAILABLE;
                    loge(eventToString(msg.what) + ": transition to disconnected state");
                    transitionTo(mDisconnectedState);
                    break;
                default:
                    loge("Unhandled event " + eventToString(msg.what));
                    break;
            }
            return HANDLED;
        }
    }

    /**
     * The connecting state. This is the initial state of a data network.
     *
     * @see DataNetwork for the state machine diagram.
     */
    private final class ConnectingState extends State {
        @Override
        public void enter() {
            sendMessageDelayed(EVENT_STUCK_IN_TRANSIENT_STATE,
                    mDataConfigManager.getAnomalyNetworkConnectingTimeoutMs());
            mNetworkAgent = createNetworkAgent();
            mInitialNetworkAgentId = mNetworkAgent.getId();
            mLogTag = "DN-" + mInitialNetworkAgentId + "-"
                    + ((mTransport == AccessNetworkConstants.TRANSPORT_TYPE_WWAN) ? "C" : "I");

            // Get carrier config package uid. Note that this uid will not change through the life
            // cycle of this data network. So there is no need to listen to the change event.
            mCarrierServicePackageUid = mPhone.getCarrierPrivilegesTracker()
                    .getCarrierServicePackageUid();

            notifyPreciseDataConnectionState();
            if (mTransport == AccessNetworkConstants.TRANSPORT_TYPE_WLAN) {
                // Defer setupData until we get the PDU session ID response
                allocatePduSessionId();
                return;
            }

            setupData();
        }

        @Override
        public void exit() {
            removeMessages(EVENT_STUCK_IN_TRANSIENT_STATE);
        }

        @Override
        public boolean processMessage(Message msg) {
            logv("event=" + eventToString(msg.what));
            switch (msg.what) {
                case EVENT_ALLOCATE_PDU_SESSION_ID_RESPONSE:
                    AsyncResult ar = (AsyncResult) msg.obj;
                    if (ar.exception == null) {
                        mPduSessionId = (int) ar.result;
                        log("Set PDU session id to " + mPduSessionId);
                    } else {
                        loge("Failed to allocate PDU session id. e=" + ar.exception);
                    }
                    setupData();
                    break;
                case EVENT_SETUP_DATA_NETWORK_RESPONSE:
                    int resultCode = msg.arg1;
                    DataCallResponse dataCallResponse =
                            msg.getData().getParcelable(DataServiceManager.DATA_CALL_RESPONSE);
                    onSetupResponse(resultCode, dataCallResponse);
                    break;
                case EVENT_NOTIFY_HANDOVER_STARTED:
                case EVENT_TEAR_DOWN_NETWORK:
                case EVENT_WAITING_FOR_TEARING_DOWN_CONDITION_MET:
                    // Defer the request until connected or disconnected.
                    log("Defer message " + eventToString(msg.what));
                    deferMessage(msg);
                    break;
                case EVENT_STUCK_IN_TRANSIENT_STATE:
                    reportAnomaly("Data network stuck in connecting state for "
                            + TimeUnit.MILLISECONDS.toSeconds(
                            mDataConfigManager.getAnomalyNetworkConnectingTimeoutMs())
                            + " seconds.", "58c56403-7ea7-4e56-a0c7-e467114d09b8");
                    // Setup data failed. Use the retry logic defined in
                    // CarrierConfigManager.KEY_TELEPHONY_DATA_SETUP_RETRY_RULES_STRING_ARRAY.
                    mRetryDelayMillis = DataCallResponse.RETRY_DURATION_UNDEFINED;
                    mFailCause = DataFailCause.NO_RETRY_FAILURE;
                    transitionTo(mDisconnectedState);
                    break;
                default:
                    return NOT_HANDLED;
            }
            return HANDLED;
        }
    }

    /**
     * The connected state. This is the state when data network becomes usable.
     *
     * @see DataNetwork for the state machine diagram.
     */
    private final class ConnectedState extends State {
        @Override
        public void enter() {
            // Note that reaching here could mean from connecting -> connected, or from
            // handover -> connected.
            if (!mEverConnected) {
                // Transited from ConnectingState
                log("network connected.");
                mEverConnected = true;
                mNetworkAgent.markConnected();
                mDataNetworkCallback.invokeFromExecutor(
                        () -> mDataNetworkCallback.onConnected(DataNetwork.this));

                mQosCallbackTracker = new QosCallbackTracker(mNetworkAgent, mPhone);
                mQosCallbackTracker.updateSessions(mQosBearerSessions);
                mKeepaliveTracker = new KeepaliveTracker(mPhone,
                        getHandler().getLooper(), DataNetwork.this, mNetworkAgent);
                if (mTransport == AccessNetworkConstants.TRANSPORT_TYPE_WWAN) {
                    registerForWwanEvents();
                }

                // Create the VCN policy changed listener. When the policy changed, we might need
                // to tear down the VCN-managed network.
                if (mVcnManager != null) {
                    mVcnPolicyChangeListener = () -> {
                        log("VCN policy changed.");
                        if (mVcnManager.applyVcnNetworkPolicy(mNetworkCapabilities, mLinkProperties)
                                .isTeardownRequested()) {
                            tearDown(TEAR_DOWN_REASON_VCN_REQUESTED);
                        } else {
                            updateNetworkCapabilities();
                        }
                    };
                    mVcnManager.addVcnNetworkPolicyChangeListener(
                            getHandler()::post, mVcnPolicyChangeListener);
                }
            }

            // If we've ever received PCO data before connected, now it's the time to process it.
            mPcoData.getOrDefault(mCid.get(mTransport), Collections.emptyMap())
                    .forEach((pcoId, pcoData) -> {
                        onPcoDataChanged(pcoData);
                    });

            mDataNetworkCallback.invokeFromExecutor(
                    () -> mDataNetworkCallback.onLinkStatusChanged(DataNetwork.this, mLinkStatus));
            notifyPreciseDataConnectionState();
            updateSuspendState();
        }

        @Override
        public boolean processMessage(Message msg) {
            logv("event=" + eventToString(msg.what));
            switch (msg.what) {
                case EVENT_TEAR_DOWN_NETWORK:
                    if (mInvokedDataDeactivation) {
                        log("Ignore tear down request because network is being torn down.");
                        break;
                    }

                    int tearDownReason = msg.arg1;

                    removeMessages(EVENT_TEAR_DOWN_NETWORK);
                    removeDeferredMessages(EVENT_TEAR_DOWN_NETWORK);
                    transitionTo(mDisconnectingState);
                    onTearDown(tearDownReason);
                    break;
                case EVENT_BANDWIDTH_ESTIMATE_FROM_MODEM_CHANGED:
                    AsyncResult ar = (AsyncResult) msg.obj;
                    if (ar.exception != null) {
                        log("EVENT_BANDWIDTH_ESTIMATE_FROM_MODEM_CHANGED: error ignoring, e="
                                + ar.exception);
                        break;
                    }
                    onBandwidthUpdatedFromModem((List<LinkCapacityEstimate>) ar.result);
                    break;
                case EVENT_DISPLAY_INFO_CHANGED:
                    onDisplayInfoChanged();
                    break;
                case EVENT_NOTIFY_HANDOVER_STARTED:
                    // Notify source transport that handover is about to start. Note this will not
                    // initiate the handover process on target transport, but more for notifying
                    // the source transport so that PDU session id can be preserved if network
                    // notifies PDN lost during handover. The real handover process will kick off
                    // after receiving EVENT_NOTIFY_HANDOVER_STARTED_RESPONSE.
                    log("Notifying source transport "
                            + AccessNetworkConstants.transportTypeToString(mTransport)
                            + " that handover is about to start.");
                    mDataServiceManagers.get(mTransport).startHandover(mCid.get(mTransport),
                            obtainMessage(EVENT_NOTIFY_HANDOVER_STARTED_RESPONSE, 0, msg.arg2,
                                    msg.obj));
                    // We enter handover state here because this is the first action we do for
                    // handover.
                    transitionTo(mHandoverState);
                    break;
                case EVENT_SUBSCRIPTION_PLAN_OVERRIDE:
                    updateMeteredAndCongested();
                    break;
                case EVENT_DEACTIVATE_DATA_NETWORK_RESPONSE:
                    int resultCode = msg.arg1;
                    onDeactivateResponse(resultCode);
                    break;
                case EVENT_WAITING_FOR_TEARING_DOWN_CONDITION_MET:
                    transitionTo(mDisconnectingState);
                    sendMessageDelayed(EVENT_TEAR_DOWN_NETWORK, msg.arg1, msg.arg2);
                    break;
                case EVENT_VOICE_CALL_STARTED:
                case EVENT_VOICE_CALL_ENDED:
                case EVENT_CSS_INDICATOR_CHANGED:
                    updateSuspendState();
                    updateNetworkCapabilities();
                    break;
                default:
                    return NOT_HANDLED;
            }
            return HANDLED;
        }
    }

    /**
     * The handover state. This is the state when data network handover between IWLAN and cellular.
     *
     * @see DataNetwork for the state machine diagram.
     */
    private final class HandoverState extends State {
        @Override
        public void enter() {
            sendMessageDelayed(EVENT_STUCK_IN_TRANSIENT_STATE,
                    mDataConfigManager.getNetworkHandoverTimeoutMs());
            notifyPreciseDataConnectionState();
            mDataNetworkCallback.invokeFromExecutor(
                    () -> mDataNetworkCallback.onHandoverStarted(DataNetwork.this));
        }

        @Override
        public void exit() {
            removeMessages(EVENT_STUCK_IN_TRANSIENT_STATE);
        }

        @Override
        public boolean processMessage(Message msg) {
            logv("event=" + eventToString(msg.what));
            switch (msg.what) {
                case EVENT_DATA_STATE_CHANGED:
                    // The data call list changed event should be conditionally deferred.
                    // Otherwise the deferred message might be incorrectly treated as "disconnected"
                    // signal. So we only defer the related data call list changed event, and drop
                    // the unrelated.
                    AsyncResult ar = (AsyncResult) msg.obj;
                    int transport = (int) ar.userObj;
                    List<DataCallResponse> responseList = (List<DataCallResponse>) ar.result;
                    if (transport != mTransport) {
                        log("Dropped unrelated "
                                + AccessNetworkConstants.transportTypeToString(transport)
                                + " data call list changed event. " + responseList);
                    } else {
                        log("Defer message " + eventToString(msg.what) + ":" + responseList);
                        deferMessage(msg);
                    }
                    break;
                case EVENT_WAITING_FOR_TEARING_DOWN_CONDITION_MET:
                case EVENT_DISPLAY_INFO_CHANGED:
                case EVENT_TEAR_DOWN_NETWORK:
                case EVENT_CSS_INDICATOR_CHANGED:
                case EVENT_VOICE_CALL_ENDED:
                case EVENT_VOICE_CALL_STARTED:
                    // Defer the request until handover succeeds or fails.
                    log("Defer message " + eventToString(msg.what));
                    deferMessage(msg);
                    break;
                case EVENT_NOTIFY_HANDOVER_STARTED_RESPONSE:
                    onStartHandover(msg.arg2, (DataHandoverRetryEntry) msg.obj);
                    break;
                case EVENT_HANDOVER_RESPONSE:
                    int resultCode = msg.arg1;
                    DataCallResponse dataCallResponse =
                            msg.getData().getParcelable(DataServiceManager.DATA_CALL_RESPONSE);
                    onHandoverResponse(resultCode, dataCallResponse,
                            (DataHandoverRetryEntry) msg.obj);
                    break;
                case EVENT_STUCK_IN_TRANSIENT_STATE:
                    // enable detection only for valid timeout range
                    reportAnomaly("Data service did not respond the handover request within "
                                    + TimeUnit.MILLISECONDS.toSeconds(
                            mDataConfigManager.getNetworkHandoverTimeoutMs()) + " seconds.",
                            "1afe68cb-8b41-4964-a737-4f34372429ea");
                    // Handover failed. Use the retry logic defined in
                    // CarrierConfigManager.KEY_TELEPHONY_DATA_HANDOVER_RETRY_RULES_STRING_ARRAY.
                    long retry = DataCallResponse.RETRY_DURATION_UNDEFINED;
                    int handoverFailureMode =
                            DataCallResponse.HANDOVER_FAILURE_MODE_NO_FALLBACK_RETRY_SETUP_NORMAL;
                    mFailCause = DataFailCause.ERROR_UNSPECIFIED;
                    mDataNetworkCallback.invokeFromExecutor(
                            () -> mDataNetworkCallback.onHandoverFailed(DataNetwork.this,
                                    mFailCause, retry, handoverFailureMode));
                    // No matter handover succeeded or not, transit back to connected state.
                    transitionTo(mConnectedState);
                    break;
                default:
                    return NOT_HANDLED;
            }
            return HANDLED;
        }
    }

    /**
     * The disconnecting state. This is the state when data network is about to be disconnected.
     * The network is still usable in this state, but the clients should be prepared to lose the
     * network in any moment. This state is particular useful for IMS graceful tear down, where
     * the network enters disconnecting state while waiting for IMS de-registration signal.
     *
     * @see DataNetwork for the state machine diagram.
     */
    private final class DisconnectingState extends State {
        @Override
        public void enter() {
            sendMessageDelayed(EVENT_STUCK_IN_TRANSIENT_STATE,
                    mDataConfigManager.getAnomalyNetworkDisconnectingTimeoutMs());
            notifyPreciseDataConnectionState();
        }

        @Override
        public void exit() {
            removeMessages(EVENT_STUCK_IN_TRANSIENT_STATE);
        }

        @Override
        public boolean processMessage(Message msg) {
            logv("event=" + eventToString(msg.what));
            switch (msg.what) {
                case EVENT_TEAR_DOWN_NETWORK:
                    if (mInvokedDataDeactivation) {
                        log("Ignore tear down request because network is being torn down.");
                        break;
                    }
                    removeMessages(EVENT_TEAR_DOWN_NETWORK);
                    removeDeferredMessages(EVENT_TEAR_DOWN_NETWORK);
                    onTearDown(msg.arg1);
                    break;
                case EVENT_DEACTIVATE_DATA_NETWORK_RESPONSE:
                    int resultCode = msg.arg1;
                    onDeactivateResponse(resultCode);
                    break;
                case EVENT_STUCK_IN_TRANSIENT_STATE:
                    // After frameworks issues deactivate data call request, RIL should report
                    // data disconnected through data call list changed event subsequently.

                    reportAnomaly("RIL did not send data call list changed event after "
                            + "deactivate data call request within "
                            + TimeUnit.MILLISECONDS.toSeconds(
                            mDataConfigManager.getAnomalyNetworkDisconnectingTimeoutMs())
                            + " seconds.", "d0e4fa1c-c57b-4ba5-b4b6-8955487012cc");
                    mFailCause = DataFailCause.LOST_CONNECTION;
                    transitionTo(mDisconnectedState);
                    break;
                case EVENT_DISPLAY_INFO_CHANGED:
                    onDisplayInfoChanged();
                    break;
                case EVENT_CSS_INDICATOR_CHANGED:
                case EVENT_VOICE_CALL_STARTED:
                case EVENT_VOICE_CALL_ENDED:
                    updateSuspendState();
                    updateNetworkCapabilities();
                    break;
                default:
                    return NOT_HANDLED;
            }
            return HANDLED;
        }
    }

    /**
     * The disconnected state. This is the final state of a data network.
     *
     * @see DataNetwork for the state machine diagram.
     */
    private final class DisconnectedState extends State {
        @Override
        public void enter() {
            logl("Data network disconnected. mEverConnected=" + mEverConnected);
            // Preserve the list for onSetupDataFailed callback, because we need to pass that list
            // back to DataNetworkController, but after EVENT_DETACH_ALL_NETWORK_REQUESTS gets
            // processed, the network request list would become empty.
            NetworkRequestList requestList = new NetworkRequestList(mAttachedNetworkRequestList);

            // The detach all network requests must be the last message to handle.
            sendMessage(EVENT_DETACH_ALL_NETWORK_REQUESTS);
            // Gracefully handle all the un-processed events then quit the state machine.
            // quit() throws a QUIT event to the end of message queue. All the events before quit()
            // will be processed. Events after quit() will not be processed.
            quit();

            //************************************************************//
            // DO NOT POST ANY EVENTS AFTER HERE.                         //
            // THE STATE MACHINE WONT PROCESS EVENTS AFTER QUIT.          //
            // ONLY CLEANUP SHOULD BE PERFORMED AFTER THIS.               //
            //************************************************************//

            if (mEverConnected) {
                mLinkStatus = DataCallResponse.LINK_STATUS_INACTIVE;
                mDataNetworkCallback.invokeFromExecutor(() -> mDataNetworkCallback
                        .onLinkStatusChanged(DataNetwork.this, mLinkStatus));
                mDataNetworkCallback.invokeFromExecutor(() -> mDataNetworkCallback
                        .onDisconnected(DataNetwork.this, mFailCause, mTearDownReason));
                if (mTransport == AccessNetworkConstants.TRANSPORT_TYPE_WWAN) {
                    unregisterForWwanEvents();
                }
            } else {
                mDataNetworkCallback.invokeFromExecutor(() -> mDataNetworkCallback
                        .onSetupDataFailed(DataNetwork.this,
                                requestList, mFailCause, mRetryDelayMillis));
            }
            notifyPreciseDataConnectionState();
            mNetworkAgent.unregister();
            mDataNetworkController.unregisterDataNetworkControllerCallback(
                    mDataNetworkControllerCallback);
            mDataCallSessionStats.onDataCallDisconnected(mFailCause);

            if (mTransport == AccessNetworkConstants.TRANSPORT_TYPE_WLAN
                    && mPduSessionId != DataCallResponse.PDU_SESSION_ID_NOT_SET) {
                mRil.releasePduSessionId(null, mPduSessionId);
            }

            if (mVcnManager != null && mVcnPolicyChangeListener != null) {
                mVcnManager.removeVcnNetworkPolicyChangeListener(mVcnPolicyChangeListener);
            }
        }

        @Override
        public boolean processMessage(Message msg) {
            logv("event=" + eventToString(msg.what));
            return NOT_HANDLED;
        }
    }

    /**
     * Register for events that can only happen on cellular networks.
     */
    private void registerForWwanEvents() {
        registerForBandwidthUpdate();
        mKeepaliveTracker.registerForKeepaliveStatus();
        mRil.registerForNotAvailable(this.getHandler(), EVENT_RADIO_NOT_AVAILABLE, null);
    }

    /**
     * Unregister for events that can only happen on cellular networks.
     */
    private void unregisterForWwanEvents() {
        unregisterForBandwidthUpdate();
        mKeepaliveTracker.unregisterForKeepaliveStatus();
        mRil.unregisterForNotAvailable(this.getHandler());
    }

    @Override
    protected void unhandledMessage(Message msg) {
        IState state = getCurrentState();
        loge("Unhandled message " + msg.what + " in state "
                + (state == null ? "null" : state.getName()));
    }

    /**
     * Attempt to attach the network request list to this data network. Whether the network can
     * satisfy the request or not will be checked when EVENT_ATTACH_NETWORK_REQUEST is processed.
     * If the request can't be attached, {@link DataNetworkCallback#onAttachFailed(
     * DataNetwork, NetworkRequestList)}.
     *
     * @param requestList Network request list to attach.
     * @return {@code false} if the network is already disconnected. {@code true} means the request
     * has been scheduled to attach to the network. If attach succeeds, the network request's state
     * will be set to {@link TelephonyNetworkRequest#REQUEST_STATE_SATISFIED}. If failed, the
     * callback {@link DataNetworkCallback#onAttachFailed(DataNetwork, NetworkRequestList)} will
     * be called.
     */
    public boolean attachNetworkRequests(@NonNull NetworkRequestList requestList) {
        // If the network is already ended, we still attach the network request to the data network,
        // so it can be retried later by data network controller.
        if (getCurrentState() == null || isDisconnected()) {
            // The state machine has already stopped. This is due to data network is disconnected.
            return false;
        }
        sendMessage(obtainMessage(EVENT_ATTACH_NETWORK_REQUEST, requestList));
        return true;
    }

    /**
     * Called when attaching network request list to this data network.
     *
     * @param requestList Network request list to attach.
     */
    public void onAttachNetworkRequests(@NonNull NetworkRequestList requestList) {
        NetworkRequestList failedList = new NetworkRequestList();
        for (TelephonyNetworkRequest networkRequest : requestList) {
            if (!mDataNetworkController.isNetworkRequestExisting(networkRequest)) {
                failedList.add(networkRequest);
                log("Attached failed. Network request was already removed. " + networkRequest);
            } else if (!networkRequest.canBeSatisfiedBy(getNetworkCapabilities())) {
                failedList.add(networkRequest);
                log("Attached failed. Cannot satisfy the network request "
                        + networkRequest);
            } else {
                mAttachedNetworkRequestList.add(networkRequest);
                networkRequest.setAttachedNetwork(DataNetwork.this);
                networkRequest.setState(
                        TelephonyNetworkRequest.REQUEST_STATE_SATISFIED);
                log("Successfully attached network request " + networkRequest);
            }
        }
        if (failedList.size() > 0) {
            mDataNetworkCallback.invokeFromExecutor(() -> mDataNetworkCallback
                    .onAttachFailed(DataNetwork.this, failedList));
        }
    }

    /**
     * Called when detaching the network request from this data network.
     *
     * @param networkRequest Network request to detach.
     * @param shouldRetry {@code true} if the detached network request should be retried.
     */
    private void onDetachNetworkRequest(@NonNull TelephonyNetworkRequest networkRequest,
            boolean shouldRetry) {
        mAttachedNetworkRequestList.remove(networkRequest);
        networkRequest.setState(TelephonyNetworkRequest.REQUEST_STATE_UNSATISFIED);
        networkRequest.setAttachedNetwork(null);

        if (shouldRetry) {
            // Inform DataNetworkController that a network request was detached and should be
            // scheduled to retry.
            mDataNetworkCallback.invokeFromExecutor(
                    () -> mDataNetworkCallback.onRetryUnsatisfiedNetworkRequest(networkRequest));
        }

        if (mAttachedNetworkRequestList.isEmpty()) {
            log("All network requests are detached.");

            // If there is no network request attached, and we are not preferred data phone, then
            // this detach is likely due to temp DDS switch. We should tear down the network when
            // all requests are detached so the other network on preferred data sub can be
            // established properly.
            int preferredDataPhoneId = PhoneSwitcher.getInstance().getPreferredDataPhoneId();
            if (preferredDataPhoneId != SubscriptionManager.INVALID_PHONE_INDEX
                    && preferredDataPhoneId != mPhone.getPhoneId()) {
                // Let Connectivity release this immediately after linger time expires.
                log("Unregistering TNA-" + mNetworkAgent.getId());
                mNetworkAgent.unregister();
            }
        }
    }

    /**
     * Detach the network request from this data network. Note that this will not tear down the
     * network.
     *
     * @param networkRequest Network request to detach.
     * @param shouldRetry {@code true} if the detached network request should be retried.
     */
    public void detachNetworkRequest(@NonNull TelephonyNetworkRequest networkRequest,
            boolean shouldRetry) {
        if (getCurrentState() == null || isDisconnected()) {
            return;
        }
        sendMessage(obtainMessage(EVENT_DETACH_NETWORK_REQUEST, shouldRetry ? 1 : 0, 0,
                networkRequest));
    }

    /**
     * Register for bandwidth update.
     */
    private void registerForBandwidthUpdate() {
        int bandwidthEstimateSource = mDataConfigManager.getBandwidthEstimateSource();
        if (bandwidthEstimateSource == BANDWIDTH_SOURCE_MODEM) {
            mPhone.mCi.registerForLceInfo(
                    getHandler(), EVENT_BANDWIDTH_ESTIMATE_FROM_MODEM_CHANGED, null);
        } else if (bandwidthEstimateSource == BANDWIDTH_SOURCE_BANDWIDTH_ESTIMATOR) {
            if (mLinkBandwidthEstimatorCallback == null) {
                mLinkBandwidthEstimatorCallback =
                        new LinkBandwidthEstimatorCallback(getHandler()::post) {
                            @Override
                            public void onBandwidthChanged(int uplinkBandwidthKbps,
                                    int downlinkBandwidthKbps) {
                                if (isConnected()) {
                                    onBandwidthUpdated(uplinkBandwidthKbps, downlinkBandwidthKbps);
                                }
                            }
                        };
                mPhone.getLinkBandwidthEstimator().registerCallback(
                        mLinkBandwidthEstimatorCallback);
            }
        } else {
            loge("Invalid bandwidth source configuration: " + bandwidthEstimateSource);
        }
    }

    /**
     * Unregister bandwidth update.
     */
    private void unregisterForBandwidthUpdate() {
        int bandwidthEstimateSource = mDataConfigManager.getBandwidthEstimateSource();
        if (bandwidthEstimateSource == BANDWIDTH_SOURCE_MODEM) {
            mPhone.mCi.unregisterForLceInfo(getHandler());
        } else if (bandwidthEstimateSource == BANDWIDTH_SOURCE_BANDWIDTH_ESTIMATOR) {
            if (mLinkBandwidthEstimatorCallback != null) {
                mPhone.getLinkBandwidthEstimator()
                        .unregisterCallback(mLinkBandwidthEstimatorCallback);
                mLinkBandwidthEstimatorCallback = null;
            }
        } else {
            loge("Invalid bandwidth source configuration: " + bandwidthEstimateSource);
        }
    }

    /**
     * Remove network requests that can't be satisfied anymore.
     *
     * @param shouldRetry {@code true} if the detached network requests should be retried.
     */
    private void removeUnsatisfiedNetworkRequests(boolean shouldRetry) {
        for (TelephonyNetworkRequest networkRequest : mAttachedNetworkRequestList) {
            if (!networkRequest.canBeSatisfiedBy(mNetworkCapabilities)) {
                log("removeUnsatisfiedNetworkRequests: " + networkRequest
                        + " can't be satisfied anymore. Will be detached.");
                detachNetworkRequest(networkRequest, shouldRetry);
            }
        }
    }

    /**
     * Check if the new link properties are compatible with the old link properties. For example,
     * if IP changes, that's considered incompatible.
     *
     * @param oldLinkProperties Old link properties.
     * @param newLinkProperties New Link properties.
     *
     * @return {@code true} if the new link properties is compatible with the old link properties.
     */
    private boolean isLinkPropertiesCompatible(@NonNull LinkProperties oldLinkProperties,
            @NonNull LinkProperties newLinkProperties) {
        if (Objects.equals(oldLinkProperties, newLinkProperties)) return true;

        if (!LinkPropertiesUtils.isIdenticalAddresses(oldLinkProperties, newLinkProperties)) {
            // If the same address type was removed and added we need to cleanup.
            LinkPropertiesUtils.CompareOrUpdateResult<Integer, LinkAddress> result =
                    new LinkPropertiesUtils.CompareOrUpdateResult<>(
                            oldLinkProperties.getLinkAddresses(),
                            newLinkProperties.getLinkAddresses(),
                            linkAddress -> Objects.hash(linkAddress.getAddress(),
                                    linkAddress.getPrefixLength(), linkAddress.getScope()));
            log("isLinkPropertiesCompatible: old=" + oldLinkProperties
                    + " new=" + newLinkProperties + " result=" + result);
            for (LinkAddress added : result.added) {
                for (LinkAddress removed : result.removed) {
                    if (NetUtils.addressTypeMatches(removed.getAddress(), added.getAddress())) {
                        return false;
                    }
                }
            }
        }

        return true;
    }

    /**
     * Check if there are immutable capabilities changed. The connectivity service is not able
     * to handle immutable capabilities changed, but in very rare scenarios, immutable capabilities
     * need to be changed dynamically, such as in setup data call response, modem responded with the
     * same cid. In that case, we need to merge the new capabilities into the existing data network.
     *
     * @param oldCapabilities The old network capabilities.
     * @param newCapabilities The new network capabilities.
     * @return {@code true} if there are immutable network capabilities changed.
     */
    private static boolean areImmutableCapabilitiesChanged(
            @NonNull NetworkCapabilities oldCapabilities,
            @NonNull NetworkCapabilities newCapabilities) {
        if (oldCapabilities == null
                || ArrayUtils.isEmpty(oldCapabilities.getCapabilities())) return false;

        // Remove mutable capabilities from both old and new capabilities, the remaining
        // capabilities would be immutable capabilities.
        List<Integer> oldImmutableCapabilities = Arrays.stream(oldCapabilities.getCapabilities())
                .boxed().collect(Collectors.toList());
        oldImmutableCapabilities.removeAll(MUTABLE_CAPABILITIES);
        List<Integer> newImmutableCapabilities = Arrays.stream(newCapabilities.getCapabilities())
                .boxed().collect(Collectors.toList());
        newImmutableCapabilities.removeAll(MUTABLE_CAPABILITIES);
        return oldImmutableCapabilities.size() != newImmutableCapabilities.size()
                || !oldImmutableCapabilities.containsAll(newImmutableCapabilities);
    }

    /**
     * In some rare cases we need to re-create the network agent, for example, underlying network
     * IP changed, or when we unfortunately need to remove/add a immutable network capability.
     */
    private void recreateNetworkAgent() {
        if (isConnecting() || isDisconnected() || isDisconnecting()) {
            loge("Incorrect state for re-creating the network agent.");
            return;
        }

        // Abandon the network agent because we are going to create a new one.
        mNetworkAgent.abandon();
        // Create a new network agent and register with connectivity service. Note that the agent
        // will always be registered with NOT_SUSPENDED capability.
        mNetworkAgent = createNetworkAgent();
        mNetworkAgent.markConnected();
        // Because network agent is always created with NOT_SUSPENDED, we need to update
        // the suspended if it's was in suspended state.
        if (mSuspended) {
            log("recreateNetworkAgent: The network is in suspended state. Update the network"
                    + " capability again. nc=" + mNetworkCapabilities);
            mNetworkAgent.sendNetworkCapabilities(mNetworkCapabilities);
        }
    }

    /**
     * Update the network capabilities.
     */
    private void updateNetworkCapabilities() {
        final NetworkCapabilities.Builder builder = new NetworkCapabilities.Builder()
                .addTransportType(NetworkCapabilities.TRANSPORT_CELLULAR);
        boolean roaming = mPhone.getServiceState().getDataRoaming();

        builder.setNetworkSpecifier(new TelephonyNetworkSpecifier.Builder()
                .setSubscriptionId(mSubId).build());
        builder.setSubscriptionIds(Collections.singleton(mSubId));

        ApnSetting apnSetting = mDataProfile.getApnSetting();

        if (apnSetting != null) {
            apnSetting.getApnTypes().stream()
                    .map(DataUtils::apnTypeToNetworkCapability)
                    .filter(cap -> cap >= 0)
                    .forEach(builder::addCapability);
            if (apnSetting.getApnTypes().contains(ApnSetting.TYPE_ENTERPRISE)) {
                builder.addCapability(NetworkCapabilities.NET_CAPABILITY_INTERNET);
            }
        }

        // Once we set the MMTEL capability, we should never remove it because it's an immutable
        // capability defined by connectivity service. When the device enters from VoPS to non-VoPS,
        // we should perform grace tear down from data network controller if needed.
        if (mNetworkCapabilities != null
                && mNetworkCapabilities.hasCapability(NetworkCapabilities.NET_CAPABILITY_MMTEL)) {
            // Previous capability has MMTEL, so add it again.
            builder.addCapability(NetworkCapabilities.NET_CAPABILITY_MMTEL);
        } else {
            // Always add MMTEL capability on IMS network unless network explicitly indicates VoPS
            // not supported.
            if (mDataProfile.canSatisfy(NetworkCapabilities.NET_CAPABILITY_IMS)) {
                builder.addCapability(NetworkCapabilities.NET_CAPABILITY_MMTEL);
                if (mTransport == AccessNetworkConstants.TRANSPORT_TYPE_WWAN) {
                    NetworkRegistrationInfo nri = getNetworkRegistrationInfo();
                    if (nri != null) {
                        DataSpecificRegistrationInfo dsri = nri.getDataSpecificInfo();
                        // Check if the network is non-VoPS.
                        if (dsri != null && dsri.getVopsSupportInfo() != null
                                && !dsri.getVopsSupportInfo().isVopsSupported()
                                && !mDataConfigManager.shouldKeepNetworkUpInNonVops()) {
                            builder.removeCapability(NetworkCapabilities.NET_CAPABILITY_MMTEL);
                        }
                        log("updateNetworkCapabilities: dsri=" + dsri);
                    }
                }
            }
        }

        // Extract network capabilities from the traffic descriptor.
        for (TrafficDescriptor trafficDescriptor : mTrafficDescriptors) {
            try {
                if (trafficDescriptor.getOsAppId() == null) continue;
                OsAppId osAppId = new OsAppId(trafficDescriptor.getOsAppId());
                if (!osAppId.getOsId().equals(OsAppId.ANDROID_OS_ID)) {
                    loge("Received non-Android OS id " + osAppId.getOsId());
                    continue;
                }
                int networkCapability = DataUtils.getNetworkCapabilityFromString(
                        osAppId.getAppId());
                switch (networkCapability) {
                    case NetworkCapabilities.NET_CAPABILITY_ENTERPRISE:
                        builder.addCapability(networkCapability);
                        // Always add internet if TD contains enterprise.
                        builder.addCapability(NetworkCapabilities.NET_CAPABILITY_INTERNET);
                        builder.addEnterpriseId(osAppId.getDifferentiator());
                        break;
                    case NetworkCapabilities.NET_CAPABILITY_PRIORITIZE_LATENCY:
                    case NetworkCapabilities.NET_CAPABILITY_PRIORITIZE_BANDWIDTH:
                    case NetworkCapabilities.NET_CAPABILITY_CBS:
                        builder.addCapability(networkCapability);
                        break;
                    default:
                        loge("Invalid app id " + osAppId.getAppId());
                }
            } catch (Exception e) {
                loge("Exception: " + e + ". Failed to create osAppId from "
                        + new BigInteger(1, trafficDescriptor.getOsAppId()).toString(16));
            }
        }

        if (!mCongested) {
            builder.addCapability(NetworkCapabilities.NET_CAPABILITY_NOT_CONGESTED);
        }

        if (mTempNotMeteredSupported && mTempNotMetered) {
            builder.addCapability(NetworkCapabilities.NET_CAPABILITY_TEMPORARILY_NOT_METERED);
        }

        // Always start with NOT_VCN_MANAGED, then remove if VcnManager indicates this is part of a
        // VCN.
        builder.addCapability(NetworkCapabilities.NET_CAPABILITY_NOT_VCN_MANAGED);
        final VcnNetworkPolicyResult vcnPolicy = getVcnPolicy(builder.build());
        if (vcnPolicy != null && !vcnPolicy.getNetworkCapabilities()
                .hasCapability(NetworkCapabilities.NET_CAPABILITY_NOT_VCN_MANAGED)) {
            builder.removeCapability(NetworkCapabilities.NET_CAPABILITY_NOT_VCN_MANAGED);
        }

        if (!roaming) {
            builder.addCapability(NetworkCapabilities.NET_CAPABILITY_NOT_ROAMING);
        }

        if (!mSuspended) {
            builder.addCapability(NetworkCapabilities.NET_CAPABILITY_NOT_SUSPENDED);
        }

        if (mCarrierServicePackageUid != Process.INVALID_UID
                && ArrayUtils.contains(mAdministratorUids, mCarrierServicePackageUid)) {
            builder.setOwnerUid(mCarrierServicePackageUid);
            builder.setAllowedUids(Collections.singleton(mCarrierServicePackageUid));
        }
        builder.setAdministratorUids(mAdministratorUids);

        Set<Integer> meteredCapabilities = mDataConfigManager
                .getMeteredNetworkCapabilities(roaming).stream()
                .filter(cap -> mAccessNetworksManager.getPreferredTransportByNetworkCapability(cap)
                        == AccessNetworkConstants.TRANSPORT_TYPE_WWAN)
                .collect(Collectors.toSet());
        boolean unmeteredNetwork = meteredCapabilities.stream().noneMatch(
                Arrays.stream(builder.build().getCapabilities()).boxed()
                        .collect(Collectors.toSet())::contains);

        if (unmeteredNetwork) {
            builder.addCapability(NetworkCapabilities.NET_CAPABILITY_NOT_METERED);
        }

        // Always start with not-restricted, and then remove if needed.
        builder.addCapability(NetworkCapabilities.NET_CAPABILITY_NOT_RESTRICTED);

        // When data is disabled, or data roaming is disabled and the device is roaming, we need
        // to remove certain capabilities depending on scenarios.
        if (!mDataNetworkController.getDataSettingsManager().isDataEnabled()
                || (mPhone.getServiceState().getDataRoaming()
                && !mDataNetworkController.getDataSettingsManager().isDataRoamingEnabled())) {
            // If data is allowed because the request is a restricted network request, we need
            // to mark the network as restricted when data is disabled or data roaming is disabled
            // and the device is roaming. If we don't do that, non-privileged apps will be able
            // to use this network when data is disabled.
            if (mDataAllowedReason == DataAllowedReason.RESTRICTED_REQUEST) {
                builder.removeCapability(NetworkCapabilities.NET_CAPABILITY_NOT_RESTRICTED);
            } else if (mDataAllowedReason == DataAllowedReason.UNMETERED_USAGE
                    || mDataAllowedReason == DataAllowedReason.MMS_REQUEST
                    || mDataAllowedReason == DataAllowedReason.EMERGENCY_SUPL) {
                // If data is allowed due to unmetered usage, or MMS always-allowed, we need to
                // remove unrelated-but-metered capabilities.
                for (int capability : meteredCapabilities) {
                    // 1. If it's unmetered usage, remove all metered capabilities.
                    // 2. If it's MMS always-allowed, then remove all metered capabilities but MMS.
                    // 3/ If it's for emergency SUPL, then remove all metered capabilities but SUPL.
                    if ((capability == NetworkCapabilities.NET_CAPABILITY_MMS
                            && mDataAllowedReason == DataAllowedReason.MMS_REQUEST)
                            || (capability == NetworkCapabilities.NET_CAPABILITY_SUPL
                            && mDataAllowedReason == DataAllowedReason.EMERGENCY_SUPL)) {
                        // Not removing the capability for special uses.
                        continue;
                    }
                    builder.removeCapability(capability);
                }
            }
        }

        // If one of the capabilities are for special use, for example, IMS, CBS, then this
        // network should be restricted, regardless data is enabled or not.
        if (NetworkCapabilitiesUtils.inferRestrictedCapability(builder.build())
                || (vcnPolicy != null && !vcnPolicy.getNetworkCapabilities()
                        .hasCapability(NetworkCapabilities.NET_CAPABILITY_NOT_RESTRICTED))) {
            builder.removeCapability(NetworkCapabilities.NET_CAPABILITY_NOT_RESTRICTED);
        }

        // Set the bandwidth information.
        builder.setLinkDownstreamBandwidthKbps(mNetworkBandwidth.downlinkBandwidthKbps);
        builder.setLinkUpstreamBandwidthKbps(mNetworkBandwidth.uplinkBandwidthKbps);

        NetworkCapabilities nc = builder.build();
        if (mNetworkCapabilities == null || mNetworkAgent == null) {
            // This is the first time when network capabilities is created. The agent is not created
            // at this time. Just return here. The network capabilities will be used when network
            // agent is created.
            mNetworkCapabilities = nc;
            logl("Initial capabilities " + mNetworkCapabilities);
            return;
        }

        if (!nc.equals(mNetworkCapabilities)) {
            // Check if we are changing the immutable capabilities. Note that we should be very
            // careful and limit the use cases of changing immutable capabilities. Connectivity
            // service would not close sockets for clients if a network request becomes
            // unsatisfiable.
            if (mEverConnected && areImmutableCapabilitiesChanged(mNetworkCapabilities, nc)
                    && (isConnected() || isHandoverInProgress())) {
                // Before connectivity service supports making all capabilities mutable, it is
                // suggested to de-register and re-register the network agent if it is needed to
                // add/remove immutable capabilities.
                logl("updateNetworkCapabilities: Immutable capabilities changed. Re-create the "
                        + "network agent. Attempted to change from " + mNetworkCapabilities + " to "
                        + nc);
                mNetworkCapabilities = nc;
                recreateNetworkAgent();
            } else {
                // Now we need to inform connectivity service and data network controller
                // about the capabilities changed.
                mNetworkCapabilities = nc;
                log("Capabilities changed to " + mNetworkCapabilities);
                mNetworkAgent.sendNetworkCapabilities(mNetworkCapabilities);
            }

            // Only retry the request when the network is in connected or handover state. This is to
            // prevent request is detached during connecting state, and then become a setup/detach
            // infinite loop.
            boolean shouldRetry = isConnected() || isHandoverInProgress();
            removeUnsatisfiedNetworkRequests(shouldRetry);
            mDataNetworkCallback.invokeFromExecutor(() -> mDataNetworkCallback
                    .onNetworkCapabilitiesChanged(DataNetwork.this));
        } else {
            log("updateNetworkCapabilities: Capabilities not changed.");
        }
    }

    /**
     * @return The network capabilities of this data network.
     */
    public @NonNull NetworkCapabilities getNetworkCapabilities() {
        return mNetworkCapabilities;
    }

    /**
     * @return The link properties of this data network.
     */
    public @NonNull LinkProperties getLinkProperties() {
        return mLinkProperties;
    }

    /**
     * @return The data profile of this data network.
     */
    public @NonNull DataProfile getDataProfile() {
        return mDataProfile;
    }

    /**
     * Update data suspended state.
     */
    private void updateSuspendState() {
        if (isConnecting() || isDisconnected()) {
            // Return if not in the right state.
            return;
        }

        boolean newSuspendedState = false;
        // Get the uncombined service state directly.
        NetworkRegistrationInfo nri = getNetworkRegistrationInfo();
        if (nri == null) return;

        // Never set suspended for emergency apn. Emergency data connection
        // can work while device is not in service.
        if (mNetworkCapabilities.hasCapability(NetworkCapabilities.NET_CAPABILITY_EIMS)) {
            newSuspendedState = false;
            // If we are not in service, change to suspended.
        } else if (nri.getRegistrationState()
                != NetworkRegistrationInfo.REGISTRATION_STATE_HOME
                && nri.getRegistrationState()
                != NetworkRegistrationInfo.REGISTRATION_STATE_ROAMING) {
            newSuspendedState = true;
            // Check voice/data concurrency.
        } else if (!mPhone.getServiceStateTracker().isConcurrentVoiceAndDataAllowed()
                && mTransport == AccessNetworkConstants.TRANSPORT_TYPE_WWAN) {
            newSuspendedState = mPhone.getCallTracker().getState() != PhoneConstants.State.IDLE;
        }

        // Only notify when there is a change.
        if (mSuspended != newSuspendedState) {
            mSuspended = newSuspendedState;
            logl("Network becomes " + (mSuspended ? "suspended" : "unsuspended"));
            // To update NOT_SUSPENDED capability.
            updateNetworkCapabilities();
            notifyPreciseDataConnectionState();
            mDataNetworkCallback.invokeFromExecutor(() ->
                    mDataNetworkCallback.onSuspendedStateChanged(DataNetwork.this, mSuspended));
        }
    }

    /**
     * Allocate PDU session ID from the modem. This is only needed when the data network is
     * initiated on IWLAN.
     */
    private void allocatePduSessionId() {
        mRil.allocatePduSessionId(obtainMessage(EVENT_ALLOCATE_PDU_SESSION_ID_RESPONSE));
    }

    /**
     * Setup a data network.
     */
    private void setupData() {
        int dataNetworkType = getDataNetworkType();

        // We need to use the actual modem roaming state instead of the framework roaming state
        // here. This flag is only passed down to ril_service for picking the correct protocol (for
        // old modem backward compatibility).
        boolean isModemRoaming = mPhone.getServiceState().getDataRoamingFromRegistration();

        // Set this flag to true if the user turns on data roaming. Or if we override the roaming
        // state in framework, we should set this flag to true as well so the modem will not reject
        // the data call setup (because the modem actually thinks the device is roaming).
        boolean allowRoaming = mPhone.getDataRoamingEnabled()
                || (isModemRoaming && (!mPhone.getServiceState().getDataRoaming()
                /*|| isUnmeteredUseOnly()*/));

        TrafficDescriptor trafficDescriptor = mDataProfile.getTrafficDescriptor();
        final boolean matchAllRuleAllowed = trafficDescriptor == null
                || !TextUtils.isEmpty(trafficDescriptor.getDataNetworkName());

        int accessNetwork = DataUtils.networkTypeToAccessNetworkType(dataNetworkType);

        mDataServiceManagers.get(mTransport)
                .setupDataCall(accessNetwork, mDataProfile, isModemRoaming, allowRoaming,
                        DataService.REQUEST_REASON_NORMAL, null, mPduSessionId, null,
                        trafficDescriptor, matchAllRuleAllowed,
                        obtainMessage(EVENT_SETUP_DATA_NETWORK_RESPONSE));

        int apnTypeBitmask = mDataProfile.getApnSetting() != null
                ? mDataProfile.getApnSetting().getApnTypeBitmask() : ApnSetting.TYPE_NONE;
        mDataCallSessionStats.onSetupDataCall(apnTypeBitmask);

        logl("setupData: accessNetwork="
                + AccessNetworkType.toString(accessNetwork) + ", " + mDataProfile
                + ", isModemRoaming=" + isModemRoaming + ", allowRoaming=" + allowRoaming
                + ", PDU session id=" + mPduSessionId + ", matchAllRuleAllowed="
                + matchAllRuleAllowed);
        TelephonyMetrics.getInstance().writeSetupDataCall(mPhone.getPhoneId(),
                ServiceState.networkTypeToRilRadioTechnology(dataNetworkType),
                mDataProfile.getProfileId(), mDataProfile.getApn(), mDataProfile.getProtocolType());
    }

    /**
     * Get fail cause from {@link DataCallResponse} and the result code.
     *
     * @param resultCode The result code returned from
     * {@link DataServiceCallback#onSetupDataCallComplete(int, DataCallResponse)}.
     * @param response The data call response returned from
     * {@link DataServiceCallback#onSetupDataCallComplete(int, DataCallResponse)}.
     *
     * @return The fail cause. {@link DataFailCause#NONE} if succeeds.
     */
    private @DataFailureCause int getFailCauseFromDataCallResponse(
            @DataServiceCallback.ResultCode int resultCode, @Nullable DataCallResponse response) {
        int failCause = DataFailCause.NONE;
        switch (resultCode) {
            case DataServiceCallback.RESULT_ERROR_ILLEGAL_STATE:
                failCause = DataFailCause.RADIO_NOT_AVAILABLE;
                break;
            case DataServiceCallback.RESULT_ERROR_BUSY:
            case DataServiceCallback.RESULT_ERROR_TEMPORARILY_UNAVAILABLE:
                failCause = DataFailCause.SERVICE_TEMPORARILY_UNAVAILABLE;
                break;
            case DataServiceCallback.RESULT_ERROR_INVALID_ARG:
                failCause = DataFailCause.UNACCEPTABLE_NETWORK_PARAMETER;
                break;
            case DataServiceCallback.RESULT_ERROR_UNSUPPORTED:
                failCause = DataFailCause.REQUEST_NOT_SUPPORTED;
                break;
            case DataServiceCallback.RESULT_SUCCESS:
                if (response != null) {
                    failCause = DataFailCause.getFailCause(response.getCause());
                }
                break;
        }
        return failCause;
    }

    /**
     * Update data network based on the latest {@link DataCallResponse}.
     *
     * @param response The data call response from data service.
     */
    private void updateDataNetwork(@NonNull DataCallResponse response) {
        mCid.put(mTransport, response.getId());
        LinkProperties linkProperties = new LinkProperties();

        // Set interface name
        linkProperties.setInterfaceName(response.getInterfaceName());

        // Set PDU session id
        if (mPduSessionId != response.getPduSessionId()) {
            mPduSessionId = response.getPduSessionId();
            log("PDU session id updated to " + mPduSessionId);
        }

        // Set the link status
        if (mLinkStatus != response.getLinkStatus()) {
            mLinkStatus = response.getLinkStatus();
            log("Link status updated to " + DataUtils.linkStatusToString(mLinkStatus));
            if (isConnected()) {
                // If the data network is in a transition state, the link status will be notified
                // upon entering connected or disconnected state. If the data network is already
                // connected, send the updated link status from the updated data call response.
                mDataNetworkCallback.invokeFromExecutor(() -> mDataNetworkCallback
                        .onLinkStatusChanged(DataNetwork.this, mLinkStatus));
            }
        }

        // Set link addresses
        if (response.getAddresses().size() > 0) {
            for (LinkAddress la : response.getAddresses()) {
                if (!la.getAddress().isAnyLocalAddress()) {
                    logv("addr/pl=" + la.getAddress() + "/" + la.getPrefixLength());
                    linkProperties.addLinkAddress(la);
                }
            }
        } else {
            loge("no address for ifname=" + response.getInterfaceName());
        }

        // Set DNS servers
        if (response.getDnsAddresses().size() > 0) {
            for (InetAddress dns : response.getDnsAddresses()) {
                if (!dns.isAnyLocalAddress()) {
                    linkProperties.addDnsServer(dns);
                }
            }
        } else {
            loge("Empty dns response");
        }

        // Set PCSCF
        if (response.getPcscfAddresses().size() > 0) {
            for (InetAddress pcscf : response.getPcscfAddresses()) {
                linkProperties.addPcscfServer(pcscf);
            }
        }

        // For backwards compatibility, use getMtu() if getMtuV4() is not available.
        int mtuV4 = response.getMtuV4() > 0 ? response.getMtuV4() : response.getMtu();

        if (mtuV4 <= 0) {
            // Use back up value from data profile.
            if (mDataProfile.getApnSetting() != null) {
                mtuV4 = mDataProfile.getApnSetting().getMtuV4();
            }
            if (mtuV4 <= 0) {
                mtuV4 = mDataConfigManager.getDefaultMtu();
            }
        }

        // For backwards compatibility, use getMtu() if getMtuV6() is not available.
        int mtuV6 = response.getMtuV6() > 0 ? response.getMtuV6() : response.getMtu();
        if (mtuV6 <= 0) {
            // Use back up value from data profile.
            if (mDataProfile.getApnSetting() != null) {
                mtuV6 = mDataProfile.getApnSetting().getMtuV6();
            }
            if (mtuV6 <= 0) {
                mtuV6 = mDataConfigManager.getDefaultMtu();
            }
        }

        // Set MTU for each route.
        for (InetAddress gateway : response.getGatewayAddresses()) {
            int mtu = gateway instanceof java.net.Inet6Address ? mtuV6 : mtuV4;
            linkProperties.addRoute(new RouteInfo(null, gateway, null,
                    RouteInfo.RTN_UNICAST, mtu));
        }

        // LinkProperties.setMtu should be deprecated. The mtu for each route has been already
        // provided in addRoute() above. For backwards compatibility, we still need to provide
        // a value for the legacy MTU. Use the higher value of v4 and v6 value here.
        linkProperties.setMtu(Math.max(mtuV4, mtuV6));

        if (mDataProfile.getApnSetting() != null
                && !TextUtils.isEmpty(mDataProfile.getApnSetting().getProxyAddressAsString())) {
            int port = mDataProfile.getApnSetting().getProxyPort();
            if (port == -1) {
                port = 8080;
            }
            ProxyInfo proxy = ProxyInfo.buildDirectProxy(
                    mDataProfile.getApnSetting().getProxyAddressAsString(), port);
            linkProperties.setHttpProxy(proxy);
        }

        linkProperties.setTcpBufferSizes(mTcpBufferSizes);

        mNetworkSliceInfo = response.getSliceInfo();

        mTrafficDescriptors.clear();
        mTrafficDescriptors.addAll(response.getTrafficDescriptors());

        mDefaultQos = response.getDefaultQos();

<<<<<<< HEAD
        updateQosBearerSessions(response.getQosBearerSessions());
=======
        mQosBearerSessions.clear();
        mQosBearerSessions.addAll(response.getQosBearerSessions());
        if (mQosCallbackTracker != null) {
            mQosCallbackTracker.updateSessions(mQosBearerSessions);
        }
>>>>>>> a67e30b0

        if (!linkProperties.equals(mLinkProperties)) {
            // If the new link properties is not compatible (e.g. IP changes, interface changes),
            // then we should de-register the network agent and re-create a new one.
            if ((isConnected() || isHandoverInProgress())
                    && !isLinkPropertiesCompatible(mLinkProperties, linkProperties)) {
                logl("updateDataNetwork: Incompatible link properties detected. Re-create the "
                        + "network agent. Changed from " + mLinkProperties + " to "
                        + linkProperties);

                mLinkProperties = linkProperties;
                recreateNetworkAgent();
            } else {
                mLinkProperties = linkProperties;
                log("sendLinkProperties " + mLinkProperties);
                mNetworkAgent.sendLinkProperties(mLinkProperties);
            }
        }

        updateNetworkCapabilities();
    }

    /**
     * Update QoS bearer sessions based on the latest list of {@link QosBearerSession}.
     *
     * @param qosBearerSessions The list of QoS bearer sessions from data service.
     */
    public void updateQosBearerSessions(@NonNull List<QosBearerSession> qosBearerSessions) {
        log("updateQosBearerSessions: " + qosBearerSessions);
        mQosBearerSessions.clear();
        mQosBearerSessions.addAll(qosBearerSessions);
        if (mQosCallbackTracker != null) {
            mQosCallbackTracker.updateSessions(mQosBearerSessions);
        }
    }

    /**
     * Called when receiving setup data network response from the data service.
     *
     * @param resultCode The result code.
     * @param response The response.
     */
    private void onSetupResponse(@DataServiceCallback.ResultCode int resultCode,
            @Nullable DataCallResponse response) {
        logl("onSetupResponse: resultCode=" + DataServiceCallback.resultCodeToString(resultCode)
                + ", response=" + response);
        mFailCause = getFailCauseFromDataCallResponse(resultCode, response);
        validateDataCallResponse(response, true /*isSetupResponse*/);
        if (mFailCause == DataFailCause.NONE) {
            DataNetwork dataNetwork = mDataNetworkController.getDataNetworkByInterface(
                    response.getInterfaceName());
            if (dataNetwork != null) {
                logl("Interface " + response.getInterfaceName() + " has been already used by "
                        + dataNetwork + ". Silently tear down now.");
                // If this is a pre-5G data setup, that means APN database has some problems. For
                // example, different APN settings have the same APN name.
                if (response.getTrafficDescriptors().isEmpty() && dataNetwork.isConnected()) {
                    reportAnomaly("Duplicate network interface " + response.getInterfaceName()
                            + " detected.", "62f66e7e-8d71-45de-a57b-dc5c78223fd5");
                }

                // Do not actually invoke onTearDown, otherwise the existing data network will be
                // torn down.
                mRetryDelayMillis = DataCallResponse.RETRY_DURATION_UNDEFINED;
                mFailCause = DataFailCause.NO_RETRY_FAILURE;
                transitionTo(mDisconnectedState);
                return;
            }

            updateDataNetwork(response);

            // TODO: Evaluate all network requests and see if each request still can be satisfied.
            //  For requests that can't be satisfied anymore, we need to put them back to the
            //  unsatisfied pool. If none of network requests can be satisfied, then there is no
            //  need to mark network agent connected. Just silently deactivate the data network.
            if (mAttachedNetworkRequestList.size() == 0) {
                log("Tear down the network since there is no live network request.");
                // Directly call onTearDown here. Calling tearDown will cause deadlock because
                // EVENT_TEAR_DOWN_NETWORK is deferred until state machine enters connected state,
                // which will never happen in this case.
                onTearDown(TEAR_DOWN_REASON_NO_LIVE_REQUEST);
                return;
            }

            if (mVcnManager != null && mVcnManager.applyVcnNetworkPolicy(mNetworkCapabilities,
                    mLinkProperties).isTeardownRequested()) {
                log("VCN service requested to tear down the network.");
                // Directly call onTearDown here. Calling tearDown will cause deadlock because
                // EVENT_TEAR_DOWN_NETWORK is deferred until state machine enters connected state,
                // which will never happen in this case.
                onTearDown(TEAR_DOWN_REASON_VCN_REQUESTED);
                return;
            }

            transitionTo(mConnectedState);
        } else {
            // Setup data failed.
            mRetryDelayMillis = response != null ? response.getRetryDurationMillis()
                    : DataCallResponse.RETRY_DURATION_UNDEFINED;
            transitionTo(mDisconnectedState);
        }

        int apnTypeBitmask = ApnSetting.TYPE_NONE;
        int protocol = ApnSetting.PROTOCOL_UNKNOWN;
        if (mDataProfile.getApnSetting() != null) {
            apnTypeBitmask = mDataProfile.getApnSetting().getApnTypeBitmask();
            protocol = mDataProfile.getApnSetting().getProtocol();
        }
        mDataCallSessionStats.onSetupDataCallResponse(response,
                getDataNetworkType(),
                apnTypeBitmask,
                protocol,
                // Log the raw fail cause to avoid large amount of UNKNOWN showing on metrics.
                response != null ? response.getCause() : mFailCause);
    }

    /**
     * If the {@link DataCallResponse} contains invalid info, triggers an anomaly report.
     *
     * @param response The response to be validated
     * @param isSetupResponse {@code true} if the response is for initial data call setup
     */
    private void validateDataCallResponse(@Nullable DataCallResponse response,
            boolean isSetupResponse) {
        if (response == null
                || response.getLinkStatus() == DataCallResponse.LINK_STATUS_INACTIVE) return;
        int failCause = response.getCause();
        if (failCause == DataFailCause.NONE) {
            if (TextUtils.isEmpty(response.getInterfaceName())
                    || response.getAddresses().isEmpty()
                    // if out of range
                    || response.getLinkStatus() < DataCallResponse.LINK_STATUS_UNKNOWN
                    || response.getLinkStatus() > DataCallResponse.LINK_STATUS_ACTIVE
                    || response.getProtocolType() < ApnSetting.PROTOCOL_UNKNOWN
                    || response.getProtocolType() > ApnSetting.PROTOCOL_UNSTRUCTURED
                    || response.getHandoverFailureMode()
                    < DataCallResponse.HANDOVER_FAILURE_MODE_UNKNOWN
                    || response.getHandoverFailureMode()
                    > DataCallResponse.HANDOVER_FAILURE_MODE_NO_FALLBACK_RETRY_SETUP_NORMAL) {
                loge("Invalid DataCallResponse:" + response);
                reportAnomaly("Invalid DataCallResponse detected",
                        "1f273e9d-b09c-46eb-ad1c-421d01f61164");
            }
            // Check IP for initial setup response
            NetworkRegistrationInfo nri = getNetworkRegistrationInfo();
            if (isSetupResponse
                    && mDataProfile.getApnSetting() != null && nri != null && nri.isInService()) {
                boolean isRoaming = nri.getNetworkRegistrationState()
                        == NetworkRegistrationInfo.REGISTRATION_STATE_ROAMING;
                int protocol = isRoaming ? mDataProfile.getApnSetting().getRoamingProtocol()
                        : mDataProfile.getApnSetting().getProtocol();
                String underlyingDataService = mTransport
                        == AccessNetworkConstants.TRANSPORT_TYPE_WWAN
                        ? "RIL" : "IWLAN data service";
                if (protocol == ApnSetting.PROTOCOL_IP) {
                    if (response.getAddresses().stream().anyMatch(
                            la -> la.getAddress() instanceof java.net.Inet6Address)) {
                        loge("Invalid DataCallResponse. Requested IPv4 but got IPv6 address. "
                                + response);
                        reportAnomaly(underlyingDataService + " reported mismatched IP "
                                + "type. Requested IPv4 but got IPv6 address.",
                                "7744f920-fb64-4db0-ba47-de0eae485a80");
                    }
                } else if (protocol == ApnSetting.PROTOCOL_IPV6) {
                    if (response.getAddresses().stream().anyMatch(
                            la -> la.getAddress() instanceof java.net.Inet4Address)) {
                        loge("Invalid DataCallResponse. Requested IPv6 but got IPv4 address. "
                                + response);
                        reportAnomaly(underlyingDataService + " reported mismatched IP "
                                        + "type. Requested IPv6 but got IPv4 address.",
                                "7744f920-fb64-4db0-ba47-de0eae485a80");
                    }
                }
            }
        } else if (!DataFailCause.isFailCauseExisting(failCause)) { // Setup data failed.
            loge("Invalid DataFailCause in " + response);
            reportAnomaly("Invalid DataFailCause: (0x" + Integer.toHexString(failCause)
                            + ")",
                    "6b264f28-9f58-4cbd-9e0e-d7624ba30879");
        }
    }

    /**
     * Called when receiving deactivate data network response from the data service.
     *
     * @param resultCode The result code.
     */
    private void onDeactivateResponse(@DataServiceCallback.ResultCode int resultCode) {
        logl("onDeactivateResponse: resultCode="
                + DataServiceCallback.resultCodeToString(resultCode));
        if (resultCode == DataServiceCallback.RESULT_ERROR_ILLEGAL_STATE) {
            log("Remove network since deactivate request returned an error.");
            mFailCause = DataFailCause.RADIO_NOT_AVAILABLE;
            transitionTo(mDisconnectedState);
        } else if (mPhone.getHalVersion(HAL_SERVICE_DATA).less(RIL.RADIO_HAL_VERSION_2_0)) {
            log("Remove network on deactivate data response on old HAL "
                    + mPhone.getHalVersion(HAL_SERVICE_DATA));
            mFailCause = DataFailCause.LOST_CONNECTION;
            transitionTo(mDisconnectedState);
        }
    }

    /**
     * Tear down the data network immediately.
     *
     * @param reason The reason of tearing down the network.
     */
    public void tearDown(@TearDownReason int reason) {
        if (getCurrentState() == null || isDisconnected()) {
            return;
        }
        mTearDownReason = reason;
        sendMessage(obtainMessage(EVENT_TEAR_DOWN_NETWORK, reason));
    }

    private void onTearDown(@TearDownReason int reason) {
        logl("onTearDown: reason=" + tearDownReasonToString(reason));

        // track frequent NetworkAgent.onNetworkUnwanted() call of IMS and INTERNET
        if (reason == TEAR_DOWN_REASON_CONNECTIVITY_SERVICE_UNWANTED
                && isConnected()
                && (mNetworkCapabilities.hasCapability(NetworkCapabilities.NET_CAPABILITY_IMS)
                || mNetworkCapabilities.hasCapability(
                        NetworkCapabilities.NET_CAPABILITY_INTERNET))) {
            mDataNetworkCallback.onTrackNetworkUnwanted(this);
        }

        mDataServiceManagers.get(mTransport).deactivateDataCall(mCid.get(mTransport),
                reason == TEAR_DOWN_REASON_AIRPLANE_MODE_ON ? DataService.REQUEST_REASON_SHUTDOWN
                        : DataService.REQUEST_REASON_NORMAL,
                obtainMessage(EVENT_DEACTIVATE_DATA_NETWORK_RESPONSE));
        mDataCallSessionStats.setDeactivateDataCallReason(reason);
        mInvokedDataDeactivation = true;
    }

    /**
     * @return {@code true} if we shall delay tear down this network because an active voice call is
     * relying on it and
     * {@link CarrierConfigManager#KEY_DELAY_IMS_TEAR_DOWN_UNTIL_CALL_END_BOOL} is enabled.
     */
    public boolean shouldDelayImsTearDownDueToInCall() {
        return mDataConfigManager.isImsDelayTearDownUntilVoiceCallEndEnabled()
                && mNetworkCapabilities != null
                && mNetworkCapabilities.hasCapability(NetworkCapabilities.NET_CAPABILITY_MMTEL)
                && mPhone.getImsPhone() != null
                && mPhone.getImsPhone().getCallTracker().getState()
                != PhoneConstants.State.IDLE;
    }

    /**
     * Tear down the data network when condition is met or timed out. Data network will enter
     * {@link DisconnectingState} immediately and waiting for condition met. When condition is met,
     * {@link DataNetworkController} should invoke {@link Consumer#accept(Object)} so the actual
     * tear down work can be performed.
     *
     * This is primarily used for IMS graceful tear down. {@link DataNetworkController} inform
     * {@link DataNetwork} to enter {@link DisconnectingState}. IMS service can observe this
     * through {@link PreciseDataConnectionState#getState()} and then perform IMS de-registration
     * work. After IMS de-registered, {@link DataNetworkController} informs {@link DataNetwork}
     * that it's okay to tear down the network.
     *
     * @param reason The tear down reason.
     *
     * @param timeoutMillis Timeout in milliseconds. Within the time window, clients will have to
     * call {@link Consumer#accept(Object)}, otherwise, data network will be torn down when
     * timed out.
     *
     * @return The runnable for client to execute when condition is met. When executed, tear down
     * will be performed. {@code null} if the data network is already disconnected or being
     * disconnected.
     */
    public @Nullable Runnable tearDownWhenConditionMet(@TearDownReason int reason,
            long timeoutMillis) {
        if (getCurrentState() == null || isDisconnected() || isDisconnecting()) {
            loge("tearDownWhenConditionMet: Not in the right state. State=" + getCurrentState());
            return null;
        }
        logl("tearDownWhenConditionMet: reason=" + tearDownReasonToString(reason) + ", timeout="
                + timeoutMillis + "ms.");
        sendMessage(EVENT_WAITING_FOR_TEARING_DOWN_CONDITION_MET, reason, (int) timeoutMillis);
        return () -> this.tearDown(reason);
    }

    /**
     * Called when receiving {@link DataServiceCallback#onDataCallListChanged(List)} from the data
     * service.
     *
     * @param transport The transport where this event from.
     * @param responseList The data call response list.
     */
    private void onDataStateChanged(@TransportType int transport,
            @NonNull List<DataCallResponse> responseList) {
        // Ignore the update if it's not from the data service on the right transport.
        // Also if never received data call response from setup call response, which updates the
        // cid, ignore the update here.
        logv("onDataStateChanged: " + responseList);
        if (transport != mTransport || mCid.get(mTransport) == INVALID_CID || isDisconnected()) {
            return;
        }

        DataCallResponse response = responseList.stream()
                .filter(r -> mCid.get(mTransport) == r.getId())
                .findFirst()
                .orElse(null);
        if (response != null) {
            if (!response.equals(mDataCallResponse)) {
                log("onDataStateChanged: " + response);
                validateDataCallResponse(response, false /*isSetupResponse*/);
                mDataCallResponse = response;
                if (response.getLinkStatus() != DataCallResponse.LINK_STATUS_INACTIVE) {
                    DataCallResponse dataCallResponse = mDataServiceManagers.get(mTransport)
                            .appendQosParamsToDataCallResponseIfNeeded(
                            mCid.get(mTransport), mDataProfile, response);
                    updateDataNetwork(dataCallResponse);
                } else {
                    log("onDataStateChanged: PDN inactive reported by "
                            + AccessNetworkConstants.transportTypeToString(mTransport)
                            + " data service.");
                    mFailCause = mEverConnected ? response.getCause()
                            : DataFailCause.NO_RETRY_FAILURE;
                    mRetryDelayMillis = DataCallResponse.RETRY_DURATION_UNDEFINED;
                    transitionTo(mDisconnectedState);
                }
            }
        } else {
            // The data call response is missing from the list. This means the PDN is gone. This
            // is the PDN lost reported by the modem. We don't send another DEACTIVATE_DATA request
            // for that
            log("onDataStateChanged: PDN disconnected reported by "
                    + AccessNetworkConstants.transportTypeToString(mTransport) + " data service.");
            mFailCause = mEverConnected ? DataFailCause.LOST_CONNECTION
                    : DataFailCause.NO_RETRY_FAILURE;
            mRetryDelayMillis = DataCallResponse.RETRY_DURATION_UNDEFINED;
            transitionTo(mDisconnectedState);
        }
    }

    /**
     * Called when carrier config updated.
     */
    private void onCarrierConfigUpdated() {
        log("onCarrierConfigUpdated");

        updateBandwidthFromDataConfig();
        updateTcpBufferSizes();
        updateMeteredAndCongested();
    }

    /**
     * Called when receiving bandwidth update from the modem.
     *
     * @param linkCapacityEstimates The link capacity estimate list from the modem.
     */
    private void onBandwidthUpdatedFromModem(
            @NonNull List<LinkCapacityEstimate> linkCapacityEstimates) {
        Objects.requireNonNull(linkCapacityEstimates);
        if (linkCapacityEstimates.isEmpty()) return;

        int uplinkBandwidthKbps = 0, downlinkBandwidthKbps = 0;
        for (LinkCapacityEstimate linkCapacityEstimate : linkCapacityEstimates) {
            if (linkCapacityEstimate.getType() == LinkCapacityEstimate.LCE_TYPE_COMBINED) {
                uplinkBandwidthKbps = linkCapacityEstimate.getUplinkCapacityKbps();
                downlinkBandwidthKbps = linkCapacityEstimate.getDownlinkCapacityKbps();
                break;
            } else if (linkCapacityEstimate.getType() == LinkCapacityEstimate.LCE_TYPE_PRIMARY
                    || linkCapacityEstimate.getType() == LinkCapacityEstimate.LCE_TYPE_SECONDARY) {
                uplinkBandwidthKbps += linkCapacityEstimate.getUplinkCapacityKbps();
                downlinkBandwidthKbps += linkCapacityEstimate.getDownlinkCapacityKbps();
            } else {
                loge("Invalid LinkCapacityEstimate type " + linkCapacityEstimate.getType());
            }
        }
        onBandwidthUpdated(uplinkBandwidthKbps, downlinkBandwidthKbps);
    }

    /**
     * Called when bandwidth estimation updated from either modem or the bandwidth estimator.
     *
     * @param uplinkBandwidthKbps Uplink bandwidth estimate in Kbps.
     * @param downlinkBandwidthKbps Downlink bandwidth estimate in Kbps.
     */
    private void onBandwidthUpdated(int uplinkBandwidthKbps, int downlinkBandwidthKbps) {
        log("onBandwidthUpdated: downlinkBandwidthKbps=" + downlinkBandwidthKbps
                + ", uplinkBandwidthKbps=" + uplinkBandwidthKbps);
        NetworkBandwidth bandwidthFromConfig = mDataConfigManager.getBandwidthForNetworkType(
                mTelephonyDisplayInfo);

        if (downlinkBandwidthKbps == LinkCapacityEstimate.INVALID && bandwidthFromConfig != null) {
            // Fallback to carrier config.
            downlinkBandwidthKbps = bandwidthFromConfig.downlinkBandwidthKbps;
        }

        if (uplinkBandwidthKbps == LinkCapacityEstimate.INVALID && bandwidthFromConfig != null) {
            // Fallback to carrier config.
            uplinkBandwidthKbps = bandwidthFromConfig.uplinkBandwidthKbps;
        }

        // Make sure uplink is not greater than downlink.
        uplinkBandwidthKbps = Math.min(uplinkBandwidthKbps, downlinkBandwidthKbps);
        mNetworkBandwidth = new NetworkBandwidth(downlinkBandwidthKbps, uplinkBandwidthKbps);

        updateNetworkCapabilities();
    }

    /**
     * Called when {@link TelephonyDisplayInfo} changed. This can happen when network types or
     * override network types (5G NSA, 5G MMWAVE) change.
     */
    private void onDisplayInfoChanged() {
        mTelephonyDisplayInfo = mPhone.getDisplayInfoController().getTelephonyDisplayInfo();
        updateBandwidthFromDataConfig();
        updateTcpBufferSizes();
        updateMeteredAndCongested();
    }

    /**
     * Update the bandwidth from carrier config. Note this is no-op if the bandwidth source is not
     * carrier config.
     */
    private void updateBandwidthFromDataConfig() {
        if (mDataConfigManager.getBandwidthEstimateSource() != BANDWIDTH_SOURCE_CARRIER_CONFIG) {
            return;
        }
        log("updateBandwidthFromDataConfig");
        mNetworkBandwidth = mDataConfigManager.getBandwidthForNetworkType(mTelephonyDisplayInfo);
        updateNetworkCapabilities();
    }

    /**
     * Update the TCP buffer sizes from resource overlays.
     */
    private void updateTcpBufferSizes() {
        log("updateTcpBufferSizes");
        mTcpBufferSizes = mDataConfigManager.getTcpConfigString(mTelephonyDisplayInfo);
        LinkProperties linkProperties = new LinkProperties(mLinkProperties);
        linkProperties.setTcpBufferSizes(mTcpBufferSizes);
        if (!linkProperties.equals(mLinkProperties)) {
            mLinkProperties = linkProperties;
            log("sendLinkProperties " + mLinkProperties);
            mNetworkAgent.sendLinkProperties(mLinkProperties);
        }
    }

    /**
     * Update the metered and congested values from carrier configs and subscription overrides
     */
    private void updateMeteredAndCongested() {
        int networkType = mTelephonyDisplayInfo.getNetworkType();
        switch (mTelephonyDisplayInfo.getOverrideNetworkType()) {
            case TelephonyDisplayInfo.OVERRIDE_NETWORK_TYPE_NR_ADVANCED:
            case TelephonyDisplayInfo.OVERRIDE_NETWORK_TYPE_NR_NSA:
                networkType = TelephonyManager.NETWORK_TYPE_NR;
                break;
            case TelephonyDisplayInfo.OVERRIDE_NETWORK_TYPE_LTE_ADVANCED_PRO:
            case TelephonyDisplayInfo.OVERRIDE_NETWORK_TYPE_LTE_CA:
                networkType = TelephonyManager.NETWORK_TYPE_LTE_CA;
                break;
        }
        log("updateMeteredAndCongested: networkType="
                + TelephonyManager.getNetworkTypeName(networkType));
        boolean changed = false;
        if (mDataConfigManager.isTempNotMeteredSupportedByCarrier() != mTempNotMeteredSupported) {
            mTempNotMeteredSupported = !mTempNotMeteredSupported;
            changed = true;
            log("updateMeteredAndCongested: mTempNotMeteredSupported changed to "
                    + mTempNotMeteredSupported);
        }
        boolean isTempNotMetered = mDataConfigManager.isNetworkTypeUnmetered(
                mTelephonyDisplayInfo, mPhone.getServiceState())
                && (mDataNetworkController.getUnmeteredOverrideNetworkTypes().contains(networkType)
                || isNetworkTypeUnmetered(networkType));
        if (isTempNotMetered != mTempNotMetered) {
            mTempNotMetered = isTempNotMetered;
            changed = true;
            log("updateMeteredAndCongested: mTempNotMetered changed to " + mTempNotMetered);
        }
        if (mDataNetworkController.getCongestedOverrideNetworkTypes().contains(networkType)
                != mCongested) {
            mCongested = !mCongested;
            changed = true;
            log("updateMeteredAndCongested: mCongested changed to " + mCongested);
        }
        if (changed) {
            updateNetworkCapabilities();
        }
        if (mTempNotMetered && isInternetSupported()) {
            // NR NSA and NR have the same network type: NR
            mDataCallSessionStats.onUnmeteredUpdate(networkType);
        }
    }

    /**
     * Get whether the network type is unmetered from SubscriptionPlans, from either an unmetered
     * general plan or specific plan for the given network type.
     *
     * @param networkType The network type to check meteredness for
     * @return Whether the given network type is unmetered based on SubscriptionPlans
     */
    private boolean isNetworkTypeUnmetered(@NetworkType int networkType) {
        List<SubscriptionPlan> plans = mDataNetworkController.getSubscriptionPlans();
        if (plans.isEmpty()) return false;
        boolean isGeneralUnmetered = true;
        Set<Integer> allNetworkTypes = Arrays.stream(TelephonyManager.getAllNetworkTypes())
                .boxed().collect(Collectors.toSet());
        for (SubscriptionPlan plan : plans) {
            // Check if plan is general (applies to all network types) or specific
            if (Arrays.stream(plan.getNetworkTypes()).boxed().collect(Collectors.toSet())
                    .containsAll(allNetworkTypes)) {
                if (plan.getDataLimitBytes() != SubscriptionPlan.BYTES_UNLIMITED) {
                    // Metered takes precedence over unmetered for safety
                    isGeneralUnmetered = false;
                }
            } else {
                // Check if plan applies to given network type
                if (networkType != TelephonyManager.NETWORK_TYPE_UNKNOWN) {
                    for (int planNetworkType : plan.getNetworkTypes()) {
                        if (planNetworkType == networkType) {
                            return plan.getDataLimitBytes() == SubscriptionPlan.BYTES_UNLIMITED;
                        }
                    }
                }
            }
        }
        return isGeneralUnmetered;
    }

    /**
     * @return The unique context id assigned by the data service in
     * {@link DataCallResponse#getId()}.
     */
    public int getId() {
        return mCid.get(mTransport);
    }

    /**
     * @return The current network type reported by the network service.
     */
    private @NetworkType int getDataNetworkType() {
        return getDataNetworkType(mTransport);
    }

    /**
     * Get the data network type on the specified transport.
     *
     * @param transport The transport.
     * @return The data network type.
     */
    private @NetworkType int getDataNetworkType(@TransportType int transport) {
        // WLAN transport can't have network type other than IWLAN. Ideally service state tracker
        // should report the correct RAT, but sometimes race condition could happen that service
        // state is reset to out of service and RAT not updated to IWLAN yet.
        if (transport == AccessNetworkConstants.TRANSPORT_TYPE_WLAN) {
            return TelephonyManager.NETWORK_TYPE_IWLAN;
        }

        ServiceState ss = mPhone.getServiceState();
        NetworkRegistrationInfo nrs = ss.getNetworkRegistrationInfo(
                NetworkRegistrationInfo.DOMAIN_PS, transport);
        if (nrs != null) {
            return nrs.getAccessNetworkTechnology();
        }
        return TelephonyManager.NETWORK_TYPE_UNKNOWN;
    }

    /**
     * @return The physical link status (i.e. RRC state).
     */
    public @LinkStatus int getLinkStatus() {
        return mLinkStatus;
    }

    /**
     * Update the network score and report to connectivity service if necessary.
     */
    private void updateNetworkScore() {
        int networkScore = getNetworkScore();
        if (networkScore != mNetworkScore) {
            logl("Updating score from " + mNetworkScore + " to " + networkScore);
            mNetworkScore = networkScore;
            mNetworkAgent.sendNetworkScore(mNetworkScore);
        }
    }

    /**
     * @return The network score. The higher score of the network has higher chance to be
     * selected by the connectivity service as active network.
     */
    private int getNetworkScore() {
        // If it's serving a network request that asks NET_CAPABILITY_INTERNET and doesn't have
        // specify a sub id, this data network is considered to be default internet data
        // connection. In this case we assign a slightly higher score of 50. The intention is
        // it will not be replaced by other data networks accidentally in DSDS use case.
        int score = OTHER_NETWORK_SCORE;
        for (TelephonyNetworkRequest networkRequest : mAttachedNetworkRequestList) {
            if (networkRequest.hasCapability(NetworkCapabilities.NET_CAPABILITY_INTERNET)
                    && networkRequest.getNetworkSpecifier() == null) {
                score = DEFAULT_INTERNET_NETWORK_SCORE;
            }
        }

        return score;
    }

    /**
     * @return Network registration info on the current transport.
     */
    private @Nullable NetworkRegistrationInfo getNetworkRegistrationInfo() {
        NetworkRegistrationInfo nri = mPhone.getServiceStateTracker().getServiceState()
                .getNetworkRegistrationInfo(NetworkRegistrationInfo.DOMAIN_PS, mTransport);
        if (nri == null) {
            loge("Can't get network registration info for "
                    + AccessNetworkConstants.transportTypeToString(mTransport));
            return null;
        }
        return nri;
    }

    /**
     * Get the APN type network capability. If there are more than one capabilities that are
     * APN types, then return the highest priority one which also has associated network request.
     * For example, if the network supports both MMS and internet, but only internet request
     * attached at this time, then the capability would be internet. Later on if MMS network request
     * attached to this network, then the APN type capability would be MMS.
     *
     * @return The APN type network capability from this network.
     *
     * @see #getPriority()
     */
    public @NetCapability int getApnTypeNetworkCapability() {
        if (!mAttachedNetworkRequestList.isEmpty()) {
            // The highest priority network request is always at the top of list.
            return mAttachedNetworkRequestList.get(0).getApnTypeNetworkCapability();
        } else {
            return Arrays.stream(getNetworkCapabilities().getCapabilities()).boxed()
                    .filter(cap -> DataUtils.networkCapabilityToApnType(cap)
                            != ApnSetting.TYPE_NONE)
                    .max(Comparator.comparingInt(mDataConfigManager::getNetworkCapabilityPriority))
                    .orElse(-1);
        }
    }

    /**
     * Get the priority of the network. The priority is derived from the highest priority capability
     * which also has such associated network request. For example, if the network supports both
     * MMS and internet, but only has internet request attached, then this network has internet's
     * priority. Later on when the MMS request attached to this network, the network's priority will
     * be updated to MMS's priority.
     *
     * @return The priority of the network.
     *
     * @see #getApnTypeNetworkCapability()
     */
    public int getPriority() {
        if (!mAttachedNetworkRequestList.isEmpty()) {
            // The highest priority network request is always at the top of list.
            return mAttachedNetworkRequestList.get(0).getPriority();
        } else {
            // If all network requests are already detached, then just pick the highest priority
            // capability's priority.
            return Arrays.stream(getNetworkCapabilities().getCapabilities()).boxed()
                    .map(mDataConfigManager::getNetworkCapabilityPriority)
                    .max(Integer::compare)
                    .orElse(0);
        }
    }

    /**
     * @return The attached network request list.
     */
    public @NonNull NetworkRequestList getAttachedNetworkRequestList() {
        return mAttachedNetworkRequestList;
    }

    /**
     * @return {@code true} if in connecting state.
     */
    public boolean isConnecting() {
        return getCurrentState() == mConnectingState;
    }

    /**
     * @return {@code true} if in connected state.
     */
    public boolean isConnected() {
        return getCurrentState() == mConnectedState;
    }

    /**
     * @return {@code true} if in disconnecting state.
     */
    public boolean isDisconnecting() {
        return getCurrentState() == mDisconnectingState;
    }

    /**
     * @return {@code true} if in disconnected state.
     */
    public boolean isDisconnected() {
        return getCurrentState() == mDisconnectedState;
    }

    /**
     * @return {@code true} if in handover state.
     */
    public boolean isHandoverInProgress() {
        return getCurrentState() == mHandoverState;
    }

    /**
     * @return {@code true} if the data network is suspended.
     */
    public boolean isSuspended() {
        return getState() == TelephonyManager.DATA_SUSPENDED;
    }

    /**
     * @return The current transport of the data network.
     */
    public @TransportType int getTransport() {
        return mTransport;
    }

    private @DataState int getState() {
        IState state = getCurrentState();
        if (state == null || isDisconnected()) {
            return TelephonyManager.DATA_DISCONNECTED;
        } else if (isConnecting()) {
            return TelephonyManager.DATA_CONNECTING;
        } else if (isConnected()) {
            // The data connection can only be suspended when it's in active state.
            if (mSuspended) {
                return TelephonyManager.DATA_SUSPENDED;
            }
            return TelephonyManager.DATA_CONNECTED;
        } else if (isDisconnecting()) {
            return TelephonyManager.DATA_DISCONNECTING;
        } else if (isHandoverInProgress()) {
            return TelephonyManager.DATA_HANDOVER_IN_PROGRESS;
        }

        return TelephonyManager.DATA_UNKNOWN;
    }

    /**
     * @return {@code true} if this data network supports internet.
     */
    public boolean isInternetSupported() {
        return mNetworkCapabilities.hasCapability(NetworkCapabilities.NET_CAPABILITY_INTERNET)
                && mNetworkCapabilities.hasCapability(
                        NetworkCapabilities.NET_CAPABILITY_NOT_RESTRICTED)
                && mNetworkCapabilities.hasCapability(
                        NetworkCapabilities.NET_CAPABILITY_TRUSTED)
                && mNetworkCapabilities.hasCapability(
                        NetworkCapabilities.NET_CAPABILITY_NOT_VPN);
    }

    /**
     * @return {@code true} if this network was setup for SUPL during emergency call. {@code false}
     * otherwise.
     */
    public boolean isEmergencySupl() {
        return mDataAllowedReason == DataAllowedReason.EMERGENCY_SUPL;
    }

    /**
     * Get precise data connection state
     *
     * @return The {@link PreciseDataConnectionState}
     */
    private PreciseDataConnectionState getPreciseDataConnectionState() {
        return new PreciseDataConnectionState.Builder()
                .setTransportType(mTransport)
                .setId(mCid.get(mTransport))
                .setState(getState())
                .setApnSetting(mDataProfile.getApnSetting())
                .setLinkProperties(mLinkProperties)
                .setNetworkType(getDataNetworkType())
                .setFailCause(mFailCause)
                .setDefaultQos(mDefaultQos)
                .build();
    }

    /**
     * Send the precise data connection state to the listener of
     * {@link android.telephony.TelephonyCallback.PreciseDataConnectionStateListener}.
     */
    private void notifyPreciseDataConnectionState() {
        PreciseDataConnectionState pdcs = getPreciseDataConnectionState();
        logv("notifyPreciseDataConnectionState=" + pdcs);
        mPhone.notifyDataConnection(pdcs);
    }

    /**
     * Request the data network to handover to the target transport.
     *
     * This is the starting point of initiating IWLAN/cellular handover. It will first call
     * {@link DataServiceManager#startHandover(int, Message)} to notify source transport that
     * handover is about to start, and then call {@link DataServiceManager#setupDataCall(int,
     * DataProfile, boolean, boolean, int, LinkProperties, int, NetworkSliceInfo, TrafficDescriptor,
     * boolean, Message)} on target transport to initiate the handover process.
     *
     * @param targetTransport The target transport.
     * @param retryEntry Data handover retry entry. This would be {@code null} for first time
     * handover attempt.
     * @return {@code true} if the request has been accepted.
     */
    public boolean startHandover(@TransportType int targetTransport,
            @Nullable DataHandoverRetryEntry retryEntry) {
        if (getCurrentState() == null || isDisconnected() || isDisconnecting()) {
            // Fail the request if not in the appropriate state.
            if (retryEntry != null) retryEntry.setState(DataRetryEntry.RETRY_STATE_CANCELLED);
            return false;
        }

        // Before we really initiate the handover process on target transport, we need to notify
        // source transport that handover is about to start. Handover will be eventually initiated
        // in onStartHandover().
        sendMessage(obtainMessage(EVENT_NOTIFY_HANDOVER_STARTED, 0, targetTransport, retryEntry));
        return true;
    }

    /**
     * Called when starting IWLAN/cellular handover process on the target transport.
     *
     * @param targetTransport The target transport.
     * @param retryEntry Data handover retry entry. This would be {@code null} for first time
     * handover attempt.
     */
    private void onStartHandover(@TransportType int targetTransport,
            @Nullable DataHandoverRetryEntry retryEntry) {
        if (mTransport == targetTransport) {
            log("onStartHandover: The network is already on "
                    + AccessNetworkConstants.transportTypeToString(mTransport)
                    + ", handover is not needed.");
            if (retryEntry != null) retryEntry.setState(DataRetryEntry.RETRY_STATE_CANCELLED);
            return;
        }

        // We need to use the actual modem roaming state instead of the framework roaming state
        // here. This flag is only passed down to ril_service for picking the correct protocol (for
        // old modem backward compatibility).
        boolean isModemRoaming = mPhone.getServiceState().getDataRoamingFromRegistration();

        // Set this flag to true if the user turns on data roaming. Or if we override the roaming
        // state in framework, we should set this flag to true as well so the modem will not reject
        // the data call setup (because the modem actually thinks the device is roaming).
        boolean allowRoaming = mPhone.getDataRoamingEnabled()
                || (isModemRoaming && (!mPhone.getServiceState().getDataRoaming()));

        mHandoverDataProfile = mDataProfile;
        int targetNetworkType = getDataNetworkType(targetTransport);
        if (targetNetworkType != TelephonyManager.NETWORK_TYPE_UNKNOWN
                && !mAttachedNetworkRequestList.isEmpty()) {
            TelephonyNetworkRequest networkRequest = mAttachedNetworkRequestList.get(0);
            DataProfile dataProfile = mDataNetworkController.getDataProfileManager()
                    .getDataProfileForNetworkRequest(networkRequest, targetNetworkType, false);
            if (dataProfile != null) {
                mHandoverDataProfile = dataProfile;
                log("Used different data profile for handover. " + mDataProfile);
            }
        }

        logl("Start handover from " + AccessNetworkConstants.transportTypeToString(mTransport)
                + " to " + AccessNetworkConstants.transportTypeToString(targetTransport));
        // Send the handover request to the target transport data service.
        mDataServiceManagers.get(targetTransport).setupDataCall(
                DataUtils.networkTypeToAccessNetworkType(getDataNetworkType(targetTransport)),
                mHandoverDataProfile, isModemRoaming, allowRoaming,
                DataService.REQUEST_REASON_HANDOVER, mLinkProperties, mPduSessionId,
                mNetworkSliceInfo, mHandoverDataProfile.getTrafficDescriptor(), true,
                obtainMessage(EVENT_HANDOVER_RESPONSE, retryEntry));
    }

    /**
     * Called when receiving handover response from the data service.
     *
     * @param resultCode The result code.
     * @param response The response.
     * @param retryEntry Data handover retry entry. This would be {@code null} for first time
     * handover attempt.
     */
    private void onHandoverResponse(@DataServiceCallback.ResultCode int resultCode,
            @Nullable DataCallResponse response, @Nullable DataHandoverRetryEntry retryEntry) {
        logl("onHandoverResponse: resultCode=" + DataServiceCallback.resultCodeToString(resultCode)
                + ", response=" + response);
        mFailCause = getFailCauseFromDataCallResponse(resultCode, response);
        validateDataCallResponse(response, false /*isSetupResponse*/);
        if (mFailCause == DataFailCause.NONE) {
            // Handover succeeded.

            // Clean up on the source transport.
            mDataServiceManagers.get(mTransport).deactivateDataCall(mCid.get(mTransport),
                    DataService.REQUEST_REASON_HANDOVER, null);
            // Switch the transport to the target.
            mTransport = DataUtils.getTargetTransport(mTransport);
            // Update the logging tag
            mLogTag = "DN-" + mInitialNetworkAgentId + "-"
                    + ((mTransport == AccessNetworkConstants.TRANSPORT_TYPE_WWAN) ? "C" : "I");
            // Switch the data profile. This is no-op in most of the case since almost all carriers
            // use same data profile between IWLAN and cellular.
            mDataProfile = mHandoverDataProfile;
            updateDataNetwork(response);
            if (mTransport != AccessNetworkConstants.TRANSPORT_TYPE_WWAN) {
                unregisterForWwanEvents();
            } else {
                // Handover from WLAN to WWAN
                registerForWwanEvents();
            }
            if (retryEntry != null) retryEntry.setState(DataRetryEntry.RETRY_STATE_SUCCEEDED);
            mDataNetworkCallback.invokeFromExecutor(
                    () -> mDataNetworkCallback.onHandoverSucceeded(DataNetwork.this));
        } else {
            // Handover failed.

            // Notify source transport that handover failed on target transport so that PDU session
            // id can be released if it is preserved for handover.
            mDataServiceManagers.get(mTransport).cancelHandover(mCid.get(mTransport),
                    obtainMessage(EVENT_NOTIFY_HANDOVER_CANCELLED_RESPONSE));

            long retry = response != null ? response.getRetryDurationMillis()
                    : DataCallResponse.RETRY_DURATION_UNDEFINED;
            // If the handover mode is unspecified, default to HANDOVER_FAILURE_MODE_UNKNOWN,
            // which will retry handover if retry rules are defined.
            int handoverFailureMode = response != null ? response.getHandoverFailureMode()
                    : DataCallResponse.HANDOVER_FAILURE_MODE_UNKNOWN;
            if (retryEntry != null) retryEntry.setState(DataRetryEntry.RETRY_STATE_FAILED);
            mDataNetworkCallback.invokeFromExecutor(
                    () -> mDataNetworkCallback.onHandoverFailed(DataNetwork.this,
                            mFailCause, retry, handoverFailureMode));
            trackHandoverFailure(response != null ? response.getCause() : mFailCause);
        }

        // No matter handover succeeded or not, transit back to connected state.
        transitionTo(mConnectedState);
    }

    /**
     * Called when handover failed. Record the source and target RAT{@link NetworkType} and the
     * failure cause {@link android.telephony.DataFailCause}.
     *
     * @param cause The fail cause.
     */
    private void trackHandoverFailure(int cause) {
        int sourceRat = getDataNetworkType();
        int targetTransport = DataUtils.getTargetTransport(mTransport);
        int targetRat = getDataNetworkType(targetTransport);

        mDataCallSessionStats.onHandoverFailure(cause, sourceRat, targetRat);
    }

    /**
     * Called when receiving PCO (Protocol Configuration Options) data from the cellular network.
     *
     * @param pcoData The PCO data.
     */
    private void onPcoDataChanged(@NonNull PcoData pcoData) {
        log("onPcoDataChanged: " + pcoData);
        mDataNetworkCallback.invokeFromExecutor(
                () -> mDataNetworkCallback.onPcoDataChanged(DataNetwork.this));
        if (mDataProfile.getApnSetting() != null) {
            for (int apnType : mDataProfile.getApnSetting().getApnTypes()) {
                Intent intent = new Intent(TelephonyManager.ACTION_CARRIER_SIGNAL_PCO_VALUE);
                intent.putExtra(TelephonyManager.EXTRA_APN_TYPE, apnType);
                intent.putExtra(TelephonyManager.EXTRA_APN_PROTOCOL,
                        ApnSetting.getProtocolIntFromString(pcoData.bearerProto));
                intent.putExtra(TelephonyManager.EXTRA_PCO_ID, pcoData.pcoId);
                intent.putExtra(TelephonyManager.EXTRA_PCO_VALUE, pcoData.contents);
                mPhone.getCarrierSignalAgent().notifyCarrierSignalReceivers(intent);
            }
        }
    }

    /**
     * Called when receiving PCO (Protocol Configuration Options) data from the cellular network.
     *
     * @param pcoData PCO data.
     */
    private void onPcoDataReceived(@NonNull PcoData pcoData) {
        // Save all the PCO data received, even though it might be unrelated to this data network.
        // The network might be still in connecting state. Save all now and use it when entering
        // connected state.
        log("onPcoDataReceived: " + pcoData);
        PcoData oldData = mPcoData.computeIfAbsent(pcoData.cid, m -> new ArrayMap<>())
                .put(pcoData.pcoId, pcoData);
        if (getId() == INVALID_CID || pcoData.cid != getId()) return;
        if (!Objects.equals(oldData, pcoData)) {
            onPcoDataChanged(pcoData);
        }
    }

    /**
     * @return The last known data network type of the data network.
     */
    public @NetworkType int getLastKnownDataNetworkType() {
        return mLastKnownDataNetworkType;
    }

    /**
     * @return The last known roaming state of this data network.
     */
    public boolean getLastKnownRoamingState() {
        return mLastKnownRoamingState;
    }

    /**
     * @return The PCO data received from the network.
     */
    public @NonNull Map<Integer, PcoData> getPcoData() {
        if (mTransport == AccessNetworkConstants.TRANSPORT_TYPE_WLAN
                || mCid.get(mTransport) == INVALID_CID) {
            return Collections.emptyMap();
        }
        return mPcoData.getOrDefault(mCid.get(mTransport), Collections.emptyMap());
    }

    /**
     * Check if the this data network is VCN-managed.
     *
     * @param networkCapabilities The network capabilities of this data network.
     * @return The VCN's policy for this DataNetwork.
     */
    private VcnNetworkPolicyResult getVcnPolicy(NetworkCapabilities networkCapabilities) {
        if (mVcnManager == null) {
            return null;
        }

        return mVcnManager.applyVcnNetworkPolicy(networkCapabilities, getLinkProperties());
    }

    /**
     * Check if any of the attached request has the specified network capability.
     *
     * @param netCapability The network capability to check.
     * @return {@code true} if at least one network request has specified network capability.
     */
    public boolean hasNetworkCapabilityInNetworkRequests(@NetCapability int netCapability) {
        return mAttachedNetworkRequestList.stream().anyMatch(
                request -> request.hasCapability(netCapability));
    }

    /**
     * Convert the data tear down reason to string.
     *
     * @param reason Data deactivation reason.
     * @return The deactivation reason in string format.
     */
    public static @NonNull String tearDownReasonToString(@TearDownReason int reason) {
        switch (reason) {
            case TEAR_DOWN_REASON_NONE:
                return "NONE";
            case TEAR_DOWN_REASON_CONNECTIVITY_SERVICE_UNWANTED:
                return "CONNECTIVITY_SERVICE_UNWANTED";
            case TEAR_DOWN_REASON_SIM_REMOVAL:
                return "SIM_REMOVAL";
            case TEAR_DOWN_REASON_AIRPLANE_MODE_ON:
                return "AIRPLANE_MODE_ON";
            case TEAR_DOWN_REASON_DATA_DISABLED:
                return "DATA_DISABLED";
            case TEAR_DOWN_REASON_NO_LIVE_REQUEST:
                return "TEAR_DOWN_REASON_NO_LIVE_REQUEST";
            case TEAR_DOWN_REASON_RAT_NOT_ALLOWED:
                return "TEAR_DOWN_REASON_RAT_NOT_ALLOWED";
            case TEAR_DOWN_REASON_ROAMING_DISABLED:
                return "TEAR_DOWN_REASON_ROAMING_DISABLED";
            case TEAR_DOWN_REASON_CONCURRENT_VOICE_DATA_NOT_ALLOWED:
                return "TEAR_DOWN_REASON_CONCURRENT_VOICE_DATA_NOT_ALLOWED";
            case TEAR_DOWN_REASON_DATA_SERVICE_NOT_READY:
                return "TEAR_DOWN_REASON_DATA_SERVICE_NOT_READY";
            case TEAR_DOWN_REASON_POWER_OFF_BY_CARRIER:
                return "TEAR_DOWN_REASON_POWER_OFF_BY_CARRIER";
            case TEAR_DOWN_REASON_DATA_STALL:
                return "TEAR_DOWN_REASON_DATA_STALL";
            case TEAR_DOWN_REASON_HANDOVER_FAILED:
                return "TEAR_DOWN_REASON_HANDOVER_FAILED";
            case TEAR_DOWN_REASON_HANDOVER_NOT_ALLOWED:
                return "TEAR_DOWN_REASON_HANDOVER_NOT_ALLOWED";
            case TEAR_DOWN_REASON_VCN_REQUESTED:
                return "TEAR_DOWN_REASON_VCN_REQUESTED";
            case TEAR_DOWN_REASON_VOPS_NOT_SUPPORTED:
                return "TEAR_DOWN_REASON_VOPS_NOT_SUPPORTED";
            case TEAR_DOWN_REASON_DEFAULT_DATA_UNSELECTED:
                return "TEAR_DOWN_REASON_DEFAULT_DATA_UNSELECTED";
            case TEAR_DOWN_REASON_NOT_IN_SERVICE:
                return "TEAR_DOWN_REASON_NOT_IN_SERVICE";
            case TEAR_DOWN_REASON_DATA_CONFIG_NOT_READY:
                return "TEAR_DOWN_REASON_DATA_CONFIG_NOT_READY";
            case TEAR_DOWN_REASON_PENDING_TEAR_DOWN_ALL:
                return "TEAR_DOWN_REASON_PENDING_TEAR_DOWN_ALL";
            case TEAR_DOWN_REASON_NO_SUITABLE_DATA_PROFILE:
                return "TEAR_DOWN_REASON_NO_SUITABLE_DATA_PROFILE";
            case TEAR_DOWN_REASON_CDMA_EMERGENCY_CALLBACK_MODE:
                return "TEAR_DOWN_REASON_CDMA_EMERGENCY_CALLBACK_MODE";
            case TEAR_DOWN_REASON_RETRY_SCHEDULED:
                return "TEAR_DOWN_REASON_RETRY_SCHEDULED";
            case TEAR_DOWN_REASON_DATA_THROTTLED:
                return "TEAR_DOWN_REASON_DATA_THROTTLED";
            case TEAR_DOWN_REASON_DATA_PROFILE_INVALID:
                return "TEAR_DOWN_REASON_DATA_PROFILE_INVALID";
            case TEAR_DOWN_REASON_DATA_PROFILE_NOT_PREFERRED:
                return "TEAR_DOWN_REASON_DATA_PROFILE_NOT_PREFERRED";
            case TEAR_DOWN_REASON_NOT_ALLOWED_BY_POLICY:
                return "TEAR_DOWN_REASON_NOT_ALLOWED_BY_POLICY";
            case TEAR_DOWN_REASON_ILLEGAL_STATE:
                return "TEAR_DOWN_REASON_ILLEGAL_STATE";
            case TEAR_DOWN_REASON_ONLY_ALLOWED_SINGLE_NETWORK:
                return "TEAR_DOWN_REASON_ONLY_ALLOWED_SINGLE_NETWORK";
            case TEAR_DOWN_REASON_PREFERRED_DATA_SWITCHED:
                return "TEAR_DOWN_REASON_PREFERRED_DATA_SWITCHED";
            default:
                return "UNKNOWN(" + reason + ")";
        }
    }

    /**
     * Convert event to string
     *
     * @param event The event
     * @return The event in string format.
     */
    private static @NonNull String eventToString(int event) {
        switch (event) {
            case EVENT_DATA_CONFIG_UPDATED:
                return "EVENT_DATA_CONFIG_UPDATED";
            case EVENT_ATTACH_NETWORK_REQUEST:
                return "EVENT_ATTACH_NETWORK_REQUEST";
            case EVENT_DETACH_NETWORK_REQUEST:
                return "EVENT_DETACH_NETWORK_REQUEST";
            case EVENT_RADIO_NOT_AVAILABLE:
                return "EVENT_RADIO_NOT_AVAILABLE";
            case EVENT_ALLOCATE_PDU_SESSION_ID_RESPONSE:
                return "EVENT_ALLOCATE_PDU_SESSION_ID_RESPONSE";
            case EVENT_SETUP_DATA_NETWORK_RESPONSE:
                return "EVENT_SETUP_DATA_NETWORK_RESPONSE";
            case EVENT_TEAR_DOWN_NETWORK:
                return "EVENT_TEAR_DOWN_NETWORK";
            case EVENT_DATA_STATE_CHANGED:
                return "EVENT_DATA_STATE_CHANGED";
            case EVENT_SERVICE_STATE_CHANGED:
                return "EVENT_DATA_NETWORK_TYPE_REG_STATE_CHANGED";
            case EVENT_DETACH_ALL_NETWORK_REQUESTS:
                return "EVENT_DETACH_ALL_NETWORK_REQUESTS";
            case EVENT_BANDWIDTH_ESTIMATE_FROM_MODEM_CHANGED:
                return "EVENT_BANDWIDTH_ESTIMATE_FROM_MODEM_CHANGED";
            case EVENT_DISPLAY_INFO_CHANGED:
                return "EVENT_DISPLAY_INFO_CHANGED";
            case EVENT_HANDOVER_RESPONSE:
                return "EVENT_HANDOVER_RESPONSE";
            case EVENT_SUBSCRIPTION_PLAN_OVERRIDE:
                return "EVENT_SUBSCRIPTION_PLAN_OVERRIDE";
            case EVENT_PCO_DATA_RECEIVED:
                return "EVENT_PCO_DATA_RECEIVED";
            case EVENT_CARRIER_PRIVILEGED_UIDS_CHANGED:
                return "EVENT_CARRIER_PRIVILEGED_UIDS_CHANGED";
            case EVENT_DEACTIVATE_DATA_NETWORK_RESPONSE:
                return "EVENT_DEACTIVATE_DATA_NETWORK_RESPONSE";
            case EVENT_STUCK_IN_TRANSIENT_STATE:
                return "EVENT_STUCK_IN_TRANSIENT_STATE";
            case EVENT_WAITING_FOR_TEARING_DOWN_CONDITION_MET:
                return "EVENT_WAITING_FOR_TEARING_DOWN_CONDITION_MET";
            case EVENT_VOICE_CALL_STARTED:
                return "EVENT_VOICE_CALL_STARTED";
            case EVENT_VOICE_CALL_ENDED:
                return "EVENT_VOICE_CALL_ENDED";
            case EVENT_CSS_INDICATOR_CHANGED:
                return "EVENT_CSS_INDICATOR_CHANGED";
            case EVENT_NOTIFY_HANDOVER_STARTED:
                return "EVENT_NOTIFY_HANDOVER_STARTED";
            case EVENT_NOTIFY_HANDOVER_STARTED_RESPONSE:
                return "EVENT_NOTIFY_HANDOVER_STARTED_RESPONSE";
            case EVENT_NOTIFY_HANDOVER_CANCELLED_RESPONSE:
                return "EVENT_NOTIFY_HANDOVER_CANCELLED_RESPONSE";
            default:
                return "Unknown(" + event + ")";
        }
    }

    @Override
    public String toString() {
        return "[DataNetwork: " + mLogTag + ", " + (mDataProfile.getApnSetting() != null
                ? mDataProfile.getApnSetting().getApnName() : null) + ", state="
                + (getCurrentState() != null ? getCurrentState().getName() : null) + "]";
    }

    /**
     * @return The short name of the data network (e.g. DN-C-1)
     */
    public @NonNull String name() {
        return mLogTag;
    }

    /**
     * Trigger the anomaly report with the specified UUID.
     *
     * @param anomalyMsg Description of the event
     * @param uuid UUID associated with that event
     */
    private void reportAnomaly(@NonNull String anomalyMsg, @NonNull String uuid) {
        logl(anomalyMsg);
        AnomalyReporter.reportAnomaly(UUID.fromString(uuid), anomalyMsg, mPhone.getCarrierId());
    }

    /**
     * Log debug messages.
     * @param s debug messages
     */
    @Override
    protected void log(@NonNull String s) {
        Rlog.d(mLogTag, (getCurrentState() != null
                ? (getCurrentState().getName() + ": ") : "") + s);
    }

    /**
     * Log error messages.
     * @param s error messages
     */
    @Override
    protected void loge(@NonNull String s) {
        Rlog.e(mLogTag, (getCurrentState() != null
                ? (getCurrentState().getName() + ": ") : "") + s);
    }

    /**
     * Log verbose messages.
     * @param s error messages
     */
    @Override
    protected void logv(@NonNull String s) {
        if (VDBG) {
            Rlog.v(mLogTag, (getCurrentState() != null
                    ? (getCurrentState().getName() + ": ") : "") + s);
        }
    }

    /**
     * Log debug messages and also log into the local log.
     * @param s debug messages
     */
    private void logl(@NonNull String s) {
        log(s);
        mLocalLog.log((getCurrentState() != null ? (getCurrentState().getName() + ": ") : "") + s);
    }

    /**
     * Dump the state of DataNetwork
     *
     * @param fd File descriptor
     * @param printWriter Print writer
     * @param args Arguments
     */
    public void dump(FileDescriptor fd, PrintWriter printWriter, String[] args) {
        IndentingPrintWriter pw = new IndentingPrintWriter(printWriter, "  ");
        super.dump(fd, pw, args);
        pw.println("Tag: " + name());
        pw.increaseIndent();
        pw.println("mSubId=" + mSubId);
        pw.println("mTransport=" + AccessNetworkConstants.transportTypeToString(mTransport));
        pw.println("mLastKnownDataNetworkType=" + TelephonyManager
                .getNetworkTypeName(mLastKnownDataNetworkType));
        pw.println("WWAN cid=" + mCid.get(AccessNetworkConstants.TRANSPORT_TYPE_WWAN));
        pw.println("WLAN cid=" + mCid.get(AccessNetworkConstants.TRANSPORT_TYPE_WLAN));
        pw.println("mNetworkScore=" + mNetworkScore);
        pw.println("mDataAllowedReason=" + mDataAllowedReason);
        pw.println("mPduSessionId=" + mPduSessionId);
        pw.println("mDataProfile=" + mDataProfile);
        pw.println("mNetworkCapabilities=" + mNetworkCapabilities);
        pw.println("mLinkProperties=" + mLinkProperties);
        pw.println("mNetworkSliceInfo=" + mNetworkSliceInfo);
        pw.println("mNetworkBandwidth=" + mNetworkBandwidth);
        pw.println("mTcpBufferSizes=" + mTcpBufferSizes);
        pw.println("mTelephonyDisplayInfo=" + mTelephonyDisplayInfo);
        pw.println("mTempNotMeteredSupported=" + mTempNotMeteredSupported);
        pw.println("mTempNotMetered=" + mTempNotMetered);
        pw.println("mCongested=" + mCongested);
        pw.println("mSuspended=" + mSuspended);
        pw.println("mDataCallResponse=" + mDataCallResponse);
        pw.println("mFailCause=" + DataFailCause.toString(mFailCause));
        pw.println("mAdministratorUids=" + Arrays.toString(mAdministratorUids));
        pw.println("mCarrierServicePackageUid=" + mCarrierServicePackageUid);
        pw.println("mEverConnected=" + mEverConnected);
        pw.println("mInvokedDataDeactivation=" + mInvokedDataDeactivation);

        pw.println("Attached network requests:");
        pw.increaseIndent();
        for (TelephonyNetworkRequest request : mAttachedNetworkRequestList) {
            pw.println(request);
        }
        pw.decreaseIndent();
        pw.println("mQosBearerSessions=" + mQosBearerSessions);

        mNetworkAgent.dump(fd, pw, args);
        pw.println("Local logs:");
        pw.increaseIndent();
        mLocalLog.dump(fd, pw, args);
        pw.decreaseIndent();
        pw.decreaseIndent();
        pw.println("---------------");
    }
}<|MERGE_RESOLUTION|>--- conflicted
+++ resolved
@@ -2433,15 +2433,7 @@
 
         mDefaultQos = response.getDefaultQos();
 
-<<<<<<< HEAD
         updateQosBearerSessions(response.getQosBearerSessions());
-=======
-        mQosBearerSessions.clear();
-        mQosBearerSessions.addAll(response.getQosBearerSessions());
-        if (mQosCallbackTracker != null) {
-            mQosCallbackTracker.updateSessions(mQosBearerSessions);
-        }
->>>>>>> a67e30b0
 
         if (!linkProperties.equals(mLinkProperties)) {
             // If the new link properties is not compatible (e.g. IP changes, interface changes),
