/*
 * Copyright 2021 The Android Open Source Project
 *
 * Licensed under the Apache License, Version 2.0 (the "License");
 * you may not use this file except in compliance with the License.
 * You may obtain a copy of the License at
 *
 *      http://www.apache.org/licenses/LICENSE-2.0
 *
 * Unless required by applicable law or agreed to in writing, software
 * distributed under the License is distributed on an "AS IS" BASIS,
 * WITHOUT WARRANTIES OR CONDITIONS OF ANY KIND, either express or implied.
 * See the License for the specific language governing permissions and
 * limitations under the License.
 */

package com.android.internal.telephony.data;

import static android.telephony.TelephonyManager.HAL_SERVICE_DATA;

import android.annotation.CallbackExecutor;
import android.annotation.IntDef;
import android.annotation.NonNull;
import android.annotation.Nullable;
import android.content.Intent;
import android.net.ConnectivityManager;
import android.net.LinkAddress;
import android.net.LinkProperties;
import android.net.NetworkAgent;
import android.net.NetworkAgentConfig;
import android.net.NetworkCapabilities;
import android.net.NetworkFactory;
import android.net.NetworkProvider;
import android.net.NetworkScore;
import android.net.ProxyInfo;
import android.net.RouteInfo;
import android.net.TelephonyNetworkSpecifier;
import android.net.Uri;
import android.net.vcn.VcnManager;
import android.net.vcn.VcnManager.VcnNetworkPolicyChangeListener;
import android.net.vcn.VcnNetworkPolicyResult;
import android.os.AsyncResult;
import android.os.Looper;
import android.os.Message;
import android.os.Process;
import android.os.SystemClock;
import android.provider.Telephony;
import android.telephony.AccessNetworkConstants;
import android.telephony.AccessNetworkConstants.AccessNetworkType;
import android.telephony.AccessNetworkConstants.TransportType;
import android.telephony.Annotation.DataFailureCause;
import android.telephony.Annotation.DataState;
import android.telephony.Annotation.NetCapability;
import android.telephony.Annotation.NetworkType;
import android.telephony.Annotation.ValidationStatus;
import android.telephony.AnomalyReporter;
import android.telephony.CarrierConfigManager;
import android.telephony.DataFailCause;
import android.telephony.DataSpecificRegistrationInfo;
import android.telephony.LinkCapacityEstimate;
import android.telephony.NetworkRegistrationInfo;
import android.telephony.PcoData;
import android.telephony.PreciseDataConnectionState;
import android.telephony.ServiceState;
import android.telephony.SubscriptionManager;
import android.telephony.SubscriptionPlan;
import android.telephony.TelephonyDisplayInfo;
import android.telephony.TelephonyManager;
import android.telephony.data.ApnSetting;
import android.telephony.data.DataCallResponse;
import android.telephony.data.DataCallResponse.HandoverFailureMode;
import android.telephony.data.DataCallResponse.LinkStatus;
import android.telephony.data.DataProfile;
import android.telephony.data.DataService;
import android.telephony.data.DataServiceCallback;
import android.telephony.data.NetworkSliceInfo;
import android.telephony.data.Qos;
import android.telephony.data.QosBearerSession;
import android.telephony.data.TrafficDescriptor;
import android.telephony.data.TrafficDescriptor.OsAppId;
import android.text.TextUtils;
import android.util.ArrayMap;
import android.util.IndentingPrintWriter;
import android.util.LocalLog;
import android.util.SparseArray;
import android.util.SparseIntArray;

import com.android.internal.telephony.CarrierSignalAgent;
import com.android.internal.telephony.CommandsInterface;
import com.android.internal.telephony.Phone;
import com.android.internal.telephony.PhoneConstants;
import com.android.internal.telephony.PhoneFactory;
import com.android.internal.telephony.RIL;
import com.android.internal.telephony.data.DataConfigManager.DataConfigManagerCallback;
import com.android.internal.telephony.data.DataEvaluation.DataAllowedReason;
import com.android.internal.telephony.TelephonyComponentFactory;
import com.android.internal.telephony.data.DataNetworkController.NetworkRequestList;
import com.android.internal.telephony.data.DataRetryManager.DataHandoverRetryEntry;
import com.android.internal.telephony.data.DataRetryManager.DataRetryEntry;
import com.android.internal.telephony.data.LinkBandwidthEstimator.LinkBandwidthEstimatorCallback;
import com.android.internal.telephony.data.TelephonyNetworkAgent.TelephonyNetworkAgentCallback;
import com.android.internal.telephony.metrics.DataCallSessionStats;
import com.android.internal.telephony.metrics.TelephonyMetrics;
import com.android.internal.util.ArrayUtils;
import com.android.internal.util.IState;
import com.android.internal.util.State;
import com.android.internal.util.StateMachine;
import com.android.net.module.util.LinkPropertiesUtils;
import com.android.net.module.util.NetUtils;
import com.android.net.module.util.NetworkCapabilitiesUtils;
import com.android.telephony.Rlog;

import java.io.FileDescriptor;
import java.io.PrintWriter;
import java.math.BigInteger;
import java.net.InetAddress;
import java.util.ArrayList;
import java.util.Arrays;
import java.util.Collections;
import java.util.Comparator;
import java.util.List;
import java.util.Map;
import java.util.Objects;
import java.util.Set;
import java.util.UUID;
import java.util.concurrent.Executor;
import java.util.concurrent.TimeUnit;
import java.util.function.Consumer;
import java.util.stream.Collectors;

/**
 * DataNetwork class represents a single PDN (Packet Data Network).
 *
 * The life cycle of a data network starts from {@link ConnectingState}. If setup data request
 * succeeds, then it enters {@link ConnectedState}, otherwise it enters
 * {@link DisconnectedState}.
 *
 * When data network is in {@link ConnectingState}, it can enter {@link HandoverState} if handover
 * between IWLAN and cellular occurs. After handover completes or fails, it return back to
 * {@link ConnectedState}. When the data network is about to be disconnected, it first enters
 * {@link DisconnectingState} when performing graceful tear down or when sending the data
 * deactivation request. At the end, it enters {@link DisconnectedState} when {@link DataService}
 * notifies data disconnected. Note that an unsolicited disconnected event from {@link DataService}
 * or any vendor HAL failure response can immediately move data network from {@link ConnectedState}
 * to {@link DisconnectedState}. {@link DisconnectedState} is the final state of a data network.
 *
 * State machine diagram:
 *
 *
 *                                  ┌─────────┐
 *                                  │Handover │
 *                                  └─▲────┬──┘
 *                                    │    │
 *             ┌───────────┐        ┌─┴────▼──┐        ┌──────────────┐
 *             │Connecting ├────────►Connected├────────►Disconnecting │
 *             └─────┬─────┘        └────┬────┘        └───────┬──────┘
 *                   │                   │                     │
 *                   │             ┌─────▼──────┐              │
 *                   └─────────────►Disconnected◄──────────────┘
 *                                 └────────────┘
 *
 */
public class DataNetwork extends StateMachine {
    private static final boolean VDBG = false;
    /** Event for data config updated. */
    private static final int EVENT_DATA_CONFIG_UPDATED = 1;

    /** Event for attaching a network request. */
    private static final int EVENT_ATTACH_NETWORK_REQUEST = 2;

    /** Event for detaching a network request. */
    private static final int EVENT_DETACH_NETWORK_REQUEST = 3;

    /** Event when detect radio not available. */
    private static final int  EVENT_RADIO_NOT_AVAILABLE = 4;

    /** Event for allocating PDU session id response. */
    private static final int EVENT_ALLOCATE_PDU_SESSION_ID_RESPONSE = 5;

    /** Event for setup data network response. */
    private static final int EVENT_SETUP_DATA_NETWORK_RESPONSE = 6;

    /** Event for tearing down data network. */
    private static final int EVENT_TEAR_DOWN_NETWORK = 7;

    /** Event triggered by {@link DataServiceCallback#onDataCallListChanged(List)}. */
    private static final int EVENT_DATA_STATE_CHANGED = 8;

    /** Data network service state changed event. */
    private static final int EVENT_SERVICE_STATE_CHANGED = 9;

    /** Event for detaching all network requests. */
    private static final int EVENT_DETACH_ALL_NETWORK_REQUESTS = 10;

    /** Event for bandwidth estimation from the modem changed. */
    private static final int EVENT_BANDWIDTH_ESTIMATE_FROM_MODEM_CHANGED = 11;

    /** Event for display info changed. This is for getting 5G NSA or mmwave information. */
    private static final int EVENT_DISPLAY_INFO_CHANGED = 13;

    /** Event for setup data call (for handover) response from the data service. */
    private static final int EVENT_HANDOVER_RESPONSE = 15;

    /** Event for subscription plan changed or unmetered/congested override set. */
    private static final int EVENT_SUBSCRIPTION_PLAN_OVERRIDE = 16;

    /** Event for PCO data received from network. */
    private static final int EVENT_PCO_DATA_RECEIVED = 17;

    /** Event for carrier privileged UIDs changed. */
    private static final int EVENT_CARRIER_PRIVILEGED_UIDS_CHANGED = 18;

    /** Event for deactivate data network response. */
    private static final int EVENT_DEACTIVATE_DATA_NETWORK_RESPONSE = 19;

    /**
     * Event for data network stuck in transient (i.e. connecting/disconnecting/handover) state for
     * too long time. Timeout value specified in
     * {@link DataConfigManager#getAnomalyNetworkConnectingTimeoutMs()},
     * {@link DataConfigManager#getAnomalyNetworkDisconnectingTimeoutMs()},
     * {@link DataConfigManager#getNetworkHandoverTimeoutMs()}.
     */
    private static final int EVENT_STUCK_IN_TRANSIENT_STATE = 20;

    /**
     * Event for waiting for tearing down condition met. This will cause data network entering
     * disconnecting state.
     */
    private static final int EVENT_WAITING_FOR_TEARING_DOWN_CONDITION_MET = 21;

    /** Event for call started. */
    private static final int EVENT_VOICE_CALL_STARTED = 22;

    /** Event for call ended. */
    private static final int EVENT_VOICE_CALL_ENDED = 23;

    /** Event for CSS indicator changed. */
    private static final int EVENT_CSS_INDICATOR_CHANGED = 24;

    /**
     * Event for notifying source transport that handover is about to be initiated on target
     * transport.
     */
    private static final int EVENT_NOTIFY_HANDOVER_STARTED = 25;

    /**
     * Event for the response of notifying source transport that handover is about to be initiated
     * on target transport.
     */
    private static final int EVENT_NOTIFY_HANDOVER_STARTED_RESPONSE = 26;

    /**
     * Event for the response of notifying source transport that handover is cancelled/failed on the
     * target transport.
     */
    private static final int EVENT_NOTIFY_HANDOVER_CANCELLED_RESPONSE = 27;

    /** Invalid context id. */
    private static final int INVALID_CID = -1;

    /**
     * The data network providing default internet will have a higher score of 50. Other network
     * will have a slightly lower score of 45. The intention is other connections will not cause
     * connectivity service to tear down default internet connection. For example, to validate
     * internet connection on non-default data SIM, we'll set up a temporary internet network on
     * that data SIM. In this case, score of 45 is assigned so connectivity service will not replace
     * the default internet network with it.
     */
    private static final int DEFAULT_INTERNET_NETWORK_SCORE = 50;
    private static final int OTHER_NETWORK_SCORE = 45;

    @IntDef(prefix = {"TEAR_DOWN_REASON_"},
            value = {
                    TEAR_DOWN_REASON_NONE,
                    TEAR_DOWN_REASON_CONNECTIVITY_SERVICE_UNWANTED,
                    TEAR_DOWN_REASON_SIM_REMOVAL,
                    TEAR_DOWN_REASON_AIRPLANE_MODE_ON,
                    TEAR_DOWN_REASON_DATA_DISABLED,
                    TEAR_DOWN_REASON_NO_LIVE_REQUEST,
                    TEAR_DOWN_REASON_RAT_NOT_ALLOWED,
                    TEAR_DOWN_REASON_ROAMING_DISABLED,
                    TEAR_DOWN_REASON_CONCURRENT_VOICE_DATA_NOT_ALLOWED,
                    TEAR_DOWN_REASON_SERVICE_OPTION_NOT_SUPPORTED,
                    TEAR_DOWN_REASON_DATA_SERVICE_NOT_READY,
                    TEAR_DOWN_REASON_POWER_OFF_BY_CARRIER,
                    TEAR_DOWN_REASON_DATA_STALL,
                    TEAR_DOWN_REASON_HANDOVER_FAILED,
                    TEAR_DOWN_REASON_HANDOVER_NOT_ALLOWED,
                    TEAR_DOWN_REASON_VCN_REQUESTED,
                    TEAR_DOWN_REASON_VOPS_NOT_SUPPORTED,
                    TEAR_DOWN_REASON_DEFAULT_DATA_UNSELECTED,
                    TEAR_DOWN_REASON_NOT_IN_SERVICE,
                    TEAR_DOWN_REASON_DATA_CONFIG_NOT_READY,
                    TEAR_DOWN_REASON_PENDING_TEAR_DOWN_ALL,
                    TEAR_DOWN_REASON_NO_SUITABLE_DATA_PROFILE,
                    TEAR_DOWN_REASON_CDMA_EMERGENCY_CALLBACK_MODE,
                    TEAR_DOWN_REASON_RETRY_SCHEDULED,
                    TEAR_DOWN_REASON_DATA_THROTTLED,
                    TEAR_DOWN_REASON_DATA_PROFILE_INVALID,
                    TEAR_DOWN_REASON_DATA_PROFILE_NOT_PREFERRED,
                    TEAR_DOWN_REASON_NOT_ALLOWED_BY_POLICY,
                    TEAR_DOWN_REASON_ILLEGAL_STATE,
                    TEAR_DOWN_REASON_ONLY_ALLOWED_SINGLE_NETWORK,
                    TEAR_DOWN_REASON_PREFERRED_DATA_SWITCHED,
            })
    public @interface TearDownReason {}

    /** Data network was not torn down. */
    public static final int TEAR_DOWN_REASON_NONE = 0;

    /** Data network tear down requested by connectivity service. */
    public static final int TEAR_DOWN_REASON_CONNECTIVITY_SERVICE_UNWANTED = 1;

    /** Data network tear down due to SIM removal. */
    public static final int TEAR_DOWN_REASON_SIM_REMOVAL = 2;

    /** Data network tear down due to airplane mode turned on. */
    public static final int TEAR_DOWN_REASON_AIRPLANE_MODE_ON = 3;

    /** Data network tear down due to data disabled (by user, policy, carrier, etc...). */
    public static final int TEAR_DOWN_REASON_DATA_DISABLED = 4;

    /** Data network tear down due to no live network request. */
    public static final int TEAR_DOWN_REASON_NO_LIVE_REQUEST = 5;

    /** Data network tear down due to current RAT is not allowed by the data profile. */
    public static final int TEAR_DOWN_REASON_RAT_NOT_ALLOWED = 6;

    /** Data network tear down due to data roaming not enabled. */
    public static final int TEAR_DOWN_REASON_ROAMING_DISABLED = 7;

    /** Data network tear down due to concurrent voice/data not allowed. */
    public static final int TEAR_DOWN_REASON_CONCURRENT_VOICE_DATA_NOT_ALLOWED = 8;

    /** Data network tear down due to service option is not supported. */
    public static final int TEAR_DOWN_REASON_SERVICE_OPTION_NOT_SUPPORTED = 9;

    /** Data network tear down due to data service unbound. */
    public static final int TEAR_DOWN_REASON_DATA_SERVICE_NOT_READY = 10;

    /** Data network tear down due to radio turned off by the carrier. */
    public static final int TEAR_DOWN_REASON_POWER_OFF_BY_CARRIER = 11;

    /** Data network tear down due to data stall. */
    public static final int TEAR_DOWN_REASON_DATA_STALL = 12;

    /** Data network tear down due to handover failed. */
    public static final int TEAR_DOWN_REASON_HANDOVER_FAILED = 13;

    /** Data network tear down due to handover not allowed. */
    public static final int TEAR_DOWN_REASON_HANDOVER_NOT_ALLOWED = 14;

    /** Data network tear down due to VCN service requested. */
    public static final int TEAR_DOWN_REASON_VCN_REQUESTED = 15;

    /** Data network tear down due to VOPS no longer supported. */
    public static final int TEAR_DOWN_REASON_VOPS_NOT_SUPPORTED = 16;

    /** Data network tear down due to default data unselected. */
    public static final int TEAR_DOWN_REASON_DEFAULT_DATA_UNSELECTED = 17;

    /** Data network tear down due to device not in service. */
    public static final int TEAR_DOWN_REASON_NOT_IN_SERVICE = 18;

    /** Data network tear down due to data config not ready. */
    public static final int TEAR_DOWN_REASON_DATA_CONFIG_NOT_READY = 19;

    /** Data network tear down due to tear down all pending. */
    public static final int TEAR_DOWN_REASON_PENDING_TEAR_DOWN_ALL = 20;

    /** Data network tear down due to no suitable data profile. */
    public static final int TEAR_DOWN_REASON_NO_SUITABLE_DATA_PROFILE = 21;

    /** Data network tear down due to CDMA ECBM. */
    public static final int TEAR_DOWN_REASON_CDMA_EMERGENCY_CALLBACK_MODE = 22;

    /** Data network tear down due to retry scheduled. */
    public static final int TEAR_DOWN_REASON_RETRY_SCHEDULED = 23;

    /** Data network tear down due to data throttled. */
    public static final int TEAR_DOWN_REASON_DATA_THROTTLED = 24;

    /** Data network tear down due to data profile invalid. */
    public static final int TEAR_DOWN_REASON_DATA_PROFILE_INVALID = 25;

    /** Data network tear down due to data profile not preferred. */
    public static final int TEAR_DOWN_REASON_DATA_PROFILE_NOT_PREFERRED = 26;

    /** Data network tear down due to handover not allowed by policy. */
    public static final int TEAR_DOWN_REASON_NOT_ALLOWED_BY_POLICY = 27;

    /** Data network tear down due to illegal state. */
    public static final int TEAR_DOWN_REASON_ILLEGAL_STATE = 28;

    /** Data network tear down due to only allowed single network. */
    public static final int TEAR_DOWN_REASON_ONLY_ALLOWED_SINGLE_NETWORK = 29;

    /** Data network tear down due to preferred data switched to another phone. */
    public static final int TEAR_DOWN_REASON_PREFERRED_DATA_SWITCHED = 30;

    @IntDef(prefix = {"BANDWIDTH_SOURCE_"},
            value = {
                    BANDWIDTH_SOURCE_UNKNOWN,
                    BANDWIDTH_SOURCE_MODEM,
                    BANDWIDTH_SOURCE_CARRIER_CONFIG,
                    BANDWIDTH_SOURCE_BANDWIDTH_ESTIMATOR,
            })
    public @interface BandwidthEstimationSource {}

    /** Indicates the bandwidth estimation source is unknown. This must be a configuration error. */
    public static final int BANDWIDTH_SOURCE_UNKNOWN = 0;

    /** Indicates the bandwidth estimation source is from the modem. */
    public static final int BANDWIDTH_SOURCE_MODEM = 1;

    /** Indicates the bandwidth estimation source is from the static carrier config. */
    public static final int BANDWIDTH_SOURCE_CARRIER_CONFIG = 2;

    /** Indicates the bandwidth estimation source is from {@link LinkBandwidthEstimator}. */
    public static final int BANDWIDTH_SOURCE_BANDWIDTH_ESTIMATOR = 3;

    /**
     * The capabilities that are allowed to changed dynamically during the life cycle of network.
     * This is copied from {@code NetworkCapabilities#MUTABLE_CAPABILITIES}. There is no plan to
     * make this a connectivity manager API since in the future, immutable network capabilities
     * would be allowed to changed dynamically. (i.e. not immutable anymore.)
     */
    private static final List<Integer> MUTABLE_CAPABILITIES = List.of(
            NetworkCapabilities.NET_CAPABILITY_TRUSTED,
            NetworkCapabilities.NET_CAPABILITY_VALIDATED,
            NetworkCapabilities.NET_CAPABILITY_CAPTIVE_PORTAL,
            NetworkCapabilities.NET_CAPABILITY_NOT_ROAMING,
            NetworkCapabilities.NET_CAPABILITY_FOREGROUND,
            NetworkCapabilities.NET_CAPABILITY_NOT_CONGESTED,
            NetworkCapabilities.NET_CAPABILITY_NOT_SUSPENDED,
            NetworkCapabilities.NET_CAPABILITY_PARTIAL_CONNECTIVITY,
            NetworkCapabilities.NET_CAPABILITY_TEMPORARILY_NOT_METERED,
            NetworkCapabilities.NET_CAPABILITY_NOT_VCN_MANAGED,
            NetworkCapabilities.NET_CAPABILITY_HEAD_UNIT,
            // Connectivity service will support NOT_METERED as a mutable and requestable
            // capability.
            NetworkCapabilities.NET_CAPABILITY_NOT_METERED,
            // Even though MMTEL is an immutable capability, we still make it an mutable capability
            // here before we have a better solution to deal with network transition from VoPS
            // to non-VoPS network.
            NetworkCapabilities.NET_CAPABILITY_MMTEL
    );

    /** The parent state. Any messages not handled by the child state fallback to this. */
    private final DefaultState mDefaultState = new DefaultState();

    /**
     * The connecting state. This is the initial state of a data network.
     *
     * @see DataNetwork for the state machine diagram.
     */
    private final ConnectingState mConnectingState = new ConnectingState();

    /**
     * The connected state. This is the state when data network becomes usable.
     *
     * @see DataNetwork for the state machine diagram.
     */
    private final ConnectedState mConnectedState = new ConnectedState();

    /**
     * The handover state. This is the state when data network handover between IWLAN and cellular.
     *
     * @see DataNetwork for the state machine diagram.
     */
    private final HandoverState mHandoverState = new HandoverState();

    /**
     * The disconnecting state. This is the state when data network is about to be disconnected.
     * The network is still usable in this state, but the clients should be prepared to lose the
     * network in any moment. This state is particular useful for IMS graceful tear down, where
     * the network enters disconnecting state while waiting for IMS de-registration signal.
     *
     * @see DataNetwork for the state machine diagram.
     */
    private final DisconnectingState mDisconnectingState = new DisconnectingState();

    /**
     * The disconnected state. This is the final state of a data network.
     *
     * @see DataNetwork for the state machine diagram.
     */
    private final DisconnectedState mDisconnectedState = new DisconnectedState();

    /** The phone instance. */
    private final @NonNull Phone mPhone;

    /**
     * The subscription id. This is assigned when the network is created, and not supposed to
     * change afterwards.
     */
    private final int mSubId;

    /** The network score of this network. */
    private @NonNull NetworkScore mNetworkScore;

    /**
     * Indicates that
     * {@link DataService.DataServiceProvider#deactivateDataCall(int, int, DataServiceCallback)}
     * has been called. This flag can be only changed from {@code false} to {@code true}.
     */
    private boolean mInvokedDataDeactivation = false;

    /**
     * Indicates that if the data network has ever entered {@link ConnectedState}.
     */
    private boolean mEverConnected = false;

    /** RIL interface. */
    private final @NonNull CommandsInterface mRil;

    /** Local log. */
    private final LocalLog mLocalLog = new LocalLog(128);

    /** The callback to receives data network state update. */
    private final @NonNull DataNetworkCallback mDataNetworkCallback;

    /** The log tag. */
    private String mLogTag;

    /** Metrics of per data network connection. */
    private final DataCallSessionStats mDataCallSessionStats;

    /**
     * The unique context id assigned by the data service in {@link DataCallResponse#getId()}. One
     * for {@link AccessNetworkConstants#TRANSPORT_TYPE_WWAN} and one for
     * {@link AccessNetworkConstants#TRANSPORT_TYPE_WLAN}. The reason for storing both is that
     * during handover, both cid will be used.
     */
    private final SparseIntArray mCid = new SparseIntArray(2);

    /**
     * The initial network agent id. The network agent can be re-created due to immutable capability
     * changed. This is to preserve the initial network agent id so the id in the logging tag won't
     * change for the entire life cycle of data network.
     */
    private int mInitialNetworkAgentId;

    /** PDU session id. */
    private int mPduSessionId = DataCallResponse.PDU_SESSION_ID_NOT_SET;

    /**
     * Data service managers for accessing {@link AccessNetworkConstants#TRANSPORT_TYPE_WWAN} and
     * {@link AccessNetworkConstants#TRANSPORT_TYPE_WLAN} data services.
     */
    private final @NonNull SparseArray<DataServiceManager> mDataServiceManagers;

    /** Access networks manager. */
    private final @NonNull AccessNetworksManager mAccessNetworksManager;

    /** Data network controller. */
    private final @NonNull DataNetworkController mDataNetworkController;

    /** Data network controller callback. */
    private final @NonNull DataNetworkController.DataNetworkControllerCallback
            mDataNetworkControllerCallback;

    /** Data config manager. */
    private final @NonNull DataConfigManager mDataConfigManager;

    /** VCN manager. */
    private final @Nullable VcnManager mVcnManager;

    /** VCN policy changed listener. */
    private @Nullable VcnNetworkPolicyChangeListener mVcnPolicyChangeListener;

    /** The network agent associated with this data network. */
    private @NonNull TelephonyNetworkAgent mNetworkAgent;

    /** QOS callback tracker. This is only created after network connected on WWAN. */
    private @Nullable QosCallbackTracker mQosCallbackTracker;

    /** NAT keepalive tracker. */
    private @Nullable KeepaliveTracker mKeepaliveTracker;

    /** The data profile used to establish this data network. */
    private @NonNull DataProfile mDataProfile;

    /**
     * The data profile used for data handover. Some carriers might use different data profile
     * between IWLAN and cellular. Only set before handover started.
     */
    private @Nullable DataProfile mHandoverDataProfile;

    /** The network capabilities of this data network. */
    private @NonNull NetworkCapabilities mNetworkCapabilities;

    /** The matched traffic descriptor returned from setup data call request. */
    private final @NonNull List<TrafficDescriptor> mTrafficDescriptors = new ArrayList<>();

    /** The link properties of this data network. */
    private @NonNull LinkProperties mLinkProperties;

    /** The network slice info. */
    private @Nullable NetworkSliceInfo mNetworkSliceInfo;

    /** The link status (i.e. RRC state). */
    private @LinkStatus int mLinkStatus = DataCallResponse.LINK_STATUS_UNKNOWN;

    /** The network bandwidth. */
    private @NonNull NetworkBandwidth mNetworkBandwidth = new NetworkBandwidth(14, 14);

    /** The TCP buffer sizes config. */
    private @NonNull String mTcpBufferSizes;

    /** The telephony display info. */
    private @NonNull TelephonyDisplayInfo mTelephonyDisplayInfo;

    /** Whether {@link NetworkCapabilities#NET_CAPABILITY_TEMPORARILY_NOT_METERED} is supported. */
    private boolean mTempNotMeteredSupported = false;

    /** Whether the current data network is temporarily not metered. */
    private boolean mTempNotMetered = false;

    /** Whether the current data network is congested. */
    private boolean mCongested = false;

    /** The network requests associated with this data network */
    private final @NonNull NetworkRequestList mAttachedNetworkRequestList =
            new NetworkRequestList();

    /**
     * The latest data call response received from either
     * {@link DataServiceCallback#onSetupDataCallComplete(int, DataCallResponse)} or
     * {@link DataServiceCallback#onDataCallListChanged(List)}. The very first update must be
     * from {@link DataServiceCallback#onSetupDataCallComplete(int, DataCallResponse)}.
     */
    private @Nullable DataCallResponse mDataCallResponse = null;

    /**
     * The fail cause from either setup data failure or unsolicited disconnect reported by data
     * service.
     */
    private @DataFailureCause int mFailCause = DataFailCause.NONE;

    /**
     * The tear down reason if the data call is voluntarily deactivated, not due to failure.
     */
    private @TearDownReason int mTearDownReason = TEAR_DOWN_REASON_NONE;

    /**
     * The retry delay in milliseconds from setup data failure.
     */
    private long mRetryDelayMillis = DataCallResponse.RETRY_DURATION_UNDEFINED;

    /**
     * Indicates if data network is suspended. Note this is slightly different from the
     * {@link TelephonyManager#DATA_SUSPENDED}, which is only possible when data network is in
     * connected state. This flag reflects to the
     * {@link NetworkCapabilities#NET_CAPABILITY_NOT_SUSPENDED} which can happen when data network
     * is in connected or disconnecting state.
     */
    private boolean mSuspended = false;

    /**
     * The current transport of the data network. For handover, the current transport will be set
     * after handover completes.
     */
    private @TransportType int mTransport;

    /**
     * The last known data network type.
     */
    private @NetworkType int mLastKnownDataNetworkType;

    /**
     * The last known roaming state of this data network.
     */
    private boolean mLastKnownRoamingState;

    /** The reason that why setting up this data network is allowed. */
    private @NonNull DataAllowedReason mDataAllowedReason;

    /**
     * PCO (Protocol Configuration Options) data received from the network. The first key is the
     * cid of the PCO data, the second key is the PCO id, the value is the PCO data.
     */
    private final @NonNull Map<Integer, Map<Integer, PcoData>> mPcoData = new ArrayMap<>();

    /** The QOS bearer sessions. */
    private final @NonNull List<QosBearerSession> mQosBearerSessions = new ArrayList<>();

    /** The QOS for the Default Bearer, should be non-null on LTE and NR */
    private @Nullable Qos mDefaultQos;

    /**
     * The UIDs of packages that have carrier privilege.
     */
    private @NonNull int[] mAdministratorUids = new int[0];

    /** Carrier privileges callback to monitor administrator UID change. */
    private @Nullable TelephonyManager.CarrierPrivilegesCallback mCarrierPrivilegesCallback;

    /**
     * Carrier service package uid. This UID will not change through the life cycle of data network.
     */
    private int mCarrierServicePackageUid = Process.INVALID_UID;

    /**
     * Link bandwidth estimator callback for receiving latest link bandwidth information.
     */
    private @Nullable LinkBandwidthEstimatorCallback mLinkBandwidthEstimatorCallback;

    /**
     * Data config callback for carrier config update.
     */
    private @Nullable DataConfigManagerCallback mDataConfigManagerCallback;

    /**
     * The network bandwidth.
     */
    public static class NetworkBandwidth {
        /** The downlink bandwidth in Kbps. */
        public final int downlinkBandwidthKbps;

        /** The uplink Bandwidth in Kbps. */
        public final int uplinkBandwidthKbps;

        /**
         * Constructor.
         *
         * @param downlinkBandwidthKbps The downlink bandwidth in Kbps.
         * @param uplinkBandwidthKbps The uplink Bandwidth in Kbps.
         */
        public NetworkBandwidth(int downlinkBandwidthKbps, int uplinkBandwidthKbps) {
            this.downlinkBandwidthKbps = downlinkBandwidthKbps;
            this.uplinkBandwidthKbps = uplinkBandwidthKbps;
        }

        @Override
        public String toString() {
            return String.format("NetworkBandwidth=[downlink=%d, uplink=%d]",
                    downlinkBandwidthKbps, uplinkBandwidthKbps);
        }
    }

    /**
     * Data network callback. Should only be used by {@link DataNetworkController}.
     */
    public abstract static class DataNetworkCallback extends DataCallback {
        /**
         * Constructor
         *
         * @param executor The executor of the callback.
         */
        public DataNetworkCallback(@NonNull @CallbackExecutor Executor executor) {
            super(executor);
        }

        /**
         * Called when data setup failed.
         *
         * @param dataNetwork The data network.
         * @param requestList The network requests attached to this data network.
         * @param cause The fail cause of setup data network.
         * @param retryDurationMillis The network suggested data retry duration in milliseconds as
         * specified in 3GPP TS 24.302 section 8.2.9.1. The {@link DataProfile} associated to this
         * data network will be throttled for the specified duration unless
         * {@link DataServiceCallback#onApnUnthrottled} is called. {@link Long#MAX_VALUE} indicates
         * data retry should not occur. {@link DataCallResponse#RETRY_DURATION_UNDEFINED} indicates
         * network did not suggest any retry duration.
         */
        public abstract void onSetupDataFailed(@NonNull DataNetwork dataNetwork,
                @NonNull NetworkRequestList requestList, @DataFailureCause int cause,
                long retryDurationMillis);

        /**
         * Called when data network enters {@link ConnectedState}.
         *
         * @param dataNetwork The data network.
         */
        public abstract void onConnected(@NonNull DataNetwork dataNetwork);

        /**
         * Called when data network validation status changed.
         *
         * @param dataNetwork The data network.
         * @param status one of {@link NetworkAgent#VALIDATION_STATUS_VALID} or
         * {@link NetworkAgent#VALIDATION_STATUS_NOT_VALID}.
         * @param redirectUri If internet connectivity is being redirected (e.g., on a captive
         * portal), this is the destination the probes are being redirected to, otherwise
         * {@code null}.
         */
        public abstract void onValidationStatusChanged(@NonNull DataNetwork dataNetwork,
                @ValidationStatus int status, @Nullable Uri redirectUri);

        /**
         * Called when data network suspended state changed.
         *
         * @param dataNetwork The data network.
         * @param suspended {@code true} if data is suspended.
         */
        public abstract void onSuspendedStateChanged(@NonNull DataNetwork dataNetwork,
                boolean suspended);

        /**
         * Called when network requests were failed to attach to the data network.
         *
         * @param dataNetwork The data network.
         * @param requestList The requests failed to attach.
         */
        public abstract void onAttachFailed(@NonNull DataNetwork dataNetwork,
                @NonNull NetworkRequestList requestList);

        /**
         * Called when data network enters {@link DisconnectedState}. Note this is only called
         * when the data network was previously connected. For setup data network failed,
         * {@link #onSetupDataFailed(DataNetwork, NetworkRequestList, int, long)} is called.
         *
         * @param dataNetwork The data network.
         * @param cause The disconnect cause.
         * @param tearDownReason The reason the network was torn down
         */
        public abstract void onDisconnected(@NonNull DataNetwork dataNetwork,
                @DataFailureCause int cause, @TearDownReason int tearDownReason);

        /**
         * Called when handover between IWLAN and cellular network started.
         * @param dataNetwork The data network.
         */
        public abstract void onHandoverStarted(@NonNull DataNetwork dataNetwork);

        /**
         * Called when handover between IWLAN and cellular network succeeded.
         *
         * @param dataNetwork The data network.
         */
        public abstract void onHandoverSucceeded(@NonNull DataNetwork dataNetwork);

        /**
         * Called when data network handover between IWLAN and cellular network failed.
         *
         * @param dataNetwork The data network.
         * @param cause The fail cause.
         * @param retryDurationMillis Network suggested retry time in milliseconds.
         * {@link Long#MAX_VALUE} indicates data retry should not occur.
         * {@link DataCallResponse#RETRY_DURATION_UNDEFINED} indicates network did not suggest any
         * retry duration.
         * @param handoverFailureMode The handover failure mode that determine the behavior of
         * how frameworks should handle the handover failure.
         */
        public abstract void onHandoverFailed(@NonNull DataNetwork dataNetwork,
                @DataFailureCause int cause, long retryDurationMillis,
                @HandoverFailureMode int handoverFailureMode);

        /**
         * Called when data network link status (i.e. RRC state) changed.
         *
         * @param dataNetwork The data network.
         * @param linkStatus The link status (i.e. RRC state).
         */
        public abstract void onLinkStatusChanged(@NonNull DataNetwork dataNetwork,
                @LinkStatus int linkStatus);

        /**
         * Called when PCO data changed.
         *
         * @param dataNetwork The data network.
         */
        public abstract void onPcoDataChanged(@NonNull DataNetwork dataNetwork);

        /**
         * Called when network capabilities changed.
         *
         * @param dataNetwork The data network.
         */
        public abstract void onNetworkCapabilitiesChanged(@NonNull DataNetwork dataNetwork);

        /**
         * Called when attempt to tear down a data network
         *
         * @param dataNetwork The data network.
         */
        public abstract void onTrackNetworkUnwanted(@NonNull DataNetwork dataNetwork);

        /**
         * Called when a network request is detached after no longer satisfied.
         *
         * @param networkRequest The detached network request.
         */
        public abstract void onRetryUnsatisfiedNetworkRequest(
                @NonNull TelephonyNetworkRequest networkRequest);
    }

    /**
     * Constructor
     *
     * @param phone The phone instance.
     * @param looper The looper to be used by the state machine. Currently the handler thread is the
     * phone process's main thread.
     * @param dataServiceManagers Data service managers.
     * @param dataProfile The data profile for establishing the data network.
     * @param networkRequestList The initial network requests attached to this data network.
     * @param transport The initial transport of the data network.
     * @param dataAllowedReason The reason that why setting up this data network is allowed.
     * @param callback The callback to receives data network state update.
     */
    public DataNetwork(@NonNull Phone phone, @NonNull Looper looper,
            @NonNull SparseArray<DataServiceManager> dataServiceManagers,
            @NonNull DataProfile dataProfile,
            @NonNull NetworkRequestList networkRequestList,
            @TransportType int transport,
            @NonNull DataAllowedReason dataAllowedReason,
            @NonNull DataNetworkCallback callback) {
        super("DataNetwork", looper);
        // State machine should be initialized at the top of constructor. log() can be only used
        // after state machine initialized (because getCurrentState() crashes if state machine has
        // not started.)
        initializeStateMachine();

        mPhone = phone;
        mSubId = phone.getSubId();
        mRil = mPhone.mCi;
        mLinkProperties = new LinkProperties();
        mDataServiceManagers = dataServiceManagers;
        mAccessNetworksManager = phone.getAccessNetworksManager();
        mVcnManager = mPhone.getContext().getSystemService(VcnManager.class);
        mDataNetworkController = phone.getDataNetworkController();
        mDataNetworkControllerCallback = new DataNetworkController.DataNetworkControllerCallback(
                getHandler()::post) {
            @Override
            public void onSubscriptionPlanOverride() {
                sendMessage(EVENT_SUBSCRIPTION_PLAN_OVERRIDE);
            }};
        mDataNetworkController.registerDataNetworkControllerCallback(
                mDataNetworkControllerCallback);
        mDataConfigManager = mDataNetworkController.getDataConfigManager();
        mDataCallSessionStats = new DataCallSessionStats(mPhone);
        mDataNetworkCallback = callback;
        mDataProfile = dataProfile;
        if (dataProfile.getTrafficDescriptor() != null) {
            // The initial traffic descriptor is from the data profile. After that traffic
            // descriptors will be updated by modem through setup data call response and data call
            // list changed event.
            mTrafficDescriptors.add(dataProfile.getTrafficDescriptor());
        }
        mTransport = transport;
        mLastKnownDataNetworkType = getDataNetworkType();
        mLastKnownRoamingState = mPhone.getServiceState().getDataRoamingFromRegistration();
        mDataAllowedReason = dataAllowedReason;
        dataProfile.setLastSetupTimestamp(SystemClock.elapsedRealtime());
        mAttachedNetworkRequestList.addAll(networkRequestList);
        mCid.put(AccessNetworkConstants.TRANSPORT_TYPE_WWAN, INVALID_CID);
        mCid.put(AccessNetworkConstants.TRANSPORT_TYPE_WLAN, INVALID_CID);
        mTelephonyDisplayInfo = mPhone.getDisplayInfoController().getTelephonyDisplayInfo();
        mTcpBufferSizes = mDataConfigManager.getTcpConfigString(mTelephonyDisplayInfo);

        for (TelephonyNetworkRequest networkRequest : networkRequestList) {
            networkRequest.setAttachedNetwork(DataNetwork.this);
            networkRequest.setState(TelephonyNetworkRequest.REQUEST_STATE_SATISFIED);
        }

        // Update the capabilities in the constructor is to make sure the data network has initial
        // capability immediately after created. Doing this connecting state creates the window that
        // DataNetworkController might check if existing data network's capability can satisfy the
        // next network request within this window.
        updateNetworkCapabilities();
    }

    /**
     * Initialize and start the state machine.
     */
    private void initializeStateMachine() {
        addState(mDefaultState);
        addState(mConnectingState, mDefaultState);
        addState(mConnectedState, mDefaultState);
        addState(mHandoverState, mDefaultState);
        addState(mDisconnectingState, mDefaultState);
        addState(mDisconnectedState, mDefaultState);
        setInitialState(mConnectingState);
        start();
    }

    /**
     * @return {@code true} if 464xlat should be skipped.
     */
    private boolean shouldSkip464Xlat() {
        if (mDataProfile.getApnSetting() != null) {
            switch (mDataProfile.getApnSetting().getSkip464Xlat()) {
                case Telephony.Carriers.SKIP_464XLAT_ENABLE:
                    return true;
                case Telephony.Carriers.SKIP_464XLAT_DISABLE:
                    return false;
                case Telephony.Carriers.SKIP_464XLAT_DEFAULT:
                default:
                    break;
            }
        }

        // As default, return true if ims and no internet
        final NetworkCapabilities nc = getNetworkCapabilities();
        return nc.hasCapability(NetworkCapabilities.NET_CAPABILITY_IMS)
                && !nc.hasCapability(NetworkCapabilities.NET_CAPABILITY_INTERNET);
    }

    /**
     * Create the telephony network agent.
     *
     * @return The telephony network agent.
     */
    private @NonNull TelephonyNetworkAgent createNetworkAgent() {
        final NetworkAgentConfig.Builder configBuilder = new NetworkAgentConfig.Builder();
        configBuilder.setLegacyType(ConnectivityManager.TYPE_MOBILE);
        configBuilder.setLegacyTypeName("MOBILE");
        int networkType = getDataNetworkType();
        configBuilder.setLegacySubType(networkType);
        configBuilder.setLegacySubTypeName(TelephonyManager.getNetworkTypeName(networkType));
        if (mDataProfile.getApnSetting() != null) {
            configBuilder.setLegacyExtraInfo(mDataProfile.getApnSetting().getApnName());
        }

        final CarrierSignalAgent carrierSignalAgent = mPhone.getCarrierSignalAgent();
        if (carrierSignalAgent.hasRegisteredReceivers(TelephonyManager
                .ACTION_CARRIER_SIGNAL_REDIRECTED)) {
            // carrierSignal Receivers will place the carrier-specific provisioning notification
            configBuilder.setProvisioningNotificationEnabled(false);
        }

        // Fill the IMSI
        final String subscriberId = mPhone.getSubscriberId();
        if (!TextUtils.isEmpty(subscriberId)) {
            configBuilder.setSubscriberId(subscriberId);
        }

        // set skip464xlat if it is not default otherwise
        if (shouldSkip464Xlat()) {
            configBuilder.setNat64DetectionEnabled(false);
        }

        final NetworkFactory factory = PhoneFactory.getNetworkFactory(
                mPhone.getPhoneId());
        final NetworkProvider provider = (null == factory) ? null : factory.getProvider();

<<<<<<< HEAD
        mNetworkScore = getNetworkScore();
        return TelephonyComponentFactory.getInstance().inject(
                TelephonyNetworkAgent.class.getName()).makeTelephonyNetworkAgent(
                mPhone, getHandler().getLooper(), this,
                new NetworkScore.Builder().setLegacyInt(mNetworkScore).build(),
                configBuilder.build(), provider,
=======
        mNetworkScore = new NetworkScore.Builder().setKeepConnectedReason(
                        isHandoverInProgress() ? NetworkScore.KEEP_CONNECTED_FOR_HANDOVER
                                : NetworkScore.KEEP_CONNECTED_NONE).build();
        return new TelephonyNetworkAgent(mPhone, getHandler().getLooper(), this,
                mNetworkScore, configBuilder.build(), provider,
>>>>>>> af8e7c43
                new TelephonyNetworkAgentCallback(getHandler()::post) {
                    @Override
                    public void onValidationStatus(@ValidationStatus int status,
                            @Nullable Uri redirectUri) {
                        mDataNetworkCallback.invokeFromExecutor(
                                () -> mDataNetworkCallback.onValidationStatusChanged(
                                        DataNetwork.this, status, redirectUri));
                    }
                });
    }

    /**
     * The default state. Any events that were not handled by the child states fallback to this
     * state.
     *
     * @see DataNetwork for the state machine diagram.
     */
    private final class DefaultState extends State {
        @Override
        public void enter() {
            logv("Registering all events.");
            mDataConfigManagerCallback = new DataConfigManagerCallback(getHandler()::post) {
                @Override
                public void onCarrierConfigChanged() {
                    sendMessage(EVENT_DATA_CONFIG_UPDATED);
                }
            };
            mRil.registerForPcoData(getHandler(), EVENT_PCO_DATA_RECEIVED, null);

            mDataConfigManager.registerCallback(mDataConfigManagerCallback);
            mPhone.getDisplayInfoController().registerForTelephonyDisplayInfoChanged(
                    getHandler(), EVENT_DISPLAY_INFO_CHANGED, null);
            mPhone.getServiceStateTracker().registerForServiceStateChanged(getHandler(),
                    EVENT_SERVICE_STATE_CHANGED, null);
            for (int transport : mAccessNetworksManager.getAvailableTransports()) {
                mDataServiceManagers.get(transport)
                        .registerForDataCallListChanged(getHandler(), EVENT_DATA_STATE_CHANGED);
            }

            mCarrierPrivilegesCallback =
                    (Set<String> privilegedPackageNames, Set<Integer> privilegedUids) -> {
                        log("onCarrierPrivilegesChanged, Uids=" + privilegedUids.toString());
                        Message message = obtainMessage(EVENT_CARRIER_PRIVILEGED_UIDS_CHANGED);
                        AsyncResult.forMessage(
                                message,
                                privilegedUids.stream().mapToInt(i -> i).toArray(),
                                null /* ex */);
                        sendMessage(message);
                    };
            TelephonyManager tm = mPhone.getContext().getSystemService(TelephonyManager.class);
            if (tm != null) {
                tm.registerCarrierPrivilegesCallback(
                        mPhone.getPhoneId(), getHandler()::post, mCarrierPrivilegesCallback);
            }

            mPhone.getServiceStateTracker().registerForCssIndicatorChanged(
                    getHandler(), EVENT_CSS_INDICATOR_CHANGED, null);
            mPhone.getCallTracker().registerForVoiceCallStarted(
                    getHandler(), EVENT_VOICE_CALL_STARTED, null);
            mPhone.getCallTracker().registerForVoiceCallEnded(
                    getHandler(), EVENT_VOICE_CALL_ENDED, null);
            // Check null for devices not supporting FEATURE_TELEPHONY_IMS.
            if (mPhone.getImsPhone() != null) {
                mPhone.getImsPhone().getCallTracker().registerForVoiceCallStarted(
                        getHandler(), EVENT_VOICE_CALL_STARTED, null);
                mPhone.getImsPhone().getCallTracker().registerForVoiceCallEnded(
                        getHandler(), EVENT_VOICE_CALL_ENDED, null);
            }

            // Only add symmetric code here, for example, registering and unregistering.
            // DefaultState.enter() is the starting point in the life cycle of the DataNetwork,
            // and DefaultState.exit() is the end. For non-symmetric initializing works, put them
            // in ConnectingState.enter().
        }

        @Override
        public void exit() {
            logv("Unregistering all events.");
            // Check null for devices not supporting FEATURE_TELEPHONY_IMS.
            if (mPhone.getImsPhone() != null) {
                mPhone.getImsPhone().getCallTracker().unregisterForVoiceCallStarted(getHandler());
                mPhone.getImsPhone().getCallTracker().unregisterForVoiceCallEnded(getHandler());
            }
            mPhone.getCallTracker().unregisterForVoiceCallStarted(getHandler());
            mPhone.getCallTracker().unregisterForVoiceCallEnded(getHandler());

            mPhone.getServiceStateTracker().unregisterForCssIndicatorChanged(getHandler());
            TelephonyManager tm = mPhone.getContext().getSystemService(TelephonyManager.class);
            if (tm != null && mCarrierPrivilegesCallback != null) {
                tm.unregisterCarrierPrivilegesCallback(mCarrierPrivilegesCallback);
            }
            for (int transport : mAccessNetworksManager.getAvailableTransports()) {
                mDataServiceManagers.get(transport)
                        .unregisterForDataCallListChanged(getHandler());
            }
            mPhone.getServiceStateTracker().unregisterForServiceStateChanged(getHandler());
            mPhone.getDisplayInfoController().unregisterForTelephonyDisplayInfoChanged(
                    getHandler());
            mRil.unregisterForPcoData(getHandler());
            mDataConfigManager.unregisterCallback(mDataConfigManagerCallback);
        }

        @Override
        public boolean processMessage(Message msg) {
            switch (msg.what) {
                case EVENT_DATA_CONFIG_UPDATED:
                    onCarrierConfigUpdated();
                    break;
                case EVENT_SERVICE_STATE_CHANGED: {
                    int networkType = getDataNetworkType();
                    mDataCallSessionStats.onDrsOrRatChanged(networkType);
                    if (networkType != TelephonyManager.NETWORK_TYPE_UNKNOWN) {
                        mLastKnownDataNetworkType = networkType;
                    }
                    NetworkRegistrationInfo nri =
                            mPhone.getServiceState()
                                    .getNetworkRegistrationInfo(
                                            NetworkRegistrationInfo.DOMAIN_PS,
                                            AccessNetworkConstants.TRANSPORT_TYPE_WWAN);
                    if (nri != null && nri.isInService()) {
                        mLastKnownRoamingState = nri.getNetworkRegistrationState()
                                == NetworkRegistrationInfo.REGISTRATION_STATE_ROAMING;
                    }
                    updateSuspendState();
                    updateNetworkCapabilities();
                    break;
                }
                case EVENT_ATTACH_NETWORK_REQUEST: {
                    onAttachNetworkRequests((NetworkRequestList) msg.obj);
                    updateNetworkScore(isHandoverInProgress());
                    break;
                }
                case EVENT_DETACH_NETWORK_REQUEST: {
                    onDetachNetworkRequest((TelephonyNetworkRequest) msg.obj,
                            msg.arg1 != 0 /* shouldRetry */);
                    updateNetworkScore(isHandoverInProgress());
                    break;
                }
                case EVENT_DETACH_ALL_NETWORK_REQUESTS: {
                    for (TelephonyNetworkRequest networkRequest : mAttachedNetworkRequestList) {
                        networkRequest.setState(TelephonyNetworkRequest.REQUEST_STATE_UNSATISFIED);
                        networkRequest.setAttachedNetwork(null);
                    }
                    log("All network requests detached.");
                    mAttachedNetworkRequestList.clear();
                    break;
                }
                case EVENT_DATA_STATE_CHANGED: {
                    AsyncResult ar = (AsyncResult) msg.obj;
                    int transport = (int) ar.userObj;
                    onDataStateChanged(transport, (List<DataCallResponse>) ar.result);
                    break;
                }
                case EVENT_CARRIER_PRIVILEGED_UIDS_CHANGED: {
                    AsyncResult asyncResult = (AsyncResult) msg.obj;
                    int[] administratorUids = (int[]) asyncResult.result;
                    mAdministratorUids = Arrays.copyOf(administratorUids, administratorUids.length);
                    updateNetworkCapabilities();
                    break;
                }
                case EVENT_PCO_DATA_RECEIVED: {
                    AsyncResult ar = (AsyncResult) msg.obj;
                    onPcoDataReceived((PcoData) ar.result);
                    break;
                }
                case EVENT_NOTIFY_HANDOVER_CANCELLED_RESPONSE:
                    log("Notified handover cancelled.");
                    break;
                case EVENT_BANDWIDTH_ESTIMATE_FROM_MODEM_CHANGED:
                case EVENT_TEAR_DOWN_NETWORK:
                case EVENT_STUCK_IN_TRANSIENT_STATE:
                case EVENT_DISPLAY_INFO_CHANGED:
                case EVENT_WAITING_FOR_TEARING_DOWN_CONDITION_MET:
                case EVENT_CSS_INDICATOR_CHANGED:
                case EVENT_VOICE_CALL_STARTED:
                case EVENT_VOICE_CALL_ENDED:
                    // Ignore the events when not in the correct state.
                    log("Ignored " + eventToString(msg.what));
                    break;
                case EVENT_NOTIFY_HANDOVER_STARTED_RESPONSE:
                case EVENT_NOTIFY_HANDOVER_STARTED:
                    // We reach here if network is not in the right state.
                    if (msg.obj != null) {
                        // Cancel it because it's either HO in progress or will soon disconnect.
                        // Either case we want to clean up obsolete retry attempts.
                        DataHandoverRetryEntry retryEntry = (DataHandoverRetryEntry) msg.obj;
                        retryEntry.setState(DataRetryEntry.RETRY_STATE_CANCELLED);
                    }
                    log("Ignore handover to " + AccessNetworkConstants
                            .transportTypeToString(msg.arg1) + " request.");
                    break;
                case EVENT_RADIO_NOT_AVAILABLE:
                    mFailCause = DataFailCause.RADIO_NOT_AVAILABLE;
                    loge(eventToString(msg.what) + ": transition to disconnected state");
                    transitionTo(mDisconnectedState);
                    break;
                default:
                    loge("Unhandled event " + eventToString(msg.what));
                    break;
            }
            return HANDLED;
        }
    }

    /**
     * The connecting state. This is the initial state of a data network.
     *
     * @see DataNetwork for the state machine diagram.
     */
    private final class ConnectingState extends State {
        /** Used for checking setup response IP mismatch. */
        @NetworkRegistrationInfo.RegistrationState private int mRegStateWhenSetup;
        @Override
        public void enter() {
            sendMessageDelayed(EVENT_STUCK_IN_TRANSIENT_STATE,
                    mDataConfigManager.getAnomalyNetworkConnectingTimeoutMs());
            mNetworkAgent = createNetworkAgent();
            mInitialNetworkAgentId = mNetworkAgent.getId();
            mLogTag = "DN-" + mInitialNetworkAgentId + "-"
                    + ((mTransport == AccessNetworkConstants.TRANSPORT_TYPE_WWAN) ? "C" : "I");

            // Get carrier config package uid. Note that this uid will not change through the life
            // cycle of this data network. So there is no need to listen to the change event.
            mCarrierServicePackageUid = mPhone.getCarrierPrivilegesTracker()
                    .getCarrierServicePackageUid();

            notifyPreciseDataConnectionState();
            if (mTransport == AccessNetworkConstants.TRANSPORT_TYPE_WLAN) {
                // Defer setupData until we get the PDU session ID response
                allocatePduSessionId();
                return;
            }

            setupData();
        }

        @Override
        public void exit() {
            removeMessages(EVENT_STUCK_IN_TRANSIENT_STATE);
        }

        @Override
        public boolean processMessage(Message msg) {
            logv("event=" + eventToString(msg.what));
            switch (msg.what) {
                case EVENT_ALLOCATE_PDU_SESSION_ID_RESPONSE:
                    AsyncResult ar = (AsyncResult) msg.obj;
                    if (ar.exception == null) {
                        mPduSessionId = (int) ar.result;
                        log("Set PDU session id to " + mPduSessionId);
                    } else {
                        loge("Failed to allocate PDU session id. e=" + ar.exception);
                    }
                    setupData();
                    break;
                case EVENT_SETUP_DATA_NETWORK_RESPONSE:
                    int resultCode = msg.arg1;
                    DataCallResponse dataCallResponse =
                            msg.getData().getParcelable(DataServiceManager.DATA_CALL_RESPONSE);
                    onSetupResponse(resultCode, dataCallResponse);
                    break;
                case EVENT_NOTIFY_HANDOVER_STARTED:
                case EVENT_TEAR_DOWN_NETWORK:
                case EVENT_WAITING_FOR_TEARING_DOWN_CONDITION_MET:
                    // Defer the request until connected or disconnected.
                    log("Defer message " + eventToString(msg.what));
                    deferMessage(msg);
                    break;
                case EVENT_STUCK_IN_TRANSIENT_STATE:
                    reportAnomaly("Data network stuck in connecting state for "
                            + TimeUnit.MILLISECONDS.toSeconds(
                            mDataConfigManager.getAnomalyNetworkConnectingTimeoutMs())
                            + " seconds.", "58c56403-7ea7-4e56-a0c7-e467114d09b8");
                    // Setup data failed. Use the retry logic defined in
                    // CarrierConfigManager.KEY_TELEPHONY_DATA_SETUP_RETRY_RULES_STRING_ARRAY.
                    mRetryDelayMillis = DataCallResponse.RETRY_DURATION_UNDEFINED;
                    mFailCause = DataFailCause.NO_RETRY_FAILURE;
                    transitionTo(mDisconnectedState);
                    break;
                default:
                    return NOT_HANDLED;
            }
            return HANDLED;
        }

        /**
         * Setup a data network.
         */
        private void setupData() {
            int dataNetworkType = getDataNetworkType();

            NetworkRegistrationInfo nri = getNetworkRegistrationInfo();
            mRegStateWhenSetup = nri != null
                    ? nri.getNetworkRegistrationState()
                    : NetworkRegistrationInfo.REGISTRATION_STATE_UNKNOWN;
            // We need to use the actual modem roaming state instead of the framework roaming state
            // here. This flag is only passed down to ril_service for picking the correct protocol
            // (for old modem backward compatibility).
            boolean isModemRoaming = mPhone.getServiceState().getDataRoamingFromRegistration();

            // Set this flag to true if the user turns on data roaming. Or if we override the
            // roaming state in framework, we should set this flag to true as well so the modem will
            // not reject the data call setup (because the modem thinks the device is roaming).
            boolean allowRoaming = mPhone.getDataRoamingEnabled()
                    || (isModemRoaming && (!mPhone.getServiceState().getDataRoaming()
                    /*|| isUnmeteredUseOnly()*/));

            TrafficDescriptor trafficDescriptor = mDataProfile.getTrafficDescriptor();
            final boolean matchAllRuleAllowed = trafficDescriptor == null
                    || !TextUtils.isEmpty(trafficDescriptor.getDataNetworkName());

            int accessNetwork = DataUtils.networkTypeToAccessNetworkType(dataNetworkType);

            mDataServiceManagers.get(mTransport)
                    .setupDataCall(accessNetwork, mDataProfile, isModemRoaming, allowRoaming,
                            DataService.REQUEST_REASON_NORMAL, null, mPduSessionId, null,
                            trafficDescriptor, matchAllRuleAllowed,
                            obtainMessage(EVENT_SETUP_DATA_NETWORK_RESPONSE));

            int apnTypeBitmask = mDataProfile.getApnSetting() != null
                    ? mDataProfile.getApnSetting().getApnTypeBitmask() : ApnSetting.TYPE_NONE;
            mDataCallSessionStats.onSetupDataCall(apnTypeBitmask);

            logl("setupData: accessNetwork="
                    + AccessNetworkType.toString(accessNetwork) + ", " + mDataProfile
                    + ", isModemRoaming=" + isModemRoaming + ", allowRoaming=" + allowRoaming
                    + ", PDU session id=" + mPduSessionId + ", matchAllRuleAllowed="
                    + matchAllRuleAllowed);
            TelephonyMetrics.getInstance().writeSetupDataCall(mPhone.getPhoneId(),
                    ServiceState.networkTypeToRilRadioTechnology(dataNetworkType),
                    mDataProfile.getProfileId(), mDataProfile.getApn(),
                    mDataProfile.getProtocolType());
        }

        /**
         * Called when receiving setup data network response from the data service.
         *
         * @param resultCode The result code.
         * @param response The response.
         */
        private void onSetupResponse(@DataServiceCallback.ResultCode int resultCode,
                @Nullable DataCallResponse response) {
            logl("onSetupResponse: resultCode=" + DataServiceCallback.resultCodeToString(resultCode)
                    + ", response=" + response);
            mFailCause = getFailCauseFromDataCallResponse(resultCode, response);
            validateDataCallResponse(response, mRegStateWhenSetup);
            if (mFailCause == DataFailCause.NONE) {
                DataNetwork dataNetwork = mDataNetworkController.getDataNetworkByInterface(
                        response.getInterfaceName());
                if (dataNetwork != null) {
                    logl("Interface " + response.getInterfaceName() + " has been already used by "
                            + dataNetwork + ". Silently tear down now.");
                    // If this is a pre-5G data setup, that means APN database has some problems.
                    // For example, different APN settings have the same APN name.
                    if (response.getTrafficDescriptors().isEmpty() && dataNetwork.isConnected()) {
                        reportAnomaly("Duplicate network interface " + response.getInterfaceName()
                                + " detected.", "62f66e7e-8d71-45de-a57b-dc5c78223fd5");
                    }

                    // Do not actually invoke onTearDown, otherwise the existing data network will
                    // be torn down.
                    mRetryDelayMillis = DataCallResponse.RETRY_DURATION_UNDEFINED;
                    mFailCause = DataFailCause.NO_RETRY_FAILURE;
                    transitionTo(mDisconnectedState);
                    return;
                }

                updateDataNetwork(response);

                // TODO: Evaluate all network requests and see if each request still can be
                //  satisfied.
                //  For requests that can't be satisfied anymore, we need to put them back to the
                //  unsatisfied pool. If none of network requests can be satisfied, then there is no
                //  need to mark network agent connected. Just silently deactivate the data network.
                if (mAttachedNetworkRequestList.size() == 0) {
                    log("Tear down the network since there is no live network request.");
                    // Directly call onTearDown here. Calling tearDown will cause deadlock because
                    // EVENT_TEAR_DOWN_NETWORK is deferred until state machine enters connected
                    // state, which will never happen in this case.
                    onTearDown(TEAR_DOWN_REASON_NO_LIVE_REQUEST);
                    return;
                }

                if (mVcnManager != null && mVcnManager.applyVcnNetworkPolicy(mNetworkCapabilities,
                        mLinkProperties).isTeardownRequested()) {
                    log("VCN service requested to tear down the network.");
                    // Directly call onTearDown here. Calling tearDown will cause deadlock because
                    // EVENT_TEAR_DOWN_NETWORK is deferred until state machine enters connected
                    // state, which will never happen in this case.
                    onTearDown(TEAR_DOWN_REASON_VCN_REQUESTED);
                    return;
                }

                transitionTo(mConnectedState);
            } else {
                // Setup data failed.
                mRetryDelayMillis = response != null ? response.getRetryDurationMillis()
                        : DataCallResponse.RETRY_DURATION_UNDEFINED;
                transitionTo(mDisconnectedState);
            }

            int apnTypeBitmask = ApnSetting.TYPE_NONE;
            int protocol = ApnSetting.PROTOCOL_UNKNOWN;
            if (mDataProfile.getApnSetting() != null) {
                apnTypeBitmask = mDataProfile.getApnSetting().getApnTypeBitmask();
                protocol = mDataProfile.getApnSetting().getProtocol();
            }
            mDataCallSessionStats.onSetupDataCallResponse(response,
                    getDataNetworkType(),
                    apnTypeBitmask,
                    protocol,
                    // Log the raw fail cause to avoid large amount of UNKNOWN showing on metrics.
                    response != null ? response.getCause() : mFailCause);
        }
    }

    /**
     * The connected state. This is the state when data network becomes usable.
     *
     * @see DataNetwork for the state machine diagram.
     */
    private final class ConnectedState extends State {
        @Override
        public void enter() {
            // Note that reaching here could mean from connecting -> connected, or from
            // handover -> connected.
            if (!mEverConnected) {
                // Transited from ConnectingState
                log("network connected.");
                mEverConnected = true;
                mNetworkAgent.markConnected();
                mDataNetworkCallback.invokeFromExecutor(
                        () -> mDataNetworkCallback.onConnected(DataNetwork.this));

                mQosCallbackTracker = new QosCallbackTracker(mNetworkAgent, mPhone);
                mQosCallbackTracker.updateSessions(mQosBearerSessions);
                mKeepaliveTracker = new KeepaliveTracker(mPhone,
                        getHandler().getLooper(), DataNetwork.this, mNetworkAgent);
                if (mTransport == AccessNetworkConstants.TRANSPORT_TYPE_WWAN) {
                    registerForWwanEvents();
                }

                // Create the VCN policy changed listener. When the policy changed, we might need
                // to tear down the VCN-managed network.
                if (mVcnManager != null) {
                    mVcnPolicyChangeListener = () -> {
                        log("VCN policy changed.");
                        if (mVcnManager.applyVcnNetworkPolicy(mNetworkCapabilities, mLinkProperties)
                                .isTeardownRequested()) {
                            tearDown(TEAR_DOWN_REASON_VCN_REQUESTED);
                        } else {
                            updateNetworkCapabilities();
                        }
                    };
                    mVcnManager.addVcnNetworkPolicyChangeListener(
                            getHandler()::post, mVcnPolicyChangeListener);
                }
            }

            // If we've ever received PCO data before connected, now it's the time to process it.
            mPcoData.getOrDefault(mCid.get(mTransport), Collections.emptyMap())
                    .forEach((pcoId, pcoData) -> {
                        onPcoDataChanged(pcoData);
                    });

            mDataNetworkCallback.invokeFromExecutor(
                    () -> mDataNetworkCallback.onLinkStatusChanged(DataNetwork.this, mLinkStatus));
            notifyPreciseDataConnectionState();
            updateSuspendState();
        }

        @Override
        public boolean processMessage(Message msg) {
            logv("event=" + eventToString(msg.what));
            switch (msg.what) {
                case EVENT_TEAR_DOWN_NETWORK:
                    if (mInvokedDataDeactivation) {
                        log("Ignore tear down request because network is being torn down.");
                        break;
                    }

                    int tearDownReason = msg.arg1;

                    removeMessages(EVENT_TEAR_DOWN_NETWORK);
                    removeDeferredMessages(EVENT_TEAR_DOWN_NETWORK);
                    transitionTo(mDisconnectingState);
                    onTearDown(tearDownReason);
                    break;
                case EVENT_BANDWIDTH_ESTIMATE_FROM_MODEM_CHANGED:
                    AsyncResult ar = (AsyncResult) msg.obj;
                    if (ar.exception != null) {
                        log("EVENT_BANDWIDTH_ESTIMATE_FROM_MODEM_CHANGED: error ignoring, e="
                                + ar.exception);
                        break;
                    }
                    onBandwidthUpdatedFromModem((List<LinkCapacityEstimate>) ar.result);
                    break;
                case EVENT_DISPLAY_INFO_CHANGED:
                    onDisplayInfoChanged();
                    break;
                case EVENT_NOTIFY_HANDOVER_STARTED:
                    // Notify source transport that handover is about to start. Note this will not
                    // initiate the handover process on target transport, but more for notifying
                    // the source transport so that PDU session id can be preserved if network
                    // notifies PDN lost during handover. The real handover process will kick off
                    // after receiving EVENT_NOTIFY_HANDOVER_STARTED_RESPONSE.
                    log("Notifying source transport "
                            + AccessNetworkConstants.transportTypeToString(mTransport)
                            + " that handover is about to start.");
                    mDataServiceManagers.get(mTransport).startHandover(mCid.get(mTransport),
                            obtainMessage(EVENT_NOTIFY_HANDOVER_STARTED_RESPONSE, 0, msg.arg2,
                                    msg.obj));
                    // We enter handover state here because this is the first action we do for
                    // handover.
                    transitionTo(mHandoverState);
                    break;
                case EVENT_SUBSCRIPTION_PLAN_OVERRIDE:
                    updateMeteredAndCongested();
                    break;
                case EVENT_DEACTIVATE_DATA_NETWORK_RESPONSE:
                    int resultCode = msg.arg1;
                    onDeactivateResponse(resultCode);
                    break;
                case EVENT_WAITING_FOR_TEARING_DOWN_CONDITION_MET:
                    transitionTo(mDisconnectingState);
                    sendMessageDelayed(EVENT_TEAR_DOWN_NETWORK, msg.arg1, msg.arg2);
                    break;
                case EVENT_VOICE_CALL_STARTED:
                case EVENT_VOICE_CALL_ENDED:
                case EVENT_CSS_INDICATOR_CHANGED:
                    updateSuspendState();
                    updateNetworkCapabilities();
                    break;
                default:
                    return NOT_HANDLED;
            }
            return HANDLED;
        }
    }

    /**
     * The handover state. This is the state when data network handover between IWLAN and cellular.
     *
     * @see DataNetwork for the state machine diagram.
     */
    private final class HandoverState extends State {
        @Override
        public void enter() {
            sendMessageDelayed(EVENT_STUCK_IN_TRANSIENT_STATE,
                    mDataConfigManager.getNetworkHandoverTimeoutMs());
            notifyPreciseDataConnectionState();
            mDataNetworkCallback.invokeFromExecutor(
                    () -> mDataNetworkCallback.onHandoverStarted(DataNetwork.this));
            updateNetworkScore(true /* keepConnectedForHandover */);
        }

        @Override
        public void exit() {
            removeMessages(EVENT_STUCK_IN_TRANSIENT_STATE);
            updateNetworkScore(false /* keepConnectedForHandover */);
        }

        @Override
        public boolean processMessage(Message msg) {
            logv("event=" + eventToString(msg.what));
            switch (msg.what) {
                case EVENT_DATA_STATE_CHANGED:
                    // The data call list changed event should be conditionally deferred.
                    // Otherwise the deferred message might be incorrectly treated as "disconnected"
                    // signal. So we only defer the related data call list changed event, and drop
                    // the unrelated.
                    AsyncResult ar = (AsyncResult) msg.obj;
                    int transport = (int) ar.userObj;
                    List<DataCallResponse> responseList = (List<DataCallResponse>) ar.result;
                    if (transport != mTransport) {
                        log("Dropped unrelated "
                                + AccessNetworkConstants.transportTypeToString(transport)
                                + " data call list changed event. " + responseList);
                    } else {
                        log("Defer message " + eventToString(msg.what) + ":" + responseList);
                        deferMessage(msg);
                    }
                    break;
                case EVENT_WAITING_FOR_TEARING_DOWN_CONDITION_MET:
                case EVENT_DISPLAY_INFO_CHANGED:
                case EVENT_TEAR_DOWN_NETWORK:
                case EVENT_CSS_INDICATOR_CHANGED:
                case EVENT_VOICE_CALL_ENDED:
                case EVENT_VOICE_CALL_STARTED:
                    // Defer the request until handover succeeds or fails.
                    log("Defer message " + eventToString(msg.what));
                    deferMessage(msg);
                    break;
                case EVENT_NOTIFY_HANDOVER_STARTED_RESPONSE:
                    onStartHandover(msg.arg2, (DataHandoverRetryEntry) msg.obj);
                    break;
                case EVENT_HANDOVER_RESPONSE:
                    int resultCode = msg.arg1;
                    DataCallResponse dataCallResponse =
                            msg.getData().getParcelable(DataServiceManager.DATA_CALL_RESPONSE);
                    onHandoverResponse(resultCode, dataCallResponse,
                            (DataHandoverRetryEntry) msg.obj);
                    break;
                case EVENT_STUCK_IN_TRANSIENT_STATE:
                    // enable detection only for valid timeout range
                    reportAnomaly("Data service did not respond the handover request within "
                                    + TimeUnit.MILLISECONDS.toSeconds(
                            mDataConfigManager.getNetworkHandoverTimeoutMs()) + " seconds.",
                            "1afe68cb-8b41-4964-a737-4f34372429ea");
                    // Handover failed. Use the retry logic defined in
                    // CarrierConfigManager.KEY_TELEPHONY_DATA_HANDOVER_RETRY_RULES_STRING_ARRAY.
                    long retry = DataCallResponse.RETRY_DURATION_UNDEFINED;
                    int handoverFailureMode =
                            DataCallResponse.HANDOVER_FAILURE_MODE_NO_FALLBACK_RETRY_SETUP_NORMAL;
                    mFailCause = DataFailCause.ERROR_UNSPECIFIED;
                    mDataNetworkCallback.invokeFromExecutor(
                            () -> mDataNetworkCallback.onHandoverFailed(DataNetwork.this,
                                    mFailCause, retry, handoverFailureMode));
                    // No matter handover succeeded or not, transit back to connected state.
                    transitionTo(mConnectedState);
                    break;
                default:
                    return NOT_HANDLED;
            }
            return HANDLED;
        }
    }

    /**
     * The disconnecting state. This is the state when data network is about to be disconnected.
     * The network is still usable in this state, but the clients should be prepared to lose the
     * network in any moment. This state is particular useful for IMS graceful tear down, where
     * the network enters disconnecting state while waiting for IMS de-registration signal.
     *
     * @see DataNetwork for the state machine diagram.
     */
    private final class DisconnectingState extends State {
        @Override
        public void enter() {
            sendMessageDelayed(EVENT_STUCK_IN_TRANSIENT_STATE,
                    mDataConfigManager.getAnomalyNetworkDisconnectingTimeoutMs());
            notifyPreciseDataConnectionState();
        }

        @Override
        public void exit() {
            removeMessages(EVENT_STUCK_IN_TRANSIENT_STATE);
        }

        @Override
        public boolean processMessage(Message msg) {
            logv("event=" + eventToString(msg.what));
            switch (msg.what) {
                case EVENT_TEAR_DOWN_NETWORK:
                    if (mInvokedDataDeactivation) {
                        log("Ignore tear down request because network is being torn down.");
                        break;
                    }
                    removeMessages(EVENT_TEAR_DOWN_NETWORK);
                    removeDeferredMessages(EVENT_TEAR_DOWN_NETWORK);
                    onTearDown(msg.arg1);
                    break;
                case EVENT_DEACTIVATE_DATA_NETWORK_RESPONSE:
                    int resultCode = msg.arg1;
                    onDeactivateResponse(resultCode);
                    break;
                case EVENT_STUCK_IN_TRANSIENT_STATE:
                    // After frameworks issues deactivate data call request, RIL should report
                    // data disconnected through data call list changed event subsequently.

                    reportAnomaly("RIL did not send data call list changed event after "
                            + "deactivate data call request within "
                            + TimeUnit.MILLISECONDS.toSeconds(
                            mDataConfigManager.getAnomalyNetworkDisconnectingTimeoutMs())
                            + " seconds.", "d0e4fa1c-c57b-4ba5-b4b6-8955487012cc");
                    mFailCause = DataFailCause.LOST_CONNECTION;
                    transitionTo(mDisconnectedState);
                    break;
                case EVENT_DISPLAY_INFO_CHANGED:
                    onDisplayInfoChanged();
                    break;
                case EVENT_CSS_INDICATOR_CHANGED:
                case EVENT_VOICE_CALL_STARTED:
                case EVENT_VOICE_CALL_ENDED:
                    updateSuspendState();
                    updateNetworkCapabilities();
                    break;
                default:
                    return NOT_HANDLED;
            }
            return HANDLED;
        }
    }

    /**
     * The disconnected state. This is the final state of a data network.
     *
     * @see DataNetwork for the state machine diagram.
     */
    private final class DisconnectedState extends State {
        @Override
        public void enter() {
            logl("Data network disconnected. mEverConnected=" + mEverConnected);
            // Preserve the list for onSetupDataFailed callback, because we need to pass that list
            // back to DataNetworkController, but after EVENT_DETACH_ALL_NETWORK_REQUESTS gets
            // processed, the network request list would become empty.
            NetworkRequestList requestList = new NetworkRequestList(mAttachedNetworkRequestList);

            // The detach all network requests must be the last message to handle.
            sendMessage(EVENT_DETACH_ALL_NETWORK_REQUESTS);
            // Gracefully handle all the un-processed events then quit the state machine.
            // quit() throws a QUIT event to the end of message queue. All the events before quit()
            // will be processed. Events after quit() will not be processed.
            quit();

            //************************************************************//
            // DO NOT POST ANY EVENTS AFTER HERE.                         //
            // THE STATE MACHINE WONT PROCESS EVENTS AFTER QUIT.          //
            // ONLY CLEANUP SHOULD BE PERFORMED AFTER THIS.               //
            //************************************************************//

            if (mEverConnected) {
                mLinkStatus = DataCallResponse.LINK_STATUS_INACTIVE;
                mDataNetworkCallback.invokeFromExecutor(() -> mDataNetworkCallback
                        .onLinkStatusChanged(DataNetwork.this, mLinkStatus));
                mDataNetworkCallback.invokeFromExecutor(() -> mDataNetworkCallback
                        .onDisconnected(DataNetwork.this, mFailCause, mTearDownReason));
                if (mTransport == AccessNetworkConstants.TRANSPORT_TYPE_WWAN) {
                    unregisterForWwanEvents();
                }
            } else {
                mDataNetworkCallback.invokeFromExecutor(() -> mDataNetworkCallback
                        .onSetupDataFailed(DataNetwork.this,
                                requestList, mFailCause, mRetryDelayMillis));
            }
            notifyPreciseDataConnectionState();
            mNetworkAgent.unregister();
            mDataNetworkController.unregisterDataNetworkControllerCallback(
                    mDataNetworkControllerCallback);
            mDataCallSessionStats.onDataCallDisconnected(mFailCause);

            if (mTransport == AccessNetworkConstants.TRANSPORT_TYPE_WLAN
                    && mPduSessionId != DataCallResponse.PDU_SESSION_ID_NOT_SET) {
                mRil.releasePduSessionId(null, mPduSessionId);
            }

            if (mVcnManager != null && mVcnPolicyChangeListener != null) {
                mVcnManager.removeVcnNetworkPolicyChangeListener(mVcnPolicyChangeListener);
            }
        }

        @Override
        public boolean processMessage(Message msg) {
            logv("event=" + eventToString(msg.what));
            return NOT_HANDLED;
        }
    }

    /**
     * Register for events that can only happen on cellular networks.
     */
    private void registerForWwanEvents() {
        registerForBandwidthUpdate();
        mKeepaliveTracker.registerForKeepaliveStatus();
        mRil.registerForNotAvailable(this.getHandler(), EVENT_RADIO_NOT_AVAILABLE, null);
    }

    /**
     * Unregister for events that can only happen on cellular networks.
     */
    private void unregisterForWwanEvents() {
        unregisterForBandwidthUpdate();
        mKeepaliveTracker.unregisterForKeepaliveStatus();
        mRil.unregisterForNotAvailable(this.getHandler());
    }

    @Override
    protected void unhandledMessage(Message msg) {
        IState state = getCurrentState();
        loge("Unhandled message " + msg.what + " in state "
                + (state == null ? "null" : state.getName()));
    }

    /**
     * Attempt to attach the network request list to this data network. Whether the network can
     * satisfy the request or not will be checked when EVENT_ATTACH_NETWORK_REQUEST is processed.
     * If the request can't be attached, {@link DataNetworkCallback#onAttachFailed(
     * DataNetwork, NetworkRequestList)}.
     *
     * @param requestList Network request list to attach.
     * @return {@code false} if the network is already disconnected. {@code true} means the request
     * has been scheduled to attach to the network. If attach succeeds, the network request's state
     * will be set to {@link TelephonyNetworkRequest#REQUEST_STATE_SATISFIED}. If failed, the
     * callback {@link DataNetworkCallback#onAttachFailed(DataNetwork, NetworkRequestList)} will
     * be called.
     */
    public boolean attachNetworkRequests(@NonNull NetworkRequestList requestList) {
        // If the network is already ended, we still attach the network request to the data network,
        // so it can be retried later by data network controller.
        if (getCurrentState() == null || isDisconnected()) {
            // The state machine has already stopped. This is due to data network is disconnected.
            return false;
        }
        sendMessage(obtainMessage(EVENT_ATTACH_NETWORK_REQUEST, requestList));
        return true;
    }

    /**
     * Called when attaching network request list to this data network.
     *
     * @param requestList Network request list to attach.
     */
    public void onAttachNetworkRequests(@NonNull NetworkRequestList requestList) {
        NetworkRequestList failedList = new NetworkRequestList();
        for (TelephonyNetworkRequest networkRequest : requestList) {
            if (!mDataNetworkController.isNetworkRequestExisting(networkRequest)) {
                failedList.add(networkRequest);
                log("Attached failed. Network request was already removed. " + networkRequest);
            } else if (!networkRequest.canBeSatisfiedBy(getNetworkCapabilities())) {
                failedList.add(networkRequest);
                log("Attached failed. Cannot satisfy the network request "
                        + networkRequest);
            } else {
                mAttachedNetworkRequestList.add(networkRequest);
                networkRequest.setAttachedNetwork(DataNetwork.this);
                networkRequest.setState(
                        TelephonyNetworkRequest.REQUEST_STATE_SATISFIED);
                log("Successfully attached network request " + networkRequest);
            }
        }
        if (failedList.size() > 0) {
            mDataNetworkCallback.invokeFromExecutor(() -> mDataNetworkCallback
                    .onAttachFailed(DataNetwork.this, failedList));
        }
    }

    /**
     * Called when detaching the network request from this data network.
     *
     * @param networkRequest Network request to detach.
     * @param shouldRetry {@code true} if the detached network request should be retried.
     */
    private void onDetachNetworkRequest(@NonNull TelephonyNetworkRequest networkRequest,
            boolean shouldRetry) {
        mAttachedNetworkRequestList.remove(networkRequest);
        networkRequest.setState(TelephonyNetworkRequest.REQUEST_STATE_UNSATISFIED);
        networkRequest.setAttachedNetwork(null);

        if (shouldRetry) {
            // Inform DataNetworkController that a network request was detached and should be
            // scheduled to retry.
            mDataNetworkCallback.invokeFromExecutor(
                    () -> mDataNetworkCallback.onRetryUnsatisfiedNetworkRequest(networkRequest));
        }

        if (mAttachedNetworkRequestList.isEmpty()) {
            log("All network requests are detached.");

            // If there is no network request attached, and we are not preferred data phone, then
            // this detach is likely due to temp DDS switch. We should tear down the network when
            // all requests are detached so the other network on preferred data sub can be
            // established properly.
            int preferredDataPhoneId = PhoneSwitcher.getInstance().getPreferredDataPhoneId();
            if (preferredDataPhoneId != SubscriptionManager.INVALID_PHONE_INDEX
                    && preferredDataPhoneId != mPhone.getPhoneId()) {
                // Let Connectivity release this immediately after linger time expires.
                log("Unregistering TNA-" + mNetworkAgent.getId());
                mNetworkAgent.unregister();
            }
        }
    }

    /**
     * Detach the network request from this data network. Note that this will not tear down the
     * network.
     *
     * @param networkRequest Network request to detach.
     * @param shouldRetry {@code true} if the detached network request should be retried.
     */
    public void detachNetworkRequest(@NonNull TelephonyNetworkRequest networkRequest,
            boolean shouldRetry) {
        if (getCurrentState() == null || isDisconnected()) {
            return;
        }
        sendMessage(obtainMessage(EVENT_DETACH_NETWORK_REQUEST, shouldRetry ? 1 : 0, 0,
                networkRequest));
    }

    /**
     * Register for bandwidth update.
     */
    private void registerForBandwidthUpdate() {
        int bandwidthEstimateSource = mDataConfigManager.getBandwidthEstimateSource();
        if (bandwidthEstimateSource == BANDWIDTH_SOURCE_MODEM) {
            mPhone.mCi.registerForLceInfo(
                    getHandler(), EVENT_BANDWIDTH_ESTIMATE_FROM_MODEM_CHANGED, null);
        } else if (bandwidthEstimateSource == BANDWIDTH_SOURCE_BANDWIDTH_ESTIMATOR) {
            if (mLinkBandwidthEstimatorCallback == null) {
                mLinkBandwidthEstimatorCallback =
                        new LinkBandwidthEstimatorCallback(getHandler()::post) {
                            @Override
                            public void onBandwidthChanged(int uplinkBandwidthKbps,
                                    int downlinkBandwidthKbps) {
                                if (isConnected()) {
                                    onBandwidthUpdated(uplinkBandwidthKbps, downlinkBandwidthKbps);
                                }
                            }
                        };
                mPhone.getLinkBandwidthEstimator().registerCallback(
                        mLinkBandwidthEstimatorCallback);
            }
        } else {
            loge("Invalid bandwidth source configuration: " + bandwidthEstimateSource);
        }
    }

    /**
     * Unregister bandwidth update.
     */
    private void unregisterForBandwidthUpdate() {
        int bandwidthEstimateSource = mDataConfigManager.getBandwidthEstimateSource();
        if (bandwidthEstimateSource == BANDWIDTH_SOURCE_MODEM) {
            mPhone.mCi.unregisterForLceInfo(getHandler());
        } else if (bandwidthEstimateSource == BANDWIDTH_SOURCE_BANDWIDTH_ESTIMATOR) {
            if (mLinkBandwidthEstimatorCallback != null) {
                mPhone.getLinkBandwidthEstimator()
                        .unregisterCallback(mLinkBandwidthEstimatorCallback);
                mLinkBandwidthEstimatorCallback = null;
            }
        } else {
            loge("Invalid bandwidth source configuration: " + bandwidthEstimateSource);
        }
    }

    /**
     * Remove network requests that can't be satisfied anymore.
     *
     * @param shouldRetry {@code true} if the detached network requests should be retried.
     */
    private void removeUnsatisfiedNetworkRequests(boolean shouldRetry) {
        for (TelephonyNetworkRequest networkRequest : mAttachedNetworkRequestList) {
            if (!networkRequest.canBeSatisfiedBy(mNetworkCapabilities)) {
                log("removeUnsatisfiedNetworkRequests: " + networkRequest
                        + " can't be satisfied anymore. Will be detached.");
                detachNetworkRequest(networkRequest, shouldRetry);
            }
        }
    }

    /**
     * Check if the new link properties are compatible with the old link properties. For example,
     * if IP changes, that's considered incompatible.
     *
     * @param oldLinkProperties Old link properties.
     * @param newLinkProperties New Link properties.
     *
     * @return {@code true} if the new link properties is compatible with the old link properties.
     */
    private boolean isLinkPropertiesCompatible(@NonNull LinkProperties oldLinkProperties,
            @NonNull LinkProperties newLinkProperties) {
        if (Objects.equals(oldLinkProperties, newLinkProperties)) return true;

        if (!LinkPropertiesUtils.isIdenticalAddresses(oldLinkProperties, newLinkProperties)) {
            // If the same address type was removed and added we need to cleanup.
            LinkPropertiesUtils.CompareOrUpdateResult<Integer, LinkAddress> result =
                    new LinkPropertiesUtils.CompareOrUpdateResult<>(
                            oldLinkProperties.getLinkAddresses(),
                            newLinkProperties.getLinkAddresses(),
                            linkAddress -> Objects.hash(linkAddress.getAddress(),
                                    linkAddress.getPrefixLength(), linkAddress.getScope()));
            log("isLinkPropertiesCompatible: old=" + oldLinkProperties
                    + " new=" + newLinkProperties + " result=" + result);
            for (LinkAddress added : result.added) {
                for (LinkAddress removed : result.removed) {
                    if (NetUtils.addressTypeMatches(removed.getAddress(), added.getAddress())) {
                        return false;
                    }
                }
            }
        }

        return true;
    }

    /**
     * Check if there are immutable capabilities changed. The connectivity service is not able
     * to handle immutable capabilities changed, but in very rare scenarios, immutable capabilities
     * need to be changed dynamically, such as in setup data call response, modem responded with the
     * same cid. In that case, we need to merge the new capabilities into the existing data network.
     *
     * @param oldCapabilities The old network capabilities.
     * @param newCapabilities The new network capabilities.
     * @return {@code true} if there are immutable network capabilities changed.
     */
    private static boolean areImmutableCapabilitiesChanged(
            @NonNull NetworkCapabilities oldCapabilities,
            @NonNull NetworkCapabilities newCapabilities) {
        if (oldCapabilities == null
                || ArrayUtils.isEmpty(oldCapabilities.getCapabilities())) return false;

        // Remove mutable capabilities from both old and new capabilities, the remaining
        // capabilities would be immutable capabilities.
        List<Integer> oldImmutableCapabilities = Arrays.stream(oldCapabilities.getCapabilities())
                .boxed().collect(Collectors.toList());
        oldImmutableCapabilities.removeAll(MUTABLE_CAPABILITIES);
        List<Integer> newImmutableCapabilities = Arrays.stream(newCapabilities.getCapabilities())
                .boxed().collect(Collectors.toList());
        newImmutableCapabilities.removeAll(MUTABLE_CAPABILITIES);
        return oldImmutableCapabilities.size() != newImmutableCapabilities.size()
                || !oldImmutableCapabilities.containsAll(newImmutableCapabilities);
    }

    /**
     * In some rare cases we need to re-create the network agent, for example, underlying network
     * IP changed, or when we unfortunately need to remove/add a immutable network capability.
     */
    private void recreateNetworkAgent() {
        if (isConnecting() || isDisconnected() || isDisconnecting()) {
            loge("Incorrect state for re-creating the network agent.");
            return;
        }

        // Abandon the network agent because we are going to create a new one.
        mNetworkAgent.abandon();
        // Create a new network agent and register with connectivity service. Note that the agent
        // will always be registered with NOT_SUSPENDED capability.
        mNetworkAgent = createNetworkAgent();
        mNetworkAgent.markConnected();
        // Because network agent is always created with NOT_SUSPENDED, we need to update
        // the suspended if it's was in suspended state.
        if (mSuspended) {
            log("recreateNetworkAgent: The network is in suspended state. Update the network"
                    + " capability again. nc=" + mNetworkCapabilities);
            mNetworkAgent.sendNetworkCapabilities(mNetworkCapabilities);
        }
    }

    /**
     * Update the network capabilities.
     */
    private void updateNetworkCapabilities() {
        final NetworkCapabilities.Builder builder = new NetworkCapabilities.Builder()
                .addTransportType(NetworkCapabilities.TRANSPORT_CELLULAR);
        boolean roaming = mPhone.getServiceState().getDataRoaming();

        builder.setNetworkSpecifier(new TelephonyNetworkSpecifier.Builder()
                .setSubscriptionId(mSubId).build());
        builder.setSubscriptionIds(Collections.singleton(mSubId));

        ApnSetting apnSetting = mDataProfile.getApnSetting();

        if (apnSetting != null) {
            apnSetting.getApnTypes().stream()
                    .map(DataUtils::apnTypeToNetworkCapability)
                    .filter(cap -> cap >= 0)
                    .forEach(builder::addCapability);
            if (apnSetting.getApnTypes().contains(ApnSetting.TYPE_ENTERPRISE)) {
                builder.addCapability(NetworkCapabilities.NET_CAPABILITY_INTERNET);
            }
        }

        // Once we set the MMTEL capability, we should never remove it because it's an immutable
        // capability defined by connectivity service. When the device enters from VoPS to non-VoPS,
        // we should perform grace tear down from data network controller if needed.
        if (mNetworkCapabilities != null
                && mNetworkCapabilities.hasCapability(NetworkCapabilities.NET_CAPABILITY_MMTEL)) {
            // Previous capability has MMTEL, so add it again.
            builder.addCapability(NetworkCapabilities.NET_CAPABILITY_MMTEL);
        } else {
            // Always add MMTEL capability on IMS network unless network explicitly indicates VoPS
            // not supported.
            if (mDataProfile.canSatisfy(NetworkCapabilities.NET_CAPABILITY_IMS)) {
                builder.addCapability(NetworkCapabilities.NET_CAPABILITY_MMTEL);
                if (mTransport == AccessNetworkConstants.TRANSPORT_TYPE_WWAN) {
                    NetworkRegistrationInfo nri = getNetworkRegistrationInfo();
                    if (nri != null) {
                        DataSpecificRegistrationInfo dsri = nri.getDataSpecificInfo();
                        // Check if the network is non-VoPS.
                        if (dsri != null && dsri.getVopsSupportInfo() != null
                                && !dsri.getVopsSupportInfo().isVopsSupported()
                                && !mDataConfigManager.shouldKeepNetworkUpInNonVops()) {
                            builder.removeCapability(NetworkCapabilities.NET_CAPABILITY_MMTEL);
                        }
                        log("updateNetworkCapabilities: dsri=" + dsri);
                    }
                }
            }
        }

        // Extract network capabilities from the traffic descriptor.
        for (TrafficDescriptor trafficDescriptor : mTrafficDescriptors) {
            try {
                if (trafficDescriptor.getOsAppId() == null) continue;
                OsAppId osAppId = new OsAppId(trafficDescriptor.getOsAppId());
                if (!osAppId.getOsId().equals(OsAppId.ANDROID_OS_ID)) {
                    loge("Received non-Android OS id " + osAppId.getOsId());
                    continue;
                }
                int networkCapability = DataUtils.getNetworkCapabilityFromString(
                        osAppId.getAppId());
                switch (networkCapability) {
                    case NetworkCapabilities.NET_CAPABILITY_ENTERPRISE:
                        builder.addCapability(networkCapability);
                        // Always add internet if TD contains enterprise.
                        builder.addCapability(NetworkCapabilities.NET_CAPABILITY_INTERNET);
                        builder.addEnterpriseId(osAppId.getDifferentiator());
                        break;
                    case NetworkCapabilities.NET_CAPABILITY_PRIORITIZE_LATENCY:
                    case NetworkCapabilities.NET_CAPABILITY_PRIORITIZE_BANDWIDTH:
                    case NetworkCapabilities.NET_CAPABILITY_CBS:
                        builder.addCapability(networkCapability);
                        break;
                    default:
                        loge("Invalid app id " + osAppId.getAppId());
                }
            } catch (Exception e) {
                loge("Exception: " + e + ". Failed to create osAppId from "
                        + new BigInteger(1, trafficDescriptor.getOsAppId()).toString(16));
            }
        }

        if (!mCongested) {
            builder.addCapability(NetworkCapabilities.NET_CAPABILITY_NOT_CONGESTED);
        }

        if (mTempNotMeteredSupported && mTempNotMetered) {
            builder.addCapability(NetworkCapabilities.NET_CAPABILITY_TEMPORARILY_NOT_METERED);
        }

        // Always start with NOT_VCN_MANAGED, then remove if VcnManager indicates this is part of a
        // VCN.
        builder.addCapability(NetworkCapabilities.NET_CAPABILITY_NOT_VCN_MANAGED);
        final VcnNetworkPolicyResult vcnPolicy = getVcnPolicy(builder.build());
        if (vcnPolicy != null && !vcnPolicy.getNetworkCapabilities()
                .hasCapability(NetworkCapabilities.NET_CAPABILITY_NOT_VCN_MANAGED)) {
            builder.removeCapability(NetworkCapabilities.NET_CAPABILITY_NOT_VCN_MANAGED);
        }

        if (!roaming) {
            builder.addCapability(NetworkCapabilities.NET_CAPABILITY_NOT_ROAMING);
        }

        if (!mSuspended) {
            builder.addCapability(NetworkCapabilities.NET_CAPABILITY_NOT_SUSPENDED);
        }

        if (mCarrierServicePackageUid != Process.INVALID_UID
                && ArrayUtils.contains(mAdministratorUids, mCarrierServicePackageUid)) {
            builder.setOwnerUid(mCarrierServicePackageUid);
            builder.setAllowedUids(Collections.singleton(mCarrierServicePackageUid));
        }
        builder.setAdministratorUids(mAdministratorUids);

        Set<Integer> meteredCapabilities = mDataConfigManager
                .getMeteredNetworkCapabilities(roaming).stream()
                .filter(cap -> mAccessNetworksManager.getPreferredTransportByNetworkCapability(cap)
                        == AccessNetworkConstants.TRANSPORT_TYPE_WWAN)
                .collect(Collectors.toSet());
        boolean unmeteredNetwork = meteredCapabilities.stream().noneMatch(
                Arrays.stream(builder.build().getCapabilities()).boxed()
                        .collect(Collectors.toSet())::contains);

        if (unmeteredNetwork) {
            builder.addCapability(NetworkCapabilities.NET_CAPABILITY_NOT_METERED);
        }

        // Always start with not-restricted, and then remove if needed.
        builder.addCapability(NetworkCapabilities.NET_CAPABILITY_NOT_RESTRICTED);

        // When data is disabled, or data roaming is disabled and the device is roaming, we need
        // to remove certain capabilities depending on scenarios.
        if (!mDataNetworkController.getDataSettingsManager().isDataEnabled()
                || (mPhone.getServiceState().getDataRoaming()
                && !mDataNetworkController.getDataSettingsManager().isDataRoamingEnabled())) {
            // If data is allowed because the request is a restricted network request, we need
            // to mark the network as restricted when data is disabled or data roaming is disabled
            // and the device is roaming. If we don't do that, non-privileged apps will be able
            // to use this network when data is disabled.
            if (mDataAllowedReason == DataAllowedReason.RESTRICTED_REQUEST) {
                builder.removeCapability(NetworkCapabilities.NET_CAPABILITY_NOT_RESTRICTED);
            } else if (mDataAllowedReason == DataAllowedReason.UNMETERED_USAGE
                    || mDataAllowedReason == DataAllowedReason.MMS_REQUEST
                    || mDataAllowedReason == DataAllowedReason.EMERGENCY_SUPL) {
                // If data is allowed due to unmetered usage, or MMS always-allowed, we need to
                // remove unrelated-but-metered capabilities.
                for (int capability : meteredCapabilities) {
                    // 1. If it's unmetered usage, remove all metered capabilities.
                    // 2. If it's MMS always-allowed, then remove all metered capabilities but MMS.
                    // 3/ If it's for emergency SUPL, then remove all metered capabilities but SUPL.
                    if ((capability == NetworkCapabilities.NET_CAPABILITY_MMS
                            && mDataAllowedReason == DataAllowedReason.MMS_REQUEST)
                            || (capability == NetworkCapabilities.NET_CAPABILITY_SUPL
                            && mDataAllowedReason == DataAllowedReason.EMERGENCY_SUPL)) {
                        // Not removing the capability for special uses.
                        continue;
                    }
                    builder.removeCapability(capability);
                }
            }
        }

        // If one of the capabilities are for special use, for example, IMS, CBS, then this
        // network should be restricted, regardless data is enabled or not.
        if (NetworkCapabilitiesUtils.inferRestrictedCapability(builder.build())
                || (vcnPolicy != null && !vcnPolicy.getNetworkCapabilities()
                        .hasCapability(NetworkCapabilities.NET_CAPABILITY_NOT_RESTRICTED))) {
            builder.removeCapability(NetworkCapabilities.NET_CAPABILITY_NOT_RESTRICTED);
        }

        // Set the bandwidth information.
        builder.setLinkDownstreamBandwidthKbps(mNetworkBandwidth.downlinkBandwidthKbps);
        builder.setLinkUpstreamBandwidthKbps(mNetworkBandwidth.uplinkBandwidthKbps);

        NetworkCapabilities nc = builder.build();
        if (mNetworkCapabilities == null || mNetworkAgent == null) {
            // This is the first time when network capabilities is created. The agent is not created
            // at this time. Just return here. The network capabilities will be used when network
            // agent is created.
            mNetworkCapabilities = nc;
            logl("Initial capabilities " + mNetworkCapabilities);
            return;
        }

        if (!nc.equals(mNetworkCapabilities)) {
            // Check if we are changing the immutable capabilities. Note that we should be very
            // careful and limit the use cases of changing immutable capabilities. Connectivity
            // service would not close sockets for clients if a network request becomes
            // unsatisfiable.
            if (mEverConnected && areImmutableCapabilitiesChanged(mNetworkCapabilities, nc)
                    && (isConnected() || isHandoverInProgress())) {
                // Before connectivity service supports making all capabilities mutable, it is
                // suggested to de-register and re-register the network agent if it is needed to
                // add/remove immutable capabilities.
                logl("updateNetworkCapabilities: Immutable capabilities changed. Re-create the "
                        + "network agent. Attempted to change from " + mNetworkCapabilities + " to "
                        + nc);
                mNetworkCapabilities = nc;
                recreateNetworkAgent();
            } else {
                // Now we need to inform connectivity service and data network controller
                // about the capabilities changed.
                mNetworkCapabilities = nc;
                log("Capabilities changed to " + mNetworkCapabilities);
                mNetworkAgent.sendNetworkCapabilities(mNetworkCapabilities);
            }

            // Only retry the request when the network is in connected or handover state. This is to
            // prevent request is detached during connecting state, and then become a setup/detach
            // infinite loop.
            boolean shouldRetry = isConnected() || isHandoverInProgress();
            removeUnsatisfiedNetworkRequests(shouldRetry);
            mDataNetworkCallback.invokeFromExecutor(() -> mDataNetworkCallback
                    .onNetworkCapabilitiesChanged(DataNetwork.this));
        } else {
            log("updateNetworkCapabilities: Capabilities not changed.");
        }
    }

    /**
     * @return The network capabilities of this data network.
     */
    public @NonNull NetworkCapabilities getNetworkCapabilities() {
        return mNetworkCapabilities;
    }

    /**
     * @return The link properties of this data network.
     */
    public @NonNull LinkProperties getLinkProperties() {
        return mLinkProperties;
    }

    /**
     * @return The data profile of this data network.
     */
    public @NonNull DataProfile getDataProfile() {
        return mDataProfile;
    }

    /**
     * Update data suspended state.
     */
    private void updateSuspendState() {
        if (isConnecting() || isDisconnected()) {
            // Return if not in the right state.
            return;
        }

        boolean newSuspendedState = false;
        // Get the uncombined service state directly.
        NetworkRegistrationInfo nri = getNetworkRegistrationInfo();
        if (nri == null) return;

        // Never set suspended for emergency apn. Emergency data connection
        // can work while device is not in service.
        if (mNetworkCapabilities.hasCapability(NetworkCapabilities.NET_CAPABILITY_EIMS)) {
            newSuspendedState = false;
            // If we are not in service, change to suspended.
        } else if (nri.getRegistrationState()
                != NetworkRegistrationInfo.REGISTRATION_STATE_HOME
                && nri.getRegistrationState()
                != NetworkRegistrationInfo.REGISTRATION_STATE_ROAMING) {
            newSuspendedState = true;
            // Check voice/data concurrency.
        } else if (!mPhone.getServiceStateTracker().isConcurrentVoiceAndDataAllowed()
                && mTransport == AccessNetworkConstants.TRANSPORT_TYPE_WWAN) {
            newSuspendedState = mPhone.getCallTracker().getState() != PhoneConstants.State.IDLE;
        }

        // Only notify when there is a change.
        if (mSuspended != newSuspendedState) {
            mSuspended = newSuspendedState;
            logl("Network becomes " + (mSuspended ? "suspended" : "unsuspended"));
            // To update NOT_SUSPENDED capability.
            updateNetworkCapabilities();
            notifyPreciseDataConnectionState();
            mDataNetworkCallback.invokeFromExecutor(() ->
                    mDataNetworkCallback.onSuspendedStateChanged(DataNetwork.this, mSuspended));
        }
    }

    /**
     * Allocate PDU session ID from the modem. This is only needed when the data network is
     * initiated on IWLAN.
     */
    private void allocatePduSessionId() {
        mRil.allocatePduSessionId(obtainMessage(EVENT_ALLOCATE_PDU_SESSION_ID_RESPONSE));
    }

    /**
     * Get fail cause from {@link DataCallResponse} and the result code.
     *
     * @param resultCode The result code returned from
     * {@link DataServiceCallback#onSetupDataCallComplete(int, DataCallResponse)}.
     * @param response The data call response returned from
     * {@link DataServiceCallback#onSetupDataCallComplete(int, DataCallResponse)}.
     *
     * @return The fail cause. {@link DataFailCause#NONE} if succeeds.
     */
    private @DataFailureCause int getFailCauseFromDataCallResponse(
            @DataServiceCallback.ResultCode int resultCode, @Nullable DataCallResponse response) {
        int failCause = DataFailCause.NONE;
        switch (resultCode) {
            case DataServiceCallback.RESULT_ERROR_ILLEGAL_STATE:
                failCause = DataFailCause.RADIO_NOT_AVAILABLE;
                break;
            case DataServiceCallback.RESULT_ERROR_BUSY:
            case DataServiceCallback.RESULT_ERROR_TEMPORARILY_UNAVAILABLE:
                failCause = DataFailCause.SERVICE_TEMPORARILY_UNAVAILABLE;
                break;
            case DataServiceCallback.RESULT_ERROR_INVALID_ARG:
                failCause = DataFailCause.UNACCEPTABLE_NETWORK_PARAMETER;
                break;
            case DataServiceCallback.RESULT_ERROR_UNSUPPORTED:
                failCause = DataFailCause.REQUEST_NOT_SUPPORTED;
                break;
            case DataServiceCallback.RESULT_SUCCESS:
                if (response != null) {
                    failCause = DataFailCause.getFailCause(response.getCause());
                }
                break;
        }
        return failCause;
    }

    /**
     * Update data network based on the latest {@link DataCallResponse}.
     *
     * @param response The data call response from data service.
     */
    private void updateDataNetwork(@NonNull DataCallResponse response) {
        mCid.put(mTransport, response.getId());
        LinkProperties linkProperties = new LinkProperties();

        // Set interface name
        linkProperties.setInterfaceName(response.getInterfaceName());

        // Set PDU session id
        if (mPduSessionId != response.getPduSessionId()) {
            mPduSessionId = response.getPduSessionId();
            log("PDU session id updated to " + mPduSessionId);
        }

        // Set the link status
        if (mLinkStatus != response.getLinkStatus()) {
            mLinkStatus = response.getLinkStatus();
            log("Link status updated to " + DataUtils.linkStatusToString(mLinkStatus));
            if (isConnected()) {
                // If the data network is in a transition state, the link status will be notified
                // upon entering connected or disconnected state. If the data network is already
                // connected, send the updated link status from the updated data call response.
                mDataNetworkCallback.invokeFromExecutor(() -> mDataNetworkCallback
                        .onLinkStatusChanged(DataNetwork.this, mLinkStatus));
            }
        }

        // Set link addresses
        if (response.getAddresses().size() > 0) {
            for (LinkAddress la : response.getAddresses()) {
                if (!la.getAddress().isAnyLocalAddress()) {
                    logv("addr/pl=" + la.getAddress() + "/" + la.getPrefixLength());
                    linkProperties.addLinkAddress(la);
                }
            }
        } else {
            loge("no address for ifname=" + response.getInterfaceName());
        }

        // Set DNS servers
        if (response.getDnsAddresses().size() > 0) {
            for (InetAddress dns : response.getDnsAddresses()) {
                if (!dns.isAnyLocalAddress()) {
                    linkProperties.addDnsServer(dns);
                }
            }
        } else {
            loge("Empty dns response");
        }

        // Set PCSCF
        if (response.getPcscfAddresses().size() > 0) {
            for (InetAddress pcscf : response.getPcscfAddresses()) {
                linkProperties.addPcscfServer(pcscf);
            }
        }

        // For backwards compatibility, use getMtu() if getMtuV4() is not available.
        int mtuV4 = response.getMtuV4() > 0 ? response.getMtuV4() : response.getMtu();

        if (mtuV4 <= 0) {
            // Use back up value from data profile.
            if (mDataProfile.getApnSetting() != null) {
                mtuV4 = mDataProfile.getApnSetting().getMtuV4();
            }
            if (mtuV4 <= 0) {
                mtuV4 = mDataConfigManager.getDefaultMtu();
            }
        }

        // For backwards compatibility, use getMtu() if getMtuV6() is not available.
        int mtuV6 = response.getMtuV6() > 0 ? response.getMtuV6() : response.getMtu();
        if (mtuV6 <= 0) {
            // Use back up value from data profile.
            if (mDataProfile.getApnSetting() != null) {
                mtuV6 = mDataProfile.getApnSetting().getMtuV6();
            }
            if (mtuV6 <= 0) {
                mtuV6 = mDataConfigManager.getDefaultMtu();
            }
        }

        // Set MTU for each route.
        for (InetAddress gateway : response.getGatewayAddresses()) {
            int mtu = gateway instanceof java.net.Inet6Address ? mtuV6 : mtuV4;
            linkProperties.addRoute(new RouteInfo(null, gateway, null,
                    RouteInfo.RTN_UNICAST, mtu));
        }

        // LinkProperties.setMtu should be deprecated. The mtu for each route has been already
        // provided in addRoute() above. For backwards compatibility, we still need to provide
        // a value for the legacy MTU. Use the higher value of v4 and v6 value here.
        linkProperties.setMtu(Math.max(mtuV4, mtuV6));

        if (mDataProfile.getApnSetting() != null
                && !TextUtils.isEmpty(mDataProfile.getApnSetting().getProxyAddressAsString())) {
            int port = mDataProfile.getApnSetting().getProxyPort();
            if (port == -1) {
                port = 8080;
            }
            ProxyInfo proxy = ProxyInfo.buildDirectProxy(
                    mDataProfile.getApnSetting().getProxyAddressAsString(), port);
            linkProperties.setHttpProxy(proxy);
        }

        linkProperties.setTcpBufferSizes(mTcpBufferSizes);

        mNetworkSliceInfo = response.getSliceInfo();

        mTrafficDescriptors.clear();
        mTrafficDescriptors.addAll(response.getTrafficDescriptors());

        mDefaultQos = response.getDefaultQos();

        updateQosBearerSessions(response.getQosBearerSessions());

        if (!linkProperties.equals(mLinkProperties)) {
            // If the new link properties is not compatible (e.g. IP changes, interface changes),
            // then we should de-register the network agent and re-create a new one.
            if ((isConnected() || isHandoverInProgress())
                    && !isLinkPropertiesCompatible(mLinkProperties, linkProperties)) {
                logl("updateDataNetwork: Incompatible link properties detected. Re-create the "
                        + "network agent. Changed from " + mLinkProperties + " to "
                        + linkProperties);

                mLinkProperties = linkProperties;
                recreateNetworkAgent();
            } else {
                mLinkProperties = linkProperties;
                log("sendLinkProperties " + mLinkProperties);
                mNetworkAgent.sendLinkProperties(mLinkProperties);
            }
        }

        updateNetworkCapabilities();
    }

    /**
<<<<<<< HEAD
     * Update QoS bearer sessions based on the latest list of {@link QosBearerSession}.
     *
     * @param qosBearerSessions The list of QoS bearer sessions from data service.
     */
    public void updateQosBearerSessions(@NonNull List<QosBearerSession> qosBearerSessions) {
        log("updateQosBearerSessions: " + qosBearerSessions);
        mQosBearerSessions.clear();
        mQosBearerSessions.addAll(qosBearerSessions);
        if (mQosCallbackTracker != null) {
            mQosCallbackTracker.updateSessions(mQosBearerSessions);
        }
    }

    /**
     * Called when receiving setup data network response from the data service.
     *
     * @param resultCode The result code.
     * @param response The response.
     */
    private void onSetupResponse(@DataServiceCallback.ResultCode int resultCode,
            @Nullable DataCallResponse response) {
        logl("onSetupResponse: resultCode=" + DataServiceCallback.resultCodeToString(resultCode)
                + ", response=" + response);
        mFailCause = getFailCauseFromDataCallResponse(resultCode, response);
        validateDataCallResponse(response, true /*isSetupResponse*/);
        if (mFailCause == DataFailCause.NONE) {
            DataNetwork dataNetwork = mDataNetworkController.getDataNetworkByInterface(
                    response.getInterfaceName());
            if (dataNetwork != null) {
                logl("Interface " + response.getInterfaceName() + " has been already used by "
                        + dataNetwork + ". Silently tear down now.");
                // If this is a pre-5G data setup, that means APN database has some problems. For
                // example, different APN settings have the same APN name.
                if (response.getTrafficDescriptors().isEmpty() && dataNetwork.isConnected()) {
                    reportAnomaly("Duplicate network interface " + response.getInterfaceName()
                            + " detected.", "62f66e7e-8d71-45de-a57b-dc5c78223fd5");
                }

                // Do not actually invoke onTearDown, otherwise the existing data network will be
                // torn down.
                mRetryDelayMillis = DataCallResponse.RETRY_DURATION_UNDEFINED;
                mFailCause = DataFailCause.NO_RETRY_FAILURE;
                transitionTo(mDisconnectedState);
                return;
            }

            updateDataNetwork(response);

            // TODO: Evaluate all network requests and see if each request still can be satisfied.
            //  For requests that can't be satisfied anymore, we need to put them back to the
            //  unsatisfied pool. If none of network requests can be satisfied, then there is no
            //  need to mark network agent connected. Just silently deactivate the data network.
            if (mAttachedNetworkRequestList.size() == 0) {
                log("Tear down the network since there is no live network request.");
                // Directly call onTearDown here. Calling tearDown will cause deadlock because
                // EVENT_TEAR_DOWN_NETWORK is deferred until state machine enters connected state,
                // which will never happen in this case.
                onTearDown(TEAR_DOWN_REASON_NO_LIVE_REQUEST);
                return;
            }

            if (mVcnManager != null && mVcnManager.applyVcnNetworkPolicy(mNetworkCapabilities,
                    mLinkProperties).isTeardownRequested()) {
                log("VCN service requested to tear down the network.");
                // Directly call onTearDown here. Calling tearDown will cause deadlock because
                // EVENT_TEAR_DOWN_NETWORK is deferred until state machine enters connected state,
                // which will never happen in this case.
                onTearDown(TEAR_DOWN_REASON_VCN_REQUESTED);
                return;
            }

            transitionTo(mConnectedState);
        } else {
            // Setup data failed.
            mRetryDelayMillis = response != null ? response.getRetryDurationMillis()
                    : DataCallResponse.RETRY_DURATION_UNDEFINED;
            transitionTo(mDisconnectedState);
        }

        int apnTypeBitmask = ApnSetting.TYPE_NONE;
        int protocol = ApnSetting.PROTOCOL_UNKNOWN;
        if (mDataProfile.getApnSetting() != null) {
            apnTypeBitmask = mDataProfile.getApnSetting().getApnTypeBitmask();
            protocol = mDataProfile.getApnSetting().getProtocol();
        }
        mDataCallSessionStats.onSetupDataCallResponse(response,
                getDataNetworkType(),
                apnTypeBitmask,
                protocol,
                // Log the raw fail cause to avoid large amount of UNKNOWN showing on metrics.
                response != null ? response.getCause() : mFailCause);
    }

    /**
=======
>>>>>>> af8e7c43
     * If the {@link DataCallResponse} contains invalid info, triggers an anomaly report.
     *
     * @param response The response to be validated
     * @param setupRegState Registration state if the response is for initial data call setup.
     */
    private void validateDataCallResponse(@Nullable DataCallResponse response,
            @NetworkRegistrationInfo.RegistrationState int setupRegState) {
        if (response == null
                || response.getLinkStatus() == DataCallResponse.LINK_STATUS_INACTIVE) return;
        int failCause = response.getCause();
        if (failCause == DataFailCause.NONE) {
            if (TextUtils.isEmpty(response.getInterfaceName())
                    || response.getAddresses().isEmpty()
                    // if out of range
                    || response.getLinkStatus() < DataCallResponse.LINK_STATUS_UNKNOWN
                    || response.getLinkStatus() > DataCallResponse.LINK_STATUS_ACTIVE
                    || response.getProtocolType() < ApnSetting.PROTOCOL_UNKNOWN
                    || response.getProtocolType() > ApnSetting.PROTOCOL_UNSTRUCTURED
                    || response.getHandoverFailureMode()
                    < DataCallResponse.HANDOVER_FAILURE_MODE_UNKNOWN
                    || response.getHandoverFailureMode()
                    > DataCallResponse.HANDOVER_FAILURE_MODE_NO_FALLBACK_RETRY_SETUP_NORMAL) {
                loge("Invalid DataCallResponse:" + response);
                reportAnomaly("Invalid DataCallResponse detected",
                        "1f273e9d-b09c-46eb-ad1c-421d01f61164");
            }
            // Check IP for initial setup response
            NetworkRegistrationInfo nri = getNetworkRegistrationInfo();
            if (setupRegState != -1 // Is setup response
                    && mDataProfile.getApnSetting() != null && nri != null && nri.isInService()) {
                boolean wasRoaming = setupRegState
                        == NetworkRegistrationInfo.REGISTRATION_STATE_ROAMING;
                boolean isRoaming = nri.getNetworkRegistrationState()
                        == NetworkRegistrationInfo.REGISTRATION_STATE_ROAMING;
                if (wasRoaming == isRoaming) { // Ignore check if in race condition.
                    int protocol = isRoaming ? mDataProfile.getApnSetting().getRoamingProtocol()
                            : mDataProfile.getApnSetting().getProtocol();
                    String underlyingDataService = mTransport
                            == AccessNetworkConstants.TRANSPORT_TYPE_WWAN
                            ? "RIL" : "IWLAN data service";
                    if (protocol == ApnSetting.PROTOCOL_IP) {
                        if (response.getAddresses().stream().anyMatch(
                                la -> la.getAddress() instanceof java.net.Inet6Address)) {
                            loge("Invalid DataCallResponse. Requested IPv4 but got IPv6 address."
                                    + response);
                            reportAnomaly(underlyingDataService + " reported mismatched IP "
                                            + "type. Requested IPv4 but got IPv6 address.",
                                    "7744f920-fb64-4db0-ba47-de0eae485a81");
                        }
                    } else if (protocol == ApnSetting.PROTOCOL_IPV6) {
                        if (response.getAddresses().stream().anyMatch(
                                la -> la.getAddress() instanceof java.net.Inet4Address)) {
                            loge("Invalid DataCallResponse. Requested IPv6 but got IPv4 address."
                                    + response);
                            reportAnomaly(underlyingDataService + " reported mismatched IP "
                                            + "type. Requested IPv6 but got IPv4 address.",
                                    "7744f920-fb64-4db0-ba47-de0eae485a81");
                        }
                    }
                }
            }
        } else if (!DataFailCause.isFailCauseExisting(failCause)) { // Setup data failed.
            loge("Invalid DataFailCause in " + response);
            reportAnomaly("Invalid DataFailCause: (0x" + Integer.toHexString(failCause)
                            + ")",
                    "6b264f28-9f58-4cbd-9e0e-d7624ba30879");
        }
    }

    /**
     * Called when receiving deactivate data network response from the data service.
     *
     * @param resultCode The result code.
     */
    private void onDeactivateResponse(@DataServiceCallback.ResultCode int resultCode) {
        logl("onDeactivateResponse: resultCode="
                + DataServiceCallback.resultCodeToString(resultCode));
        if (resultCode == DataServiceCallback.RESULT_ERROR_ILLEGAL_STATE) {
            log("Remove network since deactivate request returned an error.");
            mFailCause = DataFailCause.RADIO_NOT_AVAILABLE;
            transitionTo(mDisconnectedState);
        } else if (mPhone.getHalVersion(HAL_SERVICE_DATA).less(RIL.RADIO_HAL_VERSION_2_0)) {
            log("Remove network on deactivate data response on old HAL "
                    + mPhone.getHalVersion(HAL_SERVICE_DATA));
            mFailCause = DataFailCause.LOST_CONNECTION;
            transitionTo(mDisconnectedState);
        }
    }

    /**
     * Tear down the data network immediately.
     *
     * @param reason The reason of tearing down the network.
     */
    public void tearDown(@TearDownReason int reason) {
        if (getCurrentState() == null || isDisconnected()) {
            return;
        }
        mTearDownReason = reason;
        sendMessage(obtainMessage(EVENT_TEAR_DOWN_NETWORK, reason));
    }

    private void onTearDown(@TearDownReason int reason) {
        logl("onTearDown: reason=" + tearDownReasonToString(reason));

        // track frequent NetworkAgent.onNetworkUnwanted() call of IMS and INTERNET
        if (reason == TEAR_DOWN_REASON_CONNECTIVITY_SERVICE_UNWANTED
                && isConnected()
                && (mNetworkCapabilities.hasCapability(NetworkCapabilities.NET_CAPABILITY_IMS)
                || mNetworkCapabilities.hasCapability(
                        NetworkCapabilities.NET_CAPABILITY_INTERNET))) {
            mDataNetworkCallback.onTrackNetworkUnwanted(this);
        }

        mDataServiceManagers.get(mTransport).deactivateDataCall(mCid.get(mTransport),
                reason == TEAR_DOWN_REASON_AIRPLANE_MODE_ON ? DataService.REQUEST_REASON_SHUTDOWN
                        : DataService.REQUEST_REASON_NORMAL,
                obtainMessage(EVENT_DEACTIVATE_DATA_NETWORK_RESPONSE));
        mDataCallSessionStats.setDeactivateDataCallReason(reason);
        mInvokedDataDeactivation = true;
    }

    /**
     * @return {@code true} if we shall delay tear down this network because an active voice call is
     * relying on it and
     * {@link CarrierConfigManager#KEY_DELAY_IMS_TEAR_DOWN_UNTIL_CALL_END_BOOL} is enabled.
     */
    public boolean shouldDelayImsTearDownDueToInCall() {
        return mDataConfigManager.isImsDelayTearDownUntilVoiceCallEndEnabled()
                && mNetworkCapabilities != null
                && mNetworkCapabilities.hasCapability(NetworkCapabilities.NET_CAPABILITY_MMTEL)
                && mPhone.getImsPhone() != null
                && mPhone.getImsPhone().getCallTracker().getState()
                != PhoneConstants.State.IDLE;
    }

    /**
     * Tear down the data network when condition is met or timed out. Data network will enter
     * {@link DisconnectingState} immediately and waiting for condition met. When condition is met,
     * {@link DataNetworkController} should invoke {@link Consumer#accept(Object)} so the actual
     * tear down work can be performed.
     *
     * This is primarily used for IMS graceful tear down. {@link DataNetworkController} inform
     * {@link DataNetwork} to enter {@link DisconnectingState}. IMS service can observe this
     * through {@link PreciseDataConnectionState#getState()} and then perform IMS de-registration
     * work. After IMS de-registered, {@link DataNetworkController} informs {@link DataNetwork}
     * that it's okay to tear down the network.
     *
     * @param reason The tear down reason.
     *
     * @param timeoutMillis Timeout in milliseconds. Within the time window, clients will have to
     * call {@link Consumer#accept(Object)}, otherwise, data network will be torn down when
     * timed out.
     *
     * @return The runnable for client to execute when condition is met. When executed, tear down
     * will be performed. {@code null} if the data network is already disconnected or being
     * disconnected.
     */
    public @Nullable Runnable tearDownWhenConditionMet(@TearDownReason int reason,
            long timeoutMillis) {
        if (getCurrentState() == null || isDisconnected() || isDisconnecting()) {
            loge("tearDownWhenConditionMet: Not in the right state. State=" + getCurrentState());
            return null;
        }
        logl("tearDownWhenConditionMet: reason=" + tearDownReasonToString(reason) + ", timeout="
                + timeoutMillis + "ms.");
        sendMessage(EVENT_WAITING_FOR_TEARING_DOWN_CONDITION_MET, reason, (int) timeoutMillis);
        return () -> this.tearDown(reason);
    }

    /**
     * Called when receiving {@link DataServiceCallback#onDataCallListChanged(List)} from the data
     * service.
     *
     * @param transport The transport where this event from.
     * @param responseList The data call response list.
     */
    private void onDataStateChanged(@TransportType int transport,
            @NonNull List<DataCallResponse> responseList) {
        // Ignore the update if it's not from the data service on the right transport.
        // Also if never received data call response from setup call response, which updates the
        // cid, ignore the update here.
        logv("onDataStateChanged: " + responseList);
        if (transport != mTransport || mCid.get(mTransport) == INVALID_CID || isDisconnected()) {
            return;
        }

        DataCallResponse response = responseList.stream()
                .filter(r -> mCid.get(mTransport) == r.getId())
                .findFirst()
                .orElse(null);
        if (response != null) {
            if (!response.equals(mDataCallResponse)) {
                log("onDataStateChanged: " + response);
                validateDataCallResponse(response, -1 /*setupRegState setup only*/);
                mDataCallResponse = response;
                if (response.getLinkStatus() != DataCallResponse.LINK_STATUS_INACTIVE) {
                    DataCallResponse dataCallResponse = mDataServiceManagers.get(mTransport)
                            .appendQosParamsToDataCallResponseIfNeeded(
                            mCid.get(mTransport), mDataProfile, response);
                    updateDataNetwork(dataCallResponse);
                } else {
                    log("onDataStateChanged: PDN inactive reported by "
                            + AccessNetworkConstants.transportTypeToString(mTransport)
                            + " data service.");
                    mFailCause = mEverConnected ? response.getCause()
                            : DataFailCause.NO_RETRY_FAILURE;
                    mRetryDelayMillis = DataCallResponse.RETRY_DURATION_UNDEFINED;
                    transitionTo(mDisconnectedState);
                }
            }
        } else {
            // The data call response is missing from the list. This means the PDN is gone. This
            // is the PDN lost reported by the modem. We don't send another DEACTIVATE_DATA request
            // for that
            log("onDataStateChanged: PDN disconnected reported by "
                    + AccessNetworkConstants.transportTypeToString(mTransport) + " data service.");
            mFailCause = mEverConnected ? DataFailCause.LOST_CONNECTION
                    : DataFailCause.NO_RETRY_FAILURE;
            mRetryDelayMillis = DataCallResponse.RETRY_DURATION_UNDEFINED;
            transitionTo(mDisconnectedState);
        }
    }

    /**
     * Called when carrier config updated.
     */
    private void onCarrierConfigUpdated() {
        log("onCarrierConfigUpdated");

        updateBandwidthFromDataConfig();
        updateTcpBufferSizes();
        updateMeteredAndCongested();
    }

    /**
     * Called when receiving bandwidth update from the modem.
     *
     * @param linkCapacityEstimates The link capacity estimate list from the modem.
     */
    private void onBandwidthUpdatedFromModem(
            @NonNull List<LinkCapacityEstimate> linkCapacityEstimates) {
        Objects.requireNonNull(linkCapacityEstimates);
        if (linkCapacityEstimates.isEmpty()) return;

        int uplinkBandwidthKbps = 0, downlinkBandwidthKbps = 0;
        for (LinkCapacityEstimate linkCapacityEstimate : linkCapacityEstimates) {
            if (linkCapacityEstimate.getType() == LinkCapacityEstimate.LCE_TYPE_COMBINED) {
                uplinkBandwidthKbps = linkCapacityEstimate.getUplinkCapacityKbps();
                downlinkBandwidthKbps = linkCapacityEstimate.getDownlinkCapacityKbps();
                break;
            } else if (linkCapacityEstimate.getType() == LinkCapacityEstimate.LCE_TYPE_PRIMARY
                    || linkCapacityEstimate.getType() == LinkCapacityEstimate.LCE_TYPE_SECONDARY) {
                uplinkBandwidthKbps += linkCapacityEstimate.getUplinkCapacityKbps();
                downlinkBandwidthKbps += linkCapacityEstimate.getDownlinkCapacityKbps();
            } else {
                loge("Invalid LinkCapacityEstimate type " + linkCapacityEstimate.getType());
            }
        }
        onBandwidthUpdated(uplinkBandwidthKbps, downlinkBandwidthKbps);
    }

    /**
     * Called when bandwidth estimation updated from either modem or the bandwidth estimator.
     *
     * @param uplinkBandwidthKbps Uplink bandwidth estimate in Kbps.
     * @param downlinkBandwidthKbps Downlink bandwidth estimate in Kbps.
     */
    private void onBandwidthUpdated(int uplinkBandwidthKbps, int downlinkBandwidthKbps) {
        log("onBandwidthUpdated: downlinkBandwidthKbps=" + downlinkBandwidthKbps
                + ", uplinkBandwidthKbps=" + uplinkBandwidthKbps);
        NetworkBandwidth bandwidthFromConfig = mDataConfigManager.getBandwidthForNetworkType(
                mTelephonyDisplayInfo);

        if (downlinkBandwidthKbps == LinkCapacityEstimate.INVALID && bandwidthFromConfig != null) {
            // Fallback to carrier config.
            downlinkBandwidthKbps = bandwidthFromConfig.downlinkBandwidthKbps;
        }

        if (uplinkBandwidthKbps == LinkCapacityEstimate.INVALID && bandwidthFromConfig != null) {
            // Fallback to carrier config.
            uplinkBandwidthKbps = bandwidthFromConfig.uplinkBandwidthKbps;
        }

        // Make sure uplink is not greater than downlink.
        uplinkBandwidthKbps = Math.min(uplinkBandwidthKbps, downlinkBandwidthKbps);
        mNetworkBandwidth = new NetworkBandwidth(downlinkBandwidthKbps, uplinkBandwidthKbps);

        updateNetworkCapabilities();
    }

    /**
     * Called when {@link TelephonyDisplayInfo} changed. This can happen when network types or
     * override network types (5G NSA, 5G MMWAVE) change.
     */
    private void onDisplayInfoChanged() {
        mTelephonyDisplayInfo = mPhone.getDisplayInfoController().getTelephonyDisplayInfo();
        updateBandwidthFromDataConfig();
        updateTcpBufferSizes();
        updateMeteredAndCongested();
    }

    /**
     * Update the bandwidth from carrier config. Note this is no-op if the bandwidth source is not
     * carrier config.
     */
    private void updateBandwidthFromDataConfig() {
        if (mDataConfigManager.getBandwidthEstimateSource() != BANDWIDTH_SOURCE_CARRIER_CONFIG) {
            return;
        }
        log("updateBandwidthFromDataConfig");
        mNetworkBandwidth = mDataConfigManager.getBandwidthForNetworkType(mTelephonyDisplayInfo);
        updateNetworkCapabilities();
    }

    /**
     * Update the TCP buffer sizes from resource overlays.
     */
    private void updateTcpBufferSizes() {
        log("updateTcpBufferSizes");
        mTcpBufferSizes = mDataConfigManager.getTcpConfigString(mTelephonyDisplayInfo);
        LinkProperties linkProperties = new LinkProperties(mLinkProperties);
        linkProperties.setTcpBufferSizes(mTcpBufferSizes);
        if (!linkProperties.equals(mLinkProperties)) {
            mLinkProperties = linkProperties;
            log("sendLinkProperties " + mLinkProperties);
            mNetworkAgent.sendLinkProperties(mLinkProperties);
        }
    }

    /**
     * Update the metered and congested values from carrier configs and subscription overrides
     */
    private void updateMeteredAndCongested() {
        int networkType = mTelephonyDisplayInfo.getNetworkType();
        switch (mTelephonyDisplayInfo.getOverrideNetworkType()) {
            case TelephonyDisplayInfo.OVERRIDE_NETWORK_TYPE_NR_ADVANCED:
            case TelephonyDisplayInfo.OVERRIDE_NETWORK_TYPE_NR_NSA:
                networkType = TelephonyManager.NETWORK_TYPE_NR;
                break;
            case TelephonyDisplayInfo.OVERRIDE_NETWORK_TYPE_LTE_ADVANCED_PRO:
            case TelephonyDisplayInfo.OVERRIDE_NETWORK_TYPE_LTE_CA:
                networkType = TelephonyManager.NETWORK_TYPE_LTE_CA;
                break;
        }
        log("updateMeteredAndCongested: networkType="
                + TelephonyManager.getNetworkTypeName(networkType));
        boolean changed = false;
        if (mDataConfigManager.isTempNotMeteredSupportedByCarrier() != mTempNotMeteredSupported) {
            mTempNotMeteredSupported = !mTempNotMeteredSupported;
            changed = true;
            log("updateMeteredAndCongested: mTempNotMeteredSupported changed to "
                    + mTempNotMeteredSupported);
        }
        boolean isTempNotMetered = mDataConfigManager.isNetworkTypeUnmetered(
                mTelephonyDisplayInfo, mPhone.getServiceState())
                && (mDataNetworkController.getUnmeteredOverrideNetworkTypes().contains(networkType)
                || isNetworkTypeUnmetered(networkType));
        if (isTempNotMetered != mTempNotMetered) {
            mTempNotMetered = isTempNotMetered;
            changed = true;
            log("updateMeteredAndCongested: mTempNotMetered changed to " + mTempNotMetered);
        }
        if (mDataNetworkController.getCongestedOverrideNetworkTypes().contains(networkType)
                != mCongested) {
            mCongested = !mCongested;
            changed = true;
            log("updateMeteredAndCongested: mCongested changed to " + mCongested);
        }
        if (changed) {
            updateNetworkCapabilities();
        }
        if (mTempNotMetered && isInternetSupported()) {
            // NR NSA and NR have the same network type: NR
            mDataCallSessionStats.onUnmeteredUpdate(networkType);
        }
    }

    /**
     * Get whether the network type is unmetered from SubscriptionPlans, from either an unmetered
     * general plan or specific plan for the given network type.
     *
     * @param networkType The network type to check meteredness for
     * @return Whether the given network type is unmetered based on SubscriptionPlans
     */
    private boolean isNetworkTypeUnmetered(@NetworkType int networkType) {
        List<SubscriptionPlan> plans = mDataNetworkController.getSubscriptionPlans();
        if (plans.isEmpty()) return false;
        boolean isGeneralUnmetered = true;
        Set<Integer> allNetworkTypes = Arrays.stream(TelephonyManager.getAllNetworkTypes())
                .boxed().collect(Collectors.toSet());
        for (SubscriptionPlan plan : plans) {
            // Check if plan is general (applies to all network types) or specific
            if (Arrays.stream(plan.getNetworkTypes()).boxed().collect(Collectors.toSet())
                    .containsAll(allNetworkTypes)) {
                if (plan.getDataLimitBytes() != SubscriptionPlan.BYTES_UNLIMITED) {
                    // Metered takes precedence over unmetered for safety
                    isGeneralUnmetered = false;
                }
            } else {
                // Check if plan applies to given network type
                if (networkType != TelephonyManager.NETWORK_TYPE_UNKNOWN) {
                    for (int planNetworkType : plan.getNetworkTypes()) {
                        if (planNetworkType == networkType) {
                            return plan.getDataLimitBytes() == SubscriptionPlan.BYTES_UNLIMITED;
                        }
                    }
                }
            }
        }
        return isGeneralUnmetered;
    }

    /**
     * @return The unique context id assigned by the data service in
     * {@link DataCallResponse#getId()}.
     */
    public int getId() {
        return mCid.get(mTransport);
    }

    /**
     * @return The current network type reported by the network service.
     */
    private @NetworkType int getDataNetworkType() {
        return getDataNetworkType(mTransport);
    }

    /**
     * Get the data network type on the specified transport.
     *
     * @param transport The transport.
     * @return The data network type.
     */
    private @NetworkType int getDataNetworkType(@TransportType int transport) {
        // WLAN transport can't have network type other than IWLAN. Ideally service state tracker
        // should report the correct RAT, but sometimes race condition could happen that service
        // state is reset to out of service and RAT not updated to IWLAN yet.
        if (transport == AccessNetworkConstants.TRANSPORT_TYPE_WLAN) {
            return TelephonyManager.NETWORK_TYPE_IWLAN;
        }

        ServiceState ss = mPhone.getServiceState();
        NetworkRegistrationInfo nrs = ss.getNetworkRegistrationInfo(
                NetworkRegistrationInfo.DOMAIN_PS, transport);
        if (nrs != null) {
            return nrs.getAccessNetworkTechnology();
        }
        return TelephonyManager.NETWORK_TYPE_UNKNOWN;
    }

    /**
     * @return The physical link status (i.e. RRC state).
     */
    public @LinkStatus int getLinkStatus() {
        return mLinkStatus;
    }


    /**
     * Update the network score and report to connectivity service if necessary.
     *
     * @param keepConnectedForHandover indicate handover is in progress or not.
     */
    private void updateNetworkScore(boolean keepConnectedForHandover) {
        int connectedReason = keepConnectedForHandover
                ? NetworkScore.KEEP_CONNECTED_FOR_HANDOVER : NetworkScore.KEEP_CONNECTED_NONE;
        if (mNetworkScore.getKeepConnectedReason() != connectedReason) {
            mNetworkScore = new NetworkScore.Builder()
                    .setKeepConnectedReason(connectedReason).build();
            mNetworkAgent.sendNetworkScore(mNetworkScore);
        }
    }

    /**
     * @return Network registration info on the current transport.
     */
    private @Nullable NetworkRegistrationInfo getNetworkRegistrationInfo() {
        NetworkRegistrationInfo nri = mPhone.getServiceStateTracker().getServiceState()
                .getNetworkRegistrationInfo(NetworkRegistrationInfo.DOMAIN_PS, mTransport);
        if (nri == null) {
            loge("Can't get network registration info for "
                    + AccessNetworkConstants.transportTypeToString(mTransport));
            return null;
        }
        return nri;
    }

    /**
     * Get the APN type network capability. If there are more than one capabilities that are
     * APN types, then return the highest priority one which also has associated network request.
     * For example, if the network supports both MMS and internet, but only internet request
     * attached at this time, then the capability would be internet. Later on if MMS network request
     * attached to this network, then the APN type capability would be MMS.
     *
     * @return The APN type network capability from this network.
     *
     * @see #getPriority()
     */
    public @NetCapability int getApnTypeNetworkCapability() {
        if (!mAttachedNetworkRequestList.isEmpty()) {
            // The highest priority network request is always at the top of list.
            return mAttachedNetworkRequestList.get(0).getApnTypeNetworkCapability();
        } else {
            return Arrays.stream(getNetworkCapabilities().getCapabilities()).boxed()
                    .filter(cap -> DataUtils.networkCapabilityToApnType(cap)
                            != ApnSetting.TYPE_NONE)
                    .max(Comparator.comparingInt(mDataConfigManager::getNetworkCapabilityPriority))
                    .orElse(-1);
        }
    }

    /**
     * Get the priority of the network. The priority is derived from the highest priority capability
     * which also has such associated network request. For example, if the network supports both
     * MMS and internet, but only has internet request attached, then this network has internet's
     * priority. Later on when the MMS request attached to this network, the network's priority will
     * be updated to MMS's priority.
     *
     * @return The priority of the network.
     *
     * @see #getApnTypeNetworkCapability()
     */
    public int getPriority() {
        if (!mAttachedNetworkRequestList.isEmpty()) {
            // The highest priority network request is always at the top of list.
            return mAttachedNetworkRequestList.get(0).getPriority();
        } else {
            // If all network requests are already detached, then just pick the highest priority
            // capability's priority.
            return Arrays.stream(getNetworkCapabilities().getCapabilities()).boxed()
                    .map(mDataConfigManager::getNetworkCapabilityPriority)
                    .max(Integer::compare)
                    .orElse(0);
        }
    }

    /**
     * @return The attached network request list.
     */
    public @NonNull NetworkRequestList getAttachedNetworkRequestList() {
        return mAttachedNetworkRequestList;
    }

    /**
     * @return {@code true} if in connecting state.
     */
    public boolean isConnecting() {
        return getCurrentState() == mConnectingState;
    }

    /**
     * @return {@code true} if in connected state.
     */
    public boolean isConnected() {
        return getCurrentState() == mConnectedState;
    }

    /**
     * @return {@code true} if in disconnecting state.
     */
    public boolean isDisconnecting() {
        return getCurrentState() == mDisconnectingState;
    }

    /**
     * @return {@code true} if in disconnected state.
     */
    public boolean isDisconnected() {
        return getCurrentState() == mDisconnectedState;
    }

    /**
     * @return {@code true} if in handover state.
     */
    public boolean isHandoverInProgress() {
        return getCurrentState() == mHandoverState;
    }

    /**
     * @return {@code true} if the data network is suspended.
     */
    public boolean isSuspended() {
        return getState() == TelephonyManager.DATA_SUSPENDED;
    }

    /**
     * @return The current transport of the data network.
     */
    public @TransportType int getTransport() {
        return mTransport;
    }

    private @DataState int getState() {
        IState state = getCurrentState();
        if (state == null || isDisconnected()) {
            return TelephonyManager.DATA_DISCONNECTED;
        } else if (isConnecting()) {
            return TelephonyManager.DATA_CONNECTING;
        } else if (isConnected()) {
            // The data connection can only be suspended when it's in active state.
            if (mSuspended) {
                return TelephonyManager.DATA_SUSPENDED;
            }
            return TelephonyManager.DATA_CONNECTED;
        } else if (isDisconnecting()) {
            return TelephonyManager.DATA_DISCONNECTING;
        } else if (isHandoverInProgress()) {
            return TelephonyManager.DATA_HANDOVER_IN_PROGRESS;
        }

        return TelephonyManager.DATA_UNKNOWN;
    }

    /**
     * @return {@code true} if this data network supports internet.
     */
    public boolean isInternetSupported() {
        return mNetworkCapabilities.hasCapability(NetworkCapabilities.NET_CAPABILITY_INTERNET)
                && mNetworkCapabilities.hasCapability(
                        NetworkCapabilities.NET_CAPABILITY_NOT_RESTRICTED)
                && mNetworkCapabilities.hasCapability(
                        NetworkCapabilities.NET_CAPABILITY_TRUSTED)
                && mNetworkCapabilities.hasCapability(
                        NetworkCapabilities.NET_CAPABILITY_NOT_VPN);
    }

    /**
     * @return {@code true} if this network was setup for SUPL during emergency call. {@code false}
     * otherwise.
     */
    public boolean isEmergencySupl() {
        return mDataAllowedReason == DataAllowedReason.EMERGENCY_SUPL;
    }

    /**
     * Get precise data connection state
     *
     * @return The {@link PreciseDataConnectionState}
     */
    private PreciseDataConnectionState getPreciseDataConnectionState() {
        return new PreciseDataConnectionState.Builder()
                .setTransportType(mTransport)
                .setId(mCid.get(mTransport))
                .setState(getState())
                .setApnSetting(mDataProfile.getApnSetting())
                .setLinkProperties(mLinkProperties)
                .setNetworkType(getDataNetworkType())
                .setFailCause(mFailCause)
                .setDefaultQos(mDefaultQos)
                .build();
    }

    /**
     * Send the precise data connection state to the listener of
     * {@link android.telephony.TelephonyCallback.PreciseDataConnectionStateListener}.
     */
    private void notifyPreciseDataConnectionState() {
        PreciseDataConnectionState pdcs = getPreciseDataConnectionState();
        logv("notifyPreciseDataConnectionState=" + pdcs);
        mPhone.notifyDataConnection(pdcs);
    }

    /**
     * Request the data network to handover to the target transport.
     *
     * This is the starting point of initiating IWLAN/cellular handover. It will first call
     * {@link DataServiceManager#startHandover(int, Message)} to notify source transport that
     * handover is about to start, and then call {@link DataServiceManager#setupDataCall(int,
     * DataProfile, boolean, boolean, int, LinkProperties, int, NetworkSliceInfo, TrafficDescriptor,
     * boolean, Message)} on target transport to initiate the handover process.
     *
     * @param targetTransport The target transport.
     * @param retryEntry Data handover retry entry. This would be {@code null} for first time
     * handover attempt.
     * @return {@code true} if the request has been accepted.
     */
    public boolean startHandover(@TransportType int targetTransport,
            @Nullable DataHandoverRetryEntry retryEntry) {
        if (getCurrentState() == null || isDisconnected() || isDisconnecting()) {
            // Fail the request if not in the appropriate state.
            if (retryEntry != null) retryEntry.setState(DataRetryEntry.RETRY_STATE_CANCELLED);
            return false;
        }

        // Before we really initiate the handover process on target transport, we need to notify
        // source transport that handover is about to start. Handover will be eventually initiated
        // in onStartHandover().
        sendMessage(obtainMessage(EVENT_NOTIFY_HANDOVER_STARTED, 0, targetTransport, retryEntry));
        return true;
    }

    /**
     * Called when starting IWLAN/cellular handover process on the target transport.
     *
     * @param targetTransport The target transport.
     * @param retryEntry Data handover retry entry. This would be {@code null} for first time
     * handover attempt.
     */
    private void onStartHandover(@TransportType int targetTransport,
            @Nullable DataHandoverRetryEntry retryEntry) {
        if (mTransport == targetTransport) {
            log("onStartHandover: The network is already on "
                    + AccessNetworkConstants.transportTypeToString(mTransport)
                    + ", handover is not needed.");
            if (retryEntry != null) retryEntry.setState(DataRetryEntry.RETRY_STATE_CANCELLED);
            return;
        }

        // We need to use the actual modem roaming state instead of the framework roaming state
        // here. This flag is only passed down to ril_service for picking the correct protocol (for
        // old modem backward compatibility).
        boolean isModemRoaming = mPhone.getServiceState().getDataRoamingFromRegistration();

        // Set this flag to true if the user turns on data roaming. Or if we override the roaming
        // state in framework, we should set this flag to true as well so the modem will not reject
        // the data call setup (because the modem actually thinks the device is roaming).
        boolean allowRoaming = mPhone.getDataRoamingEnabled()
                || (isModemRoaming && (!mPhone.getServiceState().getDataRoaming()));

        mHandoverDataProfile = mDataProfile;
        int targetNetworkType = getDataNetworkType(targetTransport);
        if (targetNetworkType != TelephonyManager.NETWORK_TYPE_UNKNOWN
                && !mAttachedNetworkRequestList.isEmpty()) {
            TelephonyNetworkRequest networkRequest = mAttachedNetworkRequestList.get(0);
            DataProfile dataProfile = mDataNetworkController.getDataProfileManager()
                    .getDataProfileForNetworkRequest(networkRequest, targetNetworkType, false);
            if (dataProfile != null) {
                mHandoverDataProfile = dataProfile;
                log("Used different data profile for handover. " + mDataProfile);
            }
        }

        logl("Start handover from " + AccessNetworkConstants.transportTypeToString(mTransport)
                + " to " + AccessNetworkConstants.transportTypeToString(targetTransport));
        // Send the handover request to the target transport data service.
        mDataServiceManagers.get(targetTransport).setupDataCall(
                DataUtils.networkTypeToAccessNetworkType(getDataNetworkType(targetTransport)),
                mHandoverDataProfile, isModemRoaming, allowRoaming,
                DataService.REQUEST_REASON_HANDOVER, mLinkProperties, mPduSessionId,
                mNetworkSliceInfo, mHandoverDataProfile.getTrafficDescriptor(), true,
                obtainMessage(EVENT_HANDOVER_RESPONSE, retryEntry));
    }

    /**
     * Called when receiving handover response from the data service.
     *
     * @param resultCode The result code.
     * @param response The response.
     * @param retryEntry Data handover retry entry. This would be {@code null} for first time
     * handover attempt.
     */
    private void onHandoverResponse(@DataServiceCallback.ResultCode int resultCode,
            @Nullable DataCallResponse response, @Nullable DataHandoverRetryEntry retryEntry) {
        logl("onHandoverResponse: resultCode=" + DataServiceCallback.resultCodeToString(resultCode)
                + ", response=" + response);
        mFailCause = getFailCauseFromDataCallResponse(resultCode, response);
        validateDataCallResponse(response, -1 /*setupRegState setup only*/);
        if (mFailCause == DataFailCause.NONE) {
            // Handover succeeded.

            // Clean up on the source transport.
            mDataServiceManagers.get(mTransport).deactivateDataCall(mCid.get(mTransport),
                    DataService.REQUEST_REASON_HANDOVER, null);
            // Switch the transport to the target.
            mTransport = DataUtils.getTargetTransport(mTransport);
            // Update the logging tag
            mLogTag = "DN-" + mInitialNetworkAgentId + "-"
                    + ((mTransport == AccessNetworkConstants.TRANSPORT_TYPE_WWAN) ? "C" : "I");
            // Switch the data profile. This is no-op in most of the case since almost all carriers
            // use same data profile between IWLAN and cellular.
            mDataProfile = mHandoverDataProfile;
            updateDataNetwork(response);
            if (mTransport != AccessNetworkConstants.TRANSPORT_TYPE_WWAN) {
                unregisterForWwanEvents();
            } else {
                // Handover from WLAN to WWAN
                registerForWwanEvents();
            }
            if (retryEntry != null) retryEntry.setState(DataRetryEntry.RETRY_STATE_SUCCEEDED);
            mDataNetworkCallback.invokeFromExecutor(
                    () -> mDataNetworkCallback.onHandoverSucceeded(DataNetwork.this));
        } else {
            // Handover failed.

            // Notify source transport that handover failed on target transport so that PDU session
            // id can be released if it is preserved for handover.
            mDataServiceManagers.get(mTransport).cancelHandover(mCid.get(mTransport),
                    obtainMessage(EVENT_NOTIFY_HANDOVER_CANCELLED_RESPONSE));

            long retry = response != null ? response.getRetryDurationMillis()
                    : DataCallResponse.RETRY_DURATION_UNDEFINED;
            // If the handover mode is unspecified, default to HANDOVER_FAILURE_MODE_UNKNOWN,
            // which will retry handover if retry rules are defined.
            int handoverFailureMode = response != null ? response.getHandoverFailureMode()
                    : DataCallResponse.HANDOVER_FAILURE_MODE_UNKNOWN;
            if (retryEntry != null) retryEntry.setState(DataRetryEntry.RETRY_STATE_FAILED);
            mDataNetworkCallback.invokeFromExecutor(
                    () -> mDataNetworkCallback.onHandoverFailed(DataNetwork.this,
                            mFailCause, retry, handoverFailureMode));
            trackHandoverFailure(response != null ? response.getCause() : mFailCause);
        }

        // No matter handover succeeded or not, transit back to connected state.
        transitionTo(mConnectedState);
    }

    /**
     * Called when handover failed. Record the source and target RAT{@link NetworkType} and the
     * failure cause {@link android.telephony.DataFailCause}.
     *
     * @param cause The fail cause.
     */
    private void trackHandoverFailure(int cause) {
        int sourceRat = getDataNetworkType();
        int targetTransport = DataUtils.getTargetTransport(mTransport);
        int targetRat = getDataNetworkType(targetTransport);

        mDataCallSessionStats.onHandoverFailure(cause, sourceRat, targetRat);
    }

    /**
     * Called when receiving PCO (Protocol Configuration Options) data from the cellular network.
     *
     * @param pcoData The PCO data.
     */
    private void onPcoDataChanged(@NonNull PcoData pcoData) {
        log("onPcoDataChanged: " + pcoData);
        mDataNetworkCallback.invokeFromExecutor(
                () -> mDataNetworkCallback.onPcoDataChanged(DataNetwork.this));
        if (mDataProfile.getApnSetting() != null) {
            for (int apnType : mDataProfile.getApnSetting().getApnTypes()) {
                Intent intent = new Intent(TelephonyManager.ACTION_CARRIER_SIGNAL_PCO_VALUE);
                intent.putExtra(TelephonyManager.EXTRA_APN_TYPE, apnType);
                intent.putExtra(TelephonyManager.EXTRA_APN_PROTOCOL,
                        ApnSetting.getProtocolIntFromString(pcoData.bearerProto));
                intent.putExtra(TelephonyManager.EXTRA_PCO_ID, pcoData.pcoId);
                intent.putExtra(TelephonyManager.EXTRA_PCO_VALUE, pcoData.contents);
                mPhone.getCarrierSignalAgent().notifyCarrierSignalReceivers(intent);
            }
        }
    }

    /**
     * Called when receiving PCO (Protocol Configuration Options) data from the cellular network.
     *
     * @param pcoData PCO data.
     */
    private void onPcoDataReceived(@NonNull PcoData pcoData) {
        // Save all the PCO data received, even though it might be unrelated to this data network.
        // The network might be still in connecting state. Save all now and use it when entering
        // connected state.
        log("onPcoDataReceived: " + pcoData);
        PcoData oldData = mPcoData.computeIfAbsent(pcoData.cid, m -> new ArrayMap<>())
                .put(pcoData.pcoId, pcoData);
        if (getId() == INVALID_CID || pcoData.cid != getId()) return;
        if (!Objects.equals(oldData, pcoData)) {
            onPcoDataChanged(pcoData);
        }
    }

    /**
     * @return The last known data network type of the data network.
     */
    public @NetworkType int getLastKnownDataNetworkType() {
        return mLastKnownDataNetworkType;
    }

    /**
     * @return The last known roaming state of this data network.
     */
    public boolean getLastKnownRoamingState() {
        return mLastKnownRoamingState;
    }

    /**
     * @return The PCO data received from the network.
     */
    public @NonNull Map<Integer, PcoData> getPcoData() {
        if (mTransport == AccessNetworkConstants.TRANSPORT_TYPE_WLAN
                || mCid.get(mTransport) == INVALID_CID) {
            return Collections.emptyMap();
        }
        return mPcoData.getOrDefault(mCid.get(mTransport), Collections.emptyMap());
    }

    /**
     * Check if the this data network is VCN-managed.
     *
     * @param networkCapabilities The network capabilities of this data network.
     * @return The VCN's policy for this DataNetwork.
     */
    private VcnNetworkPolicyResult getVcnPolicy(NetworkCapabilities networkCapabilities) {
        if (mVcnManager == null) {
            return null;
        }

        return mVcnManager.applyVcnNetworkPolicy(networkCapabilities, getLinkProperties());
    }

    /**
     * Check if any of the attached request has the specified network capability.
     *
     * @param netCapability The network capability to check.
     * @return {@code true} if at least one network request has specified network capability.
     */
    public boolean hasNetworkCapabilityInNetworkRequests(@NetCapability int netCapability) {
        return mAttachedNetworkRequestList.stream().anyMatch(
                request -> request.hasCapability(netCapability));
    }

    /**
     * Convert the data tear down reason to string.
     *
     * @param reason Data deactivation reason.
     * @return The deactivation reason in string format.
     */
    public static @NonNull String tearDownReasonToString(@TearDownReason int reason) {
        switch (reason) {
            case TEAR_DOWN_REASON_NONE:
                return "NONE";
            case TEAR_DOWN_REASON_CONNECTIVITY_SERVICE_UNWANTED:
                return "CONNECTIVITY_SERVICE_UNWANTED";
            case TEAR_DOWN_REASON_SIM_REMOVAL:
                return "SIM_REMOVAL";
            case TEAR_DOWN_REASON_AIRPLANE_MODE_ON:
                return "AIRPLANE_MODE_ON";
            case TEAR_DOWN_REASON_DATA_DISABLED:
                return "DATA_DISABLED";
            case TEAR_DOWN_REASON_NO_LIVE_REQUEST:
                return "TEAR_DOWN_REASON_NO_LIVE_REQUEST";
            case TEAR_DOWN_REASON_RAT_NOT_ALLOWED:
                return "TEAR_DOWN_REASON_RAT_NOT_ALLOWED";
            case TEAR_DOWN_REASON_ROAMING_DISABLED:
                return "TEAR_DOWN_REASON_ROAMING_DISABLED";
            case TEAR_DOWN_REASON_CONCURRENT_VOICE_DATA_NOT_ALLOWED:
                return "TEAR_DOWN_REASON_CONCURRENT_VOICE_DATA_NOT_ALLOWED";
            case TEAR_DOWN_REASON_SERVICE_OPTION_NOT_SUPPORTED:
                return "TEAR_DOWN_REASON_SERVICE_OPTION_NOT_SUPPORTED";
            case TEAR_DOWN_REASON_DATA_SERVICE_NOT_READY:
                return "TEAR_DOWN_REASON_DATA_SERVICE_NOT_READY";
            case TEAR_DOWN_REASON_POWER_OFF_BY_CARRIER:
                return "TEAR_DOWN_REASON_POWER_OFF_BY_CARRIER";
            case TEAR_DOWN_REASON_DATA_STALL:
                return "TEAR_DOWN_REASON_DATA_STALL";
            case TEAR_DOWN_REASON_HANDOVER_FAILED:
                return "TEAR_DOWN_REASON_HANDOVER_FAILED";
            case TEAR_DOWN_REASON_HANDOVER_NOT_ALLOWED:
                return "TEAR_DOWN_REASON_HANDOVER_NOT_ALLOWED";
            case TEAR_DOWN_REASON_VCN_REQUESTED:
                return "TEAR_DOWN_REASON_VCN_REQUESTED";
            case TEAR_DOWN_REASON_VOPS_NOT_SUPPORTED:
                return "TEAR_DOWN_REASON_VOPS_NOT_SUPPORTED";
            case TEAR_DOWN_REASON_DEFAULT_DATA_UNSELECTED:
                return "TEAR_DOWN_REASON_DEFAULT_DATA_UNSELECTED";
            case TEAR_DOWN_REASON_NOT_IN_SERVICE:
                return "TEAR_DOWN_REASON_NOT_IN_SERVICE";
            case TEAR_DOWN_REASON_DATA_CONFIG_NOT_READY:
                return "TEAR_DOWN_REASON_DATA_CONFIG_NOT_READY";
            case TEAR_DOWN_REASON_PENDING_TEAR_DOWN_ALL:
                return "TEAR_DOWN_REASON_PENDING_TEAR_DOWN_ALL";
            case TEAR_DOWN_REASON_NO_SUITABLE_DATA_PROFILE:
                return "TEAR_DOWN_REASON_NO_SUITABLE_DATA_PROFILE";
            case TEAR_DOWN_REASON_CDMA_EMERGENCY_CALLBACK_MODE:
                return "TEAR_DOWN_REASON_CDMA_EMERGENCY_CALLBACK_MODE";
            case TEAR_DOWN_REASON_RETRY_SCHEDULED:
                return "TEAR_DOWN_REASON_RETRY_SCHEDULED";
            case TEAR_DOWN_REASON_DATA_THROTTLED:
                return "TEAR_DOWN_REASON_DATA_THROTTLED";
            case TEAR_DOWN_REASON_DATA_PROFILE_INVALID:
                return "TEAR_DOWN_REASON_DATA_PROFILE_INVALID";
            case TEAR_DOWN_REASON_DATA_PROFILE_NOT_PREFERRED:
                return "TEAR_DOWN_REASON_DATA_PROFILE_NOT_PREFERRED";
            case TEAR_DOWN_REASON_NOT_ALLOWED_BY_POLICY:
                return "TEAR_DOWN_REASON_NOT_ALLOWED_BY_POLICY";
            case TEAR_DOWN_REASON_ILLEGAL_STATE:
                return "TEAR_DOWN_REASON_ILLEGAL_STATE";
            case TEAR_DOWN_REASON_ONLY_ALLOWED_SINGLE_NETWORK:
                return "TEAR_DOWN_REASON_ONLY_ALLOWED_SINGLE_NETWORK";
            case TEAR_DOWN_REASON_PREFERRED_DATA_SWITCHED:
                return "TEAR_DOWN_REASON_PREFERRED_DATA_SWITCHED";
            default:
                return "UNKNOWN(" + reason + ")";
        }
    }

    /**
     * Convert event to string
     *
     * @param event The event
     * @return The event in string format.
     */
    private static @NonNull String eventToString(int event) {
        switch (event) {
            case EVENT_DATA_CONFIG_UPDATED:
                return "EVENT_DATA_CONFIG_UPDATED";
            case EVENT_ATTACH_NETWORK_REQUEST:
                return "EVENT_ATTACH_NETWORK_REQUEST";
            case EVENT_DETACH_NETWORK_REQUEST:
                return "EVENT_DETACH_NETWORK_REQUEST";
            case EVENT_RADIO_NOT_AVAILABLE:
                return "EVENT_RADIO_NOT_AVAILABLE";
            case EVENT_ALLOCATE_PDU_SESSION_ID_RESPONSE:
                return "EVENT_ALLOCATE_PDU_SESSION_ID_RESPONSE";
            case EVENT_SETUP_DATA_NETWORK_RESPONSE:
                return "EVENT_SETUP_DATA_NETWORK_RESPONSE";
            case EVENT_TEAR_DOWN_NETWORK:
                return "EVENT_TEAR_DOWN_NETWORK";
            case EVENT_DATA_STATE_CHANGED:
                return "EVENT_DATA_STATE_CHANGED";
            case EVENT_SERVICE_STATE_CHANGED:
                return "EVENT_DATA_NETWORK_TYPE_REG_STATE_CHANGED";
            case EVENT_DETACH_ALL_NETWORK_REQUESTS:
                return "EVENT_DETACH_ALL_NETWORK_REQUESTS";
            case EVENT_BANDWIDTH_ESTIMATE_FROM_MODEM_CHANGED:
                return "EVENT_BANDWIDTH_ESTIMATE_FROM_MODEM_CHANGED";
            case EVENT_DISPLAY_INFO_CHANGED:
                return "EVENT_DISPLAY_INFO_CHANGED";
            case EVENT_HANDOVER_RESPONSE:
                return "EVENT_HANDOVER_RESPONSE";
            case EVENT_SUBSCRIPTION_PLAN_OVERRIDE:
                return "EVENT_SUBSCRIPTION_PLAN_OVERRIDE";
            case EVENT_PCO_DATA_RECEIVED:
                return "EVENT_PCO_DATA_RECEIVED";
            case EVENT_CARRIER_PRIVILEGED_UIDS_CHANGED:
                return "EVENT_CARRIER_PRIVILEGED_UIDS_CHANGED";
            case EVENT_DEACTIVATE_DATA_NETWORK_RESPONSE:
                return "EVENT_DEACTIVATE_DATA_NETWORK_RESPONSE";
            case EVENT_STUCK_IN_TRANSIENT_STATE:
                return "EVENT_STUCK_IN_TRANSIENT_STATE";
            case EVENT_WAITING_FOR_TEARING_DOWN_CONDITION_MET:
                return "EVENT_WAITING_FOR_TEARING_DOWN_CONDITION_MET";
            case EVENT_VOICE_CALL_STARTED:
                return "EVENT_VOICE_CALL_STARTED";
            case EVENT_VOICE_CALL_ENDED:
                return "EVENT_VOICE_CALL_ENDED";
            case EVENT_CSS_INDICATOR_CHANGED:
                return "EVENT_CSS_INDICATOR_CHANGED";
            case EVENT_NOTIFY_HANDOVER_STARTED:
                return "EVENT_NOTIFY_HANDOVER_STARTED";
            case EVENT_NOTIFY_HANDOVER_STARTED_RESPONSE:
                return "EVENT_NOTIFY_HANDOVER_STARTED_RESPONSE";
            case EVENT_NOTIFY_HANDOVER_CANCELLED_RESPONSE:
                return "EVENT_NOTIFY_HANDOVER_CANCELLED_RESPONSE";
            default:
                return "Unknown(" + event + ")";
        }
    }

    @Override
    public String toString() {
        return "[DataNetwork: " + mLogTag + ", " + (mDataProfile.getApnSetting() != null
                ? mDataProfile.getApnSetting().getApnName() : null) + ", state="
                + (getCurrentState() != null ? getCurrentState().getName() : null) + "]";
    }

    /**
     * @return The short name of the data network (e.g. DN-C-1)
     */
    public @NonNull String name() {
        return mLogTag;
    }

    /**
     * Trigger the anomaly report with the specified UUID.
     *
     * @param anomalyMsg Description of the event
     * @param uuid UUID associated with that event
     */
    private void reportAnomaly(@NonNull String anomalyMsg, @NonNull String uuid) {
        logl(anomalyMsg);
        AnomalyReporter.reportAnomaly(UUID.fromString(uuid), anomalyMsg, mPhone.getCarrierId());
    }

    /**
     * Log debug messages.
     * @param s debug messages
     */
    @Override
    protected void log(@NonNull String s) {
        Rlog.d(mLogTag, (getCurrentState() != null
                ? (getCurrentState().getName() + ": ") : "") + s);
    }

    /**
     * Log error messages.
     * @param s error messages
     */
    @Override
    protected void loge(@NonNull String s) {
        Rlog.e(mLogTag, (getCurrentState() != null
                ? (getCurrentState().getName() + ": ") : "") + s);
    }

    /**
     * Log verbose messages.
     * @param s error messages
     */
    @Override
    protected void logv(@NonNull String s) {
        if (VDBG) {
            Rlog.v(mLogTag, (getCurrentState() != null
                    ? (getCurrentState().getName() + ": ") : "") + s);
        }
    }

    /**
     * Log debug messages and also log into the local log.
     * @param s debug messages
     */
    private void logl(@NonNull String s) {
        log(s);
        mLocalLog.log((getCurrentState() != null ? (getCurrentState().getName() + ": ") : "") + s);
    }

    /**
     * Dump the state of DataNetwork
     *
     * @param fd File descriptor
     * @param printWriter Print writer
     * @param args Arguments
     */
    public void dump(FileDescriptor fd, PrintWriter printWriter, String[] args) {
        IndentingPrintWriter pw = new IndentingPrintWriter(printWriter, "  ");
        super.dump(fd, pw, args);
        pw.println("Tag: " + name());
        pw.increaseIndent();
        pw.println("mSubId=" + mSubId);
        pw.println("mTransport=" + AccessNetworkConstants.transportTypeToString(mTransport));
        pw.println("mLastKnownDataNetworkType=" + TelephonyManager
                .getNetworkTypeName(mLastKnownDataNetworkType));
        pw.println("WWAN cid=" + mCid.get(AccessNetworkConstants.TRANSPORT_TYPE_WWAN));
        pw.println("WLAN cid=" + mCid.get(AccessNetworkConstants.TRANSPORT_TYPE_WLAN));
        pw.println("mNetworkScore=" + mNetworkScore);
        pw.println("mDataAllowedReason=" + mDataAllowedReason);
        pw.println("mPduSessionId=" + mPduSessionId);
        pw.println("mDataProfile=" + mDataProfile);
        pw.println("mNetworkCapabilities=" + mNetworkCapabilities);
        pw.println("mLinkProperties=" + mLinkProperties);
        pw.println("mNetworkSliceInfo=" + mNetworkSliceInfo);
        pw.println("mNetworkBandwidth=" + mNetworkBandwidth);
        pw.println("mTcpBufferSizes=" + mTcpBufferSizes);
        pw.println("mTelephonyDisplayInfo=" + mTelephonyDisplayInfo);
        pw.println("mTempNotMeteredSupported=" + mTempNotMeteredSupported);
        pw.println("mTempNotMetered=" + mTempNotMetered);
        pw.println("mCongested=" + mCongested);
        pw.println("mSuspended=" + mSuspended);
        pw.println("mDataCallResponse=" + mDataCallResponse);
        pw.println("mFailCause=" + DataFailCause.toString(mFailCause));
        pw.println("mAdministratorUids=" + Arrays.toString(mAdministratorUids));
        pw.println("mCarrierServicePackageUid=" + mCarrierServicePackageUid);
        pw.println("mEverConnected=" + mEverConnected);
        pw.println("mInvokedDataDeactivation=" + mInvokedDataDeactivation);

        pw.println("Attached network requests:");
        pw.increaseIndent();
        for (TelephonyNetworkRequest request : mAttachedNetworkRequestList) {
            pw.println(request);
        }
        pw.decreaseIndent();
        pw.println("mQosBearerSessions=" + mQosBearerSessions);

        mNetworkAgent.dump(fd, pw, args);
        pw.println("Local logs:");
        pw.increaseIndent();
        mLocalLog.dump(fd, pw, args);
        pw.decreaseIndent();
        pw.decreaseIndent();
        pw.println("---------------");
    }
}<|MERGE_RESOLUTION|>--- conflicted
+++ resolved
@@ -1036,20 +1036,14 @@
                 mPhone.getPhoneId());
         final NetworkProvider provider = (null == factory) ? null : factory.getProvider();
 
-<<<<<<< HEAD
-        mNetworkScore = getNetworkScore();
+        mNetworkScore = new NetworkScore.Builder().setKeepConnectedReason(
+                            isHandoverInProgress() ? NetworkScore.KEEP_CONNECTED_FOR_HANDOVER
+                            : NetworkScore.KEEP_CONNECTED_NONE).build();
         return TelephonyComponentFactory.getInstance().inject(
                 TelephonyNetworkAgent.class.getName()).makeTelephonyNetworkAgent(
                 mPhone, getHandler().getLooper(), this,
-                new NetworkScore.Builder().setLegacyInt(mNetworkScore).build(),
+                new NetworkScore.Builder().setLegacyInt(mNetworkScore.getLegacyInt()).build(),
                 configBuilder.build(), provider,
-=======
-        mNetworkScore = new NetworkScore.Builder().setKeepConnectedReason(
-                        isHandoverInProgress() ? NetworkScore.KEEP_CONNECTED_FOR_HANDOVER
-                                : NetworkScore.KEEP_CONNECTED_NONE).build();
-        return new TelephonyNetworkAgent(mPhone, getHandler().getLooper(), this,
-                mNetworkScore, configBuilder.build(), provider,
->>>>>>> af8e7c43
                 new TelephonyNetworkAgentCallback(getHandler()::post) {
                     @Override
                     public void onValidationStatus(@ValidationStatus int status,
@@ -2557,7 +2551,6 @@
     }
 
     /**
-<<<<<<< HEAD
      * Update QoS bearer sessions based on the latest list of {@link QosBearerSession}.
      *
      * @param qosBearerSessions The list of QoS bearer sessions from data service.
@@ -2572,88 +2565,6 @@
     }
 
     /**
-     * Called when receiving setup data network response from the data service.
-     *
-     * @param resultCode The result code.
-     * @param response The response.
-     */
-    private void onSetupResponse(@DataServiceCallback.ResultCode int resultCode,
-            @Nullable DataCallResponse response) {
-        logl("onSetupResponse: resultCode=" + DataServiceCallback.resultCodeToString(resultCode)
-                + ", response=" + response);
-        mFailCause = getFailCauseFromDataCallResponse(resultCode, response);
-        validateDataCallResponse(response, true /*isSetupResponse*/);
-        if (mFailCause == DataFailCause.NONE) {
-            DataNetwork dataNetwork = mDataNetworkController.getDataNetworkByInterface(
-                    response.getInterfaceName());
-            if (dataNetwork != null) {
-                logl("Interface " + response.getInterfaceName() + " has been already used by "
-                        + dataNetwork + ". Silently tear down now.");
-                // If this is a pre-5G data setup, that means APN database has some problems. For
-                // example, different APN settings have the same APN name.
-                if (response.getTrafficDescriptors().isEmpty() && dataNetwork.isConnected()) {
-                    reportAnomaly("Duplicate network interface " + response.getInterfaceName()
-                            + " detected.", "62f66e7e-8d71-45de-a57b-dc5c78223fd5");
-                }
-
-                // Do not actually invoke onTearDown, otherwise the existing data network will be
-                // torn down.
-                mRetryDelayMillis = DataCallResponse.RETRY_DURATION_UNDEFINED;
-                mFailCause = DataFailCause.NO_RETRY_FAILURE;
-                transitionTo(mDisconnectedState);
-                return;
-            }
-
-            updateDataNetwork(response);
-
-            // TODO: Evaluate all network requests and see if each request still can be satisfied.
-            //  For requests that can't be satisfied anymore, we need to put them back to the
-            //  unsatisfied pool. If none of network requests can be satisfied, then there is no
-            //  need to mark network agent connected. Just silently deactivate the data network.
-            if (mAttachedNetworkRequestList.size() == 0) {
-                log("Tear down the network since there is no live network request.");
-                // Directly call onTearDown here. Calling tearDown will cause deadlock because
-                // EVENT_TEAR_DOWN_NETWORK is deferred until state machine enters connected state,
-                // which will never happen in this case.
-                onTearDown(TEAR_DOWN_REASON_NO_LIVE_REQUEST);
-                return;
-            }
-
-            if (mVcnManager != null && mVcnManager.applyVcnNetworkPolicy(mNetworkCapabilities,
-                    mLinkProperties).isTeardownRequested()) {
-                log("VCN service requested to tear down the network.");
-                // Directly call onTearDown here. Calling tearDown will cause deadlock because
-                // EVENT_TEAR_DOWN_NETWORK is deferred until state machine enters connected state,
-                // which will never happen in this case.
-                onTearDown(TEAR_DOWN_REASON_VCN_REQUESTED);
-                return;
-            }
-
-            transitionTo(mConnectedState);
-        } else {
-            // Setup data failed.
-            mRetryDelayMillis = response != null ? response.getRetryDurationMillis()
-                    : DataCallResponse.RETRY_DURATION_UNDEFINED;
-            transitionTo(mDisconnectedState);
-        }
-
-        int apnTypeBitmask = ApnSetting.TYPE_NONE;
-        int protocol = ApnSetting.PROTOCOL_UNKNOWN;
-        if (mDataProfile.getApnSetting() != null) {
-            apnTypeBitmask = mDataProfile.getApnSetting().getApnTypeBitmask();
-            protocol = mDataProfile.getApnSetting().getProtocol();
-        }
-        mDataCallSessionStats.onSetupDataCallResponse(response,
-                getDataNetworkType(),
-                apnTypeBitmask,
-                protocol,
-                // Log the raw fail cause to avoid large amount of UNKNOWN showing on metrics.
-                response != null ? response.getCause() : mFailCause);
-    }
-
-    /**
-=======
->>>>>>> af8e7c43
      * If the {@link DataCallResponse} contains invalid info, triggers an anomaly report.
      *
      * @param response The response to be validated
