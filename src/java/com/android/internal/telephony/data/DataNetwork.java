--- conflicted
+++ resolved
@@ -2994,15 +2994,11 @@
                 validateDataCallResponse(response, -1 /*setupRegState setup only*/);
                 mDataCallResponse = response;
                 if (response.getLinkStatus() != DataCallResponse.LINK_STATUS_INACTIVE) {
-<<<<<<< HEAD
                     DataCallResponse dataCallResponse = mDataServiceManagers.get(mTransport)
                             .appendQosParamsToDataCallResponseIfNeeded(
                             mCid.get(mTransport), mDataProfile, response);
                     updateDataNetwork(dataCallResponse);
-=======
-                    updateDataNetwork(response);
                     notifyPreciseDataConnectionState();
->>>>>>> df276745
                 } else {
                     log("onDataStateChanged: PDN inactive reported by "
                             + AccessNetworkConstants.transportTypeToString(mTransport)
