--- conflicted
+++ resolved
@@ -2690,21 +2690,12 @@
 
         mDefaultQos = response.getDefaultQos();
 
-<<<<<<< HEAD
-        updateQosBearerSessions(response.getQosBearerSessions());
-=======
-
         Set<QosBearerSession> newSessions = new HashSet<>(response.getQosBearerSessions());
         if (newSessions.size() != mQosBearerSessions.size()
                 || !newSessions.containsAll(mQosBearerSessions)) {
             mDataNetworkCallback.onQosSessionsChanged(response.getQosBearerSessions());
         }
-        mQosBearerSessions.clear();
-        mQosBearerSessions.addAll(response.getQosBearerSessions());
-        if (mQosCallbackTracker != null) {
-            mQosCallbackTracker.updateSessions(mQosBearerSessions);
-        }
->>>>>>> fcf4db2c
+        updateQosBearerSessions(response.getQosBearerSessions());
 
         if (!linkProperties.equals(mLinkProperties)) {
             // If the new link properties is not compatible (e.g. IP changes, interface changes),
