/*
 * Copyright 2021 The Android Open Source Project
 *
 * Licensed under the Apache License, Version 2.0 (the "License");
 * you may not use this file except in compliance with the License.
 * You may obtain a copy of the License at
 *
 *      http://www.apache.org/licenses/LICENSE-2.0
 *
 * Unless required by applicable law or agreed to in writing, software
 * distributed under the License is distributed on an "AS IS" BASIS,
 * WITHOUT WARRANTIES OR CONDITIONS OF ANY KIND, either express or implied.
 * See the License for the specific language governing permissions and
 * limitations under the License.
 */

package com.android.internal.telephony.data;

import android.annotation.CallbackExecutor;
import android.annotation.ElapsedRealtimeLong;
import android.annotation.IntDef;
import android.annotation.NonNull;
import android.annotation.Nullable;
import android.app.AlarmManager;
import android.app.PendingIntent;
import android.content.BroadcastReceiver;
import android.content.Context;
import android.content.Intent;
import android.content.IntentFilter;
import android.net.NetworkCapabilities;
import android.os.AsyncResult;
import android.os.Handler;
import android.os.Looper;
import android.os.Message;
import android.os.SystemClock;
import android.telephony.AccessNetworkConstants;
import android.telephony.AccessNetworkConstants.TransportType;
import android.telephony.Annotation.DataFailureCause;
import android.telephony.Annotation.NetCapability;
import android.telephony.AnomalyReporter;
import android.telephony.DataFailCause;
import android.telephony.data.DataCallResponse;
import android.telephony.data.DataProfile;
import android.telephony.data.ThrottleStatus;
import android.telephony.data.ThrottleStatus.RetryType;
import android.text.TextUtils;
import android.util.ArraySet;
import android.util.IndentingPrintWriter;
import android.util.LocalLog;
import android.util.SparseArray;

import com.android.internal.annotations.VisibleForTesting;
import com.android.internal.telephony.CommandsInterface;
import com.android.internal.telephony.Phone;
import com.android.internal.telephony.data.DataConfigManager.DataConfigManagerCallback;
import com.android.internal.telephony.data.DataNetworkController.DataNetworkControllerCallback;
import com.android.internal.telephony.data.DataNetworkController.NetworkRequestList;
import com.android.internal.telephony.data.DataProfileManager.DataProfileManagerCallback;
import com.android.internal.telephony.flags.FeatureFlags;
import com.android.telephony.Rlog;

import java.io.FileDescriptor;
import java.io.PrintWriter;
import java.util.ArrayList;
import java.util.Arrays;
import java.util.List;
import java.util.Locale;
import java.util.Objects;
import java.util.Set;
import java.util.UUID;
import java.util.concurrent.Executor;
import java.util.concurrent.TimeUnit;
import java.util.stream.Collectors;
import java.util.stream.Stream;

/**
 * DataRetryManager manages data network setup retry and its configurations.
 */
public class DataRetryManager extends Handler {
    private static final boolean VDBG = false;

    /** Intent of Alarm Manager for long retry timer. */
    private static final String ACTION_RETRY = "com.android.internal.telephony.data.ACTION_RETRY";
    /** The extra key for the hashcode of the retry entry for Alarm Manager. */
    private static final String ACTION_RETRY_EXTRA_HASHCODE = "extra_retry_hashcode";

    /** Event for data setup retry. */
    private static final int EVENT_DATA_SETUP_RETRY = 3;

    /** Event for data handover retry. */
    private static final int EVENT_DATA_HANDOVER_RETRY = 4;

    /** Event for data profile/apn unthrottled. */
    private static final int EVENT_DATA_PROFILE_UNTHROTTLED = 6;

    /** Event for cancelling pending handover retry. */
    private static final int EVENT_CANCEL_PENDING_HANDOVER_RETRY = 7;

    /**
     * Event for radio on. This can happen when airplane mode is turned off, or RIL crashes and came
     * back online.
     */
    private static final int EVENT_RADIO_ON = 8;

    /** Event for modem reset. */
    private static final int EVENT_MODEM_RESET = 9;

    /** Event for tracking area code change. */
    private static final int EVENT_TAC_CHANGED = 10;

    /** The maximum entries to preserve. */
    private static final int MAXIMUM_HISTORICAL_ENTRIES = 100;
    /**
     * The threshold of retry timer, longer than or equal to which we use alarm manager to schedule
     * instead of handler.
     */
    private static final long RETRY_LONG_DELAY_TIMER_THRESHOLD_MILLIS = TimeUnit
            .MINUTES.toMillis(1);

    @IntDef(prefix = {"RESET_REASON_"},
            value = {
                    RESET_REASON_DATA_PROFILES_CHANGED,
                    RESET_REASON_RADIO_ON,
                    RESET_REASON_MODEM_RESTART,
                    RESET_REASON_DATA_SERVICE_BOUND,
                    RESET_REASON_DATA_CONFIG_CHANGED,
                    RESET_REASON_TAC_CHANGED,
                    RESET_REASON_DATA_ENABLED_CHANGED,
            })
    public @interface RetryResetReason {}

    /** Reset due to data profiles changed. */
    protected static final int RESET_REASON_DATA_PROFILES_CHANGED = 1;

    /** Reset due to radio on. This could happen after airplane mode off or RIL restarted. */
    private static final int RESET_REASON_RADIO_ON = 2;

    /** Reset due to modem restarted. */
    private static final int RESET_REASON_MODEM_RESTART = 3;

    /**
     * Reset due to data service bound. This could happen when reboot or when data service crashed
     * and rebound.
     */
    private static final int RESET_REASON_DATA_SERVICE_BOUND = 4;

    /** Reset due to data config changed. */
    protected static final int RESET_REASON_DATA_CONFIG_CHANGED = 5;

    /** Reset due to tracking area code changed. */
    private static final int RESET_REASON_TAC_CHANGED = 6;

    /** Reset due to data enabled changed. */
    protected static final int RESET_REASON_DATA_ENABLED_CHANGED = 7;

    /** The phone instance. */
    protected final @NonNull Phone mPhone;

    /** Featureflags. */
    private final @NonNull FeatureFlags mFlags;

    /** The RIL instance. */
    private final @NonNull CommandsInterface mRil;

    /** Logging tag. */
    private final @NonNull String mLogTag;

    /** Local log. */
    private final @NonNull LocalLog mLocalLog = new LocalLog(128);

    /** Alarm Manager used to schedule long set up or handover retries. */
    private final @NonNull AlarmManager mAlarmManager;

    /**
     * The data retry callback. This is only used to notify {@link DataNetworkController} to retry
     * setup data network.
     */
    private @NonNull Set<DataRetryManagerCallback> mDataRetryManagerCallbacks = new ArraySet<>();

    /** Data service managers. */
    private @NonNull SparseArray<DataServiceManager> mDataServiceManagers;

    /** Data config manager instance. */
    protected final @NonNull DataConfigManager mDataConfigManager;

    /** Data network controller instance. */
    protected final @NonNull DataNetworkController mDataNetworkController;

    /** Data profile manager. */
    private final @NonNull DataProfileManager mDataProfileManager;

    /** Data setup retry rule list. */
    private @NonNull List<DataSetupRetryRule> mDataSetupRetryRuleList = new ArrayList<>();

    /** Data handover retry rule list. */
    private @NonNull List<DataHandoverRetryRule> mDataHandoverRetryRuleList = new ArrayList<>();

    /** Data retry entries. */
    private final @NonNull List<DataRetryEntry> mDataRetryEntries = new ArrayList<>();

    /**
     * Data throttling entries. Note this only stores throttling requested by networks. We intended
     * not to store frameworks-initiated throttling because they are not explicit/strong throttling
     * requests.
     */
    private final @NonNull List<DataThrottlingEntry> mDataThrottlingEntries = new ArrayList<>();

    /**
     * Represent a single data setup/handover throttling reported by networks.
     */
    public static class DataThrottlingEntry {
        /**
         * The data profile that is being throttled for setup/handover retry.
         */
        public final @NonNull DataProfile dataProfile;

        /**
         * The associated network request list when throttling happened. Should be {@code null} when
         * retry type is {@link ThrottleStatus#RETRY_TYPE_HANDOVER}.
         */
        public final @Nullable NetworkRequestList networkRequestList;

        /**
         * The data network that is being throttled for handover retry. Should be
         * {@code null} when retryType is {@link ThrottleStatus#RETRY_TYPE_NEW_CONNECTION}.
         */
        public final @Nullable DataNetwork dataNetwork;

        /** The transport that the data profile has been throttled on. */
        public final @TransportType int transport;

        /** The retry type when throttling expires. */
        public final @RetryType int retryType;

        /**
         * The expiration time of data throttling. This is the time retrieved from
         * {@link SystemClock#elapsedRealtime()}.
         */
        public final @ElapsedRealtimeLong long expirationTimeMillis;

        /**
         * Constructor.
         *
         * @param dataProfile The data profile that is being throttled for setup/handover retry.
         * @param networkRequestList The associated network request list when throttling happened.
         * Should be {@code null} when retry type is {@link ThrottleStatus#RETRY_TYPE_HANDOVER}.
         * @param dataNetwork The data network that is being throttled for handover retry.
         * Should be {@code null} when retryType is
         * {@link ThrottleStatus#RETRY_TYPE_NEW_CONNECTION}.
         * @param transport The transport that the data profile has been throttled on.
         * @param retryType The retry type when throttling expires.
         * @param expirationTimeMillis The expiration elapsed time of data throttling.
         */
        public DataThrottlingEntry(@NonNull DataProfile dataProfile,
                @Nullable NetworkRequestList networkRequestList,
                @Nullable DataNetwork dataNetwork, @TransportType int transport,
                @RetryType int retryType, @ElapsedRealtimeLong long expirationTimeMillis) {
            this.dataProfile = dataProfile;
            this.networkRequestList = networkRequestList;
            this.dataNetwork = dataNetwork;
            this.transport = transport;
            this.retryType = retryType;
            this.expirationTimeMillis = expirationTimeMillis;
        }

        @Override
        public @NonNull String toString() {
            return "[DataThrottlingEntry: dataProfile=" + dataProfile + ", request list="
                    + networkRequestList + ", dataNetwork=" + dataNetwork + ", transport="
                    + AccessNetworkConstants.transportTypeToString(transport) + ", expiration time="
                    + DataUtils.elapsedTimeToString(expirationTimeMillis) + "]";
        }
    }

    /**
     * Represent a data retry rule. A rule consists a retry type (e.g. either by capabilities,
     * fail cause, or both), and a retry interval.
     */
    public static class DataRetryRule {
        private static final String RULE_TAG_FAIL_CAUSES = "fail_causes";
        private static final String RULE_TAG_RETRY_INTERVAL = "retry_interval";
        private static final String RULE_TAG_MAXIMUM_RETRIES = "maximum_retries";

        /**
         * The data network setup retry interval. Note that if this is empty, then
         * {@link #getMaxRetries()} must return 0. Default retry interval is 5 seconds.
         */
        protected List<Long> mRetryIntervalsMillis = List.of(TimeUnit.SECONDS.toMillis(5));

        /**
         * The maximum retry times. After reaching the retry times, data retry will not be scheduled
         * with timer. Only environment changes (e.g. Airplane mode, SIM state, RAT, registration
         * state changes, etc..) can trigger the retry.
         */
        protected int mMaxRetries = 10;

        /**
         * The network capabilities. Each data setup must be
         * associated with at least one network request. If that network request contains network
         * capabilities specified here, then retry will happen. Empty set indicates the retry rule
         * is not using network capabilities.
         */
        protected @NonNull @NetCapability Set<Integer> mNetworkCapabilities = new ArraySet<>();

        /**
         * The fail causes. If data setup failed with certain fail causes, then retry will happen.
         * Empty set indicates the retry rule is not using the fail causes.
         */
        protected @NonNull @DataFailureCause Set<Integer> mFailCauses = new ArraySet<>();

        public DataRetryRule(@NonNull String ruleString) {
            if (TextUtils.isEmpty(ruleString)) {
                throw new IllegalArgumentException("illegal rule " + ruleString);
            }
            ruleString = ruleString.trim().toLowerCase(Locale.ROOT);
            String[] expressions = ruleString.split("\\s*,\\s*");
            for (String expression : expressions) {
                String[] tokens = expression.trim().split("\\s*=\\s*");
                if (tokens.length != 2) {
                    throw new IllegalArgumentException("illegal rule " + ruleString);
                }
                String key = tokens[0].trim();
                String value = tokens[1].trim();
                try {
                    switch (key) {
                        case RULE_TAG_FAIL_CAUSES:
                            mFailCauses = Arrays.stream(value.split("\\s*\\|\\s*"))
                                    .map(String::trim)
                                    .map(Integer::valueOf)
                                    .collect(Collectors.toSet());
                            break;
                        case RULE_TAG_RETRY_INTERVAL:
                            mRetryIntervalsMillis = Arrays.stream(value.split("\\s*\\|\\s*"))
                                    .map(String::trim)
                                    .map(Long::valueOf)
                                    .collect(Collectors.toList());
                            break;
                        case RULE_TAG_MAXIMUM_RETRIES:
                            mMaxRetries = Integer.parseInt(value);
                            break;
                    }
                } catch (Exception e) {
                    e.printStackTrace();
                    throw new IllegalArgumentException("illegal rule " + ruleString + ", e=" + e);
                }
            }

            if (mMaxRetries < 0) {
                throw new IllegalArgumentException("Max retries should not be less than 0. "
                        + "mMaxRetries=" + mMaxRetries);
            }

            if (mRetryIntervalsMillis.stream().anyMatch(i -> i <= 0)) {
                throw new IllegalArgumentException("Retry interval should not be less than 0. "
                        + "mRetryIntervalsMillis=" + mRetryIntervalsMillis);
            }
        }

        /**
         * @return The data network setup retry intervals in milliseconds. If this is empty, then
         * {@link #getMaxRetries()} must return 0.
         */
        public @NonNull List<Long> getRetryIntervalsMillis() {
            return mRetryIntervalsMillis;
        }

        /**
         * @return The maximum retry times. After reaching the retry times, data retry will not be
         * scheduled with timer. Only environment changes (e.g. Airplane mode, SIM state, RAT,
         * registration state changes, etc..) can trigger the retry. Note that if max retries
         * is 0, then {@link #getRetryIntervalsMillis()} must be {@code null}.
         */
        public int getMaxRetries() {
            return mMaxRetries;
        }

        /**
         * @return The fail causes. If data setup failed with certain fail causes, then retry will
         * happen. Empty set indicates the retry rule is not using the fail causes.
         */
        @VisibleForTesting
        public @NonNull @DataFailureCause Set<Integer> getFailCauses() {
            return mFailCauses;
        }
    }

    /**
     * Represent a rule for data setup retry.
     *
     * The syntax of the retry rule:
     * 1. Retry based on {@link NetworkCapabilities}. Note that only APN-type network capabilities
     *    are supported. If the capabilities are not specified, then the retry rule only applies
     *    to the current failed APN used in setup data call request.
     * "capabilities=[netCaps1|netCaps2|...], [retry_interval=n1|n2|n3|n4...], [maximum_retries=n]"
     *
     * 2. Retry based on {@link DataFailCause}
     * "fail_causes=[cause1|cause2|cause3|..], [retry_interval=n1|n2|n3|n4...], [maximum_retries=n]"
     *
     * 3. Retry based on {@link NetworkCapabilities} and {@link DataFailCause}. Note that only
     *    APN-type network capabilities are supported.
     * "capabilities=[netCaps1|netCaps2|...], fail_causes=[cause1|cause2|cause3|...],
     *     [retry_interval=n1|n2|n3|n4...], [maximum_retries=n]"
     *
     * 4. Permanent fail causes (no timer-based retry) on the current failed APN. Retry interval
     *    is specified for retrying the next available APN.
     * "permanent_fail_causes=8|27|28|29|30|32|33|35|50|51|111|-5|-6|65537|65538|-3|65543|65547|
     *     2252|2253|2254, retry_interval=2500"
     *
     * For example,
     * "capabilities=eims, retry_interval=1000, maximum_retries=20" means if the attached
     * network request is emergency, then retry data network setup every 1 second for up to 20
     * times.
     *
     * "capabilities=internet|enterprise|dun|ims|fota, retry_interval=2500|3000|"
     * "5000|10000|15000|20000|40000|60000|120000|240000|600000|1200000|1800000"
     * "1800000, maximum_retries=20" means for those capabilities, retry happens in 2.5s, 3s, 5s,
     * 10s, 15s, 20s, 40s, 1m, 2m, 4m, 10m, 20m, 30m, 30m, 30m, until reaching 20 retries.
     *
     */
    public static class DataSetupRetryRule extends DataRetryRule {
        private static final String RULE_TAG_PERMANENT_FAIL_CAUSES = "permanent_fail_causes";
        private static final String RULE_TAG_CAPABILITIES = "capabilities";

        /** {@code true} if this rule is for permanent fail causes. */
        private boolean mIsPermanentFailCauseRule;

        /**
         * Constructor
         *
         * @param ruleString The retry rule in string format.
         * @throws IllegalArgumentException if the string can't be parsed to a retry rule.
         */
        public DataSetupRetryRule(@NonNull String ruleString) {
            super(ruleString);

            ruleString = ruleString.trim().toLowerCase(Locale.ROOT);
            String[] expressions = ruleString.split("\\s*,\\s*");
            for (String expression : expressions) {
                String[] tokens = expression.trim().split("\\s*=\\s*");
                if (tokens.length != 2) {
                    throw new IllegalArgumentException("illegal rule " + ruleString);
                }
                String key = tokens[0].trim();
                String value = tokens[1].trim();
                try {
                    switch (key) {
                        case RULE_TAG_PERMANENT_FAIL_CAUSES:
                            mFailCauses = Arrays.stream(value.split("\\s*\\|\\s*"))
                                    .map(String::trim)
                                    .map(Integer::valueOf)
                                    .collect(Collectors.toSet());
                            mIsPermanentFailCauseRule = true;
                            break;
                        case RULE_TAG_CAPABILITIES:
                            mNetworkCapabilities = DataUtils
                                    .getNetworkCapabilitiesFromString(value);
                            break;
                    }
                } catch (Exception e) {
                    e.printStackTrace();
                    throw new IllegalArgumentException("illegal rule " + ruleString + ", e=" + e);
                }
            }

            if (mFailCauses.isEmpty() && (mNetworkCapabilities.isEmpty()
                    || mNetworkCapabilities.contains(-1))) {
                throw new IllegalArgumentException("illegal rule " + ruleString
                            + ". Should have either valid network capabilities or fail causes.");
            }
        }

        /**
         * @return The network capabilities. Each data setup must be associated with at least one
         * network request. If that network request contains network capabilities specified here,
         * then retry will happen. Empty set indicates the retry rule is not using network
         * capabilities.
         */
        @VisibleForTesting
        public @NonNull @NetCapability Set<Integer> getNetworkCapabilities() {
            return mNetworkCapabilities;
        }

        /**
         * @return {@code true} if this rule is for permanent fail causes.
         */
        public boolean isPermanentFailCauseRule() {
            return mIsPermanentFailCauseRule;
        }

        /**
         * Check if this rule can be matched.
         *
         * @param networkCapability The network capability for matching.
         * @param cause Fail cause from previous setup data request.
         * @return {@code true} if the retry rule can be matched.
         */
        public boolean canBeMatched(@NetCapability int networkCapability,
                @DataFailureCause int cause) {
            if (!mFailCauses.isEmpty() && !mFailCauses.contains(cause)) {
                return false;
            }

            return mNetworkCapabilities.isEmpty()
                    || mNetworkCapabilities.contains(networkCapability);
        }

        @Override
        public String toString() {
            return "[DataSetupRetryRule: Network capabilities:"
                    + DataUtils.networkCapabilitiesToString(mNetworkCapabilities.stream()
                    .mapToInt(Number::intValue).toArray())
                    + ", Fail causes=" + mFailCauses
                    + ", Retry intervals=" + mRetryIntervalsMillis + ", Maximum retries="
                    + mMaxRetries + "]";
        }
    }

    /**
     * Represent a handover data network retry rule.
     *
     * The syntax of the retry rule:
     * 1. Retry when handover fails.
     * "retry_interval=[n1|n2|n3|...], [maximum_retries=n]"
     *
     * For example,
     * "retry_interval=1000|3000|5000, maximum_retries=10" means handover retry will happen in 1s,
     * 3s, 5s, 5s, 5s....up to 10 times.
     *
     * 2. Retry when handover fails with certain fail causes.
     * "retry_interval=[n1|n2|n3|...], fail_causes=[cause1|cause2|cause3|...], [maximum_retries=n]
     *
     * For example,
     * "retry_interval=1000, maximum_retries=3, fail_causes=5" means handover retry every 1 second
     * for up to 3 times when handover fails with the cause 5.
     *
     * "maximum_retries=0, fail_causes=6|10|67" means handover retry should not happen for those
     * causes.
     */
    public static class DataHandoverRetryRule extends DataRetryRule {
        /**
         * Constructor
         *
         * @param ruleString The retry rule in string format.
         * @throws IllegalArgumentException if the string can't be parsed to a retry rule.
         */
        public DataHandoverRetryRule(@NonNull String ruleString) {
            super(ruleString);
        }

        @Override
        public String toString() {
            return "[DataHandoverRetryRule: Retry intervals=" + mRetryIntervalsMillis
                    + ", Fail causes=" + mFailCauses + ", Maximum retries=" + mMaxRetries + "]";
        }
    }

    /**
     * Represent a data retry entry.
     */
    public static class DataRetryEntry {
        /** Indicates the retry is not happened yet. */
        public static final int RETRY_STATE_NOT_RETRIED = 1;

        /** Indicates the retry happened, but still failed to setup/handover the data network. */
        public static final int RETRY_STATE_FAILED = 2;

        /** Indicates the retry happened and succeeded. */
        public static final int RETRY_STATE_SUCCEEDED = 3;

        /** Indicates the retry was cancelled. */
        public static final int RETRY_STATE_CANCELLED = 4;

        @IntDef(prefix = {"RETRY_STATE_"},
                value = {
                        RETRY_STATE_NOT_RETRIED,
                        RETRY_STATE_FAILED,
                        RETRY_STATE_SUCCEEDED,
                        RETRY_STATE_CANCELLED
                })
        public @interface DataRetryState {}

        /** The rule used for this data retry. {@code null} if the retry is requested by network. */
        public final @Nullable DataRetryRule appliedDataRetryRule;

        /** The retry delay in milliseconds. */
        public final long retryDelayMillis;

        /**
         * Retry elapsed time. This is the system elapsed time retrieved from
         * {@link SystemClock#elapsedRealtime()}.
         */
        public final @ElapsedRealtimeLong long retryElapsedTime;

        /** The retry state. */
        protected int mRetryState = RETRY_STATE_NOT_RETRIED;

        /** Timestamp when a state is set. For debugging purposes only. */
        protected @ElapsedRealtimeLong long mRetryStateTimestamp = 0;

        /**
         * Constructor
         *
         * @param appliedDataRetryRule The applied data retry rule.
         * @param retryDelayMillis The retry delay in milliseconds.
         */
        public DataRetryEntry(@Nullable DataRetryRule appliedDataRetryRule, long retryDelayMillis) {
            this.appliedDataRetryRule = appliedDataRetryRule;
            this.retryDelayMillis = retryDelayMillis;

            mRetryStateTimestamp = SystemClock.elapsedRealtime();
            retryElapsedTime =  mRetryStateTimestamp + retryDelayMillis;
        }

        /**
         * Set the state of a data retry.
         *
         * @param state The retry state.
         */
        public void setState(@DataRetryState int state) {
            mRetryState = state;
            mRetryStateTimestamp = SystemClock.elapsedRealtime();
        }

        /**
         * @return Get the retry state.
         */
        public @DataRetryState int getState() {
            return mRetryState;
        }

        /**
         * Convert retry state to string.
         *
         * @param retryState Retry state.
         * @return Retry state in string format.
         */
        public static String retryStateToString(@DataRetryState int retryState) {
            return switch (retryState) {
                case RETRY_STATE_NOT_RETRIED -> "NOT_RETRIED";
                case RETRY_STATE_FAILED -> "FAILED";
                case RETRY_STATE_SUCCEEDED -> "SUCCEEDED";
                case RETRY_STATE_CANCELLED -> "CANCELLED";
                default -> "Unknown(" + retryState + ")";
            };
        }

        /**
         * The generic builder for retry entry.
         *
         * @param <T> The type of extended retry entry builder.
         */
        public static class Builder<T extends Builder<T>> {
            /**
             * The retry delay in milliseconds. Default is 5 seconds.
             */
            protected long mRetryDelayMillis = TimeUnit.SECONDS.toMillis(5);

            /** The applied data retry rule. */
            protected @Nullable DataRetryRule mAppliedDataRetryRule;

            /**
             * Set the data retry delay.
             *
             * @param retryDelayMillis The retry delay in milliseconds.
             * @return This builder.
             */
            public @NonNull T setRetryDelay(long retryDelayMillis) {
                mRetryDelayMillis = retryDelayMillis;
                return (T) this;
            }

            /**
             * Set the applied retry rule.
             *
             * @param dataRetryRule The rule that used for this data retry.
             * @return This builder.
             */
            public @NonNull T setAppliedRetryRule(@NonNull DataRetryRule dataRetryRule) {
                mAppliedDataRetryRule = dataRetryRule;
                return (T) this;
            }
        }
    }

    /**
     * Represent a setup data retry entry.
     */
    public static class DataSetupRetryEntry extends DataRetryEntry {
        /**
         * Retry type is unknown. This should be only used for initialized value.
         */
        public static final int RETRY_TYPE_UNKNOWN = 0;
        /**
         * To retry setup data with the same data profile.
         */
        public static final int RETRY_TYPE_DATA_PROFILE = 1;

        /**
         * To retry satisfying the network request(s). Could be using a
         * different data profile.
         */
        public static final int RETRY_TYPE_NETWORK_REQUESTS = 2;

        @IntDef(prefix = {"RETRY_TYPE_"},
                value = {
                        RETRY_TYPE_UNKNOWN,
                        RETRY_TYPE_DATA_PROFILE,
                        RETRY_TYPE_NETWORK_REQUESTS,
                })
        public @interface SetupRetryType {}

        /** Setup retry type. Could be retry by same data profile or same capability. */
        public final @SetupRetryType int setupRetryType;

        /** The network requests to satisfy when retry happens. */
        public final @NonNull NetworkRequestList networkRequestList;

        /** The data profile that will be used for retry. */
        public final @Nullable DataProfile dataProfile;

        /** The transport to retry data setup. */
        public final @TransportType int transport;

        /**
         * Constructor
         *
         * @param setupRetryType Data retry type. Could be retry by same data profile or same
         * capabilities.
         * @param networkRequestList The network requests to satisfy when retry happens.
         * @param dataProfile The data profile that will be used for retry.
         * @param transport The transport to retry data setup.
         * @param appliedDataSetupRetryRule The applied data setup retry rule.
         * @param retryDelayMillis The retry delay in milliseconds.
         */
        private DataSetupRetryEntry(@SetupRetryType int setupRetryType,
                @Nullable NetworkRequestList networkRequestList, @NonNull DataProfile dataProfile,
                @TransportType int transport,
                @Nullable DataSetupRetryRule appliedDataSetupRetryRule, long retryDelayMillis) {
            super(appliedDataSetupRetryRule, retryDelayMillis);
            this.setupRetryType = setupRetryType;
            this.networkRequestList = networkRequestList;
            this.dataProfile = dataProfile;
            this.transport = transport;
        }

        /**
         * Convert retry type to string.
         *
         * @param setupRetryType Data setup retry type.
         * @return Retry type in string format.
         */
        private static String retryTypeToString(@SetupRetryType int setupRetryType) {
            switch (setupRetryType) {
                case RETRY_TYPE_DATA_PROFILE: return "BY_PROFILE";
                case RETRY_TYPE_NETWORK_REQUESTS: return "BY_NETWORK_REQUESTS";
                default: return "Unknown(" + setupRetryType + ")";
            }
        }

        @Override
        public String toString() {
            return "[DataSetupRetryEntry: delay=" + retryDelayMillis + "ms, retry time:"
                    + DataUtils.elapsedTimeToString(retryElapsedTime) + ", " + dataProfile
                    + ", transport=" + AccessNetworkConstants.transportTypeToString(transport)
                    + ", retry type=" + retryTypeToString(setupRetryType) + ", retry requests="
                    + networkRequestList + ", applied rule=" + appliedDataRetryRule + ", state="
                    + retryStateToString(mRetryState) + ", timestamp="
                    + DataUtils.elapsedTimeToString(mRetryStateTimestamp) + "]";
        }

        /**
         * The builder of {@link DataSetupRetryEntry}.
         *
         * @param <T> Type of the builder.
         */
        public static class Builder<T extends Builder<T>> extends DataRetryEntry.Builder<T> {
            /** Data setup retry type. Could be retry by same data profile or same capabilities. */
            private @SetupRetryType int mSetupRetryType = RETRY_TYPE_UNKNOWN;

            /** The network requests to satisfy when retry happens. */
            private @NonNull NetworkRequestList mNetworkRequestList;

            /** The data profile that will be used for retry. */
            private @Nullable DataProfile mDataProfile;

            /** The transport to retry data setup. */
            private @TransportType int mTransport = AccessNetworkConstants.TRANSPORT_TYPE_INVALID;

            /**
             * Set the data retry type.
             *
             * @param setupRetryType Data retry type. Could be retry by same data profile or same
             * capabilities.
             * @return This builder.
             */
            public @NonNull Builder<T> setSetupRetryType(@SetupRetryType int setupRetryType) {
                mSetupRetryType = setupRetryType;
                return this;
            }

            /**
             * Set the network capability to satisfy when retry happens.
             *
             * @param networkRequestList The network requests to satisfy when retry happens.
             * @return This builder.
             */
            public @NonNull Builder<T> setNetworkRequestList(
                    @NonNull NetworkRequestList networkRequestList) {
                mNetworkRequestList = networkRequestList;
                return this;
            }

            /**
             * Set the data profile that will be used for retry.
             *
             * @param dataProfile The data profile that will be used for retry.
             * @return This builder.
             */
            public @NonNull Builder<T> setDataProfile(@NonNull DataProfile dataProfile) {
                mDataProfile = dataProfile;
                return this;
            }

            /**
             * Set the transport of the data setup retry.
             *
             * @param transport The transport to retry data setup.
             * @return This builder.
             */
            public @NonNull Builder<T> setTransport(@TransportType int transport) {
                mTransport = transport;
                return this;
            }

            /**
             * Build the instance of {@link DataSetupRetryEntry}.
             *
             * @return The instance of {@link DataSetupRetryEntry}.
             */
            public @NonNull DataSetupRetryEntry build() {
                if (mNetworkRequestList == null) {
                    throw new IllegalArgumentException("network request list is not specified.");
                }
                if (mTransport != AccessNetworkConstants.TRANSPORT_TYPE_WWAN
                        && mTransport != AccessNetworkConstants.TRANSPORT_TYPE_WLAN) {
                    throw new IllegalArgumentException("Invalid transport type " + mTransport);
                }
                if (mSetupRetryType != RETRY_TYPE_DATA_PROFILE
                        && mSetupRetryType != RETRY_TYPE_NETWORK_REQUESTS) {
                    throw new IllegalArgumentException("Invalid setup retry type "
                            + mSetupRetryType);
                }
                return new DataSetupRetryEntry(mSetupRetryType, mNetworkRequestList, mDataProfile,
                        mTransport, (DataSetupRetryRule) mAppliedDataRetryRule, mRetryDelayMillis);
            }
        }
    }

    /**
     * Represent a data handover retry entry.
     */
    public static class DataHandoverRetryEntry extends DataRetryEntry {
        /** The data network to be retried for handover. */
        public final @NonNull DataNetwork dataNetwork;

        /**
         * Constructor.
         *
         * @param dataNetwork The data network to be retried for handover.
         * @param appliedDataHandoverRetryRule The applied data retry rule.
         * @param retryDelayMillis The retry delay in milliseconds.
         */
        public DataHandoverRetryEntry(@NonNull DataNetwork dataNetwork,
                @Nullable DataHandoverRetryRule appliedDataHandoverRetryRule,
                long retryDelayMillis) {
            super(appliedDataHandoverRetryRule, retryDelayMillis);
            this.dataNetwork = dataNetwork;
        }

        @Override
        public String toString() {
            return "[DataHandoverRetryEntry: delay=" + retryDelayMillis + "ms, retry time:"
                    + DataUtils.elapsedTimeToString(retryElapsedTime) + ", " + dataNetwork
                     + ", applied rule=" + appliedDataRetryRule + ", state="
                    + retryStateToString(mRetryState) + ", timestamp="
                    + DataUtils.elapsedTimeToString(mRetryStateTimestamp) + "]";
        }

        /**
         * The builder of {@link DataHandoverRetryEntry}.
         *
         * @param <T> Type of the builder.
         */
        public static class Builder<T extends Builder<T>> extends DataRetryEntry.Builder<T> {
            /** The data network to be retried for handover. */
            public @NonNull DataNetwork mDataNetwork;

            /**
             * Set the data retry type.
             *
             * @param dataNetwork The data network to be retried for handover.
             *
             * @return This builder.
             */
            public @NonNull Builder<T> setDataNetwork(@NonNull DataNetwork dataNetwork) {
                mDataNetwork = dataNetwork;
                return this;
            }

            /**
             * Build the instance of {@link DataHandoverRetryEntry}.
             *
             * @return The instance of {@link DataHandoverRetryEntry}.
             */
            public @NonNull DataHandoverRetryEntry build() {
                return new DataHandoverRetryEntry(mDataNetwork,
                        (DataHandoverRetryRule) mAppliedDataRetryRule, mRetryDelayMillis);
            }
        }
    }

    /** Data retry callback. */
    public static class DataRetryManagerCallback extends DataCallback {
        /**
         * Constructor
         *
         * @param executor The executor of the callback.
         */
        public DataRetryManagerCallback(@NonNull @CallbackExecutor Executor executor) {
            super(executor);
        }

        /**
         * Called when data setup retry occurs.
         *
         * @param dataSetupRetryEntry The data setup retry entry.
         */
        public void onDataNetworkSetupRetry(@NonNull DataSetupRetryEntry dataSetupRetryEntry) {}

        /**
         * Called when data handover retry occurs.
         *
         * @param dataHandoverRetryEntry The data handover retry entry.
         */
        public void onDataNetworkHandoverRetry(
                @NonNull DataHandoverRetryEntry dataHandoverRetryEntry) {}

        /**
         * Called when retry manager determines that the retry will no longer be performed on
         * this data network.
         *
         * @param dataNetwork The data network that will never be retried handover.
         */
        public void onDataNetworkHandoverRetryStopped(@NonNull DataNetwork dataNetwork) {}

        /**
         * Called when throttle status changed reported from network.
         *
         * @param throttleStatusList List of throttle status.
         */
        public void onThrottleStatusChanged(@NonNull List<ThrottleStatus> throttleStatusList) {}
    }

    /**
     * Constructor
     *
     * @param phone The phone instance.
     * @param dataNetworkController Data network controller.
     * @param looper The looper to be used by the handler. Currently the handler thread is the
     * phone process's main thread.
     * @param dataRetryManagerCallback Data retry callback.
     */
    public DataRetryManager(@NonNull Phone phone,
            @NonNull DataNetworkController dataNetworkController,
            @NonNull SparseArray<DataServiceManager> dataServiceManagers,
            @NonNull Looper looper, @NonNull FeatureFlags flags,
            @NonNull DataRetryManagerCallback dataRetryManagerCallback) {
        super(looper);
        mPhone = phone;
        mRil = phone.mCi;
        mFlags = flags;
        mLogTag = "DRM-" + mPhone.getPhoneId();
        mDataRetryManagerCallbacks.add(dataRetryManagerCallback);

        mDataServiceManagers = dataServiceManagers;
        mDataNetworkController = dataNetworkController;
        mDataConfigManager = mDataNetworkController.getDataConfigManager();
        mDataProfileManager = mDataNetworkController.getDataProfileManager();
        mAlarmManager = mPhone.getContext().getSystemService(AlarmManager.class);
        mDataConfigManager.registerCallback(new DataConfigManagerCallback(this::post) {
            @Override
            public void onCarrierConfigChanged() {
                DataRetryManager.this.onCarrierConfigUpdated();
            }
        });
        mDataServiceManagers.get(AccessNetworkConstants.TRANSPORT_TYPE_WWAN)
                .registerForApnUnthrottled(this, EVENT_DATA_PROFILE_UNTHROTTLED);
        if (!mPhone.getAccessNetworksManager().isInLegacyMode()) {
            mDataServiceManagers.get(AccessNetworkConstants.TRANSPORT_TYPE_WLAN)
                    .registerForApnUnthrottled(this, EVENT_DATA_PROFILE_UNTHROTTLED);
        }
        mDataProfileManager.registerCallback(new DataProfileManagerCallback(this::post) {
            @Override
            public void onDataProfilesChanged() {
                onReset(RESET_REASON_DATA_PROFILES_CHANGED);
            }
        });
        dataNetworkController.registerDataNetworkControllerCallback(
                new DataNetworkControllerCallback(this::post) {
                    /**
                     * Called when data service is bound.
                     *
                     * @param transport The transport of the data service.
                     */
                    @Override
                    public void onDataServiceBound(@TransportType int transport) {
                        onReset(RESET_REASON_DATA_SERVICE_BOUND);
                    }

                    /**
                     * Called when data network is connected.
                     *
                     * @param transport Transport for the connected network.
                     * @param dataProfile The data profile of the connected data network.
                     */
                    @Override
                    public void onDataNetworkConnected(@TransportType int transport,
                            @NonNull DataProfile dataProfile) {
                        DataRetryManager.this.onDataNetworkConnected(transport, dataProfile);
                    }
                });
        mRil.registerForOn(this, EVENT_RADIO_ON, null);
        mRil.registerForModemReset(this, EVENT_MODEM_RESET, null);

        if (!mFlags.useAlarmCallback()) {
            // Register intent of alarm manager for long retry timer
            IntentFilter intentFilter = new IntentFilter();
            intentFilter.addAction(ACTION_RETRY);
            mPhone.getContext().registerReceiver(new BroadcastReceiver() {
                @Override
                public void onReceive(Context context, Intent intent) {
                    if (ACTION_RETRY.equals(intent.getAction())) {
                        DataRetryManager.this.onAlarmIntentRetry(
                                intent.getIntExtra(ACTION_RETRY_EXTRA_HASHCODE,
                                        -1 /*Bad hashcode*/));
                    }
                }
            }, intentFilter);
        }

        if (mDataConfigManager.shouldResetDataThrottlingWhenTacChanges()) {
            mPhone.getServiceStateTracker().registerForAreaCodeChanged(this, EVENT_TAC_CHANGED,
                    null);
        }
    }

    @Override
    public void handleMessage(Message msg) {
        AsyncResult ar;
        switch (msg.what) {
            case EVENT_DATA_SETUP_RETRY:
                DataSetupRetryEntry dataSetupRetryEntry = (DataSetupRetryEntry) msg.obj;
                if (!isRetryCancelled(dataSetupRetryEntry)) {
                    mDataRetryManagerCallbacks.forEach(callback -> callback.invokeFromExecutor(
                            () -> callback.onDataNetworkSetupRetry(dataSetupRetryEntry)));
                }
                break;
            case EVENT_DATA_HANDOVER_RETRY:
                DataHandoverRetryEntry dataHandoverRetryEntry = (DataHandoverRetryEntry) msg.obj;
                if (!isRetryCancelled(dataHandoverRetryEntry)) {
                    mDataRetryManagerCallbacks.forEach(callback -> callback.invokeFromExecutor(
                            () -> callback.onDataNetworkHandoverRetry(dataHandoverRetryEntry)));
                }
                break;
            case EVENT_RADIO_ON:
                onReset(RESET_REASON_RADIO_ON);
                break;
            case EVENT_MODEM_RESET:
                onReset(RESET_REASON_MODEM_RESTART);
                break;
            case EVENT_TAC_CHANGED:
                onReset(RESET_REASON_TAC_CHANGED);
                break;
            case EVENT_DATA_PROFILE_UNTHROTTLED:
                ar = (AsyncResult) msg.obj;
                int transport = (int) ar.userObj;
                String apn = null;
                DataProfile dataProfile = null;
                // 1.6 or older HAL
                if (ar.result instanceof String) {
                    apn = (String) ar.result;
                } else if (ar.result instanceof DataProfile) {
                    dataProfile = (DataProfile) ar.result;
                }
                onDataProfileUnthrottled(dataProfile, apn, transport, true, true);
                break;
            case EVENT_CANCEL_PENDING_HANDOVER_RETRY:
                onCancelPendingHandoverRetry((DataNetwork) msg.obj);
                break;
            default:
                loge("Unexpected message " + msg.what);
        }
    }

    /**
     * @param retryEntry The retry entry to check.
     * @return {@code true} if the retry is null or not in RETRY_STATE_NOT_RETRIED state.
     */
    private boolean isRetryCancelled(@Nullable DataRetryEntry retryEntry) {
        if (retryEntry != null && retryEntry.getState() == DataRetryEntry.RETRY_STATE_NOT_RETRIED) {
            return false;
        }
        log("Retry was removed earlier. " + retryEntry);
        return true;
    }

    /**
     * Called when carrier config is updated.
     */
    private void onCarrierConfigUpdated() {
        onReset(RESET_REASON_DATA_CONFIG_CHANGED);
        mDataSetupRetryRuleList = mDataConfigManager.getDataSetupRetryRules();
        mDataHandoverRetryRuleList = mDataConfigManager.getDataHandoverRetryRules();
        log("onDataConfigUpdated: mDataSetupRetryRuleList=" + mDataSetupRetryRuleList
                + ", mDataHandoverRetryRuleList=" + mDataHandoverRetryRuleList);
    }

    /**
     * Called when data network is connected.
     *
     * @param transport Transport for the connected network.
     * @param dataProfile The data profile of the connected data network.
     */
    public void onDataNetworkConnected(@TransportType int transport,
            @NonNull DataProfile dataProfile) {
        if (dataProfile.getApnSetting() != null) {
            dataProfile.getApnSetting().setPermanentFailed(false);
        }

        onDataProfileUnthrottled(dataProfile, null, transport, true, false);
    }

    /**
     * Evaluate if data setup retry is needed or not. If needed, retry will be scheduled
     * automatically after evaluation.
     *
     * @param dataProfile The data profile that has been used in the previous data network setup.
     * @param transport The transport to retry data setup.
     * @param requestList The network requests attached to the previous data network setup.
     * @param cause The fail cause of previous data network setup.
     * @param retryDelayMillis The retry delay in milliseconds suggested by the network/data
     * service. {@link android.telephony.data.DataCallResponse#RETRY_DURATION_UNDEFINED}
     * indicates network/data service did not suggest retry or not. Telephony frameworks would use
     * its logic to perform data retry.
     */
    public void evaluateDataSetupRetry(@NonNull DataProfile dataProfile,
            @TransportType int transport, @NonNull NetworkRequestList requestList,
            @DataFailureCause int cause, long retryDelayMillis) {
        post(() -> onEvaluateDataSetupRetry(dataProfile, transport, requestList, cause,
                retryDelayMillis));
    }

    protected void onEvaluateDataSetupRetry(@NonNull DataProfile dataProfile,
            @TransportType int transport, @NonNull NetworkRequestList requestList,
            @DataFailureCause int cause, long retryDelayMillis) {
        logl("onEvaluateDataSetupRetry: " + dataProfile + ", transport="
                + AccessNetworkConstants.transportTypeToString(transport) + ", cause="
                + DataFailCause.toString(cause) + ", retryDelayMillis=" + retryDelayMillis + "ms"
                + ", " + requestList);
        // Check if network suggested never retry for this data profile. Note that for HAL 1.5
        // and older, Integer.MAX_VALUE indicates never retry. For 1.6 or above, Long.MAX_VALUE
        // indicates never retry.
        if (retryDelayMillis == Long.MAX_VALUE || retryDelayMillis == Integer.MAX_VALUE) {
            logl("Network suggested never retry for " + dataProfile);
            // Note that RETRY_TYPE_NEW_CONNECTION is intended here because
            // when unthrottling happens, we still want to retry and we'll need
            // a type there so we know what to retry. Using RETRY_TYPE_NONE
            // ThrottleStatus is just for API backwards compatibility reason.
            throttleDataProfile(dataProfile, requestList, null,
                    ThrottleStatus.RETRY_TYPE_NEW_CONNECTION, transport, Long.MAX_VALUE);
            return;
        } else if (retryDelayMillis != DataCallResponse.RETRY_DURATION_UNDEFINED) {
            // Network specifically asks retry the previous data profile again.
            DataSetupRetryEntry dataSetupRetryEntry = new DataSetupRetryEntry.Builder<>()
                    .setRetryDelay(retryDelayMillis)
                    .setSetupRetryType(DataSetupRetryEntry.RETRY_TYPE_DATA_PROFILE)
                    .setNetworkRequestList(requestList)
                    .setDataProfile(dataProfile)
                    .setTransport(transport)
                    .build();
            throttleDataProfile(dataProfile, requestList, null,
                    ThrottleStatus.RETRY_TYPE_NEW_CONNECTION, transport,
                    dataSetupRetryEntry.retryElapsedTime);
            schedule(dataSetupRetryEntry);
            return;
        }

        // Network did not suggest any retry. Use the configured rules to perform retry.
        logv("mDataSetupRetryRuleList=" + mDataSetupRetryRuleList);

        boolean retryScheduled = false;
        List<NetworkRequestList> groupedNetworkRequestLists =
                DataUtils.getGroupedNetworkRequestList(requestList, mFlags);
        for (DataSetupRetryRule retryRule : mDataSetupRetryRuleList) {
            if (retryRule.isPermanentFailCauseRule() && retryRule.getFailCauses().contains(cause)) {
                if (dataProfile.getApnSetting() != null) {
                    dataProfile.getApnSetting().setPermanentFailed(true);

                    // It seems strange to have retry timer in permanent failure rule, but since
                    // in this case permanent failure is only applicable to the failed profile, so
                    // we need to see if other profile can be selected for next data setup.
                    log("Marked " + dataProfile.getApnSetting().getApnName() + " permanently "
                            + "failed, but still schedule retry to see if another data profile "
                            + "can be used for setup data.");
                    // Schedule a data retry to see if another data profile could be selected.
                    // If the same data profile is selected again, since it's marked as
                    // permanent failure, it won't be used for setup data call.
                    schedule(new DataSetupRetryEntry.Builder<>()
                            .setRetryDelay(retryRule.getRetryIntervalsMillis().get(0))
                            .setAppliedRetryRule(retryRule)
                            .setSetupRetryType(DataSetupRetryEntry.RETRY_TYPE_NETWORK_REQUESTS)
                            .setTransport(transport)
                            .setNetworkRequestList(requestList)
                            .build());
                } else {
                    // For TD-based data profile, do not do anything for now. Should expand this in
                    // the future if needed.
                    log("Stopped timer-based retry for TD-based data profile. Will retry only when "
                            + "environment changes.");
                }
                return;
            }
            for (NetworkRequestList networkRequestList : groupedNetworkRequestLists) {
                int capability = networkRequestList.get(0).getApnTypeNetworkCapability();
                if (retryRule.canBeMatched(capability, cause)) {
                    // Check if there is already a similar network request retry scheduled.
                    if (isSimilarNetworkRequestRetryScheduled(
                            networkRequestList.get(0), transport)) {
                        log(networkRequestList.get(0) + " already had similar retry "
                                + "scheduled.");
                        return;
                    }

                    int failedCount = getRetryFailedCount(capability, retryRule, transport);
                    log("For capability " + DataUtils.networkCapabilityToString(capability)
                            + ", found matching rule " + retryRule + ", failed count="
                            + failedCount);
                    if (failedCount == retryRule.getMaxRetries()) {
                        log("Data retry failed for " + failedCount + " times on "
                                + AccessNetworkConstants.transportTypeToString(transport)
                                + ". Stopped timer-based data retry for "
                                + DataUtils.networkCapabilityToString(capability)
                                + ". Condition-based retry will still happen when condition "
                                + "changes.");
                        return;
                    }

                    retryDelayMillis = retryRule.getRetryIntervalsMillis().get(
                            Math.min(failedCount, retryRule
                                    .getRetryIntervalsMillis().size() - 1));

                    // Schedule a data retry.
                    schedule(new DataSetupRetryEntry.Builder<>()
                            .setRetryDelay(retryDelayMillis)
                            .setAppliedRetryRule(retryRule)
                            .setSetupRetryType(DataSetupRetryEntry.RETRY_TYPE_NETWORK_REQUESTS)
                            .setTransport(transport)
                            .setNetworkRequestList(networkRequestList)
                            .build());
                    retryScheduled = true;
                    break;
                }
            }
        }

        if (!retryScheduled) {
            log("onEvaluateDataSetupRetry: Did not match any retry rule. Stop timer-based "
                    + "retry.");
        }
    }

    /**
     * Evaluate if data handover retry is needed or not. If needed, retry will be scheduled
     * automatically after evaluation.
     *
     * @param dataNetwork The data network to be retried for handover.
     * @param cause The fail cause of previous data network handover.
     * @param retryDelayMillis The retry delay in milliseconds suggested by the network/data
     * service. {@link android.telephony.data.DataCallResponse#RETRY_DURATION_UNDEFINED}
     * indicates network/data service did not suggest retry or not. Telephony frameworks would use
     * its logic to perform handover retry.
     */
    public void evaluateDataHandoverRetry(@NonNull DataNetwork dataNetwork,
            @DataFailureCause int cause, long retryDelayMillis) {
        post(() -> onEvaluateDataHandoverRetry(dataNetwork, cause, retryDelayMillis));
    }

    private void onEvaluateDataHandoverRetry(@NonNull DataNetwork dataNetwork,
            @DataFailureCause int cause, long retryDelayMillis) {
        logl("onEvaluateDataHandoverRetry: " + dataNetwork + ", cause="
                + DataFailCause.toString(cause) + ", retryDelayMillis=" + retryDelayMillis + "ms");
        int targetTransport = DataUtils.getTargetTransport(dataNetwork.getTransport());
        if (retryDelayMillis == Long.MAX_VALUE || retryDelayMillis == Integer.MAX_VALUE) {
            logl("Network suggested never retry handover for " + dataNetwork);
            // Note that RETRY_TYPE_HANDOVER is intended here because
            // when unthrottling happens, we still want to retry and we'll need
            // a type there so we know what to retry. Using RETRY_TYPE_NONE
            // ThrottleStatus is just for API backwards compatibility reason.
            throttleDataProfile(dataNetwork.getDataProfile(),
                    dataNetwork.getAttachedNetworkRequestList(), dataNetwork,
                    ThrottleStatus.RETRY_TYPE_HANDOVER, targetTransport, Long.MAX_VALUE);
        } else if (retryDelayMillis != DataCallResponse.RETRY_DURATION_UNDEFINED) {
            // Network specifically asks retry the previous data profile again.
            DataHandoverRetryEntry dataHandoverRetryEntry = new DataHandoverRetryEntry.Builder<>()
                    .setRetryDelay(retryDelayMillis)
                    .setDataNetwork(dataNetwork)
                    .build();

            throttleDataProfile(dataNetwork.getDataProfile(),
                    dataNetwork.getAttachedNetworkRequestList(), dataNetwork,
                    ThrottleStatus.RETRY_TYPE_HANDOVER, targetTransport,
                    dataHandoverRetryEntry.retryElapsedTime);
            schedule(dataHandoverRetryEntry);
        } else {
            // Network did not suggest any retry. Use the configured rules to perform retry.

            // Matching the rule in configured order.
            for (DataHandoverRetryRule retryRule : mDataHandoverRetryRuleList) {
                if (retryRule.getFailCauses().isEmpty()
                        || retryRule.getFailCauses().contains(cause)) {
                    int failedCount = getRetryFailedCount(dataNetwork, retryRule);
                    log("Found matching rule " + retryRule + ", failed count=" + failedCount);
                    if (failedCount == retryRule.getMaxRetries()) {
                        log("Data handover retry failed for " + failedCount + " times. Stopped "
                                + "handover retry.");
                        mDataRetryManagerCallbacks.forEach(callback -> callback.invokeFromExecutor(
                                () -> callback.onDataNetworkHandoverRetryStopped(dataNetwork)));
                        return;
                    }

                    retryDelayMillis = retryRule.getRetryIntervalsMillis().get(
                            Math.min(failedCount, retryRule
                                    .getRetryIntervalsMillis().size() - 1));
                    schedule(new DataHandoverRetryEntry.Builder<>()
                            .setRetryDelay(retryDelayMillis)
                            .setDataNetwork(dataNetwork)
                            .setAppliedRetryRule(retryRule)
                            .build());
                }
            }
        }
    }

    /**
     * @param dataNetwork The data network to check.
     * @return {@code true} if the data network had failed the maximum number of attempts for
     * handover according to any retry rules.
     */
    public boolean isDataNetworkHandoverRetryStopped(@NonNull DataNetwork dataNetwork) {
        // Matching the rule in configured order.
        for (DataHandoverRetryRule retryRule : mDataHandoverRetryRuleList) {
            int failedCount = getRetryFailedCount(dataNetwork, retryRule);
            if (failedCount == retryRule.getMaxRetries()) {
                log("Data handover retry failed for " + failedCount + " times. Stopped "
                        + "handover retry.");
                return true;
            }
        }
        return false;
    }

    /** Cancel all retries and throttling entries. */
    protected void onReset(@RetryResetReason int reason) {
        logl("Remove all retry and throttling entries, reason=" + resetReasonToString(reason));
        removeMessages(EVENT_DATA_SETUP_RETRY);
        removeMessages(EVENT_DATA_HANDOVER_RETRY);

        mDataProfileManager.clearAllDataProfilePermanentFailures();

        mDataRetryEntries.stream()
                .filter(entry -> entry.getState() == DataRetryEntry.RETRY_STATE_NOT_RETRIED)
                .forEach(entry -> entry.setState(DataRetryEntry.RETRY_STATE_CANCELLED));

        for (DataThrottlingEntry dataThrottlingEntry : mDataThrottlingEntries) {
            DataProfile dataProfile = dataThrottlingEntry.dataProfile;
            String apn = dataProfile.getApnSetting() != null
                    ? dataProfile.getApnSetting().getApnName() : null;
            onDataProfileUnthrottled(dataProfile, apn, dataThrottlingEntry.transport, false, true);
        }

        mDataThrottlingEntries.clear();
    }

    /**
     * Count how many times the same setup retry rule has been used for this data network but
     * failed.
     *
     * @param dataNetwork The data network to check.
     * @param dataRetryRule The data retry rule.
     * @return The failed count since last successful data setup.
     */
    private int getRetryFailedCount(@NonNull DataNetwork dataNetwork,
            @NonNull DataHandoverRetryRule dataRetryRule) {
        int count = 0;
        for (int i = mDataRetryEntries.size() - 1; i >= 0; i--) {
            if (mDataRetryEntries.get(i) instanceof DataHandoverRetryEntry) {
                DataHandoverRetryEntry entry = (DataHandoverRetryEntry) mDataRetryEntries.get(i);
                if (entry.dataNetwork == dataNetwork
                        && dataRetryRule.equals(entry.appliedDataRetryRule)) {
                    if (entry.getState() == DataRetryEntry.RETRY_STATE_SUCCEEDED
                            || entry.getState() == DataRetryEntry.RETRY_STATE_CANCELLED) {
                        break;
                    }
                    count++;
                }
            }
        }
        return count;
    }

    /**
     * Count how many times the same setup retry rule has been used for the capability since
     * last success data setup.
     *
     * @param networkCapability The network capability to check.
     * @param dataRetryRule The data retry rule.
     * @param transport The transport on which setup failure has occurred.
     * @return The failed count since last successful data setup.
     */
    private int getRetryFailedCount(@NetCapability int networkCapability,
            @NonNull DataSetupRetryRule dataRetryRule, @TransportType int transport) {
        int count = 0;
        for (int i = mDataRetryEntries.size() - 1; i >= 0; i--) {
            if (mDataRetryEntries.get(i) instanceof DataSetupRetryEntry) {
                DataSetupRetryEntry entry = (DataSetupRetryEntry) mDataRetryEntries.get(i);
                // count towards the last succeeded data setup.
                if (entry.setupRetryType == DataSetupRetryEntry.RETRY_TYPE_NETWORK_REQUESTS
                        && entry.transport == transport) {
                    if (entry.networkRequestList.isEmpty()) {
                        String msg = "Invalid data retry entry detected";
                        logl(msg);
                        loge("mDataRetryEntries=" + mDataRetryEntries);
                        AnomalyReporter.reportAnomaly(
                                UUID.fromString("afeab78c-c0b0-49fc-a51f-f766814d7aa6"),
                                msg,
                                mPhone.getCarrierId());
                        continue;
                    }
                    if (entry.networkRequestList.get(0).getApnTypeNetworkCapability()
                            == networkCapability
                            && entry.appliedDataRetryRule.equals(dataRetryRule)) {
                        if (entry.getState() == DataRetryEntry.RETRY_STATE_SUCCEEDED
                                || entry.getState() == DataRetryEntry.RETRY_STATE_CANCELLED) {
                            break;
                        }
                        count++;
                    }
                }
            }
        }
        return count;
    }

    /**
     * Schedule the data retry.
     *
     * @param dataRetryEntry The data retry entry.
     */
    private void schedule(@NonNull DataRetryEntry dataRetryEntry) {
        logl("Scheduled data retry " + dataRetryEntry + " hashcode=" + dataRetryEntry.hashCode());
        mDataRetryEntries.add(dataRetryEntry);
        if (mDataRetryEntries.size() >= MAXIMUM_HISTORICAL_ENTRIES) {
            // Discard the oldest retry entry.
            mDataRetryEntries.remove(0);
        }

        // When the device is in doze mode, the handler message might be extremely delayed because
        // handler uses relative system time(not counting sleep) which is inaccurate even when we
        // enter the maintenance window.
        // Therefore, we use alarm manager when we need to schedule long timers.
        if (dataRetryEntry.retryDelayMillis <= RETRY_LONG_DELAY_TIMER_THRESHOLD_MILLIS) {
            sendMessageDelayed(obtainMessage(dataRetryEntry instanceof DataSetupRetryEntry
                            ? EVENT_DATA_SETUP_RETRY : EVENT_DATA_HANDOVER_RETRY, dataRetryEntry),
                    dataRetryEntry.retryDelayMillis);
        } else {
            if (mFlags.useAlarmCallback()) {
                // No need to wake up the device, the retry can wait util next time the device wake
                // up to save power.
                mAlarmManager.setExactAndAllowWhileIdle(AlarmManager.ELAPSED_REALTIME,
                        dataRetryEntry.retryElapsedTime,
                        "dataRetryHash-" + dataRetryEntry.hashCode() /*debug tag*/,
                        Runnable::run,
                        null /*worksource*/,
                        () -> {
                            logl("onAlarm retry " + dataRetryEntry);
                            sendMessage(obtainMessage(dataRetryEntry instanceof DataSetupRetryEntry
                                            ? EVENT_DATA_SETUP_RETRY : EVENT_DATA_HANDOVER_RETRY,
                                    dataRetryEntry));
                        });
            } else {
                Intent intent = new Intent(ACTION_RETRY);
                intent.putExtra(ACTION_RETRY_EXTRA_HASHCODE, dataRetryEntry.hashCode());
                // No need to wake up the device, the retry can wait util next time the device wake
                // up  to save power.
                mAlarmManager.setAndAllowWhileIdle(AlarmManager.ELAPSED_REALTIME,
                        dataRetryEntry.retryElapsedTime,
                        PendingIntent.getBroadcast(mPhone.getContext(),
                                dataRetryEntry.hashCode()/*Unique identifier of the retry attempt*/,
                                intent,
                                PendingIntent.FLAG_IMMUTABLE));
            }
        }
    }

    /**
     * Called when it's time to retry scheduled by Alarm Manager.
     * @param retryHashcode The hashcode is the unique identifier of which retry entry to retry.
     */
    private void onAlarmIntentRetry(int retryHashcode) {
        DataRetryEntry dataRetryEntry = mDataRetryEntries.stream()
                .filter(entry -> entry.hashCode() == retryHashcode)
                .findAny()
                .orElse(null);
        logl("onAlarmIntentRetry: found " + dataRetryEntry + " with hashcode " + retryHashcode);
        if (dataRetryEntry != null) {
            sendMessage(obtainMessage(dataRetryEntry instanceof DataSetupRetryEntry
                    ? EVENT_DATA_SETUP_RETRY : EVENT_DATA_HANDOVER_RETRY, dataRetryEntry));
        }
    }

    /**
     * Add the latest throttling request and report it to the clients.
     *
     * @param dataProfile The data profile that is being throttled for setup/handover retry.
     * @param networkRequestList The associated network request list when throttling happened.
     * Can be {@code null} when retry type is {@link ThrottleStatus#RETRY_TYPE_HANDOVER}.
     * @param dataNetwork The data network that is being throttled for handover retry.
     * Must be {@code null} when retryType is
     * {@link ThrottleStatus#RETRY_TYPE_NEW_CONNECTION}.
     * @param retryType The retry type when throttling expires.
     * @param transport The transport that the data profile has been throttled on.
     * @param expirationTime The expiration time of data throttling. This is the time retrieved from
     * {@link SystemClock#elapsedRealtime()}.
     */
    private void throttleDataProfile(@NonNull DataProfile dataProfile,
            @Nullable NetworkRequestList networkRequestList,
            @Nullable DataNetwork dataNetwork, @RetryType int retryType,
            @TransportType int transport, @ElapsedRealtimeLong long expirationTime) {
        DataThrottlingEntry entry = new DataThrottlingEntry(dataProfile, networkRequestList,
                dataNetwork, transport, retryType, expirationTime);
        // Remove previous entry that contains the same data profile. Therefore it should always
        // contain at maximu all the distinct data profiles of the current subscription times each
        // transport.
        mDataThrottlingEntries.removeIf(
                throttlingEntry -> dataProfile.equals(throttlingEntry.dataProfile)
                        && (!mFlags.unthrottleCheckTransport()
                        || throttlingEntry.transport == transport));

        if (mDataThrottlingEntries.size() >= MAXIMUM_HISTORICAL_ENTRIES) {
            // If we don't see the anomaly report after U release, we should remove this check for
            // the commented reason above.
            AnomalyReporter.reportAnomaly(
                    UUID.fromString("24fd4d46-1d0f-4b13-b7d6-7bad70b8289b"),
                    "DataRetryManager throttling more than 100 data profiles",
                    mPhone.getCarrierId());
            mDataThrottlingEntries.remove(0);
        }
        logl("Add throttling entry " + entry);
        mDataThrottlingEntries.add(entry);

        // For backwards compatibility, we use RETRY_TYPE_NONE if network suggests never retry.
        final int dataRetryType = expirationTime == Long.MAX_VALUE
                ? ThrottleStatus.RETRY_TYPE_NONE : retryType;

        // Report to the clients.
        notifyThrottleStatus(dataProfile, expirationTime, dataRetryType, transport);
    }

    /**
     * Called when network/modem informed to cancelling the previous throttling request.
     *
     * @param dataProfile The data profile to be unthrottled. Note this is only supported on HAL
     * with AIDL interface. When this is set, {@code apn} must be {@code null}.
     * @param apn The apn to be unthrottled. Note this should be only used for HIDL 1.6 or below.
     * When this is set, {@code dataProfile} must be {@code null}.
     * @param transport The transport that this unthrottling request is on.
     * @param remove Whether to remove unthrottled entries from the list of entries.
     * @param retry Whether schedule retry after unthrottling.
     */
    private void onDataProfileUnthrottled(@Nullable DataProfile dataProfile, @Nullable String apn,
            @TransportType int transport, boolean remove, boolean retry) {
        log("onDataProfileUnthrottled: dataProfile=" + dataProfile + ", apn=" + apn
                + ", transport=" + AccessNetworkConstants.transportTypeToString(transport)
                + ", remove=" + remove);

        long now = SystemClock.elapsedRealtime();
        List<DataThrottlingEntry> dataUnthrottlingEntries = new ArrayList<>();
        if (dataProfile != null) {
            // For AIDL-based HAL. There should be only one entry containing this data profile.
            // Note that the data profile reconstructed from DataProfileInfo.aidl will not be
            // equal to the data profiles kept in data profile manager (due to some fields missing
            // in DataProfileInfo.aidl), so we need to get the equivalent data profile from data
            // profile manager.
            Stream<DataThrottlingEntry> stream = mDataThrottlingEntries.stream();
            stream = stream.filter(entry -> entry.expirationTimeMillis > now
                    && (!mFlags.unthrottleCheckTransport() || entry.transport == transport));
            if (dataProfile.getApnSetting() != null) {
                stream = stream
                        .filter(entry -> entry.dataProfile.getApnSetting() != null)
                        .filter(entry -> entry.dataProfile.getApnSetting().getApnName()
                                .equals(dataProfile.getApnSetting().getApnName()));
            }
            stream = stream.filter(entry -> Objects.equals(entry.dataProfile.getTrafficDescriptor(),
                    dataProfile.getTrafficDescriptor()));

            dataUnthrottlingEntries = stream.collect(Collectors.toList());
        } else if (apn != null) {
            // For HIDL 1.6 or below
            dataUnthrottlingEntries = mDataThrottlingEntries.stream()
                    .filter(entry -> entry.expirationTimeMillis > now
                            && entry.dataProfile.getApnSetting() != null
                            && apn.equals(entry.dataProfile.getApnSetting().getApnName())
                            && entry.transport == transport)
                    .collect(Collectors.toList());
        }

        if (dataUnthrottlingEntries.isEmpty()) {
            log("onDataProfileUnthrottled: Nothing to unthrottle.");
            return;
        }

        // Report to the clients.
        final List<ThrottleStatus> throttleStatusList = new ArrayList<>();
        DataProfile unthrottledProfile = null;
        int retryType = ThrottleStatus.RETRY_TYPE_NONE;
        if (dataUnthrottlingEntries.get(0).retryType == ThrottleStatus.RETRY_TYPE_NEW_CONNECTION) {
            unthrottledProfile = dataUnthrottlingEntries.get(0).dataProfile;
            retryType = ThrottleStatus.RETRY_TYPE_NEW_CONNECTION;
        } else if (dataUnthrottlingEntries.get(0).retryType == ThrottleStatus.RETRY_TYPE_HANDOVER) {
            unthrottledProfile = dataUnthrottlingEntries.get(0).dataNetwork.getDataProfile();
            retryType = ThrottleStatus.RETRY_TYPE_HANDOVER;
        }

        // Make it final so it can be used in the lambda function below.
        final int dataRetryType = retryType;

        if (unthrottledProfile != null) {
            notifyThrottleStatus(unthrottledProfile, ThrottleStatus.Builder.NO_THROTTLE_EXPIRY_TIME,
                    dataRetryType, transport);
            // cancel pending retries since we will soon schedule an immediate retry
            cancelRetriesForDataProfile(unthrottledProfile, transport);
        }

        logl("onDataProfileUnthrottled: Removing the following throttling entries. "
                + dataUnthrottlingEntries);
        if (retry) {
            for (DataThrottlingEntry entry : dataUnthrottlingEntries) {
                // Immediately retry after unthrottling.
                if (entry.retryType == ThrottleStatus.RETRY_TYPE_NEW_CONNECTION) {
                    schedule(new DataSetupRetryEntry.Builder<>()
                            .setDataProfile(entry.dataProfile)
                            .setTransport(entry.transport)
                            .setSetupRetryType(DataSetupRetryEntry.RETRY_TYPE_DATA_PROFILE)
                            .setNetworkRequestList(entry.networkRequestList)
                            .setRetryDelay(0)
                            .build());
                } else if (entry.retryType == ThrottleStatus.RETRY_TYPE_HANDOVER) {
                    schedule(new DataHandoverRetryEntry.Builder<>()
                            .setDataNetwork(entry.dataNetwork)
                            .setRetryDelay(0)
                            .build());
                }
            }
        }
        if (remove) {
            mDataThrottlingEntries.removeAll(dataUnthrottlingEntries);
        }
    }

    /**
     * Cancel pending retries that uses the specified data profile, with specified target transport.
     *
     * @param dataProfile The data profile to cancel.
     * @param transport The target {@link TransportType} on which the retry to cancel.
     */
    private void cancelRetriesForDataProfile(@NonNull DataProfile dataProfile,
            @TransportType int transport) {
        logl("cancelRetriesForDataProfile: Canceling pending retries for " + dataProfile);
        mDataRetryEntries.stream()
                .filter(entry -> {
                    if (entry.getState() == DataRetryEntry.RETRY_STATE_NOT_RETRIED) {
                        if (entry instanceof DataSetupRetryEntry) {
                            DataSetupRetryEntry retryEntry = (DataSetupRetryEntry) entry;
                            return dataProfile.equals(retryEntry.dataProfile)
                                    && transport == retryEntry.transport;
                        } else if (entry instanceof DataHandoverRetryEntry) {
                            DataHandoverRetryEntry retryEntry = (DataHandoverRetryEntry) entry;
                            return dataProfile.equals(retryEntry.dataNetwork.getDataProfile());
                        }
                    }
                    return false;
                })
                .forEach(entry -> entry.setState(DataRetryEntry.RETRY_STATE_CANCELLED));
    }



    /**
     * Check if there is any similar network request scheduled to retry. The definition of similar
     * is that network requests have same APN capability and on the same transport.
     *
     * @param networkRequest The network request to check.
     * @param transport The transport that this request is on.
     * @return {@code true} if similar network request scheduled to retry.
     */
    public boolean isSimilarNetworkRequestRetryScheduled(
            @NonNull TelephonyNetworkRequest networkRequest, @TransportType int transport) {
        long now = SystemClock.elapsedRealtime();
        for (int i = mDataRetryEntries.size() - 1; i >= 0; i--) {
            if (mDataRetryEntries.get(i) instanceof DataSetupRetryEntry) {
                DataSetupRetryEntry entry = (DataSetupRetryEntry) mDataRetryEntries.get(i);
                if (entry.getState() == DataRetryEntry.RETRY_STATE_NOT_RETRIED
                        && entry.setupRetryType
                        == DataSetupRetryEntry.RETRY_TYPE_NETWORK_REQUESTS
                        && entry.retryElapsedTime > now) {
                    if (entry.networkRequestList.isEmpty()) {
                        String msg = "Invalid data retry entry detected";
                        logl(msg);
                        loge("mDataRetryEntries=" + mDataRetryEntries);
                        AnomalyReporter.reportAnomaly(
                                UUID.fromString("781af571-f55d-476d-b510-7a5381f633dc"),
                                msg,
                                mPhone.getCarrierId());
                        continue;
                    }
                    if (entry.networkRequestList.get(0).getApnTypeNetworkCapability()
                            == networkRequest.getApnTypeNetworkCapability()
                            && entry.transport == transport) {
                        return true;
                    }
                }
            }
        }
        return false;
    }

    /**
     * Check if a specific data profile is explicitly throttled by the network.
     *
     * @param dataProfile The data profile to check.
     * @param transport The transport that the request is on.
     * @return {@code true} if the data profile is currently throttled.
     */
    public boolean isDataProfileThrottled(@NonNull DataProfile dataProfile,
            @TransportType int transport) {
        long now = SystemClock.elapsedRealtime();
        return mDataThrottlingEntries.stream().anyMatch(
                entry -> entry.dataProfile.equals(dataProfile) && entry.expirationTimeMillis > now
                        && entry.transport == transport);
    }

    /**
     * Cancel pending scheduled handover retry entries.
     *
     * @param dataNetwork The data network that was originally scheduled for handover retry.
     */
    public void cancelPendingHandoverRetry(@NonNull DataNetwork dataNetwork) {
        sendMessage(obtainMessage(EVENT_CANCEL_PENDING_HANDOVER_RETRY, dataNetwork));
    }

    /**
     * Called when cancelling pending scheduled handover retry entries.
     *
     * @param dataNetwork The data network that was originally scheduled for handover retry.
     */
    private void onCancelPendingHandoverRetry(@NonNull DataNetwork dataNetwork) {
        mDataRetryEntries.stream()
                .filter(entry -> entry instanceof DataHandoverRetryEntry
                        && ((DataHandoverRetryEntry) entry).dataNetwork == dataNetwork
                        && entry.getState() == DataRetryEntry.RETRY_STATE_NOT_RETRIED)
                .forEach(entry -> entry.setState(DataRetryEntry.RETRY_STATE_CANCELLED));

        long now = SystemClock.elapsedRealtime();
        DataThrottlingEntry dataUnThrottlingEntry = mDataThrottlingEntries.stream()
                .filter(entry -> dataNetwork == entry.dataNetwork
                        && entry.expirationTimeMillis > now).findAny().orElse(null);
        if (dataUnThrottlingEntry == null) {
            return;
        }
        log("onCancelPendingHandoverRetry removed throttling entry:" + dataUnThrottlingEntry);
        DataProfile unThrottledProfile =
                dataUnThrottlingEntry.dataNetwork.getDataProfile();
        final int transport = dataUnThrottlingEntry.transport;

        notifyThrottleStatus(unThrottledProfile, ThrottleStatus.Builder.NO_THROTTLE_EXPIRY_TIME,
                ThrottleStatus.RETRY_TYPE_HANDOVER, transport);
        mDataThrottlingEntries.removeIf(entry -> dataNetwork == entry.dataNetwork);
    }

    /**
     * Notify listeners of throttle status for a given data profile
     *
     * @param dataProfile Data profile for this throttling status notification
     * @param expirationTime Expiration time of throttling status. {@link
     * ThrottleStatus.Builder#NO_THROTTLE_EXPIRY_TIME} indicates un-throttling.
     * @param dataRetryType Retry type of this throttling notification.
     * @param transportType Transport type of this throttling notification.
     */
    private void notifyThrottleStatus(
            @NonNull DataProfile dataProfile, long expirationTime, @RetryType int dataRetryType,
            @TransportType int transportType) {
        if (dataProfile.getApnSetting() != null) {
            final boolean unThrottled =
                    expirationTime == ThrottleStatus.Builder.NO_THROTTLE_EXPIRY_TIME;
            if (unThrottled) {
                dataProfile.getApnSetting().setPermanentFailed(false);
            }
            final List<ThrottleStatus> throttleStatusList = new ArrayList<>(
                    dataProfile.getApnSetting().getApnTypes().stream()
                            .map(apnType -> {
                                ThrottleStatus.Builder builder = new ThrottleStatus.Builder()
                                        .setApnType(apnType)
                                        .setSlotIndex(mPhone.getPhoneId())
                                        .setRetryType(dataRetryType)
                                        .setTransportType(transportType);
                                if (unThrottled) {
                                    builder.setNoThrottle();
                                } else {
                                    builder.setThrottleExpiryTimeMillis(expirationTime);
                                }
                                return builder.build();
                            }).toList());
            mDataRetryManagerCallbacks.forEach(callback -> callback.invokeFromExecutor(
                    () -> callback.onThrottleStatusChanged(throttleStatusList)));
        }
    }

    /**
     * Check if there is any data handover retry scheduled.
     *
     * @param dataNetwork The network network to retry handover.
     * @return {@code true} if there is retry scheduled for this network capability.
     */
    public boolean isAnyHandoverRetryScheduled(@NonNull DataNetwork dataNetwork) {
        return mDataRetryEntries.stream()
                .filter(DataHandoverRetryEntry.class::isInstance)
                .map(DataHandoverRetryEntry.class::cast)
                .anyMatch(entry -> entry.getState() == DataRetryEntry.RETRY_STATE_NOT_RETRIED
                        && entry.dataNetwork == dataNetwork);
    }

    /**
     * Reset data reject count and reason on data call success
     */
    public void handlePdpRejectCauseSuccess() {
    }

    /**
     * Register the callback for receiving information from {@link DataRetryManager}.
     *
     * @param callback The callback.
     */
    public void registerCallback(@NonNull DataRetryManagerCallback callback) {
        mDataRetryManagerCallbacks.add(callback);
    }

    /**
     * Unregister the previously registered {@link DataRetryManagerCallback}.
     *
     * @param callback The callback to unregister.
     */
    public void unregisterCallback(@NonNull DataRetryManagerCallback callback) {
        mDataRetryManagerCallbacks.remove(callback);
    }

    /**
     * Convert reset reason to string
     *
     * @param reason The reason
     * @return The reason in string format.
     */
<<<<<<< HEAD
    protected static @NonNull String resetReasonToString(int reason) {
        switch (reason) {
            case RESET_REASON_DATA_PROFILES_CHANGED:
                return "DATA_PROFILES_CHANGED";
            case RESET_REASON_RADIO_ON:
                return "RADIO_ON";
            case RESET_REASON_MODEM_RESTART:
                return "MODEM_RESTART";
            case RESET_REASON_DATA_SERVICE_BOUND:
                return "DATA_SERVICE_BOUND";
            case RESET_REASON_DATA_CONFIG_CHANGED:
                return "DATA_CONFIG_CHANGED";
            case RESET_REASON_TAC_CHANGED:
                return "TAC_CHANGED";
            case RESET_REASON_DATA_ENABLED_CHANGED:
                return "DATA_ENABLED_CHANGED";
            default:
                return "UNKNOWN(" + reason + ")";
        }
=======
    private static @NonNull String resetReasonToString(int reason) {
        return switch (reason) {
            case RESET_REASON_DATA_PROFILES_CHANGED -> "DATA_PROFILES_CHANGED";
            case RESET_REASON_RADIO_ON -> "RADIO_ON";
            case RESET_REASON_MODEM_RESTART -> "MODEM_RESTART";
            case RESET_REASON_DATA_SERVICE_BOUND -> "DATA_SERVICE_BOUND";
            case RESET_REASON_DATA_CONFIG_CHANGED -> "DATA_CONFIG_CHANGED";
            case RESET_REASON_TAC_CHANGED -> "TAC_CHANGED";
            default -> "UNKNOWN(" + reason + ")";
        };
>>>>>>> ccc13fe6
    }

    /**
     * Log debug messages.
     * @param s debug messages
     */
    protected void log(@NonNull String s) {
        Rlog.d(mLogTag, s);
    }

    /**
     * Log error messages.
     * @param s error messages
     */
    protected void loge(@NonNull String s) {
        Rlog.e(mLogTag, s);
    }

    /**
     * Log verbose messages.
     * @param s debug messages.
     */
    protected void logv(@NonNull String s) {
        if (VDBG) Rlog.v(mLogTag, s);
    }

    /**
     * Log debug messages and also log into the local log.
     * @param s debug messages
     */
    private void logl(@NonNull String s) {
        log(s);
        mLocalLog.log(s);
    }

    /**
     * Dump the state of DataRetryManager.
     *
     * @param fd File descriptor
     * @param printWriter Print writer
     * @param args Arguments
     */
    public void dump(FileDescriptor fd, PrintWriter printWriter, String[] args) {
        IndentingPrintWriter pw = new IndentingPrintWriter(printWriter, "  ");
        pw.println(DataRetryManager.class.getSimpleName() + "-" + mPhone.getPhoneId() + ":");
        pw.increaseIndent();
        pw.println("Data Setup Retry rules:");
        pw.increaseIndent();
        mDataSetupRetryRuleList.forEach(pw::println);
        pw.decreaseIndent();
        pw.println("Data Handover Retry rules:");
        pw.increaseIndent();
        mDataHandoverRetryRuleList.forEach(pw::println);
        pw.decreaseIndent();

        pw.println("Retry entries:");
        pw.increaseIndent();
        for (DataRetryEntry entry : mDataRetryEntries) {
            pw.println(entry);
        }
        pw.decreaseIndent();

        pw.println("Throttling entries:");
        pw.increaseIndent();
        for (DataThrottlingEntry entry : mDataThrottlingEntries) {
            pw.println(entry);
        }
        pw.decreaseIndent();

        pw.println("Local logs:");
        pw.increaseIndent();
        mLocalLog.dump(fd, pw, args);
        pw.decreaseIndent();
        pw.decreaseIndent();
    }
}<|MERGE_RESOLUTION|>--- conflicted
+++ resolved
@@ -1879,28 +1879,7 @@
      * @param reason The reason
      * @return The reason in string format.
      */
-<<<<<<< HEAD
     protected static @NonNull String resetReasonToString(int reason) {
-        switch (reason) {
-            case RESET_REASON_DATA_PROFILES_CHANGED:
-                return "DATA_PROFILES_CHANGED";
-            case RESET_REASON_RADIO_ON:
-                return "RADIO_ON";
-            case RESET_REASON_MODEM_RESTART:
-                return "MODEM_RESTART";
-            case RESET_REASON_DATA_SERVICE_BOUND:
-                return "DATA_SERVICE_BOUND";
-            case RESET_REASON_DATA_CONFIG_CHANGED:
-                return "DATA_CONFIG_CHANGED";
-            case RESET_REASON_TAC_CHANGED:
-                return "TAC_CHANGED";
-            case RESET_REASON_DATA_ENABLED_CHANGED:
-                return "DATA_ENABLED_CHANGED";
-            default:
-                return "UNKNOWN(" + reason + ")";
-        }
-=======
-    private static @NonNull String resetReasonToString(int reason) {
         return switch (reason) {
             case RESET_REASON_DATA_PROFILES_CHANGED -> "DATA_PROFILES_CHANGED";
             case RESET_REASON_RADIO_ON -> "RADIO_ON";
@@ -1908,9 +1887,9 @@
             case RESET_REASON_DATA_SERVICE_BOUND -> "DATA_SERVICE_BOUND";
             case RESET_REASON_DATA_CONFIG_CHANGED -> "DATA_CONFIG_CHANGED";
             case RESET_REASON_TAC_CHANGED -> "TAC_CHANGED";
+            case RESET_REASON_DATA_ENABLED_CHANGED -> "DATA_ENABLED_CHANGED";
             default -> "UNKNOWN(" + reason + ")";
         };
->>>>>>> ccc13fe6
     }
 
     /**
