--- conflicted
+++ resolved
@@ -973,16 +973,10 @@
         mDataRetryManagerCallbacks.add(dataRetryManagerCallback);
 
         mDataServiceManagers = dataServiceManagers;
-<<<<<<< HEAD
         mDataNetworkController = dataNetworkController;
         mDataConfigManager = mDataNetworkController.getDataConfigManager();
         mDataProfileManager = mDataNetworkController.getDataProfileManager();
-=======
-        mDataConfigManager = dataNetworkController.getDataConfigManager();
-        mDataProfileManager = dataNetworkController.getDataProfileManager();
         mAlarmManager = mPhone.getContext().getSystemService(AlarmManager.class);
-
->>>>>>> 59aaa876
         mDataConfigManager.registerCallback(new DataConfigManagerCallback(this::post) {
             @Override
             public void onCarrierConfigChanged() {
