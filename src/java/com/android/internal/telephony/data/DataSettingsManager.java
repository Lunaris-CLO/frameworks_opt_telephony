--- conflicted
+++ resolved
@@ -28,11 +28,8 @@
 import android.provider.Settings;
 import android.sysprop.TelephonyProperties;
 import android.telephony.CarrierConfigManager;
-<<<<<<< HEAD
 import android.telephony.SubscriptionInfo;
-=======
 import android.telephony.SubscriptionManager;
->>>>>>> 9359c2da
 import android.telephony.SubscriptionManager.OnSubscriptionsChangedListener;
 import android.telephony.TelephonyManager;
 import android.telephony.TelephonyManager.MobileDataPolicy;
@@ -348,14 +345,8 @@
         }
     }
 
-<<<<<<< HEAD
-    protected void updateDataEnabledAndNotify(
-            @TelephonyManager.DataEnabledChangedReason int reason) {
-        updateDataEnabledAndNotify(reason, mPhone.getContext().getOpPackageName());
-=======
-    private void updateDataEnabledAndNotify(@TelephonyManager.DataEnabledChangedReason int reason) {
+    protected void updateDataEnabledAndNotify(@TelephonyManager.DataEnabledChangedReason int reason) {
         updateDataEnabledAndNotify(reason, mPhone.getContext().getOpPackageName(), false);
->>>>>>> 9359c2da
     }
 
     private void updateDataEnabledAndNotify(@TelephonyManager.DataEnabledChangedReason int reason,
