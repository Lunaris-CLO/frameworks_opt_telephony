--- conflicted
+++ resolved
@@ -76,7 +76,6 @@
     private static final int EVENT_SET_DATA_ROAMING_ENABLED = 6;
     /** Event for set mobile data policy. */
     private static final int EVENT_SET_MOBILE_DATA_POLICY = 7;
-
     /** Event for device provisioned changed. */
     private static final int EVENT_PROVISIONED_CHANGED = 9;
     /** Event for provisioning data enabled setting changed. */
@@ -238,43 +237,10 @@
                 setDataRoamingFromUserAction();
                 break;
             }
-<<<<<<< HEAD
-            case EVENT_SET_ALWAYS_ALLOW_MMS_DATA: {
-                boolean alwaysAllow = (boolean) msg.obj;
-                if (alwaysAllow == isMmsAlwaysAllowed()) {
-                    break;
-                }
-                logl("AlwaysAllowMmsData changed to " + alwaysAllow);
-                mDataEnabledOverride.setAlwaysAllowMms(alwaysAllow);
-                if (SubscriptionController.getInstance()
-                        .setDataEnabledOverrideRules(mSubId, mDataEnabledOverride.getRules())) {
-                    updateDataEnabledAndNotify(TelephonyManager.DATA_ENABLED_REASON_OVERRIDE);
-                    notifyDataEnabledOverrideChanged(alwaysAllow,
-                            TelephonyManager.MOBILE_DATA_POLICY_MMS_ALWAYS_ALLOWED);
-                }
-                break;
-            }
-            case EVENT_SET_ALLOW_DATA_DURING_VOICE_CALL: {
-                boolean allow = (boolean) msg.obj;
-                if (allow == isDataAllowedInVoiceCall()) {
-                    break;
-                }
-                logl("AllowDataDuringVoiceCall changed to " + allow);
-                mDataEnabledOverride.setDataAllowedInVoiceCall(allow);
-                if (SubscriptionController.getInstance()
-                        .setDataEnabledOverrideRules(mSubId, mDataEnabledOverride.getRules())) {
-                    mPhone.getDataNetworkController().onDataDuringVoiceCallChanged(allow);
-                    updateDataEnabledAndNotify(TelephonyManager.DATA_ENABLED_REASON_OVERRIDE);
-                    notifyDataEnabledOverrideChanged(allow, TelephonyManager
-                            .MOBILE_DATA_POLICY_DATA_ON_NON_DEFAULT_DURING_VOICE_CALL);
-                    notifyDataDuringCallChanged(allow);
-                }
-=======
             case EVENT_SET_MOBILE_DATA_POLICY: {
                 int mobileDataPolicy = msg.arg1;
                 boolean enable = msg.arg2 == 1;
                 onSetMobileDataPolicy(mobileDataPolicy, enable);
->>>>>>> 19802c5c
                 break;
             }
             case EVENT_PROVISIONED_CHANGED:
@@ -421,12 +387,12 @@
             return isProvisioningDataEnabled();
         } else {
             boolean userDataEnabled = isUserDataEnabled();
-<<<<<<< HEAD
             // Check if data is enabled for default APN on nDDS SUB per data during call.
             if (userDataEnabled && apnType == ApnSetting.TYPE_DEFAULT
                     && mSubId != SubscriptionController.getInstance().getDefaultDataSubId()
                     && mPhone.getState() != PhoneConstants.State.IDLE) {
-                final boolean isDataAllowedInVoiceCall = isDataAllowedInVoiceCall();
+                final boolean isDataAllowedInVoiceCall = isMobileDataPolicyEnabled(TelephonyManager
+                    .MOBILE_DATA_POLICY_DATA_ON_NON_DEFAULT_DURING_VOICE_CALL);
                 log("isDataAllowedInVoiceCall = " + isDataAllowedInVoiceCall);
                 return (isDataAllowedInVoiceCall
                         && mDataEnabledSettings.get(TelephonyManager.DATA_ENABLED_REASON_POLICY)
@@ -434,14 +400,8 @@
                         && mDataEnabledSettings.get(TelephonyManager.DATA_ENABLED_REASON_THERMAL));
             }
 
-            // Check if we should temporarily enable data in certain conditions.
-            boolean isDataEnabledOverridden = mDataEnabledOverride
-                    .shouldOverrideDataEnabledSettings(mPhone, apnType);
-=======
             // Check if we should temporarily enable data based on mobile data policy.
             boolean isDataEnabledOverridden = isDataEnabledOverriddenForApn(apnType);
-
->>>>>>> 19802c5c
 
             return ((userDataEnabled || isDataEnabledOverridden)
                     && mDataEnabledSettings.get(TelephonyManager.DATA_ENABLED_REASON_POLICY)
