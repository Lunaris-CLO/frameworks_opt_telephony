/*
* Copyright (C) 2015 The Android Open Source Project
*
* Licensed under the Apache License, Version 2.0 (the "License");
* you may not use this file except in compliance with the License.
* You may obtain a copy of the License at
*
*      http://www.apache.org/licenses/LICENSE-2.0
*
* Unless required by applicable law or agreed to in writing, software
* distributed under the License is distributed on an "AS IS" BASIS,
* WITHOUT WARRANTIES OR CONDITIONS OF ANY KIND, either express or implied.
* See the License for the specific language governing permissions and
* limitations under the License.
*/

package com.android.internal.telephony.data;

import static android.net.NetworkCapabilities.TRANSPORT_CELLULAR;
import static android.telephony.CarrierConfigManager.KEY_DATA_SWITCH_VALIDATION_TIMEOUT_LONG;
import static android.telephony.SubscriptionManager.DEFAULT_PHONE_INDEX;
import static android.telephony.SubscriptionManager.DEFAULT_SUBSCRIPTION_ID;
import static android.telephony.SubscriptionManager.INVALID_PHONE_INDEX;
import static android.telephony.SubscriptionManager.INVALID_SUBSCRIPTION_ID;
import static android.telephony.TelephonyManager.SET_OPPORTUNISTIC_SUB_INACTIVE_SUBSCRIPTION;
import static android.telephony.TelephonyManager.SET_OPPORTUNISTIC_SUB_SUCCESS;
import static android.telephony.TelephonyManager.SET_OPPORTUNISTIC_SUB_VALIDATION_FAILED;
import static android.telephony.ims.stub.ImsRegistrationImplBase.REGISTRATION_TECH_CROSS_SIM;
import static android.telephony.ims.stub.ImsRegistrationImplBase.REGISTRATION_TECH_IWLAN;
import static android.telephony.ims.stub.ImsRegistrationImplBase.REGISTRATION_TECH_NONE;

import static java.util.Arrays.copyOf;

import android.annotation.NonNull;
import android.annotation.Nullable;
import android.compat.annotation.UnsupportedAppUsage;
import android.content.BroadcastReceiver;
import android.content.Context;
import android.content.Intent;
import android.content.IntentFilter;
import android.net.ConnectivityManager;
import android.net.MatchAllNetworkSpecifier;
import android.net.Network;
import android.net.NetworkCapabilities;
import android.net.NetworkFactory;
import android.net.NetworkRequest;
import android.net.NetworkSpecifier;
import android.net.TelephonyNetworkSpecifier;
import android.os.AsyncResult;
import android.os.Build;
import android.os.Handler;
import android.os.Looper;
import android.os.Message;
import android.os.PersistableBundle;
import android.os.Registrant;
import android.os.RegistrantList;
import android.os.RemoteException;
import android.telephony.CarrierConfigManager;
import android.telephony.PhoneCapability;
import android.telephony.PhoneStateListener;
import android.telephony.SubscriptionInfo;
import android.telephony.SubscriptionManager;
import android.telephony.TelephonyManager;
import android.telephony.TelephonyRegistryManager;
import android.telephony.ims.ImsReasonInfo;
import android.telephony.ims.ImsRegistrationAttributes;
import android.telephony.ims.RegistrationManager;
import android.telephony.ims.stub.ImsRegistrationImplBase;
import android.util.ArrayMap;
import android.util.LocalLog;
import android.util.Log;

import com.android.ims.ImsException;
import com.android.ims.ImsManager;
import com.android.internal.annotations.VisibleForTesting;
import com.android.internal.telephony.CommandException;
import com.android.internal.telephony.ISetOpportunisticDataCallback;
import com.android.internal.telephony.IccCard;
import com.android.internal.telephony.Phone;
import com.android.internal.telephony.PhoneConfigurationManager;
import com.android.internal.telephony.PhoneConstants;
import com.android.internal.telephony.PhoneFactory;
import com.android.internal.telephony.RadioConfig;
import com.android.internal.telephony.SubscriptionController;
import com.android.internal.telephony.SubscriptionController.WatchedInt;
import com.android.internal.telephony.TelephonyIntents;
import com.android.internal.telephony.data.DataNetworkController.NetworkRequestList;
import com.android.internal.telephony.data.DataSettingsManager.DataSettingsManagerCallback;
import com.android.internal.telephony.metrics.TelephonyMetrics;
import com.android.internal.telephony.nano.TelephonyProto.TelephonyEvent;
import com.android.internal.telephony.nano.TelephonyProto.TelephonyEvent.DataSwitch;
import com.android.internal.telephony.nano.TelephonyProto.TelephonyEvent.OnDemandDataSwitch;
import com.android.internal.telephony.subscription.SubscriptionInfoInternal;
import com.android.internal.telephony.subscription.SubscriptionManagerService;
<<<<<<< HEAD
import com.android.internal.telephony.util.NotificationChannelController;
=======
import com.android.internal.telephony.subscription.SubscriptionManagerService.WatchedInt;
>>>>>>> a67e30b0
import com.android.internal.util.IndentingPrintWriter;
import com.android.telephony.Rlog;

import java.io.FileDescriptor;
import java.io.PrintWriter;
import java.util.ArrayList;
import java.util.Calendar;
import java.util.HashSet;
import java.util.List;
import java.util.Map;
import java.util.Set;
import java.util.concurrent.CompletableFuture;

/**
 * Utility singleton to monitor subscription changes and incoming NetworkRequests
 * and determine which phone/phones are active.
 *
 * Manages the ALLOW_DATA calls to modems and notifies phones about changes to
 * the active phones.  Note we don't wait for data attach (which may not happen anyway).
 */
public class PhoneSwitcher extends Handler {
    protected static final String LOG_TAG = "PhoneSwitcher";
    protected static final boolean VDBG = Rlog.isLoggable(LOG_TAG, Log.VERBOSE);

<<<<<<< HEAD
    /** Fragment "key" argument passed thru {@link #SETTINGS_EXTRA_SHOW_FRAGMENT_ARGUMENTS} */
    private static final String SETTINGS_EXTRA_FRAGMENT_ARG_KEY = ":settings:fragment_args_key";
    /**
     * When starting this activity, this extra can also be specified to supply a Bundle of arguments
     * to pass to that fragment when it is instantiated during the initial creation of the activity.
     */
    private static final String SETTINGS_EXTRA_SHOW_FRAGMENT_ARGUMENTS =
            ":settings:show_fragment_args";
    /** The res Id of the auto data switch fragment in settings. **/
    private static final String AUTO_DATA_SWITCH_SETTING_R_ID = "auto_data_switch";
    /** Notification tag **/
    private static final String AUTO_DATA_SWITCH_NOTIFICATION_TAG = "auto_data_switch";
    /** Notification ID **/
    private static final int AUTO_DATA_SWITCH_NOTIFICATION_ID = 1;

    protected static final int MODEM_COMMAND_RETRY_PERIOD_MS     = 5000;
=======
    private static final int MODEM_COMMAND_RETRY_PERIOD_MS     = 5000;
>>>>>>> a67e30b0
    // After the emergency call ends, wait for a few seconds to see if we enter ECBM before starting
    // the countdown to remove the emergency DDS override.
    @VisibleForTesting
    // not final for testing.
    public static int ECBM_DEFAULT_DATA_SWITCH_BASE_TIME_MS = 5000;
    // Wait for a few seconds after the override request comes in to receive the outgoing call
    // event. If it does not happen before the timeout specified, cancel the override.
    @VisibleForTesting
    public static int DEFAULT_DATA_OVERRIDE_TIMEOUT_MS = 5000;

    // If there are no subscriptions in a device, then the phone to be used for emergency should
    // always be the "first" phone.
    private static final int DEFAULT_EMERGENCY_PHONE_ID = 0;

    /**
     * Container for an ongoing request to override the DDS in the context of an ongoing emergency
     * call to allow for carrier specific operations, such as provide SUPL updates during or after
     * the emergency call, since some modems do not support these operations on the non DDS.
     */
    protected static final class EmergencyOverrideRequest {
        /* The Phone ID that the DDS should be set to. */
        public int mPhoneId = INVALID_PHONE_INDEX;
        /* The time after the emergency call ends that the DDS should be overridden for. */
        int mGnssOverrideTimeMs = -1;
        /* A callback to the requester notifying them if the initial call to the modem to override
         * the DDS was successful.
         */
        CompletableFuture<Boolean> mOverrideCompleteFuture;
        /* In the special case that the device goes into emergency callback mode after the emergency
         * call ends, keep the override until ECM finishes and then start the mGnssOverrideTimeMs
         * timer to leave DDS override.
         */
        boolean mRequiresEcmFinish = false;

        /*
         * Keeps track of whether or not this request has already serviced the outgoing emergency
         * call. Once finished, do not delay for any other calls.
         */
        boolean mPendingOriginatingCall = true;

        /**
         * @return true if there is a pending override complete callback.
         */
        boolean isCallbackAvailable() {
            return mOverrideCompleteFuture != null;
        }

        /**
         * Send the override complete callback the result of setting the DDS to the new value.
         */
        public void sendOverrideCompleteCallbackResultAndClear(boolean result) {
            if (isCallbackAvailable()) {
                mOverrideCompleteFuture.complete(result);
                mOverrideCompleteFuture = null;
            }
        }


        @Override
        public String toString() {
            return String.format("EmergencyOverrideRequest: [phoneId= %d, overrideMs= %d,"
                    + " hasCallback= %b, ecmFinishStatus= %b]", mPhoneId, mGnssOverrideTimeMs,
                    isCallbackAvailable(), mRequiresEcmFinish);
        }
    }

    private final @NonNull NetworkRequestList mNetworkRequestList = new NetworkRequestList();
    protected final RegistrantList mActivePhoneRegistrants;
    protected final SubscriptionController mSubscriptionController;
    private final SubscriptionManagerService mSubscriptionManagerService;
    protected final Context mContext;
    private final LocalLog mLocalLog;
    protected PhoneState[] mPhoneStates;
    protected int[] mPhoneSubscriptions;
    private boolean mIsRegisteredForImsRadioTechChange;
    @VisibleForTesting
    protected final CellularNetworkValidator mValidator;
    private int mPendingSwitchSubId = INVALID_SUBSCRIPTION_ID;
    /** The reason for the last time changing preferred data sub **/
    private int mLastSwitchPreferredDataReason = -1;
    /** {@code true} if we've displayed the notification the first time auto switch occurs **/
    private boolean mDisplayedAutoSwitchNotification = false;
    private boolean mPendingSwitchNeedValidation;
    @VisibleForTesting
    public final CellularNetworkValidator.ValidationCallback mValidationCallback =
            new CellularNetworkValidator.ValidationCallback() {
                @Override
                public void onValidationDone(boolean validated, int subId) {
                    Message.obtain(PhoneSwitcher.this,
                            EVENT_NETWORK_VALIDATION_DONE, subId, validated ? 1 : 0).sendToTarget();
                }

                @Override
                public void onNetworkAvailable(Network network, int subId) {
                    Message.obtain(PhoneSwitcher.this,
                            EVENT_NETWORK_AVAILABLE, subId, 0, network).sendToTarget();

                }
            };

    @UnsupportedAppUsage(maxTargetSdk = Build.VERSION_CODES.R, trackingBug = 170729553)
    // How many phones (correspondingly logical modems) are allowed for PS attach. This is used
    // when we specifically use setDataAllowed to initiate on-demand PS(data) attach for each phone.
    protected int mMaxDataAttachModemCount;
    // Local cache of TelephonyManager#getActiveModemCount(). 1 if in single SIM mode, 2 if in dual
    // SIM mode.
    protected int mActiveModemCount;
    protected static PhoneSwitcher sPhoneSwitcher = null;

    // Which primary (non-opportunistic) subscription is set as data subscription among all primary
    // subscriptions. This value usually comes from user setting, and it's the subscription used for
    // Internet data if mOpptDataSubId is not set.
    protected int mPrimaryDataSubId = SubscriptionManager.INVALID_SUBSCRIPTION_ID;

    // The automatically suggested preferred data subId (by e.g. CBRS or auto data switch), a
    // candidate for preferred data subId, which is eventually presided by
    // updatePreferredDataPhoneId().
    // If CBRS/auto switch feature selects the primary data subId as the preferred data subId,
    // its value will be DEFAULT_SUBSCRIPTION_ID.
    private int mAutoSelectedDataSubId = SubscriptionManager.DEFAULT_SUBSCRIPTION_ID;

    // The phone ID that has an active voice call. If set, and its mobile data setting is on,
    // it will become the mPreferredDataPhoneId.
    protected int mPhoneIdInVoiceCall = SubscriptionManager.INVALID_PHONE_INDEX;

    @VisibleForTesting
    // It decides:
    // 1. In modem layer, which modem is DDS (preferred to have data traffic on)
    // 2. In TelephonyNetworkFactory, which subscription will apply default network requests, which
    //    are requests without specifying a subId.
    // Corresponding phoneId after considering mOpptDataSubId, mPrimaryDataSubId and
    // mPhoneIdInVoiceCall above.
    protected int mPreferredDataPhoneId = SubscriptionManager.INVALID_PHONE_INDEX;

    // Subscription ID corresponds to mPreferredDataPhoneId.
    protected WatchedInt mPreferredDataSubId =
            new WatchedInt(SubscriptionManager.INVALID_SUBSCRIPTION_ID) {
        @Override
        public void set(int newValue) {
            super.set(newValue);
            SubscriptionManager.invalidateActiveDataSubIdCaches();
        }
    };

    // If non-null, An emergency call is about to be started, is ongoing, or has just ended and we
    // are overriding the DDS.
    // Internal state, should ONLY be accessed/modified inside of the handler.
    protected EmergencyOverrideRequest mEmergencyOverride;

    private ISetOpportunisticDataCallback mSetOpptSubCallback;
    private boolean mIsSubInfoReady = false;

    private static final int EVENT_PRIMARY_DATA_SUB_CHANGED       = 101;
    protected static final int EVENT_SUBSCRIPTION_CHANGED         = 102;
    private static final int EVENT_REQUEST_NETWORK                = 103;
    private static final int EVENT_RELEASE_NETWORK                = 104;
    // ECBM has started/ended. If we just ended an emergency call and mEmergencyOverride is not
    // null, we will wait for EVENT_EMERGENCY_TOGGLE again with ECBM ending to send the message
    // EVENT_REMOVE_DDS_EMERGENCY_OVERRIDE to remove the override after the mEmergencyOverride
    // override timer ends.
    private static final int EVENT_EMERGENCY_TOGGLE               = 105;
    private static final int EVENT_RADIO_CAPABILITY_CHANGED       = 106;
    private static final int EVENT_OPPT_DATA_SUB_CHANGED          = 107;
    protected static final int EVENT_RADIO_ON                     = 108;
    // A call has either started or ended. If an emergency ended and DDS is overridden using
    // mEmergencyOverride, start the countdown to remove the override using the message
    // EVENT_REMOVE_DDS_EMERGENCY_OVERRIDE. The only exception to this is if the device moves to
    // ECBM, which is detected by EVENT_EMERGENCY_TOGGLE.
    public static final int EVENT_PRECISE_CALL_STATE_CHANGED     = 109;
    private static final int EVENT_NETWORK_VALIDATION_DONE        = 110;
<<<<<<< HEAD
    protected static final int EVENT_EVALUATE_AUTO_SWITCH         = 111;
    protected static final int EVENT_MODEM_COMMAND_DONE           = 112;
    protected static final int EVENT_MODEM_COMMAND_RETRY          = 113;
    private static final int EVENT_SERVICE_STATE_CHANGED          = 114;
=======

    private static final int EVENT_MODEM_COMMAND_DONE             = 112;
    private static final int EVENT_MODEM_COMMAND_RETRY            = 113;

>>>>>>> a67e30b0
    // An emergency call is about to be originated and requires the DDS to be overridden.
    // Uses EVENT_PRECISE_CALL_STATE_CHANGED message to start countdown to finish override defined
    // in mEmergencyOverride. If EVENT_PRECISE_CALL_STATE_CHANGED does not come in
    // DEFAULT_DATA_OVERRIDE_TIMEOUT_MS milliseconds, then the override will be removed.
    private static final int EVENT_OVERRIDE_DDS_FOR_EMERGENCY     = 115;
    // If it exists, remove the current mEmergencyOverride DDS override.
    private static final int EVENT_REMOVE_DDS_EMERGENCY_OVERRIDE  = 116;
    // If it exists, remove the current mEmergencyOverride DDS override.
    private static final int EVENT_MULTI_SIM_CONFIG_CHANGED       = 117;
    private static final int EVENT_NETWORK_AVAILABLE              = 118;
    private static final int EVENT_PROCESS_SIM_STATE_CHANGE       = 119;
<<<<<<< HEAD
    public static final int EVENT_IMS_RADIO_TECH_CHANGED          = 120;
    public static final int EVENT_MEETS_AUTO_DATA_SWITCH_STATE    = 121;
    protected final static int EVENT_VOICE_CALL_ENDED             = 121;
    protected static final int EVENT_UNSOL_MAX_DATA_ALLOWED_CHANGED = 122;
    protected static final int EVENT_OEM_HOOK_SERVICE_READY       = 123;
    protected static final int EVENT_SUB_INFO_READY               = 124;
    protected static final int EVENT_RECONNECT_EXT_TELEPHONY_SERVICE = 125;
    protected static final int EVENT_DATA_ENABLED_OVERRIDE_RULE_CHANGED = 126;
=======
    private static final int EVENT_IMS_RADIO_TECH_CHANGED         = 120;
>>>>>>> a67e30b0

    // List of events triggers re-evaluations
    private static final String EVALUATION_REASON_RADIO_ON = "EVENT_RADIO_ON";

    // Depending on version of IRadioConfig, we need to send either RIL_REQUEST_ALLOW_DATA if it's
    // 1.0, or RIL_REQUEST_SET_PREFERRED_DATA if it's 1.1 or later. So internally mHalCommandToUse
    // will be either HAL_COMMAND_ALLOW_DATA or HAL_COMMAND_ALLOW_DATA or HAL_COMMAND_UNKNOWN.
    protected static final int HAL_COMMAND_UNKNOWN        = 0;
    protected static final int HAL_COMMAND_ALLOW_DATA     = 1;
    protected static final int HAL_COMMAND_PREFERRED_DATA = 2;
    protected int mHalCommandToUse = HAL_COMMAND_UNKNOWN;

    protected RadioConfig mRadioConfig;

    private static final int MAX_LOCAL_LOG_LINES = 256;

    // Default timeout value of network validation in millisecond.
    private final static int DEFAULT_VALIDATION_EXPIRATION_TIME = 2000;

    private ConnectivityManager mConnectivityManager;
    private int mImsRegistrationTech = REGISTRATION_TECH_NONE;

    protected List<Set<CommandException.Error>> mCurrentDdsSwitchFailure;

    private AutoDataSwitchController mAutoDataSwitchController;
    private AutoDataSwitchController.AutoDataSwitchControllerCallback
            mAutoDataSwitchCallback;

    /** Data settings manager callback. Key is the phone id. */
    private final @NonNull Map<Integer, DataSettingsManagerCallback> mDataSettingsManagerCallbacks =
            new ArrayMap<>();

    private class DefaultNetworkCallback extends ConnectivityManager.NetworkCallback {
        public int mExpectedSubId = SubscriptionManager.INVALID_SUBSCRIPTION_ID;
        public int mSwitchReason = TelephonyEvent.DataSwitch.Reason.DATA_SWITCH_REASON_UNKNOWN;
        @Override
        public void onCapabilitiesChanged(Network network,
                NetworkCapabilities networkCapabilities) {
            if (networkCapabilities.hasTransport(TRANSPORT_CELLULAR)) {
                if (SubscriptionManager.isValidSubscriptionId(mExpectedSubId)
                        && mExpectedSubId == getSubIdFromNetworkSpecifier(
                        networkCapabilities.getNetworkSpecifier())) {
                    logDataSwitchEvent(
                            mExpectedSubId,
                            TelephonyEvent.EventState.EVENT_STATE_END,
                            mSwitchReason);
                    mExpectedSubId = SubscriptionManager.INVALID_SUBSCRIPTION_ID;
                    mSwitchReason = TelephonyEvent.DataSwitch.Reason.DATA_SWITCH_REASON_UNKNOWN;
                }
            }
            mAutoDataSwitchController.updateDefaultNetworkCapabilities(networkCapabilities);
        }

        @Override
        public void onLost(Network network) {
            mAutoDataSwitchController.updateDefaultNetworkCapabilities(null);
        }
    }

    private RegistrationManager.RegistrationCallback mRegistrationCallback =
            new RegistrationManager.RegistrationCallback() {
        @Override
        public void onRegistered(ImsRegistrationAttributes attributes) {
            int imsRegistrationTech = attributes.getRegistrationTechnology();
            if (imsRegistrationTech != mImsRegistrationTech) {
                mImsRegistrationTech = imsRegistrationTech;
                sendMessage(obtainMessage(EVENT_IMS_RADIO_TECH_CHANGED));
            }
        }

        @Override
        public void onUnregistered(ImsReasonInfo info) {
            if (mImsRegistrationTech != REGISTRATION_TECH_NONE) {
                mImsRegistrationTech = REGISTRATION_TECH_NONE;
                sendMessage(obtainMessage(EVENT_IMS_RADIO_TECH_CHANGED));
            }
        }
    };

    private final DefaultNetworkCallback mDefaultNetworkCallback = new DefaultNetworkCallback();

    /**
     * Interface to get ImsRegistrationTech. It's a wrapper of ImsManager#getRegistrationTech,
     * to make it mock-able in unittests.
     */
    public interface ImsRegTechProvider {
        /** Get IMS registration tech. */
        @ImsRegistrationImplBase.ImsRegistrationTech int get(Context context, int phoneId);
    }

    @VisibleForTesting
    public ImsRegTechProvider mImsRegTechProvider =
            (context, phoneId) -> ImsManager.getInstance(context, phoneId).getRegistrationTech();

    /**
     * Method to get singleton instance.
     */
    public static PhoneSwitcher getInstance() {
        return sPhoneSwitcher;
    }

    /**
     * Method to create singleton instance.
     */
    public static PhoneSwitcher make(int maxDataAttachModemCount, Context context, Looper looper) {
        if (sPhoneSwitcher == null) {
            sPhoneSwitcher = new PhoneSwitcher(maxDataAttachModemCount, context, looper);
            SubscriptionManager.invalidateActiveDataSubIdCaches();
        }

        return sPhoneSwitcher;
    }

    private boolean updatesIfPhoneInVoiceCallChanged() {
        int oldPhoneIdInVoiceCall = mPhoneIdInVoiceCall;
        // If there's no active call, the value will become INVALID_PHONE_INDEX
        // and internet data will be switched back to system selected or user selected
        // subscription.
        mPhoneIdInVoiceCall = SubscriptionManager.INVALID_PHONE_INDEX;
        for (Phone phone : PhoneFactory.getPhones()) {
            if (isPhoneInVoiceCall(phone) || isPhoneInVoiceCall(phone.getImsPhone())) {
                mPhoneIdInVoiceCall = phone.getPhoneId();
                break;
            }
        }
        log("isPhoneInVoiceCallChanged: mPhoneIdInVoiceCall=" + mPhoneIdInVoiceCall);

        if (mPhoneIdInVoiceCall != oldPhoneIdInVoiceCall) {
            logl("isPhoneInVoiceCallChanged from phoneId " + oldPhoneIdInVoiceCall
                    + " to phoneId " + mPhoneIdInVoiceCall);
            return true;
        } else {
            return false;
        }
    }

    private void registerForImsRadioTechChange(Context context, int phoneId) {
        try {
            ImsManager.getInstance(context, phoneId).addRegistrationCallback(
                    mRegistrationCallback, this::post);
            mIsRegisteredForImsRadioTechChange = true;
        } catch (ImsException imsException) {
            mIsRegisteredForImsRadioTechChange = false;
        }
    }

    private void registerForImsRadioTechChange() {
        // register for radio tech change to listen to radio tech handover.
        if (!mIsRegisteredForImsRadioTechChange) {
            for (int i = 0; i < mActiveModemCount; i++) {
                registerForImsRadioTechChange(mContext, i);
            }
        }
    }

    private void evaluateIfImmediateDataSwitchIsNeeded(String evaluationReason, int switchReason) {
        if (onEvaluate(REQUESTS_UNCHANGED, evaluationReason)) {
            logDataSwitchEvent(mPreferredDataSubId.get(),
                    TelephonyEvent.EventState.EVENT_STATE_START,
                    switchReason);
            registerDefaultNetworkChangeCallback(mPreferredDataSubId.get(),
                    switchReason);
        }
    }

    @VisibleForTesting
    public PhoneSwitcher(int maxActivePhones, Context context, Looper looper) {
        super(looper);
        mContext = context;
        mActiveModemCount = getTm().getActiveModemCount();
        mPhoneSubscriptions = new int[mActiveModemCount];
        mPhoneStates = new PhoneState[mActiveModemCount];
        mMaxDataAttachModemCount = maxActivePhones;
        mLocalLog = new LocalLog(MAX_LOCAL_LOG_LINES);

        if (PhoneFactory.isSubscriptionManagerServiceEnabled()) {
            mSubscriptionManagerService = SubscriptionManagerService.getInstance();
            mSubscriptionController = null;
        } else {
            mSubscriptionController = SubscriptionController.getInstance();
            mSubscriptionManagerService = null;
        }

        mRadioConfig = RadioConfig.getInstance();
        mValidator = CellularNetworkValidator.getInstance();

        mCurrentDdsSwitchFailure = new ArrayList<Set<CommandException.Error>>();
        IntentFilter filter = new IntentFilter();
        filter.addAction(TelephonyManager.ACTION_SIM_APPLICATION_STATE_CHANGED);
        mContext.registerReceiver(mSimStateIntentReceiver, filter);

        mActivePhoneRegistrants = new RegistrantList();
        for (int phoneId = 0; phoneId < mActiveModemCount; phoneId++) {
            mPhoneStates[phoneId] = new PhoneState();
            Phone phone = PhoneFactory.getPhone(phoneId);
            if (phone != null) {
                phone.registerForEmergencyCallToggle(
                        this, EVENT_EMERGENCY_TOGGLE, null);
                // TODO (b/135566422): combine register for both GsmCdmaPhone and ImsPhone.
                phone.registerForPreciseCallStateChanged(
                        this, EVENT_PRECISE_CALL_STATE_CHANGED, null);
                if (phone.getImsPhone() != null) {
                    phone.getImsPhone().registerForPreciseCallStateChanged(
                            this, EVENT_PRECISE_CALL_STATE_CHANGED, null);
                }
                mDataSettingsManagerCallbacks.computeIfAbsent(phoneId,
                        v -> new DataSettingsManagerCallback(this::post) {
                            @Override
                            public void onDataEnabledOverrideChanged(boolean enabled,
                                    @TelephonyManager.MobileDataPolicy int policy) {
                                if (policy == TelephonyManager
                                        .MOBILE_DATA_POLICY_DATA_ON_NON_DEFAULT_DURING_VOICE_CALL) {
                                    evaluateIfImmediateDataSwitchIsNeeded(
                                            "EVENT_DATA_DURING_CALL_ENABLED_CHANGED",
                                            DataSwitch.Reason.DATA_SWITCH_REASON_IN_CALL);
                                }
                            }

                            @Override
                            public void onDataEnabledChanged(boolean enabled,
                                    @TelephonyManager.DataEnabledChangedReason int reason,
                                    @NonNull String callingPackage) {
                                PhoneSwitcher.this.onDataEnabledChanged();
                            }

                            @Override
                            public void onDataRoamingEnabledChanged(boolean enabled) {
                                log("onDataRoamingEnabledChanged: enabled: " + enabled);
                                evaluateIfImmediateDataSwitchIsNeeded(
                                        "EVENT_DATA_ROAMING_ENABLED_CHANGED",
                                        DataSwitch.Reason.DATA_SWITCH_REASON_IN_CALL);
                            }});
                phone.getDataSettingsManager().registerCallback(
                        mDataSettingsManagerCallbacks.get(phoneId));
                registerForImsRadioTechChange(context, phoneId);
            }
            Set<CommandException.Error> ddsFailure = new HashSet<CommandException.Error>();
            mCurrentDdsSwitchFailure.add(ddsFailure);
        }

        if (mActiveModemCount > 0) {
            PhoneFactory.getPhone(0).mCi.registerForOn(this, EVENT_RADIO_ON, null);
        }

        TelephonyRegistryManager telephonyRegistryManager = (TelephonyRegistryManager)
                context.getSystemService(Context.TELEPHONY_REGISTRY_SERVICE);
        telephonyRegistryManager.addOnSubscriptionsChangedListener(
                mSubscriptionsChangedListener, mSubscriptionsChangedListener.getHandlerExecutor());

        mConnectivityManager =
            (ConnectivityManager) context.getSystemService(Context.CONNECTIVITY_SERVICE);

        mAutoDataSwitchCallback = new AutoDataSwitchController.AutoDataSwitchControllerCallback() {
            @Override
            public void onRequireValidation(int targetPhoneId, boolean needValidation) {
                int targetSubId = targetPhoneId == DEFAULT_PHONE_INDEX
                        ? DEFAULT_SUBSCRIPTION_ID
                        : mSubscriptionManagerService.getSubId(targetPhoneId);
                PhoneSwitcher.this.validate(targetSubId, needValidation,
                        DataSwitch.Reason.DATA_SWITCH_REASON_AUTO, null);
            }

            @Override
            public void onRequireImmediatelySwitchToPhone(int targetPhoneId,
                    @AutoDataSwitchController.AutoDataSwitchEvaluationReason int reason) {
                PhoneSwitcher.this.mAutoSelectedDataSubId =
                        targetPhoneId == DEFAULT_PHONE_INDEX
                                ? DEFAULT_SUBSCRIPTION_ID
                                : mSubscriptionManagerService.getSubId(targetPhoneId);
                PhoneSwitcher.this.evaluateIfImmediateDataSwitchIsNeeded(
                        AutoDataSwitchController.evaluationReasonToString(reason),
                        DataSwitch.Reason.DATA_SWITCH_REASON_MANUAL);
            }

            @Override
            public void onRequireCancelAnyPendingAutoSwitchValidation() {
                PhoneSwitcher.this.cancelPendingAutoDataSwitchValidation();
            }
        };
        mAutoDataSwitchController = new AutoDataSwitchController(context, looper, this,
                mAutoDataSwitchCallback);

        mContext.registerReceiver(mDefaultDataChangedReceiver,
                new IntentFilter(TelephonyIntents.ACTION_DEFAULT_DATA_SUBSCRIPTION_CHANGED));

        PhoneConfigurationManager.registerForMultiSimConfigChange(
                this, EVENT_MULTI_SIM_CONFIG_CHANGED, null);

        mConnectivityManager.registerDefaultNetworkCallback(mDefaultNetworkCallback, this);

        final NetworkCapabilities.Builder builder = new NetworkCapabilities.Builder()
                .addTransportType(TRANSPORT_CELLULAR)
                .addCapability(NetworkCapabilities.NET_CAPABILITY_MMS)
                .addCapability(NetworkCapabilities.NET_CAPABILITY_SUPL)
                .addCapability(NetworkCapabilities.NET_CAPABILITY_DUN)
                .addCapability(NetworkCapabilities.NET_CAPABILITY_FOTA)
                .addCapability(NetworkCapabilities.NET_CAPABILITY_IMS)
                .addCapability(NetworkCapabilities.NET_CAPABILITY_CBS)
                .addCapability(NetworkCapabilities.NET_CAPABILITY_IA)
                .addCapability(NetworkCapabilities.NET_CAPABILITY_RCS)
                .addCapability(NetworkCapabilities.NET_CAPABILITY_MMTEL)
                .addCapability(NetworkCapabilities.NET_CAPABILITY_XCAP)
                .addCapability(NetworkCapabilities.NET_CAPABILITY_ENTERPRISE)
                .addCapability(NetworkCapabilities.NET_CAPABILITY_EIMS)
                .addCapability(NetworkCapabilities.NET_CAPABILITY_NOT_RESTRICTED)
                .addCapability(NetworkCapabilities.NET_CAPABILITY_INTERNET)
                .addCapability(NetworkCapabilities.NET_CAPABILITY_MCX)
                .addCapability(NetworkCapabilities.NET_CAPABILITY_PRIORITIZE_LATENCY)
                .addCapability(NetworkCapabilities.NET_CAPABILITY_PRIORITIZE_BANDWIDTH)
                .addEnterpriseId(NetworkCapabilities.NET_ENTERPRISE_ID_1)
                .addEnterpriseId(NetworkCapabilities.NET_ENTERPRISE_ID_2)
                .addEnterpriseId(NetworkCapabilities.NET_ENTERPRISE_ID_3)
                .addEnterpriseId(NetworkCapabilities.NET_ENTERPRISE_ID_4)
                .addEnterpriseId(NetworkCapabilities.NET_ENTERPRISE_ID_5)
                .setNetworkSpecifier(new MatchAllNetworkSpecifier());

        NetworkFactory networkFactory = new PhoneSwitcherNetworkRequestListener(looper, context,
                builder.build(), this);
        // we want to see all requests
        networkFactory.registerIgnoringScore();

        updateHalCommandToUse();

        logl("PhoneSwitcher started");
    }

    private final BroadcastReceiver mDefaultDataChangedReceiver = new BroadcastReceiver() {
        @Override
        public void onReceive(Context context, Intent intent) {
            Message msg = PhoneSwitcher.this.obtainMessage(EVENT_PRIMARY_DATA_SUB_CHANGED);
            msg.sendToTarget();
        }
    };

    private BroadcastReceiver mSimStateIntentReceiver = new BroadcastReceiver() {
        @Override
        public void onReceive(Context context, Intent intent) {
            String action = intent.getAction();
            if (action.equals(TelephonyManager.ACTION_SIM_APPLICATION_STATE_CHANGED)) {
                int state = intent.getIntExtra(TelephonyManager.EXTRA_SIM_STATE,
                        TelephonyManager.SIM_STATE_UNKNOWN);
                int slotIndex = intent.getIntExtra(SubscriptionManager.EXTRA_SLOT_INDEX,
                        SubscriptionManager.INVALID_SIM_SLOT_INDEX);
                logl("mSimStateIntentReceiver: slotIndex = " + slotIndex + " state = " + state);
                obtainMessage(EVENT_PROCESS_SIM_STATE_CHANGE, slotIndex, state).sendToTarget();
            }
        }
    };

    protected boolean isSimApplicationReady(int slotIndex) {
        if (!SubscriptionManager.isValidSlotIndex(slotIndex)) {
            return false;
        }

        SubscriptionInfo info;
        if (PhoneFactory.isSubscriptionManagerServiceEnabled()) {
            info = mSubscriptionManagerService
                    .getActiveSubscriptionInfoForSimSlotIndex(slotIndex,
                            mContext.getOpPackageName(), mContext.getAttributionTag());
        } else {
            info = mSubscriptionController
                    .getActiveSubscriptionInfoForSimSlotIndex(slotIndex,
                            mContext.getOpPackageName(), null);
        }
        boolean uiccAppsEnabled = info != null && info.areUiccApplicationsEnabled();

        IccCard iccCard = PhoneFactory.getPhone(slotIndex).getIccCard();
        if (!iccCard.isEmptyProfile() && uiccAppsEnabled) {
            logl("isSimApplicationReady: SIM is ready for slotIndex: " + slotIndex);
            return true;
        } else {
            return false;
        }
    }

    private final SubscriptionManager.OnSubscriptionsChangedListener mSubscriptionsChangedListener =
            new SubscriptionManager.OnSubscriptionsChangedListener() {
        @Override
        public void onSubscriptionsChanged() {
            Message msg = PhoneSwitcher.this.obtainMessage(EVENT_SUBSCRIPTION_CHANGED);
            msg.sendToTarget();
        }
    };

    @Override
    public void handleMessage(Message msg) {
        switch (msg.what) {
            case EVENT_SUBSCRIPTION_CHANGED: {
                onEvaluate(REQUESTS_UNCHANGED, "subscription changed");
                break;
            }
            case EVENT_PRIMARY_DATA_SUB_CHANGED: {
                evaluateIfImmediateDataSwitchIsNeeded("primary data sub changed",
                        DataSwitch.Reason.DATA_SWITCH_REASON_MANUAL);
                break;
            }
            case EVENT_REQUEST_NETWORK: {
                onRequestNetwork((NetworkRequest)msg.obj);
                break;
            }
            case EVENT_RELEASE_NETWORK: {
                onReleaseNetwork((NetworkRequest)msg.obj);
                break;
            }
            case EVENT_EMERGENCY_TOGGLE: {
                boolean isInEcm = isInEmergencyCallbackMode();
                if (mEmergencyOverride != null) {
                    logl("Emergency override - ecbm status = " + isInEcm);
                    if (isInEcm) {
                        // The device has gone into ECBM. Wait until it's out.
                        removeMessages(EVENT_REMOVE_DDS_EMERGENCY_OVERRIDE);
                        mEmergencyOverride.mRequiresEcmFinish = true;
                    } else if (mEmergencyOverride.mRequiresEcmFinish) {
                        // we have exited ECM! Start the timer to exit DDS override.
                        Message msg2 = obtainMessage(EVENT_REMOVE_DDS_EMERGENCY_OVERRIDE);
                        sendMessageDelayed(msg2, mEmergencyOverride.mGnssOverrideTimeMs);
                    }
                }
                onEvaluate(REQUESTS_CHANGED, "emergencyToggle");
                break;
            }
            case EVENT_RADIO_CAPABILITY_CHANGED: {
                final int phoneId = msg.arg1;
                sendRilCommands(phoneId);
                break;
            }
            case EVENT_OPPT_DATA_SUB_CHANGED: {
                int subId = msg.arg1;
                boolean needValidation = (msg.arg2 == 1);
                ISetOpportunisticDataCallback callback =
                        (ISetOpportunisticDataCallback) msg.obj;
                setOpportunisticDataSubscription(subId, needValidation, callback);
                break;
            }
            case EVENT_RADIO_ON: {
                updateHalCommandToUse();
                onEvaluate(REQUESTS_UNCHANGED, EVALUATION_REASON_RADIO_ON);
                break;
            }
            case EVENT_IMS_RADIO_TECH_CHANGED: {
                // register for radio tech change to listen to radio tech handover in case previous
                // attempt was not successful
                registerForImsRadioTechChange();
                if (!isTelephonyTempDdsSwitchEnabled()) {
                    // When smart temp DDS switch is honored, evaluating data phone usage isn't
                    // needed for IMS radio tech changed.
                    logl("Ignore EVENT_IMS_RADIO_TECH_CHANGED");
                    break;
                }
                // if voice call state changes or in voice call didn't change
                // but RAT changes(e.g. Iwlan -> cross sim), reevaluate for data switch.
                if (updatesIfPhoneInVoiceCallChanged() || isAnyVoiceCallActiveOnDevice()) {
                    evaluateIfImmediateDataSwitchIsNeeded("Ims radio tech changed",
                            DataSwitch.Reason.DATA_SWITCH_REASON_IN_CALL);
                }
                break;
            }
            case EVENT_PRECISE_CALL_STATE_CHANGED: {
                // register for radio tech change to listen to radio tech handover in case previous
                // attempt was not successful
                registerForImsRadioTechChange();
                boolean shouldEvaluateAfterCallStateChange = isTelephonyTempDdsSwitchEnabled();
                // When smart temp dds is enabled, need to identify whether emergency override is
                // taking effective, otherwise, if the phoneId in voice call didn't change,
                // do nothing.
                if (shouldEvaluateAfterCallStateChange && !updatesIfPhoneInVoiceCallChanged()) {
                    break;
                }
                if (isNddsPhoneIdle()) {
                    // When smart temp dds is enabled & DDS sub is PIN-1 enabled, modem would not
                    // send recommendation on voice call end if DDS sub is hot-swapped and PIN-1
                    // is not entered while call was active.  Re-evaluate voice call phoneid once
                    // voice call ends. Besides, When voice call is ongoing, data during call can be
                    // toggled so that smart temp DDS is disabled, hence, need to evalute this once
                    // after call ends because of no revoking recommendation after primary data
                    // phone also is changed in a manner.
                    updatesIfPhoneInVoiceCallChanged();
                    log("EVENT_PRECISE_CALL_STATE_CHANGED Enforce evaluating once after call ends");
                    shouldEvaluateAfterCallStateChange = true;
                }

                if (!isAnyVoiceCallActiveOnDevice()) {
                    for (int i = 0; i < mActiveModemCount; i++) {
                        if (mCurrentDdsSwitchFailure.get(i).contains(
                                CommandException.Error.OP_NOT_ALLOWED_DURING_VOICE_CALL)
                                 && isPhoneIdValidForRetry(i)) {
                            sendRilCommands(i);
                        }
                    }
                }

                // Only handle this event if we are currently waiting for the emergency call
                // associated with the override request to start or end.
                if (mEmergencyOverride != null && mEmergencyOverride.mPendingOriginatingCall) {
                    removeMessages(EVENT_REMOVE_DDS_EMERGENCY_OVERRIDE);
                    if (mPhoneIdInVoiceCall == SubscriptionManager.INVALID_PHONE_INDEX) {
                        // not in a call anymore.
                        Message msg2 = obtainMessage(EVENT_REMOVE_DDS_EMERGENCY_OVERRIDE);
                        sendMessageDelayed(msg2, mEmergencyOverride.mGnssOverrideTimeMs
                                + ECBM_DEFAULT_DATA_SWITCH_BASE_TIME_MS);
                        // Do not extend the emergency override by waiting for other calls to end.
                        // If it needs to be extended, a new request will come in and replace the
                        // current override.
                        mEmergencyOverride.mPendingOriginatingCall = false;
                    }
                }
<<<<<<< HEAD
                if (shouldEvaluateAfterCallStateChange) {
                    evaluateIfImmediateDataSwitchIsNeeded("precise call state changed",
                            DataSwitch.Reason.DATA_SWITCH_REASON_IN_CALL);
                    if (!isAnyVoiceCallActiveOnDevice()) {
                        // consider auto switch on hang up all voice call
                        evaluateIfAutoSwitchIsNeeded();
                    }
=======
                // Always update data modem via data during call code path, because
                // mAutoSelectedDataSubId doesn't know about any data switch due to voice call
                evaluateIfImmediateDataSwitchIsNeeded("precise call state changed",
                        DataSwitch.Reason.DATA_SWITCH_REASON_IN_CALL);
                if (!isAnyVoiceCallActiveOnDevice()) {
                    // consider auto switch on hang up all voice call
                    mAutoDataSwitchController.evaluateAutoDataSwitch(
                            AutoDataSwitchController.EVALUATION_REASON_VOICE_CALL_END);
>>>>>>> a67e30b0
                }
                break;
            }

            case EVENT_DATA_ENABLED_OVERRIDE_RULE_CHANGED:
                evaluateIfImmediateDataSwitchIsNeeded("EVENT_DATA_ENABLED_OVERRIDE_RULE_CHANGED",
                            DataSwitch.Reason.DATA_SWITCH_REASON_IN_CALL);
                break;
            case EVENT_NETWORK_VALIDATION_DONE: {
                int subId = msg.arg1;
                boolean passed = (msg.arg2 == 1);
                onValidationDone(subId, passed);
                break;
            }
            case EVENT_NETWORK_AVAILABLE: {
                int subId = msg.arg1;
                Network network = (Network) msg.obj;
                onNetworkAvailable(subId, network);
                break;
            }
            case EVENT_MODEM_COMMAND_DONE: {
                AsyncResult ar = (AsyncResult) msg.obj;
                onDdsSwitchResponse(ar);
                break;
            }
            case EVENT_MODEM_COMMAND_RETRY: {
                int phoneId = (int) msg.obj;
                if (mActiveModemCount <= phoneId) {
                    break;
                }
                if (isPhoneIdValidForRetry(phoneId)) {
                    logl("EVENT_MODEM_COMMAND_RETRY: resend modem command on phone " + phoneId);
                    sendRilCommands(phoneId);
                } else {
                    logl("EVENT_MODEM_COMMAND_RETRY: skip retry as DDS sub changed");
                    mCurrentDdsSwitchFailure.get(phoneId).clear();
                }
                break;
            }
            case EVENT_OVERRIDE_DDS_FOR_EMERGENCY: {
                EmergencyOverrideRequest req = (EmergencyOverrideRequest) msg.obj;
                if (mEmergencyOverride != null) {
                    // If an override request comes in for a different phone ID than what is already
                    // being overridden, ignore. We should not try to switch DDS while already
                    // waiting for SUPL.
                    if (mEmergencyOverride.mPhoneId != req.mPhoneId) {
                        logl("emergency override requested for phone id " + req.mPhoneId + " when "
                                + "there is already an override in place for phone id "
                                + mEmergencyOverride.mPhoneId + ". Ignoring.");
                        if (req.isCallbackAvailable()) {
                            // Send failed result
                            req.mOverrideCompleteFuture.complete(false);
                        }
                        break;
                    } else {
                        if (mEmergencyOverride.isCallbackAvailable()) {
                            // Unblock any waiting overrides if a new request comes in before the
                            // previous one is processed.
                            mEmergencyOverride.mOverrideCompleteFuture.complete(false);
                        }
                    }
                    mEmergencyOverride = req;
                } else {
                    mEmergencyOverride = req;
                }

                logl("new emergency override - " + mEmergencyOverride);
                // a new request has been created, remove any previous override complete scheduled.
                removeMessages(EVENT_REMOVE_DDS_EMERGENCY_OVERRIDE);
                Message msg2 = obtainMessage(EVENT_REMOVE_DDS_EMERGENCY_OVERRIDE);
                // Make sure that if we never get an incall indication that we remove the override.
                sendMessageDelayed(msg2, DEFAULT_DATA_OVERRIDE_TIMEOUT_MS);
                // Wait for call to end and EVENT_PRECISE_CALL_STATE_CHANGED to be called, then
                // start timer to remove DDS emergency override.
                if (!onEvaluate(REQUESTS_UNCHANGED, "emer_override_dds")) {
                    // Nothing changed as a result of override, so no modem command was sent. Treat
                    // as success.
                    mEmergencyOverride.sendOverrideCompleteCallbackResultAndClear(true);
                    // Do not clear mEmergencyOverride here, as we still want to keep the override
                    // active for the time specified in case the user tries to switch default data.
                }
                break;
            }
            case EVENT_REMOVE_DDS_EMERGENCY_OVERRIDE: {
                logl("Emergency override removed - " + mEmergencyOverride);
                mEmergencyOverride = null;
                onEvaluate(REQUESTS_UNCHANGED, "emer_rm_override_dds");
                break;
            }
            case EVENT_MULTI_SIM_CONFIG_CHANGED: {
                int activeModemCount = (int) ((AsyncResult) msg.obj).result;
                onMultiSimConfigChanged(activeModemCount);
                break;
            }
            case EVENT_PROCESS_SIM_STATE_CHANGE: {
                int slotIndex = msg.arg1;
                int simState = msg.arg2;

                if (!SubscriptionManager.isValidSlotIndex(slotIndex)) {
                    logl("EVENT_PROCESS_SIM_STATE_CHANGE: skip processing due to invalid slotId: "
                            + slotIndex);
                } else if (TelephonyManager.SIM_STATE_LOADED == simState) {
                    if (mCurrentDdsSwitchFailure.get(slotIndex).contains(
                        CommandException.Error.INVALID_SIM_STATE)
                        && isSimApplicationReady(slotIndex)) {
                        sendRilCommands(slotIndex);
                    }
                    // SIM loaded after subscriptions slot mapping are done. Evaluate for auto
                    // data switch.
                    mAutoDataSwitchController.evaluateAutoDataSwitch(
                            AutoDataSwitchController.EVALUATION_REASON_SIM_LOADED);
                }
                break;
            }
            case EVENT_SUB_INFO_READY: {
                log("Sub info is ready");
                if (mIsSubInfoReady) {
                    log("Ignore SUB ready event when already ready");
                    break;
                }
                mIsSubInfoReady = true;
                onEvaluate(REQUESTS_UNCHANGED, "sub_info_ready");
                break;
            }
        }
    }

<<<<<<< HEAD
    /**
     * Read the default device config from any default phone because the resource config are per
     * device. No need to register callback for the same reason.
     */
    private void readDeviceResourceConfig() {
        Phone phone = PhoneFactory.getDefaultPhone();
        DataConfigManager dataConfig = phone.getDataNetworkController().getDataConfigManager();
        mRequirePingTestBeforeDataSwitch = dataConfig.isPingTestBeforeAutoDataSwitchRequired();
        mAutoDataSwitchAvailabilityStabilityTimeThreshold =
                dataConfig.getAutoDataSwitchAvailabilityStabilityTimeThreshold();
        mAutoDataSwitchValidationMaxRetry =
                dataConfig.getAutoDataSwitchValidationMaxRetry();
    }

    protected synchronized void onMultiSimConfigChanged(int activeModemCount) {
=======
    private synchronized void onMultiSimConfigChanged(int activeModemCount) {
>>>>>>> a67e30b0
        // No change.
        if (mActiveModemCount == activeModemCount) return;
        int oldActiveModemCount = mActiveModemCount;
        mActiveModemCount = activeModemCount;

        mPhoneSubscriptions = copyOf(mPhoneSubscriptions, mActiveModemCount);
        mPhoneStates = copyOf(mPhoneStates, mActiveModemCount);

        // Dual SIM -> Single SIM switch.
        for (int phoneId = oldActiveModemCount - 1; phoneId >= mActiveModemCount; phoneId--) {
            mCurrentDdsSwitchFailure.remove(phoneId);
        }

        // Single SIM -> Dual SIM switch.
        for (int phoneId = oldActiveModemCount; phoneId < mActiveModemCount; phoneId++) {
            mPhoneStates[phoneId] = new PhoneState();
            Phone phone = PhoneFactory.getPhone(phoneId);
            if (phone == null) continue;

            phone.registerForEmergencyCallToggle(this, EVENT_EMERGENCY_TOGGLE, null);
            // TODO (b/135566422): combine register for both GsmCdmaPhone and ImsPhone.
            phone.registerForPreciseCallStateChanged(this, EVENT_PRECISE_CALL_STATE_CHANGED, null);
            if (phone.getImsPhone() != null) {
                phone.getImsPhone().registerForPreciseCallStateChanged(
                        this, EVENT_PRECISE_CALL_STATE_CHANGED, null);
            }

            mDataSettingsManagerCallbacks.computeIfAbsent(phone.getPhoneId(),
                    v -> new DataSettingsManagerCallback(this::post) {
                        @Override
                        public void onDataEnabledChanged(boolean enabled,
                                @TelephonyManager.DataEnabledChangedReason int reason,
                                @NonNull String callingPackage) {
                            PhoneSwitcher.this.onDataEnabledChanged();
                        }

                        @Override
                        public void onDataRoamingEnabledChanged(boolean enabled) {
                            log("onDataRoamingEnabledChanged: enabled: " + enabled);
                            evaluateIfImmediateDataSwitchIsNeeded(
                                    "EVENT_DATA_ROAMING_ENABLED_CHANGED",
                                    DataSwitch.Reason.DATA_SWITCH_REASON_IN_CALL);
                        }

                        @Override
                        public void onDataEnabledOverrideChanged(boolean enabled,
                                @TelephonyManager.MobileDataPolicy int policy) {
                            // Add it when mobile data is on
                            if (policy == TelephonyManager
                                    .MOBILE_DATA_POLICY_DATA_ON_NON_DEFAULT_DURING_VOICE_CALL) {
                                evaluateIfImmediateDataSwitchIsNeeded(
                                        "EVENT_DATA_DURING_CALL_ENABLED_CHANGED",
                                        DataSwitch.Reason.DATA_SWITCH_REASON_IN_CALL);
                            }
                        }
                    });
            phone.getDataSettingsManager().registerCallback(
                    mDataSettingsManagerCallbacks.get(phone.getPhoneId()));

            Set<CommandException.Error> ddsFailure = new HashSet<CommandException.Error>();
            mCurrentDdsSwitchFailure.add(ddsFailure);
            registerForImsRadioTechChange(mContext, phoneId);
        }

        mAutoDataSwitchController.onMultiSimConfigChanged(activeModemCount);
    }

    /**
     * Called when
     * 1. user changed mobile data settings
     * 2. OR user changed auto data switch feature
     */
    private void onDataEnabledChanged() {
        if (isAnyVoiceCallActiveOnDevice()) {
            // user changed data related settings during call, switch or turn off immediately
            evaluateIfImmediateDataSwitchIsNeeded(
                    "user changed data settings during call",
                    DataSwitch.Reason.DATA_SWITCH_REASON_IN_CALL);
        } else {
            mAutoDataSwitchController.evaluateAutoDataSwitch(AutoDataSwitchController
                    .EVALUATION_REASON_DATA_SETTINGS_CHANGED);
        }
    }

    private boolean isInEmergencyCallbackMode() {
        for (Phone p : PhoneFactory.getPhones()) {
            if (p == null) continue;
            if (p.isInEcm()) return true;
            Phone imsPhone = p.getImsPhone();
            if (imsPhone != null && imsPhone.isInEcm()) {
                return true;
            }
        }
        return false;
    }

    private static class PhoneSwitcherNetworkRequestListener extends NetworkFactory {
        private final PhoneSwitcher mPhoneSwitcher;
        public PhoneSwitcherNetworkRequestListener (Looper l, Context c,
                NetworkCapabilities nc, PhoneSwitcher ps) {
            super(l, c, "PhoneSwitcherNetworkRequstListener", nc);
            mPhoneSwitcher = ps;
        }

        @Override
        protected void needNetworkFor(NetworkRequest networkRequest) {
            if (VDBG) log("needNetworkFor " + networkRequest);
            Message msg = mPhoneSwitcher.obtainMessage(EVENT_REQUEST_NETWORK);
            msg.obj = networkRequest;
            msg.sendToTarget();
        }

        @Override
        protected void releaseNetworkFor(NetworkRequest networkRequest) {
            if (VDBG) log("releaseNetworkFor " + networkRequest);
            Message msg = mPhoneSwitcher.obtainMessage(EVENT_RELEASE_NETWORK);
            msg.obj = networkRequest;
            msg.sendToTarget();
        }
    }

    private void onRequestNetwork(NetworkRequest networkRequest) {
        TelephonyNetworkRequest telephonyNetworkRequest = new TelephonyNetworkRequest(
                networkRequest, PhoneFactory.getDefaultPhone());
        if (!mNetworkRequestList.contains(telephonyNetworkRequest)) {
            mNetworkRequestList.add(telephonyNetworkRequest);
            onEvaluate(REQUESTS_CHANGED, "netRequest");
        }
    }

    private void onReleaseNetwork(NetworkRequest networkRequest) {
        TelephonyNetworkRequest telephonyNetworkRequest = new TelephonyNetworkRequest(
                networkRequest, PhoneFactory.getDefaultPhone());
        if (mNetworkRequestList.remove(telephonyNetworkRequest)) {
            onEvaluate(REQUESTS_CHANGED, "netReleased");
            collectReleaseNetworkMetrics(networkRequest);
        }
    }

    private void registerDefaultNetworkChangeCallback(int expectedSubId, int reason) {
        mDefaultNetworkCallback.mExpectedSubId = expectedSubId;
        mDefaultNetworkCallback.mSwitchReason = reason;
    }

    private void collectRequestNetworkMetrics(NetworkRequest networkRequest) {
        // Request network for MMS will temporary disable the network on default data subscription,
        // this only happen on multi-sim device.
        if (mActiveModemCount > 1 && networkRequest.hasCapability(
                NetworkCapabilities.NET_CAPABILITY_MMS)) {
            OnDemandDataSwitch onDemandDataSwitch = new OnDemandDataSwitch();
            onDemandDataSwitch.apn = TelephonyEvent.ApnType.APN_TYPE_MMS;
            onDemandDataSwitch.state = TelephonyEvent.EventState.EVENT_STATE_START;
            TelephonyMetrics.getInstance().writeOnDemandDataSwitch(onDemandDataSwitch);
        }
    }

    private void collectReleaseNetworkMetrics(NetworkRequest networkRequest) {
        // Release network for MMS will recover the network on default data subscription, this only
        // happen on multi-sim device.
        if (mActiveModemCount > 1 && networkRequest.hasCapability(
                NetworkCapabilities.NET_CAPABILITY_MMS)) {
            OnDemandDataSwitch onDemandDataSwitch = new OnDemandDataSwitch();
            onDemandDataSwitch.apn = TelephonyEvent.ApnType.APN_TYPE_MMS;
            onDemandDataSwitch.state = TelephonyEvent.EventState.EVENT_STATE_END;
            TelephonyMetrics.getInstance().writeOnDemandDataSwitch(onDemandDataSwitch);
        }
    }

    /**
<<<<<<< HEAD
     * Called when service state changed.
     */
    private void onServiceStateChanged(int phoneId) {
        Phone phone = findPhoneById(phoneId);
        if (phone != null) {
            int newRegState = phone.getServiceState()
                    .getNetworkRegistrationInfo(
                            NetworkRegistrationInfo.DOMAIN_PS,
                            AccessNetworkConstants.TRANSPORT_TYPE_WWAN)
                    .getRegistrationState();
            if (newRegState != mPhoneStates[phoneId].dataRegState) {
                mPhoneStates[phoneId].dataRegState = newRegState;
                logl("onServiceStateChanged: phoneId:" + phoneId + " dataReg-> "
                        + NetworkRegistrationInfo.registrationStateToString(newRegState));
                if (!hasMessages(EVENT_EVALUATE_AUTO_SWITCH)) {
                    sendEmptyMessage(EVENT_EVALUATE_AUTO_SWITCH);
                }
            }
        }
    }

    /**
     * Evaluate if auto switch is suitable at the moment.
     */
    private void evaluateIfAutoSwitchIsNeeded() {
        // auto data switch feature is disabled from server
        if (mAutoDataSwitchAvailabilityStabilityTimeThreshold < 0) return;
        // check is valid DSDS
        if (PhoneFactory.isSubscriptionManagerServiceEnabled()) {
            if (!isActiveSubId(mPrimaryDataSubId) || mSubscriptionManagerService
                    .getActiveSubIdList(true).length <= 1) {
                return;
            }
        } else {
            if (!isActiveSubId(mPrimaryDataSubId)
                    || mSubscriptionController.getActiveSubIdList(true).length <= 1) {
                return;
            }
        }

        Phone primaryDataPhone = getPhoneBySubId(mPrimaryDataSubId);
        if (primaryDataPhone == null) {
            loge("evaluateIfAutoSwitchIsNeeded: cannot find primary data phone. subId="
                    + mPrimaryDataSubId);
            return;
        }

        int primaryPhoneId = primaryDataPhone.getPhoneId();
        log("evaluateIfAutoSwitchIsNeeded: primaryPhoneId: " + primaryPhoneId
                + " preferredPhoneId: " + mPreferredDataPhoneId);
        Phone secondaryDataPhone;

        if (mPreferredDataPhoneId == primaryPhoneId) {
            // on primary data sub

            int candidateSubId = getAutoSwitchTargetSubIdIfExists();
            if (candidateSubId != INVALID_SUBSCRIPTION_ID) {
                startAutoDataSwitchStabilityCheck(candidateSubId, mRequirePingTestBeforeDataSwitch);
            } else {
                cancelPendingAutoDataSwitch();
            }
        } else if ((secondaryDataPhone = findPhoneById(mPreferredDataPhoneId)) != null) {
            // on secondary data sub

            if (!primaryDataPhone.isUserDataEnabled()
                    || !secondaryDataPhone.isDataAllowed()) {
                // immediately switch back if user setting changes
                mAutoSelectedDataSubId = DEFAULT_SUBSCRIPTION_ID;
                evaluateIfImmediateDataSwitchIsNeeded("User disabled data settings",
                        DataSwitch.Reason.DATA_SWITCH_REASON_MANUAL);
                return;
            }

            NetworkCapabilities defaultNetworkCapabilities = mConnectivityManager
                    .getNetworkCapabilities(mConnectivityManager.getActiveNetwork());
            if (defaultNetworkCapabilities != null && !defaultNetworkCapabilities
                    .hasTransport(NetworkCapabilities.TRANSPORT_CELLULAR)) {
                log("evaluateIfAutoSwitchIsNeeded: "
                        + "Default network is active on non-cellular transport");
                startAutoDataSwitchStabilityCheck(DEFAULT_SUBSCRIPTION_ID, false);
                return;
            }

            if (mPhoneStates[secondaryDataPhone.getPhoneId()].dataRegState
                    != NetworkRegistrationInfo.REGISTRATION_STATE_HOME) {
                // secondary phone lost its HOME availability
                startAutoDataSwitchStabilityCheck(DEFAULT_SUBSCRIPTION_ID, false);
                return;
            }

            if (isInService(mPhoneStates[primaryPhoneId])) {
                // primary becomes available
                startAutoDataSwitchStabilityCheck(DEFAULT_SUBSCRIPTION_ID,
                        mRequirePingTestBeforeDataSwitch);
                return;
            }

            // cancel any previous attempts of switching back to primary
            cancelPendingAutoDataSwitch();
        }
    }

    /**
     * @param phoneState The phone state to check
     * @return {@code true} if the phone state is considered in service.
     */
    private boolean isInService(@NonNull PhoneState phoneState) {
        return phoneState.dataRegState == NetworkRegistrationInfo.REGISTRATION_STATE_HOME
                || phoneState.dataRegState == NetworkRegistrationInfo.REGISTRATION_STATE_ROAMING;
    }

    /**
     * Called when the current environment suits auto data switch.
     * Start pre-switch validation if the current environment suits auto data switch for
     * {@link #mAutoDataSwitchAvailabilityStabilityTimeThreshold} MS.
     * @param targetSubId the target sub Id.
     * @param needValidation {@code true} if validation is needed.
     */
    private void startAutoDataSwitchStabilityCheck(int targetSubId, boolean needValidation) {
        log("startAutoDataSwitchStabilityCheck: targetSubId=" + targetSubId
                + " needValidation=" + needValidation);
        if (!hasMessages(EVENT_MEETS_AUTO_DATA_SWITCH_STATE, needValidation)) {
            sendMessageDelayed(obtainMessage(EVENT_MEETS_AUTO_DATA_SWITCH_STATE, targetSubId,
                            0/*placeholder*/,
                            needValidation),
                    mAutoDataSwitchAvailabilityStabilityTimeThreshold);
        }
    }

    /**
=======
>>>>>>> a67e30b0
     * Cancel any auto switch attempts when the current environment is not suitable for auto switch.
     */
    private void cancelPendingAutoDataSwitchValidation() {
        if (mValidator.isValidating()) {
            mValidator.stopValidation();

            removeMessages(EVENT_NETWORK_VALIDATION_DONE);
            removeMessages(EVENT_NETWORK_AVAILABLE);
            mPendingSwitchSubId = INVALID_SUBSCRIPTION_ID;
            mPendingSwitchNeedValidation = false;
        }
    }

<<<<<<< HEAD
    /**
     * Called when consider switching from primary default data sub to another data sub.
     * @return the target subId if a suitable candidate is found, otherwise return
     * {@link SubscriptionManager#INVALID_SUBSCRIPTION_ID}
     */
    private int getAutoSwitchTargetSubIdIfExists() {
        Phone primaryDataPhone = getPhoneBySubId(mPrimaryDataSubId);
        if (primaryDataPhone == null) {
            log("getAutoSwitchTargetSubId: no sim loaded");
            return INVALID_SUBSCRIPTION_ID;
        }

        int primaryPhoneId = primaryDataPhone.getPhoneId();

        if (!primaryDataPhone.isUserDataEnabled()) {
            log("getAutoSwitchTargetSubId: user disabled data");
            return INVALID_SUBSCRIPTION_ID;
        }

        NetworkCapabilities defaultNetworkCapabilities = mConnectivityManager
                .getNetworkCapabilities(mConnectivityManager.getActiveNetwork());
        if (defaultNetworkCapabilities != null && !defaultNetworkCapabilities
                .hasTransport(NetworkCapabilities.TRANSPORT_CELLULAR)) {
            // Exists other active default transport
            log("getAutoSwitchTargetSubId: Default network is active on non-cellular transport");
            return INVALID_SUBSCRIPTION_ID;
        }

        // check whether primary and secondary signal status worth switching
        if (isInService(mPhoneStates[primaryPhoneId])) {
            log("getAutoSwitchTargetSubId: primary is in service");
            return INVALID_SUBSCRIPTION_ID;
        }
        for (int phoneId = 0; phoneId < mPhoneStates.length; phoneId++) {
            if (phoneId != primaryPhoneId) {
                // the alternative phone must have HOME availability
                if (mPhoneStates[phoneId].dataRegState
                        == NetworkRegistrationInfo.REGISTRATION_STATE_HOME) {
                    log("getAutoSwitchTargetSubId: found phone " + phoneId + " in HOME service");
                    Phone secondaryDataPhone = findPhoneById(phoneId);
                    if (secondaryDataPhone != null && // check auto switch feature enabled
                            isAutoDataSwitchEnabledOnPhone(secondaryDataPhone)) {
                        return secondaryDataPhone.getSubId();
                    }
                }
            }
        }
        return INVALID_SUBSCRIPTION_ID;
    }

    /**
     * Check if auto data switch feature is enabled for the non-DDS.
     * This is called while finding a suitable candidate for auto data switch
     * from {@link #getAutoSwitchTargetSubIdIfExists()}.
     * As the mobile data switch for the secondary phone is always in off state, data will
     * be allowed on it only when it has been overridden by a policy, e.g., auto data switch
     * @param secondaryDataPhone the secondary data phone evaluated by the caller
     * @return true if data is allowed on the secondary data phone.
     */
    protected boolean isAutoDataSwitchEnabledOnPhone(Phone secondaryDataPhone) {
        if (secondaryDataPhone != null && secondaryDataPhone.isDataAllowed()) {
            return true;
        }
        return false;
    }

=======
>>>>>>> a67e30b0
    private TelephonyManager getTm() {
        return (TelephonyManager) mContext.getSystemService(Context.TELEPHONY_SERVICE);
    }

    protected static final boolean REQUESTS_CHANGED   = true;
    protected static final boolean REQUESTS_UNCHANGED = false;
    /**
     * Re-evaluate things. Do nothing if nothing's changed.
     *
     * Otherwise, go through the requests in priority order adding their phone until we've added up
     * to the max allowed.  Then go through shutting down phones that aren't in the active phone
     * list. Finally, activate all phones in the active phone list.
     *
     * @return {@code True} if the default data subscription need to be changed.
     */
    protected boolean onEvaluate(boolean requestsChanged, String reason) {
        if (!mIsSubInfoReady) {
            log("subscription info isn't initialized yet");
            return false;
        }
        StringBuilder sb = new StringBuilder(reason);

        // If we use HAL_COMMAND_PREFERRED_DATA,
        boolean diffDetected = mHalCommandToUse != HAL_COMMAND_PREFERRED_DATA && requestsChanged;

        // Check if user setting of default non-opportunistic data sub is changed.
        int primaryDataSubId;
        if (PhoneFactory.isSubscriptionManagerServiceEnabled()) {
            primaryDataSubId = mSubscriptionManagerService.getDefaultDataSubId();
        } else {
            primaryDataSubId = mSubscriptionController.getDefaultDataSubId();
        }
        if (primaryDataSubId != mPrimaryDataSubId) {
            sb.append(" mPrimaryDataSubId ").append(mPrimaryDataSubId).append("->")
                .append(primaryDataSubId);
            mPrimaryDataSubId = primaryDataSubId;
            mLastSwitchPreferredDataReason = DataSwitch.Reason.DATA_SWITCH_REASON_MANUAL;
        }

        // Check to see if there is any active subscription on any phone
        boolean hasAnyActiveSubscription = false;

        // Check if phoneId to subId mapping is changed.
        for (int i = 0; i < mActiveModemCount; i++) {
            int sub = SubscriptionManager.getSubscriptionId(i);

            if (SubscriptionManager.isValidSubscriptionId(sub)) hasAnyActiveSubscription = true;

            if (sub != mPhoneSubscriptions[i]) {
                sb.append(" phone[").append(i).append("] ").append(mPhoneSubscriptions[i]);
                sb.append("->").append(sub);
                if (mAutoSelectedDataSubId == mPhoneSubscriptions[i]) {
                    mAutoSelectedDataSubId = DEFAULT_SUBSCRIPTION_ID;
                }
                mPhoneSubscriptions[i] = sub;
                // Listen to IMS radio tech change for new sub
                if (SubscriptionManager.isValidSubscriptionId(sub)) {
                    registerForImsRadioTechChange(mContext, i);
                }
                diffDetected = true;
            }
        }

        if (!hasAnyActiveSubscription) {
            transitionToEmergencyPhone();
        } else {
            if (VDBG) log("Found an active subscription");
        }

        // Check if phoneId for preferred data is changed.
        int oldPreferredDataPhoneId = mPreferredDataPhoneId;

        // Check if subId for preferred data is changed.
        int oldPreferredDataSubId = mPreferredDataSubId.get();

        // When there are no subscriptions, the preferred data phone ID is invalid, but we want
        // to keep a valid phoneId for Emergency, so skip logic that updates for preferred data
        // phone ID. Ideally there should be a single set of checks that evaluate the correct
        // phoneId on a service-by-service basis (EIMS being one), but for now... just bypass
        // this logic in the no-SIM case.
        if (hasAnyActiveSubscription) updatePreferredDataPhoneId();

        if (oldPreferredDataPhoneId != mPreferredDataPhoneId) {
            sb.append(" preferred data phoneId ").append(oldPreferredDataPhoneId)
                    .append("->").append(mPreferredDataPhoneId);
            diffDetected = true;
        } else if (oldPreferredDataSubId != mPreferredDataSubId.get()) {
            logl("SIM refresh, notify dds change");
            // Inform connectivity about the active data phone
            notifyPreferredDataSubIdChanged();
        }

        // Always force DDS when radio on. This is to handle the corner cases that modem and android
        // DDS are out of sync after APM, AP should force DDS when radio on. long term solution
        // should be having API to query preferred data modem to detect the out-of-sync scenarios.
        if (diffDetected || EVALUATION_REASON_RADIO_ON.equals(reason)) {
            logl("evaluating due to " + sb);
            if (mHalCommandToUse == HAL_COMMAND_PREFERRED_DATA) {
                // With HAL_COMMAND_PREFERRED_DATA, all phones are assumed to allow PS attach.
                // So marking all phone as active, and the phone with mPreferredDataPhoneId
                // will send radioConfig command.
                for (int phoneId = 0; phoneId < mActiveModemCount; phoneId++) {
                    mPhoneStates[phoneId].active = true;
                }
                sendRilCommands(mPreferredDataPhoneId);
            } else {
                List<Integer> newActivePhones = new ArrayList<Integer>();

                /**
                 * If all phones can have PS attached, activate all.
                 * Otherwise, choose to activate phones according to requests. And
                 * if list is not full, add mPreferredDataPhoneId.
                 */
                if (mMaxDataAttachModemCount == mActiveModemCount) {
                    for (int i = 0; i < mMaxDataAttachModemCount; i++) {
                        newActivePhones.add(i);
                    }
                } else {
                    // First try to activate phone in voice call.
                    if (mPhoneIdInVoiceCall != SubscriptionManager.INVALID_PHONE_INDEX) {
                        newActivePhones.add(mPhoneIdInVoiceCall);
                    }

                    if (newActivePhones.size() < mMaxDataAttachModemCount) {
                        for (TelephonyNetworkRequest networkRequest : mNetworkRequestList) {
                            int phoneIdForRequest = phoneIdForRequest(networkRequest);
                            if (phoneIdForRequest == INVALID_PHONE_INDEX) continue;
                            if (newActivePhones.contains(phoneIdForRequest)) continue;
                            newActivePhones.add(phoneIdForRequest);
                            if (newActivePhones.size() >= mMaxDataAttachModemCount) break;
                        }
                    }

                    if (newActivePhones.size() < mMaxDataAttachModemCount
                            && !newActivePhones.contains(mPreferredDataPhoneId)
                            && SubscriptionManager.isUsableSubIdValue(mPreferredDataPhoneId)) {
                        newActivePhones.add(mPreferredDataPhoneId);
                    }
                }

                if (VDBG) {
                    log("mPrimaryDataSubId = " + mPrimaryDataSubId);
                    log("mAutoSelectedDataSubId = " + mAutoSelectedDataSubId);
                    for (int i = 0; i < mActiveModemCount; i++) {
                        log(" phone[" + i + "] using sub[" + mPhoneSubscriptions[i] + "]");
                    }
                    log(" newActivePhones:");
                    for (Integer i : newActivePhones) log("  " + i);
                }

                for (int phoneId = 0; phoneId < mActiveModemCount; phoneId++) {
                    if (!newActivePhones.contains(phoneId)) {
                        deactivate(phoneId);
                    }
                }

                // only activate phones up to the limit
                for (int phoneId : newActivePhones) {
                    activate(phoneId);
                }
            }
        }
        return diffDetected;
    }

    protected static class PhoneState {
        public volatile boolean active = false;
        public long lastRequested = 0;
    }

    @UnsupportedAppUsage(maxTargetSdk = Build.VERSION_CODES.R, trackingBug = 170729553)
    protected void activate(int phoneId) {
        switchPhone(phoneId, true);
    }

    @UnsupportedAppUsage(maxTargetSdk = Build.VERSION_CODES.R, trackingBug = 170729553)
    protected void deactivate(int phoneId) {
        switchPhone(phoneId, false);
    }

    private void switchPhone(int phoneId, boolean active) {
        PhoneState state = mPhoneStates[phoneId];
        if (state.active == active) return;
        state.active = active;
        logl((active ? "activate " : "deactivate ") + phoneId);
        state.lastRequested = System.currentTimeMillis();
        sendRilCommands(phoneId);
    }

    /**
     * Used when the modem may have been rebooted and we
     * want to resend setDataAllowed or setPreferredDataSubscriptionId
     */
    public void onRadioCapChanged(int phoneId) {
        if (!SubscriptionManager.isValidPhoneId(phoneId)) return;
        Message msg = obtainMessage(EVENT_RADIO_CAPABILITY_CHANGED);
        msg.arg1 = phoneId;
        msg.sendToTarget();
    }

    /**
     * Switch the Default data for the context of an outgoing emergency call.
     *
     * In some cases, we need to try to switch the Default Data subscription before placing the
     * emergency call on DSDS devices. This includes the following situation:
     * - The modem does not support processing GNSS SUPL requests on the non-default data
     * subscription. For some carriers that do not provide a control plane fallback mechanism, the
     * SUPL request will be dropped and we will not be able to get the user's location for the
     * emergency call. In this case, we need to swap default data temporarily.
     * @param phoneId The phone to use to evaluate whether or not the default data should be moved
     *                to this subscription.
     * @param overrideTimeSec The amount of time to override the default data setting for after the
     *                       emergency call ends.
     * @param dataSwitchResult A {@link CompletableFuture} to be called with a {@link Boolean}
     *                         result when the default data switch has either completed (true) or
     *                         failed (false).
     */
    public void overrideDefaultDataForEmergency(int phoneId, int overrideTimeSec,
            CompletableFuture<Boolean> dataSwitchResult) {
        if (!SubscriptionManager.isValidPhoneId(phoneId)) return;
        Message msg = obtainMessage(EVENT_OVERRIDE_DDS_FOR_EMERGENCY);
        EmergencyOverrideRequest request  = new EmergencyOverrideRequest();
        request.mPhoneId = phoneId;
        request.mGnssOverrideTimeMs = overrideTimeSec * 1000;
        request.mOverrideCompleteFuture = dataSwitchResult;
        msg.obj = request;
        msg.sendToTarget();
    }

    /**
     * Returns if telephony temp DDS switch is enabled/disabled during voice call based
     * on smart DDS switch supported by modem.
     * If telephony temp DDS switch is disabled, DDS switch during voice call is
     * performed based on modem recommendations.
     */
    private boolean isTelephonyTempDdsSwitchEnabled() {
        for (int i = 0; i < mActiveModemCount; i++) {
            Phone phone = PhoneFactory.getPhone(i);
            if(phone == null) {
                continue;
            }
            int subId = phone.getSubId();
            if(subId != INVALID_SUBSCRIPTION_ID
                    && subId != mPrimaryDataSubId && !phone.getTelephonyTempDdsSwitch()) {
                return false;
            }
        }
        return true;
    }

    protected void sendRilCommands(int phoneId) {
        if (!SubscriptionManager.isValidPhoneId(phoneId)) {
            logl("sendRilCommands: skip dds switch due to invalid phoneId=" + phoneId);
            return;
        }

        Message message = Message.obtain(this, EVENT_MODEM_COMMAND_DONE, phoneId);
        if (mHalCommandToUse == HAL_COMMAND_ALLOW_DATA || mHalCommandToUse == HAL_COMMAND_UNKNOWN) {
            // Skip ALLOW_DATA for single SIM device
            if (mActiveModemCount > 1) {
                PhoneFactory.getPhone(phoneId).mCi.setDataAllowed(isPhoneActive(phoneId), message);
            }
        } else if (phoneId == mPreferredDataPhoneId) {
            // Only setPreferredDataModem if the phoneId equals to current mPreferredDataPhoneId
            logl("sendRilCommands: setPreferredDataModem - phoneId: " + phoneId);
            mRadioConfig.setPreferredDataModem(mPreferredDataPhoneId, message);
        }
    }

    private void onPhoneCapabilityChangedInternal(PhoneCapability capability) {
        int newMaxDataAttachModemCount = TelephonyManager.getDefault()
                .getNumberOfModemsWithSimultaneousDataConnections();
        if (mMaxDataAttachModemCount != newMaxDataAttachModemCount) {
            mMaxDataAttachModemCount = newMaxDataAttachModemCount;
            logl("Max active phones changed to " + mMaxDataAttachModemCount);
            onEvaluate(REQUESTS_UNCHANGED, "phoneCfgChanged");
        }
    }

    protected int phoneIdForRequest(TelephonyNetworkRequest networkRequest) {
        NetworkRequest netRequest = networkRequest.getNativeNetworkRequest();
        int subId = getSubIdFromNetworkSpecifier(netRequest.getNetworkSpecifier());

        if (subId == DEFAULT_SUBSCRIPTION_ID) return mPreferredDataPhoneId;
        if (subId == INVALID_SUBSCRIPTION_ID) return INVALID_PHONE_INDEX;

        int preferredDataSubId = (mPreferredDataPhoneId >= 0
                && mPreferredDataPhoneId < mActiveModemCount)
                ? mPhoneSubscriptions[mPreferredDataPhoneId] : INVALID_SUBSCRIPTION_ID;

        // Currently we assume multi-SIM devices will only support one Internet PDN connection. So
        // if Internet PDN is established on the non-preferred phone, it will interrupt
        // Internet connection on the preferred phone. So we only accept Internet request with
        // preferred data subscription or no specified subscription.
        // One exception is, if it's restricted request (doesn't have NET_CAPABILITY_NOT_RESTRICTED)
        // it will be accepted, which is used temporary data usage from system.
        if (netRequest.hasCapability(NetworkCapabilities.NET_CAPABILITY_INTERNET)
                && netRequest.hasCapability(NetworkCapabilities.NET_CAPABILITY_NOT_RESTRICTED)
                && subId != preferredDataSubId && subId != mValidator.getSubIdInValidation()) {
            // Returning INVALID_PHONE_INDEX will result in netRequest not being handled.
            return INVALID_PHONE_INDEX;
        }

        // Try to find matching phone ID. If it doesn't exist, we'll end up returning INVALID.
        int phoneId = INVALID_PHONE_INDEX;
        for (int i = 0; i < mActiveModemCount; i++) {
            if (mPhoneSubscriptions[i] == subId) {
                phoneId = i;
                break;
            }
        }
        return phoneId;
    }

    protected int getSubIdFromNetworkSpecifier(NetworkSpecifier specifier) {
        if (specifier == null) {
            return DEFAULT_SUBSCRIPTION_ID;
        }
        if (specifier instanceof TelephonyNetworkSpecifier) {
            return ((TelephonyNetworkSpecifier) specifier).getSubscriptionId();
        }
        return INVALID_SUBSCRIPTION_ID;
    }

    private boolean isActiveSubId(int subId) {
        if (PhoneFactory.isSubscriptionManagerServiceEnabled()) {
            SubscriptionInfoInternal subInfo = mSubscriptionManagerService
                    .getSubscriptionInfoInternal(subId);
            return subInfo != null && subInfo.isActive();
        } else {
            return mSubscriptionController.isActiveSubId(subId);
        }
    }

    // This updates mPreferredDataPhoneId which decides which phone should handle default network
    // requests.
    protected void updatePreferredDataPhoneId() {
        if (mEmergencyOverride != null && findPhoneById(mEmergencyOverride.mPhoneId) != null) {
            // Override DDS for emergency even if user data is not enabled, since it is an
            // emergency.
            // TODO: Provide a notification to the user that metered data is currently being
            // used during this period.
            logl("updatePreferredDataPhoneId: preferred data overridden for emergency."
                    + " phoneId = " + mEmergencyOverride.mPhoneId);
            mPreferredDataPhoneId = mEmergencyOverride.mPhoneId;
            mLastSwitchPreferredDataReason = DataSwitch.Reason.DATA_SWITCH_REASON_UNKNOWN;
        } else {
            int imsRegTech = mImsRegTechProvider.get(mContext, mPhoneIdInVoiceCall);
            if (isAnyVoiceCallActiveOnDevice() && imsRegTech != REGISTRATION_TECH_IWLAN) {
                if (imsRegTech != REGISTRATION_TECH_CROSS_SIM) {
                    mPreferredDataPhoneId = shouldSwitchDataDueToInCall()
                            ? mPhoneIdInVoiceCall : getFallbackDataPhoneIdForInternetRequests();
                } else {
                    logl("IMS call on cross-SIM, skip switching data to phone "
                            + mPhoneIdInVoiceCall);
                }
            } else {
                mPreferredDataPhoneId = getFallbackDataPhoneIdForInternetRequests();
            }
        }

        mPreferredDataSubId.set(SubscriptionManager.getSubscriptionId(mPreferredDataPhoneId));
    }

    /**
     * @return the default data phone Id (or auto selected phone Id in auto data switch/CBRS case)
     */
    protected int getFallbackDataPhoneIdForInternetRequests() {
        int fallbackSubId = isActiveSubId(mAutoSelectedDataSubId)
                ? mAutoSelectedDataSubId : mPrimaryDataSubId;

        if (SubscriptionManager.isUsableSubIdValue(fallbackSubId)) {
            for (int phoneId = 0; phoneId < mActiveModemCount; phoneId++) {
                if (mPhoneSubscriptions[phoneId] == fallbackSubId) {
                    return phoneId;
                }
            }
        }
        return SubscriptionManager.INVALID_PHONE_INDEX;
    }

    /**
     * If a phone is in call and user enabled its mobile data and auto data switch feature, we
     * should switch internet connection to it because the other modem will lose data connection
     * anyway.
     * @return {@code true} if should switch data to the phone in voice call
     */
    private boolean shouldSwitchDataDueToInCall() {
        Phone voicePhone = findPhoneById(mPhoneIdInVoiceCall);
        Phone defaultDataPhone = getPhoneBySubId(mPrimaryDataSubId);
        return defaultDataPhone != null // check user enabled data
                && defaultDataPhone.isUserDataEnabled()
                && voicePhone != null // check user enabled voice during call feature
                && voicePhone.isDataAllowed();
    }

    protected void transitionToEmergencyPhone() {
        if (mActiveModemCount <= 0) {
            logl("No phones: unable to reset preferred phone for emergency");
            return;
        }

        if (mPreferredDataPhoneId != DEFAULT_EMERGENCY_PHONE_ID) {
            logl("No active subscriptions: resetting preferred phone to 0 for emergency");
            mPreferredDataPhoneId = DEFAULT_EMERGENCY_PHONE_ID;
        }

        if (mPreferredDataSubId.get() != INVALID_SUBSCRIPTION_ID) {
            mPreferredDataSubId.set(INVALID_SUBSCRIPTION_ID);
            notifyPreferredDataSubIdChanged();
        }
    }

    private Phone getPhoneBySubId(int subId) {
        if (PhoneFactory.isSubscriptionManagerServiceEnabled()) {
            return findPhoneById(mSubscriptionManagerService.getPhoneId(subId));
        } else {
            return findPhoneById(mSubscriptionController.getPhoneId(subId));
        }
    }

    protected Phone findPhoneById(final int phoneId) {
        if (!SubscriptionManager.isValidPhoneId(phoneId)) {
            return null;
        }
        return PhoneFactory.getPhone(phoneId);
    }

    public synchronized boolean shouldApplyNetworkRequest(
            TelephonyNetworkRequest networkRequest, int phoneId) {
        if (!SubscriptionManager.isValidPhoneId(phoneId)) return false;

        int subId = SubscriptionManager.getSubscriptionId(phoneId);

        // In any case, if phone state is inactive, don't apply the network request.
        if (!isPhoneActive(phoneId) || (subId == SubscriptionManager.INVALID_SUBSCRIPTION_ID
                && !isEmergencyNetworkRequest(networkRequest))) {
            return false;
        }

        NetworkRequest netRequest = networkRequest.getNativeNetworkRequest();
        subId = getSubIdFromNetworkSpecifier(netRequest.getNetworkSpecifier());

        //if this phone is an emergency networkRequest
        //and subId is not specified that is invalid or default
        if (isAnyVoiceCallActiveOnDevice() && isEmergencyNetworkRequest(networkRequest)
                && (subId == DEFAULT_SUBSCRIPTION_ID || subId == INVALID_SUBSCRIPTION_ID)) {
            return phoneId == mPhoneIdInVoiceCall;
        }

        int phoneIdToHandle = phoneIdForRequest(networkRequest);
        return phoneId == phoneIdToHandle;
    }

    boolean isEmergencyNetworkRequest(TelephonyNetworkRequest networkRequest) {
        return networkRequest.hasCapability(NetworkCapabilities.NET_CAPABILITY_EIMS);
    }

    @VisibleForTesting
    protected boolean isPhoneActive(int phoneId) {
        if (phoneId >= mActiveModemCount)
            return false;
        return mPhoneStates[phoneId].active;
    }

    /**
     * If preferred phone changes, or phone activation status changes, registrants
     * will be notified.
     */
    public void registerForActivePhoneSwitch(Handler h, int what, Object o) {
        Registrant r = new Registrant(h, what, o);
        mActivePhoneRegistrants.add(r);
        r.notifyRegistrant();
    }

    public void unregisterForActivePhoneSwitch(Handler h) {
        mActivePhoneRegistrants.remove(h);
    }

    /**
     * Set opportunistic data subscription. It's an indication to switch Internet data to this
     * subscription. It has to be an active subscription, and PhoneSwitcher will try to validate
     * it first if needed. If subId is DEFAULT_SUBSCRIPTION_ID, it means we are un-setting
     * opportunistic data sub and switch data back to primary sub.
     *
     * @param subId the opportunistic data subscription to switch to. pass DEFAULT_SUBSCRIPTION_ID
     *              if un-setting it.
     * @param needValidation whether Telephony will wait until the network is validated by
     *              connectivity service before switching data to it. More details see
     *              {@link NetworkCapabilities#NET_CAPABILITY_VALIDATED}.
     * @param callback Callback will be triggered once it succeeds or failed.
     *                 Pass null if don't care about the result.
     */
    private void setOpportunisticDataSubscription(int subId, boolean needValidation,
            ISetOpportunisticDataCallback callback) {
        validate(subId, needValidation,
                DataSwitch.Reason.DATA_SWITCH_REASON_CBRS, callback);
    }

    /**
     * Try setup a new internet connection on the subId that's pending validation. If the validation
     * succeeds, this subId will be evaluated for being the preferred data subId; If fails, nothing
     * happens.
     * Callback will be updated with the validation result.
     *
     * @param subId Sub Id that's pending switch, awaiting validation.
     * @param needValidation {@code false} if switch to the subId even if validation fails.
     * @param switchReason The switch reason for this validation
     * @param callback Optional - specific for external opportunistic sub validation request.
     */
    private void validate(int subId, boolean needValidation, int switchReason,
            @Nullable ISetOpportunisticDataCallback callback) {
        logl("Validate subId " + subId + " due to " + switchReasonToString(switchReason)
                + " needValidation=" + needValidation);
        int subIdToValidate = (subId == SubscriptionManager.DEFAULT_SUBSCRIPTION_ID)
                ? mPrimaryDataSubId : subId;
        if (!isActiveSubId(subIdToValidate)) {
            logl("Can't switch data to inactive subId " + subIdToValidate);
            if (subId == SubscriptionManager.DEFAULT_SUBSCRIPTION_ID) {
                // the default data sub is not selected yet, store the intent of switching to
                // default subId once it becomes available.
                mAutoSelectedDataSubId = SubscriptionManager.DEFAULT_SUBSCRIPTION_ID;
            }
            sendSetOpptCallbackHelper(callback, SET_OPPORTUNISTIC_SUB_INACTIVE_SUBSCRIPTION);
            return;
        }

        if (mValidator.isValidating()) {
            mValidator.stopValidation();
            sendSetOpptCallbackHelper(mSetOpptSubCallback, SET_OPPORTUNISTIC_SUB_VALIDATION_FAILED);
            mSetOpptSubCallback = null;
        }

        // Remove EVENT_NETWORK_VALIDATION_DONE. Don't handle validation result of previous subId
        // if queued.
        removeMessages(EVENT_NETWORK_VALIDATION_DONE);
        removeMessages(EVENT_NETWORK_AVAILABLE);

        mPendingSwitchSubId = INVALID_SUBSCRIPTION_ID;

        if (subIdToValidate == mPreferredDataSubId.get()) {
            sendSetOpptCallbackHelper(callback, SET_OPPORTUNISTIC_SUB_SUCCESS);
            return;
        }

        mLastSwitchPreferredDataReason = switchReason;
        logDataSwitchEvent(subIdToValidate,
                TelephonyEvent.EventState.EVENT_STATE_START,
                switchReason);
        registerDefaultNetworkChangeCallback(subIdToValidate,
                switchReason);

        // If validation feature is not supported, set it directly. Otherwise,
        // start validation on the subscription first.
        if (!mValidator.isValidationFeatureSupported()) {
            setAutoSelectedDataSubIdInternal(subIdToValidate);
            sendSetOpptCallbackHelper(callback, SET_OPPORTUNISTIC_SUB_SUCCESS);
            return;
        }

        // Even if needValidation is false, we still send request to validator. The reason is we
        // want to delay data switch until network is available on the target sub, to have a
        // smoothest transition possible.
        // In this case, even if data connection eventually failed in 2 seconds, we still
        // confirm the switch, to maximally respect the request.
        mPendingSwitchSubId = subIdToValidate;
        mPendingSwitchNeedValidation = needValidation;
        mSetOpptSubCallback = callback;
        long validationTimeout = getValidationTimeout(subIdToValidate, needValidation);
        mValidator.validate(subIdToValidate, validationTimeout, false, mValidationCallback);
    }

    private long getValidationTimeout(int subId, boolean needValidation) {
        if (!needValidation) return DEFAULT_VALIDATION_EXPIRATION_TIME;

        long validationTimeout = DEFAULT_VALIDATION_EXPIRATION_TIME;
        CarrierConfigManager configManager = (CarrierConfigManager)
                mContext.getSystemService(Context.CARRIER_CONFIG_SERVICE);
        if (configManager != null) {
            PersistableBundle b = configManager.getConfigForSubId(subId);
            if (b != null) {
                validationTimeout = b.getLong(KEY_DATA_SWITCH_VALIDATION_TIMEOUT_LONG);
            }
        }
        return validationTimeout;
    }

    private void sendSetOpptCallbackHelper(ISetOpportunisticDataCallback callback, int result) {
        if (callback == null) return;
        try {
            callback.onComplete(result);
        } catch (RemoteException exception) {
            logl("RemoteException " + exception);
        }
    }

    /**
     * Evaluate whether the specified sub Id can be set to be the preferred data sub Id.
     *
     * @param subId The subId that we tried to validate: could possibly be unvalidated if validation
     * feature is not supported.
     */
    private void setAutoSelectedDataSubIdInternal(int subId) {
        if (mAutoSelectedDataSubId != subId) {
            mAutoSelectedDataSubId = subId;
            onEvaluate(REQUESTS_UNCHANGED, switchReasonToString(mLastSwitchPreferredDataReason));
        }
    }

    private void confirmSwitch(int subId, boolean confirm) {
        logl("confirmSwitch: subId " + subId + (confirm ? " confirmed." : " cancelled."));
        int resultForCallBack;
        if (!isActiveSubId(subId)) {
            logl("confirmSwitch: subId " + subId + " is no longer active");
            resultForCallBack = SET_OPPORTUNISTIC_SUB_INACTIVE_SUBSCRIPTION;
        } else if (!confirm) {
            resultForCallBack = SET_OPPORTUNISTIC_SUB_VALIDATION_FAILED;

            // retry for auto data switch validation failure
            if (mLastSwitchPreferredDataReason == DataSwitch.Reason.DATA_SWITCH_REASON_AUTO) {
                mAutoDataSwitchController.evaluateRetryOnValidationFailed();
            }
        } else {
            if (subId == mPrimaryDataSubId) {
                setAutoSelectedDataSubIdInternal(DEFAULT_SUBSCRIPTION_ID);
            } else {
                setAutoSelectedDataSubIdInternal(subId);
            }
            resultForCallBack = SET_OPPORTUNISTIC_SUB_SUCCESS;
            mAutoDataSwitchController.resetFailedCount();
        }

        // Trigger callback if needed
        sendSetOpptCallbackHelper(mSetOpptSubCallback, resultForCallBack);
        mSetOpptSubCallback = null;
        mPendingSwitchSubId = INVALID_SUBSCRIPTION_ID;
    }

    private void onNetworkAvailable(int subId, Network network) {
        log("onNetworkAvailable: on subId " + subId);
        // Do nothing unless pending switch matches target subId and it doesn't require
        // validation pass.
        if (mPendingSwitchSubId == INVALID_SUBSCRIPTION_ID || mPendingSwitchSubId != subId
                || mPendingSwitchNeedValidation) {
            return;
        }
        confirmSwitch(subId, true);
    }

    private void onValidationDone(int subId, boolean passed) {
        logl("onValidationDone: " + (passed ? "passed" : "failed") + " on subId " + subId);
        if (mPendingSwitchSubId == INVALID_SUBSCRIPTION_ID || mPendingSwitchSubId != subId) return;

        // If validation failed and mPendingSwitch.mNeedValidation is false, we still confirm
        // the switch.
        confirmSwitch(subId, passed || !mPendingSwitchNeedValidation);
    }

    /**
     * Notify PhoneSwitcher to try to switch data to an opportunistic subscription.
     *
     * Set opportunistic data subscription. It's an indication to switch Internet data to this
     * subscription. It has to be an active subscription, and PhoneSwitcher will try to validate
     * it first if needed. If subId is DEFAULT_SUBSCRIPTION_ID, it means we are un-setting
     * opportunistic data sub and switch data back to primary sub.
     *
     * @param subId the opportunistic data subscription to switch to. pass DEFAULT_SUBSCRIPTION_ID
     *              if un-setting it.
     * @param needValidation whether Telephony will wait until the network is validated by
     *              connectivity service before switching data to it. More details see
     *              {@link NetworkCapabilities#NET_CAPABILITY_VALIDATED}.
     * @param callback Callback will be triggered once it succeeds or failed.
     *                 Pass null if don't care about the result.
     */
    public void trySetOpportunisticDataSubscription(int subId, boolean needValidation,
            ISetOpportunisticDataCallback callback) {
        logl("Try set opportunistic data subscription to subId " + subId
                + (needValidation ? " with " : " without ") + "validation");
        PhoneSwitcher.this.obtainMessage(EVENT_OPPT_DATA_SUB_CHANGED,
                subId, needValidation ? 1 : 0, callback).sendToTarget();
    }

    public void notifySubInfoReady() {
        PhoneSwitcher.this.obtainMessage(EVENT_SUB_INFO_READY).sendToTarget();
    }

    protected boolean isPhoneInVoiceCall(Phone phone) {
        if (phone == null) {
            return false;
        }

        // A phone in voice call might trigger data being switched to it.
        return (!phone.getBackgroundCall().isIdle()
                || !phone.getForegroundCall().isIdle()
                || phone.getRingingCall().isRinging());
    }

    private void updateHalCommandToUse() {
        mHalCommandToUse = mRadioConfig.isSetPreferredDataCommandSupported()
                ? HAL_COMMAND_PREFERRED_DATA : HAL_COMMAND_ALLOW_DATA;
    }

    public int getPreferredDataPhoneId() {
        return mPreferredDataPhoneId;
    }

    /**
     * Log debug messages and also log into the local log.
     * @param l debug messages
     */
    @UnsupportedAppUsage(maxTargetSdk = Build.VERSION_CODES.R, trackingBug = 170729553)
    protected void logl(String l) {
        log(l);
        mLocalLog.log(l);
    }

    /**
     * Log debug messages.
     * @param s debug messages
     */
    private void log(@NonNull String s) {
        Rlog.d(LOG_TAG, s);
    }

    /**
     * Log debug error messages.
     * @param s debug messages
     */
    private void loge(@NonNull String s) {
        Rlog.e(LOG_TAG, s);
    }


    /**
     * Convert data switch reason into string.
     *
     * @param reason The switch reason.
     * @return The switch reason in string format.
     */
    private static @NonNull String switchReasonToString(int reason) {
        switch(reason) {
            case TelephonyEvent.DataSwitch.Reason.DATA_SWITCH_REASON_UNKNOWN:
                return "UNKNOWN";
            case TelephonyEvent.DataSwitch.Reason.DATA_SWITCH_REASON_MANUAL:
                return "MANUAL";
            case TelephonyEvent.DataSwitch.Reason.DATA_SWITCH_REASON_IN_CALL:
                return "IN_CALL";
            case TelephonyEvent.DataSwitch.Reason.DATA_SWITCH_REASON_CBRS:
                return "CBRS";
            case TelephonyEvent.DataSwitch.Reason.DATA_SWITCH_REASON_AUTO:
                return "AUTO";
            default: return "UNKNOWN(" + reason + ")";
        }
    }

    /**
     * Concert switching state to string
     *
     * @param state The switching state.
     * @return The switching state in string format.
     */
    private static @NonNull String switchStateToString(int state) {
        switch(state) {
            case TelephonyEvent.EventState.EVENT_STATE_UNKNOWN:
                return "UNKNOWN";
            case TelephonyEvent.EventState.EVENT_STATE_START:
                return "START";
            case TelephonyEvent.EventState.EVENT_STATE_END:
                return "END";
            default: return "UNKNOWN(" + state + ")";
        }
    }

    /**
     * Log data switch event
     *
     * @param subId Subscription index.
     * @param state The switching state.
     * @param reason The switching reason.
     */
    private void logDataSwitchEvent(int subId, int state, int reason) {
        logl("Data switch state=" + switchStateToString(state) + " due to reason="
                + switchReasonToString(reason) + " on subId " + subId);
        DataSwitch dataSwitch = new DataSwitch();
        dataSwitch.state = state;
        dataSwitch.reason = reason;
        TelephonyMetrics.getInstance().writeDataSwitch(subId, dataSwitch);
    }

    /**
     * See {@link PhoneStateListener#LISTEN_ACTIVE_DATA_SUBSCRIPTION_ID_CHANGE}.
     */
    protected void notifyPreferredDataSubIdChanged() {
        TelephonyRegistryManager telephonyRegistryManager = (TelephonyRegistryManager) mContext
                .getSystemService(Context.TELEPHONY_REGISTRY_SERVICE);
        logl("notifyPreferredDataSubIdChanged to " + mPreferredDataSubId.get());
        telephonyRegistryManager.notifyActiveDataSubIdChanged(mPreferredDataSubId.get());
    }

    /**
     * @return The active data subscription id
     */
    public int getActiveDataSubId() {
        return mPreferredDataSubId.get();
    }

    /**
     * @return The auto selected data subscription id.
     */
    public int getAutoSelectedDataSubId() {
        return mAutoSelectedDataSubId;
    }

    // TODO (b/148396668): add an internal callback method to monitor phone capability change,
    // and hook this call to that callback.
    private void onPhoneCapabilityChanged(PhoneCapability capability) {
        onPhoneCapabilityChangedInternal(capability);
    }

    public void dump(FileDescriptor fd, PrintWriter writer, String[] args) {
        final IndentingPrintWriter pw = new IndentingPrintWriter(writer, "  ");
        pw.println("PhoneSwitcher:");
        pw.increaseIndent();
        Calendar c = Calendar.getInstance();
        for (int i = 0; i < mActiveModemCount; i++) {
            PhoneState ps = mPhoneStates[i];
            c.setTimeInMillis(ps.lastRequested);
            pw.println("PhoneId(" + i + ") active=" + ps.active
                    + ", lastRequest="
                    + (ps.lastRequested == 0 ? "never" :
                     String.format("%tm-%td %tH:%tM:%tS.%tL", c, c, c, c, c, c)));
        }
        pw.println("mPreferredDataPhoneId=" + mPreferredDataPhoneId);
        pw.println("mPreferredDataSubId=" + mPreferredDataSubId.get());
        if (PhoneFactory.isSubscriptionManagerServiceEnabled()) {
            pw.println("DefaultDataSubId=" + mSubscriptionManagerService.getDefaultDataSubId());
            pw.println("DefaultDataPhoneId=" + mSubscriptionManagerService.getPhoneId(
                    mSubscriptionManagerService.getDefaultDataSubId()));
        } else {
            pw.println("DefaultDataSubId=" + mSubscriptionController.getDefaultDataSubId());
            pw.println("DefaultDataPhoneId=" + mSubscriptionController.getPhoneId(
                    mSubscriptionController.getDefaultDataSubId()));
        }
        pw.println("mPrimaryDataSubId=" + mPrimaryDataSubId);
        pw.println("mAutoSelectedDataSubId=" + mAutoSelectedDataSubId);
        pw.println("mIsRegisteredForImsRadioTechChange=" + mIsRegisteredForImsRadioTechChange);
        pw.println("mPendingSwitchNeedValidation=" + mPendingSwitchNeedValidation);
        pw.println("mMaxDataAttachModemCount=" + mMaxDataAttachModemCount);
        pw.println("mActiveModemCount=" + mActiveModemCount);
        pw.println("mPhoneIdInVoiceCall=" + mPhoneIdInVoiceCall);
        pw.println("mCurrentDdsSwitchFailure=" + mCurrentDdsSwitchFailure);
        pw.println("mLastSwitchPreferredDataReason="
                + switchReasonToString(mLastSwitchPreferredDataReason));
        pw.println("mDisplayedAutoSwitchNotification=" + mDisplayedAutoSwitchNotification);
        pw.println("Local logs:");
        pw.increaseIndent();
        mLocalLog.dump(fd, pw, args);
        pw.decreaseIndent();
        mAutoDataSwitchController.dump(fd, pw, args);
        pw.decreaseIndent();
    }

    protected boolean isAnyVoiceCallActiveOnDevice() {
        boolean ret = mPhoneIdInVoiceCall != SubscriptionManager.INVALID_PHONE_INDEX;
        if (VDBG) log("isAnyVoiceCallActiveOnDevice: " + ret);
        return ret;
    }

    protected void onDdsSwitchResponse(AsyncResult ar) {
        boolean commandSuccess = ar != null && ar.exception == null;
        int phoneId = (int) ar.userObj;
        if (mEmergencyOverride != null) {
            logl("Emergency override result sent = " + commandSuccess);
            mEmergencyOverride.sendOverrideCompleteCallbackResultAndClear(commandSuccess);
            // Do not retry , as we do not allow changes in onEvaluate during an emergency
            // call. When the call ends, we will start the countdown to remove the override.
        } else if (!commandSuccess) {
            logl("onDdsSwitchResponse: DDS switch failed. with exception " + ar.exception);
            if (ar.exception instanceof CommandException) {
                CommandException.Error error = ((CommandException)
                        (ar.exception)).getCommandError();
                mCurrentDdsSwitchFailure.get(phoneId).add(error);
                if (error == CommandException.Error.OP_NOT_ALLOWED_DURING_VOICE_CALL) {
                    logl("onDdsSwitchResponse: Wait for call end indication");
                    return;
                } else if (error == CommandException.Error.INVALID_SIM_STATE) {
                    /* If there is a attach failure due to sim not ready then
                    hold the retry until sim gets ready */
                    logl("onDdsSwitchResponse: Wait for SIM to get READY");
                    return;
                }
            }
            logl("onDdsSwitchResponse: Scheduling DDS switch retry");
            sendMessageDelayed(Message.obtain(this, EVENT_MODEM_COMMAND_RETRY,
                        phoneId), MODEM_COMMAND_RETRY_PERIOD_MS);
            return;
        }
        if (commandSuccess) {
            logl("onDdsSwitchResponse: DDS switch success on phoneId = " + phoneId);
            mAutoDataSwitchController.displayAutoDataSwitchNotification(phoneId,
                    mLastSwitchPreferredDataReason == DataSwitch.Reason.DATA_SWITCH_REASON_AUTO);
        }
        mCurrentDdsSwitchFailure.get(phoneId).clear();
        // Notify all registrants
        mActivePhoneRegistrants.notifyRegistrants();
        notifyPreferredDataSubIdChanged();
<<<<<<< HEAD
        displayAutoDataSwitchNotification();
    }

    /**
     * Display a notification the first time auto data switch occurs.
     */
    protected void displayAutoDataSwitchNotification() {
        NotificationManager notificationManager = (NotificationManager)
                mContext.getSystemService(Context.NOTIFICATION_SERVICE);

        if (mDisplayedAutoSwitchNotification) {
            // cancel posted notification if any exist
            log("displayAutoDataSwitchNotification: canceling any notifications for subId "
                    + mAutoSelectedDataSubId);
            notificationManager.cancel(AUTO_DATA_SWITCH_NOTIFICATION_TAG,
                    AUTO_DATA_SWITCH_NOTIFICATION_ID);
            return;
        }
        // proceed only the first time auto data switch occurs, which includes data during call
        if (mLastSwitchPreferredDataReason != DataSwitch.Reason.DATA_SWITCH_REASON_AUTO) {
            log("displayAutoDataSwitchNotification: Ignore DDS switch due to "
                    + switchReasonToString(mLastSwitchPreferredDataReason));
            return;
        }
        SubscriptionInfo subInfo;
        if (PhoneFactory.isSubscriptionManagerServiceEnabled()) {
            subInfo = mSubscriptionManagerService.getSubscriptionInfo(mAutoSelectedDataSubId);
        } else {
            subInfo = mSubscriptionController.getSubscriptionInfo(mAutoSelectedDataSubId);
        }
        if (subInfo == null || subInfo.isOpportunistic()) {
            loge("displayAutoDataSwitchNotification: mAutoSelectedDataSubId="
                    + mAutoSelectedDataSubId + " unexpected subInfo " + subInfo);
            return;
        }
        logl("displayAutoDataSwitchNotification: display for subId=" + mAutoSelectedDataSubId);
        // "Mobile network settings" screen / dialog
        Intent intent = new Intent(Settings.ACTION_NETWORK_OPERATOR_SETTINGS);
        final Bundle fragmentArgs = new Bundle();
        // Special contract for Settings to highlight permission row
        fragmentArgs.putString(SETTINGS_EXTRA_FRAGMENT_ARG_KEY, AUTO_DATA_SWITCH_SETTING_R_ID);
        intent.putExtra(Settings.EXTRA_SUB_ID, mAutoSelectedDataSubId);
        intent.putExtra(SETTINGS_EXTRA_SHOW_FRAGMENT_ARGUMENTS, fragmentArgs);
        PendingIntent contentIntent = PendingIntent.getActivity(
                mContext, mAutoSelectedDataSubId, intent, PendingIntent.FLAG_IMMUTABLE);

        CharSequence activeCarrierName = subInfo.getDisplayName();
        CharSequence contentTitle = mContext.getString(
                com.android.internal.R.string.auto_data_switch_title, activeCarrierName);
        CharSequence contentText = mContext.getText(
                com.android.internal.R.string.auto_data_switch_content);

        final Notification notif = new Notification.Builder(mContext)
                .setContentTitle(contentTitle)
                .setContentText(contentText)
                .setSmallIcon(android.R.drawable.stat_sys_warning)
                .setColor(mContext.getResources().getColor(
                        com.android.internal.R.color.system_notification_accent_color))
                .setChannelId(NotificationChannelController.CHANNEL_ID_MOBILE_DATA_STATUS)
                .setContentIntent(contentIntent)
                .setStyle(new Notification.BigTextStyle().bigText(contentText))
                .build();
        notificationManager.notify(AUTO_DATA_SWITCH_NOTIFICATION_TAG,
                AUTO_DATA_SWITCH_NOTIFICATION_ID, notif);
        mDisplayedAutoSwitchNotification = true;
=======
>>>>>>> a67e30b0
    }

    private boolean isPhoneIdValidForRetry(int phoneId) {
        int ddsPhoneId;
        if (PhoneFactory.isSubscriptionManagerServiceEnabled()) {
            ddsPhoneId = mSubscriptionManagerService.getPhoneId(
                    mSubscriptionManagerService.getDefaultDataSubId());
        } else {
            ddsPhoneId = mSubscriptionController.getPhoneId(
                    mSubscriptionController.getDefaultDataSubId());
        }
        if (ddsPhoneId != INVALID_PHONE_INDEX && ddsPhoneId == phoneId) {
            return true;
        } else {
            if (mNetworkRequestList.isEmpty()) return false;
            for (TelephonyNetworkRequest networkRequest : mNetworkRequestList) {
                if (phoneIdForRequest(networkRequest) == phoneId) {
                    return true;
                }
            }
        }
        return false;
    }

    private boolean isInCall(Phone phone) {
        if ((phone != null) && (phone.getState() != PhoneConstants.State.IDLE)) return true;
        return false;
    }

    private boolean isNddsPhoneIdle() {
        for (Phone phone : PhoneFactory.getPhones()) {
            if ((phone != null) && (phone.getSubId() != mPrimaryDataSubId)
                        && (!isInCall(phone) || !isInCall(phone.getImsPhone()))) {
                return true;
            }
        }
        return false;
    }
}<|MERGE_RESOLUTION|>--- conflicted
+++ resolved
@@ -82,7 +82,6 @@
 import com.android.internal.telephony.PhoneFactory;
 import com.android.internal.telephony.RadioConfig;
 import com.android.internal.telephony.SubscriptionController;
-import com.android.internal.telephony.SubscriptionController.WatchedInt;
 import com.android.internal.telephony.TelephonyIntents;
 import com.android.internal.telephony.data.DataNetworkController.NetworkRequestList;
 import com.android.internal.telephony.data.DataSettingsManager.DataSettingsManagerCallback;
@@ -92,11 +91,7 @@
 import com.android.internal.telephony.nano.TelephonyProto.TelephonyEvent.OnDemandDataSwitch;
 import com.android.internal.telephony.subscription.SubscriptionInfoInternal;
 import com.android.internal.telephony.subscription.SubscriptionManagerService;
-<<<<<<< HEAD
-import com.android.internal.telephony.util.NotificationChannelController;
-=======
 import com.android.internal.telephony.subscription.SubscriptionManagerService.WatchedInt;
->>>>>>> a67e30b0
 import com.android.internal.util.IndentingPrintWriter;
 import com.android.telephony.Rlog;
 
@@ -121,26 +116,7 @@
     protected static final String LOG_TAG = "PhoneSwitcher";
     protected static final boolean VDBG = Rlog.isLoggable(LOG_TAG, Log.VERBOSE);
 
-<<<<<<< HEAD
-    /** Fragment "key" argument passed thru {@link #SETTINGS_EXTRA_SHOW_FRAGMENT_ARGUMENTS} */
-    private static final String SETTINGS_EXTRA_FRAGMENT_ARG_KEY = ":settings:fragment_args_key";
-    /**
-     * When starting this activity, this extra can also be specified to supply a Bundle of arguments
-     * to pass to that fragment when it is instantiated during the initial creation of the activity.
-     */
-    private static final String SETTINGS_EXTRA_SHOW_FRAGMENT_ARGUMENTS =
-            ":settings:show_fragment_args";
-    /** The res Id of the auto data switch fragment in settings. **/
-    private static final String AUTO_DATA_SWITCH_SETTING_R_ID = "auto_data_switch";
-    /** Notification tag **/
-    private static final String AUTO_DATA_SWITCH_NOTIFICATION_TAG = "auto_data_switch";
-    /** Notification ID **/
-    private static final int AUTO_DATA_SWITCH_NOTIFICATION_ID = 1;
-
     protected static final int MODEM_COMMAND_RETRY_PERIOD_MS     = 5000;
-=======
-    private static final int MODEM_COMMAND_RETRY_PERIOD_MS     = 5000;
->>>>>>> a67e30b0
     // After the emergency call ends, wait for a few seconds to see if we enter ECBM before starting
     // the countdown to remove the emergency DDS override.
     @VisibleForTesting
@@ -279,9 +255,12 @@
     protected WatchedInt mPreferredDataSubId =
             new WatchedInt(SubscriptionManager.INVALID_SUBSCRIPTION_ID) {
         @Override
-        public void set(int newValue) {
-            super.set(newValue);
+        public boolean set(int newValue) {
+            if (!super.set(newValue)) {
+                return false;
+            }
             SubscriptionManager.invalidateActiveDataSubIdCaches();
+            return true;
         }
     };
 
@@ -311,17 +290,10 @@
     // ECBM, which is detected by EVENT_EMERGENCY_TOGGLE.
     public static final int EVENT_PRECISE_CALL_STATE_CHANGED     = 109;
     private static final int EVENT_NETWORK_VALIDATION_DONE        = 110;
-<<<<<<< HEAD
-    protected static final int EVENT_EVALUATE_AUTO_SWITCH         = 111;
-    protected static final int EVENT_MODEM_COMMAND_DONE           = 112;
-    protected static final int EVENT_MODEM_COMMAND_RETRY          = 113;
-    private static final int EVENT_SERVICE_STATE_CHANGED          = 114;
-=======
-
-    private static final int EVENT_MODEM_COMMAND_DONE             = 112;
-    private static final int EVENT_MODEM_COMMAND_RETRY            = 113;
-
->>>>>>> a67e30b0
+
+    protected static final int EVENT_MODEM_COMMAND_DONE             = 112;
+    protected static final int EVENT_MODEM_COMMAND_RETRY            = 113;
+
     // An emergency call is about to be originated and requires the DDS to be overridden.
     // Uses EVENT_PRECISE_CALL_STATE_CHANGED message to start countdown to finish override defined
     // in mEmergencyOverride. If EVENT_PRECISE_CALL_STATE_CHANGED does not come in
@@ -333,18 +305,14 @@
     private static final int EVENT_MULTI_SIM_CONFIG_CHANGED       = 117;
     private static final int EVENT_NETWORK_AVAILABLE              = 118;
     private static final int EVENT_PROCESS_SIM_STATE_CHANGE       = 119;
-<<<<<<< HEAD
     public static final int EVENT_IMS_RADIO_TECH_CHANGED          = 120;
-    public static final int EVENT_MEETS_AUTO_DATA_SWITCH_STATE    = 121;
+//zrm    public static final int EVENT_MEETS_AUTO_DATA_SWITCH_STATE    = 121;
     protected final static int EVENT_VOICE_CALL_ENDED             = 121;
     protected static final int EVENT_UNSOL_MAX_DATA_ALLOWED_CHANGED = 122;
     protected static final int EVENT_OEM_HOOK_SERVICE_READY       = 123;
     protected static final int EVENT_SUB_INFO_READY               = 124;
     protected static final int EVENT_RECONNECT_EXT_TELEPHONY_SERVICE = 125;
     protected static final int EVENT_DATA_ENABLED_OVERRIDE_RULE_CHANGED = 126;
-=======
-    private static final int EVENT_IMS_RADIO_TECH_CHANGED         = 120;
->>>>>>> a67e30b0
 
     // List of events triggers re-evaluations
     private static final String EVALUATION_REASON_RADIO_ON = "EVENT_RADIO_ON";
@@ -851,15 +819,6 @@
                         mEmergencyOverride.mPendingOriginatingCall = false;
                     }
                 }
-<<<<<<< HEAD
-                if (shouldEvaluateAfterCallStateChange) {
-                    evaluateIfImmediateDataSwitchIsNeeded("precise call state changed",
-                            DataSwitch.Reason.DATA_SWITCH_REASON_IN_CALL);
-                    if (!isAnyVoiceCallActiveOnDevice()) {
-                        // consider auto switch on hang up all voice call
-                        evaluateIfAutoSwitchIsNeeded();
-                    }
-=======
                 // Always update data modem via data during call code path, because
                 // mAutoSelectedDataSubId doesn't know about any data switch due to voice call
                 evaluateIfImmediateDataSwitchIsNeeded("precise call state changed",
@@ -868,7 +827,6 @@
                     // consider auto switch on hang up all voice call
                     mAutoDataSwitchController.evaluateAutoDataSwitch(
                             AutoDataSwitchController.EVALUATION_REASON_VOICE_CALL_END);
->>>>>>> a67e30b0
                 }
                 break;
             }
@@ -996,25 +954,7 @@
         }
     }
 
-<<<<<<< HEAD
-    /**
-     * Read the default device config from any default phone because the resource config are per
-     * device. No need to register callback for the same reason.
-     */
-    private void readDeviceResourceConfig() {
-        Phone phone = PhoneFactory.getDefaultPhone();
-        DataConfigManager dataConfig = phone.getDataNetworkController().getDataConfigManager();
-        mRequirePingTestBeforeDataSwitch = dataConfig.isPingTestBeforeAutoDataSwitchRequired();
-        mAutoDataSwitchAvailabilityStabilityTimeThreshold =
-                dataConfig.getAutoDataSwitchAvailabilityStabilityTimeThreshold();
-        mAutoDataSwitchValidationMaxRetry =
-                dataConfig.getAutoDataSwitchValidationMaxRetry();
-    }
-
-    protected synchronized void onMultiSimConfigChanged(int activeModemCount) {
-=======
     private synchronized void onMultiSimConfigChanged(int activeModemCount) {
->>>>>>> a67e30b0
         // No change.
         if (mActiveModemCount == activeModemCount) return;
         int oldActiveModemCount = mActiveModemCount;
@@ -1184,139 +1124,6 @@
     }
 
     /**
-<<<<<<< HEAD
-     * Called when service state changed.
-     */
-    private void onServiceStateChanged(int phoneId) {
-        Phone phone = findPhoneById(phoneId);
-        if (phone != null) {
-            int newRegState = phone.getServiceState()
-                    .getNetworkRegistrationInfo(
-                            NetworkRegistrationInfo.DOMAIN_PS,
-                            AccessNetworkConstants.TRANSPORT_TYPE_WWAN)
-                    .getRegistrationState();
-            if (newRegState != mPhoneStates[phoneId].dataRegState) {
-                mPhoneStates[phoneId].dataRegState = newRegState;
-                logl("onServiceStateChanged: phoneId:" + phoneId + " dataReg-> "
-                        + NetworkRegistrationInfo.registrationStateToString(newRegState));
-                if (!hasMessages(EVENT_EVALUATE_AUTO_SWITCH)) {
-                    sendEmptyMessage(EVENT_EVALUATE_AUTO_SWITCH);
-                }
-            }
-        }
-    }
-
-    /**
-     * Evaluate if auto switch is suitable at the moment.
-     */
-    private void evaluateIfAutoSwitchIsNeeded() {
-        // auto data switch feature is disabled from server
-        if (mAutoDataSwitchAvailabilityStabilityTimeThreshold < 0) return;
-        // check is valid DSDS
-        if (PhoneFactory.isSubscriptionManagerServiceEnabled()) {
-            if (!isActiveSubId(mPrimaryDataSubId) || mSubscriptionManagerService
-                    .getActiveSubIdList(true).length <= 1) {
-                return;
-            }
-        } else {
-            if (!isActiveSubId(mPrimaryDataSubId)
-                    || mSubscriptionController.getActiveSubIdList(true).length <= 1) {
-                return;
-            }
-        }
-
-        Phone primaryDataPhone = getPhoneBySubId(mPrimaryDataSubId);
-        if (primaryDataPhone == null) {
-            loge("evaluateIfAutoSwitchIsNeeded: cannot find primary data phone. subId="
-                    + mPrimaryDataSubId);
-            return;
-        }
-
-        int primaryPhoneId = primaryDataPhone.getPhoneId();
-        log("evaluateIfAutoSwitchIsNeeded: primaryPhoneId: " + primaryPhoneId
-                + " preferredPhoneId: " + mPreferredDataPhoneId);
-        Phone secondaryDataPhone;
-
-        if (mPreferredDataPhoneId == primaryPhoneId) {
-            // on primary data sub
-
-            int candidateSubId = getAutoSwitchTargetSubIdIfExists();
-            if (candidateSubId != INVALID_SUBSCRIPTION_ID) {
-                startAutoDataSwitchStabilityCheck(candidateSubId, mRequirePingTestBeforeDataSwitch);
-            } else {
-                cancelPendingAutoDataSwitch();
-            }
-        } else if ((secondaryDataPhone = findPhoneById(mPreferredDataPhoneId)) != null) {
-            // on secondary data sub
-
-            if (!primaryDataPhone.isUserDataEnabled()
-                    || !secondaryDataPhone.isDataAllowed()) {
-                // immediately switch back if user setting changes
-                mAutoSelectedDataSubId = DEFAULT_SUBSCRIPTION_ID;
-                evaluateIfImmediateDataSwitchIsNeeded("User disabled data settings",
-                        DataSwitch.Reason.DATA_SWITCH_REASON_MANUAL);
-                return;
-            }
-
-            NetworkCapabilities defaultNetworkCapabilities = mConnectivityManager
-                    .getNetworkCapabilities(mConnectivityManager.getActiveNetwork());
-            if (defaultNetworkCapabilities != null && !defaultNetworkCapabilities
-                    .hasTransport(NetworkCapabilities.TRANSPORT_CELLULAR)) {
-                log("evaluateIfAutoSwitchIsNeeded: "
-                        + "Default network is active on non-cellular transport");
-                startAutoDataSwitchStabilityCheck(DEFAULT_SUBSCRIPTION_ID, false);
-                return;
-            }
-
-            if (mPhoneStates[secondaryDataPhone.getPhoneId()].dataRegState
-                    != NetworkRegistrationInfo.REGISTRATION_STATE_HOME) {
-                // secondary phone lost its HOME availability
-                startAutoDataSwitchStabilityCheck(DEFAULT_SUBSCRIPTION_ID, false);
-                return;
-            }
-
-            if (isInService(mPhoneStates[primaryPhoneId])) {
-                // primary becomes available
-                startAutoDataSwitchStabilityCheck(DEFAULT_SUBSCRIPTION_ID,
-                        mRequirePingTestBeforeDataSwitch);
-                return;
-            }
-
-            // cancel any previous attempts of switching back to primary
-            cancelPendingAutoDataSwitch();
-        }
-    }
-
-    /**
-     * @param phoneState The phone state to check
-     * @return {@code true} if the phone state is considered in service.
-     */
-    private boolean isInService(@NonNull PhoneState phoneState) {
-        return phoneState.dataRegState == NetworkRegistrationInfo.REGISTRATION_STATE_HOME
-                || phoneState.dataRegState == NetworkRegistrationInfo.REGISTRATION_STATE_ROAMING;
-    }
-
-    /**
-     * Called when the current environment suits auto data switch.
-     * Start pre-switch validation if the current environment suits auto data switch for
-     * {@link #mAutoDataSwitchAvailabilityStabilityTimeThreshold} MS.
-     * @param targetSubId the target sub Id.
-     * @param needValidation {@code true} if validation is needed.
-     */
-    private void startAutoDataSwitchStabilityCheck(int targetSubId, boolean needValidation) {
-        log("startAutoDataSwitchStabilityCheck: targetSubId=" + targetSubId
-                + " needValidation=" + needValidation);
-        if (!hasMessages(EVENT_MEETS_AUTO_DATA_SWITCH_STATE, needValidation)) {
-            sendMessageDelayed(obtainMessage(EVENT_MEETS_AUTO_DATA_SWITCH_STATE, targetSubId,
-                            0/*placeholder*/,
-                            needValidation),
-                    mAutoDataSwitchAvailabilityStabilityTimeThreshold);
-        }
-    }
-
-    /**
-=======
->>>>>>> a67e30b0
      * Cancel any auto switch attempts when the current environment is not suitable for auto switch.
      */
     private void cancelPendingAutoDataSwitchValidation() {
@@ -1330,75 +1137,6 @@
         }
     }
 
-<<<<<<< HEAD
-    /**
-     * Called when consider switching from primary default data sub to another data sub.
-     * @return the target subId if a suitable candidate is found, otherwise return
-     * {@link SubscriptionManager#INVALID_SUBSCRIPTION_ID}
-     */
-    private int getAutoSwitchTargetSubIdIfExists() {
-        Phone primaryDataPhone = getPhoneBySubId(mPrimaryDataSubId);
-        if (primaryDataPhone == null) {
-            log("getAutoSwitchTargetSubId: no sim loaded");
-            return INVALID_SUBSCRIPTION_ID;
-        }
-
-        int primaryPhoneId = primaryDataPhone.getPhoneId();
-
-        if (!primaryDataPhone.isUserDataEnabled()) {
-            log("getAutoSwitchTargetSubId: user disabled data");
-            return INVALID_SUBSCRIPTION_ID;
-        }
-
-        NetworkCapabilities defaultNetworkCapabilities = mConnectivityManager
-                .getNetworkCapabilities(mConnectivityManager.getActiveNetwork());
-        if (defaultNetworkCapabilities != null && !defaultNetworkCapabilities
-                .hasTransport(NetworkCapabilities.TRANSPORT_CELLULAR)) {
-            // Exists other active default transport
-            log("getAutoSwitchTargetSubId: Default network is active on non-cellular transport");
-            return INVALID_SUBSCRIPTION_ID;
-        }
-
-        // check whether primary and secondary signal status worth switching
-        if (isInService(mPhoneStates[primaryPhoneId])) {
-            log("getAutoSwitchTargetSubId: primary is in service");
-            return INVALID_SUBSCRIPTION_ID;
-        }
-        for (int phoneId = 0; phoneId < mPhoneStates.length; phoneId++) {
-            if (phoneId != primaryPhoneId) {
-                // the alternative phone must have HOME availability
-                if (mPhoneStates[phoneId].dataRegState
-                        == NetworkRegistrationInfo.REGISTRATION_STATE_HOME) {
-                    log("getAutoSwitchTargetSubId: found phone " + phoneId + " in HOME service");
-                    Phone secondaryDataPhone = findPhoneById(phoneId);
-                    if (secondaryDataPhone != null && // check auto switch feature enabled
-                            isAutoDataSwitchEnabledOnPhone(secondaryDataPhone)) {
-                        return secondaryDataPhone.getSubId();
-                    }
-                }
-            }
-        }
-        return INVALID_SUBSCRIPTION_ID;
-    }
-
-    /**
-     * Check if auto data switch feature is enabled for the non-DDS.
-     * This is called while finding a suitable candidate for auto data switch
-     * from {@link #getAutoSwitchTargetSubIdIfExists()}.
-     * As the mobile data switch for the secondary phone is always in off state, data will
-     * be allowed on it only when it has been overridden by a policy, e.g., auto data switch
-     * @param secondaryDataPhone the secondary data phone evaluated by the caller
-     * @return true if data is allowed on the secondary data phone.
-     */
-    protected boolean isAutoDataSwitchEnabledOnPhone(Phone secondaryDataPhone) {
-        if (secondaryDataPhone != null && secondaryDataPhone.isDataAllowed()) {
-            return true;
-        }
-        return false;
-    }
-
-=======
->>>>>>> a67e30b0
     private TelephonyManager getTm() {
         return (TelephonyManager) mContext.getSystemService(Context.TELEPHONY_SERVICE);
     }
@@ -2305,74 +2043,6 @@
         // Notify all registrants
         mActivePhoneRegistrants.notifyRegistrants();
         notifyPreferredDataSubIdChanged();
-<<<<<<< HEAD
-        displayAutoDataSwitchNotification();
-    }
-
-    /**
-     * Display a notification the first time auto data switch occurs.
-     */
-    protected void displayAutoDataSwitchNotification() {
-        NotificationManager notificationManager = (NotificationManager)
-                mContext.getSystemService(Context.NOTIFICATION_SERVICE);
-
-        if (mDisplayedAutoSwitchNotification) {
-            // cancel posted notification if any exist
-            log("displayAutoDataSwitchNotification: canceling any notifications for subId "
-                    + mAutoSelectedDataSubId);
-            notificationManager.cancel(AUTO_DATA_SWITCH_NOTIFICATION_TAG,
-                    AUTO_DATA_SWITCH_NOTIFICATION_ID);
-            return;
-        }
-        // proceed only the first time auto data switch occurs, which includes data during call
-        if (mLastSwitchPreferredDataReason != DataSwitch.Reason.DATA_SWITCH_REASON_AUTO) {
-            log("displayAutoDataSwitchNotification: Ignore DDS switch due to "
-                    + switchReasonToString(mLastSwitchPreferredDataReason));
-            return;
-        }
-        SubscriptionInfo subInfo;
-        if (PhoneFactory.isSubscriptionManagerServiceEnabled()) {
-            subInfo = mSubscriptionManagerService.getSubscriptionInfo(mAutoSelectedDataSubId);
-        } else {
-            subInfo = mSubscriptionController.getSubscriptionInfo(mAutoSelectedDataSubId);
-        }
-        if (subInfo == null || subInfo.isOpportunistic()) {
-            loge("displayAutoDataSwitchNotification: mAutoSelectedDataSubId="
-                    + mAutoSelectedDataSubId + " unexpected subInfo " + subInfo);
-            return;
-        }
-        logl("displayAutoDataSwitchNotification: display for subId=" + mAutoSelectedDataSubId);
-        // "Mobile network settings" screen / dialog
-        Intent intent = new Intent(Settings.ACTION_NETWORK_OPERATOR_SETTINGS);
-        final Bundle fragmentArgs = new Bundle();
-        // Special contract for Settings to highlight permission row
-        fragmentArgs.putString(SETTINGS_EXTRA_FRAGMENT_ARG_KEY, AUTO_DATA_SWITCH_SETTING_R_ID);
-        intent.putExtra(Settings.EXTRA_SUB_ID, mAutoSelectedDataSubId);
-        intent.putExtra(SETTINGS_EXTRA_SHOW_FRAGMENT_ARGUMENTS, fragmentArgs);
-        PendingIntent contentIntent = PendingIntent.getActivity(
-                mContext, mAutoSelectedDataSubId, intent, PendingIntent.FLAG_IMMUTABLE);
-
-        CharSequence activeCarrierName = subInfo.getDisplayName();
-        CharSequence contentTitle = mContext.getString(
-                com.android.internal.R.string.auto_data_switch_title, activeCarrierName);
-        CharSequence contentText = mContext.getText(
-                com.android.internal.R.string.auto_data_switch_content);
-
-        final Notification notif = new Notification.Builder(mContext)
-                .setContentTitle(contentTitle)
-                .setContentText(contentText)
-                .setSmallIcon(android.R.drawable.stat_sys_warning)
-                .setColor(mContext.getResources().getColor(
-                        com.android.internal.R.color.system_notification_accent_color))
-                .setChannelId(NotificationChannelController.CHANNEL_ID_MOBILE_DATA_STATUS)
-                .setContentIntent(contentIntent)
-                .setStyle(new Notification.BigTextStyle().bigText(contentText))
-                .build();
-        notificationManager.notify(AUTO_DATA_SWITCH_NOTIFICATION_TAG,
-                AUTO_DATA_SWITCH_NOTIFICATION_ID, notif);
-        mDisplayedAutoSwitchNotification = true;
-=======
->>>>>>> a67e30b0
     }
 
     private boolean isPhoneIdValidForRetry(int phoneId) {
