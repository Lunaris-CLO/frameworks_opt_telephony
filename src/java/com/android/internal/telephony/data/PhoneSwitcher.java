--- conflicted
+++ resolved
@@ -526,21 +526,12 @@
                                     @NonNull String callingPackage) {
                                 PhoneSwitcher.this.onDataEnabledChanged();
                             }
-<<<<<<< HEAD
-
-                            @Override
-                            public void onDataRoamingEnabledChanged(boolean enabled) {
-                                log("onDataRoamingEnabledChanged: enabled: " + enabled);
-                                evaluateIfImmediateDataSwitchIsNeeded(
-                                        "EVENT_DATA_ROAMING_ENABLED_CHANGED",
-                                        DataSwitch.Reason.DATA_SWITCH_REASON_IN_CALL);
-=======
+
                             @Override
                             public void onDataRoamingEnabledChanged(boolean enabled) {
                                 PhoneSwitcher.this.mAutoDataSwitchController.evaluateAutoDataSwitch(
                                         AutoDataSwitchController
                                                 .EVALUATION_REASON_DATA_SETTINGS_CHANGED);
->>>>>>> 826575f3
                             }});
                 phone.getDataSettingsManager().registerCallback(
                         mDataSettingsManagerCallbacks.get(phoneId));
@@ -980,15 +971,6 @@
                                 @NonNull String callingPackage) {
                             PhoneSwitcher.this.onDataEnabledChanged();
                         }
-<<<<<<< HEAD
-
-                        @Override
-                        public void onDataRoamingEnabledChanged(boolean enabled) {
-                            log("onDataRoamingEnabledChanged: enabled: " + enabled);
-                            evaluateIfImmediateDataSwitchIsNeeded(
-                                    "EVENT_DATA_ROAMING_ENABLED_CHANGED",
-                                    DataSwitch.Reason.DATA_SWITCH_REASON_IN_CALL);
-                        }
 
                         @Override
                         public void onDataEnabledOverrideChanged(boolean enabled,
@@ -1000,13 +982,13 @@
                                         "EVENT_DATA_DURING_CALL_ENABLED_CHANGED",
                                         DataSwitch.Reason.DATA_SWITCH_REASON_IN_CALL);
                             }
-=======
+                        }
+
                         @Override
                         public void onDataRoamingEnabledChanged(boolean enabled) {
                             PhoneSwitcher.this.mAutoDataSwitchController.evaluateAutoDataSwitch(
                                     AutoDataSwitchController
                                             .EVALUATION_REASON_DATA_SETTINGS_CHANGED);
->>>>>>> 826575f3
                         }
                     });
             phone.getDataSettingsManager().registerCallback(
