/*
* Copyright (C) 2015 The Android Open Source Project
*
* Licensed under the Apache License, Version 2.0 (the "License");
* you may not use this file except in compliance with the License.
* You may obtain a copy of the License at
*
*      http://www.apache.org/licenses/LICENSE-2.0
*
* Unless required by applicable law or agreed to in writing, software
* distributed under the License is distributed on an "AS IS" BASIS,
* WITHOUT WARRANTIES OR CONDITIONS OF ANY KIND, either express or implied.
* See the License for the specific language governing permissions and
* limitations under the License.
*/

package com.android.internal.telephony.data;

import static android.telephony.CarrierConfigManager.KEY_DATA_SWITCH_VALIDATION_TIMEOUT_LONG;
import static android.telephony.SubscriptionManager.DEFAULT_PHONE_INDEX;
import static android.telephony.SubscriptionManager.DEFAULT_SUBSCRIPTION_ID;
import static android.telephony.SubscriptionManager.INVALID_PHONE_INDEX;
import static android.telephony.SubscriptionManager.INVALID_SUBSCRIPTION_ID;
import static android.telephony.TelephonyManager.SET_OPPORTUNISTIC_SUB_INACTIVE_SUBSCRIPTION;
import static android.telephony.TelephonyManager.SET_OPPORTUNISTIC_SUB_SUCCESS;
import static android.telephony.TelephonyManager.SET_OPPORTUNISTIC_SUB_VALIDATION_FAILED;
import static android.telephony.ims.stub.ImsRegistrationImplBase.REGISTRATION_TECH_CROSS_SIM;
import static android.telephony.ims.stub.ImsRegistrationImplBase.REGISTRATION_TECH_IWLAN;
import static android.telephony.ims.stub.ImsRegistrationImplBase.REGISTRATION_TECH_NONE;

import static java.util.Arrays.copyOf;

import android.annotation.NonNull;
import android.annotation.Nullable;
import android.content.BroadcastReceiver;
import android.content.Context;
import android.content.Intent;
import android.content.IntentFilter;
import android.net.ConnectivityManager;
import android.net.MatchAllNetworkSpecifier;
import android.net.Network;
import android.net.NetworkCapabilities;
import android.net.NetworkFactory;
import android.net.NetworkRequest;
import android.net.NetworkSpecifier;
import android.net.TelephonyNetworkSpecifier;
import android.os.AsyncResult;
import android.os.Handler;
import android.os.Looper;
import android.os.Message;
import android.os.PersistableBundle;
import android.os.Registrant;
import android.os.RegistrantList;
import android.os.RemoteException;
import android.telephony.CarrierConfigManager;
import android.telephony.PhoneStateListener;
import android.telephony.SubscriptionInfo;
import android.telephony.SubscriptionManager;
import android.telephony.TelephonyManager;
import android.telephony.TelephonyRegistryManager;
import android.telephony.ims.ImsReasonInfo;
import android.telephony.ims.ImsRegistrationAttributes;
import android.telephony.ims.RegistrationManager;
import android.telephony.ims.stub.ImsRegistrationImplBase;
import android.util.ArrayMap;
import android.util.LocalLog;
import android.util.Log;
import android.util.SparseIntArray;

import com.android.ims.ImsException;
import com.android.ims.ImsManager;
import com.android.internal.annotations.VisibleForTesting;
import com.android.internal.telephony.Call;
import com.android.internal.telephony.CommandException;
import com.android.internal.telephony.ISetOpportunisticDataCallback;
import com.android.internal.telephony.IccCard;
import com.android.internal.telephony.Phone;
import com.android.internal.telephony.PhoneConfigurationManager;
import com.android.internal.telephony.PhoneConstants;
import com.android.internal.telephony.PhoneFactory;
import com.android.internal.telephony.RadioConfig;
import com.android.internal.telephony.TelephonyIntents;
import com.android.internal.telephony.data.DataNetworkController.NetworkRequestList;
import com.android.internal.telephony.data.DataSettingsManager.DataSettingsManagerCallback;
import com.android.internal.telephony.flags.FeatureFlags;
import com.android.internal.telephony.imsphone.ImsPhone;
import com.android.internal.telephony.metrics.TelephonyMetrics;
import com.android.internal.telephony.nano.TelephonyProto.TelephonyEvent;
import com.android.internal.telephony.nano.TelephonyProto.TelephonyEvent.DataSwitch;
import com.android.internal.telephony.nano.TelephonyProto.TelephonyEvent.OnDemandDataSwitch;
import com.android.internal.telephony.subscription.SubscriptionInfoInternal;
import com.android.internal.telephony.subscription.SubscriptionManagerService;
import com.android.internal.telephony.subscription.SubscriptionManagerService.WatchedInt;
import com.android.internal.util.IndentingPrintWriter;
import com.android.telephony.Rlog;

import java.io.FileDescriptor;
import java.io.PrintWriter;
import java.util.ArrayList;
import java.util.Calendar;
import java.util.HashSet;
import java.util.List;
import java.util.Map;
import java.util.Set;
import java.util.concurrent.CompletableFuture;
import java.util.concurrent.Executor;

/**
 * Utility singleton to monitor subscription changes and incoming NetworkRequests
 * and determine which phone/phones are active.
 * <p>
 * Manages the ALLOW_DATA calls to modems and notifies phones about changes to
 * the active phones.  Note we don't wait for data attach (which may not happen anyway).
 */
public class PhoneSwitcher extends Handler {
    protected static final String LOG_TAG = "PhoneSwitcher";
    protected static final boolean VDBG = Rlog.isLoggable(LOG_TAG, Log.VERBOSE);

    protected static final int MODEM_COMMAND_RETRY_PERIOD_MS     = 5000;
    // After the emergency call ends, wait for a few seconds to see if we enter ECBM before starting
    // the countdown to remove the emergency DDS override.
    @VisibleForTesting
    // not final for testing.
    public static int ECBM_DEFAULT_DATA_SWITCH_BASE_TIME_MS = 5000;
    // Wait for a few seconds after the override request comes in to receive the outgoing call
    // event. If it does not happen before the timeout specified, cancel the override.
    @VisibleForTesting
    public static int DEFAULT_DATA_OVERRIDE_TIMEOUT_MS = 5000;

    // If there are no subscriptions in a device, then the phone to be used for emergency should
    // always be the "first" phone.
    private static final int DEFAULT_EMERGENCY_PHONE_ID = 0;

    /**
     * Container for an ongoing request to override the DDS in the context of an ongoing emergency
     * call to allow for carrier specific operations, such as provide SUPL updates during or after
     * the emergency call, since some modems do not support these operations on the non DDS.
     */
    protected static final class EmergencyOverrideRequest {
        /* The Phone ID that the DDS should be set to. */
        public int mPhoneId = INVALID_PHONE_INDEX;
        /* The time after the emergency call ends that the DDS should be overridden for. */
        int mGnssOverrideTimeMs = -1;
        /* A callback to the requester notifying them if the initial call to the modem to override
         * the DDS was successful.
         */
        CompletableFuture<Boolean> mOverrideCompleteFuture;
        /* In the special case that the device goes into emergency callback mode after the emergency
         * call ends, keep the override until ECM finishes and then start the mGnssOverrideTimeMs
         * timer to leave DDS override.
         */
        boolean mRequiresEcmFinish = false;

        /*
         * Keeps track of whether or not this request has already serviced the outgoing emergency
         * call. Once finished, do not delay for any other calls.
         */
        boolean mPendingOriginatingCall = true;

        /**
         * @return true if there is a pending override complete callback.
         */
        boolean isCallbackAvailable() {
            return mOverrideCompleteFuture != null;
        }

        /**
         * Send the override complete callback the result of setting the DDS to the new value.
         */
        public void sendOverrideCompleteCallbackResultAndClear(boolean result) {
            if (isCallbackAvailable()) {
                mOverrideCompleteFuture.complete(result);
                mOverrideCompleteFuture = null;
            }
        }


        @Override
        public String toString() {
            return String.format("EmergencyOverrideRequest: [phoneId= %d, overrideMs= %d,"
                    + " hasCallback= %b, ecmFinishStatus= %b]", mPhoneId, mGnssOverrideTimeMs,
                    isCallbackAvailable(), mRequiresEcmFinish);
        }
    }

    @NonNull
    private final NetworkRequestList mNetworkRequestList = new NetworkRequestList();
    protected final RegistrantList mActivePhoneRegistrants;
    private final SubscriptionManagerService mSubscriptionManagerService;
<<<<<<< HEAD
    protected final @NonNull FeatureFlags mFlags;
=======
    @NonNull
    private final FeatureFlags mFlags;
>>>>>>> 928ce673
    protected final Context mContext;
    private final LocalLog mLocalLog;
    protected PhoneState[] mPhoneStates;
    protected int[] mPhoneSubscriptions;
    private boolean mIsRegisteredForImsRadioTechChange;
    @VisibleForTesting
    protected final CellularNetworkValidator mValidator;
    private int mPendingSwitchSubId = INVALID_SUBSCRIPTION_ID;
    /** The reason for the last time changing preferred data sub **/
    private int mLastSwitchPreferredDataReason = -1;
    private boolean mPendingSwitchNeedValidation;
    @VisibleForTesting
    public final CellularNetworkValidator.ValidationCallback mValidationCallback =
            new CellularNetworkValidator.ValidationCallback() {
                @Override
                public void onValidationDone(boolean validated, int subId) {
                    Message.obtain(PhoneSwitcher.this,
                            EVENT_NETWORK_VALIDATION_DONE, subId, validated ? 1 : 0).sendToTarget();
                }

                @Override
                public void onNetworkAvailable(Network network, int subId) {
                    Message.obtain(PhoneSwitcher.this,
                            EVENT_NETWORK_AVAILABLE, subId, 0, network).sendToTarget();

                }
            };

    // How many phones (correspondingly logical modems) are allowed for PS attach. This is used
    // when we specifically use setDataAllowed to initiate on-demand PS(data) attach for each phone.
    protected int mMaxDataAttachModemCount;
    // Local cache of TelephonyManager#getActiveModemCount(). 1 if in single SIM mode, 2 if in dual
    // SIM mode.
    protected int mActiveModemCount;
    protected static PhoneSwitcher sPhoneSwitcher = null;

    // Which primary (non-opportunistic) subscription is set as data subscription among all primary
    // subscriptions. This value usually comes from user setting, and it's the subscription used for
    // Internet data if mOpptDataSubId is not set.
    protected int mPrimaryDataSubId = SubscriptionManager.INVALID_SUBSCRIPTION_ID;

    // The automatically suggested preferred data subId (by e.g. CBRS or auto data switch), a
    // candidate for preferred data subId, which is eventually presided by
    // updatePreferredDataPhoneId().
    // If CBRS/auto switch feature selects the primary data subId as the preferred data subId,
    // its value will be DEFAULT_SUBSCRIPTION_ID.
    private int mAutoSelectedDataSubId = SubscriptionManager.DEFAULT_SUBSCRIPTION_ID;

    // The phone ID that has an active voice call. If set, and its mobile data setting is on,
    // it will become the mPreferredDataPhoneId.
    protected int mPhoneIdInVoiceCall = SubscriptionManager.INVALID_PHONE_INDEX;

    @VisibleForTesting
    // It decides:
    // 1. In modem layer, which modem is DDS (preferred to have data traffic on)
    // 2. In TelephonyNetworkFactory, which subscription will apply default network requests, which
    //    are requests without specifying a subId.
    // Corresponding phoneId after considering mOpptDataSubId, mPrimaryDataSubId and
    // mPhoneIdInVoiceCall above.
    protected int mPreferredDataPhoneId = SubscriptionManager.INVALID_PHONE_INDEX;

    // Subscription ID corresponds to mPreferredDataPhoneId.
    protected WatchedInt mPreferredDataSubId = new WatchedInt(
            SubscriptionManager.INVALID_SUBSCRIPTION_ID);

    // If non-null, An emergency call is about to be started, is ongoing, or has just ended and we
    // are overriding the DDS.
    // Internal state, should ONLY be accessed/modified inside of the handler.
    protected EmergencyOverrideRequest mEmergencyOverride;

    private ISetOpportunisticDataCallback mSetOpptSubCallback;
    private boolean mIsSubInfoReady = false;

    private static final int EVENT_PRIMARY_DATA_SUB_CHANGED       = 101;
    protected static final int EVENT_SUBSCRIPTION_CHANGED         = 102;
    private static final int EVENT_REQUEST_NETWORK                = 103;
    private static final int EVENT_RELEASE_NETWORK                = 104;
    // ECBM has started/ended. If we just ended an emergency call and mEmergencyOverride is not
    // null, we will wait for EVENT_EMERGENCY_TOGGLE again with ECBM ending to send the message
    // EVENT_REMOVE_DDS_EMERGENCY_OVERRIDE to remove the override after the mEmergencyOverride
    // override timer ends.
    private static final int EVENT_EMERGENCY_TOGGLE               = 105;
    private static final int EVENT_RADIO_CAPABILITY_CHANGED       = 106;
    private static final int EVENT_OPPT_DATA_SUB_CHANGED          = 107;
    protected static final int EVENT_RADIO_ON                     = 108;
    // A call has either started or ended. If an emergency ended and DDS is overridden using
    // mEmergencyOverride, start the countdown to remove the override using the message
    // EVENT_REMOVE_DDS_EMERGENCY_OVERRIDE. The only exception to this is if the device moves to
    // ECBM, which is detected by EVENT_EMERGENCY_TOGGLE.
    public static final int EVENT_PRECISE_CALL_STATE_CHANGED     = 109;
    private static final int EVENT_NETWORK_VALIDATION_DONE        = 110;
    // TODO: To be removed : only for fixing LKG compilation
    protected static final int EVENT_EVALUATE_AUTO_SWITCH         = 111;
    protected static final int EVENT_MODEM_COMMAND_DONE             = 112;
    protected static final int EVENT_MODEM_COMMAND_RETRY            = 113;

    // An emergency call is about to be originated and requires the DDS to be overridden.
    // Uses EVENT_PRECISE_CALL_STATE_CHANGED message to start countdown to finish override defined
    // in mEmergencyOverride. If EVENT_PRECISE_CALL_STATE_CHANGED does not come in
    // DEFAULT_DATA_OVERRIDE_TIMEOUT_MS milliseconds, then the override will be removed.
    private static final int EVENT_OVERRIDE_DDS_FOR_EMERGENCY     = 115;
    // If it exists, remove the current mEmergencyOverride DDS override.
    private static final int EVENT_REMOVE_DDS_EMERGENCY_OVERRIDE  = 116;
    // If it exists, remove the current mEmergencyOverride DDS override.
    private static final int EVENT_MULTI_SIM_CONFIG_CHANGED       = 117;
    private static final int EVENT_NETWORK_AVAILABLE              = 118;
    private static final int EVENT_PROCESS_SIM_STATE_CHANGE       = 119;
    public static final int EVENT_IMS_RADIO_TECH_CHANGED          = 120;
//zrm    public static final int EVENT_MEETS_AUTO_DATA_SWITCH_STATE    = 121;
    protected final static int EVENT_VOICE_CALL_ENDED             = 121;
    protected static final int EVENT_UNSOL_MAX_DATA_ALLOWED_CHANGED = 122;
    protected static final int EVENT_OEM_HOOK_SERVICE_READY       = 123;
    protected static final int EVENT_SUB_INFO_READY               = 124;
    protected static final int EVENT_RECONNECT_EXT_TELEPHONY_SERVICE = 125;
    protected static final int EVENT_DATA_ENABLED_OVERRIDE_RULE_CHANGED = 126;

    // List of events triggers re-evaluations
    private static final String EVALUATION_REASON_RADIO_ON = "EVENT_RADIO_ON";

    // Depending on version of IRadioConfig, we need to send either RIL_REQUEST_ALLOW_DATA if it's
    // 1.0, or RIL_REQUEST_SET_PREFERRED_DATA if it's 1.1 or later. So internally mHalCommandToUse
    // will be either HAL_COMMAND_ALLOW_DATA or HAL_COMMAND_ALLOW_DATA or HAL_COMMAND_UNKNOWN.
    protected static final int HAL_COMMAND_UNKNOWN        = 0;
    protected static final int HAL_COMMAND_ALLOW_DATA     = 1;
    protected static final int HAL_COMMAND_PREFERRED_DATA = 2;
    protected int mHalCommandToUse = HAL_COMMAND_UNKNOWN;

    protected RadioConfig mRadioConfig;

    private static final int MAX_LOCAL_LOG_LINES = 256;

    // Default timeout value of network validation in millisecond.
    private static final int DEFAULT_VALIDATION_EXPIRATION_TIME = 2000;

    /** Controller that tracks {@link TelephonyManager#MOBILE_DATA_POLICY_AUTO_DATA_SWITCH} */
    @NonNull private final AutoDataSwitchController mAutoDataSwitchController;
    /** Callback to deal with requests made by the auto data switch controller. */
    @NonNull private final AutoDataSwitchController.AutoDataSwitchControllerCallback
            mAutoDataSwitchCallback;

    private final ConnectivityManager mConnectivityManager;
    private int mImsRegistrationTech = REGISTRATION_TECH_NONE;
    @VisibleForTesting
    public final SparseIntArray mImsRegistrationRadioTechMap = new SparseIntArray();
<<<<<<< HEAD
    protected List<Set<CommandException.Error>> mCurrentDdsSwitchFailure;
=======
    @NonNull
    private final List<Set<CommandException.Error>> mCurrentDdsSwitchFailure;
>>>>>>> 928ce673

    /** Data settings manager callback. Key is the phone id. */
    @NonNull
    private final Map<Integer, DataSettingsManagerCallback> mDataSettingsManagerCallbacks =
            new ArrayMap<>();

    private class DefaultNetworkCallback extends ConnectivityManager.NetworkCallback {
        public int mExpectedSubId = SubscriptionManager.INVALID_SUBSCRIPTION_ID;
        public int mSwitchReason = TelephonyEvent.DataSwitch.Reason.DATA_SWITCH_REASON_UNKNOWN;
        @Override
        public void onCapabilitiesChanged(@NonNull Network network,
                NetworkCapabilities networkCapabilities) {
            if (networkCapabilities.hasTransport(NetworkCapabilities.TRANSPORT_CELLULAR)) {
                if (SubscriptionManager.isValidSubscriptionId(mExpectedSubId)
                        && mExpectedSubId == getSubIdFromNetworkSpecifier(
                        networkCapabilities.getNetworkSpecifier())) {
                    logDataSwitchEvent(
                            mExpectedSubId,
                            TelephonyEvent.EventState.EVENT_STATE_END,
                            mSwitchReason);
                    mExpectedSubId = SubscriptionManager.INVALID_SUBSCRIPTION_ID;
                    mSwitchReason = TelephonyEvent.DataSwitch.Reason.DATA_SWITCH_REASON_UNKNOWN;
                }
            }
            mAutoDataSwitchController.updateDefaultNetworkCapabilities(networkCapabilities);
        }

        @Override
        public void onLost(@NonNull Network network) {
            mAutoDataSwitchController.updateDefaultNetworkCapabilities(null);
        }
    }

    private final RegistrationManager.RegistrationCallback mRegistrationCallback =
            new RegistrationManager.RegistrationCallback() {
        @Override
        public void onRegistered(@NonNull ImsRegistrationAttributes attributes) {
            int imsRegistrationTech = attributes.getRegistrationTechnology();
            if (imsRegistrationTech != mImsRegistrationTech) {
                mImsRegistrationTech = imsRegistrationTech;
                sendMessage(obtainMessage(EVENT_IMS_RADIO_TECH_CHANGED));
            }
        }

        @Override
        public void onUnregistered(@NonNull ImsReasonInfo info) {
            if (mImsRegistrationTech != REGISTRATION_TECH_NONE) {
                mImsRegistrationTech = REGISTRATION_TECH_NONE;
                sendMessage(obtainMessage(EVENT_IMS_RADIO_TECH_CHANGED));
            }
        }
    };

    private final DefaultNetworkCallback mDefaultNetworkCallback = new DefaultNetworkCallback();

    /**
     * Interface to get ImsRegistrationTech. It's a wrapper of ImsManager#getRegistrationTech,
     * to make it mock-able in unittests.
     */
    public interface ImsRegTechProvider {
        /** Get IMS registration tech. */
        @ImsRegistrationImplBase.ImsRegistrationTech int get(Context context, int phoneId);
    }

    @VisibleForTesting
    public ImsRegTechProvider mImsRegTechProvider =
            (context, phoneId) -> ImsManager.getInstance(context, phoneId).getRegistrationTech();

    /**
     * Interface to register RegistrationCallback. It's a wrapper of
     * ImsManager#addRegistrationCallback, to make it mock-able in unittests.
     */
    public interface ImsRegisterCallback {
        /** Set RegistrationCallback. */
        void setCallback(Context context, int phoneId, RegistrationManager.RegistrationCallback cb,
                Executor executor) throws ImsException;
    }

    @VisibleForTesting
    public ImsRegisterCallback mImsRegisterCallback =
            (context, phoneId, cb, executor)-> ImsManager.getInstance(context, phoneId)
                    .addRegistrationCallback(cb, executor);

    /**
     * Method to get singleton instance.
     */
    public static PhoneSwitcher getInstance() {
        return sPhoneSwitcher;
    }

    /**
     * Method to create singleton instance.
     */
    public static PhoneSwitcher make(int maxDataAttachModemCount, Context context, Looper looper,
            @NonNull FeatureFlags flags) {
        if (sPhoneSwitcher == null) {
            sPhoneSwitcher = new PhoneSwitcher(maxDataAttachModemCount, context, looper, flags);
        }

        return sPhoneSwitcher;
    }

    protected boolean updatesIfPhoneInVoiceCallChanged() {
        int oldPhoneIdInVoiceCall = mPhoneIdInVoiceCall;
        // If there's no active call, the value will become INVALID_PHONE_INDEX
        // and internet data will be switched back to system selected or user selected
        // subscription.
        mPhoneIdInVoiceCall = SubscriptionManager.INVALID_PHONE_INDEX;
        for (Phone phone : PhoneFactory.getPhones()) {
            if (isPhoneInVoiceCall(phone) || isPhoneInVoiceCall(phone.getImsPhone())) {
                mPhoneIdInVoiceCall = phone.getPhoneId();
                break;
            }
        }
        log("isPhoneInVoiceCallChanged: mPhoneIdInVoiceCall=" + mPhoneIdInVoiceCall);

        if (mPhoneIdInVoiceCall != oldPhoneIdInVoiceCall) {
            logl("isPhoneInVoiceCallChanged from phoneId " + oldPhoneIdInVoiceCall
                    + " to phoneId " + mPhoneIdInVoiceCall);
            return true;
        } else {
            return false;
        }
    }

    private void registerForImsRadioTechChange(Context context, int phoneId) {
        try {
            mImsRegisterCallback.setCallback(context, phoneId, mRegistrationCallback, this::post);
            mIsRegisteredForImsRadioTechChange = true;
        } catch (ImsException imsException) {
            mIsRegisteredForImsRadioTechChange = false;
        }
    }

    protected void registerForImsRadioTechChange() {
        // register for radio tech change to listen to radio tech handover.
        if (!mIsRegisteredForImsRadioTechChange) {
            for (int i = 0; i < mActiveModemCount; i++) {
                registerForImsRadioTechChange(mContext, i);
            }
        }
    }

    protected void evaluateIfImmediateDataSwitchIsNeeded(String evaluationReason, int switchReason) {
        if (onEvaluate(REQUESTS_UNCHANGED, evaluationReason)) {
            logDataSwitchEvent(mPreferredDataSubId.get(),
                    TelephonyEvent.EventState.EVENT_STATE_START,
                    switchReason);
            registerDefaultNetworkChangeCallback(mPreferredDataSubId.get(),
                    switchReason);
        }
    }

    @VisibleForTesting
    public PhoneSwitcher(int maxActivePhones, Context context, Looper looper,
            @NonNull FeatureFlags featureFlags) {
        super(looper);
        mContext = context;
        mFlags = featureFlags;
        mActiveModemCount = getTm().getActiveModemCount();
        mPhoneSubscriptions = new int[mActiveModemCount];
        mPhoneStates = new PhoneState[mActiveModemCount];
        mMaxDataAttachModemCount = maxActivePhones;
        mLocalLog = new LocalLog(MAX_LOCAL_LOG_LINES);

        mSubscriptionManagerService = SubscriptionManagerService.getInstance();

        mRadioConfig = RadioConfig.getInstance();
        mValidator = CellularNetworkValidator.getInstance();

        mCurrentDdsSwitchFailure = new ArrayList<>();
        IntentFilter filter = new IntentFilter();
        filter.addAction(TelephonyManager.ACTION_SIM_APPLICATION_STATE_CHANGED);
        mContext.registerReceiver(mSimStateIntentReceiver, filter);

        mActivePhoneRegistrants = new RegistrantList();
        for (int phoneId = 0; phoneId < mActiveModemCount; phoneId++) {
            mPhoneStates[phoneId] = new PhoneState();
            Phone phone = PhoneFactory.getPhone(phoneId);
            if (phone != null) {
                phone.registerForEmergencyCallToggle(
                        this, EVENT_EMERGENCY_TOGGLE, null);
                // TODO (b/135566422): combine register for both GsmCdmaPhone and ImsPhone.
                phone.registerForPreciseCallStateChanged(
                        this, EVENT_PRECISE_CALL_STATE_CHANGED, null);
                if (phone.getImsPhone() != null) {
                    phone.getImsPhone().registerForPreciseCallStateChanged(
                            this, EVENT_PRECISE_CALL_STATE_CHANGED, null);
                    if (mFlags.changeMethodOfObtainingImsRegistrationRadioTech()) {
                        // Initialize IMS registration tech
                        mImsRegistrationRadioTechMap.put(phoneId, REGISTRATION_TECH_NONE);
                        ((ImsPhone) phone.getImsPhone()).registerForImsRegistrationChanges(
                                this, EVENT_IMS_RADIO_TECH_CHANGED, null);

                        log("register handler to receive IMS registration : " + phoneId);
                    }
                }
                mDataSettingsManagerCallbacks.computeIfAbsent(phoneId,
                        v -> new DataSettingsManagerCallback(this::post) {
                            @Override
                            public void onDataEnabledOverrideChanged(boolean enabled,
                                    @TelephonyManager.MobileDataPolicy int policy) {
                                if (policy == TelephonyManager
                                        .MOBILE_DATA_POLICY_DATA_ON_NON_DEFAULT_DURING_VOICE_CALL) {
                                    evaluateTelephonyTempDdsIfRequried(
                                            "EVENT_DATA_DURING_CALL_ENABLED_CHANGED",
                                            DataSwitch.Reason.DATA_SWITCH_REASON_IN_CALL);
                                }
                            }

                            @Override
                            public void onDataEnabledChanged(boolean enabled,
                                    @TelephonyManager.DataEnabledChangedReason int reason,
                                    @NonNull String callingPackage) {
                                PhoneSwitcher.this.onDataEnabledChanged();
                            }

                            @Override
                            public void onDataRoamingEnabledChanged(boolean enabled) {
                                PhoneSwitcher.this.mAutoDataSwitchController.evaluateAutoDataSwitch(
                                        AutoDataSwitchController
                                                .EVALUATION_REASON_DATA_SETTINGS_CHANGED);
                            }});
                phone.getDataSettingsManager().registerCallback(
                        mDataSettingsManagerCallbacks.get(phoneId));

                if (!mFlags.changeMethodOfObtainingImsRegistrationRadioTech()) {
                    registerForImsRadioTechChange(context, phoneId);
                }
            }
            Set<CommandException.Error> ddsFailure = new HashSet<>();
            mCurrentDdsSwitchFailure.add(ddsFailure);
        }

        if (mActiveModemCount > 0) {
            PhoneFactory.getPhone(0).mCi.registerForOn(this, EVENT_RADIO_ON, null);
        }

        TelephonyRegistryManager telephonyRegistryManager = (TelephonyRegistryManager)
                context.getSystemService(Context.TELEPHONY_REGISTRY_SERVICE);
        telephonyRegistryManager.addOnSubscriptionsChangedListener(
                mSubscriptionsChangedListener, this::post);

        mConnectivityManager =
            (ConnectivityManager) context.getSystemService(Context.CONNECTIVITY_SERVICE);

        mAutoDataSwitchCallback = new AutoDataSwitchController.AutoDataSwitchControllerCallback() {
            @Override
            public void onRequireValidation(int targetPhoneId, boolean needValidation) {
                int targetSubId = targetPhoneId == DEFAULT_PHONE_INDEX
                        ? DEFAULT_SUBSCRIPTION_ID
                        : mSubscriptionManagerService.getSubId(targetPhoneId);
                PhoneSwitcher.this.validate(targetSubId, needValidation,
                        DataSwitch.Reason.DATA_SWITCH_REASON_AUTO, null);
            }

            @Override
            public void onRequireImmediatelySwitchToPhone(int targetPhoneId,
                    @AutoDataSwitchController.AutoDataSwitchEvaluationReason int reason) {
                PhoneSwitcher.this.mAutoSelectedDataSubId =
                        targetPhoneId == DEFAULT_PHONE_INDEX
                                ? DEFAULT_SUBSCRIPTION_ID
                                : mSubscriptionManagerService.getSubId(targetPhoneId);
                PhoneSwitcher.this.evaluateIfImmediateDataSwitchIsNeeded(
                        AutoDataSwitchController.evaluationReasonToString(reason),
                        DataSwitch.Reason.DATA_SWITCH_REASON_MANUAL);
            }

            @Override
            public void onRequireCancelAnyPendingAutoSwitchValidation() {
                PhoneSwitcher.this.cancelPendingAutoDataSwitchValidation();
            }
        };
        mAutoDataSwitchController = new AutoDataSwitchController(context, looper, this,
                mFlags, mAutoDataSwitchCallback);

        mContext.registerReceiver(mDefaultDataChangedReceiver,
                new IntentFilter(TelephonyIntents.ACTION_DEFAULT_DATA_SUBSCRIPTION_CHANGED));

        PhoneConfigurationManager.registerForMultiSimConfigChange(
                this, EVENT_MULTI_SIM_CONFIG_CHANGED, null);

        mConnectivityManager.registerDefaultNetworkCallback(mDefaultNetworkCallback, this);

        final NetworkCapabilities.Builder builder = new NetworkCapabilities.Builder()
                .addTransportType(NetworkCapabilities.TRANSPORT_CELLULAR)
                .addCapability(NetworkCapabilities.NET_CAPABILITY_MMS)
                .addCapability(NetworkCapabilities.NET_CAPABILITY_SUPL)
                .addCapability(NetworkCapabilities.NET_CAPABILITY_DUN)
                .addCapability(NetworkCapabilities.NET_CAPABILITY_FOTA)
                .addCapability(NetworkCapabilities.NET_CAPABILITY_IMS)
                .addCapability(NetworkCapabilities.NET_CAPABILITY_CBS)
                .addCapability(NetworkCapabilities.NET_CAPABILITY_IA)
                .addCapability(NetworkCapabilities.NET_CAPABILITY_RCS)
                .addCapability(NetworkCapabilities.NET_CAPABILITY_MMTEL)
                .addCapability(NetworkCapabilities.NET_CAPABILITY_XCAP)
                .addCapability(NetworkCapabilities.NET_CAPABILITY_ENTERPRISE)
                .addCapability(NetworkCapabilities.NET_CAPABILITY_EIMS)
                .addCapability(NetworkCapabilities.NET_CAPABILITY_NOT_RESTRICTED)
                .addCapability(NetworkCapabilities.NET_CAPABILITY_INTERNET)
                .addCapability(NetworkCapabilities.NET_CAPABILITY_MCX)
                .addCapability(NetworkCapabilities.NET_CAPABILITY_PRIORITIZE_LATENCY)
                .addCapability(NetworkCapabilities.NET_CAPABILITY_PRIORITIZE_BANDWIDTH)
                .addEnterpriseId(NetworkCapabilities.NET_ENTERPRISE_ID_1)
                .addEnterpriseId(NetworkCapabilities.NET_ENTERPRISE_ID_2)
                .addEnterpriseId(NetworkCapabilities.NET_ENTERPRISE_ID_3)
                .addEnterpriseId(NetworkCapabilities.NET_ENTERPRISE_ID_4)
                .addEnterpriseId(NetworkCapabilities.NET_ENTERPRISE_ID_5)
                .setNetworkSpecifier(new MatchAllNetworkSpecifier());

        if (mFlags.satelliteInternet()) {
            // TODO: b/328622096 remove the try/catch
            try {
                builder.addTransportType(NetworkCapabilities.TRANSPORT_SATELLITE);
            } catch (IllegalArgumentException exception) {
                loge("TRANSPORT_SATELLITE is not supported.");
            }
        }

        NetworkFactory networkFactory = new PhoneSwitcherNetworkRequestListener(looper, context,
                builder.build(), this);
        // we want to see all requests
        networkFactory.registerIgnoringScore();

        updateHalCommandToUse();

        logl("PhoneSwitcher started");
    }

    private final BroadcastReceiver mDefaultDataChangedReceiver = new BroadcastReceiver() {
        @Override
        public void onReceive(Context context, Intent intent) {
            Message msg = PhoneSwitcher.this.obtainMessage(EVENT_PRIMARY_DATA_SUB_CHANGED);
            msg.sendToTarget();
        }
    };

    private final BroadcastReceiver mSimStateIntentReceiver = new BroadcastReceiver() {
        @Override
        public void onReceive(Context context, Intent intent) {
            String action = intent.getAction();
            if (action.equals(TelephonyManager.ACTION_SIM_APPLICATION_STATE_CHANGED)) {
                int state = intent.getIntExtra(TelephonyManager.EXTRA_SIM_STATE,
                        TelephonyManager.SIM_STATE_UNKNOWN);
                int slotIndex = intent.getIntExtra(SubscriptionManager.EXTRA_SLOT_INDEX,
                        SubscriptionManager.INVALID_SIM_SLOT_INDEX);
                logl("mSimStateIntentReceiver: slotIndex = " + slotIndex + " state = " + state);
                obtainMessage(EVENT_PROCESS_SIM_STATE_CHANGE, slotIndex, state).sendToTarget();
            }
        }
    };

    protected boolean isSimApplicationReady(int slotIndex) {
        if (!SubscriptionManager.isValidSlotIndex(slotIndex)) {
            return false;
        }

        SubscriptionInfo info = mSubscriptionManagerService
                .getActiveSubscriptionInfoForSimSlotIndex(slotIndex,
                        mContext.getOpPackageName(), mContext.getAttributionTag());
        boolean uiccAppsEnabled = info != null && info.areUiccApplicationsEnabled();

        IccCard iccCard = PhoneFactory.getPhone(slotIndex).getIccCard();
        if (!iccCard.isEmptyProfile() && uiccAppsEnabled) {
            logl("isSimApplicationReady: SIM is ready for slotIndex: " + slotIndex);
            return true;
        } else {
            return false;
        }
    }

    private final SubscriptionManager.OnSubscriptionsChangedListener mSubscriptionsChangedListener =
            new SubscriptionManager.OnSubscriptionsChangedListener() {
        @Override
        public void onSubscriptionsChanged() {
            Message msg = PhoneSwitcher.this.obtainMessage(EVENT_SUBSCRIPTION_CHANGED);
            msg.sendToTarget();
        }
    };

    protected void evaluateTelephonyTempDdsIfRequried(String evaluationReason,
            int switchReason) {
        boolean shouldEvaluateAfterCallStateChange = isTelephonyTempDdsSwitchEnabled();
        logl("evaluateTelephonyTempDdsIfRequried : evaluationReason = " + evaluationReason
                + " , telephony logic of temp DDS switch enabled = "
                + shouldEvaluateAfterCallStateChange);
        // When smart temp dds is enabled, need to identify whether emergency override is
        // taking effective, otherwise, if the phoneId in voice call didn't change,
        // do nothing.
        if (shouldEvaluateAfterCallStateChange && !updatesIfPhoneInVoiceCallChanged()) {
            return;
        }
        if (isNddsPhoneIdle()) {
            // When smart temp dds is enabled & DDS sub is PIN-1 enabled, modem would not
            // send recommendation on voice call end if DDS sub is hot-swapped and PIN-1
            // is not entered while call was active.  Re-evaluate voice call phoneid once
            // voice call ends. Besides, When voice call is ongoing, data during call can be
            // toggled so that smart temp DDS is disabled, hence, need to evalute this once
            // after call ends because of no revoking recommendation after primary data
            // phone also is changed in a manner.
            updatesIfPhoneInVoiceCallChanged();
            log("evaluateTelephonyTempDdsIfRequried : Enforce evaluating once after call ends");
            shouldEvaluateAfterCallStateChange = true;
        }

        if (!isAnyVoiceCallActiveOnDevice()) {
            for (int i = 0; i < mActiveModemCount; i++) {
                if (mCurrentDdsSwitchFailure.get(i).contains(
                        CommandException.Error.OP_NOT_ALLOWED_DURING_VOICE_CALL)
                         && isPhoneIdValidForRetry(i)) {
                    sendRilCommands(i);
                }
            }
        }

        // Only handle this event if we are currently waiting for the emergency call
        // associated with the override request to start or end.
        if (mEmergencyOverride != null && mEmergencyOverride.mPendingOriginatingCall) {
            removeMessages(EVENT_REMOVE_DDS_EMERGENCY_OVERRIDE);
            if (mPhoneIdInVoiceCall == SubscriptionManager.INVALID_PHONE_INDEX) {
                // not in a call anymore.
                Message msg2 = obtainMessage(EVENT_REMOVE_DDS_EMERGENCY_OVERRIDE);
                sendMessageDelayed(msg2, mEmergencyOverride.mGnssOverrideTimeMs
                        + ECBM_DEFAULT_DATA_SWITCH_BASE_TIME_MS);
                // Do not extend the emergency override by waiting for other calls to end.
                // If it needs to be extended, a new request will come in and replace the
                // current override.
                mEmergencyOverride.mPendingOriginatingCall = false;
            }
        }
        //Evaluate and perform DDS switch if modem not capable of  Smart temp DDS.
        if (shouldEvaluateAfterCallStateChange) {
            // Always update data modem via data during call code path, because
            // mAutoSelectedDataSubId doesn't know about any data switch due to voice call
            evaluateIfImmediateDataSwitchIsNeeded(evaluationReason, switchReason);
        }
    }

    @Override
    public void handleMessage(Message msg) {
        switch (msg.what) {
            case EVENT_SUBSCRIPTION_CHANGED: {
                onEvaluate(REQUESTS_UNCHANGED, "subscription changed");
                break;
            }
            case EVENT_PRIMARY_DATA_SUB_CHANGED: {
                evaluateIfImmediateDataSwitchIsNeeded("primary data sub changed",
                        DataSwitch.Reason.DATA_SWITCH_REASON_MANUAL);
                break;
            }
            case EVENT_REQUEST_NETWORK: {
                onRequestNetwork((NetworkRequest)msg.obj);
                break;
            }
            case EVENT_RELEASE_NETWORK: {
                onReleaseNetwork((NetworkRequest)msg.obj);
                break;
            }
            case EVENT_EMERGENCY_TOGGLE: {
                boolean isInEcm = isInEmergencyCallbackMode();
                if (mEmergencyOverride != null) {
                    logl("Emergency override - ecbm status = " + isInEcm);
                    if (isInEcm) {
                        // The device has gone into ECBM. Wait until it's out.
                        removeMessages(EVENT_REMOVE_DDS_EMERGENCY_OVERRIDE);
                        mEmergencyOverride.mRequiresEcmFinish = true;
                    } else if (mEmergencyOverride.mRequiresEcmFinish) {
                        // we have exited ECM! Start the timer to exit DDS override.
                        Message msg2 = obtainMessage(EVENT_REMOVE_DDS_EMERGENCY_OVERRIDE);
                        sendMessageDelayed(msg2, mEmergencyOverride.mGnssOverrideTimeMs);
                    }
                }
                onEvaluate(REQUESTS_CHANGED, "emergencyToggle");
                break;
            }
            case EVENT_RADIO_CAPABILITY_CHANGED: {
                final int phoneId = msg.arg1;
                sendRilCommands(phoneId);
                break;
            }
            case EVENT_OPPT_DATA_SUB_CHANGED: {
                int subId = msg.arg1;
                boolean needValidation = (msg.arg2 == 1);
                ISetOpportunisticDataCallback callback =
                        (ISetOpportunisticDataCallback) msg.obj;
                setOpportunisticDataSubscription(subId, needValidation, callback);
                break;
            }
            case EVENT_RADIO_ON: {
                updateHalCommandToUse();
                onEvaluate(REQUESTS_UNCHANGED, EVALUATION_REASON_RADIO_ON);
                break;
            }
            case EVENT_IMS_RADIO_TECH_CHANGED: {
                // register for radio tech change to listen to radio tech handover in case previous
                // attempt was not successful
                if (!mFlags.changeMethodOfObtainingImsRegistrationRadioTech()) {
                    registerForImsRadioTechChange();
                } else {
                    if (msg.obj == null) {
                        log("EVENT_IMS_RADIO_TECH_CHANGED but parameter is not available");
                        break;
                    }
                    if (!onImsRadioTechChanged((AsyncResult) (msg.obj))) {
                        break;
                    }
                }

                // if voice call state changes or in voice call didn't change
                // but RAT changes(e.g. Iwlan -> cross sim), reevaluate for data switch.
                if (updatesIfPhoneInVoiceCallChanged() || isAnyVoiceCallActiveOnDevice()) {
                    evaluateIfImmediateDataSwitchIsNeeded("Ims radio tech changed",
                            DataSwitch.Reason.DATA_SWITCH_REASON_IN_CALL);
                }
                break;
            }
            case EVENT_PRECISE_CALL_STATE_CHANGED: {
                // register for radio tech change to listen to radio tech handover in case previous
                // attempt was not successful
                if (!mFlags.changeMethodOfObtainingImsRegistrationRadioTech()) {
                    registerForImsRadioTechChange();
                }

                evaluateTelephonyTempDdsIfRequried("precise call state changed",
                        DataSwitch.Reason.DATA_SWITCH_REASON_IN_CALL);

                if (!isAnyVoiceCallActiveOnDevice()) {
                    // consider auto switch on hang up all voice call
                    mAutoDataSwitchController.evaluateAutoDataSwitch(
                            AutoDataSwitchController.EVALUATION_REASON_VOICE_CALL_END);
                }
                break;
            }

            case EVENT_DATA_ENABLED_OVERRIDE_RULE_CHANGED:
                evaluateIfImmediateDataSwitchIsNeeded("EVENT_DATA_ENABLED_OVERRIDE_RULE_CHANGED",
                            DataSwitch.Reason.DATA_SWITCH_REASON_IN_CALL);
                break;
            case EVENT_NETWORK_VALIDATION_DONE: {
                int subId = msg.arg1;
                boolean passed = (msg.arg2 == 1);
                onValidationDone(subId, passed);
                break;
            }
            case EVENT_NETWORK_AVAILABLE: {
                int subId = msg.arg1;
                Network network = (Network) msg.obj;
                onNetworkAvailable(subId, network);
                break;
            }
            case EVENT_MODEM_COMMAND_DONE: {
                AsyncResult ar = (AsyncResult) msg.obj;
                onDdsSwitchResponse(ar);
                break;
            }
            case EVENT_MODEM_COMMAND_RETRY: {
                int phoneId = (int) msg.obj;
                if (mActiveModemCount <= phoneId) {
                    break;
                }
                if (isPhoneIdValidForRetry(phoneId)) {
                    logl("EVENT_MODEM_COMMAND_RETRY: resend modem command on phone " + phoneId);
                    sendRilCommands(phoneId);
                } else {
                    logl("EVENT_MODEM_COMMAND_RETRY: skip retry as DDS sub changed");
                    mCurrentDdsSwitchFailure.get(phoneId).clear();
                }
                break;
            }
            case EVENT_OVERRIDE_DDS_FOR_EMERGENCY: {
                EmergencyOverrideRequest req = (EmergencyOverrideRequest) msg.obj;
                if (mEmergencyOverride != null) {
                    // If an override request comes in for a different phone ID than what is already
                    // being overridden, ignore. We should not try to switch DDS while already
                    // waiting for SUPL.
                    if (mEmergencyOverride.mPhoneId != req.mPhoneId) {
                        logl("emergency override requested for phone id " + req.mPhoneId + " when "
                                + "there is already an override in place for phone id "
                                + mEmergencyOverride.mPhoneId + ". Ignoring.");
                        if (req.isCallbackAvailable()) {
                            // Send failed result
                            req.mOverrideCompleteFuture.complete(false);
                        }
                        break;
                    } else {
                        if (mEmergencyOverride.isCallbackAvailable()) {
                            // Unblock any waiting overrides if a new request comes in before the
                            // previous one is processed.
                            mEmergencyOverride.mOverrideCompleteFuture.complete(false);
                        }
                    }
                }
                mEmergencyOverride = req;

                logl("new emergency override - " + mEmergencyOverride);
                // a new request has been created, remove any previous override complete scheduled.
                removeMessages(EVENT_REMOVE_DDS_EMERGENCY_OVERRIDE);
                Message msg2 = obtainMessage(EVENT_REMOVE_DDS_EMERGENCY_OVERRIDE);
                // Make sure that if we never get an incall indication that we remove the override.
                sendMessageDelayed(msg2, DEFAULT_DATA_OVERRIDE_TIMEOUT_MS);
                // Wait for call to end and EVENT_PRECISE_CALL_STATE_CHANGED to be called, then
                // start timer to remove DDS emergency override.
                if (!onEvaluate(REQUESTS_UNCHANGED, "emer_override_dds")) {
                    // Nothing changed as a result of override, so no modem command was sent. Treat
                    // as success.
                    mEmergencyOverride.sendOverrideCompleteCallbackResultAndClear(true);
                    // Do not clear mEmergencyOverride here, as we still want to keep the override
                    // active for the time specified in case the user tries to switch default data.
                }
                break;
            }
            case EVENT_REMOVE_DDS_EMERGENCY_OVERRIDE: {
                logl("Emergency override removed - " + mEmergencyOverride);
                mEmergencyOverride = null;
                onEvaluate(REQUESTS_UNCHANGED, "emer_rm_override_dds");
                break;
            }
            case EVENT_MULTI_SIM_CONFIG_CHANGED: {
                int activeModemCount = (int) ((AsyncResult) msg.obj).result;
                onMultiSimConfigChanged(activeModemCount);
                break;
            }
            case EVENT_PROCESS_SIM_STATE_CHANGE: {
                int slotIndex = msg.arg1;
                int simState = msg.arg2;

                if (!SubscriptionManager.isValidSlotIndex(slotIndex)) {
                    logl("EVENT_PROCESS_SIM_STATE_CHANGE: skip processing due to invalid slotId: "
                            + slotIndex);
                } else if (TelephonyManager.SIM_STATE_LOADED == simState) {
                    if (mCurrentDdsSwitchFailure.get(slotIndex).contains(
                        CommandException.Error.INVALID_SIM_STATE)
                        && isSimApplicationReady(slotIndex)) {
                        sendRilCommands(slotIndex);
                    }
                    // SIM loaded after subscriptions slot mapping are done. Evaluate for auto
                    // data switch.
                    mAutoDataSwitchController.evaluateAutoDataSwitch(
                            AutoDataSwitchController.EVALUATION_REASON_SIM_LOADED);
                }
                break;
            }
            case EVENT_SUB_INFO_READY: {
                log("Sub info is ready");
                if (mIsSubInfoReady) {
                    log("Ignore SUB ready event when already ready");
                    break;
                }
                mIsSubInfoReady = true;
                onEvaluate(REQUESTS_UNCHANGED, "sub_info_ready");
                break;
            }
        }
    }

    /**
     * Only provide service for the handler of PhoneSwitcher.
     * @return true if the radio tech changed, otherwise false
     */
    protected boolean onImsRadioTechChanged(@NonNull AsyncResult asyncResult) {
        ImsPhone.ImsRegistrationRadioTechInfo imsRegistrationRadioTechInfo =
                (ImsPhone.ImsRegistrationRadioTechInfo) asyncResult.result;
        if (imsRegistrationRadioTechInfo == null
                || imsRegistrationRadioTechInfo.phoneId() == INVALID_PHONE_INDEX
                || imsRegistrationRadioTechInfo.imsRegistrationState()
                == RegistrationManager.REGISTRATION_STATE_REGISTERING) {
            // Ignore REGISTERING state, handle only REGISTERED and NOT_REGISTERED
            log("onImsRadioTechChanged : result is not available");
            return false;
        }

        int phoneId = imsRegistrationRadioTechInfo.phoneId();
        int subId = SubscriptionManager.getSubscriptionId(phoneId);
        int tech = imsRegistrationRadioTechInfo.imsRegistrationTech();
        log("onImsRadioTechChanged phoneId : " + phoneId + " subId : " + subId + " old tech : "
                + mImsRegistrationRadioTechMap.get(phoneId, REGISTRATION_TECH_NONE)
                + " new tech : " + tech);

        if (mImsRegistrationRadioTechMap.get(phoneId, REGISTRATION_TECH_NONE) == tech) {
            // Registration tech not changed
            return false;
        }

        mImsRegistrationRadioTechMap.put(phoneId, tech);

        // Need to update the cached IMS registration tech but no need to do any of the
        // following. When the SIM removed, REGISTRATION_STATE_NOT_REGISTERED is notified.
        return subId != INVALID_SUBSCRIPTION_ID;
    }

    private synchronized void onMultiSimConfigChanged(int activeModemCount) {
        // No change.
        if (mActiveModemCount == activeModemCount) return;
        int oldActiveModemCount = mActiveModemCount;
        mActiveModemCount = activeModemCount;

        mPhoneSubscriptions = copyOf(mPhoneSubscriptions, mActiveModemCount);
        mPhoneStates = copyOf(mPhoneStates, mActiveModemCount);

        // Dual SIM -> Single SIM switch.
        for (int phoneId = oldActiveModemCount - 1; phoneId >= mActiveModemCount; phoneId--) {
            mCurrentDdsSwitchFailure.remove(phoneId);
        }

        // Single SIM -> Dual SIM switch.
        for (int phoneId = oldActiveModemCount; phoneId < mActiveModemCount; phoneId++) {
            mPhoneStates[phoneId] = new PhoneState();
            Phone phone = PhoneFactory.getPhone(phoneId);
            if (phone == null) continue;

            phone.registerForEmergencyCallToggle(this, EVENT_EMERGENCY_TOGGLE, null);
            // TODO (b/135566422): combine register for both GsmCdmaPhone and ImsPhone.
            phone.registerForPreciseCallStateChanged(this, EVENT_PRECISE_CALL_STATE_CHANGED, null);
            if (phone.getImsPhone() != null) {
                phone.getImsPhone().registerForPreciseCallStateChanged(
                        this, EVENT_PRECISE_CALL_STATE_CHANGED, null);
                if (mFlags.changeMethodOfObtainingImsRegistrationRadioTech()) {
                    // Initialize IMS registration tech for new phoneId
                    mImsRegistrationRadioTechMap.put(phoneId, REGISTRATION_TECH_NONE);
                    ((ImsPhone) phone.getImsPhone()).registerForImsRegistrationChanges(
                            this, EVENT_IMS_RADIO_TECH_CHANGED, null);

                    log("register handler to receive IMS registration : " + phoneId);
                }
            }

            mDataSettingsManagerCallbacks.computeIfAbsent(phone.getPhoneId(),
                    v -> new DataSettingsManagerCallback(this::post) {
                        @Override
                        public void onDataEnabledChanged(boolean enabled,
                                @TelephonyManager.DataEnabledChangedReason int reason,
                                @NonNull String callingPackage) {
                            PhoneSwitcher.this.onDataEnabledChanged();
                        }

                        @Override
                        public void onDataEnabledOverrideChanged(boolean enabled,
                                @TelephonyManager.MobileDataPolicy int policy) {
                            // Add it when mobile data is on
                            if (policy == TelephonyManager
                                    .MOBILE_DATA_POLICY_DATA_ON_NON_DEFAULT_DURING_VOICE_CALL) {
                                evaluateTelephonyTempDdsIfRequried(
                                        "EVENT_DATA_DURING_CALL_ENABLED_CHANGED",
                                        DataSwitch.Reason.DATA_SWITCH_REASON_IN_CALL);
                            }
                        }

                        @Override
                        public void onDataRoamingEnabledChanged(boolean enabled) {
                            PhoneSwitcher.this.mAutoDataSwitchController.evaluateAutoDataSwitch(
                                    AutoDataSwitchController
                                            .EVALUATION_REASON_DATA_SETTINGS_CHANGED);
                        }
                    });
            phone.getDataSettingsManager().registerCallback(
                    mDataSettingsManagerCallbacks.get(phone.getPhoneId()));

            Set<CommandException.Error> ddsFailure = new HashSet<>();
            mCurrentDdsSwitchFailure.add(ddsFailure);

            if (!mFlags.changeMethodOfObtainingImsRegistrationRadioTech()) {
                registerForImsRadioTechChange(mContext, phoneId);
            }
        }

        mAutoDataSwitchController.onMultiSimConfigChanged(activeModemCount);
    }

    /**
     * Called when
     * 1. user changed mobile data settings
     * 2. OR user changed auto data switch feature
     */
    protected void onDataEnabledChanged() {
        if (isAnyVoiceCallActiveOnDevice()) {
            // user changed data related settings during call, switch or turn off immediately
            evaluateIfImmediateDataSwitchIsNeeded(
                    "user changed data settings during call",
                    DataSwitch.Reason.DATA_SWITCH_REASON_IN_CALL);
        } else {
            mAutoDataSwitchController.evaluateAutoDataSwitch(AutoDataSwitchController
                    .EVALUATION_REASON_DATA_SETTINGS_CHANGED);
        }
    }

    private boolean isInEmergencyCallbackMode() {
        for (Phone p : PhoneFactory.getPhones()) {
            if (p == null) continue;
            if (p.isInEcm()) return true;
            Phone imsPhone = p.getImsPhone();
            if (imsPhone != null && imsPhone.isInEcm()) {
                return true;
            }
        }
        return false;
    }

    private static class PhoneSwitcherNetworkRequestListener extends NetworkFactory {
        private final PhoneSwitcher mPhoneSwitcher;
        public PhoneSwitcherNetworkRequestListener (Looper l, Context c,
                NetworkCapabilities nc, PhoneSwitcher ps) {
            super(l, c, "PhoneSwitcherNetworkRequstListener", nc);
            mPhoneSwitcher = ps;
        }

        @Override
        protected void needNetworkFor(@NonNull NetworkRequest networkRequest) {
            if (VDBG) log("needNetworkFor " + networkRequest);
            Message msg = mPhoneSwitcher.obtainMessage(EVENT_REQUEST_NETWORK);
            msg.obj = networkRequest;
            msg.sendToTarget();
        }

        @Override
        protected void releaseNetworkFor(@NonNull NetworkRequest networkRequest) {
            if (VDBG) log("releaseNetworkFor " + networkRequest);
            Message msg = mPhoneSwitcher.obtainMessage(EVENT_RELEASE_NETWORK);
            msg.obj = networkRequest;
            msg.sendToTarget();
        }
    }

    private void onRequestNetwork(NetworkRequest networkRequest) {
        TelephonyNetworkRequest telephonyNetworkRequest = new TelephonyNetworkRequest(
                networkRequest, PhoneFactory.getDefaultPhone(), mFlags);
        if (!mNetworkRequestList.contains(telephonyNetworkRequest)) {
            mNetworkRequestList.add(telephonyNetworkRequest);
            onEvaluate(REQUESTS_CHANGED, "netRequest");
        }
    }

    private void onReleaseNetwork(NetworkRequest networkRequest) {
        TelephonyNetworkRequest telephonyNetworkRequest = new TelephonyNetworkRequest(
                networkRequest, PhoneFactory.getDefaultPhone(), mFlags);
        if (mNetworkRequestList.remove(telephonyNetworkRequest)) {
            onEvaluate(REQUESTS_CHANGED, "netReleased");
            collectReleaseNetworkMetrics(networkRequest);
        }
    }

    private void registerDefaultNetworkChangeCallback(int expectedSubId, int reason) {
        mDefaultNetworkCallback.mExpectedSubId = expectedSubId;
        mDefaultNetworkCallback.mSwitchReason = reason;
    }

    private void collectRequestNetworkMetrics(NetworkRequest networkRequest) {
        // Request network for MMS will temporary disable the network on default data subscription,
        // this only happen on multi-sim device.
        if (mActiveModemCount > 1 && networkRequest.hasCapability(
                NetworkCapabilities.NET_CAPABILITY_MMS)) {
            OnDemandDataSwitch onDemandDataSwitch = new OnDemandDataSwitch();
            onDemandDataSwitch.apn = TelephonyEvent.ApnType.APN_TYPE_MMS;
            onDemandDataSwitch.state = TelephonyEvent.EventState.EVENT_STATE_START;
            TelephonyMetrics.getInstance().writeOnDemandDataSwitch(onDemandDataSwitch);
        }
    }

    private void collectReleaseNetworkMetrics(NetworkRequest networkRequest) {
        // Release network for MMS will recover the network on default data subscription, this only
        // happen on multi-sim device.
        if (mActiveModemCount > 1 && networkRequest.hasCapability(
                NetworkCapabilities.NET_CAPABILITY_MMS)) {
            OnDemandDataSwitch onDemandDataSwitch = new OnDemandDataSwitch();
            onDemandDataSwitch.apn = TelephonyEvent.ApnType.APN_TYPE_MMS;
            onDemandDataSwitch.state = TelephonyEvent.EventState.EVENT_STATE_END;
            TelephonyMetrics.getInstance().writeOnDemandDataSwitch(onDemandDataSwitch);
        }
    }

    /**
     * Cancel any auto switch attempts when the current environment is not suitable for auto switch.
     */
    private void cancelPendingAutoDataSwitchValidation() {
        if (mValidator.isValidating()) {
            mValidator.stopValidation();

            removeMessages(EVENT_NETWORK_VALIDATION_DONE);
            removeMessages(EVENT_NETWORK_AVAILABLE);
            mPendingSwitchSubId = INVALID_SUBSCRIPTION_ID;
            mPendingSwitchNeedValidation = false;
        }
    }

    private TelephonyManager getTm() {
        return (TelephonyManager) mContext.getSystemService(Context.TELEPHONY_SERVICE);
    }

    protected static final boolean REQUESTS_CHANGED   = true;
    protected static final boolean REQUESTS_UNCHANGED = false;
    /**
     * Re-evaluate things. Do nothing if nothing's changed.
     * <p>
     * Otherwise, go through the requests in priority order adding their phone until we've added up
     * to the max allowed.  Then go through shutting down phones that aren't in the active phone
     * list. Finally, activate all phones in the active phone list.
     *
     * @return {@code True} if the default data subscription need to be changed.
     */
    protected boolean onEvaluate(boolean requestsChanged, String reason) {
        if (!mIsSubInfoReady) {
            log("subscription info isn't initialized yet");
            return false;
        }
        StringBuilder sb = new StringBuilder(reason);

        // If we use HAL_COMMAND_PREFERRED_DATA,
        boolean diffDetected = mHalCommandToUse != HAL_COMMAND_PREFERRED_DATA && requestsChanged;

        // Check if user setting of default non-opportunistic data sub is changed.
        int primaryDataSubId = mSubscriptionManagerService.getDefaultDataSubId();
        if (primaryDataSubId != mPrimaryDataSubId) {
            sb.append(" mPrimaryDataSubId ").append(mPrimaryDataSubId).append("->")
                .append(primaryDataSubId);
            mPrimaryDataSubId = primaryDataSubId;
            mLastSwitchPreferredDataReason = DataSwitch.Reason.DATA_SWITCH_REASON_MANUAL;
        }

        // Check to see if there is any active subscription on any phone
        boolean hasAnyActiveSubscription = false;

        // Check if phoneId to subId mapping is changed.
        for (int i = 0; i < mActiveModemCount; i++) {
            int sub = SubscriptionManager.getSubscriptionId(i);

            if (SubscriptionManager.isValidSubscriptionId(sub)) hasAnyActiveSubscription = true;

            if (sub != mPhoneSubscriptions[i]) {
                sb.append(" phone[").append(i).append("] ").append(mPhoneSubscriptions[i]);
                sb.append("->").append(sub);
                if (mAutoSelectedDataSubId == mPhoneSubscriptions[i]) {
                    mAutoSelectedDataSubId = DEFAULT_SUBSCRIPTION_ID;
                }
                mPhoneSubscriptions[i] = sub;

                if (!mFlags.changeMethodOfObtainingImsRegistrationRadioTech()) {
                    // Listen to IMS radio tech change for new sub
                    if (SubscriptionManager.isValidSubscriptionId(sub)) {
                        registerForImsRadioTechChange(mContext, i);
                    }
                }

                diffDetected = true;
                mAutoDataSwitchController.notifySubscriptionsMappingChanged();
            }
        }

        if (!hasAnyActiveSubscription) {
            transitionToEmergencyPhone();
        } else {
            if (VDBG) log("Found an active subscription");
        }

        // Check if phoneId for preferred data is changed.
        int oldPreferredDataPhoneId = mPreferredDataPhoneId;

        // Check if subId for preferred data is changed.
        int oldPreferredDataSubId = mPreferredDataSubId.get();

        // When there are no subscriptions, the preferred data phone ID is invalid, but we want
        // to keep a valid phoneId for Emergency, so skip logic that updates for preferred data
        // phone ID. Ideally there should be a single set of checks that evaluate the correct
        // phoneId on a service-by-service basis (EIMS being one), but for now... just bypass
        // this logic in the no-SIM case.
        if (hasAnyActiveSubscription) updatePreferredDataPhoneId();

        if (oldPreferredDataPhoneId != mPreferredDataPhoneId) {
            sb.append(" preferred data phoneId ").append(oldPreferredDataPhoneId)
                    .append("->").append(mPreferredDataPhoneId);
            diffDetected = true;
        } else if (oldPreferredDataSubId != mPreferredDataSubId.get()) {
            logl("SIM refresh, notify dds change");
            // Inform connectivity about the active data phone
            notifyPreferredDataSubIdChanged();
        }

        // Always force DDS when radio on. This is to handle the corner cases that modem and android
        // DDS are out of sync after APM, AP should force DDS when radio on. long term solution
        // should be having API to query preferred data modem to detect the out-of-sync scenarios.
        if (diffDetected || EVALUATION_REASON_RADIO_ON.equals(reason)) {
            logl("evaluating due to " + sb);
            if (mHalCommandToUse == HAL_COMMAND_PREFERRED_DATA) {
                // With HAL_COMMAND_PREFERRED_DATA, all phones are assumed to allow PS attach.
                // So marking all phone as active, and the phone with mPreferredDataPhoneId
                // will send radioConfig command.
                for (int phoneId = 0; phoneId < mActiveModemCount; phoneId++) {
                    mPhoneStates[phoneId].active = true;
                }
                sendRilCommands(mPreferredDataPhoneId);
            } else {
                List<Integer> newActivePhones = new ArrayList<>();

                // If all phones can have PS attached, activate all.
                // Otherwise, choose to activate phones according to requests. And
                // if list is not full, add mPreferredDataPhoneId.
                if (mMaxDataAttachModemCount == mActiveModemCount) {
                    for (int i = 0; i < mMaxDataAttachModemCount; i++) {
                        newActivePhones.add(i);
                    }
                } else {
                    // First try to activate phone in voice call.
                    if (mPhoneIdInVoiceCall != SubscriptionManager.INVALID_PHONE_INDEX) {
                        newActivePhones.add(mPhoneIdInVoiceCall);
                    }

                    if (newActivePhones.size() < mMaxDataAttachModemCount) {
                        for (TelephonyNetworkRequest networkRequest : mNetworkRequestList) {
                            int phoneIdForRequest = phoneIdForRequest(networkRequest);
                            if (phoneIdForRequest == INVALID_PHONE_INDEX) continue;
                            if (newActivePhones.contains(phoneIdForRequest)) continue;
                            newActivePhones.add(phoneIdForRequest);
                            if (newActivePhones.size() >= mMaxDataAttachModemCount) break;
                        }
                    }

                    if (newActivePhones.size() < mMaxDataAttachModemCount
                            && !newActivePhones.contains(mPreferredDataPhoneId)
                            && SubscriptionManager.isUsableSubIdValue(mPreferredDataPhoneId)) {
                        newActivePhones.add(mPreferredDataPhoneId);
                    }
                }

                if (VDBG) {
                    log("mPrimaryDataSubId = " + mPrimaryDataSubId);
                    log("mAutoSelectedDataSubId = " + mAutoSelectedDataSubId);
                    for (int i = 0; i < mActiveModemCount; i++) {
                        log(" phone[" + i + "] using sub[" + mPhoneSubscriptions[i] + "]");
                    }
                    log(" newActivePhones:");
                    for (Integer i : newActivePhones) log("  " + i);
                }

                for (int phoneId = 0; phoneId < mActiveModemCount; phoneId++) {
                    if (!newActivePhones.contains(phoneId)) {
                        deactivate(phoneId);
                    }
                }

                // only activate phones up to the limit
                for (int phoneId : newActivePhones) {
                    activate(phoneId);
                }
            }
        }
        return diffDetected;
    }

    protected static class PhoneState {
        public volatile boolean active = false;
        public long lastRequested = 0;
    }

    protected void activate(int phoneId) {
        switchPhone(phoneId, true);
    }

    protected void deactivate(int phoneId) {
        switchPhone(phoneId, false);
    }

    private void switchPhone(int phoneId, boolean active) {
        PhoneState state = mPhoneStates[phoneId];
        if (state.active == active) return;
        state.active = active;
        logl((active ? "activate " : "deactivate ") + phoneId);
        state.lastRequested = System.currentTimeMillis();
        sendRilCommands(phoneId);
    }

    /**
     * Used when the modem may have been rebooted and we
     * want to resend setDataAllowed or setPreferredDataSubscriptionId
     */
    public void onRadioCapChanged(int phoneId) {
        if (!SubscriptionManager.isValidPhoneId(phoneId)) return;
        Message msg = obtainMessage(EVENT_RADIO_CAPABILITY_CHANGED);
        msg.arg1 = phoneId;
        msg.sendToTarget();
    }

    /**
     * Switch the Default data for the context of an outgoing emergency call.
     * <p>
     * In some cases, we need to try to switch the Default Data subscription before placing the
     * emergency call on DSDS devices. This includes the following situation:
     * - The modem does not support processing GNSS SUPL requests on the non-default data
     * subscription. For some carriers that do not provide a control plane fallback mechanism, the
     * SUPL request will be dropped and we will not be able to get the user's location for the
     * emergency call. In this case, we need to swap default data temporarily.
     * @param phoneId The phone to use to evaluate whether or not the default data should be moved
     *                to this subscription.
     * @param overrideTimeSec The amount of time to override the default data setting for after the
     *                       emergency call ends.
     * @param dataSwitchResult A {@link CompletableFuture} to be called with a {@link Boolean}
     *                         result when the default data switch has either completed (true) or
     *                         failed (false).
     */
    public void overrideDefaultDataForEmergency(int phoneId, int overrideTimeSec,
            CompletableFuture<Boolean> dataSwitchResult) {
        if (!SubscriptionManager.isValidPhoneId(phoneId)) return;
        Message msg = obtainMessage(EVENT_OVERRIDE_DDS_FOR_EMERGENCY);
        EmergencyOverrideRequest request  = new EmergencyOverrideRequest();
        request.mPhoneId = phoneId;
        request.mGnssOverrideTimeMs = overrideTimeSec * 1000;
        request.mOverrideCompleteFuture = dataSwitchResult;
        msg.obj = request;
        msg.sendToTarget();
    }

    /**
     * Returns if telephony temp DDS switch is enabled/disabled during voice call based
     * on smart DDS switch supported by modem.
     * If telephony temp DDS switch is disabled, DDS switch during voice call is
     * performed based on modem recommendations.
     */
    protected boolean isTelephonyTempDdsSwitchEnabled() {
        for (int i = 0; i < mActiveModemCount; i++) {
            Phone phone = PhoneFactory.getPhone(i);
            if(phone == null) {
                continue;
            }
            int subId = phone.getSubId();
            if(subId != INVALID_SUBSCRIPTION_ID
                    && subId != mPrimaryDataSubId && !phone.getTelephonyTempDdsSwitch()) {
                return false;
            }
        }
        return true;
    }

    protected void sendRilCommands(int phoneId) {
        if (!SubscriptionManager.isValidPhoneId(phoneId)) {
            logl("sendRilCommands: skip dds switch due to invalid phoneId=" + phoneId);
            return;
        }

        Message message = Message.obtain(this, EVENT_MODEM_COMMAND_DONE, phoneId);
        if (mHalCommandToUse == HAL_COMMAND_ALLOW_DATA || mHalCommandToUse == HAL_COMMAND_UNKNOWN) {
            // Skip ALLOW_DATA for single SIM device
            if (mActiveModemCount > 1) {
                PhoneFactory.getPhone(phoneId).mCi.setDataAllowed(isPhoneActive(phoneId), message);
            }
        } else if (phoneId == mPreferredDataPhoneId) {
            // Only setPreferredDataModem if the phoneId equals to current mPreferredDataPhoneId
            logl("sendRilCommands: setPreferredDataModem - phoneId: " + phoneId);
            mRadioConfig.setPreferredDataModem(mPreferredDataPhoneId, message);
        }
    }

<<<<<<< HEAD
    private void onPhoneCapabilityChangedInternal(PhoneCapability capability) {
        int newMaxDataAttachModemCount = TelephonyManager.getDefault()
                .getNumberOfModemsWithSimultaneousDataConnections();
        if (mMaxDataAttachModemCount != newMaxDataAttachModemCount) {
            mMaxDataAttachModemCount = newMaxDataAttachModemCount;
            logl("Max active phones changed to " + mMaxDataAttachModemCount);
            onEvaluate(REQUESTS_UNCHANGED, "phoneCfgChanged");
        }
    }

    protected int phoneIdForRequest(TelephonyNetworkRequest networkRequest) {
=======
    private int phoneIdForRequest(TelephonyNetworkRequest networkRequest) {
>>>>>>> 928ce673
        NetworkRequest netRequest = networkRequest.getNativeNetworkRequest();
        int subId = getSubIdFromNetworkSpecifier(netRequest.getNetworkSpecifier());

        if (subId == DEFAULT_SUBSCRIPTION_ID) return mPreferredDataPhoneId;
        if (subId == INVALID_SUBSCRIPTION_ID) return INVALID_PHONE_INDEX;

        int preferredDataSubId = (mPreferredDataPhoneId >= 0
                && mPreferredDataPhoneId < mActiveModemCount)
                ? mPhoneSubscriptions[mPreferredDataPhoneId] : INVALID_SUBSCRIPTION_ID;

        // Currently we assume multi-SIM devices will only support one Internet PDN connection. So
        // if Internet PDN is established on the non-preferred phone, it will interrupt
        // Internet connection on the preferred phone. So we only accept Internet request with
        // preferred data subscription or no specified subscription.
        // One exception is, if it's restricted request (doesn't have NET_CAPABILITY_NOT_RESTRICTED)
        // it will be accepted, which is used temporary data usage from system.
        if (netRequest.hasCapability(NetworkCapabilities.NET_CAPABILITY_INTERNET)
                && netRequest.hasCapability(NetworkCapabilities.NET_CAPABILITY_NOT_RESTRICTED)
                && subId != preferredDataSubId && subId != mValidator.getSubIdInValidation()) {
            // Returning INVALID_PHONE_INDEX will result in netRequest not being handled.
            return INVALID_PHONE_INDEX;
        }

        // Try to find matching phone ID. If it doesn't exist, we'll end up returning INVALID.
        int phoneId = INVALID_PHONE_INDEX;
        for (int i = 0; i < mActiveModemCount; i++) {
            if (mPhoneSubscriptions[i] == subId) {
                phoneId = i;
                break;
            }
        }
        return phoneId;
    }

    protected int getSubIdFromNetworkSpecifier(NetworkSpecifier specifier) {
        if (specifier == null) {
            return DEFAULT_SUBSCRIPTION_ID;
        }
        if (specifier instanceof TelephonyNetworkSpecifier) {
            return ((TelephonyNetworkSpecifier) specifier).getSubscriptionId();
        }
        return INVALID_SUBSCRIPTION_ID;
    }

    private boolean isActiveSubId(int subId) {
        SubscriptionInfoInternal subInfo = mSubscriptionManagerService
                .getSubscriptionInfoInternal(subId);
        return subInfo != null && subInfo.isActive();
    }

    // This updates mPreferredDataPhoneId which decides which phone should handle default network
    // requests.
    protected void updatePreferredDataPhoneId() {
        if (mEmergencyOverride != null && findPhoneById(mEmergencyOverride.mPhoneId) != null) {
            // Override DDS for emergency even if user data is not enabled, since it is an
            // emergency.
            // TODO: Provide a notification to the user that metered data is currently being
            // used during this period.
            logl("updatePreferredDataPhoneId: preferred data overridden for emergency."
                    + " phoneId = " + mEmergencyOverride.mPhoneId);
            mPreferredDataPhoneId = mEmergencyOverride.mPhoneId;
            mLastSwitchPreferredDataReason = DataSwitch.Reason.DATA_SWITCH_REASON_UNKNOWN;
        } else {
            int imsRegTech = mImsRegTechProvider.get(mContext, mPhoneIdInVoiceCall);
            if (isAnyVoiceCallActiveOnDevice() && imsRegTech != REGISTRATION_TECH_IWLAN) {
                if (imsRegTech != REGISTRATION_TECH_CROSS_SIM) {
                    mPreferredDataPhoneId = shouldSwitchDataDueToInCall()
                            ? mPhoneIdInVoiceCall : getFallbackDataPhoneIdForInternetRequests();
                } else {
                    logl("IMS call on cross-SIM, skip switching data to phone "
                            + mPhoneIdInVoiceCall);
                }
            } else {
                mPreferredDataPhoneId = getFallbackDataPhoneIdForInternetRequests();
            }
        }

        mPreferredDataSubId.set(SubscriptionManager.getSubscriptionId(mPreferredDataPhoneId));
    }

    /**
     * @return the default data phone Id (or auto selected phone Id in auto data switch/CBRS case)
     */
    protected int getFallbackDataPhoneIdForInternetRequests() {
        int fallbackSubId = isActiveSubId(mAutoSelectedDataSubId)
                ? mAutoSelectedDataSubId : mPrimaryDataSubId;

        if (SubscriptionManager.isUsableSubIdValue(fallbackSubId)) {
            for (int phoneId = 0; phoneId < mActiveModemCount; phoneId++) {
                if (mPhoneSubscriptions[phoneId] == fallbackSubId) {
                    return phoneId;
                }
            }
        }
        return SubscriptionManager.INVALID_PHONE_INDEX;
    }

    /**
     * If a phone is in call and user enabled its mobile data and auto data switch feature, we
     * should switch internet connection to it because the other modem will lose data connection
     * anyway.
     * @return {@code true} if should switch data to the phone in voice call
     */
    private boolean shouldSwitchDataDueToInCall() {
        Phone voicePhone = findPhoneById(mPhoneIdInVoiceCall);
        Phone defaultDataPhone = getPhoneBySubId(mPrimaryDataSubId);
        return defaultDataPhone != null // check user enabled data
                && defaultDataPhone.isUserDataEnabled()
                && voicePhone != null // check user enabled voice during call feature
                && voicePhone.getDataSettingsManager().isDataEnabled();
    }

    protected void transitionToEmergencyPhone() {
        if (mActiveModemCount <= 0) {
            logl("No phones: unable to reset preferred phone for emergency");
            return;
        }

        if (mPreferredDataPhoneId != DEFAULT_EMERGENCY_PHONE_ID) {
            logl("No active subscriptions: resetting preferred phone to 0 for emergency");
            mPreferredDataPhoneId = DEFAULT_EMERGENCY_PHONE_ID;
        }

        if (mPreferredDataSubId.get() != INVALID_SUBSCRIPTION_ID) {
            mPreferredDataSubId.set(INVALID_SUBSCRIPTION_ID);
            notifyPreferredDataSubIdChanged();
        }
    }

    private Phone getPhoneBySubId(int subId) {
        return findPhoneById(mSubscriptionManagerService.getPhoneId(subId));
    }

    protected Phone findPhoneById(final int phoneId) {
        if (!SubscriptionManager.isValidPhoneId(phoneId)) {
            return null;
        }
        return PhoneFactory.getPhone(phoneId);
    }

    public synchronized boolean shouldApplyNetworkRequest(
            TelephonyNetworkRequest networkRequest, int phoneId) {
        if (!SubscriptionManager.isValidPhoneId(phoneId)) return false;

        int subId = SubscriptionManager.getSubscriptionId(phoneId);

        // In any case, if phone state is inactive, don't apply the network request.
        if (!isPhoneActive(phoneId) || (subId == SubscriptionManager.INVALID_SUBSCRIPTION_ID
                && !isEmergencyNetworkRequest(networkRequest))) {
            return false;
        }

        NetworkRequest netRequest = networkRequest.getNativeNetworkRequest();
        subId = getSubIdFromNetworkSpecifier(netRequest.getNetworkSpecifier());

        //if this phone is an emergency networkRequest
        //and subId is not specified that is invalid or default
        if (isAnyVoiceCallActiveOnDevice() && isEmergencyNetworkRequest(networkRequest)
                && (subId == DEFAULT_SUBSCRIPTION_ID || subId == INVALID_SUBSCRIPTION_ID)) {
            return phoneId == mPhoneIdInVoiceCall;
        }

        int phoneIdToHandle = phoneIdForRequest(networkRequest);
        return phoneId == phoneIdToHandle;
    }

    boolean isEmergencyNetworkRequest(TelephonyNetworkRequest networkRequest) {
        return networkRequest.hasCapability(NetworkCapabilities.NET_CAPABILITY_EIMS);
    }

    @VisibleForTesting
    protected boolean isPhoneActive(int phoneId) {
        if (phoneId >= mActiveModemCount)
            return false;
        return mPhoneStates[phoneId].active;
    }

    /**
     * If preferred phone changes, or phone activation status changes, registrants
     * will be notified.
     */
    public void registerForActivePhoneSwitch(Handler h, int what, Object o) {
        Registrant r = new Registrant(h, what, o);
        mActivePhoneRegistrants.add(r);
        r.notifyRegistrant();
    }

    /**
     * Set opportunistic data subscription. It's an indication to switch Internet data to this
     * subscription. It has to be an active subscription, and PhoneSwitcher will try to validate
     * it first if needed. If subId is DEFAULT_SUBSCRIPTION_ID, it means we are un-setting
     * opportunistic data sub and switch data back to primary sub.
     *
     * @param subId the opportunistic data subscription to switch to. pass DEFAULT_SUBSCRIPTION_ID
     *              if un-setting it.
     * @param needValidation whether Telephony will wait until the network is validated by
     *              connectivity service before switching data to it. More details see
     *              {@link NetworkCapabilities#NET_CAPABILITY_VALIDATED}.
     * @param callback Callback will be triggered once it succeeds or failed.
     *                 Pass null if don't care about the result.
     */
    private void setOpportunisticDataSubscription(int subId, boolean needValidation,
            ISetOpportunisticDataCallback callback) {
        validate(subId, needValidation,
                DataSwitch.Reason.DATA_SWITCH_REASON_CBRS, callback);
    }

    /**
     * Try setup a new internet connection on the subId that's pending validation. If the validation
     * succeeds, this subId will be evaluated for being the preferred data subId; If fails, nothing
     * happens.
     * Callback will be updated with the validation result.
     *
     * @param subId Sub Id that's pending switch, awaiting validation.
     * @param needValidation {@code false} if switch to the subId even if validation fails.
     * @param switchReason The switch reason for this validation
     * @param callback Optional - specific for external opportunistic sub validation request.
     */
    private void validate(int subId, boolean needValidation, int switchReason,
            @Nullable ISetOpportunisticDataCallback callback) {
        int subIdToValidate = (subId == SubscriptionManager.DEFAULT_SUBSCRIPTION_ID)
                ? mPrimaryDataSubId : subId;
        logl("Validate subId " + subId + " due to " + switchReasonToString(switchReason)
                + " needValidation=" + needValidation + " subIdToValidate=" + subIdToValidate
                + " mAutoSelectedDataSubId=" + mAutoSelectedDataSubId
                + " mPreferredDataSubId=" + mPreferredDataSubId.get());
        if (!isActiveSubId(subIdToValidate)) {
            logl("Can't switch data to inactive subId " + subIdToValidate);
            if (subId == SubscriptionManager.DEFAULT_SUBSCRIPTION_ID) {
                // the default data sub is not selected yet, store the intent of switching to
                // default subId once it becomes available.
                mAutoSelectedDataSubId = SubscriptionManager.DEFAULT_SUBSCRIPTION_ID;
                sendSetOpptCallbackHelper(callback, SET_OPPORTUNISTIC_SUB_SUCCESS);
            } else {
                sendSetOpptCallbackHelper(callback, SET_OPPORTUNISTIC_SUB_INACTIVE_SUBSCRIPTION);
            }
            return;
        }

        if (mValidator.isValidating()) {
            mValidator.stopValidation();
            sendSetOpptCallbackHelper(mSetOpptSubCallback, SET_OPPORTUNISTIC_SUB_VALIDATION_FAILED);
            mSetOpptSubCallback = null;
        }

        // Remove EVENT_NETWORK_VALIDATION_DONE. Don't handle validation result of previous subId
        // if queued.
        removeMessages(EVENT_NETWORK_VALIDATION_DONE);
        removeMessages(EVENT_NETWORK_AVAILABLE);

        mPendingSwitchSubId = INVALID_SUBSCRIPTION_ID;

        if (subIdToValidate == mPreferredDataSubId.get()) {
            if (subId == SubscriptionManager.DEFAULT_SUBSCRIPTION_ID) {
                mAutoSelectedDataSubId = SubscriptionManager.DEFAULT_SUBSCRIPTION_ID;
            }
            sendSetOpptCallbackHelper(callback, SET_OPPORTUNISTIC_SUB_SUCCESS);
            return;
        }

        mLastSwitchPreferredDataReason = switchReason;
        logDataSwitchEvent(subIdToValidate,
                TelephonyEvent.EventState.EVENT_STATE_START,
                switchReason);
        registerDefaultNetworkChangeCallback(subIdToValidate,
                switchReason);

        // If validation feature is not supported, set it directly. Otherwise,
        // start validation on the subscription first.
        if (!mValidator.isValidationFeatureSupported()) {
            setAutoSelectedDataSubIdInternal(subId);
            sendSetOpptCallbackHelper(callback, SET_OPPORTUNISTIC_SUB_SUCCESS);
            return;
        }

        // Even if needValidation is false, we still send request to validator. The reason is we
        // want to delay data switch until network is available on the target sub, to have a
        // smoothest transition possible.
        // In this case, even if data connection eventually failed in 2 seconds, we still
        // confirm the switch, to maximally respect the request.
        mPendingSwitchSubId = subIdToValidate;
        mPendingSwitchNeedValidation = needValidation;
        mSetOpptSubCallback = callback;
        long validationTimeout = getValidationTimeout(subIdToValidate, needValidation);
        mValidator.validate(subIdToValidate, validationTimeout, false, mValidationCallback);
    }

    private long getValidationTimeout(int subId, boolean needValidation) {
        if (!needValidation) return DEFAULT_VALIDATION_EXPIRATION_TIME;

        long validationTimeout = DEFAULT_VALIDATION_EXPIRATION_TIME;
        CarrierConfigManager configManager = (CarrierConfigManager)
                mContext.getSystemService(Context.CARRIER_CONFIG_SERVICE);
        if (configManager != null) {
            PersistableBundle b = configManager.getConfigForSubId(subId);
            if (b != null) {
                validationTimeout = b.getLong(KEY_DATA_SWITCH_VALIDATION_TIMEOUT_LONG);
            }
        }
        return validationTimeout;
    }

    private void sendSetOpptCallbackHelper(ISetOpportunisticDataCallback callback, int result) {
        if (callback == null) return;
        try {
            callback.onComplete(result);
        } catch (RemoteException exception) {
            logl("RemoteException " + exception);
        }
    }

    /**
     * Evaluate whether the specified sub Id can be set to be the preferred data sub Id.
     *
     * @param subId The subId that we tried to validate: could possibly be unvalidated if validation
     * feature is not supported.
     */
    private void setAutoSelectedDataSubIdInternal(int subId) {
        if (mAutoSelectedDataSubId != subId) {
            mAutoSelectedDataSubId = subId;
            onEvaluate(REQUESTS_UNCHANGED, switchReasonToString(mLastSwitchPreferredDataReason));
        }
    }

    private void confirmSwitch(int subId, boolean confirm) {
        logl("confirmSwitch: subId " + subId + (confirm ? " confirmed." : " cancelled."));
        int resultForCallBack;
        if (!isActiveSubId(subId)) {
            logl("confirmSwitch: subId " + subId + " is no longer active");
            resultForCallBack = SET_OPPORTUNISTIC_SUB_INACTIVE_SUBSCRIPTION;
        } else if (!confirm) {
            resultForCallBack = SET_OPPORTUNISTIC_SUB_VALIDATION_FAILED;

            // retry for auto data switch validation failure
            if (mLastSwitchPreferredDataReason == DataSwitch.Reason.DATA_SWITCH_REASON_AUTO) {
                mAutoDataSwitchController.evaluateRetryOnValidationFailed();
            }
        } else {
            if (subId == mPrimaryDataSubId) {
                setAutoSelectedDataSubIdInternal(DEFAULT_SUBSCRIPTION_ID);
            } else {
                setAutoSelectedDataSubIdInternal(subId);
            }
            resultForCallBack = SET_OPPORTUNISTIC_SUB_SUCCESS;
            mAutoDataSwitchController.resetFailedCount();
        }

        // Trigger callback if needed
        sendSetOpptCallbackHelper(mSetOpptSubCallback, resultForCallBack);
        mSetOpptSubCallback = null;
        mPendingSwitchSubId = INVALID_SUBSCRIPTION_ID;
    }

    private void onNetworkAvailable(int subId, Network network) {
        log("onNetworkAvailable: on subId " + subId);
        // Do nothing unless pending switch matches target subId and it doesn't require
        // validation pass.
        if (mPendingSwitchSubId == INVALID_SUBSCRIPTION_ID || mPendingSwitchSubId != subId
                || mPendingSwitchNeedValidation) {
            return;
        }
        confirmSwitch(subId, true);
    }

    private void onValidationDone(int subId, boolean passed) {
        logl("onValidationDone: " + (passed ? "passed" : "failed") + " on subId " + subId);
        if (mPendingSwitchSubId == INVALID_SUBSCRIPTION_ID || mPendingSwitchSubId != subId) return;

        // If validation failed and mPendingSwitch.mNeedValidation is false, we still confirm
        // the switch.
        confirmSwitch(subId, passed || !mPendingSwitchNeedValidation);
    }

    /**
     * Notify PhoneSwitcher to try to switch data to an opportunistic subscription.
     * <p>
     * Set opportunistic data subscription. It's an indication to switch Internet data to this
     * subscription. It has to be an active subscription, and PhoneSwitcher will try to validate
     * it first if needed. If subId is DEFAULT_SUBSCRIPTION_ID, it means we are un-setting
     * opportunistic data sub and switch data back to primary sub.
     *
     * @param subId the opportunistic data subscription to switch to. pass DEFAULT_SUBSCRIPTION_ID
     *              if un-setting it.
     * @param needValidation whether Telephony will wait until the network is validated by
     *              connectivity service before switching data to it. More details see
     *              {@link NetworkCapabilities#NET_CAPABILITY_VALIDATED}.
     * @param callback Callback will be triggered once it succeeds or failed.
     *                 Pass null if don't care about the result.
     */
    public void trySetOpportunisticDataSubscription(int subId, boolean needValidation,
            ISetOpportunisticDataCallback callback) {
        logl("Try set opportunistic data subscription to subId " + subId
                + (needValidation ? " with " : " without ") + "validation");
        PhoneSwitcher.this.obtainMessage(EVENT_OPPT_DATA_SUB_CHANGED,
                subId, needValidation ? 1 : 0, callback).sendToTarget();
    }

    public void notifySubInfoReady() {
        PhoneSwitcher.this.obtainMessage(EVENT_SUB_INFO_READY).sendToTarget();
    }

    protected boolean isPhoneInVoiceCall(Phone phone) {
        if (phone == null) {
            return false;
        }

        // A phone in voice call might trigger data being switched to it.
        // Exclude dialing to give modem time to process an EMC first before dealing with DDS switch
        // Include alerting because modem RLF leads to delay in switch, so carrier required to
        // switch in alerting phase.
        // TODO: check ringing call for vDADA
        return (!phone.getBackgroundCall().isIdle()
                && phone.getBackgroundCall().getState() != Call.State.DIALING)
                || !phone.getForegroundCall().isIdle()
                || phone.getRingingCall().isRinging();
    }

    private void updateHalCommandToUse() {
        mHalCommandToUse = mRadioConfig.isSetPreferredDataCommandSupported()
                ? HAL_COMMAND_PREFERRED_DATA : HAL_COMMAND_ALLOW_DATA;
    }

    public int getPreferredDataPhoneId() {
        return mPreferredDataPhoneId;
    }

    /**
     * Log debug messages and also log into the local log.
     * @param l debug messages
     */
    protected void logl(String l) {
        log(l);
        mLocalLog.log(l);
    }

    /**
     * Log debug messages.
     * @param s debug messages
     */
    private void log(@NonNull String s) {
        Rlog.d(LOG_TAG, s);
    }

    /**
     * Log debug error messages.
     * @param s debug messages
     */
    private void loge(@NonNull String s) {
        Rlog.e(LOG_TAG, s);
    }


    /**
     * Convert data switch reason into string.
     *
     * @param reason The switch reason.
     * @return The switch reason in string format.
     */
    @NonNull
    private static String switchReasonToString(int reason) {
        return switch (reason) {
            case DataSwitch.Reason.DATA_SWITCH_REASON_UNKNOWN -> "UNKNOWN";
            case DataSwitch.Reason.DATA_SWITCH_REASON_MANUAL -> "MANUAL";
            case DataSwitch.Reason.DATA_SWITCH_REASON_IN_CALL -> "IN_CALL";
            case DataSwitch.Reason.DATA_SWITCH_REASON_CBRS -> "CBRS";
            case DataSwitch.Reason.DATA_SWITCH_REASON_AUTO -> "AUTO";
            default -> "UNKNOWN(" + reason + ")";
        };
    }

    /**
     * Concert switching state to string
     *
     * @param state The switching state.
     * @return The switching state in string format.
     */
    @NonNull
    private static String switchStateToString(int state) {
        return switch (state) {
            case TelephonyEvent.EventState.EVENT_STATE_UNKNOWN -> "UNKNOWN";
            case TelephonyEvent.EventState.EVENT_STATE_START -> "START";
            case TelephonyEvent.EventState.EVENT_STATE_END -> "END";
            default -> "UNKNOWN(" + state + ")";
        };
    }

    /**
     * Log data switch event
     *
     * @param subId Subscription index.
     * @param state The switching state.
     * @param reason The switching reason.
     */
    private void logDataSwitchEvent(int subId, int state, int reason) {
        logl("Data switch state=" + switchStateToString(state) + " due to reason="
                + switchReasonToString(reason) + " on subId " + subId);
        DataSwitch dataSwitch = new DataSwitch();
        dataSwitch.state = state;
        dataSwitch.reason = reason;
        TelephonyMetrics.getInstance().writeDataSwitch(subId, dataSwitch);
    }

    /**
     * See {@link PhoneStateListener#LISTEN_ACTIVE_DATA_SUBSCRIPTION_ID_CHANGE}.
     */
    protected void notifyPreferredDataSubIdChanged() {
        TelephonyRegistryManager telephonyRegistryManager = (TelephonyRegistryManager) mContext
                .getSystemService(Context.TELEPHONY_REGISTRY_SERVICE);
        logl("notifyPreferredDataSubIdChanged to " + mPreferredDataSubId.get());
        telephonyRegistryManager.notifyActiveDataSubIdChanged(mPreferredDataSubId.get());
    }

    /**
     * @return The active data subscription id
     */
    public int getActiveDataSubId() {
        return mPreferredDataSubId.get();
    }

    /**
     * @return The auto selected data subscription id.
     */
    public int getAutoSelectedDataSubId() {
        return mAutoSelectedDataSubId;
    }

    public void dump(FileDescriptor fd, PrintWriter writer, String[] args) {
        final IndentingPrintWriter pw = new IndentingPrintWriter(writer, "  ");
        pw.println("PhoneSwitcher:");
        pw.increaseIndent();
        Calendar c = Calendar.getInstance();
        for (int i = 0; i < mActiveModemCount; i++) {
            PhoneState ps = mPhoneStates[i];
            c.setTimeInMillis(ps.lastRequested);
            pw.println("PhoneId(" + i + ") active=" + ps.active
                    + ", lastRequest="
                    + (ps.lastRequested == 0 ? "never" :
                     String.format("%tm-%td %tH:%tM:%tS.%tL", c, c, c, c, c, c)));
        }
        pw.println("mPreferredDataPhoneId=" + mPreferredDataPhoneId);
        pw.println("mPreferredDataSubId=" + mPreferredDataSubId.get());
        pw.println("DefaultDataSubId=" + mSubscriptionManagerService.getDefaultDataSubId());
        pw.println("DefaultDataPhoneId=" + mSubscriptionManagerService.getPhoneId(
                mSubscriptionManagerService.getDefaultDataSubId()));
        pw.println("mPrimaryDataSubId=" + mPrimaryDataSubId);
        pw.println("mAutoSelectedDataSubId=" + mAutoSelectedDataSubId);
        pw.println("mIsRegisteredForImsRadioTechChange=" + mIsRegisteredForImsRadioTechChange);
        pw.println("mPendingSwitchNeedValidation=" + mPendingSwitchNeedValidation);
        pw.println("mMaxDataAttachModemCount=" + mMaxDataAttachModemCount);
        pw.println("mActiveModemCount=" + mActiveModemCount);
        pw.println("mPhoneIdInVoiceCall=" + mPhoneIdInVoiceCall);
        pw.println("mCurrentDdsSwitchFailure=" + mCurrentDdsSwitchFailure);
        pw.println("mLastSwitchPreferredDataReason="
                + switchReasonToString(mLastSwitchPreferredDataReason));
        pw.println("Local logs:");
        pw.increaseIndent();
        mLocalLog.dump(fd, pw, args);
        pw.decreaseIndent();
        mAutoDataSwitchController.dump(fd, pw, args);
        pw.decreaseIndent();
    }

    protected boolean isAnyVoiceCallActiveOnDevice() {
        boolean ret = mPhoneIdInVoiceCall != SubscriptionManager.INVALID_PHONE_INDEX;
        if (VDBG) log("isAnyVoiceCallActiveOnDevice: " + ret);
        return ret;
    }

    protected void onDdsSwitchResponse(AsyncResult ar) {
        boolean commandSuccess = ar != null && ar.exception == null;
        int phoneId = (int) ar.userObj;
        if (mEmergencyOverride != null) {
            logl("Emergency override result sent = " + commandSuccess);
            mEmergencyOverride.sendOverrideCompleteCallbackResultAndClear(commandSuccess);
            // Do not retry , as we do not allow changes in onEvaluate during an emergency
            // call. When the call ends, we will start the countdown to remove the override.
        } else if (!commandSuccess) {
            logl("onDdsSwitchResponse: DDS switch failed. with exception " + ar.exception);
            if (ar.exception instanceof CommandException) {
                CommandException.Error error = ((CommandException)
                        (ar.exception)).getCommandError();
                mCurrentDdsSwitchFailure.get(phoneId).add(error);
                if (error == CommandException.Error.OP_NOT_ALLOWED_DURING_VOICE_CALL) {
                    logl("onDdsSwitchResponse: Wait for call end indication");
                    return;
                } else if (error == CommandException.Error.INVALID_SIM_STATE) {
                    /* If there is a attach failure due to sim not ready then
                    hold the retry until sim gets ready */
                    logl("onDdsSwitchResponse: Wait for SIM to get READY");
                    return;
                }
            }
            logl("onDdsSwitchResponse: Scheduling DDS switch retry");
            sendMessageDelayed(Message.obtain(this, EVENT_MODEM_COMMAND_RETRY,
                        phoneId), MODEM_COMMAND_RETRY_PERIOD_MS);
            return;
        }
        if (commandSuccess) {
            logl("onDdsSwitchResponse: DDS switch success on phoneId = " + phoneId);
            mAutoDataSwitchController.displayAutoDataSwitchNotification(phoneId,
                    mLastSwitchPreferredDataReason == DataSwitch.Reason.DATA_SWITCH_REASON_AUTO);
        }
        mCurrentDdsSwitchFailure.get(phoneId).clear();
        // Notify all registrants
        mActivePhoneRegistrants.notifyRegistrants();
        notifyPreferredDataSubIdChanged();
    }

    // TODO: To be removed : only for fixing LKG compilation
    protected void displayAutoDataSwitchNotification() {
        mAutoDataSwitchController.displayAutoDataSwitchNotification(mPreferredDataPhoneId,
                mLastSwitchPreferredDataReason == DataSwitch.Reason.DATA_SWITCH_REASON_AUTO);
    }

    protected boolean isAutoDataSwitchEnabledOnPhone(Phone secondaryDataPhone) {
        if (secondaryDataPhone != null && secondaryDataPhone.isDataAllowed()) {
            return true;
        }
        return false;
    }

    private boolean isPhoneIdValidForRetry(int phoneId) {
        int ddsPhoneId = mSubscriptionManagerService.getPhoneId(
                mSubscriptionManagerService.getDefaultDataSubId());
        if (ddsPhoneId != INVALID_PHONE_INDEX && ddsPhoneId == phoneId) {
            return true;
        } else {
            if (mNetworkRequestList.isEmpty()) return false;
            for (TelephonyNetworkRequest networkRequest : mNetworkRequestList) {
                if (phoneIdForRequest(networkRequest) == phoneId) {
                    return true;
                }
            }
        }
        return false;
    }

    protected boolean isInCall(Phone phone) {
        if ((phone != null) && (phone.getState() != PhoneConstants.State.IDLE)) return true;
        return false;
    }

    private boolean isNddsPhoneIdle() {
        for (Phone phone : PhoneFactory.getPhones()) {
            if ((phone != null) && (phone.getSubId() != mPrimaryDataSubId)
                        && (!isInCall(phone) || !isInCall(phone.getImsPhone()))) {
                return true;
            }
        }
        return false;
    }
}<|MERGE_RESOLUTION|>--- conflicted
+++ resolved
@@ -187,12 +187,8 @@
     private final NetworkRequestList mNetworkRequestList = new NetworkRequestList();
     protected final RegistrantList mActivePhoneRegistrants;
     private final SubscriptionManagerService mSubscriptionManagerService;
-<<<<<<< HEAD
-    protected final @NonNull FeatureFlags mFlags;
-=======
     @NonNull
-    private final FeatureFlags mFlags;
->>>>>>> 928ce673
+    protected final FeatureFlags mFlags;
     protected final Context mContext;
     private final LocalLog mLocalLog;
     protected PhoneState[] mPhoneStates;
@@ -337,12 +333,8 @@
     private int mImsRegistrationTech = REGISTRATION_TECH_NONE;
     @VisibleForTesting
     public final SparseIntArray mImsRegistrationRadioTechMap = new SparseIntArray();
-<<<<<<< HEAD
-    protected List<Set<CommandException.Error>> mCurrentDdsSwitchFailure;
-=======
     @NonNull
-    private final List<Set<CommandException.Error>> mCurrentDdsSwitchFailure;
->>>>>>> 928ce673
+    protected final List<Set<CommandException.Error>> mCurrentDdsSwitchFailure;
 
     /** Data settings manager callback. Key is the phone id. */
     @NonNull
@@ -1491,21 +1483,7 @@
         }
     }
 
-<<<<<<< HEAD
-    private void onPhoneCapabilityChangedInternal(PhoneCapability capability) {
-        int newMaxDataAttachModemCount = TelephonyManager.getDefault()
-                .getNumberOfModemsWithSimultaneousDataConnections();
-        if (mMaxDataAttachModemCount != newMaxDataAttachModemCount) {
-            mMaxDataAttachModemCount = newMaxDataAttachModemCount;
-            logl("Max active phones changed to " + mMaxDataAttachModemCount);
-            onEvaluate(REQUESTS_UNCHANGED, "phoneCfgChanged");
-        }
-    }
-
     protected int phoneIdForRequest(TelephonyNetworkRequest networkRequest) {
-=======
-    private int phoneIdForRequest(TelephonyNetworkRequest networkRequest) {
->>>>>>> 928ce673
         NetworkRequest netRequest = networkRequest.getNativeNetworkRequest();
         int subId = getSubIdFromNetworkSpecifier(netRequest.getNetworkSpecifier());
 
