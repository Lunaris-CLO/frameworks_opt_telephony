--- conflicted
+++ resolved
@@ -333,14 +333,9 @@
 
     private ConnectivityManager mConnectivityManager;
     private int mImsRegistrationTech = REGISTRATION_TECH_NONE;
-<<<<<<< HEAD
-
-    protected List<Set<CommandException.Error>> mCurrentDdsSwitchFailure;
-=======
     @VisibleForTesting
     public final SparseIntArray mImsRegistrationRadioTechMap = new SparseIntArray();
-    private List<Set<CommandException.Error>> mCurrentDdsSwitchFailure;
->>>>>>> 9a3e507d
+    protected List<Set<CommandException.Error>> mCurrentDdsSwitchFailure;
 
     /** Data settings manager callback. Key is the phone id. */
     private final @NonNull Map<Integer, DataSettingsManagerCallback> mDataSettingsManagerCallbacks =
@@ -842,17 +837,14 @@
             case EVENT_IMS_RADIO_TECH_CHANGED: {
                 // register for radio tech change to listen to radio tech handover in case previous
                 // attempt was not successful
-<<<<<<< HEAD
-                registerForImsRadioTechChange();
-                if (!isTelephonyTempDdsSwitchEnabled()) {
-                    // When smart temp DDS switch is honored, evaluating data phone usage isn't
-                    // needed for IMS radio tech changed.
-                    logl("Ignore EVENT_IMS_RADIO_TECH_CHANGED");
-                    break;
-                }
-=======
                 if (!mFlags.changeMethodOfObtainingImsRegistrationRadioTech()) {
                     registerForImsRadioTechChange();
+                    if (!isTelephonyTempDdsSwitchEnabled()) {
+                        // When smart temp DDS switch is honored, evaluating data phone usage isn't
+                        // needed for IMS radio tech changed.
+                        logl("Ignore EVENT_IMS_RADIO_TECH_CHANGED");
+                        break;
+                    }
                 } else {
                     if (msg.obj == null) {
                         log("EVENT_IMS_RADIO_TECH_CHANGED but parameter is not available");
@@ -863,7 +855,6 @@
                     }
                 }
 
->>>>>>> 9a3e507d
                 // if voice call state changes or in voice call didn't change
                 // but RAT changes(e.g. Iwlan -> cross sim), reevaluate for data switch.
                 if (updatesIfPhoneInVoiceCallChanged() || isAnyVoiceCallActiveOnDevice()) {
