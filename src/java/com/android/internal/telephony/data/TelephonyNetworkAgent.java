--- conflicted
+++ resolved
@@ -54,15 +54,8 @@
     private static final int NETWORK_AGENT_TEARDOWN_DELAY_MS = 5_000;
 
     /** The parent data network. */
-<<<<<<< HEAD
-    protected final @NonNull DataNetwork mDataNetwork;
-
-    /** Network agent config. For unit test use only. */
-    private final @NonNull NetworkAgentConfig mNetworkAgentConfig;
-=======
     @NonNull
-    private final DataNetwork mDataNetwork;
->>>>>>> ccc13fe6
+    protected final DataNetwork mDataNetwork;
 
     /** This is the id from {@link NetworkAgent#register()}. */
     protected final int mId;
