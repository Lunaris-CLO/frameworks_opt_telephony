--- conflicted
+++ resolved
@@ -1707,11 +1707,7 @@
         RILRequest rr = obtainRequest(RIL_REQUEST_GET_IMSI, result, mRILDefaultWorkSource);
 
         if (RILJ_LOGD) {
-<<<<<<< HEAD
-            riljLog(rr.serialString() + ">" + RILUtils.requestToString(rr.mRequest)
-=======
-            riljLog(rr.serialString() + "> " + RILUtils.requestToString(rr.mRequest)
->>>>>>> a67e30b0
+            riljLog(rr.serialString() + "> " + RILUtils.requestToString(rr.mRequest)
                     + " aid = " + aid);
         }
         radioServiceInvokeHelper(HAL_SERVICE_SIM, rr, "getIMSIForApp", () -> {
@@ -2476,14 +2472,11 @@
             networkProxy.setNetworkSelectionModeManual(rr.mSerial,
                     RILUtils.convertNullToEmptyString(operatorNumeric), ran);
         });
-<<<<<<< HEAD
     }
 
     @Override
     public void setNetworkSelectionModeManual(OperatorInfo network, Message result) {
         riljLog("setNetworkSelectionModeManual request not supoorted");
-=======
->>>>>>> a67e30b0
     }
 
     @Override
@@ -3073,7 +3066,6 @@
                 result.sendToTarget();
             }
             return;
-<<<<<<< HEAD
         }
 
         RILRequest rr = obtainRequest(RIL_REQUEST_IS_VONR_ENABLED, result,
@@ -3083,17 +3075,6 @@
             riljLog(rr.serialString() + "> " + RILUtils.requestToString(rr.mRequest));
         }
 
-=======
-        }
-
-        RILRequest rr = obtainRequest(RIL_REQUEST_IS_VONR_ENABLED, result,
-                getDefaultWorkSourceIfInvalid(workSource));
-
-        if (RILJ_LOGD) {
-            riljLog(rr.serialString() + "> " + RILUtils.requestToString(rr.mRequest));
-        }
-
->>>>>>> a67e30b0
         radioServiceInvokeHelper(HAL_SERVICE_VOICE, rr, "isVoNrEnabled", () -> {
             voiceProxy.isVoNrEnabled(rr.mSerial);
         });
@@ -3120,7 +3101,6 @@
                 result.sendToTarget();
             }
             return;
-<<<<<<< HEAD
         }
 
         RILRequest rr = obtainRequest(RIL_REQUEST_ENABLE_VONR, result,
@@ -3130,17 +3110,6 @@
             riljLog(rr.serialString() + "> " + RILUtils.requestToString(rr.mRequest));
         }
 
-=======
-        }
-
-        RILRequest rr = obtainRequest(RIL_REQUEST_ENABLE_VONR, result,
-                getDefaultWorkSourceIfInvalid(workSource));
-
-        if (RILJ_LOGD) {
-            riljLog(rr.serialString() + "> " + RILUtils.requestToString(rr.mRequest));
-        }
-
->>>>>>> a67e30b0
         radioServiceInvokeHelper(HAL_SERVICE_VOICE, rr, "setVoNrEnabled", () -> {
             voiceProxy.setVoNrEnabled(rr.mSerial, enabled);
         });
@@ -5037,17 +5006,10 @@
         if (!canMakeRequest("exitEmergencyMode", networkProxy, result, RADIO_HAL_VERSION_2_1)) {
             return;
         }
-<<<<<<< HEAD
 
         RILRequest rr = obtainRequest(RIL_REQUEST_EXIT_EMERGENCY_MODE, result,
                 mRILDefaultWorkSource);
 
-=======
-
-        RILRequest rr = obtainRequest(RIL_REQUEST_EXIT_EMERGENCY_MODE, result,
-                mRILDefaultWorkSource);
-
->>>>>>> a67e30b0
         if (RILJ_LOGD) {
             riljLog(rr.serialString() + "> " + RILUtils.requestToString(rr.mRequest));
         }
@@ -5187,7 +5149,6 @@
         if (!canMakeRequest("getSatelliteCapabilities", satelliteProxy, result,
                 RADIO_HAL_VERSION_2_0)) {
             return;
-<<<<<<< HEAD
         }
 
         RILRequest rr = obtainRequest(RIL_REQUEST_GET_SATELLITE_CAPABILITIES, result,
@@ -5198,18 +5159,6 @@
             riljLog(rr.serialString() + "> " + RILUtils.requestToString(rr.mRequest));
         }
 
-=======
-        }
-
-        RILRequest rr = obtainRequest(RIL_REQUEST_GET_SATELLITE_CAPABILITIES, result,
-                mRILDefaultWorkSource);
-
-        if (RILJ_LOGD) {
-            // Do not log function arg for privacy
-            riljLog(rr.serialString() + "> " + RILUtils.requestToString(rr.mRequest));
-        }
-
->>>>>>> a67e30b0
         radioServiceInvokeHelper(HAL_SERVICE_SATELLITE, rr, "getSatelliteCapabilities", () -> {
             satelliteProxy.getCapabilities(rr.mSerial);
         });
@@ -5356,7 +5305,6 @@
         if (!canMakeRequest("removeAllowedSatelliteContacts", satelliteProxy, result,
                 RADIO_HAL_VERSION_2_0)) {
             return;
-<<<<<<< HEAD
         }
 
         RILRequest rr = obtainRequest(RIL_REQUEST_REMOVE_ALLOWED_SATELLITE_CONTACTS, result,
@@ -5367,18 +5315,6 @@
             riljLog(rr.serialString() + "> " + RILUtils.requestToString(rr.mRequest));
         }
 
-=======
-        }
-
-        RILRequest rr = obtainRequest(RIL_REQUEST_REMOVE_ALLOWED_SATELLITE_CONTACTS, result,
-                mRILDefaultWorkSource);
-
-        if (RILJ_LOGD) {
-            // Do not log function arg for privacy
-            riljLog(rr.serialString() + "> " + RILUtils.requestToString(rr.mRequest));
-        }
-
->>>>>>> a67e30b0
         radioServiceInvokeHelper(HAL_SERVICE_SATELLITE, rr, "removeAllowedSatelliteContacts",
                 () -> {
                     satelliteProxy.removeAllowedSatelliteContacts(rr.mSerial, contacts);
@@ -5427,7 +5363,6 @@
         if (!canMakeRequest("getPendingSatelliteMessages", satelliteProxy, result,
                 RADIO_HAL_VERSION_2_0)) {
             return;
-<<<<<<< HEAD
         }
 
         RILRequest rr = obtainRequest(RIL_REQUEST_GET_PENDING_SATELLITE_MESSAGES, result,
@@ -5438,18 +5373,6 @@
             riljLog(rr.serialString() + "> " + RILUtils.requestToString(rr.mRequest));
         }
 
-=======
-        }
-
-        RILRequest rr = obtainRequest(RIL_REQUEST_GET_PENDING_SATELLITE_MESSAGES, result,
-                mRILDefaultWorkSource);
-
-        if (RILJ_LOGD) {
-            // Do not log function arg for privacy
-            riljLog(rr.serialString() + "> " + RILUtils.requestToString(rr.mRequest));
-        }
-
->>>>>>> a67e30b0
         radioServiceInvokeHelper(HAL_SERVICE_SATELLITE, rr, "getPendingSatelliteMessages", () -> {
             satelliteProxy.getPendingMessages(rr.mSerial);
         });
@@ -5566,7 +5489,6 @@
         if (!canMakeRequest("stopSendingSatellitePointingInfo", satelliteProxy, result,
                 RADIO_HAL_VERSION_2_0)) {
             return;
-<<<<<<< HEAD
         }
 
         RILRequest rr = obtainRequest(RIL_REQUEST_STOP_SENDING_SATELLITE_POINTING_INFO, result,
@@ -5577,18 +5499,6 @@
             riljLog(rr.serialString() + "> " + RILUtils.requestToString(rr.mRequest));
         }
 
-=======
-        }
-
-        RILRequest rr = obtainRequest(RIL_REQUEST_STOP_SENDING_SATELLITE_POINTING_INFO, result,
-                mRILDefaultWorkSource);
-
-        if (RILJ_LOGD) {
-            // Do not log function arg for privacy
-            riljLog(rr.serialString() + "> " + RILUtils.requestToString(rr.mRequest));
-        }
-
->>>>>>> a67e30b0
         radioServiceInvokeHelper(HAL_SERVICE_SATELLITE, rr, "stopSendingSatellitePointingInfo",
                 () -> {
                     satelliteProxy.stopSendingSatellitePointingInfo(rr.mSerial);
