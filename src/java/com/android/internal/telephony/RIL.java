--- conflicted
+++ resolved
@@ -5914,11 +5914,8 @@
                 return "RIL_UNSOL_PHYSICAL_CHANNEL_CONFIG";
             case RIL_UNSOL_EMERGENCY_NUMBER_LIST:
                 return "RIL_UNSOL_EMERGENCY_NUMBER_LIST";
-<<<<<<< HEAD
-=======
             case RIL_UNSOL_UICC_APPLICATIONS_ENABLEMENT_CHANGED:
                 return "RIL_UNSOL_UICC_APPLICATIONS_ENABLEMENT_CHANGED";
->>>>>>> a5356d02
             default:
                 return "<unknown response>";
         }
