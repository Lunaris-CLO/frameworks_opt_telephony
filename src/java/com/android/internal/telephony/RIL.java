/*
 * Copyright (C) 2006 The Android Open Source Project
 *
 * Licensed under the Apache License, Version 2.0 (the "License");
 * you may not use this file except in compliance with the License.
 * You may obtain a copy of the License at
 *
 *      http://www.apache.org/licenses/LICENSE-2.0
 *
 * Unless required by applicable law or agreed to in writing, software
 * distributed under the License is distributed on an "AS IS" BASIS,
 * WITHOUT WARRANTIES OR CONDITIONS OF ANY KIND, either express or implied.
 * See the License for the specific language governing permissions and
 * limitations under the License.
 */

/*
 * Changes from Qualcomm Innovation Center are provided under the following license:
 *
 * Copyright (c) 2022 Qualcomm Innovation Center, Inc. All rights reserved.
 * SPDX-License-Identifier: BSD-3-Clause-Clear
 */

package com.android.internal.telephony;

import static android.telephony.TelephonyManager.HAL_SERVICE_DATA;
import static android.telephony.TelephonyManager.HAL_SERVICE_IMS;
import static android.telephony.TelephonyManager.HAL_SERVICE_MESSAGING;
import static android.telephony.TelephonyManager.HAL_SERVICE_MODEM;
import static android.telephony.TelephonyManager.HAL_SERVICE_NETWORK;
import static android.telephony.TelephonyManager.HAL_SERVICE_RADIO;
import static android.telephony.TelephonyManager.HAL_SERVICE_SATELLITE;
import static android.telephony.TelephonyManager.HAL_SERVICE_SIM;
import static android.telephony.TelephonyManager.HAL_SERVICE_VOICE;

import static com.android.internal.telephony.RILConstants.*;

import android.annotation.NonNull;
import android.annotation.Nullable;
import android.compat.annotation.UnsupportedAppUsage;
import android.content.Context;
import android.hardware.radio.V1_0.IRadio;
import android.hardware.radio.V1_0.RadioError;
import android.hardware.radio.V1_0.RadioIndicationType;
import android.hardware.radio.V1_0.RadioResponseInfo;
import android.hardware.radio.V1_0.RadioResponseType;
import android.net.KeepalivePacketData;
import android.net.LinkProperties;
import android.os.AsyncResult;
import android.os.Build;
import android.os.Handler;
import android.os.HwBinder;
import android.os.IBinder;
import android.os.Message;
import android.os.PowerManager;
import android.os.PowerManager.WakeLock;
import android.os.RemoteException;
import android.os.ServiceManager;
import android.os.SystemClock;
import android.os.SystemProperties;
import android.os.Trace;
import android.os.WorkSource;
import android.provider.Settings;
import android.sysprop.TelephonyProperties;
import android.telephony.AccessNetworkConstants;
import android.telephony.AccessNetworkConstants.AccessNetworkType;
import android.telephony.BarringInfo;
import android.telephony.CarrierRestrictionRules;
import android.telephony.ClientRequestStats;
import android.telephony.DomainSelectionService;
import android.telephony.ImsiEncryptionInfo;
import android.telephony.ModemActivityInfo;
import android.telephony.NeighboringCellInfo;
import android.telephony.NetworkScanRequest;
import android.telephony.RadioAccessFamily;
import android.telephony.RadioAccessSpecifier;
import android.telephony.SignalThresholdInfo;
import android.telephony.SubscriptionManager;
import android.telephony.TelephonyHistogram;
import android.telephony.TelephonyManager;
import android.telephony.TelephonyManager.HalService;
import android.telephony.TelephonyManager.PrefNetworkMode;
import android.telephony.data.DataProfile;
import android.telephony.data.NetworkSliceInfo;
import android.telephony.data.TrafficDescriptor;
import android.telephony.emergency.EmergencyNumber;
import android.telephony.ims.RegistrationManager;
import android.telephony.ims.feature.ConnectionFailureInfo;
import android.telephony.ims.stub.ImsRegistrationImplBase;
import android.text.TextUtils;
import android.util.SparseArray;

import com.android.internal.annotations.VisibleForTesting;
import com.android.internal.telephony.OperatorInfo;
import com.android.internal.telephony.cdma.CdmaInformationRecords;
import com.android.internal.telephony.cdma.CdmaSmsBroadcastConfigInfo;
import com.android.internal.telephony.emergency.EmergencyConstants;
import com.android.internal.telephony.gsm.SmsBroadcastConfigInfo;
import com.android.internal.telephony.imsphone.ImsCallInfo;
import com.android.internal.telephony.metrics.ModemRestartStats;
import com.android.internal.telephony.metrics.TelephonyMetrics;
import com.android.internal.telephony.nano.TelephonyProto.SmsSession;
import com.android.internal.telephony.uicc.IccCardApplicationStatus.PersoSubState;
import com.android.internal.telephony.uicc.IccUtils;
import com.android.internal.telephony.uicc.SimPhonebookRecord;
import com.android.internal.telephony.util.TelephonyUtils;
import com.android.internal.util.FunctionalUtils;
import com.android.telephony.Rlog;

import java.io.FileDescriptor;
import java.io.PrintWriter;
import java.util.ArrayList;
import java.util.Arrays;
import java.util.HashMap;
import java.util.HashSet;
import java.util.List;
import java.util.Map;
import java.util.NoSuchElementException;
import java.util.Objects;
import java.util.Set;
import java.util.concurrent.ConcurrentHashMap;
import java.util.concurrent.atomic.AtomicBoolean;
import java.util.concurrent.atomic.AtomicLong;

/**
 * RIL implementation of the CommandsInterface.
 * {@hide}
 */
public class RIL extends BaseCommands implements CommandsInterface {
    static final String RILJ_LOG_TAG = "RILJ";
    static final String RILJ_WAKELOCK_TAG = "*telephony-radio*";
    // Have a separate wakelock instance for Ack
    static final String RILJ_ACK_WAKELOCK_NAME = "RILJ_ACK_WL";
    static final boolean RILJ_LOGD = true;
    static final boolean RILJ_LOGV = false; // STOPSHIP if true
    static final int RIL_HISTOGRAM_BUCKET_COUNT = 5;

    /**
     * Wake lock timeout should be longer than the longest timeout in the vendor ril.
     */
    private static final int DEFAULT_WAKE_LOCK_TIMEOUT_MS = 60000;

    // Wake lock default timeout associated with ack
    private static final int DEFAULT_ACK_WAKE_LOCK_TIMEOUT_MS = 200;

    private static final int DEFAULT_BLOCKING_MESSAGE_RESPONSE_TIMEOUT_MS = 2000;

    // Variables used to differentiate ack messages from request while calling clearWakeLock()
    public static final int INVALID_WAKELOCK = -1;
    public static final int FOR_WAKELOCK = 0;
    public static final int FOR_ACK_WAKELOCK = 1;
    private final ClientWakelockTracker mClientWakelockTracker = new ClientWakelockTracker();

    /** @hide */
    public static final HalVersion RADIO_HAL_VERSION_UNSUPPORTED = HalVersion.UNSUPPORTED;

    /** @hide */
    public static final HalVersion RADIO_HAL_VERSION_UNKNOWN = HalVersion.UNKNOWN;

    /** @hide */
    public static final HalVersion RADIO_HAL_VERSION_1_4 = new HalVersion(1, 4);

    /** @hide */
    public static final HalVersion RADIO_HAL_VERSION_1_5 = new HalVersion(1, 5);

    /** @hide */
    public static final HalVersion RADIO_HAL_VERSION_1_6 = new HalVersion(1, 6);

    /** @hide */
    public static final HalVersion RADIO_HAL_VERSION_2_0 = new HalVersion(2, 0);

    /** @hide */
    public static final HalVersion RADIO_HAL_VERSION_2_1 = new HalVersion(2, 1);

    /** @hide */
    public static final HalVersion RADIO_HAL_VERSION_2_2 = new HalVersion(2, 2);

    // Hal version
    private final Map<Integer, HalVersion> mHalVersion = new HashMap<>();

    //***** Instance Variables

    @UnsupportedAppUsage
    @VisibleForTesting
    public final WakeLock mWakeLock;           // Wake lock associated with request/response
    @VisibleForTesting
    public final WakeLock mAckWakeLock;        // Wake lock associated with ack sent
    final int mWakeLockTimeout;         // Timeout associated with request/response
    final int mAckWakeLockTimeout;      // Timeout associated with ack sent
    // The number of wakelock requests currently active. Don't release the lock until dec'd to 0.
    int mWakeLockCount;

    // Variables used to identify releasing of WL on wakelock timeouts
    volatile int mWlSequenceNum = 0;
    volatile int mAckWlSequenceNum = 0;

    @UnsupportedAppUsage(maxTargetSdk = Build.VERSION_CODES.R, trackingBug = 170729553)
    SparseArray<RILRequest> mRequestList = new SparseArray<>();
    static SparseArray<TelephonyHistogram> sRilTimeHistograms = new SparseArray<>();

    Object[] mLastNITZTimeInfo;

    int mLastRadioPowerResult = RadioError.NONE;

    boolean mIsRadioProxyInitialized = false;

    // When we are testing emergency calls using ril.test.emergencynumber, this will trigger test
    // ECbM when the call is ended.
    @UnsupportedAppUsage(maxTargetSdk = Build.VERSION_CODES.R, trackingBug = 170729553)
    AtomicBoolean mTestingEmergencyCall = new AtomicBoolean(false);

    final Integer mPhoneId;

    private static final String PROPERTY_IS_VONR_ENABLED = "persist.radio.is_vonr_enabled_";

    public static final int MIN_SERVICE_IDX = HAL_SERVICE_RADIO;

    public static final int MAX_SERVICE_IDX = HAL_SERVICE_SATELLITE;

    /**
     * An array of sets that records if services are disabled in the HAL for a specific phone ID
     * slot to avoid further getService requests for that service. See XXX_SERVICE for the indices.
     * RADIO_SERVICE is the HIDL IRadio service, and mDisabledRadioServices.get(RADIO_SERVICE)
     * will return a set of all phone ID slots that are disabled for IRadio.
     */
    private final SparseArray<Set<Integer>> mDisabledRadioServices = new SparseArray<>();

    /* default work source which will blame phone process */
    protected WorkSource mRILDefaultWorkSource;

    /* Worksource containing all applications causing wakelock to be held */
    private WorkSource mActiveWakelockWorkSource;

    /** Telephony metrics instance for logging metrics event */
    protected TelephonyMetrics mMetrics = TelephonyMetrics.getInstance();
    /** Radio bug detector instance */
    private RadioBugDetector mRadioBugDetector = null;

    protected boolean mIsCellularSupported;
    private RadioResponse mRadioResponse;
    private RadioIndication mRadioIndication;
    private volatile IRadio mRadioProxy = null;
    private DataResponse mDataResponse;
    private DataIndication mDataIndication;
    private ImsResponse mImsResponse;
    private ImsIndication mImsIndication;
    private MessagingResponse mMessagingResponse;
    private MessagingIndication mMessagingIndication;
    private ModemResponse mModemResponse;
    private ModemIndication mModemIndication;
    private NetworkResponse mNetworkResponse;
    private NetworkIndication mNetworkIndication;
    private SatelliteResponse mSatelliteResponse;
    private SatelliteIndication mSatelliteIndication;
    private SimResponse mSimResponse;
    private SimIndication mSimIndication;
    private VoiceResponse mVoiceResponse;
    private VoiceIndication mVoiceIndication;
    private SparseArray<RadioServiceProxy> mServiceProxies = new SparseArray<>();
    private final SparseArray<BinderServiceDeathRecipient> mDeathRecipients = new SparseArray<>();
    private final SparseArray<AtomicLong> mServiceCookies = new SparseArray<>();
    private final RadioProxyDeathRecipient mRadioProxyDeathRecipient;
    final RilHandler mRilHandler;
    private MockModem mMockModem;

    // Thread-safe HashMap to map from RIL_REQUEST_XXX constant to HalVersion.
    // This is for Radio HAL Fallback Compatibility feature. When a RIL request
    // is received, the HAL method from the mapping HalVersion here (if present),
    // instead of the latest HalVersion, will be invoked.
    private final ConcurrentHashMap<Integer, HalVersion> mCompatOverrides =
            new ConcurrentHashMap<>();

    //***** Events
    static final int EVENT_WAKE_LOCK_TIMEOUT = 2;
    static final int EVENT_ACK_WAKE_LOCK_TIMEOUT = 4;
    static final int EVENT_BLOCKING_RESPONSE_TIMEOUT = 5;
    static final int EVENT_RADIO_PROXY_DEAD = 6;
    static final int EVENT_AIDL_PROXY_DEAD = 7;

    //***** Constants

    static final String[] HIDL_SERVICE_NAME = {"slot1", "slot2", "slot3"};

    public static List<TelephonyHistogram> getTelephonyRILTimingHistograms() {
        List<TelephonyHistogram> list;
        synchronized (sRilTimeHistograms) {
            list = new ArrayList<>(sRilTimeHistograms.size());
            for (int i = 0; i < sRilTimeHistograms.size(); i++) {
                TelephonyHistogram entry = new TelephonyHistogram(sRilTimeHistograms.valueAt(i));
                list.add(entry);
            }
        }
        return list;
    }

    /** The handler used to handle the internal event of RIL. */
    @VisibleForTesting
    public class RilHandler extends Handler {

        //***** Handler implementation
        @Override
        public void handleMessage(Message msg) {
            RILRequest rr;

            switch (msg.what) {
                case EVENT_WAKE_LOCK_TIMEOUT:
                    // Haven't heard back from the last request.  Assume we're
                    // not getting a response and  release the wake lock.

                    // The timer of WAKE_LOCK_TIMEOUT is reset with each
                    // new send request. So when WAKE_LOCK_TIMEOUT occurs
                    // all requests in mRequestList already waited at
                    // least DEFAULT_WAKE_LOCK_TIMEOUT_MS but no response.
                    //
                    // Note: Keep mRequestList so that delayed response
                    // can still be handled when response finally comes.

                    synchronized (mRequestList) {
                        if (msg.arg1 == mWlSequenceNum && clearWakeLock(FOR_WAKELOCK)) {
                            if (mRadioBugDetector != null) {
                                mRadioBugDetector.processWakelockTimeout();
                            }
                            if (RILJ_LOGD) {
                                int count = mRequestList.size();
                                riljLog("WAKE_LOCK_TIMEOUT mRequestList=" + count);
                                for (int i = 0; i < count; i++) {
                                    rr = mRequestList.valueAt(i);
                                    riljLog(i + ": [" + rr.mSerial + "] "
                                            + RILUtils.requestToString(rr.mRequest));
                                }
                            }
                        }
                    }
                    break;

                case EVENT_ACK_WAKE_LOCK_TIMEOUT:
                    if (msg.arg1 == mAckWlSequenceNum && clearWakeLock(FOR_ACK_WAKELOCK)) {
                        if (RILJ_LOGV) {
                            riljLog("ACK_WAKE_LOCK_TIMEOUT");
                        }
                    }
                    break;

                case EVENT_BLOCKING_RESPONSE_TIMEOUT:
                    int serial = (int) msg.obj;
                    rr = findAndRemoveRequestFromList(serial);
                    // If the request has already been processed, do nothing
                    if (rr == null) {
                        break;
                    }

                    // Build a response if expected
                    if (rr.mResult != null) {
                        Object timeoutResponse = getResponseForTimedOutRILRequest(rr);
                        AsyncResult.forMessage(rr.mResult, timeoutResponse, null);
                        rr.mResult.sendToTarget();
                        mMetrics.writeOnRilTimeoutResponse(mPhoneId, rr.mSerial, rr.mRequest);
                    }

                    decrementWakeLock(rr);
                    rr.release();
                    break;

                case EVENT_RADIO_PROXY_DEAD:
                    int service = msg.arg1;
                    riljLog("handleMessage: EVENT_RADIO_PROXY_DEAD cookie = " + msg.obj
                            + ", service = " + serviceToString(service) + ", service cookie = "
                            + mServiceCookies.get(service));
                    if ((long) msg.obj == mServiceCookies.get(service).get()) {
                        mIsRadioProxyInitialized = false;
                        resetProxyAndRequestList(service);
                    }
                    break;

                case EVENT_AIDL_PROXY_DEAD:
                    int aidlService = msg.arg1;
                    long msgCookie = (long) msg.obj;
                    riljLog("handleMessage: EVENT_AIDL_PROXY_DEAD cookie = " + msgCookie
                            + ", service = " + serviceToString(aidlService) + ", cookie = "
                            + mServiceCookies.get(aidlService));
                    if (msgCookie == mServiceCookies.get(aidlService).get()) {
                        mIsRadioProxyInitialized = false;
                        resetProxyAndRequestList(aidlService);
                    }
                    break;
            }
        }
    }

    /** Return RadioBugDetector instance for testing. */
    @VisibleForTesting
    public RadioBugDetector getRadioBugDetector() {
        if (mRadioBugDetector == null) {
            mRadioBugDetector = new RadioBugDetector(mContext, mPhoneId);
        }
        return mRadioBugDetector;
    }

    /**
     * In order to prevent calls to Telephony from waiting indefinitely
     * low-latency blocking calls will eventually time out. In the event of
     * a timeout, this function generates a response that is returned to the
     * higher layers to unblock the call. This is in lieu of a meaningful
     * response.
     * @param rr The RIL Request that has timed out.
     * @return A default object, such as the one generated by a normal response
     * that is returned to the higher layers.
     **/
    @UnsupportedAppUsage(maxTargetSdk = Build.VERSION_CODES.R, trackingBug = 170729553)
    private static Object getResponseForTimedOutRILRequest(RILRequest rr) {
        if (rr == null ) return null;

        Object timeoutResponse = null;
        switch(rr.mRequest) {
            case RIL_REQUEST_GET_ACTIVITY_INFO:
                timeoutResponse = new ModemActivityInfo(
                        0, 0, 0, new int [ModemActivityInfo.getNumTxPowerLevels()], 0);
                break;
        };
        return timeoutResponse;
    }

    final class RadioProxyDeathRecipient implements HwBinder.DeathRecipient {
        @Override
        public void serviceDied(long cookie) {
            // Deal with service going away
            riljLog("serviceDied");
            mRilHandler.sendMessage(mRilHandler.obtainMessage(EVENT_RADIO_PROXY_DEAD,
                    HAL_SERVICE_RADIO, 0 /* ignored arg2 */, cookie));
        }
    }

    private final class BinderServiceDeathRecipient implements IBinder.DeathRecipient {
        private IBinder mBinder;
        private final int mService;

        BinderServiceDeathRecipient(int service) {
            mService = service;
        }

        public void linkToDeath(IBinder service) throws RemoteException {
            if (service != null) {
                riljLog("Linked to death for service " + serviceToString(mService));
                mBinder = service;
                mBinder.linkToDeath(this, (int) mServiceCookies.get(mService).incrementAndGet());
            } else {
                riljLoge("Unable to link to death for service " + serviceToString(mService));
            }
        }

        public synchronized void unlinkToDeath() {
            if (mBinder != null) {
                mBinder.unlinkToDeath(this, 0);
                mBinder = null;
            }
        }

        @Override
        public void binderDied() {
            riljLog("Service " + serviceToString(mService) + " has died.");
            mRilHandler.sendMessage(mRilHandler.obtainMessage(EVENT_AIDL_PROXY_DEAD, mService,
                    0 /* ignored arg2 */, mServiceCookies.get(mService).get()));
            unlinkToDeath();
        }
    }

    protected synchronized void resetProxyAndRequestList() {
        resetProxyAndRequestList(HAL_SERVICE_RADIO);
    }

    private synchronized void resetProxyAndRequestList(int service) {
        if (service == HAL_SERVICE_RADIO) {
            mRadioProxy = null;
        } else {
            mServiceProxies.get(service).clear();
        }

        // Increment the cookie so that death notification can be ignored
        mServiceCookies.get(service).incrementAndGet();

        // TODO: If a service doesn't exist or is unimplemented, it shouldn't cause the radio to
        //  become unavailable for all other services
        setRadioState(TelephonyManager.RADIO_POWER_UNAVAILABLE, true /* forceNotifyRegistrants */);

        RILRequest.resetSerial();
        // Clear request list on close
        clearRequestList(RADIO_NOT_AVAILABLE, false);

        if (service == HAL_SERVICE_RADIO) {
            getRadioProxy();
        } else {
<<<<<<< HEAD
            getRadioServiceProxy(service, null);
=======
            for (int i = MIN_SERVICE_IDX; i <= MAX_SERVICE_IDX; i++) {
                if (i == HAL_SERVICE_RADIO) continue;
                if (mServiceProxies.get(i) == null) {
                    // This should only happen in tests
                    riljLoge("Null service proxy for service " + serviceToString(i));
                    continue;
                }
                getRadioServiceProxy(i);
            }
>>>>>>> 548e5acc
        }
    }

    /**
     * Request to enable/disable the mock modem service.
     * This is invoked from shell commands during CTS testing only.
     *
     * @param serviceName the service name we want to bind to
     */
    public boolean setModemService(String serviceName) {
        boolean serviceBound = true;

        if (serviceName != null) {
            riljLog("Binding to MockModemService");
            mMockModem = null;

            mMockModem = new MockModem(mContext, serviceName, mPhoneId);
            if (mMockModem == null) {
                riljLoge("MockModem create fail.");
                return false;
            }

            // Disable HIDL service
            if (mRadioProxy != null) {
                riljLog("Disable HIDL service");
                mDisabledRadioServices.get(HAL_SERVICE_RADIO).add(mPhoneId);
            }

            mMockModem.bindAllMockModemService();

            for (int service = MIN_SERVICE_IDX; service <= MAX_SERVICE_IDX; service++) {
                if (service == HAL_SERVICE_RADIO) continue;

                int retryCount = 0;
                IBinder binder;
                do {
                    binder = mMockModem.getServiceBinder(service);

                    retryCount++;
                    if (binder == null) {
                        riljLog("Retry(" + retryCount + ") Service " + serviceToString(service));
                        try {
                            Thread.sleep(MockModem.BINDER_RETRY_MILLIS);
                        } catch (InterruptedException e) {
                        }
                    }
                } while ((binder == null) && (retryCount < MockModem.BINDER_MAX_RETRY));

                if (binder == null) {
                    riljLoge("Service " + serviceToString(service) + " bind fail");
                    serviceBound = false;
                    break;
                }
            }

            if (serviceBound) {
                mIsRadioProxyInitialized = false;
                for (int service = MIN_SERVICE_IDX; service <= MAX_SERVICE_IDX; service++) {
                    resetProxyAndRequestList(service);
                }
            }
        }

        if ((serviceName == null) || (!serviceBound)) {
            if (serviceBound) riljLog("Unbinding to MockModemService");

            if (mDisabledRadioServices.get(HAL_SERVICE_RADIO).contains(mPhoneId)) {
                mDisabledRadioServices.get(HAL_SERVICE_RADIO).clear();
            }

            if (mMockModem != null) {
                mMockModem = null;
                for (int service = MIN_SERVICE_IDX; service <= MAX_SERVICE_IDX; service++) {
                    if (service == HAL_SERVICE_RADIO) {
                        if (isRadioVersion2_0()) {
                            mHalVersion.put(service, RADIO_HAL_VERSION_2_0);
                        } else {
                            mHalVersion.put(service, RADIO_HAL_VERSION_UNKNOWN);
                        }
                    } else {
                        if (isRadioServiceSupported(service)) {
                            mHalVersion.put(service, RADIO_HAL_VERSION_UNKNOWN);
                        } else {
                            mHalVersion.put(service, RADIO_HAL_VERSION_UNSUPPORTED);
                        }
                    }
                    resetProxyAndRequestList(service);
                }
            }
        }

        return serviceBound;
    }

    /**
     * Get current bound service in Radio Module
     */
    public String getModemService() {
        if (mMockModem != null) {
            return mMockModem.getServiceName();
        } else {
            return "default";
        }
    }

    /** Set a radio HAL fallback compatibility override. */
    @VisibleForTesting
    public void setCompatVersion(int rilRequest, @NonNull HalVersion halVersion) {
        HalVersion oldVersion = getCompatVersion(rilRequest);
        // Do not allow to set same or greater versions
        if (oldVersion != null && halVersion.greaterOrEqual(oldVersion)) {
            riljLoge("setCompatVersion with equal or greater one, ignored, halVersion=" + halVersion
                    + ", oldVersion=" + oldVersion);
            return;
        }
        mCompatOverrides.put(rilRequest, halVersion);
    }

    /** Get a radio HAL fallback compatibility override, or null if not exist. */
    @VisibleForTesting
    public @Nullable HalVersion getCompatVersion(int rilRequest) {
        return mCompatOverrides.getOrDefault(rilRequest, null);
    }

    /** Returns a {@link IRadio} instance or null if the service is not available. */
    @VisibleForTesting
    public synchronized IRadio getRadioProxy() {
        if (mHalVersion.containsKey(HAL_SERVICE_RADIO)
                && mHalVersion.get(HAL_SERVICE_RADIO).greaterOrEqual(RADIO_HAL_VERSION_2_0)) {
            return null;
        }
        if (!SubscriptionManager.isValidPhoneId(mPhoneId)) return null;
        if (!mIsCellularSupported) {
            if (RILJ_LOGV) riljLog("getRadioProxy: Not calling getService(): wifi-only");
            return null;
        }

        if (mRadioProxy != null) {
            return mRadioProxy;
        }

        try {
            if (mDisabledRadioServices.get(HAL_SERVICE_RADIO).contains(mPhoneId)) {
                riljLoge("getRadioProxy: mRadioProxy for " + HIDL_SERVICE_NAME[mPhoneId]
                        + " is disabled");
            } else {
                try {
                    mRadioProxy = android.hardware.radio.V1_6.IRadio.getService(
                            HIDL_SERVICE_NAME[mPhoneId], true);
                    mHalVersion.put(HAL_SERVICE_RADIO, RADIO_HAL_VERSION_1_6);
                } catch (NoSuchElementException e) {
                }

                if (mRadioProxy == null) {
                    try {
                        mRadioProxy = android.hardware.radio.V1_5.IRadio.getService(
                                HIDL_SERVICE_NAME[mPhoneId], true);
                        mHalVersion.put(HAL_SERVICE_RADIO, RADIO_HAL_VERSION_1_5);
                    } catch (NoSuchElementException e) {
                    }
                }

                if (mRadioProxy == null) {
                    try {
                        mRadioProxy = android.hardware.radio.V1_4.IRadio.getService(
                                HIDL_SERVICE_NAME[mPhoneId], true);
                        mHalVersion.put(HAL_SERVICE_RADIO, RADIO_HAL_VERSION_1_4);
                    } catch (NoSuchElementException e) {
                    }
                }

                if (mRadioProxy == null) {
                    riljLoge("IRadio <1.4 is no longer supported.");
                }

                if (mRadioProxy != null) {
                    if (!mIsRadioProxyInitialized) {
                        mIsRadioProxyInitialized = true;
                        mRadioProxy.linkToDeath(mRadioProxyDeathRecipient,
                                mServiceCookies.get(HAL_SERVICE_RADIO).incrementAndGet());
                        mRadioProxy.setResponseFunctions(mRadioResponse, mRadioIndication);
                    }
                } else {
                    mDisabledRadioServices.get(HAL_SERVICE_RADIO).add(mPhoneId);
                    riljLoge("getRadioProxy: set mRadioProxy for "
                            + HIDL_SERVICE_NAME[mPhoneId] + " as disabled");
                }
            }
        } catch (RemoteException e) {
            mRadioProxy = null;
            riljLoge("RadioProxy getService/setResponseFunctions: " + e);
        }

        if (mRadioProxy == null) {
            // getService() is a blocking call, so this should never happen
            riljLoge("getRadioProxy: mRadioProxy == null");
        }

        return mRadioProxy;
    }

    /**
     * Returns a {@link RadioDataProxy}, {@link RadioMessagingProxy}, {@link RadioModemProxy},
     * {@link RadioNetworkProxy}, {@link RadioSimProxy}, {@link RadioVoiceProxy},
     * {@link RadioImsProxy}, {@link RadioSatelliteProxy}, or null if the service is not available.
     */
    @NonNull
    public <T extends RadioServiceProxy> T getRadioServiceProxy(Class<T> serviceClass) {
        if (serviceClass == RadioDataProxy.class) {
            return (T) getRadioServiceProxy(HAL_SERVICE_DATA);
        }
        if (serviceClass == RadioMessagingProxy.class) {
            return (T) getRadioServiceProxy(HAL_SERVICE_MESSAGING);
        }
        if (serviceClass == RadioModemProxy.class) {
            return (T) getRadioServiceProxy(HAL_SERVICE_MODEM);
        }
        if (serviceClass == RadioNetworkProxy.class) {
            return (T) getRadioServiceProxy(HAL_SERVICE_NETWORK);
        }
        if (serviceClass == RadioSimProxy.class) {
            return (T) getRadioServiceProxy(HAL_SERVICE_SIM);
        }
        if (serviceClass == RadioVoiceProxy.class) {
            return (T) getRadioServiceProxy(HAL_SERVICE_VOICE);
        }
        if (serviceClass == RadioImsProxy.class) {
            return (T) getRadioServiceProxy(HAL_SERVICE_IMS);
        }
        if (serviceClass == RadioSatelliteProxy.class) {
            return (T) getRadioServiceProxy(HAL_SERVICE_SATELLITE);
        }
        riljLoge("getRadioServiceProxy: unrecognized " + serviceClass);
        return null;
    }

    /**
     * Returns a {@link RadioServiceProxy}, which is empty if the service is not available.
     * For HAL_SERVICE_RADIO, use {@link #getRadioProxy} instead, as this will always return null.
     */
    @VisibleForTesting
    @NonNull
    public synchronized RadioServiceProxy getRadioServiceProxy(int service) {
        if (!SubscriptionManager.isValidPhoneId(mPhoneId)) return mServiceProxies.get(service);
        if ((service >= HAL_SERVICE_IMS) && !isRadioServiceSupported(service)) {
            return mServiceProxies.get(service);
        }
        if (!mIsCellularSupported) {
            if (RILJ_LOGV) riljLog("getRadioServiceProxy: Not calling getService(): wifi-only");
            return mServiceProxies.get(service);
        }

        RadioServiceProxy serviceProxy = mServiceProxies.get(service);
        if (!serviceProxy.isEmpty()) {
            return serviceProxy;
        }

        try {
            if (mMockModem == null && mDisabledRadioServices.get(service).contains(mPhoneId)) {
                riljLoge("getRadioServiceProxy: " + serviceToString(service) + " for "
                        + HIDL_SERVICE_NAME[mPhoneId] + " is disabled");
            } else {
                IBinder binder;
                switch (service) {
                    case HAL_SERVICE_DATA:
                        if (mMockModem == null) {
                            binder = ServiceManager.waitForDeclaredService(
                                    android.hardware.radio.data.IRadioData.DESCRIPTOR + "/"
                                            + HIDL_SERVICE_NAME[mPhoneId]);
                        } else {
                            binder = mMockModem.getServiceBinder(HAL_SERVICE_DATA);
                        }
                        if (binder != null) {
                            mHalVersion.put(service, ((RadioDataProxy) serviceProxy).setAidl(
                                    mHalVersion.get(service),
                                    android.hardware.radio.data.IRadioData.Stub.asInterface(
                                            binder)));
                        }
                        break;
                    case HAL_SERVICE_MESSAGING:
                        if (mMockModem == null) {
                            binder = ServiceManager.waitForDeclaredService(
                                    android.hardware.radio.messaging.IRadioMessaging.DESCRIPTOR
                                            + "/" + HIDL_SERVICE_NAME[mPhoneId]);
                        } else {
                            binder = mMockModem.getServiceBinder(HAL_SERVICE_MESSAGING);
                        }
                        if (binder != null) {
                            mHalVersion.put(service, ((RadioMessagingProxy) serviceProxy).setAidl(
                                    mHalVersion.get(service),
                                    android.hardware.radio.messaging.IRadioMessaging.Stub
                                            .asInterface(binder)));
                        }
                        break;
                    case HAL_SERVICE_MODEM:
                        if (mMockModem == null) {
                            binder = ServiceManager.waitForDeclaredService(
                                    android.hardware.radio.modem.IRadioModem.DESCRIPTOR + "/"
                                            + HIDL_SERVICE_NAME[mPhoneId]);
                        } else {
                            binder = mMockModem.getServiceBinder(HAL_SERVICE_MODEM);
                        }
                        if (binder != null) {
                            mHalVersion.put(service, ((RadioModemProxy) serviceProxy).setAidl(
                                    mHalVersion.get(service),
                                    android.hardware.radio.modem.IRadioModem.Stub
                                            .asInterface(binder)));
                        }
                        break;
                    case HAL_SERVICE_NETWORK:
                        if (mMockModem == null) {
                            binder = ServiceManager.waitForDeclaredService(
                                    android.hardware.radio.network.IRadioNetwork.DESCRIPTOR + "/"
                                            + HIDL_SERVICE_NAME[mPhoneId]);
                        } else {
                            binder = mMockModem.getServiceBinder(HAL_SERVICE_NETWORK);
                        }
                        if (binder != null) {
                            mHalVersion.put(service, ((RadioNetworkProxy) serviceProxy).setAidl(
                                    mHalVersion.get(service),
                                    android.hardware.radio.network.IRadioNetwork.Stub
                                            .asInterface(binder)));
                        }
                        break;
                    case HAL_SERVICE_SIM:
                        if (mMockModem == null) {
                            binder = ServiceManager.waitForDeclaredService(
                                    android.hardware.radio.sim.IRadioSim.DESCRIPTOR + "/"
                                            + HIDL_SERVICE_NAME[mPhoneId]);
                        } else {
                            binder = mMockModem.getServiceBinder(HAL_SERVICE_SIM);
                        }
                        if (binder != null) {
                            mHalVersion.put(service, ((RadioSimProxy) serviceProxy).setAidl(
                                    mHalVersion.get(service),
                                    android.hardware.radio.sim.IRadioSim.Stub
                                            .asInterface(binder)));
                        }
                        break;
                    case HAL_SERVICE_VOICE:
                        if (mMockModem == null) {
                            binder = ServiceManager.waitForDeclaredService(
                                    android.hardware.radio.voice.IRadioVoice.DESCRIPTOR + "/"
                                            + HIDL_SERVICE_NAME[mPhoneId]);
                        } else {
                            binder = mMockModem.getServiceBinder(HAL_SERVICE_VOICE);
                        }
                        if (binder != null) {
                            mHalVersion.put(service, ((RadioVoiceProxy) serviceProxy).setAidl(
                                    mHalVersion.get(service),
                                    android.hardware.radio.voice.IRadioVoice.Stub
                                            .asInterface(binder)));
                        }
                        break;
                    case HAL_SERVICE_IMS:
                        if (mMockModem == null) {
                            binder = ServiceManager.waitForDeclaredService(
                                    android.hardware.radio.ims.IRadioIms.DESCRIPTOR + "/"
                                            + HIDL_SERVICE_NAME[mPhoneId]);
                        } else {
                            binder = mMockModem.getServiceBinder(HAL_SERVICE_IMS);
                        }
                        if (binder != null) {
                            mHalVersion.put(service, ((RadioImsProxy) serviceProxy).setAidl(
                                    mHalVersion.get(service),
                                    android.hardware.radio.ims.IRadioIms.Stub
                                            .asInterface(binder)));
                        }
                        break;
                    case HAL_SERVICE_SATELLITE:
                        if (mMockModem == null) {
                            binder = ServiceManager.waitForDeclaredService(
                                    android.hardware.radio.satellite.IRadioSatellite.DESCRIPTOR
                                            + "/" + HIDL_SERVICE_NAME[mPhoneId]);
                        } else {
                            binder = mMockModem.getServiceBinder(HAL_SERVICE_SATELLITE);
                        }
                        if (binder != null) {
                            mHalVersion.put(service, ((RadioSatelliteProxy) serviceProxy).setAidl(
                                    mHalVersion.get(service),
                                    android.hardware.radio.satellite.IRadioSatellite.Stub
                                            .asInterface(binder)));
                        }
                        break;
                }

                if (serviceProxy.isEmpty()
                        && mHalVersion.get(service).less(RADIO_HAL_VERSION_2_0)) {
                    try {
                        mHalVersion.put(service, RADIO_HAL_VERSION_1_6);
                        serviceProxy.setHidl(mHalVersion.get(service),
                                android.hardware.radio.V1_6.IRadio.getService(
                                        HIDL_SERVICE_NAME[mPhoneId], true));
                    } catch (NoSuchElementException e) {
                    }
                }

                if (serviceProxy.isEmpty()
                        && mHalVersion.get(service).less(RADIO_HAL_VERSION_2_0)) {
                    try {
                        mHalVersion.put(service, RADIO_HAL_VERSION_1_5);
                        serviceProxy.setHidl(mHalVersion.get(service),
                                android.hardware.radio.V1_5.IRadio.getService(
                                        HIDL_SERVICE_NAME[mPhoneId], true));
                    } catch (NoSuchElementException e) {
                    }
                }

                if (serviceProxy.isEmpty()
                        && mHalVersion.get(service).less(RADIO_HAL_VERSION_2_0)) {
                    try {
                        mHalVersion.put(service, RADIO_HAL_VERSION_1_4);
                        serviceProxy.setHidl(mHalVersion.get(service),
                                android.hardware.radio.V1_4.IRadio.getService(
                                        HIDL_SERVICE_NAME[mPhoneId], true));
                    } catch (NoSuchElementException e) {
                    }
                }

                if (serviceProxy.isEmpty()
                        && mHalVersion.get(service).less(RADIO_HAL_VERSION_2_0)) {
                    riljLoge("IRadio <1.4 is no longer supported.");
                }

                if (!serviceProxy.isEmpty()) {
                    if (serviceProxy.isAidl()) {
                        switch (service) {
                            case HAL_SERVICE_DATA:
                                mDeathRecipients.get(service).linkToDeath(
                                        ((RadioDataProxy) serviceProxy).getAidl().asBinder());
                                ((RadioDataProxy) serviceProxy).getAidl().setResponseFunctions(
                                        mDataResponse, mDataIndication);
                                break;
                            case HAL_SERVICE_MESSAGING:
                                mDeathRecipients.get(service).linkToDeath(
                                        ((RadioMessagingProxy) serviceProxy).getAidl().asBinder());
                                ((RadioMessagingProxy) serviceProxy).getAidl().setResponseFunctions(
                                        mMessagingResponse, mMessagingIndication);
                                break;
                            case HAL_SERVICE_MODEM:
                                mDeathRecipients.get(service).linkToDeath(
                                        ((RadioModemProxy) serviceProxy).getAidl().asBinder());
                                ((RadioModemProxy) serviceProxy).getAidl().setResponseFunctions(
                                        mModemResponse, mModemIndication);
                                break;
                            case HAL_SERVICE_NETWORK:
                                mDeathRecipients.get(service).linkToDeath(
                                        ((RadioNetworkProxy) serviceProxy).getAidl().asBinder());
                                ((RadioNetworkProxy) serviceProxy).getAidl().setResponseFunctions(
                                        mNetworkResponse, mNetworkIndication);
                                break;
                            case HAL_SERVICE_SIM:
                                mDeathRecipients.get(service).linkToDeath(
                                        ((RadioSimProxy) serviceProxy).getAidl().asBinder());
                                ((RadioSimProxy) serviceProxy).getAidl().setResponseFunctions(
                                        mSimResponse, mSimIndication);
                                break;
                            case HAL_SERVICE_VOICE:
                                mDeathRecipients.get(service).linkToDeath(
                                        ((RadioVoiceProxy) serviceProxy).getAidl().asBinder());
                                ((RadioVoiceProxy) serviceProxy).getAidl().setResponseFunctions(
                                        mVoiceResponse, mVoiceIndication);
                                break;
                            case HAL_SERVICE_IMS:
                                mDeathRecipients.get(service).linkToDeath(
                                        ((RadioImsProxy) serviceProxy).getAidl().asBinder());
                                ((RadioImsProxy) serviceProxy).getAidl().setResponseFunctions(
                                        mImsResponse, mImsIndication);
                                break;
                            case HAL_SERVICE_SATELLITE:
                                mDeathRecipients.get(service).linkToDeath(
                                        ((RadioSatelliteProxy) serviceProxy).getAidl().asBinder());
                                ((RadioSatelliteProxy) serviceProxy).getAidl().setResponseFunctions(
                                        mSatelliteResponse, mSatelliteIndication);
                                break;
                        }
                    } else {
                        if (mHalVersion.get(service).greaterOrEqual(RADIO_HAL_VERSION_2_0)) {
                            throw new AssertionError("serviceProxy shouldn't be HIDL with HAL 2.0");
                        }
                        if (!mIsRadioProxyInitialized) {
                            mIsRadioProxyInitialized = true;
                            serviceProxy.getHidl().linkToDeath(mRadioProxyDeathRecipient,
                                    mServiceCookies.get(HAL_SERVICE_RADIO).incrementAndGet());
                            serviceProxy.getHidl().setResponseFunctions(
                                    mRadioResponse, mRadioIndication);
                        }
                    }
                } else {
                    mDisabledRadioServices.get(service).add(mPhoneId);
                    mHalVersion.put(service, RADIO_HAL_VERSION_UNKNOWN);
                    riljLoge("getRadioServiceProxy: set " + serviceToString(service) + " for "
                            + HIDL_SERVICE_NAME[mPhoneId] + " as disabled");
                }
            }
        } catch (RemoteException e) {
            serviceProxy.clear();
            riljLoge("ServiceProxy getService/setResponseFunctions: " + e);
        }

        if (serviceProxy.isEmpty()) {
            // getService() is a blocking call, so this should never happen
            riljLoge("getRadioServiceProxy: serviceProxy == null");
        }

        return serviceProxy;
    }

    @Override
    public synchronized void onSlotActiveStatusChange(boolean active) {
        mIsRadioProxyInitialized = false;
        for (int service = MIN_SERVICE_IDX; service <= MAX_SERVICE_IDX; service++) {
            if (active) {
                // Try to connect to RIL services and set response functions.
                if (service == HAL_SERVICE_RADIO) {
                    getRadioProxy();
                } else {
                    getRadioServiceProxy(service);
                }
            } else {
                resetProxyAndRequestList(service);
            }
        }
    }

    //***** Constructors

    @UnsupportedAppUsage
    public RIL(Context context, int allowedNetworkTypes, int cdmaSubscription) {
        this(context, allowedNetworkTypes, cdmaSubscription, null);
    }

    @UnsupportedAppUsage
    public RIL(Context context, int allowedNetworkTypes, int cdmaSubscription, Integer instanceId) {
        this(context, allowedNetworkTypes, cdmaSubscription, instanceId, null);
    }

    @VisibleForTesting
    public RIL(Context context, int allowedNetworkTypes, int cdmaSubscription, Integer instanceId,
            SparseArray<RadioServiceProxy> proxies) {
        super(context);
        if (RILJ_LOGD) {
            riljLog("RIL: init allowedNetworkTypes=" + allowedNetworkTypes
                    + " cdmaSubscription=" + cdmaSubscription + ")");
        }

        mContext = context;
        mCdmaSubscription  = cdmaSubscription;
        mAllowedNetworkTypesBitmask = allowedNetworkTypes;
        mPhoneType = RILConstants.NO_PHONE;
        mPhoneId = instanceId == null ? 0 : instanceId;
        if (isRadioBugDetectionEnabled()) {
            mRadioBugDetector = new RadioBugDetector(context, mPhoneId);
        }
        try {
            if (isRadioVersion2_0()) {
                mHalVersion.put(HAL_SERVICE_RADIO, RADIO_HAL_VERSION_2_0);
            } else {
                mHalVersion.put(HAL_SERVICE_RADIO, RADIO_HAL_VERSION_UNKNOWN);
            }
        } catch (SecurityException ex) {
            /* TODO(b/211920208): instead of the following workaround (guessing if we're in a test
             * based on proxies being populated), mock ServiceManager to not throw
             * SecurityException and return correct value based on what HAL we're testing. */
            if (proxies == null) throw ex;
        }

        TelephonyManager tm = (TelephonyManager) context.getSystemService(
                Context.TELEPHONY_SERVICE);
        boolean noRil = SystemProperties.getBoolean("ro.radio.noril", false);
        mIsCellularSupported = !noRil &&
                (tm.isVoiceCapable() || tm.isSmsCapable() || tm.isDataCapable());

        mRadioResponse = new RadioResponse(this);
        mRadioIndication = new RadioIndication(this);
        mDataResponse = new DataResponse(this);
        mDataIndication = new DataIndication(this);
        mImsResponse = new ImsResponse(this);
        mImsIndication = new ImsIndication(this);
        mMessagingResponse = new MessagingResponse(this);
        mMessagingIndication = new MessagingIndication(this);
        mModemResponse = new ModemResponse(this);
        mModemIndication = new ModemIndication(this);
        mNetworkResponse = new NetworkResponse(this);
        mNetworkIndication = new NetworkIndication(this);
        mSatelliteResponse = new SatelliteResponse(this);
        mSatelliteIndication = new SatelliteIndication(this);
        mSimResponse = new SimResponse(this);
        mSimIndication = new SimIndication(this);
        mVoiceResponse = new VoiceResponse(this);
        mVoiceIndication = new VoiceIndication(this);
        mRilHandler = new RilHandler();
        mRadioProxyDeathRecipient = new RadioProxyDeathRecipient();
        for (int service = MIN_SERVICE_IDX; service <= MAX_SERVICE_IDX; service++) {
            if (service != HAL_SERVICE_RADIO) {
                try {
                    if (isRadioServiceSupported(service)) {
                        mHalVersion.put(service, RADIO_HAL_VERSION_UNKNOWN);
                    } else {
                        mHalVersion.put(service, RADIO_HAL_VERSION_UNSUPPORTED);
                    }
                } catch (SecurityException ex) {
                    /* TODO(b/211920208): instead of the following workaround (guessing if
                    * we're in a test based on proxies being populated), mock ServiceManager
                    * to not throw SecurityException and return correct value based on what
                    * HAL we're testing. */
                    if (proxies == null) throw ex;
                }
                mDeathRecipients.put(service, new BinderServiceDeathRecipient(service));
            }
            mDisabledRadioServices.put(service, new HashSet<>());
            mServiceCookies.put(service, new AtomicLong(0));
        }
        if (proxies == null) {
            mServiceProxies.put(HAL_SERVICE_DATA, new RadioDataProxy());
            mServiceProxies.put(HAL_SERVICE_MESSAGING, new RadioMessagingProxy());
            mServiceProxies.put(HAL_SERVICE_MODEM, new RadioModemProxy());
            mServiceProxies.put(HAL_SERVICE_NETWORK, new RadioNetworkProxy());
            mServiceProxies.put(HAL_SERVICE_SIM, new RadioSimProxy());
            mServiceProxies.put(HAL_SERVICE_VOICE, new RadioVoiceProxy());
            mServiceProxies.put(HAL_SERVICE_IMS, new RadioImsProxy());
            mServiceProxies.put(HAL_SERVICE_SATELLITE, new RadioSatelliteProxy());
        } else {
            mServiceProxies = proxies;
        }

        PowerManager pm = (PowerManager)context.getSystemService(Context.POWER_SERVICE);
        mWakeLock = pm.newWakeLock(PowerManager.PARTIAL_WAKE_LOCK, RILJ_WAKELOCK_TAG);
        mWakeLock.setReferenceCounted(false);
        mAckWakeLock = pm.newWakeLock(PowerManager.PARTIAL_WAKE_LOCK, RILJ_ACK_WAKELOCK_NAME);
        mAckWakeLock.setReferenceCounted(false);
        mWakeLockTimeout = TelephonyProperties.wake_lock_timeout()
                .orElse(DEFAULT_WAKE_LOCK_TIMEOUT_MS);
        mAckWakeLockTimeout = TelephonyProperties.wake_lock_timeout()
                .orElse(DEFAULT_ACK_WAKE_LOCK_TIMEOUT_MS);
        mWakeLockCount = 0;
        mRILDefaultWorkSource = new WorkSource(context.getApplicationInfo().uid,
                context.getPackageName());
        mActiveWakelockWorkSource = new WorkSource();

        TelephonyDevController tdc = TelephonyDevController.getInstance();
        if (proxies == null) {
            // TelephonyDevController#registerRIL will call getHardwareConfig.
            // To prevent extra requests when running tests, only registerRIL when proxies is null
            tdc.registerRIL(this);
        }

        // Set radio callback; needed to set RadioIndication callback (should be done after
        // wakelock stuff is initialized above as callbacks are received on separate binder threads)
        for (int service = MIN_SERVICE_IDX; service <= MAX_SERVICE_IDX; service++) {
            if (service == HAL_SERVICE_RADIO) {
                getRadioProxy();
            } else {
                if (proxies == null) {
                    // Prevent telephony tests from calling the service
                    getRadioServiceProxy(service);
                }
            }

            if (RILJ_LOGD) {
                riljLog("HAL version of " + serviceToString(service)
                        + ": " + mHalVersion.get(service));
            }
        }
    }

    private boolean isRadioVersion2_0() {
        for (int service = HAL_SERVICE_DATA; service <= MAX_SERVICE_IDX; service++) {
            if (isRadioServiceSupported(service)) {
                return true;
            }
        }
        return false;
    }

    private boolean isRadioServiceSupported(int service) {
        String serviceName = "";

        if (service == HAL_SERVICE_RADIO) {
            return true;
        }

        switch (service) {
            case HAL_SERVICE_DATA:
                serviceName = android.hardware.radio.data.IRadioData.DESCRIPTOR;
                break;
            case HAL_SERVICE_MESSAGING:
                serviceName = android.hardware.radio.messaging.IRadioMessaging.DESCRIPTOR;
                break;
            case HAL_SERVICE_MODEM:
                serviceName = android.hardware.radio.modem.IRadioModem.DESCRIPTOR;
                break;
            case HAL_SERVICE_NETWORK:
                serviceName = android.hardware.radio.network.IRadioNetwork.DESCRIPTOR;
                break;
            case HAL_SERVICE_SIM:
                serviceName = android.hardware.radio.sim.IRadioSim.DESCRIPTOR;
                break;
            case HAL_SERVICE_VOICE:
                serviceName = android.hardware.radio.voice.IRadioVoice.DESCRIPTOR;
                break;
            case HAL_SERVICE_IMS:
                serviceName = android.hardware.radio.ims.IRadioIms.DESCRIPTOR;
                break;
            case HAL_SERVICE_SATELLITE:
                serviceName = android.hardware.radio.satellite.IRadioSatellite.DESCRIPTOR;
                break;
        }

        if (!serviceName.equals("")
                && ServiceManager.isDeclared(serviceName + '/' + HIDL_SERVICE_NAME[mPhoneId])) {
            return true;
        }

        return false;
    }

    private boolean isRadioBugDetectionEnabled() {
        return Settings.Global.getInt(mContext.getContentResolver(),
                Settings.Global.ENABLE_RADIO_BUG_DETECTION, 1) != 0;
    }

    @Override
    public void setOnNITZTime(Handler h, int what, Object obj) {
        super.setOnNITZTime(h, what, obj);

        // Send the last NITZ time if we have it
        if (mLastNITZTimeInfo != null) {
            mNITZTimeRegistrant.notifyRegistrant(new AsyncResult(null, mLastNITZTimeInfo, null));
        }
    }

    private void addRequest(RILRequest rr) {
        acquireWakeLock(rr, FOR_WAKELOCK);
        Trace.asyncTraceForTrackBegin(
                Trace.TRACE_TAG_NETWORK, "RIL", RILUtils.requestToString(rr.mRequest), rr.mSerial);
        synchronized (mRequestList) {
            rr.mStartTimeMs = SystemClock.elapsedRealtime();
            mRequestList.append(rr.mSerial, rr);
        }
    }

    protected RILRequest obtainRequest(int request, Message result, WorkSource workSource) {
        RILRequest rr = RILRequest.obtain(request, result, workSource);
        addRequest(rr);
        return rr;
    }

    private RILRequest obtainRequest(int request, Message result, WorkSource workSource,
            Object... args) {
        RILRequest rr = RILRequest.obtain(request, result, workSource, args);
        addRequest(rr);
        return rr;
    }

    protected int obtainRequestSerial(int request, Message result, WorkSource workSource) {
        RILRequest rr = RILRequest.obtain(request, result, workSource);
        addRequest(rr);
        return rr.mSerial;
    }

    protected void handleRadioProxyExceptionForRR(int service, String caller, Exception e) {
        riljLoge(caller + ": " + e);
        e.printStackTrace();
        mIsRadioProxyInitialized = false;
        resetProxyAndRequestList(service);
    }

    private void radioServiceInvokeHelper(int service, RILRequest rr, String methodName,
            FunctionalUtils.ThrowingRunnable helper) {
        try {
            helper.runOrThrow();
        } catch (RuntimeException e) {
            riljLoge(methodName + " RuntimeException: " + e);
            int error = RadioError.SYSTEM_ERR;
            int responseType = RadioResponseType.SOLICITED;
            processResponseInternal(service, rr.mSerial, error, responseType);
            processResponseDoneInternal(rr, error, responseType, null);
        } catch (Exception e) {
            handleRadioProxyExceptionForRR(service, methodName, e);
        }
    }

    private boolean canMakeRequest(String request, RadioServiceProxy proxy, Message result,
            HalVersion version) {
        int service = HAL_SERVICE_RADIO;
        if (proxy instanceof RadioDataProxy) {
            service = HAL_SERVICE_DATA;
        } else if (proxy instanceof RadioMessagingProxy) {
            service = HAL_SERVICE_MESSAGING;
        } else if (proxy instanceof RadioModemProxy) {
            service = HAL_SERVICE_MODEM;
        } else if (proxy instanceof RadioNetworkProxy) {
            service = HAL_SERVICE_NETWORK;
        } else if (proxy instanceof RadioSimProxy) {
            service = HAL_SERVICE_SIM;
        } else if (proxy instanceof RadioVoiceProxy) {
            service = HAL_SERVICE_VOICE;
        } else if (proxy instanceof RadioImsProxy) {
            service = HAL_SERVICE_IMS;
        } else if (proxy instanceof RadioSatelliteProxy) {
            service = HAL_SERVICE_SATELLITE;
        }

        if (mHalVersion.get(service).less(version)) {
            riljLoge(String.format("%s not supported on service %s < %s.",
                    request, serviceToString(service), version));
            if (result != null) {
                AsyncResult.forMessage(result, null,
                        CommandException.fromRilErrno(REQUEST_NOT_SUPPORTED));
                result.sendToTarget();
            }
            return false;
        }
        if (proxy == null || proxy.isEmpty()) {
            riljLoge(String.format("Unable to complete %s because service %s is not available.",
                    request, serviceToString(service)));
            if (result != null) {
                AsyncResult.forMessage(result, null,
                        CommandException.fromRilErrno(RADIO_NOT_AVAILABLE));
                result.sendToTarget();
            }
            return false;
        }
        return true;
    }

    @Override
    public void getIccCardStatus(Message result) {
        RadioSimProxy simProxy = getRadioServiceProxy(RadioSimProxy.class);
        if (!canMakeRequest("getIccCardStatus", simProxy, result, RADIO_HAL_VERSION_1_4)) {
            return;
        }

        RILRequest rr = obtainRequest(RIL_REQUEST_GET_SIM_STATUS, result, mRILDefaultWorkSource);

        if (RILJ_LOGD) {
            riljLog(rr.serialString() + "> " + RILUtils.requestToString(rr.mRequest));
        }

        radioServiceInvokeHelper(HAL_SERVICE_SIM, rr, "getIccCardStatus", () -> {
            simProxy.getIccCardStatus(rr.mSerial);
        });
    }

    @Override
    public void supplyIccPin(String pin, Message result) {
        supplyIccPinForApp(pin, null, result);
    }

    @Override
    public void supplyIccPinForApp(String pin, String aid, Message result) {
        RadioSimProxy simProxy = getRadioServiceProxy(RadioSimProxy.class);
        if (!canMakeRequest("supplyIccPinForApp", simProxy, result, RADIO_HAL_VERSION_1_4)) {
            return;
        }

        RILRequest rr = obtainRequest(RIL_REQUEST_ENTER_SIM_PIN, result, mRILDefaultWorkSource);

        if (RILJ_LOGD) {
            riljLog(rr.serialString() + "> " + RILUtils.requestToString(rr.mRequest)
                    + " aid = " + aid);
        }

        radioServiceInvokeHelper(HAL_SERVICE_SIM, rr, "supplyIccPinForApp", () -> {
            simProxy.supplyIccPinForApp(rr.mSerial, RILUtils.convertNullToEmptyString(pin),
                    RILUtils.convertNullToEmptyString(aid));
        });
    }

    @Override
    public void supplyIccPuk(String puk, String newPin, Message result) {
        supplyIccPukForApp(puk, newPin, null, result);
    }

    @Override
    public void supplyIccPukForApp(String puk, String newPin, String aid, Message result) {
        RadioSimProxy simProxy = getRadioServiceProxy(RadioSimProxy.class);
        if (!canMakeRequest("supplyIccPukForApp", simProxy, result, RADIO_HAL_VERSION_1_4)) {
            return;
        }

        RILRequest rr = obtainRequest(RIL_REQUEST_ENTER_SIM_PUK, result, mRILDefaultWorkSource);

        String pukStr = RILUtils.convertNullToEmptyString(puk);
        if (RILJ_LOGD) {
            riljLog(rr.serialString() + "> " + RILUtils.requestToString(rr.mRequest)
                    + " isPukEmpty = " + pukStr.isEmpty() + " aid = " + aid);
        }

        radioServiceInvokeHelper(HAL_SERVICE_SIM, rr, "supplyIccPukForApp", () -> {
            simProxy.supplyIccPukForApp(rr.mSerial, pukStr,
                    RILUtils.convertNullToEmptyString(newPin),
                    RILUtils.convertNullToEmptyString(aid));
        });
    }

    @Override
    public void supplyIccPin2(String pin, Message result) {
        supplyIccPin2ForApp(pin, null, result);
    }

    @Override
    public void supplyIccPin2ForApp(String pin, String aid, Message result) {
        RadioSimProxy simProxy = getRadioServiceProxy(RadioSimProxy.class);
        if (!canMakeRequest("supplyIccPin2ForApp", simProxy, result, RADIO_HAL_VERSION_1_4)) {
            return;
        }

        RILRequest rr = obtainRequest(RIL_REQUEST_ENTER_SIM_PIN2, result, mRILDefaultWorkSource);

        if (RILJ_LOGD) {
            riljLog(rr.serialString() + "> " + RILUtils.requestToString(rr.mRequest)
                    + " aid = " + aid);
        }

        radioServiceInvokeHelper(HAL_SERVICE_SIM, rr, "supplyIccPin2ForApp", () -> {
            simProxy.supplyIccPin2ForApp(rr.mSerial, RILUtils.convertNullToEmptyString(pin),
                    RILUtils.convertNullToEmptyString(aid));
        });
    }

    @Override
    public void supplyIccPuk2(String puk2, String newPin2, Message result) {
        supplyIccPuk2ForApp(puk2, newPin2, null, result);
    }

    @Override
    public void supplyIccPuk2ForApp(String puk, String newPin2, String aid, Message result) {
        RadioSimProxy simProxy = getRadioServiceProxy(RadioSimProxy.class);
        if (!canMakeRequest("supplyIccPuk2ForApp", simProxy, result, RADIO_HAL_VERSION_1_4)) {
            return;
        }

        RILRequest rr = obtainRequest(RIL_REQUEST_ENTER_SIM_PUK2, result, mRILDefaultWorkSource);

        if (RILJ_LOGD) {
            riljLog(rr.serialString() + "> " + RILUtils.requestToString(rr.mRequest)
                    + " aid = " + aid);
        }

        radioServiceInvokeHelper(HAL_SERVICE_SIM, rr, "supplyIccPuk2ForApp", () -> {
            simProxy.supplyIccPuk2ForApp(rr.mSerial, RILUtils.convertNullToEmptyString(puk),
                    RILUtils.convertNullToEmptyString(newPin2),
                    RILUtils.convertNullToEmptyString(aid));
        });
    }

    @Override
    public void changeIccPin(String oldPin, String newPin, Message result) {
        changeIccPinForApp(oldPin, newPin, null, result);
    }

    @Override
    public void changeIccPinForApp(String oldPin, String newPin, String aid, Message result) {
        RadioSimProxy simProxy = getRadioServiceProxy(RadioSimProxy.class);
        if (!canMakeRequest("changeIccPinForApp", simProxy, result, RADIO_HAL_VERSION_1_4)) {
            return;
        }

        RILRequest rr = obtainRequest(RIL_REQUEST_CHANGE_SIM_PIN, result, mRILDefaultWorkSource);

        if (RILJ_LOGD) {
            riljLog(rr.serialString() + "> " + RILUtils.requestToString(rr.mRequest)
                    + " oldPin = " + oldPin + " newPin = " + newPin + " aid = " + aid);
        }

        radioServiceInvokeHelper(HAL_SERVICE_SIM, rr, "changeIccPinForApp", () -> {
            simProxy.changeIccPinForApp(rr.mSerial,
                    RILUtils.convertNullToEmptyString(oldPin),
                    RILUtils.convertNullToEmptyString(newPin),
                    RILUtils.convertNullToEmptyString(aid));
        });
    }

    @Override
    public void changeIccPin2(String oldPin2, String newPin2, Message result) {
        changeIccPin2ForApp(oldPin2, newPin2, null, result);
    }

    @Override
    public void changeIccPin2ForApp(String oldPin2, String newPin2, String aid, Message result) {
        RadioSimProxy simProxy = getRadioServiceProxy(RadioSimProxy.class);
        if (!canMakeRequest("changeIccPin2ForApp", simProxy, result, RADIO_HAL_VERSION_1_4)) {
            return;
        }

        RILRequest rr = obtainRequest(RIL_REQUEST_CHANGE_SIM_PIN2, result, mRILDefaultWorkSource);

        if (RILJ_LOGD) {
            riljLog(rr.serialString() + "> " + RILUtils.requestToString(rr.mRequest)
                    + " oldPin = " + oldPin2 + " newPin = " + newPin2 + " aid = " + aid);
        }

        radioServiceInvokeHelper(HAL_SERVICE_SIM, rr, "changeIccPin2ForApp", () -> {
            simProxy.changeIccPin2ForApp(rr.mSerial,
                    RILUtils.convertNullToEmptyString(oldPin2),
                    RILUtils.convertNullToEmptyString(newPin2),
                    RILUtils.convertNullToEmptyString(aid));
        });
    }

    @Override
    public void supplyNetworkDepersonalization(String netpin, Message result) {
        RadioNetworkProxy networkProxy = getRadioServiceProxy(RadioNetworkProxy.class);
        if (!canMakeRequest("supplyNetworkDepersonalization", networkProxy, result,
                RADIO_HAL_VERSION_1_4)) {
            return;
        }

        RILRequest rr = obtainRequest(RIL_REQUEST_ENTER_NETWORK_DEPERSONALIZATION, result,
                mRILDefaultWorkSource);

        if (RILJ_LOGD) {
            riljLog(rr.serialString() + "> " + RILUtils.requestToString(rr.mRequest)
                    + " netpin = " + netpin);
        }

        radioServiceInvokeHelper(HAL_SERVICE_NETWORK, rr, "supplyNetworkDepersonalization", () -> {
            networkProxy.supplyNetworkDepersonalization(rr.mSerial,
                    RILUtils.convertNullToEmptyString(netpin));
        });
    }

    @Override
    public void supplySimDepersonalization(PersoSubState persoType, String controlKey,
            Message result) {
        if (mHalVersion.get(HAL_SERVICE_SIM).less(RADIO_HAL_VERSION_1_5)
                && PersoSubState.PERSOSUBSTATE_SIM_NETWORK == persoType) {
            supplyNetworkDepersonalization(controlKey, result);
            return;
        }
        RadioSimProxy simProxy = getRadioServiceProxy(RadioSimProxy.class);
        if (!canMakeRequest("supplySimDepersonalization", simProxy, result,
                RADIO_HAL_VERSION_1_5)) {
            return;
        }

        RILRequest rr = obtainRequest(RIL_REQUEST_ENTER_SIM_DEPERSONALIZATION, result,
                mRILDefaultWorkSource);

        if (RILJ_LOGD) {
            riljLog(rr.serialString() + "> " + RILUtils.requestToString(rr.mRequest)
                    + " controlKey = " + controlKey + " persoType" + persoType);
        }

        radioServiceInvokeHelper(HAL_SERVICE_SIM, rr, "supplySimDepersonalization", () -> {
            simProxy.supplySimDepersonalization(rr.mSerial, persoType,
                    RILUtils.convertNullToEmptyString(controlKey));
        });
    }

    @Override
    public void getCurrentCalls(Message result) {
        RadioVoiceProxy voiceProxy = getRadioServiceProxy(RadioVoiceProxy.class);
        if (!canMakeRequest("getCurrentCalls", voiceProxy, result, RADIO_HAL_VERSION_1_4)) {
            return;
        }

        RILRequest rr = obtainRequest(RIL_REQUEST_GET_CURRENT_CALLS, result, mRILDefaultWorkSource);

        if (RILJ_LOGD) {
            riljLog(rr.serialString() + "> " + RILUtils.requestToString(rr.mRequest));
        }

        radioServiceInvokeHelper(HAL_SERVICE_VOICE, rr, "getCurrentCalls", () -> {
            voiceProxy.getCurrentCalls(rr.mSerial);
        });
    }

    @Override
    public void dial(String address, boolean isEmergencyCall, EmergencyNumber emergencyNumberInfo,
            boolean hasKnownUserIntentEmergency, int clirMode, Message result) {
        dial(address, isEmergencyCall, emergencyNumberInfo, hasKnownUserIntentEmergency,
                clirMode, null, result);
    }

    @Override
    public void enableModem(boolean enable, Message result) {
        RadioModemProxy modemProxy = getRadioServiceProxy(RadioModemProxy.class);
        if (!canMakeRequest("enableModem", modemProxy, result, RADIO_HAL_VERSION_1_4)) {
            return;
        }

        RILRequest rr = obtainRequest(RIL_REQUEST_ENABLE_MODEM, result, mRILDefaultWorkSource);

        if (RILJ_LOGD) {
            riljLog(rr.serialString() + "> " + RILUtils.requestToString(rr.mRequest)
                    + " enable = " + enable);
        }

        radioServiceInvokeHelper(HAL_SERVICE_MODEM, rr, "enableModem", () -> {
            modemProxy.enableModem(rr.mSerial, enable);
        });
    }

    @Override
    public void setSystemSelectionChannels(@NonNull List<RadioAccessSpecifier> specifiers,
            Message result) {
        RadioNetworkProxy networkProxy = getRadioServiceProxy(RadioNetworkProxy.class);
        if (!canMakeRequest("setSystemSelectionChannels", networkProxy, result,
                RADIO_HAL_VERSION_1_4)) {
            return;
        }

        RILRequest rr = obtainRequest(RIL_REQUEST_SET_SYSTEM_SELECTION_CHANNELS, result,
                mRILDefaultWorkSource);

        if (RILJ_LOGD) {
            riljLog(rr.serialString() + "> " + RILUtils.requestToString(rr.mRequest)
                    + " setSystemSelectionChannels= " + specifiers);
        }

        radioServiceInvokeHelper(HAL_SERVICE_NETWORK, rr, "setSystemSelectionChannels", () -> {
            networkProxy.setSystemSelectionChannels(rr.mSerial, specifiers);
        });
    }

    @Override
    public void getSystemSelectionChannels(Message result) {
        RadioNetworkProxy networkProxy = getRadioServiceProxy(RadioNetworkProxy.class);
        if (!canMakeRequest("getSystemSelectionChannels", networkProxy, result,
                RADIO_HAL_VERSION_1_4)) {
            return;
        }

        RILRequest rr = obtainRequest(RIL_REQUEST_GET_SYSTEM_SELECTION_CHANNELS, result,
                mRILDefaultWorkSource);

        if (RILJ_LOGD) {
            riljLog(rr.serialString() + "> " + RILUtils.requestToString(rr.mRequest)
                    + " getSystemSelectionChannels");
        }

        radioServiceInvokeHelper(HAL_SERVICE_NETWORK, rr, "getSystemSelectionChannels", () -> {
            networkProxy.getSystemSelectionChannels(rr.mSerial);
        });
    }

    @Override
    public void getModemStatus(Message result) {
        RadioModemProxy modemProxy = getRadioServiceProxy(RadioModemProxy.class);
        if (!canMakeRequest("getModemStatus", modemProxy, result, RADIO_HAL_VERSION_1_4)) {
            return;
        }

        RILRequest rr = obtainRequest(RIL_REQUEST_GET_MODEM_STATUS, result, mRILDefaultWorkSource);

        if (RILJ_LOGD) {
            riljLog(rr.serialString() + "> " + RILUtils.requestToString(rr.mRequest));
        }

        radioServiceInvokeHelper(HAL_SERVICE_MODEM, rr, "getModemStatus", () -> {
            modemProxy.getModemStackStatus(rr.mSerial);
        });
    }

    @Override
    public void dial(String address, boolean isEmergencyCall, EmergencyNumber emergencyNumberInfo,
            boolean hasKnownUserIntentEmergency, int clirMode, UUSInfo uusInfo, Message result) {
        if (isEmergencyCall && emergencyNumberInfo != null) {
            emergencyDial(address, emergencyNumberInfo, hasKnownUserIntentEmergency, clirMode,
                    uusInfo, result);
            return;
        }
        RadioVoiceProxy voiceProxy = getRadioServiceProxy(RadioVoiceProxy.class);
        if (!canMakeRequest("dial", voiceProxy, result, RADIO_HAL_VERSION_1_4)) {
            return;
        }

        RILRequest rr = obtainRequest(RIL_REQUEST_DIAL, result, mRILDefaultWorkSource);

        if (RILJ_LOGD) {
            // Do not log function arg for privacy
            riljLog(rr.serialString() + "> " + RILUtils.requestToString(rr.mRequest));
        }

        radioServiceInvokeHelper(HAL_SERVICE_VOICE, rr, "dial", () -> {
            voiceProxy.dial(rr.mSerial, address, clirMode, uusInfo);
        });
    }

    private void emergencyDial(String address, EmergencyNumber emergencyNumberInfo,
            boolean hasKnownUserIntentEmergency, int clirMode, UUSInfo uusInfo, Message result) {
        RadioVoiceProxy voiceProxy = getRadioServiceProxy(RadioVoiceProxy.class);
        if (!canMakeRequest("emergencyDial", voiceProxy, result, RADIO_HAL_VERSION_1_4)) {
            return;
        }

        RILRequest rr = obtainRequest(RIL_REQUEST_EMERGENCY_DIAL, result, mRILDefaultWorkSource);

        if (RILJ_LOGD) {
            // Do not log function arg for privacy
            riljLog(rr.serialString() + "> " + RILUtils.requestToString(rr.mRequest));
        }

        radioServiceInvokeHelper(HAL_SERVICE_VOICE, rr, "emergencyDial", () -> {
            voiceProxy.emergencyDial(rr.mSerial, RILUtils.convertNullToEmptyString(address),
                    emergencyNumberInfo, hasKnownUserIntentEmergency, clirMode, uusInfo);
        });
    }

    @Override
    public void getIMSI(Message result) {
        getIMSIForApp(null, result);
    }

    @Override
    public void getIMSIForApp(String aid, Message result) {
        RadioSimProxy simProxy = getRadioServiceProxy(RadioSimProxy.class);
        if (!canMakeRequest("getIMSIForApp", simProxy, result, RADIO_HAL_VERSION_1_4)) {
            return;
        }

<<<<<<< HEAD
            if (RILJ_LOGD) {
                riljLog(rr.serialString() + "> " + RILUtils.requestToString(rr.mRequest)
                        + " aid = " + aid);
            }
            try {
                simProxy.getImsiForApp(rr.mSerial, RILUtils.convertNullToEmptyString(aid));
            } catch (RemoteException | RuntimeException e) {
                handleRadioProxyExceptionForRR(HAL_SERVICE_SIM, "getImsiForApp", e);
            }
=======
        RILRequest rr = obtainRequest(RIL_REQUEST_GET_IMSI, result, mRILDefaultWorkSource);

        if (RILJ_LOGD) {
            riljLog(rr.serialString() + ">" + RILUtils.requestToString(rr.mRequest)
                    + " aid = " + aid);
>>>>>>> 548e5acc
        }
        radioServiceInvokeHelper(HAL_SERVICE_SIM, rr, "getIMSIForApp", () -> {
            simProxy.getImsiForApp(rr.mSerial, RILUtils.convertNullToEmptyString(aid));
        });
    }

    @Override
    public void hangupConnection(int gsmIndex, Message result) {
        RadioVoiceProxy voiceProxy = getRadioServiceProxy(RadioVoiceProxy.class);
        if (!canMakeRequest("hangupConnection", voiceProxy, result, RADIO_HAL_VERSION_1_4)) {
            return;
        }

        RILRequest rr = obtainRequest(RIL_REQUEST_HANGUP, result, mRILDefaultWorkSource);

        if (RILJ_LOGD) {
            riljLog(rr.serialString() + "> " + RILUtils.requestToString(rr.mRequest)
                    + " gsmIndex = " + gsmIndex);
        }

        radioServiceInvokeHelper(HAL_SERVICE_VOICE, rr, "hangupConnection", () -> {
            voiceProxy.hangup(rr.mSerial, gsmIndex);
        });
    }

    @UnsupportedAppUsage(maxTargetSdk = Build.VERSION_CODES.R, trackingBug = 170729553)
    @Override
    public void hangupWaitingOrBackground(Message result) {
        RadioVoiceProxy voiceProxy = getRadioServiceProxy(RadioVoiceProxy.class);
        if (!canMakeRequest("hangupWaitingOrBackground", voiceProxy, result,
                RADIO_HAL_VERSION_1_4)) {
            return;
        }

        RILRequest rr = obtainRequest(RIL_REQUEST_HANGUP_WAITING_OR_BACKGROUND, result,
                mRILDefaultWorkSource);

        if (RILJ_LOGD) {
            riljLog(rr.serialString() + "> " + RILUtils.requestToString(rr.mRequest));
        }

        radioServiceInvokeHelper(HAL_SERVICE_VOICE, rr, "hangupWaitingOrBackground", () -> {
            voiceProxy.hangupWaitingOrBackground(rr.mSerial);
        });
    }

    @UnsupportedAppUsage(maxTargetSdk = Build.VERSION_CODES.R, trackingBug = 170729553)
    @Override
    public void hangupForegroundResumeBackground(Message result) {
        RadioVoiceProxy voiceProxy = getRadioServiceProxy(RadioVoiceProxy.class);
        if (!canMakeRequest("hangupForegroundResumeBackground", voiceProxy, result,
                RADIO_HAL_VERSION_1_4)) {
            return;
        }

        RILRequest rr = obtainRequest(RIL_REQUEST_HANGUP_FOREGROUND_RESUME_BACKGROUND, result,
                mRILDefaultWorkSource);

        if (RILJ_LOGD) {
            riljLog(rr.serialString() + "> " + RILUtils.requestToString(rr.mRequest));
        }

        radioServiceInvokeHelper(HAL_SERVICE_VOICE, rr, "hangupForegroundResumeBackground", () -> {
            voiceProxy.hangupForegroundResumeBackground(rr.mSerial);
        });
    }

    @Override
    public void switchWaitingOrHoldingAndActive(Message result) {
        RadioVoiceProxy voiceProxy = getRadioServiceProxy(RadioVoiceProxy.class);
        if (!canMakeRequest("switchWaitingOrHoldingAndActive", voiceProxy, result,
                RADIO_HAL_VERSION_1_4)) {
            return;
        }

        RILRequest rr = obtainRequest(RIL_REQUEST_SWITCH_WAITING_OR_HOLDING_AND_ACTIVE, result,
                mRILDefaultWorkSource);

        if (RILJ_LOGD) {
            riljLog(rr.serialString() + "> " + RILUtils.requestToString(rr.mRequest));
        }

        radioServiceInvokeHelper(HAL_SERVICE_VOICE, rr, "switchWaitingOrHoldingAndActive", () -> {
            voiceProxy.switchWaitingOrHoldingAndActive(rr.mSerial);
        });
    }

    @Override
    public void conference(Message result) {
        RadioVoiceProxy voiceProxy = getRadioServiceProxy(RadioVoiceProxy.class);
        if (!canMakeRequest("conference", voiceProxy, result, RADIO_HAL_VERSION_1_4)) {
            return;
        }

        RILRequest rr = obtainRequest(RIL_REQUEST_CONFERENCE, result, mRILDefaultWorkSource);

        if (RILJ_LOGD) {
            riljLog(rr.serialString() + "> " + RILUtils.requestToString(rr.mRequest));
        }

        radioServiceInvokeHelper(HAL_SERVICE_VOICE, rr, "conference", () -> {
            voiceProxy.conference(rr.mSerial);
        });
    }

    @Override
    public void rejectCall(Message result) {
        RadioVoiceProxy voiceProxy = getRadioServiceProxy(RadioVoiceProxy.class);
        if (!canMakeRequest("rejectCall", voiceProxy, result, RADIO_HAL_VERSION_1_4)) {
            return;
        }

        RILRequest rr = obtainRequest(RIL_REQUEST_UDUB, result, mRILDefaultWorkSource);

        if (RILJ_LOGD) {
            riljLog(rr.serialString() + "> " + RILUtils.requestToString(rr.mRequest));
        }

        radioServiceInvokeHelper(HAL_SERVICE_VOICE, rr, "rejectCall", () -> {
            voiceProxy.rejectCall(rr.mSerial);
        });
    }

    @Override
    public void getLastCallFailCause(Message result) {
        RadioVoiceProxy voiceProxy = getRadioServiceProxy(RadioVoiceProxy.class);
        if (!canMakeRequest("getLastCallFailCause", voiceProxy, result, RADIO_HAL_VERSION_1_4)) {
            return;
        }

        RILRequest rr = obtainRequest(RIL_REQUEST_LAST_CALL_FAIL_CAUSE, result,
                mRILDefaultWorkSource);

        if (RILJ_LOGD) {
            riljLog(rr.serialString() + "> " + RILUtils.requestToString(rr.mRequest));
        }

        radioServiceInvokeHelper(HAL_SERVICE_VOICE, rr, "getLastCallFailCause", () -> {
            voiceProxy.getLastCallFailCause(rr.mSerial);
        });
    }

    @Override
    public void getSignalStrength(Message result) {
        RadioNetworkProxy networkProxy = getRadioServiceProxy(RadioNetworkProxy.class);
        if (!canMakeRequest("getSignalStrength", networkProxy, result, RADIO_HAL_VERSION_1_4)) {
            return;
        }

        RILRequest rr = obtainRequest(RIL_REQUEST_SIGNAL_STRENGTH, result, mRILDefaultWorkSource);

        if (RILJ_LOGD) {
            riljLog(rr.serialString() + "> " + RILUtils.requestToString(rr.mRequest));
        }

        radioServiceInvokeHelper(HAL_SERVICE_NETWORK, rr, "getSignalStrength", () -> {
            networkProxy.getSignalStrength(rr.mSerial);
        });
    }

    @Override
    public void getVoiceRegistrationState(Message result) {
        RadioNetworkProxy networkProxy = getRadioServiceProxy(RadioNetworkProxy.class);
        if (!canMakeRequest("getVoiceRegistrationState", networkProxy, result,
                RADIO_HAL_VERSION_1_4)) {
            return;
        }

        RILRequest rr = obtainRequest(RIL_REQUEST_VOICE_REGISTRATION_STATE, result,
                mRILDefaultWorkSource);

        if (RILJ_LOGD) {
            riljLog(rr.serialString() + "> " + RILUtils.requestToString(rr.mRequest));
        }

        HalVersion overrideHalVersion = getCompatVersion(RIL_REQUEST_VOICE_REGISTRATION_STATE);
        if (RILJ_LOGD) {
            riljLog("getVoiceRegistrationState: overrideHalVersion=" + overrideHalVersion);
        }

        radioServiceInvokeHelper(HAL_SERVICE_NETWORK, rr, "getVoiceRegistrationState", () -> {
            networkProxy.getVoiceRegistrationState(rr.mSerial, overrideHalVersion);
        });
    }

    @Override
    public void getDataRegistrationState(Message result) {
        RadioNetworkProxy networkProxy = getRadioServiceProxy(RadioNetworkProxy.class);
        if (!canMakeRequest("getDataRegistrationState", networkProxy, result,
                RADIO_HAL_VERSION_1_4)) {
            return;
        }

        RILRequest rr = obtainRequest(RIL_REQUEST_DATA_REGISTRATION_STATE, result,
                mRILDefaultWorkSource);

        if (RILJ_LOGD) {
            riljLog(rr.serialString() + "> " + RILUtils.requestToString(rr.mRequest));
        }

        HalVersion overrideHalVersion = getCompatVersion(RIL_REQUEST_DATA_REGISTRATION_STATE);
        if (RILJ_LOGD) {
            riljLog("getDataRegistrationState: overrideHalVersion=" + overrideHalVersion);
        }

        radioServiceInvokeHelper(HAL_SERVICE_NETWORK, rr, "getDataRegistrationState", () -> {
            networkProxy.getDataRegistrationState(rr.mSerial, overrideHalVersion);
        });
    }

    @Override
    public void getOperator(Message result) {
        RadioNetworkProxy networkProxy = getRadioServiceProxy(RadioNetworkProxy.class);
        if (!canMakeRequest("getOperator", networkProxy, result, RADIO_HAL_VERSION_1_4)) {
            return;
        }

        RILRequest rr = obtainRequest(RIL_REQUEST_OPERATOR, result, mRILDefaultWorkSource);

        if (RILJ_LOGD) {
            riljLog(rr.serialString() + "> " + RILUtils.requestToString(rr.mRequest));
        }

        radioServiceInvokeHelper(HAL_SERVICE_NETWORK, rr, "getOperator", () -> {
            networkProxy.getOperator(rr.mSerial);
        });
    }

    @UnsupportedAppUsage
    @Override
    public void setRadioPower(boolean on, boolean forEmergencyCall,
            boolean preferredForEmergencyCall, Message result) {
        RadioModemProxy modemProxy = getRadioServiceProxy(RadioModemProxy.class);
        if (!canMakeRequest("setRadioPower", modemProxy, result, RADIO_HAL_VERSION_1_4)) {
            return;
        }

        RILRequest rr = obtainRequest(RIL_REQUEST_RADIO_POWER, result, mRILDefaultWorkSource);

        if (RILJ_LOGD) {
            riljLog(rr.serialString() + "> " + RILUtils.requestToString(rr.mRequest)
                    + " on = " + on + " forEmergencyCall= " + forEmergencyCall
                    + " preferredForEmergencyCall=" + preferredForEmergencyCall);
        }

        radioServiceInvokeHelper(HAL_SERVICE_MODEM, rr, "setRadioPower", () -> {
            modemProxy.setRadioPower(rr.mSerial, on, forEmergencyCall,
                    preferredForEmergencyCall);
        });
    }

    @Override
    public void sendDtmf(char c, Message result) {
        RadioVoiceProxy voiceProxy = getRadioServiceProxy(RadioVoiceProxy.class);
        if (!canMakeRequest("sendDtmf", voiceProxy, result, RADIO_HAL_VERSION_1_4)) {
            return;
        }

        RILRequest rr = obtainRequest(RIL_REQUEST_DTMF, result, mRILDefaultWorkSource);

        if (RILJ_LOGD) {
            // Do not log function arg for privacy
            riljLog(rr.serialString() + "> " + RILUtils.requestToString(rr.mRequest));
        }

        radioServiceInvokeHelper(HAL_SERVICE_VOICE, rr, "sendDtmf", () -> {
            voiceProxy.sendDtmf(rr.mSerial, c + "");
        });
    }

    @Override
    public void sendSMS(String smscPdu, String pdu, Message result) {
        RadioMessagingProxy messagingProxy = getRadioServiceProxy(RadioMessagingProxy.class);
        if (!canMakeRequest("sendSMS", messagingProxy, result, RADIO_HAL_VERSION_1_4)) {
            return;
        }

        RILRequest rr = obtainRequest(RIL_REQUEST_SEND_SMS, result, mRILDefaultWorkSource);

        // Do not log function args for privacy
        if (RILJ_LOGD) {
            riljLog(rr.serialString() + "> " + RILUtils.requestToString(rr.mRequest));
        }

        radioServiceInvokeHelper(HAL_SERVICE_MESSAGING, rr, "sendSMS", () -> {
            messagingProxy.sendSms(rr.mSerial, smscPdu, pdu);
            mMetrics.writeRilSendSms(mPhoneId, rr.mSerial, SmsSession.Event.Tech.SMS_GSM,
                    SmsSession.Event.Format.SMS_FORMAT_3GPP, getOutgoingSmsMessageId(result));
        });
    }

    /**
     * Extract the outgoing sms messageId from the tracker, if there is one. This is specifically
     * for SMS related APIs.
     * @param result the result Message
     * @return messageId unique identifier or 0 if there is no message id
     */
    public static long getOutgoingSmsMessageId(Message result) {
        if (result == null || !(result.obj instanceof SMSDispatcher.SmsTracker)) {
            return 0L;
        }
        long messageId = ((SMSDispatcher.SmsTracker) result.obj).mMessageId;
        if (RILJ_LOGV) {
            Rlog.d(RILJ_LOG_TAG, "getOutgoingSmsMessageId "
                    + SmsController.formatCrossStackMessageId(messageId));
        }
        return messageId;
    }

    @Override
    public void sendSMSExpectMore(String smscPdu, String pdu, Message result) {
        RadioMessagingProxy messagingProxy = getRadioServiceProxy(RadioMessagingProxy.class);
        if (!canMakeRequest("sendSMSExpectMore", messagingProxy, result, RADIO_HAL_VERSION_1_4)) {
            return;
        }

        RILRequest rr = obtainRequest(RIL_REQUEST_SEND_SMS_EXPECT_MORE, result,
                mRILDefaultWorkSource);

        // Do not log function arg for privacy
        if (RILJ_LOGD) {
            riljLog(rr.serialString() + "> " + RILUtils.requestToString(rr.mRequest));
        }

        radioServiceInvokeHelper(HAL_SERVICE_MESSAGING, rr, "sendSMSExpectMore", () -> {
            messagingProxy.sendSmsExpectMore(rr.mSerial, smscPdu, pdu);
            mMetrics.writeRilSendSms(mPhoneId, rr.mSerial, SmsSession.Event.Tech.SMS_GSM,
                    SmsSession.Event.Format.SMS_FORMAT_3GPP, getOutgoingSmsMessageId(result));
        });
    }

    @Override
    public void setupDataCall(int accessNetworkType, DataProfile dataProfile, boolean allowRoaming,
            int reason, LinkProperties linkProperties, int pduSessionId, NetworkSliceInfo sliceInfo,
            TrafficDescriptor trafficDescriptor, boolean matchAllRuleAllowed, Message result) {
        RadioDataProxy dataProxy = getRadioServiceProxy(RadioDataProxy.class);
        if (!canMakeRequest("setupDataCall", dataProxy, result, RADIO_HAL_VERSION_1_4)) {
            return;
        }

        RILRequest rr = obtainRequest(RIL_REQUEST_SETUP_DATA_CALL, result, mRILDefaultWorkSource);

        if (RILJ_LOGD) {
            riljLog(rr.serialString() + "> " + RILUtils.requestToString(rr.mRequest)
                    + ",reason=" + RILUtils.setupDataReasonToString(reason)
                    + ",accessNetworkType=" + AccessNetworkType.toString(accessNetworkType)
                    + ",dataProfile=" + dataProfile + ",allowRoaming=" + allowRoaming
                    + ",linkProperties=" + linkProperties + ",pduSessionId=" + pduSessionId
                    + ",sliceInfo=" + sliceInfo + ",trafficDescriptor=" + trafficDescriptor
                    + ",matchAllRuleAllowed=" + matchAllRuleAllowed);
        }

        radioServiceInvokeHelper(HAL_SERVICE_DATA, rr, "setupDataCall", () -> {
            dataProxy.setupDataCall(rr.mSerial, accessNetworkType, dataProfile, allowRoaming,
                    reason, linkProperties, pduSessionId, sliceInfo, trafficDescriptor,
                    matchAllRuleAllowed);
        });
    }

    @Override
    public void iccIO(int command, int fileId, String path, int p1, int p2, int p3, String data,
            String pin2, Message result) {
        iccIOForApp(command, fileId, path, p1, p2, p3, data, pin2, null, result);
    }

    @Override
    public void iccIOForApp(int command, int fileId, String path, int p1, int p2, int p3,
            String data, String pin2, String aid, Message result) {
        RadioSimProxy simProxy = getRadioServiceProxy(RadioSimProxy.class);
        if (!canMakeRequest("iccIOForApp", simProxy, result, RADIO_HAL_VERSION_1_4)) {
            return;
        }

        RILRequest rr = obtainRequest(RIL_REQUEST_SIM_IO, result, mRILDefaultWorkSource);

        if (RILJ_LOGD) {
            if (TelephonyUtils.IS_DEBUGGABLE) {
                riljLog(rr.serialString() + "> iccIO: " + RILUtils.requestToString(rr.mRequest)
                        + " command = 0x" + Integer.toHexString(command) + " fileId = 0x"
                        + Integer.toHexString(fileId) + " path = " + path + " p1 = " + p1
                        + " p2 = " + p2 + " p3 = " + " data = " + data + " aid = " + aid);
            } else {
                riljLog(rr.serialString() + "> iccIO: "
                        + RILUtils.requestToString(rr.mRequest));
            }
        }

        radioServiceInvokeHelper(HAL_SERVICE_SIM, rr, "iccIOForApp", () -> {
            simProxy.iccIoForApp(rr.mSerial, command, fileId,
                    RILUtils.convertNullToEmptyString(path), p1, p2, p3,
                    RILUtils.convertNullToEmptyString(data),
                    RILUtils.convertNullToEmptyString(pin2),
                    RILUtils.convertNullToEmptyString(aid));
        });
    }

    @Override
    public void sendUSSD(String ussd, Message result) {
        RadioVoiceProxy voiceProxy = getRadioServiceProxy(RadioVoiceProxy.class);
        if (!canMakeRequest("sendUSSD", voiceProxy, result, RADIO_HAL_VERSION_1_4)) {
            return;
        }

        RILRequest rr = obtainRequest(RIL_REQUEST_SEND_USSD, result, mRILDefaultWorkSource);

        if (RILJ_LOGD) {
            String logUssd = "*******";
            if (RILJ_LOGV) logUssd = ussd;
            riljLog(rr.serialString() + "> " + RILUtils.requestToString(rr.mRequest)
                    + " ussd = " + logUssd);
        }

        radioServiceInvokeHelper(HAL_SERVICE_VOICE, rr, "sendUSSD", () -> {
            voiceProxy.sendUssd(rr.mSerial, RILUtils.convertNullToEmptyString(ussd));
        });
    }

    @Override
    public void cancelPendingUssd(Message result) {
        RadioVoiceProxy voiceProxy = getRadioServiceProxy(RadioVoiceProxy.class);
        if (!canMakeRequest("cancelPendingUssd", voiceProxy, result, RADIO_HAL_VERSION_1_4)) {
            return;
        }

        RILRequest rr = obtainRequest(RIL_REQUEST_CANCEL_USSD, result, mRILDefaultWorkSource);

        if (RILJ_LOGD) {
            riljLog(rr.serialString() + "> " + RILUtils.requestToString(rr.mRequest));
        }

        radioServiceInvokeHelper(HAL_SERVICE_VOICE, rr, "cancelPendingUssd", () -> {
            voiceProxy.cancelPendingUssd(rr.mSerial);
        });
    }

    @Override
    public void getCLIR(Message result) {
        RadioVoiceProxy voiceProxy = getRadioServiceProxy(RadioVoiceProxy.class);
        if (!canMakeRequest("getCLIR", voiceProxy, result, RADIO_HAL_VERSION_1_4)) {
            return;
        }

        RILRequest rr = obtainRequest(RIL_REQUEST_GET_CLIR, result, mRILDefaultWorkSource);

        if (RILJ_LOGD) {
            riljLog(rr.serialString() + "> " + RILUtils.requestToString(rr.mRequest));
        }

        radioServiceInvokeHelper(HAL_SERVICE_VOICE, rr, "getCLIR", () -> {
            voiceProxy.getClir(rr.mSerial);
        });
    }

    @Override
    public void setCLIR(int clirMode, Message result) {
        RadioVoiceProxy voiceProxy = getRadioServiceProxy(RadioVoiceProxy.class);
        if (!canMakeRequest("setCLIR", voiceProxy, result, RADIO_HAL_VERSION_1_4)) {
            return;
        }

        RILRequest rr = obtainRequest(RIL_REQUEST_SET_CLIR, result, mRILDefaultWorkSource);

        if (RILJ_LOGD) {
            riljLog(rr.serialString() + "> " + RILUtils.requestToString(rr.mRequest)
                    + " clirMode = " + clirMode);
        }

        radioServiceInvokeHelper(HAL_SERVICE_VOICE, rr, "setCLIR", () -> {
            voiceProxy.setClir(rr.mSerial, clirMode);
        });
    }

    @Override
    public void queryCallForwardStatus(int cfReason, int serviceClass, String number,
            Message result) {
        RadioVoiceProxy voiceProxy = getRadioServiceProxy(RadioVoiceProxy.class);
        if (!canMakeRequest("queryCallForwardStatus", voiceProxy, result, RADIO_HAL_VERSION_1_4)) {
            return;
        }

        RILRequest rr = obtainRequest(RIL_REQUEST_QUERY_CALL_FORWARD_STATUS, result,
                mRILDefaultWorkSource);

        if (RILJ_LOGD) {
            riljLog(rr.serialString() + "> " + RILUtils.requestToString(rr.mRequest)
                    + " cfReason = " + cfReason + " serviceClass = " + serviceClass);
        }

        radioServiceInvokeHelper(HAL_SERVICE_VOICE, rr, "queryCallForwardStatus", () -> {
            voiceProxy.getCallForwardStatus(rr.mSerial, cfReason, serviceClass, number);
        });
    }

    @Override
    public void setCallForward(int action, int cfReason, int serviceClass, String number,
            int timeSeconds, Message result) {
        RadioVoiceProxy voiceProxy = getRadioServiceProxy(RadioVoiceProxy.class);
        if (!canMakeRequest("setCallForward", voiceProxy, result, RADIO_HAL_VERSION_1_4)) {
            return;
        }

        RILRequest rr = obtainRequest(RIL_REQUEST_SET_CALL_FORWARD, result, mRILDefaultWorkSource);

        if (RILJ_LOGD) {
            riljLog(rr.serialString() + "> " + RILUtils.requestToString(rr.mRequest)
                    + " action = " + action + " cfReason = " + cfReason + " serviceClass = "
                    + serviceClass + " timeSeconds = " + timeSeconds);
        }

        radioServiceInvokeHelper(HAL_SERVICE_VOICE, rr, "setCallForward", () -> {
            voiceProxy.setCallForward(
                    rr.mSerial, action, cfReason, serviceClass, number, timeSeconds);
        });
    }

    @Override
    public void queryCallWaiting(int serviceClass, Message result) {
        RadioVoiceProxy voiceProxy = getRadioServiceProxy(RadioVoiceProxy.class);
        if (!canMakeRequest("queryCallWaiting", voiceProxy, result, RADIO_HAL_VERSION_1_4)) {
            return;
        }

        RILRequest rr = obtainRequest(RIL_REQUEST_QUERY_CALL_WAITING, result,
                mRILDefaultWorkSource);

        if (RILJ_LOGD) {
            riljLog(rr.serialString() + "> " + RILUtils.requestToString(rr.mRequest)
                    + " serviceClass = " + serviceClass);
        }

        radioServiceInvokeHelper(HAL_SERVICE_VOICE, rr, "queryCallWaiting", () -> {
            voiceProxy.getCallWaiting(rr.mSerial, serviceClass);
        });
    }

    @Override
    public void setCallWaiting(boolean enable, int serviceClass, Message result) {
        RadioVoiceProxy voiceProxy = getRadioServiceProxy(RadioVoiceProxy.class);
        if (!canMakeRequest("setCallWaiting", voiceProxy, result, RADIO_HAL_VERSION_1_4)) {
            return;
        }

        RILRequest rr = obtainRequest(RIL_REQUEST_SET_CALL_WAITING, result, mRILDefaultWorkSource);

        if (RILJ_LOGD) {
            riljLog(rr.serialString() + "> " + RILUtils.requestToString(rr.mRequest)
                    + " enable = " + enable + " serviceClass = " + serviceClass);
        }

        radioServiceInvokeHelper(HAL_SERVICE_VOICE, rr, "setCallWaiting", () -> {
            voiceProxy.setCallWaiting(rr.mSerial, enable, serviceClass);
        });
    }

    @Override
    public void acknowledgeLastIncomingGsmSms(boolean success, int cause, Message result) {
        RadioMessagingProxy messagingProxy = getRadioServiceProxy(RadioMessagingProxy.class);
        if (!canMakeRequest("acknowledgeLastIncomingGsmSms", messagingProxy, result,
                RADIO_HAL_VERSION_1_4)) {
            return;
        }

        RILRequest rr = obtainRequest(RIL_REQUEST_SMS_ACKNOWLEDGE, result, mRILDefaultWorkSource);

        if (RILJ_LOGD) {
            riljLog(rr.serialString() + "> " + RILUtils.requestToString(rr.mRequest)
                    + " success = " + success + " cause = " + cause);
        }

        radioServiceInvokeHelper(HAL_SERVICE_MESSAGING, rr, "acknowledgeLastIncomingGsmSms", () -> {
            messagingProxy.acknowledgeLastIncomingGsmSms(rr.mSerial, success, cause);
        });
    }

    @Override
    public void acceptCall(Message result) {
        RadioVoiceProxy voiceProxy = getRadioServiceProxy(RadioVoiceProxy.class);
        if (!canMakeRequest("acceptCall", voiceProxy, result, RADIO_HAL_VERSION_1_4)) {
            return;
        }

        RILRequest rr = obtainRequest(RIL_REQUEST_ANSWER, result, mRILDefaultWorkSource);

        if (RILJ_LOGD) {
            riljLog(rr.serialString() + "> " + RILUtils.requestToString(rr.mRequest));
        }

        radioServiceInvokeHelper(HAL_SERVICE_VOICE, rr, "acceptCall", () -> {
            voiceProxy.acceptCall(rr.mSerial);
            mMetrics.writeRilAnswer(mPhoneId, rr.mSerial);
        });
    }

    @Override
    public void deactivateDataCall(int cid, int reason, Message result) {
        RadioDataProxy dataProxy = getRadioServiceProxy(RadioDataProxy.class);
        if (!canMakeRequest("deactivateDataCall", dataProxy, result, RADIO_HAL_VERSION_1_4)) {
            return;
        }

        RILRequest rr = obtainRequest(RIL_REQUEST_DEACTIVATE_DATA_CALL, result,
                mRILDefaultWorkSource);

        if (RILJ_LOGD) {
            riljLog(rr.serialString() + "> " + RILUtils.requestToString(rr.mRequest)
                    + " cid = " + cid + " reason = "
                    + RILUtils.deactivateDataReasonToString(reason));
        }

        radioServiceInvokeHelper(HAL_SERVICE_DATA, rr, "deactivateDataCall", () -> {
            dataProxy.deactivateDataCall(rr.mSerial, cid, reason);
            mMetrics.writeRilDeactivateDataCall(mPhoneId, rr.mSerial, cid, reason);
        });
    }

    @Override
    public void queryFacilityLock(String facility, String password, int serviceClass,
            Message result) {
        queryFacilityLockForApp(facility, password, serviceClass, null, result);
    }

    @Override
    public void queryFacilityLockForApp(String facility, String password, int serviceClass,
            String appId, Message result) {
        RadioSimProxy simProxy = getRadioServiceProxy(RadioSimProxy.class);
        if (!canMakeRequest("queryFacilityLockForApp", simProxy, result, RADIO_HAL_VERSION_1_4)) {
            return;
        }

        RILRequest rr = obtainRequest(RIL_REQUEST_QUERY_FACILITY_LOCK, result,
                mRILDefaultWorkSource);

        if (RILJ_LOGD) {
            riljLog(rr.serialString() + "> " + RILUtils.requestToString(rr.mRequest)
                    + " facility = " + facility + " serviceClass = " + serviceClass
                    + " appId = " + appId);
        }

        radioServiceInvokeHelper(HAL_SERVICE_SIM, rr, "queryFacilityLockForApp", () -> {
            simProxy.getFacilityLockForApp(rr.mSerial,
                    RILUtils.convertNullToEmptyString(facility),
                    RILUtils.convertNullToEmptyString(password), serviceClass,
                    RILUtils.convertNullToEmptyString(appId));
        });

    }

    @Override
    public void setFacilityLock(String facility, boolean lockState, String password,
            int serviceClass, Message result) {
        setFacilityLockForApp(facility, lockState, password, serviceClass, null, result);
    }

    @Override
    public void setFacilityLockForApp(String facility, boolean lockState, String password,
            int serviceClass, String appId, Message result) {
        RadioSimProxy simProxy = getRadioServiceProxy(RadioSimProxy.class);
        if (!canMakeRequest("setFacilityLockForApp", simProxy, result, RADIO_HAL_VERSION_1_4)) {
            return;
        }

        RILRequest rr = obtainRequest(RIL_REQUEST_SET_FACILITY_LOCK, result, mRILDefaultWorkSource);

        if (RILJ_LOGD) {
            riljLog(rr.serialString() + "> " + RILUtils.requestToString(rr.mRequest)
                    + " facility = " + facility + " lockstate = " + lockState
                    + " serviceClass = " + serviceClass + " appId = " + appId);
        }

        radioServiceInvokeHelper(HAL_SERVICE_SIM, rr, "setFacilityLockForApp", () -> {
            simProxy.setFacilityLockForApp(rr.mSerial,
                    RILUtils.convertNullToEmptyString(facility), lockState,
                    RILUtils.convertNullToEmptyString(password), serviceClass,
                    RILUtils.convertNullToEmptyString(appId));
        });
    }

    @Override
    public void changeBarringPassword(String facility, String oldPwd, String newPwd,
            Message result) {
        RadioNetworkProxy networkProxy = getRadioServiceProxy(RadioNetworkProxy.class);
        if (!canMakeRequest("changeBarringPassword", networkProxy, result, RADIO_HAL_VERSION_1_4)) {
            return;
        }

        RILRequest rr = obtainRequest(RIL_REQUEST_CHANGE_BARRING_PASSWORD, result,
                mRILDefaultWorkSource);

        // Do not log all function args for privacy
        if (RILJ_LOGD) {
            riljLog(rr.serialString() + "> " + RILUtils.requestToString(rr.mRequest)
                    + "facility = " + facility);
        }

        radioServiceInvokeHelper(HAL_SERVICE_NETWORK, rr, "changeBarringPassword", () -> {
            networkProxy.setBarringPassword(rr.mSerial,
                    RILUtils.convertNullToEmptyString(facility),
                    RILUtils.convertNullToEmptyString(oldPwd),
                    RILUtils.convertNullToEmptyString(newPwd));
        });
    }

    @Override
    public void getNetworkSelectionMode(Message result) {
        RadioNetworkProxy networkProxy = getRadioServiceProxy(RadioNetworkProxy.class);
        if (!canMakeRequest("getNetworkSelectionMode", networkProxy, result,
                RADIO_HAL_VERSION_1_4)) {
            return;
        }

        RILRequest rr = obtainRequest(RIL_REQUEST_QUERY_NETWORK_SELECTION_MODE, result,
                mRILDefaultWorkSource);

        if (RILJ_LOGD) {
            riljLog(rr.serialString() + "> " + RILUtils.requestToString(rr.mRequest));
        }

        radioServiceInvokeHelper(HAL_SERVICE_NETWORK, rr, "getNetworkSelectionMode", () -> {
            networkProxy.getNetworkSelectionMode(rr.mSerial);
        });
    }

    @Override
    public void setNetworkSelectionModeAutomatic(Message result) {
        RadioNetworkProxy networkProxy = getRadioServiceProxy(RadioNetworkProxy.class);
        if (!canMakeRequest("setNetworkSelectionModeAutomatic", networkProxy, result,
                RADIO_HAL_VERSION_1_4)) {
            return;
        }

        RILRequest rr = obtainRequest(RIL_REQUEST_SET_NETWORK_SELECTION_AUTOMATIC, result,
                mRILDefaultWorkSource);

        if (RILJ_LOGD) {
            riljLog(rr.serialString() + "> " + RILUtils.requestToString(rr.mRequest));
        }

        radioServiceInvokeHelper(HAL_SERVICE_NETWORK, rr, "setNetworkSelectionModeAutomatic",
                () -> {
                    networkProxy.setNetworkSelectionModeAutomatic(rr.mSerial);
                });
    }

    @Override
    public void setNetworkSelectionModeManual(String operatorNumeric, int ran, Message result) {
        RadioNetworkProxy networkProxy = getRadioServiceProxy(RadioNetworkProxy.class);
        if (!canMakeRequest("setNetworkSelectionModeManual", networkProxy, result,
                RADIO_HAL_VERSION_1_4)) {
            return;
        }

        RILRequest rr = obtainRequest(RIL_REQUEST_SET_NETWORK_SELECTION_MANUAL, result,
                mRILDefaultWorkSource);

        if (RILJ_LOGD) {
            riljLog(rr.serialString() + "> " + RILUtils.requestToString(rr.mRequest)
                    + " operatorNumeric = " + operatorNumeric + ", ran = " + ran);
        }

        radioServiceInvokeHelper(HAL_SERVICE_NETWORK, rr, "setNetworkSelectionModeManual", () -> {
            networkProxy.setNetworkSelectionModeManual(rr.mSerial,
                    RILUtils.convertNullToEmptyString(operatorNumeric), ran);
        });
    }

    @Override
    public void setNetworkSelectionModeManual(OperatorInfo network, Message result) {
        riljLog("setNetworkSelectionModeManual request not supoorted");
    }

    @Override
    public void getAvailableNetworks(Message result) {
        RadioNetworkProxy networkProxy = getRadioServiceProxy(RadioNetworkProxy.class);
        if (!canMakeRequest("getAvailableNetworks", networkProxy, result, RADIO_HAL_VERSION_1_4)) {
            return;
        }

        RILRequest rr = obtainRequest(RIL_REQUEST_QUERY_AVAILABLE_NETWORKS, result,
                mRILDefaultWorkSource);

        if (RILJ_LOGD) {
            riljLog(rr.serialString() + "> " + RILUtils.requestToString(rr.mRequest));
        }

        radioServiceInvokeHelper(HAL_SERVICE_NETWORK, rr, "getAvailableNetworks", () -> {
            networkProxy.getAvailableNetworks(rr.mSerial);
        });
    }

    /**
     * Radio HAL fallback compatibility feature (b/151106728) assumes that the input parameter
     * networkScanRequest is immutable (read-only) here. Once the caller invokes the method, the
     * parameter networkScanRequest should not be modified. This helps us keep a consistent and
     * simple data model that avoid copying it in the scan result.
     */
    @Override
    public void startNetworkScan(NetworkScanRequest networkScanRequest, Message result) {
        RadioNetworkProxy networkProxy = getRadioServiceProxy(RadioNetworkProxy.class);
        if (!canMakeRequest("startNetworkScan", networkProxy, result, RADIO_HAL_VERSION_1_4)) {
            return;
        }

        HalVersion overrideHalVersion = getCompatVersion(RIL_REQUEST_START_NETWORK_SCAN);
        if (RILJ_LOGD) {
            riljLog("startNetworkScan: overrideHalVersion=" + overrideHalVersion);
        }

        RILRequest rr = obtainRequest(RIL_REQUEST_START_NETWORK_SCAN, result,
                mRILDefaultWorkSource, networkScanRequest);

        if (RILJ_LOGD) {
            riljLog(rr.serialString() + "> " + RILUtils.requestToString(rr.mRequest));
        }

        radioServiceInvokeHelper(HAL_SERVICE_NETWORK, rr, "startNetworkScan", () -> {
            networkProxy.startNetworkScan(rr.mSerial, networkScanRequest, overrideHalVersion,
                    result);
        });
    }

    @Override
    public void stopNetworkScan(Message result) {
        RadioNetworkProxy networkProxy = getRadioServiceProxy(RadioNetworkProxy.class);
        if (!canMakeRequest("stopNetworkScan", networkProxy, result, RADIO_HAL_VERSION_1_4)) {
            return;
        }

        RILRequest rr = obtainRequest(RIL_REQUEST_STOP_NETWORK_SCAN, result, mRILDefaultWorkSource);

        if (RILJ_LOGD) {
            riljLog(rr.serialString() + "> " + RILUtils.requestToString(rr.mRequest));
        }

        radioServiceInvokeHelper(HAL_SERVICE_NETWORK, rr, "stopNetworkScan", () -> {
            networkProxy.stopNetworkScan(rr.mSerial);
        });
    }

    @Override
    public void startDtmf(char c, Message result) {
        RadioVoiceProxy voiceProxy = getRadioServiceProxy(RadioVoiceProxy.class);
        if (!canMakeRequest("startDtmf", voiceProxy, result, RADIO_HAL_VERSION_1_4)) {
            return;
        }

        RILRequest rr = obtainRequest(RIL_REQUEST_DTMF_START, result, mRILDefaultWorkSource);

        // Do not log function arg for privacy
        if (RILJ_LOGD) {
            riljLog(rr.serialString() + "> " + RILUtils.requestToString(rr.mRequest));
        }

        radioServiceInvokeHelper(HAL_SERVICE_VOICE, rr, "startDtmf", () -> {
            voiceProxy.startDtmf(rr.mSerial, c + "");
        });
    }

    @Override
    public void stopDtmf(Message result) {
        RadioVoiceProxy voiceProxy = getRadioServiceProxy(RadioVoiceProxy.class);
        if (!canMakeRequest("stopDtmf", voiceProxy, result, RADIO_HAL_VERSION_1_4)) {
            return;
        }

        RILRequest rr = obtainRequest(RIL_REQUEST_DTMF_STOP, result, mRILDefaultWorkSource);

        if (RILJ_LOGD) {
            riljLog(rr.serialString() + "> " + RILUtils.requestToString(rr.mRequest));
        }

        radioServiceInvokeHelper(HAL_SERVICE_VOICE, rr, "stopDtmf", () -> {
            voiceProxy.stopDtmf(rr.mSerial);
        });
    }

    @Override
    public void separateConnection(int gsmIndex, Message result) {
        RadioVoiceProxy voiceProxy = getRadioServiceProxy(RadioVoiceProxy.class);
        if (!canMakeRequest("separateConnection", voiceProxy, result, RADIO_HAL_VERSION_1_4)) {
            return;
        }

        RILRequest rr = obtainRequest(RIL_REQUEST_SEPARATE_CONNECTION, result,
                mRILDefaultWorkSource);

        if (RILJ_LOGD) {
            riljLog(rr.serialString() + "> " + RILUtils.requestToString(rr.mRequest)
                    + " gsmIndex = " + gsmIndex);
        }

        radioServiceInvokeHelper(HAL_SERVICE_VOICE, rr, "separateConnection", () -> {
            voiceProxy.separateConnection(rr.mSerial, gsmIndex);
        });
    }

    @Override
    public void getBasebandVersion(Message result) {
        RadioModemProxy modemProxy = getRadioServiceProxy(RadioModemProxy.class);
        if (!canMakeRequest("getBasebandVersion", modemProxy, result, RADIO_HAL_VERSION_1_4)) {
            return;
        }

        RILRequest rr = obtainRequest(RIL_REQUEST_BASEBAND_VERSION, result, mRILDefaultWorkSource);

        if (RILJ_LOGD) {
            riljLog(rr.serialString() + "> " + RILUtils.requestToString(rr.mRequest));
        }

        radioServiceInvokeHelper(HAL_SERVICE_MODEM, rr, "getBasebandVersion", () -> {
            modemProxy.getBasebandVersion(rr.mSerial);
        });
    }

    @Override
    public void setMute(boolean enableMute, Message result) {
        RadioVoiceProxy voiceProxy = getRadioServiceProxy(RadioVoiceProxy.class);
        if (!canMakeRequest("setMute", voiceProxy, result, RADIO_HAL_VERSION_1_4)) {
            return;
        }

        RILRequest rr = obtainRequest(RIL_REQUEST_SET_MUTE, result, mRILDefaultWorkSource);

        if (RILJ_LOGD) {
            riljLog(rr.serialString() + "> " + RILUtils.requestToString(rr.mRequest)
                    + " enableMute = " + enableMute);
        }

        radioServiceInvokeHelper(HAL_SERVICE_VOICE, rr, "setMute", () -> {
            voiceProxy.setMute(rr.mSerial, enableMute);
        });
    }

    @Override
    public void getMute(Message result) {
        RadioVoiceProxy voiceProxy = getRadioServiceProxy(RadioVoiceProxy.class);
        if (!canMakeRequest("getMute", voiceProxy, result, RADIO_HAL_VERSION_1_4)) {
            return;
        }

        RILRequest rr = obtainRequest(RIL_REQUEST_GET_MUTE, result, mRILDefaultWorkSource);

        if (RILJ_LOGD) {
            riljLog(rr.serialString() + "> " + RILUtils.requestToString(rr.mRequest));
        }

        radioServiceInvokeHelper(HAL_SERVICE_VOICE, rr, "getMute", () -> {
            voiceProxy.getMute(rr.mSerial);
        });
    }

    @Override
    public void queryCLIP(Message result) {
        RadioVoiceProxy voiceProxy = getRadioServiceProxy(RadioVoiceProxy.class);
        if (!canMakeRequest("queryCLIP", voiceProxy, result, RADIO_HAL_VERSION_1_4)) {
            return;
        }

        RILRequest rr = obtainRequest(RIL_REQUEST_QUERY_CLIP, result, mRILDefaultWorkSource);

        if (RILJ_LOGD) {
            riljLog(rr.serialString() + "> " + RILUtils.requestToString(rr.mRequest));
        }

        radioServiceInvokeHelper(HAL_SERVICE_VOICE, rr, "queryCLIP", () -> {
            voiceProxy.getClip(rr.mSerial);
        });
    }

    @Override
    public void getDataCallList(Message result) {
        RadioDataProxy dataProxy = getRadioServiceProxy(RadioDataProxy.class);
        if (!canMakeRequest("getDataCallList", dataProxy, result, RADIO_HAL_VERSION_1_4)) {
            return;
        }

        RILRequest rr = obtainRequest(RIL_REQUEST_DATA_CALL_LIST, result, mRILDefaultWorkSource);

        if (RILJ_LOGD) {
            riljLog(rr.serialString() + "> " + RILUtils.requestToString(rr.mRequest));
        }

        radioServiceInvokeHelper(HAL_SERVICE_DATA, rr, "getDataCallList", () -> {
            dataProxy.getDataCallList(rr.mSerial);
        });
    }

    @Override
    public void setSuppServiceNotifications(boolean enable, Message result) {
        RadioNetworkProxy networkProxy = getRadioServiceProxy(RadioNetworkProxy.class);
        if (!canMakeRequest("setSuppServiceNotifications", networkProxy, result,
                RADIO_HAL_VERSION_1_4)) {
            return;
        }

        RILRequest rr = obtainRequest(RIL_REQUEST_SET_SUPP_SVC_NOTIFICATION, result,
                mRILDefaultWorkSource);

        if (RILJ_LOGD) {
            riljLog(rr.serialString() + "> " + RILUtils.requestToString(rr.mRequest)
                    + " enable = " + enable);
        }

        radioServiceInvokeHelper(HAL_SERVICE_NETWORK, rr, "setSuppServiceNotifications", () -> {
            networkProxy.setSuppServiceNotifications(rr.mSerial, enable);
        });
    }

    @Override
    public void writeSmsToSim(int status, String smsc, String pdu, Message result) {
        RadioMessagingProxy messagingProxy = getRadioServiceProxy(RadioMessagingProxy.class);
        if (!canMakeRequest("writeSmsToSim", messagingProxy, result, RADIO_HAL_VERSION_1_4)) {
            return;
        }

        RILRequest rr = obtainRequest(RIL_REQUEST_WRITE_SMS_TO_SIM, result, mRILDefaultWorkSource);

        if (RILJ_LOGV) {
            riljLog(rr.serialString() + "> " + RILUtils.requestToString(rr.mRequest)
                    + " " + status);
        }

        radioServiceInvokeHelper(HAL_SERVICE_MESSAGING, rr, "writeSmsToSim", () -> {
            messagingProxy.writeSmsToSim(rr.mSerial, status,
                    RILUtils.convertNullToEmptyString(smsc),
                    RILUtils.convertNullToEmptyString(pdu));
        });
    }

    @Override
    public void deleteSmsOnSim(int index, Message result) {
        RadioMessagingProxy messagingProxy = getRadioServiceProxy(RadioMessagingProxy.class);
        if (!canMakeRequest("deleteSmsOnSim", messagingProxy, result, RADIO_HAL_VERSION_1_4)) {
            return;
        }

        RILRequest rr = obtainRequest(RIL_REQUEST_DELETE_SMS_ON_SIM, result, mRILDefaultWorkSource);

        if (RILJ_LOGV) {
            riljLog(rr.serialString() + "> " + RILUtils.requestToString(rr.mRequest)
                    + " index = " + index);
        }

        radioServiceInvokeHelper(HAL_SERVICE_MESSAGING, rr, "deleteSmsOnSim", () -> {
            messagingProxy.deleteSmsOnSim(rr.mSerial, index);
        });
    }

    @Override
    public void setBandMode(int bandMode, Message result) {
        RadioNetworkProxy networkProxy = getRadioServiceProxy(RadioNetworkProxy.class);
        if (!canMakeRequest("setBandMode", networkProxy, result, RADIO_HAL_VERSION_1_4)) {
            return;
        }

        RILRequest rr = obtainRequest(RIL_REQUEST_SET_BAND_MODE, result, mRILDefaultWorkSource);

        if (RILJ_LOGD) {
            riljLog(rr.serialString() + "> " + RILUtils.requestToString(rr.mRequest)
                    + " bandMode = " + bandMode);
        }

        radioServiceInvokeHelper(HAL_SERVICE_NETWORK, rr, "setBandMode", () -> {
            networkProxy.setBandMode(rr.mSerial, bandMode);
        });
    }

    @Override
    public void queryAvailableBandMode(Message result) {
        RadioNetworkProxy networkProxy = getRadioServiceProxy(RadioNetworkProxy.class);
        if (!canMakeRequest("queryAvailableBandMode", networkProxy, result,
                RADIO_HAL_VERSION_1_4)) {
            return;
        }

        RILRequest rr = obtainRequest(RIL_REQUEST_QUERY_AVAILABLE_BAND_MODE, result,
                mRILDefaultWorkSource);

        if (RILJ_LOGD) {
            riljLog(rr.serialString() + "> " + RILUtils.requestToString(rr.mRequest));
        }

        radioServiceInvokeHelper(HAL_SERVICE_NETWORK, rr, "queryAvailableBandMode", () -> {
            networkProxy.getAvailableBandModes(rr.mSerial);
        });
    }

    @Override
    public void sendEnvelope(String contents, Message result) {
        RadioSimProxy simProxy = getRadioServiceProxy(RadioSimProxy.class);
        if (!canMakeRequest("sendEnvelope", simProxy, result, RADIO_HAL_VERSION_1_4)) {
            return;
        }

        RILRequest rr = obtainRequest(RIL_REQUEST_STK_SEND_ENVELOPE_COMMAND, result,
                mRILDefaultWorkSource);

        if (RILJ_LOGD) {
            riljLog(rr.serialString() + "> " + RILUtils.requestToString(rr.mRequest)
                    + " contents = " + contents);
        }

        radioServiceInvokeHelper(HAL_SERVICE_SIM, rr, "sendEnvelope", () -> {
            simProxy.sendEnvelope(rr.mSerial, RILUtils.convertNullToEmptyString(contents));
        });
    }

    @Override
    public void sendTerminalResponse(String contents, Message result) {
        RadioSimProxy simProxy = getRadioServiceProxy(RadioSimProxy.class);
        if (!canMakeRequest("sendTerminalResponse", simProxy, result, RADIO_HAL_VERSION_1_4)) {
            return;
        }

        RILRequest rr = obtainRequest(RIL_REQUEST_STK_SEND_TERMINAL_RESPONSE, result,
                mRILDefaultWorkSource);

        if (RILJ_LOGD) {
            riljLog(rr.serialString() + "> " + RILUtils.requestToString(rr.mRequest)
                    + " contents = " + (TelephonyUtils.IS_DEBUGGABLE
                    ? contents : RILUtils.convertToCensoredTerminalResponse(contents)));
        }

        radioServiceInvokeHelper(HAL_SERVICE_SIM, rr, "sendTerminalResponse", () -> {
            simProxy.sendTerminalResponseToSim(rr.mSerial,
                    RILUtils.convertNullToEmptyString(contents));
        });
    }

    @Override
    public void sendEnvelopeWithStatus(String contents, Message result) {
        RadioSimProxy simProxy = getRadioServiceProxy(RadioSimProxy.class);
        if (!canMakeRequest("sendEnvelopeWithStatus", simProxy, result, RADIO_HAL_VERSION_1_4)) {
            return;
        }

        RILRequest rr = obtainRequest(RIL_REQUEST_STK_SEND_ENVELOPE_WITH_STATUS, result,
                mRILDefaultWorkSource);

        if (RILJ_LOGD) {
            riljLog(rr.serialString() + "> " + RILUtils.requestToString(rr.mRequest)
                    + " contents = " + contents);
        }

        radioServiceInvokeHelper(HAL_SERVICE_SIM, rr, "sendEnvelopeWithStatus", () -> {
            simProxy.sendEnvelopeWithStatus(rr.mSerial,
                    RILUtils.convertNullToEmptyString(contents));
        });
    }

    @Override
    public void explicitCallTransfer(Message result) {
        RadioVoiceProxy voiceProxy = getRadioServiceProxy(RadioVoiceProxy.class);
        if (!canMakeRequest("explicitCallTransfer", voiceProxy, result, RADIO_HAL_VERSION_1_4)) {
            return;
        }

        RILRequest rr = obtainRequest(RIL_REQUEST_EXPLICIT_CALL_TRANSFER, result,
                mRILDefaultWorkSource);

        if (RILJ_LOGD) {
            riljLog(rr.serialString() + "> " + RILUtils.requestToString(rr.mRequest));
        }

        radioServiceInvokeHelper(HAL_SERVICE_VOICE, rr, "explicitCallTransfer", () -> {
            voiceProxy.explicitCallTransfer(rr.mSerial);
        });
    }

    @Override
    public void setPreferredNetworkType(@PrefNetworkMode int networkType , Message result) {
        RadioNetworkProxy networkProxy = getRadioServiceProxy(RadioNetworkProxy.class);
        if (!canMakeRequest("setPreferredNetworkType", networkProxy, result,
                RADIO_HAL_VERSION_1_4)) {
            return;
        }

        RILRequest rr = obtainRequest(RIL_REQUEST_SET_PREFERRED_NETWORK_TYPE, result,
                mRILDefaultWorkSource);

        if (RILJ_LOGD) {
            riljLog(rr.serialString() + "> " + RILUtils.requestToString(rr.mRequest)
                    + " networkType = " + networkType);
        }
        mAllowedNetworkTypesBitmask = RadioAccessFamily.getRafFromNetworkType(networkType);
        mMetrics.writeSetPreferredNetworkType(mPhoneId, networkType);

        radioServiceInvokeHelper(HAL_SERVICE_NETWORK, rr, "setPreferredNetworkType", () -> {
            networkProxy.setPreferredNetworkTypeBitmap(rr.mSerial, mAllowedNetworkTypesBitmask);
        });
    }

    @Override
    public void getPreferredNetworkType(Message result) {
        RadioNetworkProxy networkProxy = getRadioServiceProxy(RadioNetworkProxy.class);
        if (!canMakeRequest("getPreferredNetworkType", networkProxy, result,
                RADIO_HAL_VERSION_1_4)) {
            return;
        }

        RILRequest rr = obtainRequest(RIL_REQUEST_GET_PREFERRED_NETWORK_TYPE, result,
                mRILDefaultWorkSource);

        if (RILJ_LOGD) {
            riljLog(rr.serialString() + "> " + RILUtils.requestToString(rr.mRequest));
        }

        radioServiceInvokeHelper(HAL_SERVICE_NETWORK, rr, "getPreferredNetworkType", () -> {
            networkProxy.getAllowedNetworkTypesBitmap(rr.mSerial);
        });
    }

    @Override
    public void setAllowedNetworkTypesBitmap(
            @TelephonyManager.NetworkTypeBitMask int networkTypeBitmask, Message result) {
        if (mHalVersion.get(HAL_SERVICE_NETWORK).less(RADIO_HAL_VERSION_1_6)) {
            // For older HAL, redirects the call to setPreferredNetworkType.
            setPreferredNetworkType(
                    RadioAccessFamily.getNetworkTypeFromRaf(networkTypeBitmask), result);
            return;
        }
        RadioNetworkProxy networkProxy = getRadioServiceProxy(RadioNetworkProxy.class);
        if (!canMakeRequest("setAllowedNetworkTypesBitmap", networkProxy, result,
                RADIO_HAL_VERSION_1_6)) {
            return;
        }

        RILRequest rr = obtainRequest(RIL_REQUEST_SET_ALLOWED_NETWORK_TYPES_BITMAP, result,
                mRILDefaultWorkSource);

        if (RILJ_LOGD) {
            riljLog(rr.serialString() + "> " + RILUtils.requestToString(rr.mRequest));
        }
        mAllowedNetworkTypesBitmask = networkTypeBitmask;

        radioServiceInvokeHelper(HAL_SERVICE_NETWORK, rr, "setAllowedNetworkTypesBitmap", () -> {
            networkProxy.setAllowedNetworkTypesBitmap(rr.mSerial, mAllowedNetworkTypesBitmask);
        });
    }

    @Override
    public void getAllowedNetworkTypesBitmap(Message result) {
        RadioNetworkProxy networkProxy = getRadioServiceProxy(RadioNetworkProxy.class);
        if (!canMakeRequest("getAllowedNetworkTypesBitmap", networkProxy, result,
                RADIO_HAL_VERSION_1_4)) {
            return;
        }

        RILRequest rr = obtainRequest(RIL_REQUEST_GET_ALLOWED_NETWORK_TYPES_BITMAP, result,
                mRILDefaultWorkSource);

        if (RILJ_LOGD) {
            riljLog(rr.serialString() + "> " + RILUtils.requestToString(rr.mRequest));
        }

        radioServiceInvokeHelper(HAL_SERVICE_NETWORK, rr, "getAllowedNetworkTypesBitmap", () -> {
            networkProxy.getAllowedNetworkTypesBitmap(rr.mSerial);
        });
    }

    @Override
    public void setLocationUpdates(boolean enable, WorkSource workSource, Message result) {
        RadioNetworkProxy networkProxy = getRadioServiceProxy(RadioNetworkProxy.class);
        if (!canMakeRequest("setLocationUpdates", networkProxy, result, RADIO_HAL_VERSION_1_4)) {
            return;
        }

        RILRequest rr = obtainRequest(RIL_REQUEST_SET_LOCATION_UPDATES, result,
                getDefaultWorkSourceIfInvalid(workSource));

        if (RILJ_LOGD) {
            riljLog(rr.serialString() + "> " + RILUtils.requestToString(rr.mRequest)
                    + " enable = " + enable);
        }

        radioServiceInvokeHelper(HAL_SERVICE_NETWORK, rr, "setLocationUpdates", () -> {
            networkProxy.setLocationUpdates(rr.mSerial, enable);
        });
    }

    /**
     * Is E-UTRA-NR Dual Connectivity enabled
     */
    @Override
    public void isNrDualConnectivityEnabled(Message result, WorkSource workSource) {
        RadioNetworkProxy networkProxy = getRadioServiceProxy(RadioNetworkProxy.class);
        if (!canMakeRequest("isNrDualConnectivityEnabled", networkProxy, result,
                RADIO_HAL_VERSION_1_6)) {
            return;
        }

        RILRequest rr = obtainRequest(RIL_REQUEST_IS_NR_DUAL_CONNECTIVITY_ENABLED, result,
                getDefaultWorkSourceIfInvalid(workSource));

        if (RILJ_LOGD) {
            riljLog(rr.serialString() + "> " + RILUtils.requestToString(rr.mRequest));
        }

        radioServiceInvokeHelper(HAL_SERVICE_NETWORK, rr, "isNrDualConnectivityEnabled", () -> {
            networkProxy.isNrDualConnectivityEnabled(rr.mSerial);
        });
    }

    /**
     * Enable/Disable E-UTRA-NR Dual Connectivity
     * @param nrDualConnectivityState expected NR dual connectivity state
     * This can be passed following states
     * <ol>
     * <li>Enable NR dual connectivity {@link TelephonyManager#NR_DUAL_CONNECTIVITY_ENABLE}
     * <li>Disable NR dual connectivity {@link TelephonyManager#NR_DUAL_CONNECTIVITY_DISABLE}
     * <li>Disable NR dual connectivity and force secondary cell to be released
     * {@link TelephonyManager#NR_DUAL_CONNECTIVITY_DISABLE_IMMEDIATE}
     * </ol>
     */
    @Override
    public void setNrDualConnectivityState(int nrDualConnectivityState, Message result,
            WorkSource workSource) {
        RadioNetworkProxy networkProxy = getRadioServiceProxy(RadioNetworkProxy.class);
        if (!canMakeRequest("setNrDualConnectivityState", networkProxy, result,
                RADIO_HAL_VERSION_1_6)) {
            return;
        }

        RILRequest rr = obtainRequest(RIL_REQUEST_ENABLE_NR_DUAL_CONNECTIVITY, result,
                getDefaultWorkSourceIfInvalid(workSource));

        if (RILJ_LOGD) {
            riljLog(rr.serialString() + "> " + RILUtils.requestToString(rr.mRequest)
                    + " enable = " + nrDualConnectivityState);
        }

        radioServiceInvokeHelper(HAL_SERVICE_NETWORK, rr, "setNrDualConnectivityState", () -> {
            networkProxy.setNrDualConnectivityState(rr.mSerial, (byte) nrDualConnectivityState);
        });
    }

    private void setVoNrEnabled(boolean enabled) {
        SystemProperties.set(PROPERTY_IS_VONR_ENABLED + mPhoneId, String.valueOf(enabled));
    }

    private boolean isVoNrEnabled() {
        return SystemProperties.getBoolean(PROPERTY_IS_VONR_ENABLED + mPhoneId, true);
    }

    /**
     * Is voice over NR enabled
     */
    @Override
    public void isVoNrEnabled(Message result, WorkSource workSource) {
        RadioVoiceProxy voiceProxy = getRadioServiceProxy(RadioVoiceProxy.class);
        // Send null result so errors aren't sent in canMakeRequest
        if (!canMakeRequest("isVoNrEnabled", voiceProxy, null, RADIO_HAL_VERSION_2_0)) {
            boolean isEnabled = isVoNrEnabled();
            if (result != null) {
                AsyncResult.forMessage(result, isEnabled, null);
                result.sendToTarget();
            }
            return;
        }

        RILRequest rr = obtainRequest(RIL_REQUEST_IS_VONR_ENABLED, result,
                getDefaultWorkSourceIfInvalid(workSource));

        if (RILJ_LOGD) {
            riljLog(rr.serialString() + "> " + RILUtils.requestToString(rr.mRequest));
        }

        radioServiceInvokeHelper(HAL_SERVICE_VOICE, rr, "isVoNrEnabled", () -> {
            voiceProxy.isVoNrEnabled(rr.mSerial);
        });
    }

    /**
     * Enable or disable Voice over NR (VoNR)
     * @param enabled enable or disable VoNR.
     */
    @Override
    public void setVoNrEnabled(boolean enabled, Message result, WorkSource workSource) {
        setVoNrEnabled(enabled);
        RadioVoiceProxy voiceProxy = getRadioServiceProxy(RadioVoiceProxy.class);
        // Send null result so errors aren't sent in canMakeRequest
        if (!canMakeRequest("setVoNrEnabled", voiceProxy, null, RADIO_HAL_VERSION_2_0)) {
            /* calling a query api to let HAL know that VoNREnabled state is updated.
               This is a work around as new AIDL API is not allowed for older HAL version devices.
               HAL can check the value of PROPERTY_IS_VONR_ENABLED property to determine
               if there is any change whenever it receives isNrDualConnectivityEnabled request.
            */
            isNrDualConnectivityEnabled(null, workSource);
            if (result != null) {
                AsyncResult.forMessage(result, null, null);
                result.sendToTarget();
            }
            return;
        }

        RILRequest rr = obtainRequest(RIL_REQUEST_ENABLE_VONR, result,
                getDefaultWorkSourceIfInvalid(workSource));

        if (RILJ_LOGD) {
            riljLog(rr.serialString() + "> " + RILUtils.requestToString(rr.mRequest));
        }

        radioServiceInvokeHelper(HAL_SERVICE_VOICE, rr, "setVoNrEnabled", () -> {
            voiceProxy.setVoNrEnabled(rr.mSerial, enabled);
        });
    }

    @Override
    public void setCdmaSubscriptionSource(int cdmaSubscription, Message result) {
        RadioSimProxy simProxy = getRadioServiceProxy(RadioSimProxy.class);
        if (!canMakeRequest("setCdmaSubscriptionSource", simProxy, result, RADIO_HAL_VERSION_1_4)) {
            return;
        }

        RILRequest rr = obtainRequest(RIL_REQUEST_CDMA_SET_SUBSCRIPTION_SOURCE, result,
                mRILDefaultWorkSource);

        if (RILJ_LOGD) {
            riljLog(rr.serialString() + "> " + RILUtils.requestToString(rr.mRequest)
                    + " cdmaSubscription = " + cdmaSubscription);
        }

        radioServiceInvokeHelper(HAL_SERVICE_SIM, rr, "setCdmaSubscriptionSource", () -> {
            simProxy.setCdmaSubscriptionSource(rr.mSerial, cdmaSubscription);
        });
    }

    @Override
    public void queryCdmaRoamingPreference(Message result) {
        RadioNetworkProxy networkProxy = getRadioServiceProxy(RadioNetworkProxy.class);
        if (!canMakeRequest("queryCdmaRoamingPreference", networkProxy, result,
                RADIO_HAL_VERSION_1_4)) {
            return;
        }

        RILRequest rr = obtainRequest(RIL_REQUEST_CDMA_QUERY_ROAMING_PREFERENCE, result,
                mRILDefaultWorkSource);

        if (RILJ_LOGD) {
            riljLog(rr.serialString() + "> " + RILUtils.requestToString(rr.mRequest));
        }

        radioServiceInvokeHelper(HAL_SERVICE_NETWORK, rr, "queryCdmaRoamingPreference", () -> {
            networkProxy.getCdmaRoamingPreference(rr.mSerial);
        });
    }

    @Override
    public void setCdmaRoamingPreference(int cdmaRoamingType, Message result) {
        RadioNetworkProxy networkProxy = getRadioServiceProxy(RadioNetworkProxy.class);
        if (!canMakeRequest("setCdmaRoamingPreference", networkProxy, result,
                RADIO_HAL_VERSION_1_4)) {
            return;
        }

        RILRequest rr = obtainRequest(RIL_REQUEST_CDMA_SET_ROAMING_PREFERENCE, result,
                mRILDefaultWorkSource);

        if (RILJ_LOGD) {
            riljLog(rr.serialString() + "> " + RILUtils.requestToString(rr.mRequest)
                    + " cdmaRoamingType = " + cdmaRoamingType);
        }

        radioServiceInvokeHelper(HAL_SERVICE_NETWORK, rr, "setCdmaRoamingPreference", () -> {
            networkProxy.setCdmaRoamingPreference(rr.mSerial, cdmaRoamingType);
        });
    }

    @Override
    public void queryTTYMode(Message result) {
        RadioVoiceProxy voiceProxy = getRadioServiceProxy(RadioVoiceProxy.class);
        if (!canMakeRequest("queryTTYMode", voiceProxy, result, RADIO_HAL_VERSION_1_4)) {
            return;
        }

        RILRequest rr = obtainRequest(RIL_REQUEST_QUERY_TTY_MODE, result, mRILDefaultWorkSource);

        if (RILJ_LOGD) {
            riljLog(rr.serialString() + "> " + RILUtils.requestToString(rr.mRequest));
        }

        radioServiceInvokeHelper(HAL_SERVICE_VOICE, rr, "queryTTYMode", () -> {
            voiceProxy.getTtyMode(rr.mSerial);
        });
    }

    @Override
    public void setTTYMode(int ttyMode, Message result) {
        RadioVoiceProxy voiceProxy = getRadioServiceProxy(RadioVoiceProxy.class);
        if (!canMakeRequest("setTTYMode", voiceProxy, result, RADIO_HAL_VERSION_1_4)) {
            return;
        }

        RILRequest rr = obtainRequest(RIL_REQUEST_SET_TTY_MODE, result, mRILDefaultWorkSource);

        if (RILJ_LOGD) {
            riljLog(rr.serialString() + "> " + RILUtils.requestToString(rr.mRequest)
                    + " ttyMode = " + ttyMode);
        }

        radioServiceInvokeHelper(HAL_SERVICE_VOICE, rr, "setTTYMode", () -> {
            voiceProxy.setTtyMode(rr.mSerial, ttyMode);
        });
    }

    @Override
    public void setPreferredVoicePrivacy(boolean enable, Message result) {
        RadioVoiceProxy voiceProxy = getRadioServiceProxy(RadioVoiceProxy.class);
        if (!canMakeRequest("setPreferredVoicePrivacy", voiceProxy, result,
                RADIO_HAL_VERSION_1_4)) {
            return;
        }

        RILRequest rr = obtainRequest(RIL_REQUEST_CDMA_SET_PREFERRED_VOICE_PRIVACY_MODE, result,
                mRILDefaultWorkSource);

        if (RILJ_LOGD) {
            riljLog(rr.serialString() + "> " + RILUtils.requestToString(rr.mRequest)
                    + " enable = " + enable);
        }

        radioServiceInvokeHelper(HAL_SERVICE_VOICE, rr, "setPreferredVoicePrivacy", () -> {
            voiceProxy.setPreferredVoicePrivacy(rr.mSerial, enable);
        });
    }

    @Override
    public void getPreferredVoicePrivacy(Message result) {
        RadioVoiceProxy voiceProxy = getRadioServiceProxy(RadioVoiceProxy.class);
        if (!canMakeRequest("getPreferredVoicePrivacy", voiceProxy, result,
                RADIO_HAL_VERSION_1_4)) {
            return;
        }

        RILRequest rr = obtainRequest(RIL_REQUEST_CDMA_QUERY_PREFERRED_VOICE_PRIVACY_MODE,
                result, mRILDefaultWorkSource);

        if (RILJ_LOGD) {
            riljLog(rr.serialString() + "> " + RILUtils.requestToString(rr.mRequest));
        }

        radioServiceInvokeHelper(HAL_SERVICE_VOICE, rr, "getPreferredVoicePrivacy", () -> {
            voiceProxy.getPreferredVoicePrivacy(rr.mSerial);
        });
    }

    @Override
    public void sendCDMAFeatureCode(String featureCode, Message result) {
        RadioVoiceProxy voiceProxy = getRadioServiceProxy(RadioVoiceProxy.class);
        if (!canMakeRequest("sendCDMAFeatureCode", voiceProxy, result, RADIO_HAL_VERSION_1_4)) {
            return;
        }

        RILRequest rr = obtainRequest(RIL_REQUEST_CDMA_FLASH, result, mRILDefaultWorkSource);

        if (RILJ_LOGD) {
            riljLog(rr.serialString() + "> " + RILUtils.requestToString(rr.mRequest)
                    + " featureCode = " + Rlog.pii(RILJ_LOG_TAG, featureCode));
        }

        radioServiceInvokeHelper(HAL_SERVICE_VOICE, rr, "sendCDMAFeatureCode", () -> {
            voiceProxy.sendCdmaFeatureCode(rr.mSerial,
                    RILUtils.convertNullToEmptyString(featureCode));
        });
    }

    @Override
    public void sendBurstDtmf(String dtmfString, int on, int off, Message result) {
        RadioVoiceProxy voiceProxy = getRadioServiceProxy(RadioVoiceProxy.class);
        if (!canMakeRequest("sendBurstDtmf", voiceProxy, result, RADIO_HAL_VERSION_1_4)) {
            return;
        }

        RILRequest rr = obtainRequest(RIL_REQUEST_CDMA_BURST_DTMF, result, mRILDefaultWorkSource);

        if (RILJ_LOGD) {
            riljLog(rr.serialString() + "> " + RILUtils.requestToString(rr.mRequest)
                    + " dtmfString = " + dtmfString + " on = " + on + " off = " + off);
        }

        radioServiceInvokeHelper(HAL_SERVICE_VOICE, rr, "sendBurstDtmf", () -> {
            voiceProxy.sendBurstDtmf(rr.mSerial, RILUtils.convertNullToEmptyString(dtmfString),
                    on, off);
        });
    }

    @Override
    public void sendCdmaSMSExpectMore(byte[] pdu, Message result) {
        RadioMessagingProxy messagingProxy = getRadioServiceProxy(RadioMessagingProxy.class);
        if (!canMakeRequest("sendCdmaSMSExpectMore", messagingProxy, result,
                RADIO_HAL_VERSION_1_4)) {
            return;
        }

        RILRequest rr = obtainRequest(RIL_REQUEST_CDMA_SEND_SMS_EXPECT_MORE, result,
                mRILDefaultWorkSource);

        // Do not log function arg for privacy
        if (RILJ_LOGD) {
            riljLog(rr.serialString() + "> " + RILUtils.requestToString(rr.mRequest));
        }

        radioServiceInvokeHelper(HAL_SERVICE_MESSAGING, rr, "sendCdmaSMSExpectMore", () -> {
            messagingProxy.sendCdmaSmsExpectMore(rr.mSerial, pdu);
            if (mHalVersion.get(HAL_SERVICE_MESSAGING).greaterOrEqual(RADIO_HAL_VERSION_1_5)) {
                mMetrics.writeRilSendSms(mPhoneId, rr.mSerial, SmsSession.Event.Tech.SMS_CDMA,
                        SmsSession.Event.Format.SMS_FORMAT_3GPP2,
                        getOutgoingSmsMessageId(result));
            }
        });
    }

    @Override
    public void sendCdmaSms(byte[] pdu, Message result) {
        RadioMessagingProxy messagingProxy = getRadioServiceProxy(RadioMessagingProxy.class);
        if (!canMakeRequest("sendCdmaSms", messagingProxy, result, RADIO_HAL_VERSION_1_4)) {
            return;
        }

        RILRequest rr = obtainRequest(RIL_REQUEST_CDMA_SEND_SMS, result, mRILDefaultWorkSource);

        // Do not log function arg for privacy
        if (RILJ_LOGD) {
            riljLog(rr.serialString() + "> " + RILUtils.requestToString(rr.mRequest));
        }

        radioServiceInvokeHelper(HAL_SERVICE_MESSAGING, rr, "sendCdmaSms", () -> {
            messagingProxy.sendCdmaSms(rr.mSerial, pdu);
            mMetrics.writeRilSendSms(mPhoneId, rr.mSerial, SmsSession.Event.Tech.SMS_CDMA,
                    SmsSession.Event.Format.SMS_FORMAT_3GPP2, getOutgoingSmsMessageId(result));
        });
    }

    @Override
    public void acknowledgeLastIncomingCdmaSms(boolean success, int cause, Message result) {
        RadioMessagingProxy messagingProxy = getRadioServiceProxy(RadioMessagingProxy.class);
        if (!canMakeRequest("acknowledgeLastIncomingCdmaSms", messagingProxy, result,
                RADIO_HAL_VERSION_1_4)) {
            return;
        }

        RILRequest rr = obtainRequest(RIL_REQUEST_CDMA_SMS_ACKNOWLEDGE, result,
                mRILDefaultWorkSource);

        if (RILJ_LOGD) {
            riljLog(rr.serialString() + "> " + RILUtils.requestToString(rr.mRequest)
                    + " success = " + success + " cause = " + cause);
        }

        radioServiceInvokeHelper(HAL_SERVICE_MESSAGING, rr, "acknowledgeLastIncomingCdmaSms",
                () -> {
                    messagingProxy.acknowledgeLastIncomingCdmaSms(rr.mSerial, success, cause);
                });
    }

    @Override
    public void getGsmBroadcastConfig(Message result) {
        RadioMessagingProxy messagingProxy = getRadioServiceProxy(RadioMessagingProxy.class);
        if (!canMakeRequest("getGsmBroadcastConfig", messagingProxy, result,
                RADIO_HAL_VERSION_1_4)) {
            return;
        }

        RILRequest rr = obtainRequest(RIL_REQUEST_GSM_GET_BROADCAST_CONFIG, result,
                mRILDefaultWorkSource);

        if (RILJ_LOGD) {
            riljLog(rr.serialString() + "> " + RILUtils.requestToString(rr.mRequest));
        }

        radioServiceInvokeHelper(HAL_SERVICE_MESSAGING, rr, "getGsmBroadcastConfig", () -> {
            messagingProxy.getGsmBroadcastConfig(rr.mSerial);
        });
    }

    @Override
    public void setGsmBroadcastConfig(SmsBroadcastConfigInfo[] config, Message result) {
        RadioMessagingProxy messagingProxy = getRadioServiceProxy(RadioMessagingProxy.class);
        if (!canMakeRequest("setGsmBroadcastConfig", messagingProxy, result,
                RADIO_HAL_VERSION_1_4)) {
            return;
        }

        RILRequest rr = obtainRequest(RIL_REQUEST_GSM_SET_BROADCAST_CONFIG, result,
                mRILDefaultWorkSource);

        if (RILJ_LOGD) {
            riljLog(rr.serialString() + "> " + RILUtils.requestToString(rr.mRequest)
                    + " with " + config.length + " configs : ");
            for (int i = 0; i < config.length; i++) {
                riljLog(config[i].toString());
            }
        }

        radioServiceInvokeHelper(HAL_SERVICE_MESSAGING, rr, "setGsmBroadcastConfig", () -> {
            messagingProxy.setGsmBroadcastConfig(rr.mSerial, config);
        });
    }

    @Override
    public void setGsmBroadcastActivation(boolean activate, Message result) {
        RadioMessagingProxy messagingProxy = getRadioServiceProxy(RadioMessagingProxy.class);
        if (!canMakeRequest("setGsmBroadcastActivation", messagingProxy, result,
                RADIO_HAL_VERSION_1_4)) {
            return;
        }

        RILRequest rr = obtainRequest(RIL_REQUEST_GSM_BROADCAST_ACTIVATION, result,
                mRILDefaultWorkSource);

        if (RILJ_LOGD) {
            riljLog(rr.serialString() + "> " + RILUtils.requestToString(rr.mRequest)
                    + " activate = " + activate);
        }

        radioServiceInvokeHelper(HAL_SERVICE_MESSAGING, rr, "setGsmBroadcastActivation", () -> {
            messagingProxy.setGsmBroadcastActivation(rr.mSerial, activate);
        });
    }

    @Override
    public void getCdmaBroadcastConfig(Message result) {
        RadioMessagingProxy messagingProxy = getRadioServiceProxy(RadioMessagingProxy.class);
        if (!canMakeRequest("getCdmaBroadcastConfig", messagingProxy, result,
                RADIO_HAL_VERSION_1_4)) {
            return;
        }

        RILRequest rr = obtainRequest(RIL_REQUEST_CDMA_GET_BROADCAST_CONFIG, result,
                mRILDefaultWorkSource);

        if (RILJ_LOGD) {
            riljLog(rr.serialString() + "> " + RILUtils.requestToString(rr.mRequest));
        }

        radioServiceInvokeHelper(HAL_SERVICE_MESSAGING, rr, "getCdmaBroadcastConfig", () -> {
            messagingProxy.getCdmaBroadcastConfig(rr.mSerial);
        });
    }

    @Override
    public void setCdmaBroadcastConfig(CdmaSmsBroadcastConfigInfo[] configs, Message result) {
        RadioMessagingProxy messagingProxy = getRadioServiceProxy(RadioMessagingProxy.class);
        if (!canMakeRequest("setCdmaBroadcastConfig", messagingProxy, result,
                RADIO_HAL_VERSION_1_4)) {
            return;
        }

        RILRequest rr = obtainRequest(RIL_REQUEST_CDMA_SET_BROADCAST_CONFIG, result,
                mRILDefaultWorkSource);

        if (RILJ_LOGD) {
            riljLog(rr.serialString() + "> " + RILUtils.requestToString(rr.mRequest)
                    + " with " + configs.length + " configs : ");
            for (CdmaSmsBroadcastConfigInfo config : configs) {
                riljLog(config.toString());
            }
        }

        radioServiceInvokeHelper(HAL_SERVICE_MESSAGING, rr, "setCdmaBroadcastConfig", () -> {
            messagingProxy.setCdmaBroadcastConfig(rr.mSerial, configs);
        });
    }

    @Override
    public void setCdmaBroadcastActivation(boolean activate, Message result) {
        RadioMessagingProxy messagingProxy = getRadioServiceProxy(RadioMessagingProxy.class);
        if (!canMakeRequest("setCdmaBroadcastActivation", messagingProxy, result,
                RADIO_HAL_VERSION_1_4)) {
            return;
        }

        RILRequest rr = obtainRequest(RIL_REQUEST_CDMA_BROADCAST_ACTIVATION, result,
                mRILDefaultWorkSource);

        if (RILJ_LOGD) {
            riljLog(rr.serialString() + "> " + RILUtils.requestToString(rr.mRequest)
                    + " activate = " + activate);
        }

        radioServiceInvokeHelper(HAL_SERVICE_MESSAGING, rr, "setCdmaBroadcastActivation", () -> {
            messagingProxy.setCdmaBroadcastActivation(rr.mSerial, activate);
        });
    }

    @Override
    public void getCDMASubscription(Message result) {
        RadioSimProxy simProxy = getRadioServiceProxy(RadioSimProxy.class);
        if (!canMakeRequest("getCDMASubscription", simProxy, result, RADIO_HAL_VERSION_1_4)) {
            return;
        }

        RILRequest rr = obtainRequest(RIL_REQUEST_CDMA_SUBSCRIPTION, result, mRILDefaultWorkSource);

        if (RILJ_LOGD) {
            riljLog(rr.serialString() + "> " + RILUtils.requestToString(rr.mRequest));
        }

        radioServiceInvokeHelper(HAL_SERVICE_SIM, rr, "getCDMASubscription", () -> {
            simProxy.getCdmaSubscription(rr.mSerial);
        });
    }

    @Override
    public void writeSmsToRuim(int status, byte[] pdu, Message result) {
        RadioMessagingProxy messagingProxy = getRadioServiceProxy(RadioMessagingProxy.class);
        if (!canMakeRequest("writeSmsToRuim", messagingProxy, result, RADIO_HAL_VERSION_1_4)) {
            return;
        }

        RILRequest rr = obtainRequest(RIL_REQUEST_CDMA_WRITE_SMS_TO_RUIM, result,
                mRILDefaultWorkSource);

        if (RILJ_LOGV) {
            riljLog(rr.serialString() + "> " + RILUtils.requestToString(rr.mRequest)
                    + " status = " + status);
        }

        radioServiceInvokeHelper(HAL_SERVICE_MESSAGING, rr, "writeSmsToRuim", () -> {
            messagingProxy.writeSmsToRuim(rr.mSerial, status, pdu);
        });
    }

    @Override
    public void deleteSmsOnRuim(int index, Message result) {
        RadioMessagingProxy messagingProxy = getRadioServiceProxy(RadioMessagingProxy.class);
        if (!canMakeRequest("deleteSmsOnRuim", messagingProxy, result, RADIO_HAL_VERSION_1_4)) {
            return;
        }

        RILRequest rr = obtainRequest(RIL_REQUEST_CDMA_DELETE_SMS_ON_RUIM, result,
                mRILDefaultWorkSource);

        if (RILJ_LOGV) {
            riljLog(rr.serialString() + "> " + RILUtils.requestToString(rr.mRequest)
                    + " index = " + index);
        }

        radioServiceInvokeHelper(HAL_SERVICE_MESSAGING, rr, "deleteSmsOnRuim", () -> {
            messagingProxy.deleteSmsOnRuim(rr.mSerial, index);
        });
    }

    @Override
    public void getDeviceIdentity(Message result) {
        RadioModemProxy modemProxy = getRadioServiceProxy(RadioModemProxy.class);
        if (!canMakeRequest("getDeviceIdentity", modemProxy, result, RADIO_HAL_VERSION_1_4)) {
            return;
        }

        RILRequest rr = obtainRequest(RIL_REQUEST_DEVICE_IDENTITY, result, mRILDefaultWorkSource);

        if (RILJ_LOGD) {
            riljLog(rr.serialString() + "> " + RILUtils.requestToString(rr.mRequest));
        }

        radioServiceInvokeHelper(HAL_SERVICE_MODEM, rr, "getDeviceIdentity", () -> {
            modemProxy.getDeviceIdentity(rr.mSerial);
        });
    }

    @Override
    public void getImei(Message result) {
        RadioModemProxy modemProxy = getRadioServiceProxy(RadioModemProxy.class);
        if (!canMakeRequest("getImei", modemProxy, result, RADIO_HAL_VERSION_2_1)) {
            return;
        }

        RILRequest rr = obtainRequest(RIL_REQUEST_DEVICE_IMEI, result, mRILDefaultWorkSource);

        if (RILJ_LOGD) {
            riljLog(rr.serialString() + "> " + RILUtils.requestToString(rr.mRequest));
        }

        radioServiceInvokeHelper(HAL_SERVICE_MODEM, rr, "getImei", () -> {
            modemProxy.getImei(rr.mSerial);
        });
    }

    @Override
    public void exitEmergencyCallbackMode(Message result) {
        RadioVoiceProxy voiceProxy = getRadioServiceProxy(RadioVoiceProxy.class);
        if (!canMakeRequest("exitEmergencyCallbackMode", voiceProxy, result,
                RADIO_HAL_VERSION_1_4)) {
            return;
        }

        RILRequest rr = obtainRequest(RIL_REQUEST_EXIT_EMERGENCY_CALLBACK_MODE, result,
                mRILDefaultWorkSource);

        if (RILJ_LOGD) {
            riljLog(rr.serialString() + "> " + RILUtils.requestToString(rr.mRequest));
        }

        radioServiceInvokeHelper(HAL_SERVICE_VOICE, rr, "exitEmergencyCallbackMode", () -> {
            voiceProxy.exitEmergencyCallbackMode(rr.mSerial);
        });
    }

    @Override
    public void getSmscAddress(Message result) {
        RadioMessagingProxy messagingProxy = getRadioServiceProxy(RadioMessagingProxy.class);
        if (!canMakeRequest("getSmscAddress", messagingProxy, result, RADIO_HAL_VERSION_1_4)) {
            return;
        }

        RILRequest rr = obtainRequest(RIL_REQUEST_GET_SMSC_ADDRESS, result, mRILDefaultWorkSource);

        if (RILJ_LOGD) {
            riljLog(rr.serialString() + "> " + RILUtils.requestToString(rr.mRequest));
        }

        radioServiceInvokeHelper(HAL_SERVICE_MESSAGING, rr, "getSmscAddress", () -> {
            messagingProxy.getSmscAddress(rr.mSerial);
        });
    }

    @Override
    public void setSmscAddress(String address, Message result) {
        RadioMessagingProxy messagingProxy = getRadioServiceProxy(RadioMessagingProxy.class);
        if (!canMakeRequest("setSmscAddress", messagingProxy, result, RADIO_HAL_VERSION_1_4)) {
            return;
        }

        RILRequest rr = obtainRequest(RIL_REQUEST_SET_SMSC_ADDRESS, result, mRILDefaultWorkSource);

        if (RILJ_LOGD) {
            riljLog(rr.serialString() + "> " + RILUtils.requestToString(rr.mRequest)
                    + " address = " + address);
        }

        radioServiceInvokeHelper(HAL_SERVICE_MESSAGING, rr, "setSmscAddress", () -> {
            messagingProxy.setSmscAddress(rr.mSerial, RILUtils.convertNullToEmptyString(address));
        });
    }

    @Override
    public void reportSmsMemoryStatus(boolean available, Message result) {
        RadioMessagingProxy messagingProxy = getRadioServiceProxy(RadioMessagingProxy.class);
        if (!canMakeRequest("reportSmsMemoryStatus", messagingProxy, result,
                RADIO_HAL_VERSION_1_4)) {
            return;
        }

        RILRequest rr = obtainRequest(RIL_REQUEST_REPORT_SMS_MEMORY_STATUS, result,
                mRILDefaultWorkSource);

        if (RILJ_LOGD) {
            riljLog(rr.serialString() + "> " + RILUtils.requestToString(rr.mRequest)
                    + " available = " + available);
        }

        radioServiceInvokeHelper(HAL_SERVICE_MESSAGING, rr, "reportSmsMemoryStatus", () -> {
            messagingProxy.reportSmsMemoryStatus(rr.mSerial, available);
        });
    }

    @Override
    public void reportStkServiceIsRunning(Message result) {
        RadioSimProxy simProxy = getRadioServiceProxy(RadioSimProxy.class);
        if (!canMakeRequest("reportStkServiceIsRunning", simProxy, result, RADIO_HAL_VERSION_1_4)) {
            return;
        }

        RILRequest rr = obtainRequest(RIL_REQUEST_REPORT_STK_SERVICE_IS_RUNNING, result,
                mRILDefaultWorkSource);

        if (RILJ_LOGD) {
            riljLog(rr.serialString() + "> " + RILUtils.requestToString(rr.mRequest));
        }

        radioServiceInvokeHelper(HAL_SERVICE_SIM, rr, "reportStkServiceIsRunning", () -> {
            simProxy.reportStkServiceIsRunning(rr.mSerial);
        });
    }

    @Override
    public void getCdmaSubscriptionSource(Message result) {
        RadioSimProxy simProxy = getRadioServiceProxy(RadioSimProxy.class);
        if (!canMakeRequest("getCdmaSubscriptionSource", simProxy, result, RADIO_HAL_VERSION_1_4)) {
            return;
        }

        RILRequest rr = obtainRequest(RIL_REQUEST_CDMA_GET_SUBSCRIPTION_SOURCE, result,
                mRILDefaultWorkSource);

        if (RILJ_LOGD) {
            riljLog(rr.serialString() + "> " + RILUtils.requestToString(rr.mRequest));
        }

        radioServiceInvokeHelper(HAL_SERVICE_SIM, rr, "getCdmaSubscriptionSource", () -> {
            simProxy.getCdmaSubscriptionSource(rr.mSerial);
        });
    }

    @Override
    public void acknowledgeIncomingGsmSmsWithPdu(boolean success, String ackPdu, Message result) {
        RadioMessagingProxy messagingProxy = getRadioServiceProxy(RadioMessagingProxy.class);
        if (!canMakeRequest("acknowledgeIncomingGsmSmsWithPdu", messagingProxy, result,
                RADIO_HAL_VERSION_1_4)) {
            return;
        }

        RILRequest rr = obtainRequest(RIL_REQUEST_ACKNOWLEDGE_INCOMING_GSM_SMS_WITH_PDU, result,
                mRILDefaultWorkSource);

        if (RILJ_LOGD) {
            riljLog(rr.serialString() + "> " + RILUtils.requestToString(rr.mRequest)
                    + " success = " + success);
        }

        radioServiceInvokeHelper(HAL_SERVICE_MESSAGING, rr, "acknowledgeIncomingGsmSmsWithPdu",
                () -> {
                    messagingProxy.acknowledgeIncomingGsmSmsWithPdu(rr.mSerial, success,
                            RILUtils.convertNullToEmptyString(ackPdu));
                });
    }

    @Override
    public void getVoiceRadioTechnology(Message result) {
        RadioNetworkProxy networkProxy = getRadioServiceProxy(RadioNetworkProxy.class);
        if (!canMakeRequest("getVoiceRadioTechnology", networkProxy, result,
                RADIO_HAL_VERSION_1_4)) {
            return;
        }

        RILRequest rr = obtainRequest(RIL_REQUEST_VOICE_RADIO_TECH, result, mRILDefaultWorkSource);

        if (RILJ_LOGD) {
            riljLog(rr.serialString() + "> " + RILUtils.requestToString(rr.mRequest));
        }

        radioServiceInvokeHelper(HAL_SERVICE_NETWORK, rr, "getVoiceRadioTechnology", () -> {
            networkProxy.getVoiceRadioTechnology(rr.mSerial);
        });
    }

    @Override
    public void getCellInfoList(Message result, WorkSource workSource) {
        RadioNetworkProxy networkProxy = getRadioServiceProxy(RadioNetworkProxy.class);
        if (!canMakeRequest("getCellInfoList", networkProxy, result, RADIO_HAL_VERSION_1_4)) {
            return;
        }

        RILRequest rr = obtainRequest(RIL_REQUEST_GET_CELL_INFO_LIST, result,
                getDefaultWorkSourceIfInvalid(workSource));

        if (RILJ_LOGD) {
            riljLog(rr.serialString() + "> " + RILUtils.requestToString(rr.mRequest));
        }

        radioServiceInvokeHelper(HAL_SERVICE_NETWORK, rr, "getCellInfoList", () -> {
            networkProxy.getCellInfoList(rr.mSerial);
        });
    }

    @Override
    public void setCellInfoListRate(int rateInMillis, Message result, WorkSource workSource) {
        RadioNetworkProxy networkProxy = getRadioServiceProxy(RadioNetworkProxy.class);
        if (!canMakeRequest("setCellInfoListRate", networkProxy, result, RADIO_HAL_VERSION_1_4)) {
            return;
        }

        RILRequest rr = obtainRequest(RIL_REQUEST_SET_UNSOL_CELL_INFO_LIST_RATE, result,
                getDefaultWorkSourceIfInvalid(workSource));

        if (RILJ_LOGD) {
            riljLog(rr.serialString() + "> " + RILUtils.requestToString(rr.mRequest)
                    + " rateInMillis = " + rateInMillis);
        }

        radioServiceInvokeHelper(HAL_SERVICE_NETWORK, rr, "setCellInfoListRate", () -> {
            networkProxy.setCellInfoListRate(rr.mSerial, rateInMillis);
        });
    }

    @Override
    public void setInitialAttachApn(DataProfile dataProfile, Message result) {
        RadioDataProxy dataProxy = getRadioServiceProxy(RadioDataProxy.class);
        if (!canMakeRequest("setInitialAttachApn", dataProxy, result, RADIO_HAL_VERSION_1_4)) {
            return;
        }

        RILRequest rr = obtainRequest(RIL_REQUEST_SET_INITIAL_ATTACH_APN, result,
                mRILDefaultWorkSource);

        if (RILJ_LOGD) {
            riljLog(rr.serialString() + "> " + RILUtils.requestToString(rr.mRequest) + dataProfile);
        }

        radioServiceInvokeHelper(HAL_SERVICE_DATA, rr, "setInitialAttachApn", () -> {
            dataProxy.setInitialAttachApn(rr.mSerial, dataProfile);
        });
    }

    @Override
    public void getImsRegistrationState(Message result) {
        RadioNetworkProxy networkProxy = getRadioServiceProxy(RadioNetworkProxy.class);
        if (!canMakeRequest("getImsRegistrationState", networkProxy, result,
                RADIO_HAL_VERSION_1_4)) {
            return;
        }

        RILRequest rr = obtainRequest(RIL_REQUEST_IMS_REGISTRATION_STATE, result,
                mRILDefaultWorkSource);

        if (RILJ_LOGD) {
            riljLog(rr.serialString() + "> " + RILUtils.requestToString(rr.mRequest));
        }

        radioServiceInvokeHelper(HAL_SERVICE_NETWORK, rr, "getImsRegistrationState", () -> {
            networkProxy.getImsRegistrationState(rr.mSerial);
        });
    }

    @Override
    public void sendImsGsmSms(String smscPdu, String pdu, int retry, int messageRef,
            Message result) {
        RadioMessagingProxy messagingProxy = getRadioServiceProxy(RadioMessagingProxy.class);
        if (!canMakeRequest("sendImsGsmSms", messagingProxy, result, RADIO_HAL_VERSION_1_4)) {
            return;
        }

        RILRequest rr = obtainRequest(RIL_REQUEST_IMS_SEND_SMS, result, mRILDefaultWorkSource);

        // Do not log function args for privacy
        if (RILJ_LOGD) {
            riljLog(rr.serialString() + "> " + RILUtils.requestToString(rr.mRequest));
        }

        radioServiceInvokeHelper(HAL_SERVICE_MESSAGING, rr, "sendImsGsmSms", () -> {
            messagingProxy.sendImsSms(rr.mSerial, smscPdu, pdu, null, retry, messageRef);
            mMetrics.writeRilSendSms(mPhoneId, rr.mSerial, SmsSession.Event.Tech.SMS_IMS,
                    SmsSession.Event.Format.SMS_FORMAT_3GPP, getOutgoingSmsMessageId(result));
        });
    }

    @Override
    public void sendImsCdmaSms(byte[] pdu, int retry, int messageRef, Message result) {
        RadioMessagingProxy messagingProxy = getRadioServiceProxy(RadioMessagingProxy.class);
        if (!canMakeRequest("sendImsCdmaSms", messagingProxy, result, RADIO_HAL_VERSION_1_4)) {
            return;
        }

        RILRequest rr = obtainRequest(RIL_REQUEST_IMS_SEND_SMS, result, mRILDefaultWorkSource);

        // Do not log function args for privacy
        if (RILJ_LOGD) {
            riljLog(rr.serialString() + "> " + RILUtils.requestToString(rr.mRequest));
        }

        radioServiceInvokeHelper(HAL_SERVICE_MESSAGING, rr, "sendImsCdmaSms", () -> {
            messagingProxy.sendImsSms(rr.mSerial, null, null, pdu, retry, messageRef);
            mMetrics.writeRilSendSms(mPhoneId, rr.mSerial, SmsSession.Event.Tech.SMS_IMS,
                    SmsSession.Event.Format.SMS_FORMAT_3GPP2, getOutgoingSmsMessageId(result));
        });
    }

    @Override
    public void iccTransmitApduBasicChannel(int cla, int instruction, int p1, int p2, int p3,
            String data, Message result) {
        RadioSimProxy simProxy = getRadioServiceProxy(RadioSimProxy.class);
        if (!canMakeRequest("iccTransmitApduBasicChannel", simProxy, result,
                RADIO_HAL_VERSION_1_4)) {
            return;
        }

        RILRequest rr = obtainRequest(RIL_REQUEST_SIM_TRANSMIT_APDU_BASIC, result,
                mRILDefaultWorkSource);

        if (RILJ_LOGD) {
            if (TelephonyUtils.IS_DEBUGGABLE) {
                riljLog(rr.serialString() + "> " + RILUtils.requestToString(rr.mRequest)
                        + String.format(" cla = 0x%02X ins = 0x%02X", cla, instruction)
                        + String.format(" p1 = 0x%02X p2 = 0x%02X p3 = 0x%02X", p1, p2, p3)
                        + " data = " + data);
            } else {
                riljLog(rr.serialString() + "> " + RILUtils.requestToString(rr.mRequest));
            }
        }

        radioServiceInvokeHelper(HAL_SERVICE_SIM, rr, "iccTransmitApduBasicChannel", () -> {
            simProxy.iccTransmitApduBasicChannel(rr.mSerial, cla, instruction, p1, p2, p3, data);
        });
    }

    @Override
    public void iccOpenLogicalChannel(String aid, int p2, Message result) {
        RadioSimProxy simProxy = getRadioServiceProxy(RadioSimProxy.class);
        if (!canMakeRequest("iccOpenLogicalChannel", simProxy, result, RADIO_HAL_VERSION_1_4)) {
            return;
        }

        RILRequest rr = obtainRequest(RIL_REQUEST_SIM_OPEN_CHANNEL, result, mRILDefaultWorkSource);

        if (RILJ_LOGD) {
            if (TelephonyUtils.IS_DEBUGGABLE) {
                riljLog(rr.serialString() + "> " + RILUtils.requestToString(rr.mRequest)
                        + " aid = " + aid + " p2 = " + p2);
            } else {
                riljLog(rr.serialString() + "> " + RILUtils.requestToString(rr.mRequest));
            }
        }

        radioServiceInvokeHelper(HAL_SERVICE_SIM, rr, "iccOpenLogicalChannel", () -> {
            simProxy.iccOpenLogicalChannel(rr.mSerial, RILUtils.convertNullToEmptyString(aid), p2);
        });
    }

    @Override
    public void iccCloseLogicalChannel(int channel, boolean isEs10, Message result) {
        RadioSimProxy simProxy = getRadioServiceProxy(RadioSimProxy.class);
        if (!canMakeRequest("iccCloseLogicalChannel", simProxy, result, RADIO_HAL_VERSION_1_4)) {
            return;
        }

        RILRequest rr = obtainRequest(RIL_REQUEST_SIM_CLOSE_CHANNEL, result, mRILDefaultWorkSource);

        if (RILJ_LOGD) {
            riljLog(rr.serialString() + "> " + RILUtils.requestToString(rr.mRequest)
                    + " channel = " + channel + " isEs10 = " + isEs10);
        }
        radioServiceInvokeHelper(HAL_SERVICE_SIM, rr, "iccCloseLogicalChannel", () -> {
            simProxy.iccCloseLogicalChannel(rr.mSerial, channel, isEs10);
        });
    }

    @Override
    public void iccTransmitApduLogicalChannel(int channel, int cla, int instruction, int p1, int p2,
            int p3, String data, boolean isEs10Command, Message result) {
        if (channel <= 0) {
            throw new RuntimeException(
                    "Invalid channel in iccTransmitApduLogicalChannel: " + channel);
        }

        RadioSimProxy simProxy = getRadioServiceProxy(RadioSimProxy.class);
        if (!canMakeRequest("iccTransmitApduLogicalChannel", simProxy, result,
                RADIO_HAL_VERSION_1_4)) {
            return;
        }

        RILRequest rr = obtainRequest(RIL_REQUEST_SIM_TRANSMIT_APDU_CHANNEL, result,
                mRILDefaultWorkSource);

        if (RILJ_LOGD) {
            if (TelephonyUtils.IS_DEBUGGABLE) {
                riljLog(rr.serialString() + "> " + RILUtils.requestToString(rr.mRequest)
                        + String.format(" channel = %d", channel)
                        + String.format(" cla = 0x%02X ins = 0x%02X", cla, instruction)
                        + String.format(" p1 = 0x%02X p2 = 0x%02X p3 = 0x%02X", p1, p2, p3)
                        + " isEs10Command = " + isEs10Command
                        + " data = " + data);
            } else {
                riljLog(rr.serialString() + "> " + RILUtils.requestToString(rr.mRequest));
            }
        }

        radioServiceInvokeHelper(HAL_SERVICE_SIM, rr, "iccTransmitApduLogicalChannel", () -> {
            simProxy.iccTransmitApduLogicalChannel(rr.mSerial, channel, cla, instruction, p1, p2,
                    p3, data, isEs10Command);
        });
    }

    @Override
    public void nvReadItem(int itemID, Message result, WorkSource workSource) {
        RadioModemProxy modemProxy = getRadioServiceProxy(RadioModemProxy.class);
        if (!canMakeRequest("nvReadItem", modemProxy, result, RADIO_HAL_VERSION_1_4)) {
            return;
        }

        RILRequest rr = obtainRequest(RIL_REQUEST_NV_READ_ITEM, result,
                getDefaultWorkSourceIfInvalid(workSource));

        if (RILJ_LOGD) {
            riljLog(rr.serialString() + "> " + RILUtils.requestToString(rr.mRequest)
                    + " itemId = " + itemID);
        }

        radioServiceInvokeHelper(HAL_SERVICE_MODEM, rr, "nvReadItem", () -> {
            modemProxy.nvReadItem(rr.mSerial, itemID);
        });
    }

    @Override
    public void nvWriteItem(int itemId, String itemValue, Message result, WorkSource workSource) {
        RadioModemProxy modemProxy = getRadioServiceProxy(RadioModemProxy.class);
        if (!canMakeRequest("nvWriteItem", modemProxy, result, RADIO_HAL_VERSION_1_4)) {
            return;
        }

        RILRequest rr = obtainRequest(RIL_REQUEST_NV_WRITE_ITEM, result,
                getDefaultWorkSourceIfInvalid(workSource));

        if (RILJ_LOGD) {
            riljLog(rr.serialString() + "> " + RILUtils.requestToString(rr.mRequest)
                    + " itemId = " + itemId + " itemValue = " + itemValue);
        }

        radioServiceInvokeHelper(HAL_SERVICE_MODEM, rr, "nvWriteItem", () -> {
            modemProxy.nvWriteItem(rr.mSerial, itemId,
                    RILUtils.convertNullToEmptyString(itemValue));
        });
    }

    @Override
    public void nvWriteCdmaPrl(byte[] preferredRoamingList, Message result) {
        RadioModemProxy modemProxy = getRadioServiceProxy(RadioModemProxy.class);
        if (!canMakeRequest("nvWriteCdmaPrl", modemProxy, result, RADIO_HAL_VERSION_1_4)) {
            return;
        }

        RILRequest rr = obtainRequest(RIL_REQUEST_NV_WRITE_CDMA_PRL, result, mRILDefaultWorkSource);

        if (RILJ_LOGD) {
            riljLog(rr.serialString() + "> " + RILUtils.requestToString(rr.mRequest)
                    + " PreferredRoamingList = 0x"
                    + IccUtils.bytesToHexString(preferredRoamingList));
        }

        radioServiceInvokeHelper(HAL_SERVICE_MODEM, rr, "nvWriteCdmaPrl", () -> {
            modemProxy.nvWriteCdmaPrl(rr.mSerial, preferredRoamingList);
        });
    }

    @Override
    public void nvResetConfig(int resetType, Message result) {
        RadioModemProxy modemProxy = getRadioServiceProxy(RadioModemProxy.class);
        if (!canMakeRequest("nvResetConfig", modemProxy, result, RADIO_HAL_VERSION_1_4)) {
            return;
        }

        RILRequest rr = obtainRequest(RIL_REQUEST_NV_RESET_CONFIG, result, mRILDefaultWorkSource);

        if (RILJ_LOGD) {
            riljLog(rr.serialString() + "> " + RILUtils.requestToString(rr.mRequest)
                    + " resetType = " + resetType);
        }

        radioServiceInvokeHelper(HAL_SERVICE_MODEM, rr, "nvResetConfig", () -> {
            modemProxy.nvResetConfig(rr.mSerial, resetType);
        });
    }

    @Override
    public void setUiccSubscription(int slotId, int appIndex, int subId, int subStatus,
            Message result) {
        RadioSimProxy simProxy = getRadioServiceProxy(RadioSimProxy.class);
        if (!canMakeRequest("setUiccSubscription", simProxy, result, RADIO_HAL_VERSION_1_4)) {
            return;
        }

        RILRequest rr = obtainRequest(RIL_REQUEST_SET_UICC_SUBSCRIPTION, result,
                mRILDefaultWorkSource);

        if (RILJ_LOGD) {
            riljLog(rr.serialString() + "> " + RILUtils.requestToString(rr.mRequest)
                    + " slot = " + slotId + " appIndex = " + appIndex
                    + " subId = " + subId + " subStatus = " + subStatus);
        }

        radioServiceInvokeHelper(HAL_SERVICE_SIM, rr, "setUiccSubscription", () -> {
            simProxy.setUiccSubscription(rr.mSerial, slotId, appIndex, subId, subStatus);
        });
    }

    @Override
    public void setDataAllowed(boolean allowed, Message result) {
        RadioDataProxy dataProxy = getRadioServiceProxy(RadioDataProxy.class);
        if (!canMakeRequest("setDataAllowed", dataProxy, result, RADIO_HAL_VERSION_1_4)) {
            return;
        }

        RILRequest rr = obtainRequest(RIL_REQUEST_ALLOW_DATA, result, mRILDefaultWorkSource);

        if (RILJ_LOGD) {
            riljLog(rr.serialString() + "> " + RILUtils.requestToString(rr.mRequest)
                    + " allowed = " + allowed);
        }

        radioServiceInvokeHelper(HAL_SERVICE_DATA, rr, "setDataAllowed", () -> {
            dataProxy.setDataAllowed(rr.mSerial, allowed);
        });
    }

    @Override
    public void getHardwareConfig(Message result) {
        RadioModemProxy modemProxy = getRadioServiceProxy(RadioModemProxy.class);
        if (!canMakeRequest("getHardwareConfig", modemProxy, result, RADIO_HAL_VERSION_1_4)) {
            return;
        }

        RILRequest rr = obtainRequest(RIL_REQUEST_GET_HARDWARE_CONFIG, result,
                mRILDefaultWorkSource);

        // Do not log function args for privacy
        if (RILJ_LOGD) {
            riljLog(rr.serialString() + "> " + RILUtils.requestToString(rr.mRequest));
        }

        radioServiceInvokeHelper(HAL_SERVICE_MODEM, rr, "getHardwareConfig", () -> {
            modemProxy.getHardwareConfig(rr.mSerial);
        });
    }

    @Override
    public void requestIccSimAuthentication(int authContext, String data, String aid,
            Message result) {
        RadioSimProxy simProxy = getRadioServiceProxy(RadioSimProxy.class);
        if (!canMakeRequest("requestIccSimAuthentication", simProxy, result,
                RADIO_HAL_VERSION_1_4)) {
            return;
        }

        RILRequest rr = obtainRequest(RIL_REQUEST_SIM_AUTHENTICATION, result,
                mRILDefaultWorkSource);

        // Do not log function args for privacy
        if (RILJ_LOGD) {
            riljLog(rr.serialString() + "> " + RILUtils.requestToString(rr.mRequest));
        }

        radioServiceInvokeHelper(HAL_SERVICE_SIM, rr, "requestIccSimAuthentication", () -> {
            simProxy.requestIccSimAuthentication(rr.mSerial, authContext,
                    RILUtils.convertNullToEmptyString(data),
                    RILUtils.convertNullToEmptyString(aid));
        });
    }

    @Override
    public void setDataProfile(DataProfile[] dps, Message result) {
        RadioDataProxy dataProxy = getRadioServiceProxy(RadioDataProxy.class);
        if (!canMakeRequest("setDataProfile", dataProxy, result, RADIO_HAL_VERSION_1_4)) {
            return;
        }

        RILRequest rr = obtainRequest(RIL_REQUEST_SET_DATA_PROFILE, result, mRILDefaultWorkSource);

        if (RILJ_LOGD) {
            riljLog(rr.serialString() + "> " + RILUtils.requestToString(rr.mRequest)
                    + " with data profiles : ");
            for (DataProfile profile : dps) {
                riljLog(profile.toString());
            }
        }

        radioServiceInvokeHelper(HAL_SERVICE_DATA, rr, "setDataProfile", () -> {
            dataProxy.setDataProfile(rr.mSerial, dps);
        });
    }

    @Override
    public void requestShutdown(Message result) {
        RadioModemProxy modemProxy = getRadioServiceProxy(RadioModemProxy.class);
        if (!canMakeRequest("requestShutdown", modemProxy, result, RADIO_HAL_VERSION_1_4)) {
            return;
        }

        RILRequest rr = obtainRequest(RIL_REQUEST_SHUTDOWN, result, mRILDefaultWorkSource);

        if (RILJ_LOGD) {
            riljLog(rr.serialString() + "> " + RILUtils.requestToString(rr.mRequest));
        }

        radioServiceInvokeHelper(HAL_SERVICE_MODEM, rr, "requestShutdown", () -> {
            modemProxy.requestShutdown(rr.mSerial);
        });
    }

    @Override
    public void getRadioCapability(Message result) {
        RadioModemProxy modemProxy = getRadioServiceProxy(RadioModemProxy.class);
        if (!canMakeRequest("getRadioCapability", modemProxy, result, RADIO_HAL_VERSION_1_4)) {
            return;
        }

        RILRequest rr = obtainRequest(RIL_REQUEST_GET_RADIO_CAPABILITY, result,
                mRILDefaultWorkSource);

        if (RILJ_LOGD) {
            riljLog(rr.serialString() + "> " + RILUtils.requestToString(rr.mRequest));
        }

        radioServiceInvokeHelper(HAL_SERVICE_MODEM, rr, "getRadioCapability", () -> {
            modemProxy.getRadioCapability(rr.mSerial);
        });
    }

    @Override
    public void setRadioCapability(RadioCapability rc, Message result) {
        RadioModemProxy modemProxy = getRadioServiceProxy(RadioModemProxy.class);
        if (!canMakeRequest("setRadioCapability", modemProxy, result, RADIO_HAL_VERSION_1_4)) {
            return;
        }

        RILRequest rr = obtainRequest(RIL_REQUEST_SET_RADIO_CAPABILITY, result,
                mRILDefaultWorkSource);

        if (RILJ_LOGD) {
            riljLog(rr.serialString() + "> " + RILUtils.requestToString(rr.mRequest)
                    + " RadioCapability = " + rc.toString());
        }

        radioServiceInvokeHelper(HAL_SERVICE_MODEM, rr, "setRadioCapability", () -> {
            modemProxy.setRadioCapability(rr.mSerial, rc);
        });
    }

    /**
     * Control the data throttling at modem.
     *
     * @param result Message that will be sent back to the requester
     * @param workSource calling Worksource
     * @param dataThrottlingAction the DataThrottlingAction that is being requested. Defined in
     *      android.hardware.radio@1.6.types.
     * @param completionWindowMillis milliseconds in which full throttling has to be achieved.
     */
    @Override
    public void setDataThrottling(Message result, WorkSource workSource, int dataThrottlingAction,
            long completionWindowMillis) {
        RadioDataProxy dataProxy = getRadioServiceProxy(RadioDataProxy.class);
        if (!canMakeRequest("setDataThrottling", dataProxy, result, RADIO_HAL_VERSION_1_6)) {
            return;
        }

        RILRequest rr = obtainRequest(RIL_REQUEST_SET_DATA_THROTTLING, result,
                getDefaultWorkSourceIfInvalid(workSource));

        if (RILJ_LOGD) {
            riljLog(rr.serialString() + "> " + RILUtils.requestToString(rr.mRequest)
                    + " dataThrottlingAction = " + dataThrottlingAction
                    + " completionWindowMillis " + completionWindowMillis);
        }

        radioServiceInvokeHelper(HAL_SERVICE_DATA, rr, "setDataThrottling", () -> {
            dataProxy.setDataThrottling(rr.mSerial, (byte) dataThrottlingAction,
                    completionWindowMillis);
        });
    }

    @Override
    public void getModemActivityInfo(Message result, WorkSource workSource) {
        RadioModemProxy modemProxy = getRadioServiceProxy(RadioModemProxy.class);
        if (!canMakeRequest("getModemActivityInfo", modemProxy, result, RADIO_HAL_VERSION_1_4)) {
            return;
        }

        RILRequest rr = obtainRequest(RIL_REQUEST_GET_ACTIVITY_INFO, result,
                getDefaultWorkSourceIfInvalid(workSource));

        if (RILJ_LOGD) {
            riljLog(rr.serialString() + "> " + RILUtils.requestToString(rr.mRequest));
        }

        radioServiceInvokeHelper(HAL_SERVICE_MODEM, rr, "getModemActivityInfo", () -> {
            modemProxy.getModemActivityInfo(rr.mSerial);
            Message msg = mRilHandler.obtainMessage(EVENT_BLOCKING_RESPONSE_TIMEOUT, rr.mSerial);
            mRilHandler.sendMessageDelayed(msg, DEFAULT_BLOCKING_MESSAGE_RESPONSE_TIMEOUT_MS);
        });
    }

    @Override
    public void setAllowedCarriers(CarrierRestrictionRules carrierRestrictionRules,
            Message result, WorkSource workSource) {
        Objects.requireNonNull(carrierRestrictionRules, "Carrier restriction cannot be null.");

        RadioSimProxy simProxy = getRadioServiceProxy(RadioSimProxy.class);
        if (!canMakeRequest("setAllowedCarriers", simProxy, result, RADIO_HAL_VERSION_1_4)) {
            return;
        }

        RILRequest rr = obtainRequest(RIL_REQUEST_SET_ALLOWED_CARRIERS, result,
                getDefaultWorkSourceIfInvalid(workSource));

        if (RILJ_LOGD) {
            riljLog(rr.serialString() + "> " + RILUtils.requestToString(rr.mRequest)
                    + " params: " + carrierRestrictionRules);
        }

        radioServiceInvokeHelper(HAL_SERVICE_SIM, rr, "setAllowedCarriers", () -> {
            simProxy.setAllowedCarriers(rr.mSerial, carrierRestrictionRules);
        });
    }

    @Override
    public void getAllowedCarriers(Message result, WorkSource workSource) {
        RadioSimProxy simProxy = getRadioServiceProxy(RadioSimProxy.class);
        if (!canMakeRequest("getAllowedCarriers", simProxy, result, RADIO_HAL_VERSION_1_4)) {
            return;
        }

        RILRequest rr = obtainRequest(RIL_REQUEST_GET_ALLOWED_CARRIERS, result,
                getDefaultWorkSourceIfInvalid(workSource));

        if (RILJ_LOGD) {
            riljLog(rr.serialString() + "> " + RILUtils.requestToString(rr.mRequest));
        }

        radioServiceInvokeHelper(HAL_SERVICE_SIM, rr, "getAllowedCarriers", () -> {
            simProxy.getAllowedCarriers(rr.mSerial);
        });
    }

    @Override
    public void sendDeviceState(int stateType, boolean state, Message result) {
        RadioModemProxy modemProxy = getRadioServiceProxy(RadioModemProxy.class);
        if (!canMakeRequest("sendDeviceState", modemProxy, result, RADIO_HAL_VERSION_1_4)) {
            return;
        }

        RILRequest rr = obtainRequest(RIL_REQUEST_SEND_DEVICE_STATE, result, mRILDefaultWorkSource);

        if (RILJ_LOGD) {
            riljLog(rr.serialString() + "> " + RILUtils.requestToString(rr.mRequest) + " "
                    + stateType + ":" + state);
        }

        radioServiceInvokeHelper(HAL_SERVICE_MODEM, rr, "sendDeviceState", () -> {
            modemProxy.sendDeviceState(rr.mSerial, stateType, state);
        });
    }

    @Override
    public void setUnsolResponseFilter(int filter, Message result) {
        RadioNetworkProxy networkProxy = getRadioServiceProxy(RadioNetworkProxy.class);
        if (!canMakeRequest("setUnsolResponseFilter", networkProxy, result,
                RADIO_HAL_VERSION_1_4)) {
            return;
        }

        RILRequest rr = obtainRequest(RIL_REQUEST_SET_UNSOLICITED_RESPONSE_FILTER, result,
                mRILDefaultWorkSource);

        if (RILJ_LOGD) {
            riljLog(rr.serialString() + "> " + RILUtils.requestToString(rr.mRequest)
                    + " " + filter);
        }

        radioServiceInvokeHelper(HAL_SERVICE_NETWORK, rr, "setUnsolResponseFilter", () -> {
            networkProxy.setIndicationFilter(rr.mSerial, filter);
        });
    }

    @Override
    public void setSignalStrengthReportingCriteria(
            @NonNull List<SignalThresholdInfo> signalThresholdInfos, @Nullable Message result) {
        RadioNetworkProxy networkProxy = getRadioServiceProxy(RadioNetworkProxy.class);
        if (!canMakeRequest("setSignalStrengthReportingCriteria", networkProxy, result,
                RADIO_HAL_VERSION_1_4)) {
            return;
        }

        RILRequest rr = obtainRequest(RIL_REQUEST_SET_SIGNAL_STRENGTH_REPORTING_CRITERIA, result,
                mRILDefaultWorkSource);

        if (RILJ_LOGD) {
            riljLog(rr.serialString() + "> " + RILUtils.requestToString(rr.mRequest));
        }

        radioServiceInvokeHelper(HAL_SERVICE_NETWORK, rr, "setSignalStrengthReportingCriteria",
                () -> {
                    networkProxy.setSignalStrengthReportingCriteria(rr.mSerial,
                            signalThresholdInfos);
                });
    }

    @Override
    public void setLinkCapacityReportingCriteria(int hysteresisMs, int hysteresisDlKbps,
            int hysteresisUlKbps, int[] thresholdsDlKbps, int[] thresholdsUlKbps, int ran,
            Message result) {
        RadioNetworkProxy networkProxy = getRadioServiceProxy(RadioNetworkProxy.class);
        if (!canMakeRequest("setLinkCapacityReportingCriteria", networkProxy, result,
                RADIO_HAL_VERSION_1_4)) {
            return;
        }

        RILRequest rr = obtainRequest(RIL_REQUEST_SET_LINK_CAPACITY_REPORTING_CRITERIA, result,
                mRILDefaultWorkSource);

        if (RILJ_LOGD) {
            riljLog(rr.serialString() + "> " + RILUtils.requestToString(rr.mRequest));
        }

        radioServiceInvokeHelper(HAL_SERVICE_NETWORK, rr, "setLinkCapacityReportingCriteria",
                () -> {
                    networkProxy.setLinkCapacityReportingCriteria(rr.mSerial, hysteresisMs,
                            hysteresisDlKbps, hysteresisUlKbps, thresholdsDlKbps, thresholdsUlKbps,
                            ran);
                });
    }

    @Override
    public void setSimCardPower(int state, Message result, WorkSource workSource) {
        RadioSimProxy simProxy = getRadioServiceProxy(RadioSimProxy.class);
        if (!canMakeRequest("setSimCardPower", simProxy, result, RADIO_HAL_VERSION_1_4)) {
            return;
        }

        RILRequest rr = obtainRequest(RIL_REQUEST_SET_SIM_CARD_POWER, result,
                getDefaultWorkSourceIfInvalid(workSource));

        if (RILJ_LOGD) {
            riljLog(rr.serialString() + "> " + RILUtils.requestToString(rr.mRequest)
                    + " " + state);
        }

        radioServiceInvokeHelper(HAL_SERVICE_SIM, rr, "setSimCardPower", () -> {
            simProxy.setSimCardPower(rr.mSerial, state);
        });
    }

    @Override
    public void setCarrierInfoForImsiEncryption(ImsiEncryptionInfo imsiEncryptionInfo,
            Message result) {
        Objects.requireNonNull(imsiEncryptionInfo, "ImsiEncryptionInfo cannot be null.");
        RadioSimProxy simProxy = getRadioServiceProxy(RadioSimProxy.class);
        if (!canMakeRequest("setCarrierInfoForImsiEncryption", simProxy, result,
                RADIO_HAL_VERSION_1_4)) {
            return;
        }

        RILRequest rr = obtainRequest(RIL_REQUEST_SET_CARRIER_INFO_IMSI_ENCRYPTION, result,
                mRILDefaultWorkSource);
        if (RILJ_LOGD) {
            riljLog(rr.serialString() + "> " + RILUtils.requestToString(rr.mRequest));
        }

        radioServiceInvokeHelper(HAL_SERVICE_SIM, rr, "setCarrierInfoForImsiEncryption", () -> {
            simProxy.setCarrierInfoForImsiEncryption(rr.mSerial, imsiEncryptionInfo);
        });
    }

    @Override
    public void startNattKeepalive(int contextId, KeepalivePacketData packetData,
            int intervalMillis, Message result) {
        Objects.requireNonNull(packetData, "KeepaliveRequest cannot be null.");
        RadioDataProxy dataProxy = getRadioServiceProxy(RadioDataProxy.class);
        if (!canMakeRequest("startNattKeepalive", dataProxy, result, RADIO_HAL_VERSION_1_4)) {
            return;
        }

        RILRequest rr = obtainRequest(RIL_REQUEST_START_KEEPALIVE, result, mRILDefaultWorkSource);

        if (RILJ_LOGD) {
            riljLog(rr.serialString() + "> " + RILUtils.requestToString(rr.mRequest));
        }

        radioServiceInvokeHelper(HAL_SERVICE_DATA, rr, "startNattKeepalive", () -> {
            dataProxy.startKeepalive(rr.mSerial, contextId, packetData, intervalMillis, result);
        });
    }

    @Override
    public void stopNattKeepalive(int sessionHandle, Message result) {
        RadioDataProxy dataProxy = getRadioServiceProxy(RadioDataProxy.class);
        if (!canMakeRequest("stopNattKeepalive", dataProxy, result, RADIO_HAL_VERSION_1_4)) {
            return;
        }

        RILRequest rr = obtainRequest(RIL_REQUEST_STOP_KEEPALIVE, result, mRILDefaultWorkSource);

        if (RILJ_LOGD) {
            riljLog(rr.serialString() + "> " + RILUtils.requestToString(rr.mRequest));
        }

        radioServiceInvokeHelper(HAL_SERVICE_DATA, rr, "stopNattKeepalive", () -> {
            dataProxy.stopKeepalive(rr.mSerial, sessionHandle);
        });
    }

    /**
     * Enable or disable uicc applications on the SIM.
     *
     * @param enable whether to enable or disable uicc applications.
     * @param result a Message to return to the requester
     */
    @Override
    public void enableUiccApplications(boolean enable, Message result) {
        RadioSimProxy simProxy = getRadioServiceProxy(RadioSimProxy.class);
        if (!canMakeRequest("enableUiccApplications", simProxy, result, RADIO_HAL_VERSION_1_5)) {
            return;
        }

        RILRequest rr = obtainRequest(RIL_REQUEST_ENABLE_UICC_APPLICATIONS, result,
                mRILDefaultWorkSource);

        if (RILJ_LOGD) {
            riljLog(rr.serialString() + "> " + RILUtils.requestToString(rr.mRequest)
                    + " " + enable);
        }

        radioServiceInvokeHelper(HAL_SERVICE_SIM, rr, "enableUiccApplications", () -> {
            simProxy.enableUiccApplications(rr.mSerial, enable);
        });
    }

    /**
     * Whether uicc applications are enabled or not.
     *
     * @param result a Message to return to the requester
     */
    @Override
    public void areUiccApplicationsEnabled(Message result) {
        RadioSimProxy simProxy = getRadioServiceProxy(RadioSimProxy.class);
        if (!canMakeRequest("areUiccApplicationsEnabled", simProxy, result,
                RADIO_HAL_VERSION_1_5)) {
            return;
        }

        RILRequest rr = obtainRequest(RIL_REQUEST_GET_UICC_APPLICATIONS_ENABLEMENT, result,
                mRILDefaultWorkSource);

        if (RILJ_LOGD) {
            riljLog(rr.serialString() + "> " + RILUtils.requestToString(rr.mRequest));
        }

        radioServiceInvokeHelper(HAL_SERVICE_SIM, rr, "areUiccApplicationsEnabled", () -> {
            simProxy.areUiccApplicationsEnabled(rr.mSerial);
        });
    }

    /**
     * Whether {@link #enableUiccApplications} is supported, which is supported in 1.5 version.
     */
    @Override
    public boolean canToggleUiccApplicationsEnablement() {
        return canMakeRequest("canToggleUiccApplicationsEnablement",
                getRadioServiceProxy(RadioSimProxy.class), null, RADIO_HAL_VERSION_1_5);
    }

    /**
     * {@inheritDoc}
     */
    @Override
    public void handleCallSetupRequestFromSim(boolean accept, Message result) {
        RadioVoiceProxy voiceProxy = getRadioServiceProxy(RadioVoiceProxy.class);
        if (!canMakeRequest("handleCallSetupRequestFromSim", voiceProxy, result,
                RADIO_HAL_VERSION_1_4)) {
            return;
        }

        RILRequest rr = obtainRequest(RIL_REQUEST_STK_HANDLE_CALL_SETUP_REQUESTED_FROM_SIM,
                result, mRILDefaultWorkSource);

        if (RILJ_LOGD) {
            riljLog(rr.serialString() + "> " + RILUtils.requestToString(rr.mRequest));
        }

        radioServiceInvokeHelper(HAL_SERVICE_VOICE, rr, "handleCallSetupRequestFromSim", () -> {
            voiceProxy.handleStkCallSetupRequestFromSim(rr.mSerial, accept);
        });
    }

    /**
     * {@inheritDoc}
     */
    @Override
    public void getBarringInfo(Message result) {
        RadioNetworkProxy networkProxy = getRadioServiceProxy(RadioNetworkProxy.class);
        if (!canMakeRequest("getBarringInfo", networkProxy, result, RADIO_HAL_VERSION_1_5)) {
            return;
        }

        RILRequest rr = obtainRequest(RIL_REQUEST_GET_BARRING_INFO, result, mRILDefaultWorkSource);

        if (RILJ_LOGD) {
            riljLog(rr.serialString() + "> " + RILUtils.requestToString(rr.mRequest));
        }

        radioServiceInvokeHelper(HAL_SERVICE_NETWORK, rr, "getBarringInfo", () -> {
            networkProxy.getBarringInfo(rr.mSerial);
        });
    }

    /**
     * {@inheritDoc}
     */
    @Override
    public void allocatePduSessionId(Message result) {
        RadioDataProxy dataProxy = getRadioServiceProxy(RadioDataProxy.class);
        if (!canMakeRequest("allocatePduSessionId", dataProxy, result, RADIO_HAL_VERSION_1_6)) {
            return;
        }

        RILRequest rr = obtainRequest(RIL_REQUEST_ALLOCATE_PDU_SESSION_ID, result,
                mRILDefaultWorkSource);
        if (RILJ_LOGD) {
            riljLog(rr.serialString() + "> " + RILUtils.requestToString(rr.mRequest));
        }

        radioServiceInvokeHelper(HAL_SERVICE_DATA, rr, "allocatePduSessionId", () -> {
            dataProxy.allocatePduSessionId(rr.mSerial);
        });
    }

    /**
     * {@inheritDoc}
     */
    @Override
    public void releasePduSessionId(Message result, int pduSessionId) {
        RadioDataProxy dataProxy = getRadioServiceProxy(RadioDataProxy.class);
        if (!canMakeRequest("releasePduSessionId", dataProxy, result, RADIO_HAL_VERSION_1_6)) {
            return;
        }

        RILRequest rr = obtainRequest(RIL_REQUEST_RELEASE_PDU_SESSION_ID, result,
                mRILDefaultWorkSource);
        if (RILJ_LOGD) {
            riljLog(rr.serialString() + "> " + RILUtils.requestToString(rr.mRequest));
        }

        radioServiceInvokeHelper(HAL_SERVICE_DATA, rr, "releasePduSessionId", () -> {
            dataProxy.releasePduSessionId(rr.mSerial, pduSessionId);
        });
    }

    /**
     * {@inheritDoc}
     */
    @Override
    public void startHandover(Message result, int callId) {
        RadioDataProxy dataProxy = getRadioServiceProxy(RadioDataProxy.class);
        if (!canMakeRequest("startHandover", dataProxy, result, RADIO_HAL_VERSION_1_6)) {
            return;
        }

        RILRequest rr = obtainRequest(RIL_REQUEST_START_HANDOVER, result, mRILDefaultWorkSource);
        if (RILJ_LOGD) {
            riljLog(rr.serialString() + "> " + RILUtils.requestToString(rr.mRequest));
        }

        radioServiceInvokeHelper(HAL_SERVICE_DATA, rr, "startHandover", () -> {
            dataProxy.startHandover(rr.mSerial, callId);
        });
    }

    /**
     * {@inheritDoc}
     */
    @Override
    public void cancelHandover(Message result, int callId) {
        RadioDataProxy dataProxy = getRadioServiceProxy(RadioDataProxy.class);
        if (!canMakeRequest("cancelHandover", dataProxy, result, RADIO_HAL_VERSION_1_6)) {
            return;
        }

        RILRequest rr = obtainRequest(RIL_REQUEST_CANCEL_HANDOVER, result, mRILDefaultWorkSource);
        if (RILJ_LOGD) {
            riljLog(rr.serialString() + "> " + RILUtils.requestToString(rr.mRequest));
        }

        radioServiceInvokeHelper(HAL_SERVICE_DATA, rr, "cancelHandover", () -> {
            dataProxy.cancelHandover(rr.mSerial, callId);
        });
    }

    /**
     * {@inheritDoc}
     */
    @Override
    public void getSlicingConfig(Message result) {
        RadioDataProxy dataProxy = getRadioServiceProxy(RadioDataProxy.class);
        if (!canMakeRequest("getSlicingConfig", dataProxy, result, RADIO_HAL_VERSION_1_6)) {
            return;
        }

        RILRequest rr = obtainRequest(RIL_REQUEST_GET_SLICING_CONFIG, result,
                mRILDefaultWorkSource);

        if (RILJ_LOGD) {
            riljLog(rr.serialString() + "> " + RILUtils.requestToString(rr.mRequest));
        }

        radioServiceInvokeHelper(HAL_SERVICE_DATA, rr, "getSlicingConfig", () -> {
            dataProxy.getSlicingConfig(rr.mSerial);
        });
    }

    @Override
    public void getSimPhonebookRecords(Message result) {
        RadioSimProxy simProxy = getRadioServiceProxy(RadioSimProxy.class);
        if (!canMakeRequest("getSimPhonebookRecords", simProxy, result, RADIO_HAL_VERSION_1_6)) {
            return;
        }

        RILRequest rr = obtainRequest(RIL_REQUEST_GET_SIM_PHONEBOOK_RECORDS, result,
                mRILDefaultWorkSource);

        if (RILJ_LOGD) {
            riljLog(rr.serialString() + "> " + RILUtils.requestToString(rr.mRequest));
        }

        radioServiceInvokeHelper(HAL_SERVICE_SIM, rr, "getSimPhonebookRecords", () -> {
            simProxy.getSimPhonebookRecords(rr.mSerial);
        });
    }

    @Override
    public void getSimPhonebookCapacity(Message result) {
        RadioSimProxy simProxy = getRadioServiceProxy(RadioSimProxy.class);
        if (!canMakeRequest("getSimPhonebookCapacity", simProxy, result, RADIO_HAL_VERSION_1_6)) {
            return;
        }

        RILRequest rr = obtainRequest(RIL_REQUEST_GET_SIM_PHONEBOOK_CAPACITY, result,
                mRILDefaultWorkSource);

        if (RILJ_LOGD) {
            riljLog(rr.serialString() + "> " + RILUtils.requestToString(rr.mRequest));
        }

        radioServiceInvokeHelper(HAL_SERVICE_SIM, rr, "getSimPhonebookCapacity", () -> {
            simProxy.getSimPhonebookCapacity(rr.mSerial);
        });
    }

    @Override
    public void updateSimPhonebookRecord(SimPhonebookRecord phonebookRecord, Message result) {
        RadioSimProxy simProxy = getRadioServiceProxy(RadioSimProxy.class);
        if (!canMakeRequest("updateSimPhonebookRecord", simProxy, result, RADIO_HAL_VERSION_1_6)) {
            return;
        }

        RILRequest rr = obtainRequest(RIL_REQUEST_UPDATE_SIM_PHONEBOOK_RECORD, result,
                mRILDefaultWorkSource);

        if (RILJ_LOGD) {
            riljLog(rr.serialString() + "> " + RILUtils.requestToString(rr.mRequest)
                    + " with " + phonebookRecord.toString());
        }

        radioServiceInvokeHelper(HAL_SERVICE_SIM, rr, "updateSimPhonebookRecord", () -> {
            simProxy.updateSimPhonebookRecords(rr.mSerial, phonebookRecord);
        });
    }

    /**
     * Set the UE's usage setting.
     *
     * @param result Callback message containing the success or failure status.
     * @param usageSetting the UE's usage setting, either VOICE_CENTRIC or DATA_CENTRIC.
     */
    @Override
    public void setUsageSetting(Message result,
            /* @TelephonyManager.UsageSetting */ int usageSetting) {
        RadioNetworkProxy networkProxy = getRadioServiceProxy(RadioNetworkProxy.class);
        if (!canMakeRequest("setUsageSetting", networkProxy, result, RADIO_HAL_VERSION_2_0)) {
            return;
        }

        RILRequest rr = obtainRequest(RIL_REQUEST_SET_USAGE_SETTING, result, mRILDefaultWorkSource);

        if (RILJ_LOGD) {
            riljLog(rr.serialString() + "> " + RILUtils.requestToString(rr.mRequest));
        }

        radioServiceInvokeHelper(HAL_SERVICE_NETWORK, rr, "setUsageSetting", () -> {
            networkProxy.setUsageSetting(rr.mSerial, usageSetting);
        });
    }

    /**
     * Get the UE's usage setting.
     *
     * @param result Callback message containing the usage setting (or a failure status).
     */
    @Override
    public void getUsageSetting(Message result) {
        RadioNetworkProxy networkProxy = getRadioServiceProxy(RadioNetworkProxy.class);
        if (!canMakeRequest("getUsageSetting", networkProxy, result, RADIO_HAL_VERSION_2_0)) {
            return;
        }

        RILRequest rr = obtainRequest(RIL_REQUEST_GET_USAGE_SETTING, result, mRILDefaultWorkSource);

        if (RILJ_LOGD) {
            riljLog(rr.serialString() + "> " + RILUtils.requestToString(rr.mRequest));
        }

        radioServiceInvokeHelper(HAL_SERVICE_NETWORK, rr, "getUsageSetting", () -> {
            networkProxy.getUsageSetting(rr.mSerial);
        });
    }

    @Override
    public void setSrvccCallInfo(SrvccConnection[] srvccConnections, Message result) {
        RadioImsProxy imsProxy = getRadioServiceProxy(RadioImsProxy.class);
        if (!canMakeRequest("setSrvccCallInfo", imsProxy, result, RADIO_HAL_VERSION_2_0)) {
            return;
        }

        RILRequest rr = obtainRequest(RIL_REQUEST_SET_SRVCC_CALL_INFO, result,
                mRILDefaultWorkSource);

        if (RILJ_LOGD) {
            // Do not log function arg for privacy
            riljLog(rr.serialString() + "> " + RILUtils.requestToString(rr.mRequest));
        }

        radioServiceInvokeHelper(HAL_SERVICE_IMS, rr, "setSrvccCallInfo", () -> {
            imsProxy.setSrvccCallInfo(rr.mSerial, RILUtils.convertToHalSrvccCall(srvccConnections));
        });
    }

    @Override
    public void updateImsRegistrationInfo(
            @RegistrationManager.ImsRegistrationState int state,
            @ImsRegistrationImplBase.ImsRegistrationTech int imsRadioTech,
            @RegistrationManager.SuggestedAction int suggestedAction,
            int capabilities, Message result) {
        RadioImsProxy imsProxy = getRadioServiceProxy(RadioImsProxy.class);
        if (!canMakeRequest("updateImsRegistrationInfo", imsProxy, result, RADIO_HAL_VERSION_2_0)) {
            return;
        }

        RILRequest rr = obtainRequest(RIL_REQUEST_UPDATE_IMS_REGISTRATION_INFO, result,
                mRILDefaultWorkSource);

        if (RILJ_LOGD) {
            riljLog(rr.serialString() + "> " + RILUtils.requestToString(rr.mRequest)
                    + " state=" + state + ", radioTech=" + imsRadioTech
                    + ", suggested=" + suggestedAction + ", cap=" + capabilities);
        }

        android.hardware.radio.ims.ImsRegistration registrationInfo =
                new android.hardware.radio.ims.ImsRegistration();
        registrationInfo.regState = RILUtils.convertImsRegistrationState(state);
        registrationInfo.accessNetworkType = RILUtils.convertImsRegistrationTech(imsRadioTech);
        registrationInfo.suggestedAction = suggestedAction;
        registrationInfo.capabilities = RILUtils.convertImsCapability(capabilities);

        radioServiceInvokeHelper(HAL_SERVICE_IMS, rr, "updateImsRegistrationInfo", () -> {
            imsProxy.updateImsRegistrationInfo(rr.mSerial, registrationInfo);
        });
    }

    @Override
    public void startImsTraffic(int token, int trafficType, int accessNetworkType,
            int trafficDirection, Message result) {
        RadioImsProxy imsProxy = getRadioServiceProxy(RadioImsProxy.class);
        if (!canMakeRequest("startImsTraffic", imsProxy, result, RADIO_HAL_VERSION_2_0)) {
            return;
        }

        RILRequest rr = obtainRequest(RIL_REQUEST_START_IMS_TRAFFIC, result, mRILDefaultWorkSource);

        if (RILJ_LOGD) {
            riljLog(rr.serialString() + "> " + RILUtils.requestToString(rr.mRequest)
                    + "{" + token + ", " + trafficType + ", "
                    + accessNetworkType + ", " + trafficDirection + "}");
        }

        radioServiceInvokeHelper(HAL_SERVICE_IMS, rr, "startImsTraffic", () -> {
            imsProxy.startImsTraffic(rr.mSerial, token, RILUtils.convertImsTrafficType(trafficType),
                    accessNetworkType, RILUtils.convertImsTrafficDirection(trafficDirection));
        });
    }

    @Override
    public void stopImsTraffic(int token, Message result) {
        RadioImsProxy imsProxy = getRadioServiceProxy(RadioImsProxy.class);
        if (!canMakeRequest("stopImsTraffic", imsProxy, result, RADIO_HAL_VERSION_2_0)) {
            return;
        }

        RILRequest rr = obtainRequest(RIL_REQUEST_STOP_IMS_TRAFFIC, result, mRILDefaultWorkSource);

        if (RILJ_LOGD) {
            riljLog(rr.serialString() + "> " + RILUtils.requestToString(rr.mRequest)
                    + "{" + token + "}");
        }

        radioServiceInvokeHelper(HAL_SERVICE_IMS, rr, "stopImsTraffic", () -> {
            imsProxy.stopImsTraffic(rr.mSerial, token);
        });
    }

    @Override
    public void triggerEpsFallback(int reason, Message result) {
        RadioImsProxy imsProxy = getRadioServiceProxy(RadioImsProxy.class);
        if (!canMakeRequest("triggerEpsFallback", imsProxy, result, RADIO_HAL_VERSION_2_0)) {
            return;
        }

        RILRequest rr = obtainRequest(RIL_REQUEST_TRIGGER_EPS_FALLBACK, result,
                mRILDefaultWorkSource);

        if (RILJ_LOGD) {
            riljLog(rr.serialString() + "> " + RILUtils.requestToString(rr.mRequest)
                    + " reason=" + reason);
        }

        radioServiceInvokeHelper(HAL_SERVICE_IMS, rr, "triggerEpsFallback", () -> {
            imsProxy.triggerEpsFallback(rr.mSerial, reason);
        });
    }

    @Override
    public void sendAnbrQuery(int mediaType, int direction, int bitsPerSecond, Message result) {
        RadioImsProxy imsProxy = getRadioServiceProxy(RadioImsProxy.class);
        if (!canMakeRequest("sendAnbrQuery", imsProxy, result, RADIO_HAL_VERSION_2_0)) {
            return;
        }

        RILRequest rr = obtainRequest(RIL_REQUEST_SEND_ANBR_QUERY, result, mRILDefaultWorkSource);

        if (RILJ_LOGD) {
            riljLog(rr.serialString() + "> " + RILUtils.requestToString(rr.mRequest));
        }

        radioServiceInvokeHelper(HAL_SERVICE_IMS, rr, "sendAnbrQuery", () -> {
            imsProxy.sendAnbrQuery(rr.mSerial, mediaType, direction, bitsPerSecond);
        });
    }

    /**
     * {@inheritDoc}
     */
    @Override
    public void setEmergencyMode(int emcMode, Message result) {
        RadioNetworkProxy networkProxy = getRadioServiceProxy(RadioNetworkProxy.class);
        if (!canMakeRequest("setEmergencyMode", networkProxy, result, RADIO_HAL_VERSION_2_1)) {
            return;
        }

        RILRequest rr = obtainRequest(RIL_REQUEST_SET_EMERGENCY_MODE, result,
                mRILDefaultWorkSource);

        if (RILJ_LOGD) {
            riljLog(rr.serialString() + "> " + RILUtils.requestToString(rr.mRequest)
                    + " mode=" + EmergencyConstants.emergencyModeToString(emcMode));
        }

        radioServiceInvokeHelper(HAL_SERVICE_NETWORK, rr, "setEmergencyMode", () -> {
            networkProxy.setEmergencyMode(rr.mSerial, emcMode);
        });
    }

    /**
     * {@inheritDoc}
     */
    @Override
    public void triggerEmergencyNetworkScan(
            @NonNull @AccessNetworkConstants.RadioAccessNetworkType int[] accessNetwork,
            @DomainSelectionService.EmergencyScanType int scanType, Message result) {
        RadioNetworkProxy networkProxy = getRadioServiceProxy(RadioNetworkProxy.class);
        if (!canMakeRequest("triggerEmergencyNetworkScan", networkProxy, result,
                RADIO_HAL_VERSION_2_1)) {
            return;
        }

        RILRequest rr = obtainRequest(RIL_REQUEST_TRIGGER_EMERGENCY_NETWORK_SCAN, result,
                mRILDefaultWorkSource);

        if (RILJ_LOGD) {
            riljLog(rr.serialString() + "> " + RILUtils.requestToString(rr.mRequest)
                    + " networkType=" + RILUtils.accessNetworkTypesToString(accessNetwork)
                    + ", scanType=" + RILUtils.scanTypeToString(scanType));
        }

        radioServiceInvokeHelper(HAL_SERVICE_NETWORK, rr, "triggerEmergencyNetworkScan", () -> {
            networkProxy.triggerEmergencyNetworkScan(rr.mSerial,
                    RILUtils.convertEmergencyNetworkScanTrigger(accessNetwork, scanType));
        });
    }

    /**
     * {@inheritDoc}
     */
    @Override
    public void cancelEmergencyNetworkScan(boolean resetScan, Message result) {
        RadioNetworkProxy networkProxy = getRadioServiceProxy(RadioNetworkProxy.class);
        if (!canMakeRequest("cancelEmergencyNetworkScan", networkProxy, result,
                RADIO_HAL_VERSION_2_1)) {
            return;
        }

        RILRequest rr = obtainRequest(RIL_REQUEST_CANCEL_EMERGENCY_NETWORK_SCAN, result,
                mRILDefaultWorkSource);

        if (RILJ_LOGD) {
            riljLog(rr.serialString() + "> " + RILUtils.requestToString(rr.mRequest)
                    + " resetScan=" + resetScan);
        }

        radioServiceInvokeHelper(HAL_SERVICE_NETWORK, rr, "cancelEmergencyNetworkScan", () -> {
            networkProxy.cancelEmergencyNetworkScan(rr.mSerial, resetScan);
        });
    }

    /**
     * {@inheritDoc}
     */
    @Override
    public void exitEmergencyMode(Message result) {
        RadioNetworkProxy networkProxy = getRadioServiceProxy(RadioNetworkProxy.class);
        if (!canMakeRequest("exitEmergencyMode", networkProxy, result, RADIO_HAL_VERSION_2_1)) {
            return;
        }

        RILRequest rr = obtainRequest(RIL_REQUEST_EXIT_EMERGENCY_MODE, result,
                mRILDefaultWorkSource);

        if (RILJ_LOGD) {
            riljLog(rr.serialString() + "> " + RILUtils.requestToString(rr.mRequest));
        }

        radioServiceInvokeHelper(HAL_SERVICE_NETWORK, rr, "exitEmergencyMode", () -> {
            networkProxy.exitEmergencyMode(rr.mSerial);
        });
    }

    /**
     * Set if null ciphering / null integrity modes are permitted.
     *
     * @param result Callback message containing the success or failure status.
     * @param enabled true if null ciphering / null integrity modes are permitted, false otherwise
     */
    @Override
    public void setNullCipherAndIntegrityEnabled(boolean enabled, Message result) {
        RadioNetworkProxy networkProxy = getRadioServiceProxy(RadioNetworkProxy.class);
        if (!canMakeRequest("setNullCipherAndIntegrityEnabled", networkProxy, result,
                RADIO_HAL_VERSION_2_1)) {
            return;
        }

        RILRequest rr = obtainRequest(RIL_REQUEST_SET_NULL_CIPHER_AND_INTEGRITY_ENABLED, result,
                mRILDefaultWorkSource);

        if (RILJ_LOGD) {
            riljLog(rr.serialString() + "> " + RILUtils.requestToString(rr.mRequest));
        }

        radioServiceInvokeHelper(HAL_SERVICE_NETWORK, rr, "setNullCipherAndIntegrityEnabled",
                () -> {
                    networkProxy.setNullCipherAndIntegrityEnabled(rr.mSerial, enabled);
                });
    }

    /**
     * Get if null ciphering / null integrity are enabled / disabled.
     *
     * @param result Callback message containing the success or failure status.
     */
    @Override
    public void isNullCipherAndIntegrityEnabled(Message result) {
        RadioNetworkProxy networkProxy = getRadioServiceProxy(RadioNetworkProxy.class);
        if (!canMakeRequest("isNullCipherAndIntegrityEnabled", networkProxy, result,
                RADIO_HAL_VERSION_2_1)) {
            return;
        }

        RILRequest rr = obtainRequest(RIL_REQUEST_IS_NULL_CIPHER_AND_INTEGRITY_ENABLED, result,
                mRILDefaultWorkSource);

        if (RILJ_LOGD) {
            riljLog(rr.serialString() + "> " + RILUtils.requestToString(rr.mRequest));
        }

        radioServiceInvokeHelper(HAL_SERVICE_NETWORK, rr, "isNullCipherAndIntegrityEnabled", () -> {
            networkProxy.isNullCipherAndIntegrityEnabled(rr.mSerial);
        });
    }

    /**
     * {@inheritDoc}
     */
    @Override
    public void updateImsCallStatus(@NonNull List<ImsCallInfo> imsCallInfo, Message result) {
        RadioImsProxy imsProxy = getRadioServiceProxy(RadioImsProxy.class);
        if (!canMakeRequest("updateImsCallStatus", imsProxy, result, RADIO_HAL_VERSION_2_0)) {
            return;
        }

        RILRequest rr = obtainRequest(RIL_REQUEST_UPDATE_IMS_CALL_STATUS, result,
                mRILDefaultWorkSource);

        if (RILJ_LOGD) {
            riljLog(rr.serialString() + "> " + RILUtils.requestToString(rr.mRequest)
                    + " " + imsCallInfo);
        }
        radioServiceInvokeHelper(HAL_SERVICE_IMS, rr, "updateImsCallStatus", () -> {
            imsProxy.updateImsCallStatus(rr.mSerial, RILUtils.convertImsCallInfo(imsCallInfo));
        });
    }

    /**
     * {@inheritDoc}
     */
    @Override
    public void setN1ModeEnabled(boolean enable, Message result) {
        RadioNetworkProxy networkProxy = getRadioServiceProxy(RadioNetworkProxy.class);
        if (!canMakeRequest("setN1ModeEnabled", networkProxy, result, RADIO_HAL_VERSION_2_1)) {
            return;
        }

        RILRequest rr = obtainRequest(RIL_REQUEST_SET_N1_MODE_ENABLED, result,
                mRILDefaultWorkSource);

        if (RILJ_LOGD) {
            riljLog(rr.serialString() + "> " + RILUtils.requestToString(rr.mRequest)
                    + " enable=" + enable);
        }

        radioServiceInvokeHelper(HAL_SERVICE_NETWORK, rr, "setN1ModeEnabled", () -> {
            networkProxy.setN1ModeEnabled(rr.mSerial, enable);
        });
    }

    /**
     * {@inheritDoc}
     */
    @Override
    public void isN1ModeEnabled(Message result) {
        RadioNetworkProxy networkProxy = getRadioServiceProxy(RadioNetworkProxy.class);
        if (!canMakeRequest("isN1ModeEnabled", networkProxy, result, RADIO_HAL_VERSION_2_1)) {
            return;
        }

        RILRequest rr = obtainRequest(RIL_REQUEST_IS_N1_MODE_ENABLED, result,
                mRILDefaultWorkSource);

        if (RILJ_LOGD) {
            riljLog(rr.serialString() + "> " + RILUtils.requestToString(rr.mRequest));
        }

        radioServiceInvokeHelper(HAL_SERVICE_NETWORK, rr, "isN1ModeEnabled", () -> {
            networkProxy.isN1ModeEnabled(rr.mSerial);
        });
    }

    /**
     * Get feature capabilities supported by satellite.
     *
     * @param result Message that will be sent back to the requester
     */
    @Override
    public void getSatelliteCapabilities(Message result) {
        RadioSatelliteProxy satelliteProxy = getRadioServiceProxy(RadioSatelliteProxy.class);
        if (!canMakeRequest("getSatelliteCapabilities", satelliteProxy, result,
                RADIO_HAL_VERSION_2_0)) {
            return;
        }

        RILRequest rr = obtainRequest(RIL_REQUEST_GET_SATELLITE_CAPABILITIES, result,
                mRILDefaultWorkSource);

        if (RILJ_LOGD) {
            // Do not log function arg for privacy
            riljLog(rr.serialString() + "> " + RILUtils.requestToString(rr.mRequest));
        }

        radioServiceInvokeHelper(HAL_SERVICE_SATELLITE, rr, "getSatelliteCapabilities", () -> {
            satelliteProxy.getCapabilities(rr.mSerial);
        });
    }

    /**
     * Turn satellite modem on/off.
     *
     * @param result Message that will be sent back to the requester
     * @param on True for turning on.
     *           False for turning off.
     */
    @Override
    public void setSatellitePower(Message result, boolean on) {
        RadioSatelliteProxy satelliteProxy = getRadioServiceProxy(RadioSatelliteProxy.class);
        if (!canMakeRequest("setSatellitePower", satelliteProxy, result, RADIO_HAL_VERSION_2_0)) {
            return;
        }

        RILRequest rr = obtainRequest(RIL_REQUEST_SET_SATELLITE_POWER, result,
                mRILDefaultWorkSource);

        if (RILJ_LOGD) {
            // Do not log function arg for privacy
            riljLog(rr.serialString() + "> " + RILUtils.requestToString(rr.mRequest));
        }

        radioServiceInvokeHelper(HAL_SERVICE_SATELLITE, rr, "setSatellitePower", () -> {
            satelliteProxy.setPower(rr.mSerial, on);
        });
    }

    /**
     * Get satellite modem state.
     *
     * @param result Message that will be sent back to the requester
     */
    @Override
    public void getSatellitePowerState(Message result) {
        RadioSatelliteProxy satelliteProxy = getRadioServiceProxy(RadioSatelliteProxy.class);
        if (!canMakeRequest("getSatellitePowerState", satelliteProxy, result,
                RADIO_HAL_VERSION_2_0)) {
            return;
        }

        RILRequest rr = obtainRequest(RIL_REQUEST_GET_SATELLITE_POWER, result,
                mRILDefaultWorkSource);

        if (RILJ_LOGD) {
            // Do not log function arg for privacy
            riljLog(rr.serialString() + "> " + RILUtils.requestToString(rr.mRequest));
        }

        radioServiceInvokeHelper(HAL_SERVICE_SATELLITE, rr, "getSatellitePowerState", () -> {
            satelliteProxy.getPowerState(rr.mSerial);
        });
    }

    /**
     * Get satellite provision state.
     *
     * @param result Message that will be sent back to the requester
     */
    @Override
    public void getSatelliteProvisionState(Message result) {
        // Satellite HAL APIs are not supported before Android V.
        RadioSatelliteProxy satelliteProxy = getRadioServiceProxy(RadioSatelliteProxy.class);
        if (!canMakeRequest("getSatelliteProvisionState", satelliteProxy, result,
                RADIO_HAL_VERSION_2_0)) {
            return;
        }
    }

    /**
     * Provision the subscription with a satellite provider. This is needed to register the
     * subscription if the provider allows dynamic registration.
     *
     * @param result Message that will be sent back to the requester.
     * @param imei IMEI of the SIM associated with the satellite modem.
     * @param msisdn MSISDN of the SIM associated with the satellite modem.
     * @param imsi IMSI of the SIM associated with the satellite modem.
     * @param features List of features to be provisioned.
     */
    @Override
    public void provisionSatelliteService(
            Message result, String imei, String msisdn, String imsi, int[] features) {
        RadioSatelliteProxy satelliteProxy = getRadioServiceProxy(RadioSatelliteProxy.class);
        if (!canMakeRequest("provisionSatelliteService", satelliteProxy, result,
                RADIO_HAL_VERSION_2_0)) {
            return;
        }

        RILRequest rr = obtainRequest(RIL_REQUEST_PROVISION_SATELLITE_SERVICE, result,
                mRILDefaultWorkSource);

        if (RILJ_LOGD) {
            // Do not log function arg for privacy
            riljLog(rr.serialString() + "> " + RILUtils.requestToString(rr.mRequest));
        }

        radioServiceInvokeHelper(HAL_SERVICE_SATELLITE, rr, "provisionSatelliteService", () -> {
            satelliteProxy.provisionService(rr.mSerial, imei, msisdn, imsi, features);
        });
    }

    /**
     * Add contacts that are allowed to be used for satellite communication. This is applicable for
     * incoming messages as well.
     *
     * @param result Message that will be sent back to the requester.
     * @param contacts List of allowed contacts to be added.
     */
    @Override
    public void addAllowedSatelliteContacts(Message result, String[] contacts) {
        RadioSatelliteProxy satelliteProxy = getRadioServiceProxy(RadioSatelliteProxy.class);
        if (!canMakeRequest("addAllowedSatelliteContacts", satelliteProxy, result,
                RADIO_HAL_VERSION_2_0)) {
            return;
        }

        RILRequest rr = obtainRequest(RIL_REQUEST_ADD_ALLOWED_SATELLITE_CONTACTS, result,
                mRILDefaultWorkSource);

        if (RILJ_LOGD) {
            // Do not log function arg for privacy
            riljLog(rr.serialString() + "> " + RILUtils.requestToString(rr.mRequest));
        }

        radioServiceInvokeHelper(HAL_SERVICE_SATELLITE, rr, "addAllowedSatelliteContacts", () -> {
            satelliteProxy.addAllowedSatelliteContacts(rr.mSerial, contacts);
        });
    }

    /**
     * Remove contacts that are allowed to be used for satellite communication. This is applicable
     * for incoming messages as well.
     *
     * @param result Message that will be sent back to the requester.
     * @param contacts List of allowed contacts to be removed.
     */
    @Override
    public void removeAllowedSatelliteContacts(Message result, String[] contacts) {
        RadioSatelliteProxy satelliteProxy = getRadioServiceProxy(RadioSatelliteProxy.class);
        if (!canMakeRequest("removeAllowedSatelliteContacts", satelliteProxy, result,
                RADIO_HAL_VERSION_2_0)) {
            return;
        }

        RILRequest rr = obtainRequest(RIL_REQUEST_REMOVE_ALLOWED_SATELLITE_CONTACTS, result,
                mRILDefaultWorkSource);

        if (RILJ_LOGD) {
            // Do not log function arg for privacy
            riljLog(rr.serialString() + "> " + RILUtils.requestToString(rr.mRequest));
        }

        radioServiceInvokeHelper(HAL_SERVICE_SATELLITE, rr, "removeAllowedSatelliteContacts",
                () -> {
                    satelliteProxy.removeAllowedSatelliteContacts(rr.mSerial, contacts);
                });
    }

    /**
     * Send text messages.
     *
     * @param result Message that will be sent back to the requester.
     * @param messages List of messages in text format to be sent.
     * @param destination The recipient of the message.
     * @param latitude The current latitude of the device.
     * @param longitude The current longitude of the device.
     */
    @Override
    public void sendSatelliteMessages(Message result, String[] messages, String destination,
            double latitude, double longitude) {
        RadioSatelliteProxy satelliteProxy = getRadioServiceProxy(RadioSatelliteProxy.class);
        if (!canMakeRequest("sendSatelliteMessages", satelliteProxy, result,
                RADIO_HAL_VERSION_2_0)) {
            return;
        }

        RILRequest rr = obtainRequest(RIL_REQUEST_SEND_SATELLITE_MESSAGES, result,
                mRILDefaultWorkSource);

        if (RILJ_LOGD) {
            // Do not log function arg for privacy
            riljLog(rr.serialString() + "> " + RILUtils.requestToString(rr.mRequest));
        }

        radioServiceInvokeHelper(HAL_SERVICE_SATELLITE, rr, "sendSatelliteMessages", () -> {
            satelliteProxy.sendMessages(rr.mSerial, messages, destination, latitude, longitude);
        });
    }

    /**
     * Get pending messages.
     *
     * @param result Message that will be sent back to the requester.
     */
    @Override
    public void getPendingSatelliteMessages(Message result) {
        RadioSatelliteProxy satelliteProxy = getRadioServiceProxy(RadioSatelliteProxy.class);
        if (!canMakeRequest("getPendingSatelliteMessages", satelliteProxy, result,
                RADIO_HAL_VERSION_2_0)) {
            return;
        }

        RILRequest rr = obtainRequest(RIL_REQUEST_GET_PENDING_SATELLITE_MESSAGES, result,
                mRILDefaultWorkSource);

        if (RILJ_LOGD) {
            // Do not log function arg for privacy
            riljLog(rr.serialString() + "> " + RILUtils.requestToString(rr.mRequest));
        }

        radioServiceInvokeHelper(HAL_SERVICE_SATELLITE, rr, "getPendingSatelliteMessages", () -> {
            satelliteProxy.getPendingMessages(rr.mSerial);
        });
    }

    /**
     * Get current satellite registration mode.
     *
     * @param result Message that will be sent back to the requester.
     */
    @Override
    public void getSatelliteMode(Message result) {
        RadioSatelliteProxy satelliteProxy = getRadioServiceProxy(RadioSatelliteProxy.class);
        if (!canMakeRequest("getSatelliteMode", satelliteProxy, result, RADIO_HAL_VERSION_2_0)) {
            return;
        }

        RILRequest rr = obtainRequest(RIL_REQUEST_GET_SATELLITE_MODE, result,
                mRILDefaultWorkSource);

        if (RILJ_LOGD) {
            // Do not log function arg for privacy
            riljLog(rr.serialString() + "> " + RILUtils.requestToString(rr.mRequest));
        }

        radioServiceInvokeHelper(HAL_SERVICE_SATELLITE, rr, "getSatelliteMode", () -> {
            satelliteProxy.getSatelliteMode(rr.mSerial);
        });
    }

    /**
     * Set the filter for what type of indication framework want to receive from modem.
     *
     * @param result Message that will be sent back to the requester.
     * @param filterBitmask The filter bitmask identifying what type of indication framework want to
     *                         receive from modem.
     */
    @Override
    public void setSatelliteIndicationFilter(Message result, int filterBitmask) {
        RadioSatelliteProxy satelliteProxy = getRadioServiceProxy(RadioSatelliteProxy.class);
        if (!canMakeRequest("setSatelliteIndicationFilter", satelliteProxy, result,
                RADIO_HAL_VERSION_2_0)) {
            return;
        }

        RILRequest rr = obtainRequest(RIL_REQUEST_SET_SATELLITE_INDICATION_FILTER, result,
                mRILDefaultWorkSource);

        if (RILJ_LOGD) {
            // Do not log function arg for privacy
            riljLog(rr.serialString() + "> " + RILUtils.requestToString(rr.mRequest));
        }

        radioServiceInvokeHelper(HAL_SERVICE_SATELLITE, rr, "setSatelliteIndicationFilter", () -> {
            satelliteProxy.setIndicationFilter(rr.mSerial, filterBitmask);
        });
    }

    /**
     * Check whether satellite modem is supported by the device.
     *
     * @param result Message that will be sent back to the requester.
     */
    @Override
    public void isSatelliteSupported(Message result) {
        RadioSatelliteProxy satelliteProxy = getRadioServiceProxy(RadioSatelliteProxy.class);
        if (!canMakeRequest("isSatelliteSupported", satelliteProxy, result,
                RADIO_HAL_VERSION_2_0)) {
            return;
        }
        /**
         * TODO: when adding implementation of this method, we need to return successful result
         * with satellite support set to false if radioSatelliteProxy.isEmpty() is true or
         * mHalVersion.get(HAL_SERVICE_SATELLITE).greaterOrEqual(RADIO_HAL_VERSION_2_0) is false.
         */
    }

    /**
     * User started pointing to the satellite. Modem should continue to update the ponting input
     * as user moves device.
     *
     * @param result Message that will be sent back to the requester.
     */
    @Override
    public void startSendingSatellitePointingInfo(Message result) {
        RadioSatelliteProxy satelliteProxy = getRadioServiceProxy(RadioSatelliteProxy.class);
        if (!canMakeRequest("startSendingSatellitePointingInfo", satelliteProxy, result,
                RADIO_HAL_VERSION_2_0)) {
            return;
        }

        RILRequest rr = obtainRequest(RIL_REQUEST_START_SENDING_SATELLITE_POINTING_INFO, result,
                mRILDefaultWorkSource);

        if (RILJ_LOGD) {
            // Do not log function arg for privacy
            riljLog(rr.serialString() + "> " + RILUtils.requestToString(rr.mRequest));
        }

        radioServiceInvokeHelper(HAL_SERVICE_SATELLITE, rr, "startSendingSatellitePointingInfo",
                () -> {
                    satelliteProxy.startSendingSatellitePointingInfo(rr.mSerial);
                });
    }

    /**
     * Stop pointing to satellite indications.
     *
     * @param result Message that will be sent back to the requester.
     */
    @Override
    public void stopSendingSatellitePointingInfo(Message result) {
        RadioSatelliteProxy satelliteProxy = getRadioServiceProxy(RadioSatelliteProxy.class);
        if (!canMakeRequest("stopSendingSatellitePointingInfo", satelliteProxy, result,
                RADIO_HAL_VERSION_2_0)) {
            return;
        }

        RILRequest rr = obtainRequest(RIL_REQUEST_STOP_SENDING_SATELLITE_POINTING_INFO, result,
                mRILDefaultWorkSource);

        if (RILJ_LOGD) {
            // Do not log function arg for privacy
            riljLog(rr.serialString() + "> " + RILUtils.requestToString(rr.mRequest));
        }

        radioServiceInvokeHelper(HAL_SERVICE_SATELLITE, rr, "stopSendingSatellitePointingInfo",
                () -> {
                    satelliteProxy.stopSendingSatellitePointingInfo(rr.mSerial);
                });
    }

    /**
     * Get max text limit for messaging per message.
     *
     * @param result Message that will be sent back to the requester.
     */
    @Override
    public void getMaxCharactersPerSatelliteTextMessage(Message result) {
        RadioSatelliteProxy satelliteProxy = getRadioServiceProxy(RadioSatelliteProxy.class);
        if (!canMakeRequest("getMaxCharactersPerSatelliteTextMessage", satelliteProxy, result,
                RADIO_HAL_VERSION_2_0)) {
            return;
        }

        RILRequest rr = obtainRequest(RIL_REQUEST_GET_MAX_CHARACTERS_PER_SATELLITE_TEXT_MESSAGE,
                result, mRILDefaultWorkSource);

        if (RILJ_LOGD) {
            // Do not log function arg for privacy
            riljLog(rr.serialString() + "> " + RILUtils.requestToString(rr.mRequest));
        }

        radioServiceInvokeHelper(HAL_SERVICE_SATELLITE, rr,
                "getMaxCharactersPerSatelliteTextMessage", () -> {
                    satelliteProxy.getMaxCharactersPerTextMessage(rr.mSerial);
                });
    }

    /**
     * Get whether satellite communication is allowed for the current location
     *
     * @param result Message that will be sent back to the requester.
     */
    @Override
    public void isSatelliteCommunicationAllowedForCurrentLocation(Message result) {
        // TODO: link to HAL implementation
        RadioSatelliteProxy satelliteProxy = getRadioServiceProxy(RadioSatelliteProxy.class);
        if (!canMakeRequest("isSatelliteCommunicationAllowedForCurrentLocation", satelliteProxy,
                result, RADIO_HAL_VERSION_2_0)) {
            return;
        }
    }

    /**
     * Get time for next visibility of satellite.
     *
     * @param result Message that will be sent back to the requester.
     */
    @Override
    public void getTimeForNextSatelliteVisibility(Message result) {
        RadioSatelliteProxy satelliteProxy = getRadioServiceProxy(RadioSatelliteProxy.class);
        if (!canMakeRequest("getTimeForNextSatelliteVisibility", satelliteProxy, result,
                RADIO_HAL_VERSION_2_0)) {
            return;
        }

        RILRequest rr = obtainRequest(RIL_REQUEST_GET_TIME_FOR_NEXT_SATELLITE_VISIBILITY, result,
                mRILDefaultWorkSource);

        if (RILJ_LOGD) {
            // Do not log function arg for privacy
            riljLog(rr.serialString() + "> " + RILUtils.requestToString(rr.mRequest));
        }

        radioServiceInvokeHelper(HAL_SERVICE_SATELLITE, rr, "getTimeForNextSatelliteVisibility",
                () -> {
                    satelliteProxy.getTimeForNextSatelliteVisibility(rr.mSerial);
                });
    }

    //***** Private Methods
    /**
     * This is a helper function to be called when an indication callback is called for any radio
     * service. It takes care of acquiring wakelock and sending ack if needed.
     * @param service radio service the indication is for
     * @param indicationType indication type received
     */
    void processIndication(int service, int indicationType) {
        if (indicationType == RadioIndicationType.UNSOLICITED_ACK_EXP) {
            sendAck(service);
            if (RILJ_LOGD) riljLog("Unsol response received; Sending ack to ril.cpp");
        } else {
            // ack is not expected to be sent back. Nothing is required to be done here.
        }
    }

    void processRequestAck(int serial) {
        RILRequest rr;
        synchronized (mRequestList) {
            rr = mRequestList.get(serial);
        }
        if (rr == null) {
            riljLogw("processRequestAck: Unexpected solicited ack response! serial: " + serial);
        } else {
            decrementWakeLock(rr);
            if (RILJ_LOGD) {
                riljLog(rr.serialString() + " Ack < " + RILUtils.requestToString(rr.mRequest));
            }
        }
    }

    /**
     * This is a helper function to be called when a RadioResponse callback is called.
     * It takes care of acks, wakelocks, and finds and returns RILRequest corresponding to the
     * response if one is found.
     * @param responseInfo RadioResponseInfo received in response callback
     * @return RILRequest corresponding to the response
     */
    @VisibleForTesting
    public RILRequest processResponse(RadioResponseInfo responseInfo) {
        return processResponseInternal(HAL_SERVICE_RADIO, responseInfo.serial, responseInfo.error,
                responseInfo.type);
    }

    /**
     * This is a helper function for V1_6.RadioResponseInfo to be called when a RadioResponse
     * callback is called. It takes care of acks, wakelocks, and finds and returns RILRequest
     * corresponding to the response if one is found.
     * @param responseInfo RadioResponseInfo received in response callback
     * @return RILRequest corresponding to the response
     */
    @VisibleForTesting
    public RILRequest processResponse_1_6(
            android.hardware.radio.V1_6.RadioResponseInfo responseInfo) {
        return processResponseInternal(HAL_SERVICE_RADIO, responseInfo.serial, responseInfo.error,
                responseInfo.type);
    }

    /**
     * This is a helper function for an AIDL RadioResponseInfo to be called when a RadioResponse
     * callback is called. It takes care of acks, wakelocks, and finds and returns RILRequest
     * corresponding to the response if one is found.
     * @param service Radio service that received the response
     * @param responseInfo RadioResponseInfo received in response callback
     * @return RILRequest corresponding to the response
     */
    public RILRequest processResponse(int service,
            android.hardware.radio.RadioResponseInfo responseInfo) {
        return processResponseInternal(service, responseInfo.serial, responseInfo.error,
                responseInfo.type);
    }

    private RILRequest processResponseInternal(int service, int serial, int error, int type) {
        RILRequest rr;

        if (type == RadioResponseType.SOLICITED_ACK) {
            synchronized (mRequestList) {
                rr = mRequestList.get(serial);
            }
            if (rr == null) {
                riljLogw("Unexpected solicited ack response! sn: " + serial);
            } else {
                decrementWakeLock(rr);
                if (mRadioBugDetector != null) {
                    mRadioBugDetector.detectRadioBug(rr.mRequest, error);
                }
                if (RILJ_LOGD) {
                    riljLog(rr.serialString() + " Ack from " + serviceToString(service)
                            + " < " + RILUtils.requestToString(rr.mRequest));
                }
            }
            return rr;
        }

        rr = findAndRemoveRequestFromList(serial);
        if (rr == null) {
            riljLoge("processResponse: Unexpected response! serial: " + serial
                    + ", error: " + error);
            return null;
        }
        Trace.asyncTraceForTrackEnd(Trace.TRACE_TAG_NETWORK, "RIL", rr.mSerial);

        // Time logging for RIL command and storing it in TelephonyHistogram.
        addToRilHistogram(rr);
        if (mRadioBugDetector != null) {
            mRadioBugDetector.detectRadioBug(rr.mRequest, error);
        }
        if (type == RadioResponseType.SOLICITED_ACK_EXP) {
            sendAck(service);
            if (RILJ_LOGD) {
                riljLog("Response received from " + serviceToString(service) + " for "
                        + rr.serialString() + " " + RILUtils.requestToString(rr.mRequest)
                        + " Sending ack to ril.cpp");
            }
        } else {
            // ack sent for SOLICITED_ACK_EXP above; nothing to do for SOLICITED response
        }

        // Here and below fake RIL_UNSOL_RESPONSE_SIM_STATUS_CHANGED, see b/7255789.
        // This is needed otherwise we don't automatically transition to the main lock
        // screen when the pin or puk is entered incorrectly.
        switch (rr.mRequest) {
            case RIL_REQUEST_ENTER_SIM_PUK:
            case RIL_REQUEST_ENTER_SIM_PUK2:
                if (mIccStatusChangedRegistrants != null) {
                    if (RILJ_LOGD) {
                        riljLog("ON enter sim puk fakeSimStatusChanged: reg count="
                                + mIccStatusChangedRegistrants.size());
                    }
                    mIccStatusChangedRegistrants.notifyRegistrants();
                }
                break;
            case RIL_REQUEST_SHUTDOWN:
                setRadioState(TelephonyManager.RADIO_POWER_UNAVAILABLE,
                        false /* forceNotifyRegistrants */);
                break;
        }

        if (error != RadioError.NONE) {
            switch (rr.mRequest) {
                case RIL_REQUEST_ENTER_SIM_PIN:
                case RIL_REQUEST_ENTER_SIM_PIN2:
                case RIL_REQUEST_CHANGE_SIM_PIN:
                case RIL_REQUEST_CHANGE_SIM_PIN2:
                case RIL_REQUEST_SET_FACILITY_LOCK:
                    if (mIccStatusChangedRegistrants != null) {
                        if (RILJ_LOGD) {
                            riljLog("ON some errors fakeSimStatusChanged: reg count="
                                    + mIccStatusChangedRegistrants.size());
                        }
                        mIccStatusChangedRegistrants.notifyRegistrants();
                    }
                    break;

            }
        } else {
            switch (rr.mRequest) {
                case RIL_REQUEST_HANGUP_FOREGROUND_RESUME_BACKGROUND:
                if (mTestingEmergencyCall.getAndSet(false)) {
                    if (mEmergencyCallbackModeRegistrant != null) {
                        riljLog("testing emergency call, notify ECM Registrants");
                        mEmergencyCallbackModeRegistrant.notifyRegistrant();
                    }
                }
            }
        }
        return rr;
    }

    protected Message getMessageFromRequest(Object request) {
        RILRequest rr = (RILRequest)request;
        Message result = null;
        if (rr != null) {
                result = rr.mResult;
        }
        return result;
    }

    /**
     * This is a helper function to be called at the end of all RadioResponse callbacks.
     * It takes care of sending error response, logging, decrementing wakelock if needed, and
     * releases the request from memory pool.
     * @param rr RILRequest for which response callback was called
     * @param responseInfo RadioResponseInfo received in the callback
     * @param ret object to be returned to request sender
     */
    @VisibleForTesting
    public void processResponseDone(RILRequest rr, RadioResponseInfo responseInfo, Object ret) {
        processResponseDoneInternal(rr, responseInfo.error, responseInfo.type, ret);
    }

    /**
     * This is a helper function to be called at the end of the RadioResponse callbacks using for
     * V1_6.RadioResponseInfo.
     * It takes care of sending error response, logging, decrementing wakelock if needed, and
     * releases the request from memory pool.
     * @param rr RILRequest for which response callback was called
     * @param responseInfo RadioResponseInfo received in the callback
     * @param ret object to be returned to request sender
     */
    @VisibleForTesting
    public void processResponseDone_1_6(RILRequest rr,
            android.hardware.radio.V1_6.RadioResponseInfo responseInfo, Object ret) {
        processResponseDoneInternal(rr, responseInfo.error, responseInfo.type, ret);
    }

    /**
     * This is a helper function to be called at the end of the RadioResponse callbacks using for
     * RadioResponseInfo AIDL.
     * It takes care of sending error response, logging, decrementing wakelock if needed, and
     * releases the request from memory pool.
     * @param rr RILRequest for which response callback was called
     * @param responseInfo RadioResponseInfo received in the callback
     * @param ret object to be returned to request sender
     */
    @VisibleForTesting
    public void processResponseDone(RILRequest rr,
            android.hardware.radio.RadioResponseInfo responseInfo, Object ret) {
        processResponseDoneInternal(rr, responseInfo.error, responseInfo.type, ret);
    }

    private void processResponseDoneInternal(RILRequest rr, int rilError, int responseType,
            Object ret) {
        if (rilError == 0) {
            if (RILJ_LOGD) {
                riljLog(rr.serialString() + "< " + RILUtils.requestToString(rr.mRequest)
                        + " " + retToString(rr.mRequest, ret));
            }
        } else {
            if (RILJ_LOGD) {
                riljLog(rr.serialString() + "< " + RILUtils.requestToString(rr.mRequest)
                        + " error " + rilError);
            }
            rr.onError(rilError, ret);
        }
        processResponseCleanUp(rr, rilError, responseType, ret);
    }

    /**
     * This is a helper function to be called at the end of all RadioResponse callbacks for
     * radio HAL fallback cases. It takes care of logging, decrementing wakelock if needed, and
     * releases the request from memory pool. Unlike processResponseDone, it will not send
     * error response to caller.
     * @param rr RILRequest for which response callback was called
     * @param responseInfo RadioResponseInfo received in the callback
     * @param ret object to be returned to request sender
     */
    @VisibleForTesting
    public void processResponseFallback(RILRequest rr, RadioResponseInfo responseInfo, Object ret) {
        if (responseInfo.error == REQUEST_NOT_SUPPORTED && RILJ_LOGD) {
            riljLog(rr.serialString() + "< " + RILUtils.requestToString(rr.mRequest)
                    + " request not supported, falling back");
        }
        processResponseCleanUp(rr, responseInfo.error, responseInfo.type, ret);
    }

    private void processResponseCleanUp(RILRequest rr, int rilError, int responseType, Object ret) {
        if (rr != null) {
            mMetrics.writeOnRilSolicitedResponse(mPhoneId, rr.mSerial, rilError, rr.mRequest, ret);
            if (responseType == RadioResponseType.SOLICITED) {
                decrementWakeLock(rr);
            }
            rr.release();
        }
    }

    protected void processResponseDone(Object request, RadioResponseInfo responseInfo, Object ret) {
        RILRequest rr = (RILRequest)request;
        processResponseDone(rr, responseInfo, ret);
    }

    /**
     * Function to send ack and acquire related wakelock
     */
    private void sendAck(int service) {
        // TODO: Remove rr and clean up acquireWakelock for response and ack
        RILRequest rr = RILRequest.obtain(RIL_RESPONSE_ACKNOWLEDGEMENT, null,
                mRILDefaultWorkSource);
        acquireWakeLock(rr, FOR_ACK_WAKELOCK);
        if (service == HAL_SERVICE_RADIO) {
            IRadio radioProxy = getRadioProxy();
            if (radioProxy != null) {
                try {
                    radioProxy.responseAcknowledgement();
                } catch (RemoteException | RuntimeException e) {
                    handleRadioProxyExceptionForRR(HAL_SERVICE_RADIO, "sendAck", e);
                    riljLoge("sendAck: " + e);
                }
            } else {
                riljLoge("Error trying to send ack, radioProxy = null");
            }
        } else {
            RadioServiceProxy serviceProxy = getRadioServiceProxy(service);
            if (!serviceProxy.isEmpty()) {
                try {
                    serviceProxy.responseAcknowledgement();
                } catch (RemoteException | RuntimeException e) {
                    handleRadioProxyExceptionForRR(service, "sendAck", e);
                    riljLoge("sendAck: " + e);
                }
            } else {
                riljLoge("Error trying to send ack, serviceProxy is empty");
            }
        }
        rr.release();
    }

    private WorkSource getDefaultWorkSourceIfInvalid(WorkSource workSource) {
        if (workSource == null) {
            workSource = mRILDefaultWorkSource;
        }

        return workSource;
    }


    /**
     * Holds a PARTIAL_WAKE_LOCK whenever
     * a) There is outstanding RIL request sent to RIL deamon and no replied
     * b) There is a request pending to be sent out.
     *
     * There is a WAKE_LOCK_TIMEOUT to release the lock, though it shouldn't
     * happen often.
     */
    @UnsupportedAppUsage(maxTargetSdk = Build.VERSION_CODES.R, trackingBug = 170729553)
    private void acquireWakeLock(RILRequest rr, int wakeLockType) {
        synchronized (rr) {
            if (rr.mWakeLockType != INVALID_WAKELOCK) {
                riljLog("Failed to acquire wakelock for " + rr.serialString());
                return;
            }

            switch (wakeLockType) {
                case FOR_WAKELOCK:
                    synchronized (mWakeLock) {
                        mWakeLock.acquire();
                        mWakeLockCount++;
                        mWlSequenceNum++;

                        String clientId = rr.getWorkSourceClientId();
                        if (!mClientWakelockTracker.isClientActive(clientId)) {
                            mActiveWakelockWorkSource.add(rr.mWorkSource);
                            mWakeLock.setWorkSource(mActiveWakelockWorkSource);
                        }

                        mClientWakelockTracker.startTracking(rr.mClientId,
                                rr.mRequest, rr.mSerial, mWakeLockCount);

                        Message msg = mRilHandler.obtainMessage(EVENT_WAKE_LOCK_TIMEOUT);
                        msg.arg1 = mWlSequenceNum;
                        mRilHandler.sendMessageDelayed(msg, mWakeLockTimeout);
                    }
                    break;
                case FOR_ACK_WAKELOCK:
                    synchronized (mAckWakeLock) {
                        mAckWakeLock.acquire();
                        mAckWlSequenceNum++;

                        Message msg = mRilHandler.obtainMessage(EVENT_ACK_WAKE_LOCK_TIMEOUT);
                        msg.arg1 = mAckWlSequenceNum;
                        mRilHandler.sendMessageDelayed(msg, mAckWakeLockTimeout);
                    }
                    break;
                default: //WTF
                    riljLogw("Acquiring Invalid Wakelock type " + wakeLockType);
                    return;
            }
            rr.mWakeLockType = wakeLockType;
        }
    }

    /** Returns the wake lock of the given type. */
    @VisibleForTesting
    public WakeLock getWakeLock(int wakeLockType) {
        return wakeLockType == FOR_WAKELOCK ? mWakeLock : mAckWakeLock;
    }

    /** Returns the {@link RilHandler} instance. */
    @VisibleForTesting
    public RilHandler getRilHandler() {
        return mRilHandler;
    }

    /** Returns the Ril request list. */
    @VisibleForTesting
    public SparseArray<RILRequest> getRilRequestList() {
        return mRequestList;
    }

    @UnsupportedAppUsage(maxTargetSdk = Build.VERSION_CODES.R, trackingBug = 170729553)
    private void decrementWakeLock(RILRequest rr) {
        synchronized (rr) {
            switch(rr.mWakeLockType) {
                case FOR_WAKELOCK:
                    synchronized (mWakeLock) {
                        mClientWakelockTracker.stopTracking(rr.mClientId,
                                rr.mRequest, rr.mSerial,
                                (mWakeLockCount > 1) ? mWakeLockCount - 1 : 0);
                        String clientId = rr.getWorkSourceClientId();
                        if (!mClientWakelockTracker.isClientActive(clientId)) {
                            mActiveWakelockWorkSource.remove(rr.mWorkSource);
                            mWakeLock.setWorkSource(mActiveWakelockWorkSource);
                        }

                        if (mWakeLockCount > 1) {
                            mWakeLockCount--;
                        } else {
                            mWakeLockCount = 0;
                            mWakeLock.release();
                        }
                    }
                    break;
                case FOR_ACK_WAKELOCK:
                    //We do not decrement the ACK wakelock
                    break;
                case INVALID_WAKELOCK:
                    break;
                default:
                    riljLogw("Decrementing Invalid Wakelock type " + rr.mWakeLockType);
            }
            rr.mWakeLockType = INVALID_WAKELOCK;
        }
    }

    @UnsupportedAppUsage(maxTargetSdk = Build.VERSION_CODES.R, trackingBug = 170729553)
    private boolean clearWakeLock(int wakeLockType) {
        if (wakeLockType == FOR_WAKELOCK) {
            synchronized (mWakeLock) {
                if (mWakeLockCount == 0 && !mWakeLock.isHeld()) return false;
                riljLog("NOTE: mWakeLockCount is " + mWakeLockCount + " at time of clearing");
                mWakeLockCount = 0;
                mWakeLock.release();
                mClientWakelockTracker.stopTrackingAll();
                mActiveWakelockWorkSource = new WorkSource();
                return true;
            }
        } else {
            synchronized (mAckWakeLock) {
                if (!mAckWakeLock.isHeld()) return false;
                mAckWakeLock.release();
                return true;
            }
        }
    }

    /**
     * Release each request in mRequestList then clear the list
     * @param error is the RIL_Errno sent back
     * @param loggable true means to print all requests in mRequestList
     */
    @UnsupportedAppUsage(maxTargetSdk = Build.VERSION_CODES.R, trackingBug = 170729553)
    private void clearRequestList(int error, boolean loggable) {
        RILRequest rr;
        synchronized (mRequestList) {
            int count = mRequestList.size();
            if (RILJ_LOGD && loggable) {
                riljLog("clearRequestList " + " mWakeLockCount=" + mWakeLockCount
                        + " mRequestList=" + count);
            }

            for (int i = 0; i < count; i++) {
                rr = mRequestList.valueAt(i);
                if (RILJ_LOGD && loggable) {
                    riljLog(i + ": [" + rr.mSerial + "] " + RILUtils.requestToString(rr.mRequest));
                }
                rr.onError(error, null);
                decrementWakeLock(rr);
                rr.release();
            }
            mRequestList.clear();
        }
    }

    @UnsupportedAppUsage
    private RILRequest findAndRemoveRequestFromList(int serial) {
        RILRequest rr;
        synchronized (mRequestList) {
            rr = mRequestList.get(serial);
            if (rr != null) {
                mRequestList.remove(serial);
            }
        }

        return rr;
    }

    private void addToRilHistogram(RILRequest rr) {
        long endTime = SystemClock.elapsedRealtime();
        int totalTime = (int) (endTime - rr.mStartTimeMs);

        synchronized (sRilTimeHistograms) {
            TelephonyHistogram entry = sRilTimeHistograms.get(rr.mRequest);
            if (entry == null) {
                // We would have total #RIL_HISTOGRAM_BUCKET_COUNT range buckets for RIL commands
                entry = new TelephonyHistogram(TelephonyHistogram.TELEPHONY_CATEGORY_RIL,
                        rr.mRequest, RIL_HISTOGRAM_BUCKET_COUNT);
                sRilTimeHistograms.put(rr.mRequest, entry);
            }
            entry.addTimeTaken(totalTime);
        }
    }

    @UnsupportedAppUsage(maxTargetSdk = Build.VERSION_CODES.R, trackingBug = 170729553)
    RadioCapability makeStaticRadioCapability() {
        // default to UNKNOWN so we fail fast.
        int raf = RadioAccessFamily.RAF_UNKNOWN;

        String rafString = mContext.getResources().getString(
                com.android.internal.R.string.config_radio_access_family);
        if (!TextUtils.isEmpty(rafString)) {
            raf = RadioAccessFamily.rafTypeFromString(rafString);
        }
        RadioCapability rc = new RadioCapability(mPhoneId.intValue(), 0, 0, raf,
                "", RadioCapability.RC_STATUS_SUCCESS);
        if (RILJ_LOGD) riljLog("Faking RIL_REQUEST_GET_RADIO_CAPABILITY response using " + raf);
        return rc;
    }

    @UnsupportedAppUsage
    static String retToString(int req, Object ret) {
        if (ret == null) return "";
        switch (req) {
            // Don't log these return values, for privacy's sake.
            case RIL_REQUEST_GET_IMSI:
            case RIL_REQUEST_GET_IMEI:
            case RIL_REQUEST_GET_IMEISV:
            case RIL_REQUEST_SIM_OPEN_CHANNEL:
            case RIL_REQUEST_SIM_TRANSMIT_APDU_CHANNEL:

                if (!RILJ_LOGV) {
                    // If not versbose logging just return and don't display IMSI and IMEI, IMEISV
                    return "";
                }
        }

        StringBuilder sb;
        String s;
        int length;
        if (ret instanceof int[]) {
            int[] intArray = (int[]) ret;
            length = intArray.length;
            sb = new StringBuilder("{");
            if (length > 0) {
                int i = 0;
                sb.append(intArray[i++]);
                while (i < length) {
                    sb.append(", ").append(intArray[i++]);
                }
            }
            sb.append("}");
            s = sb.toString();
        } else if (ret instanceof String[]) {
            String[] strings = (String[]) ret;
            length = strings.length;
            sb = new StringBuilder("{");
            if (length > 0) {
                int i = 0;
                // position 0 is IMEI in RIL_REQUEST_DEVICE_IDENTITY
                if (req == RIL_REQUEST_DEVICE_IDENTITY) {
                    sb.append(Rlog.pii(RILJ_LOG_TAG, strings[i++]));
                } else {
                    sb.append(strings[i++]);
                }
                while (i < length) {
                    sb.append(", ").append(strings[i++]);
                }
            }
            sb.append("}");
            s = sb.toString();
        } else if (req == RIL_REQUEST_GET_CURRENT_CALLS) {
            ArrayList<DriverCall> calls = (ArrayList<DriverCall>) ret;
            sb = new StringBuilder("{");
            for (DriverCall dc : calls) {
                sb.append("[").append(dc).append("] ");
            }
            sb.append("}");
            s = sb.toString();
        } else if (req == RIL_REQUEST_GET_NEIGHBORING_CELL_IDS) {
            ArrayList<NeighboringCellInfo> cells = (ArrayList<NeighboringCellInfo>) ret;
            sb = new StringBuilder("{");
            for (NeighboringCellInfo cell : cells) {
                sb.append("[").append(cell).append("] ");
            }
            sb.append("}");
            s = sb.toString();
        } else if (req == RIL_REQUEST_QUERY_CALL_FORWARD_STATUS) {
            CallForwardInfo[] cinfo = (CallForwardInfo[]) ret;
            length = cinfo.length;
            sb = new StringBuilder("{");
            for (int i = 0; i < length; i++) {
                sb.append("[").append(cinfo[i]).append("] ");
            }
            sb.append("}");
            s = sb.toString();
        } else if (req == RIL_REQUEST_GET_HARDWARE_CONFIG) {
            ArrayList<HardwareConfig> hwcfgs = (ArrayList<HardwareConfig>) ret;
            sb = new StringBuilder(" ");
            for (HardwareConfig hwcfg : hwcfgs) {
                sb.append("[").append(hwcfg).append("] ");
            }
            s = sb.toString();
        } else if (req == RIL_REQUEST_START_IMS_TRAFFIC
                || req == RIL_UNSOL_CONNECTION_SETUP_FAILURE) {
            sb = new StringBuilder("{");
            Object[] info = (Object[]) ret;
            int token = (Integer) info[0];
            sb.append(token).append(", ");
            if (info[1] != null) {
                ConnectionFailureInfo failureInfo = (ConnectionFailureInfo) info[1];
                sb.append(failureInfo.getReason()).append(", ");
                sb.append(failureInfo.getCauseCode()).append(", ");
                sb.append(failureInfo.getWaitTimeMillis());
            } else {
                sb.append("null");
            }
            sb.append("}");
            s = sb.toString();
        } else {
            // Check if toString() was overridden. Java classes created from HIDL have a built-in
            // toString() method, but AIDL classes only have it if the parcelable contains a
            // @JavaDerive annotation. Manually convert to String as a backup for AIDL parcelables
            // missing the annotation.
            boolean toStringExists = false;
            try {
                toStringExists = ret.getClass().getMethod("toString").getDeclaringClass()
                        != Object.class;
            } catch (NoSuchMethodException e) {
                Rlog.e(RILJ_LOG_TAG, e.getMessage());
            }
            if (toStringExists) {
                s = ret.toString();
            } else {
                s = RILUtils.convertToString(ret) + " [convertToString]";
            }
        }
        return s;
    }

    void writeMetricsCallRing(char[] response) {
        mMetrics.writeRilCallRing(mPhoneId, response);
    }

    void writeMetricsSrvcc(int state) {
        mMetrics.writeRilSrvcc(mPhoneId, state);
        PhoneFactory.getPhone(mPhoneId).getVoiceCallSessionStats().onRilSrvccStateChanged(state);
    }

    void writeMetricsModemRestartEvent(String reason) {
        mMetrics.writeModemRestartEvent(mPhoneId, reason);
        // Write metrics to statsd. Generate metric only when modem reset is detected by the
        // first instance of RIL to avoid duplicated events.
        if (mPhoneId == 0) {
            ModemRestartStats.onModemRestart(reason);
        }
    }

    /**
     * Notify all registrants that the ril has connected or disconnected.
     *
     * @param rilVer is the version of the ril or -1 if disconnected.
     */
    @UnsupportedAppUsage(maxTargetSdk = Build.VERSION_CODES.R, trackingBug = 170729553)
    void notifyRegistrantsRilConnectionChanged(int rilVer) {
        mRilVersion = rilVer;
        if (mRilConnectedRegistrants != null) {
            mRilConnectedRegistrants.notifyRegistrants(
                    new AsyncResult(null, new Integer(rilVer), null));
        }
    }

    @UnsupportedAppUsage
    void notifyRegistrantsCdmaInfoRec(CdmaInformationRecords infoRec) {
        int response = RIL_UNSOL_CDMA_INFO_REC;
        if (infoRec.record instanceof CdmaInformationRecords.CdmaDisplayInfoRec) {
            if (mDisplayInfoRegistrants != null) {
                if (isLogOrTrace()) unsljLogRet(response, infoRec.record);
                mDisplayInfoRegistrants.notifyRegistrants(
                        new AsyncResult(null, infoRec.record, null));
            }
        } else if (infoRec.record instanceof CdmaInformationRecords.CdmaSignalInfoRec) {
            if (mSignalInfoRegistrants != null) {
                if (isLogOrTrace()) unsljLogRet(response, infoRec.record);
                mSignalInfoRegistrants.notifyRegistrants(
                        new AsyncResult(null, infoRec.record, null));
            }
        } else if (infoRec.record instanceof CdmaInformationRecords.CdmaNumberInfoRec) {
            if (mNumberInfoRegistrants != null) {
                if (isLogOrTrace()) unsljLogRet(response, infoRec.record);
                mNumberInfoRegistrants.notifyRegistrants(
                        new AsyncResult(null, infoRec.record, null));
            }
        } else if (infoRec.record instanceof CdmaInformationRecords.CdmaRedirectingNumberInfoRec) {
            if (mRedirNumInfoRegistrants != null) {
                if (isLogOrTrace()) unsljLogRet(response, infoRec.record);
                mRedirNumInfoRegistrants.notifyRegistrants(
                        new AsyncResult(null, infoRec.record, null));
            }
        } else if (infoRec.record instanceof CdmaInformationRecords.CdmaLineControlInfoRec) {
            if (mLineControlInfoRegistrants != null) {
                if (isLogOrTrace()) unsljLogRet(response, infoRec.record);
                mLineControlInfoRegistrants.notifyRegistrants(
                        new AsyncResult(null, infoRec.record, null));
            }
        } else if (infoRec.record instanceof CdmaInformationRecords.CdmaT53ClirInfoRec) {
            if (mT53ClirInfoRegistrants != null) {
                if (isLogOrTrace()) unsljLogRet(response, infoRec.record);
                mT53ClirInfoRegistrants.notifyRegistrants(
                        new AsyncResult(null, infoRec.record, null));
            }
        } else if (infoRec.record instanceof CdmaInformationRecords.CdmaT53AudioControlInfoRec) {
            if (mT53AudCntrlInfoRegistrants != null) {
                if (isLogOrTrace()) {
                    unsljLogRet(response, infoRec.record);
                }
                mT53AudCntrlInfoRegistrants.notifyRegistrants(
                        new AsyncResult(null, infoRec.record, null));
            }
        }
    }

    @UnsupportedAppUsage
    void riljLog(String msg) {
        Rlog.d(RILJ_LOG_TAG, msg + (" [PHONE" + mPhoneId + "]"));
    }

    void riljLoge(String msg) {
        Rlog.e(RILJ_LOG_TAG, msg + (" [PHONE" + mPhoneId + "]"));
    }

    void riljLogv(String msg) {
        Rlog.v(RILJ_LOG_TAG, msg + (" [PHONE" + mPhoneId + "]"));
    }

    void riljLogw(String msg) {
        Rlog.w(RILJ_LOG_TAG, msg + (" [PHONE" + mPhoneId + "]"));
    }

    boolean isLogOrTrace() {
        return RILJ_LOGD || Trace.isTagEnabled(Trace.TRACE_TAG_NETWORK);
    }

    boolean isLogvOrTrace() {
        return RILJ_LOGV || Trace.isTagEnabled(Trace.TRACE_TAG_NETWORK);
    }

    @UnsupportedAppUsage
    void unsljLog(int response) {
        String logStr = RILUtils.responseToString(response);
        if (RILJ_LOGD) {
            riljLog("[UNSL]< " + logStr);
        }
        Trace.instantForTrack(Trace.TRACE_TAG_NETWORK, "RIL", logStr);
    }

    @UnsupportedAppUsage
    void unsljLogMore(int response, String more) {
        String logStr = RILUtils.responseToString(response) + " " + more;
        if (RILJ_LOGD) {
            riljLog("[UNSL]< " + logStr);
        }
        Trace.instantForTrack(Trace.TRACE_TAG_NETWORK, "RIL", logStr);
    }

    @UnsupportedAppUsage
    void unsljLogRet(int response, Object ret) {
        String logStr = RILUtils.responseToString(response) + " " + retToString(response, ret);
        if (RILJ_LOGD) {
            riljLog("[UNSL]< " + logStr);
        }
        Trace.instantForTrack(Trace.TRACE_TAG_NETWORK, "RIL", logStr);
    }

    @UnsupportedAppUsage
    void unsljLogvRet(int response, Object ret) {
        String logStr = RILUtils.responseToString(response) + " " + retToString(response, ret);
        if (RILJ_LOGV) {
            riljLogv("[UNSL]< " + logStr);
        }
        Trace.instantForTrack(Trace.TRACE_TAG_NETWORK, "RIL", logStr);
    }

    @Override
    public void setPhoneType(int phoneType) { // Called by GsmCdmaPhone
        if (RILJ_LOGD) riljLog("setPhoneType=" + phoneType + " old value=" + mPhoneType);
        mPhoneType = phoneType;
    }

    /* (non-Javadoc)
     * @see com.android.internal.telephony.BaseCommands#testingEmergencyCall()
     */
    @Override
    public void testingEmergencyCall() {
        if (RILJ_LOGD) riljLog("testingEmergencyCall");
        mTestingEmergencyCall.set(true);
    }

    public void dump(FileDescriptor fd, PrintWriter pw, String[] args) {
        pw.println("RIL: " + this);
        pw.println(" " + mServiceProxies.get(HAL_SERVICE_DATA));
        pw.println(" " + mServiceProxies.get(HAL_SERVICE_MESSAGING));
        pw.println(" " + mServiceProxies.get(HAL_SERVICE_MODEM));
        pw.println(" " + mServiceProxies.get(HAL_SERVICE_NETWORK));
        pw.println(" " + mServiceProxies.get(HAL_SERVICE_SIM));
        pw.println(" " + mServiceProxies.get(HAL_SERVICE_VOICE));
        pw.println(" " + mServiceProxies.get(HAL_SERVICE_IMS));
        pw.println(" " + mServiceProxies.get(HAL_SERVICE_SATELLITE));
        pw.println(" mWakeLock=" + mWakeLock);
        pw.println(" mWakeLockTimeout=" + mWakeLockTimeout);
        synchronized (mRequestList) {
            synchronized (mWakeLock) {
                pw.println(" mWakeLockCount=" + mWakeLockCount);
            }
            int count = mRequestList.size();
            pw.println(" mRequestList count=" + count);
            for (int i = 0; i < count; i++) {
                RILRequest rr = mRequestList.valueAt(i);
                pw.println("  [" + rr.mSerial + "] " + RILUtils.requestToString(rr.mRequest));
            }
        }
        pw.println(" mLastNITZTimeInfo=" + Arrays.toString(mLastNITZTimeInfo));
        pw.println(" mLastRadioPowerResult=" + mLastRadioPowerResult);
        pw.println(" mTestingEmergencyCall=" + mTestingEmergencyCall.get());
        mClientWakelockTracker.dumpClientRequestTracker(pw);
    }

    public List<ClientRequestStats> getClientRequestStats() {
        return mClientWakelockTracker.getClientRequestStats();
    }

    void notifyBarringInfoChanged(@NonNull BarringInfo barringInfo) {
        mLastBarringInfo = barringInfo;
        mBarringInfoChangedRegistrants.notifyRegistrants(new AsyncResult(null, barringInfo, null));
    }

    /**
     * Get the HAL version with a specific service.
     *
     * @param service the hal service id
     * @return the current HalVersion
     */
    public HalVersion getHalVersion(int service) {
        HalVersion halVersion = mHalVersion.get(service);
        if (halVersion == null) {
            if (isRadioServiceSupported(service)) {
                halVersion = RADIO_HAL_VERSION_UNKNOWN;
            } else {
                halVersion = RADIO_HAL_VERSION_UNSUPPORTED;
            }
        }
        return halVersion;
    }

    /**
     * Get the HAL version corresponding to the interface version of a IRadioService module.
     * @param interfaceVersion The interface version, from IRadioService#getInterfaceVersion().
     * @return The corresponding HalVersion.
     */
    public static HalVersion getServiceHalVersion(int interfaceVersion) {
        switch (interfaceVersion) {
            case 1: return RADIO_HAL_VERSION_2_0;
            case 2: return RADIO_HAL_VERSION_2_1;
            case 3: return RADIO_HAL_VERSION_2_2;
            default: return RADIO_HAL_VERSION_UNKNOWN;
        }
    }

    private static String serviceToString(@HalService int service) {
        switch (service) {
            case HAL_SERVICE_RADIO:
                return "RADIO";
            case HAL_SERVICE_DATA:
                return "DATA";
            case HAL_SERVICE_MESSAGING:
                return "MESSAGING";
            case HAL_SERVICE_MODEM:
                return "MODEM";
            case HAL_SERVICE_NETWORK:
                return "NETWORK";
            case HAL_SERVICE_SIM:
                return "SIM";
            case HAL_SERVICE_VOICE:
                return "VOICE";
            case HAL_SERVICE_IMS:
                return "IMS";
            case HAL_SERVICE_SATELLITE:
                return "SATELLITE";
            default:
                return "UNKNOWN:" + service;
        }
    }
}<|MERGE_RESOLUTION|>--- conflicted
+++ resolved
@@ -489,19 +489,7 @@
         if (service == HAL_SERVICE_RADIO) {
             getRadioProxy();
         } else {
-<<<<<<< HEAD
-            getRadioServiceProxy(service, null);
-=======
-            for (int i = MIN_SERVICE_IDX; i <= MAX_SERVICE_IDX; i++) {
-                if (i == HAL_SERVICE_RADIO) continue;
-                if (mServiceProxies.get(i) == null) {
-                    // This should only happen in tests
-                    riljLoge("Null service proxy for service " + serviceToString(i));
-                    continue;
-                }
-                getRadioServiceProxy(i);
-            }
->>>>>>> 548e5acc
+            getRadioServiceProxy(service);
         }
     }
 
@@ -1716,23 +1704,11 @@
             return;
         }
 
-<<<<<<< HEAD
-            if (RILJ_LOGD) {
-                riljLog(rr.serialString() + "> " + RILUtils.requestToString(rr.mRequest)
-                        + " aid = " + aid);
-            }
-            try {
-                simProxy.getImsiForApp(rr.mSerial, RILUtils.convertNullToEmptyString(aid));
-            } catch (RemoteException | RuntimeException e) {
-                handleRadioProxyExceptionForRR(HAL_SERVICE_SIM, "getImsiForApp", e);
-            }
-=======
         RILRequest rr = obtainRequest(RIL_REQUEST_GET_IMSI, result, mRILDefaultWorkSource);
 
         if (RILJ_LOGD) {
             riljLog(rr.serialString() + ">" + RILUtils.requestToString(rr.mRequest)
                     + " aid = " + aid);
->>>>>>> 548e5acc
         }
         radioServiceInvokeHelper(HAL_SERVICE_SIM, rr, "getIMSIForApp", () -> {
             simProxy.getImsiForApp(rr.mSerial, RILUtils.convertNullToEmptyString(aid));
