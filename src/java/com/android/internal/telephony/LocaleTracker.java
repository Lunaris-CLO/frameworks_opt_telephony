--- conflicted
+++ resolved
@@ -556,13 +556,8 @@
 
         // If for any reason we can't get country from operator numeric, try to get it from cell
         // info.
-<<<<<<< HEAD
         if (TextUtils.isEmpty(countryIso) && !TEST_MCCS.contains(mcc)) {
-            mcc = getMccFromCellInfo();
-=======
-        if (TextUtils.isEmpty(countryIso)) {
             String mcc = getMccFromCellInfo();
->>>>>>> 8aa3ec40
             countryIso = MccTable.countryCodeForMcc(mcc);
             countryIsoDebugInfo = "CellInfo: MccTable.countryCodeForMcc(\"" + mcc + "\")";
 
@@ -626,14 +621,8 @@
         log("updateLocale: timeZoneCountryIso = " + timeZoneCountryIso
                 + ", timeZoneCountryIsoDebugInfo = " + timeZoneCountryIsoDebugInfo);
 
-<<<<<<< HEAD
-        // For bogus mcc, the countryIso is always empty, it should be marked as available.
-        if (TextUtils.isEmpty(countryIso) && !isBogusMcc && !TEST_MCCS.contains(mcc)) {
-            mNitzStateMachine.handleNetworkCountryCodeUnavailable();
-=======
-        if (TextUtils.isEmpty(timeZoneCountryIso) && !isTestMcc) {
+        if (TextUtils.isEmpty(timeZoneCountryIso) && !isTestMcc && !TEST_MCCS.contains(mcc)) {
             mNitzStateMachine.handleCountryUnavailable();
->>>>>>> 8aa3ec40
         } else {
             mNitzStateMachine.handleCountryDetected(timeZoneCountryIso);
         }
