/*
 * Copyright (C) 2006 The Android Open Source Project
 *
 * Licensed under the Apache License, Version 2.0 (the "License");
 * you may not use this file except in compliance with the License.
 * You may obtain a copy of the License at
 *
 *      http://www.apache.org/licenses/LICENSE-2.0
 *
 * Unless required by applicable law or agreed to in writing, software
 * distributed under the License is distributed on an "AS IS" BASIS,
 * WITHOUT WARRANTIES OR CONDITIONS OF ANY KIND, either express or implied.
 * See the License for the specific language governing permissions and
 * limitations under the License.
 */

package com.android.internal.telephony;

import static com.android.internal.telephony.SmsResponse.NO_ERROR_CODE;
import static com.android.internal.telephony.cdma.sms.BearerData.ERROR_NONE;
import static com.android.internal.telephony.cdma.sms.BearerData.ERROR_TEMPORARY;

import android.annotation.NonNull;
import android.annotation.Nullable;
import android.app.Activity;
import android.app.PendingIntent;
import android.app.PendingIntent.CanceledException;
import android.content.BroadcastReceiver;
import android.content.Context;
import android.content.Intent;
import android.content.IntentFilter;
import android.net.Uri;
import android.os.AsyncResult;
import android.os.Binder;
import android.os.Handler;
import android.os.Looper;
import android.os.Message;
import android.os.UserManager;
import android.provider.Telephony.Sms;
import android.provider.Telephony.Sms.Intents;
import android.telephony.Annotation.DisconnectCauses;
import android.telephony.DomainSelectionService;
import android.telephony.NetworkRegistrationInfo;
import android.telephony.ServiceState;
import android.telephony.SmsManager;
import android.telephony.SmsMessage;
import android.telephony.TelephonyManager;
import android.telephony.emergency.EmergencyNumber;
import android.text.TextUtils;

import com.android.ims.ImsManager;
import com.android.internal.annotations.VisibleForTesting;
import com.android.internal.os.SomeArgs;
import com.android.internal.telephony.cdma.CdmaInboundSmsHandler;
import com.android.internal.telephony.cdma.CdmaSMSDispatcher;
import com.android.internal.telephony.domainselection.DomainSelectionConnection;
import com.android.internal.telephony.domainselection.DomainSelectionResolver;
import com.android.internal.telephony.domainselection.EmergencySmsDomainSelectionConnection;
import com.android.internal.telephony.domainselection.SmsDomainSelectionConnection;
import com.android.internal.telephony.emergency.EmergencyStateTracker;
import com.android.internal.telephony.flags.FeatureFlags;
import com.android.internal.telephony.gsm.GsmInboundSmsHandler;
import com.android.internal.telephony.gsm.GsmSMSDispatcher;
import com.android.telephony.Rlog;

import java.io.FileDescriptor;
import java.io.PrintWriter;
import java.util.ArrayList;
import java.util.Collection;
import java.util.HashMap;
import java.util.List;
import java.util.Map;
import java.util.concurrent.CompletableFuture;

/**
 *
 */
public class SmsDispatchersController extends Handler {
    private static final String TAG = "SmsDispatchersController";
    private static final boolean VDBG = false; // STOPSHIP if true

    /** Radio is ON */
    private static final int EVENT_RADIO_ON = 11;

    /** IMS registration/SMS format changed */
    private static final int EVENT_IMS_STATE_CHANGED = 12;

    /** Callback from RIL_REQUEST_IMS_REGISTRATION_STATE */
    private static final int EVENT_IMS_STATE_DONE = 13;

    /** Service state changed */
    private static final int EVENT_SERVICE_STATE_CHANGED = 14;

    /** Purge old message segments */
    private static final int EVENT_PARTIAL_SEGMENT_TIMER_EXPIRY = 15;

    /** User unlocked the device */
    private static final int EVENT_USER_UNLOCKED = 16;

    /** InboundSmsHandler exited WaitingState */
    protected static final int EVENT_SMS_HANDLER_EXITING_WAITING_STATE = 17;

    /** Called when SMS should be sent using AP domain selection. */
    private static final int EVENT_SEND_SMS_USING_DOMAIN_SELECTION = 18;

    /** Called when SMS is completely sent using AP domain selection regardless of the result. */
    private static final int EVENT_SMS_SENT_COMPLETED_USING_DOMAIN_SELECTION = 19;

    /** Called when AP domain selection is abnormally terminated. */
    private static final int EVENT_DOMAIN_SELECTION_TERMINATED_ABNORMALLY = 20;

    /** Delete any partial message segments after being IN_SERVICE for 1 day. */
    private static final long PARTIAL_SEGMENT_WAIT_DURATION = (long) (60 * 60 * 1000) * 24;
    /** Constant for invalid time */
    private static final long INVALID_TIME = -1;
    /** Time at which last IN_SERVICE event was received */
    private long mLastInServiceTime = INVALID_TIME;
    /** Current IN_SERVICE duration */
    private long mCurrentWaitElapsedDuration = 0;
    /** Time at which the current PARTIAL_SEGMENT_WAIT_DURATION timer was started */
    private long mCurrentWaitStartTime = INVALID_TIME;

    private SMSDispatcher mCdmaDispatcher;
    private SMSDispatcher mGsmDispatcher;
    protected ImsSmsDispatcher mImsSmsDispatcher;

    private GsmInboundSmsHandler mGsmInboundSmsHandler;
    private CdmaInboundSmsHandler mCdmaInboundSmsHandler;

    private Phone mPhone;
    /** Outgoing message counter. Shared by all dispatchers. */
    private final SmsUsageMonitor mUsageMonitor;
    private final CommandsInterface mCi;
    private final Context mContext;
    private final @NonNull FeatureFlags mFeatureFlags;

    /** true if IMS is registered and sms is supported, false otherwise.*/
    private boolean mIms = false;
    private String mImsSmsFormat = SmsConstants.FORMAT_UNKNOWN;

    /** 3GPP format sent messages awaiting a delivery status report. */
    private HashMap<Integer, SMSDispatcher.SmsTracker> mDeliveryPendingMapFor3GPP = new HashMap<>();

    /** 3GPP2 format sent messages awaiting a delivery status report. */
    private HashMap<Integer, SMSDispatcher.SmsTracker> mDeliveryPendingMapFor3GPP2 =
            new HashMap<>();

    /**
     * Testing interface for injecting mock DomainSelectionConnection and a flag to indicate
     * whether the domain selection is supported.
     */
    @VisibleForTesting
    public interface DomainSelectionResolverProxy {
        /**
         * Returns a {@link DomainSelectionConnection} created using the specified
         * context and callback.
         *
         * @param phone The {@link Phone} instance.
         * @param selectorType The domain selector type to identify the domain selection connection.
         *                     A {@link DomainSelectionService#SELECTOR_TYPE_SMS} is used for SMS.
         * @param isEmergency A flag to indicate whether this connection is
         *                    for an emergency SMS or not.
         */
        @Nullable DomainSelectionConnection getDomainSelectionConnection(Phone phone,
                @DomainSelectionService.SelectorType int selectorType, boolean isEmergency);

        /**
         * Checks if the device supports the domain selection service to route the call / SMS /
         * supplementary services to the appropriate domain.
         *
         * @return {@code true} if the domain selection is supported on the device,
         *         {@code false} otherwise.
         */
        boolean isDomainSelectionSupported();
    }

    private DomainSelectionResolverProxy mDomainSelectionResolverProxy =
            new DomainSelectionResolverProxy() {
                @Override
                @Nullable
                public DomainSelectionConnection getDomainSelectionConnection(Phone phone,
                        @DomainSelectionService.SelectorType int selectorType,
                        boolean isEmergency) {
                    try {
                        return DomainSelectionResolver.getInstance().getDomainSelectionConnection(
                                phone, selectorType, isEmergency);
                    } catch (IllegalStateException e) {
                        // In general, DomainSelectionResolver is always initialized by TeleService,
                        // but if it's not initialized (like in unit tests),
                        // it returns null to perform the legacy behavior in this case.
                        return null;
                    }
                }

                @Override
                public boolean isDomainSelectionSupported() {
                    return DomainSelectionResolver.getInstance().isDomainSelectionSupported();
                }
            };

    /** Stores the sending SMS information for a pending request. */
    private static class PendingRequest {
        public static final int TYPE_DATA = 1;
        public static final int TYPE_TEXT = 2;
        public static final int TYPE_MULTIPART_TEXT = 3;
        public static final int TYPE_RETRY_SMS = 4;

        public final int type;
        public final SMSDispatcher.SmsTracker tracker;
        public final String callingPackage;
        public final String destAddr;
        public final String scAddr;
        public final ArrayList<PendingIntent> sentIntents;
        public final ArrayList<PendingIntent> deliveryIntents;
        public final boolean isForVvm;
        // sendData specific
        public final byte[] data;
        public final int destPort;
        // sendText / sendMultipartText specific
        public final ArrayList<String> texts;
        public final Uri messageUri;
        public final boolean persistMessage;
        public final int priority;
        public final boolean expectMore;
        public final int validityPeriod;
        public final long messageId;
        public final boolean skipShortCodeCheck;

        PendingRequest(int type, SMSDispatcher.SmsTracker tracker, String callingPackage,
                String destAddr, String scAddr, ArrayList<PendingIntent> sentIntents,
                ArrayList<PendingIntent> deliveryIntents, boolean isForVvm, byte[] data,
                int destPort, ArrayList<String> texts, Uri messageUri, boolean persistMessage,
                int priority, boolean expectMore, int validityPeriod, long messageId,
                boolean skipShortCodeCheck) {
            this.type = type;
            this.tracker = tracker;
            this.callingPackage = callingPackage;
            this.destAddr = destAddr;
            this.scAddr = scAddr;
            this.sentIntents = sentIntents;
            this.deliveryIntents = deliveryIntents;
            this.isForVvm = isForVvm;

            this.data = data;
            this.destPort = destPort;

            this.texts = texts;
            this.messageUri = messageUri;
            this.persistMessage = persistMessage;
            this.priority = priority;
            this.expectMore = expectMore;
            this.validityPeriod = validityPeriod;
            this.messageId = messageId;
            this.skipShortCodeCheck = skipShortCodeCheck;
        }
    }

    /**
     * Manages the {@link DomainSelectionConnection} instance and its related information.
     */
    @VisibleForTesting
    protected class DomainSelectionConnectionHolder
            implements DomainSelectionConnection.DomainSelectionConnectionCallback {
        private final boolean mEmergency;
        // Manages the pending request while selecting a proper domain.
        private final List<PendingRequest> mPendingRequests = new ArrayList<>();
        // Manages the domain selection connections: MO SMS or emergency SMS.
        private DomainSelectionConnection mConnection;

        DomainSelectionConnectionHolder(boolean emergency) {
            mEmergency = emergency;
        }

        /**
         * Returns a {@link DomainSelectionConnection} instance.
         */
        public DomainSelectionConnection getConnection() {
            return mConnection;
        }

        /**
         * Returns a list of {@link PendingRequest} that was added
         * while the domain selection is performed.
         */
        public List<PendingRequest> getPendingRequests() {
            return mPendingRequests;
        }

        /**
         * Checks whether or not the domain selection is requested.
         * If there is no pending request, the domain selection request is needed to
         * select a proper domain for MO SMS.
         */
        public boolean isDomainSelectionRequested() {
            return !mPendingRequests.isEmpty();
        }

        /**
         * Checks whether or not this holder is for an emergency SMS.
         */
        public boolean isEmergency() {
            return mEmergency;
        }

        /**
         * Clears all pending requests.
         */
        public void clearAllRequests() {
            mPendingRequests.clear();
        }

        /**
         * Add a new pending request.
         */
        public void addRequest(@NonNull PendingRequest request) {
            mPendingRequests.add(request);
        }

        /**
         * Sets a {@link DomainSelectionConnection} instance.
         */
        public void setConnection(DomainSelectionConnection connection) {
            mConnection = connection;
        }


        @Override
        public void onSelectionTerminated(@DisconnectCauses int cause) {
            logd("onSelectionTerminated: emergency=" + mEmergency + ", cause=" + cause);
            // This callback is invoked by another thread, so this operation is posted and handled
            // through the execution flow of SmsDispatchersController.
            SmsDispatchersController.this.sendMessage(
                    obtainMessage(EVENT_DOMAIN_SELECTION_TERMINATED_ABNORMALLY, this));
        }
    }

    /** Manages the domain selection connections: MO SMS or emergency SMS. */
    private DomainSelectionConnectionHolder mDscHolder;
    private DomainSelectionConnectionHolder mEmergencyDscHolder;
    private EmergencyStateTracker mEmergencyStateTracker;

    /**
     * Puts a delivery pending tracker to the map based on the format.
     *
     * @param tracker the tracker awaiting a delivery status report.
     */
    public void putDeliveryPendingTracker(SMSDispatcher.SmsTracker tracker) {
        if (isCdmaFormat(tracker.mFormat)) {
            mDeliveryPendingMapFor3GPP2.put(tracker.mMessageRef, tracker);
        } else {
            mDeliveryPendingMapFor3GPP.put(tracker.mMessageRef, tracker);
        }
    }

    public SmsDispatchersController(Phone phone, SmsStorageMonitor storageMonitor,
            SmsUsageMonitor usageMonitor, @NonNull FeatureFlags featureFlags) {
        this(phone, storageMonitor, usageMonitor, phone.getLooper(), featureFlags);
    }

    @VisibleForTesting
    public SmsDispatchersController(Phone phone, SmsStorageMonitor storageMonitor,
            SmsUsageMonitor usageMonitor, Looper looper, @NonNull FeatureFlags featureFlags) {
        super(looper);

        Rlog.d(TAG, "SmsDispatchersController created");

        mContext = phone.getContext();
        mUsageMonitor = usageMonitor;
        mCi = phone.mCi;
        mFeatureFlags = featureFlags;
        mPhone = phone;

        // Create dispatchers, inbound SMS handlers and
        // broadcast undelivered messages in raw table.
        mImsSmsDispatcher = new ImsSmsDispatcher(phone, this, ImsManager::getConnector);
        mCdmaDispatcher = new CdmaSMSDispatcher(phone, this);
        mGsmInboundSmsHandler = GsmInboundSmsHandler.makeInboundSmsHandler(phone.getContext(),
                storageMonitor, phone, looper);
        mCdmaInboundSmsHandler = CdmaInboundSmsHandler.makeInboundSmsHandler(phone.getContext(),
                storageMonitor, phone, (CdmaSMSDispatcher) mCdmaDispatcher, looper);
        mGsmDispatcher = new GsmSMSDispatcher(phone, this, mGsmInboundSmsHandler);
        SmsBroadcastUndelivered.initialize(phone.getContext(),
                mGsmInboundSmsHandler, mCdmaInboundSmsHandler);
        InboundSmsHandler.registerNewMessageNotificationActionHandler(phone.getContext());

        mCi.registerForOn(this, EVENT_RADIO_ON, null);
        mCi.registerForImsNetworkStateChanged(this, EVENT_IMS_STATE_CHANGED, null);

        UserManager userManager = (UserManager) mContext.getSystemService(Context.USER_SERVICE);
        if (userManager.isUserUnlocked()) {
            if (VDBG) {
                logd("SmsDispatchersController: user unlocked; registering for service"
                        + "state changed");
            }
            mPhone.registerForServiceStateChanged(this, EVENT_SERVICE_STATE_CHANGED, null);
            resetPartialSegmentWaitTimer();
        } else {
            if (VDBG) {
                logd("SmsDispatchersController: user locked; waiting for USER_UNLOCKED");
            }
            IntentFilter userFilter = new IntentFilter();
            userFilter.addAction(Intent.ACTION_USER_UNLOCKED);
            mContext.registerReceiver(mBroadcastReceiver, userFilter);
        }
    }

    private final BroadcastReceiver mBroadcastReceiver = new BroadcastReceiver() {
        @Override
        public void onReceive(final Context context, Intent intent) {
            Rlog.d(TAG, "Received broadcast " + intent.getAction());
            if (Intent.ACTION_USER_UNLOCKED.equals(intent.getAction())) {
                sendMessage(obtainMessage(EVENT_USER_UNLOCKED));
            }
        }
    };

    public void dispose() {
        mCi.unregisterForOn(this);
        mCi.unregisterForImsNetworkStateChanged(this);
        mPhone.unregisterForServiceStateChanged(this);
        mGsmDispatcher.dispose();
        mCdmaDispatcher.dispose();
        mGsmInboundSmsHandler.dispose();
        mCdmaInboundSmsHandler.dispose();
        // Cancels the domain selection request if it's still in progress.
        finishDomainSelection(mDscHolder);
        finishDomainSelection(mEmergencyDscHolder);
    }

    /**
     * Handles events coming from the phone stack. Overridden from handler.
     *
     * @param msg the message to handle
     */
    @Override
    public void handleMessage(Message msg) {
        AsyncResult ar;

        switch (msg.what) {
            case EVENT_RADIO_ON:
            case EVENT_IMS_STATE_CHANGED: // received unsol
                mCi.getImsRegistrationState(this.obtainMessage(EVENT_IMS_STATE_DONE));
                break;

            case EVENT_IMS_STATE_DONE:
                ar = (AsyncResult) msg.obj;

                if (ar.exception == null) {
                    updateImsInfo(ar);
                } else {
                    Rlog.e(TAG, "IMS State query failed with exp "
                            + ar.exception);
                }
                break;

            case EVENT_SERVICE_STATE_CHANGED:
            case EVENT_SMS_HANDLER_EXITING_WAITING_STATE:
                reevaluateTimerStatus();
                break;

            case EVENT_PARTIAL_SEGMENT_TIMER_EXPIRY:
                handlePartialSegmentTimerExpiry((Long) msg.obj);
                break;

            case EVENT_USER_UNLOCKED:
                if (VDBG) {
                    logd("handleMessage: EVENT_USER_UNLOCKED");
                }
                mPhone.registerForServiceStateChanged(this, EVENT_SERVICE_STATE_CHANGED, null);
                resetPartialSegmentWaitTimer();
                break;
            case EVENT_SEND_SMS_USING_DOMAIN_SELECTION: {
                SomeArgs args = (SomeArgs) msg.obj;
                DomainSelectionConnectionHolder holder =
                        (DomainSelectionConnectionHolder) args.arg1;
                PendingRequest request = (PendingRequest) args.arg2;
                String logTag = (String) args.arg3;
                try {
                    handleSendSmsUsingDomainSelection(holder, request, logTag);
                } finally {
                    args.recycle();
                }
                break;
            }
            case EVENT_SMS_SENT_COMPLETED_USING_DOMAIN_SELECTION: {
                SomeArgs args = (SomeArgs) msg.obj;
                String destAddr = (String) args.arg1;
                Long messageId = (Long) args.arg2;
                Boolean success = (Boolean) args.arg3;
                try {
                    handleSmsSentCompletedUsingDomainSelection(destAddr, messageId, success);
                } finally {
                    args.recycle();
                }
                break;
            }
            case EVENT_DOMAIN_SELECTION_TERMINATED_ABNORMALLY: {
                handleDomainSelectionTerminatedAbnormally(
                        (DomainSelectionConnectionHolder) msg.obj);
                break;
            }
            default:
                if (isCdmaMo()) {
                    mCdmaDispatcher.handleMessage(msg);
                } else {
                    mGsmDispatcher.handleMessage(msg);
                }
        }
    }

    private String getSmscAddressFromUSIMWithPhoneIdentity(String callingPkg) {
        final long identity = Binder.clearCallingIdentity();
        try {
            IccSmsInterfaceManager iccSmsIntMgr = mPhone.getIccSmsInterfaceManager();
            if (iccSmsIntMgr != null) {
                return iccSmsIntMgr.getSmscAddressFromIccEf(callingPkg);
            } else {
                Rlog.d(TAG, "getSmscAddressFromIccEf iccSmsIntMgr is null");
            }
        } finally {
            Binder.restoreCallingIdentity(identity);
        }
        return null;
    }

    private void reevaluateTimerStatus() {
        long currentTime = System.currentTimeMillis();

        // Remove unhandled timer expiry message. A new message will be posted if needed.
        removeMessages(EVENT_PARTIAL_SEGMENT_TIMER_EXPIRY);
        // Update timer duration elapsed time (add time since last IN_SERVICE to now).
        // This is needed for IN_SERVICE as well as OUT_OF_SERVICE because same events can be
        // received back to back
        if (mLastInServiceTime != INVALID_TIME) {
            mCurrentWaitElapsedDuration += (currentTime - mLastInServiceTime);
        }

        if (VDBG) {
            logd("reevaluateTimerStatus: currentTime: " + currentTime
                    + " mCurrentWaitElapsedDuration: " + mCurrentWaitElapsedDuration);
        }

        if (mCurrentWaitElapsedDuration > PARTIAL_SEGMENT_WAIT_DURATION) {
            // handle this event as timer expiry
            handlePartialSegmentTimerExpiry(mCurrentWaitStartTime);
        } else {
            if (isInService()) {
                handleInService(currentTime);
            } else {
                handleOutOfService(currentTime);
            }
        }
    }

    private void handleInService(long currentTime) {
        if (VDBG) {
            logd("handleInService: timer expiry in "
                    + (PARTIAL_SEGMENT_WAIT_DURATION - mCurrentWaitElapsedDuration) + "ms");
        }

        // initialize mCurrentWaitStartTime if needed
        if (mCurrentWaitStartTime == INVALID_TIME) mCurrentWaitStartTime = currentTime;

        // Post a message for timer expiry time. mCurrentWaitElapsedDuration is the duration already
        // elapsed from the timer.
        sendMessageDelayed(
                obtainMessage(EVENT_PARTIAL_SEGMENT_TIMER_EXPIRY, mCurrentWaitStartTime),
                PARTIAL_SEGMENT_WAIT_DURATION - mCurrentWaitElapsedDuration);

        // update mLastInServiceTime as the current time
        mLastInServiceTime = currentTime;
    }

    private void handleOutOfService(long currentTime) {
        if (VDBG) {
            logd("handleOutOfService: currentTime: " + currentTime
                    + " mCurrentWaitElapsedDuration: " + mCurrentWaitElapsedDuration);
        }

        // mLastInServiceTime is not relevant now since state is OUT_OF_SERVICE; set it to INVALID
        mLastInServiceTime = INVALID_TIME;
    }

    private void handlePartialSegmentTimerExpiry(long waitTimerStart) {
        if (mGsmInboundSmsHandler.getCurrentState().getName().equals("WaitingState")
                || mCdmaInboundSmsHandler.getCurrentState().getName().equals("WaitingState")) {
            logd("handlePartialSegmentTimerExpiry: ignoring timer expiry as InboundSmsHandler is"
                    + " in WaitingState");
            return;
        }

        if (VDBG) {
            logd("handlePartialSegmentTimerExpiry: calling scanRawTable()");
        }
        // Timer expired. This indicates that device has been in service for
        // PARTIAL_SEGMENT_WAIT_DURATION since waitTimerStart. Delete orphaned message segments
        // older than waitTimerStart.
        SmsBroadcastUndelivered.scanRawTable(mContext, waitTimerStart);
        if (VDBG) {
            logd("handlePartialSegmentTimerExpiry: scanRawTable() done");
        }

        resetPartialSegmentWaitTimer();
    }

    private void resetPartialSegmentWaitTimer() {
        long currentTime = System.currentTimeMillis();

        removeMessages(EVENT_PARTIAL_SEGMENT_TIMER_EXPIRY);
        if (isInService()) {
            if (VDBG) {
                logd("resetPartialSegmentWaitTimer: currentTime: " + currentTime
                        + " IN_SERVICE");
            }
            mCurrentWaitStartTime = currentTime;
            mLastInServiceTime = currentTime;
            sendMessageDelayed(
                    obtainMessage(EVENT_PARTIAL_SEGMENT_TIMER_EXPIRY, mCurrentWaitStartTime),
                    PARTIAL_SEGMENT_WAIT_DURATION);
        } else {
            if (VDBG) {
                logd("resetPartialSegmentWaitTimer: currentTime: " + currentTime
                        + " not IN_SERVICE");
            }
            mCurrentWaitStartTime = INVALID_TIME;
            mLastInServiceTime = INVALID_TIME;
        }

        mCurrentWaitElapsedDuration = 0;
    }

    private boolean isInService() {
        ServiceState serviceState = mPhone.getServiceState();
        return serviceState != null && serviceState.getState() == ServiceState.STATE_IN_SERVICE;
    }

    private void setImsSmsFormat(int format) {
        switch (format) {
            case PhoneConstants.PHONE_TYPE_GSM:
                mImsSmsFormat = SmsConstants.FORMAT_3GPP;
                break;
            case PhoneConstants.PHONE_TYPE_CDMA:
                mImsSmsFormat = SmsConstants.FORMAT_3GPP2;
                break;
            default:
                mImsSmsFormat = SmsConstants.FORMAT_UNKNOWN;
                break;
        }
    }

    private void updateImsInfo(AsyncResult ar) {
        int[] responseArray = (int[]) ar.result;
        setImsSmsFormat(responseArray[1]);
        mIms = responseArray[0] == 1 && !SmsConstants.FORMAT_UNKNOWN.equals(mImsSmsFormat);
        Rlog.d(TAG, "IMS registration state: " + mIms + " format: " + mImsSmsFormat);
    }

    /**
     * Inject an SMS PDU into the android platform only if it is class 1.
     *
     * @param pdu is the byte array of pdu to be injected into android telephony layer
     * @param format is the format of SMS pdu (3gpp or 3gpp2)
     * @param callback if not NULL this callback is triggered when the message is successfully
     *                 received by the android telephony layer. This callback is triggered at
     *                 the same time an SMS received from radio is responded back.
     */
    @VisibleForTesting
    public void injectSmsPdu(byte[] pdu, String format, boolean isOverIms,
            SmsInjectionCallback callback) {
        // TODO We need to decide whether we should allow injecting GSM(3gpp)
        // SMS pdus when the phone is camping on CDMA(3gpp2) network and vice versa.
        android.telephony.SmsMessage msg =
                android.telephony.SmsMessage.createFromPdu(pdu, format);
        injectSmsPdu(msg, format, callback, false /* ignoreClass */, isOverIms, 0 /* unused */);
    }

    @VisibleForTesting
    public void setImsSmsDispatcher(ImsSmsDispatcher imsSmsDispatcher) {
        mImsSmsDispatcher = imsSmsDispatcher;
    }

    /**
     * Inject an SMS PDU into the android platform.
     *
     * @param msg is the {@link SmsMessage} to be injected into android telephony layer
     * @param format is the format of SMS pdu (3gpp or 3gpp2)
     * @param callback if not NULL this callback is triggered when the message is successfully
     *                 received by the android telephony layer. This callback is triggered at
     *                 the same time an SMS received from radio is responded back.
     * @param ignoreClass if set to false, this method will inject class 1 sms only.
     */
    @VisibleForTesting
    public void injectSmsPdu(SmsMessage msg, String format, SmsInjectionCallback callback,
            boolean ignoreClass, boolean isOverIms, int token) {
        Rlog.d(TAG, "SmsDispatchersController:injectSmsPdu");
        try {
            if (msg == null) {
                Rlog.e(TAG, "injectSmsPdu: createFromPdu returned null");
                callback.onSmsInjectedResult(Intents.RESULT_SMS_GENERIC_ERROR);
                return;
            }

            if (!ignoreClass
                    && msg.getMessageClass() != android.telephony.SmsMessage.MessageClass.CLASS_1) {
                Rlog.e(TAG, "injectSmsPdu: not class 1");
                callback.onSmsInjectedResult(Intents.RESULT_SMS_GENERIC_ERROR);
                return;
            }

            AsyncResult ar = new AsyncResult(callback, msg, null);

            if (format.equals(SmsConstants.FORMAT_3GPP)) {
                Rlog.i(TAG, "SmsDispatchersController:injectSmsText Sending msg=" + msg
                        + ", format=" + format + "to mGsmInboundSmsHandler");
                mGsmInboundSmsHandler.sendMessage(
                        InboundSmsHandler.EVENT_INJECT_SMS, isOverIms ? 1 : 0, token, ar);
            } else if (format.equals(SmsConstants.FORMAT_3GPP2)) {
                Rlog.i(TAG, "SmsDispatchersController:injectSmsText Sending msg=" + msg
                        + ", format=" + format + "to mCdmaInboundSmsHandler");
                mCdmaInboundSmsHandler.sendMessage(
                        InboundSmsHandler.EVENT_INJECT_SMS, isOverIms ? 1 : 0, 0, ar);
            } else {
                // Invalid pdu format.
                Rlog.e(TAG, "Invalid pdu format: " + format);
                callback.onSmsInjectedResult(Intents.RESULT_SMS_GENERIC_ERROR);
            }
        } catch (Exception e) {
            Rlog.e(TAG, "injectSmsPdu failed: ", e);
            callback.onSmsInjectedResult(Intents.RESULT_SMS_GENERIC_ERROR);
        }
    }

    /**
     * sets ImsManager object.
     *
     * @param imsManager holds a valid object or a null for setting
     */
    public boolean setImsManager(ImsManager imsManager) {
        if (mGsmInboundSmsHandler != null) {
            mGsmInboundSmsHandler.setImsManager(imsManager);
            return true;
        }
        return false;
    }

    /**
     * Retry the message along to the radio.
     *
     * @param tracker holds the SMS message to send
     */
    public void sendRetrySms(SMSDispatcher.SmsTracker tracker) {
        boolean retryUsingImsService = false;

<<<<<<< HEAD
        if (!tracker.mUsesImsServiceForIms && !tracker.mIsFallBackRetry) {
            if (mDomainSelectionResolverProxy.isDomainSelectionSupported()) {
=======
        if (!tracker.mUsesImsServiceForIms) {
            if (isSmsDomainSelectionEnabled()) {
>>>>>>> e755a370
                DomainSelectionConnectionHolder holder = getDomainSelectionConnection(false);

                // If the DomainSelectionConnection is not available,
                // fallback to the legacy implementation.
                if (holder != null && holder.getConnection() != null) {
                    sendSmsUsingDomainSelection(holder,
                            new PendingRequest(PendingRequest.TYPE_RETRY_SMS, tracker,
                                    null, null, null, null, null, false, null, 0, null, null, false,
                                    0, false, 0, 0L, false),
                            "sendRetrySms");
                    return;
                }
            }

            if (mImsSmsDispatcher.isAvailable()) {
                // If this tracker has not been handled by ImsSmsDispatcher yet and IMS Service is
                // available now, retry this failed tracker using IMS Service.
                retryUsingImsService = true;
            }
        }

        sendRetrySms(tracker, retryUsingImsService);
    }

    /**
     * Retry the message along to the radio.
     *
     * @param tracker holds the SMS message to send
     * @param retryUsingImsService a flag to indicate whether the retry SMS can use the ImsService
     */
    public void sendRetrySms(SMSDispatcher.SmsTracker tracker, boolean retryUsingImsService) {
        String oldFormat = tracker.mFormat;
        // If retryUsingImsService is true, newFormat will be IMS SMS format. Otherwise, newFormat
        // will be based on voice technology.
        String newFormat =
                retryUsingImsService
                        ? mImsSmsDispatcher.getFormat()
                        : (PhoneConstants.PHONE_TYPE_CDMA == mPhone.getPhoneType())
                                ? mCdmaDispatcher.getFormat()
                                : mGsmDispatcher.getFormat();

        Rlog.d(TAG, "old format(" + oldFormat + ") ==> new format (" + newFormat + ")");
        if (!oldFormat.equals(newFormat)) {
            // format didn't match, need to re-encode.
            HashMap map = tracker.getData();

            // to re-encode, fields needed are: scAddr, destAddr and text if originally sent as
            // sendText or data and destPort if originally sent as sendData.
            if (!(map.containsKey("scAddr") && map.containsKey("destAddr")
                    && (map.containsKey("text")
                    || (map.containsKey("data") && map.containsKey("destPort"))))) {
                // should never come here...
                Rlog.e(TAG, "sendRetrySms failed to re-encode per missing fields!");
                tracker.onFailed(mContext, SmsManager.RESULT_SMS_SEND_RETRY_FAILED, NO_ERROR_CODE);
                notifySmsSentFailedToEmergencyStateTracker(
                        tracker.mDestAddress, tracker.mMessageId);
                return;
            }
            String scAddr = (String) map.get("scAddr");
            String destAddr = (String) map.get("destAddr");
            if (destAddr == null) {
                Rlog.e(TAG, "sendRetrySms failed due to null destAddr");
                tracker.onFailed(mContext, SmsManager.RESULT_SMS_SEND_RETRY_FAILED, NO_ERROR_CODE);
                notifySmsSentFailedToEmergencyStateTracker(
                        tracker.mDestAddress, tracker.mMessageId);
                return;
            }

            SmsMessageBase.SubmitPduBase pdu = null;
            // figure out from tracker if this was sendText/Data
            if (map.containsKey("text")) {
                String text = (String) map.get("text");
                Rlog.d(TAG, "sms failed was text with length: "
                        + (text == null ? null : text.length()));

                if (isCdmaFormat(newFormat)) {
                    pdu = com.android.internal.telephony.cdma.SmsMessage.getSubmitPdu(
                            scAddr, destAddr, text, (tracker.mDeliveryIntent != null), null);
                } else {
                    pdu = com.android.internal.telephony.gsm.SmsMessage.getSubmitPdu(
                            scAddr, destAddr, text, (tracker.mDeliveryIntent != null), null,
                            0, 0, 0, -1, tracker.mMessageRef);
                }
            } else if (map.containsKey("data")) {
                byte[] data = (byte[]) map.get("data");
                Integer destPort = (Integer) map.get("destPort");
                Rlog.d(TAG, "sms failed was data with length: "
                        + (data == null ? null : data.length));

                if (isCdmaFormat(newFormat)) {
                    pdu = com.android.internal.telephony.cdma.SmsMessage.getSubmitPdu(
                            scAddr, destAddr, destPort.intValue(), data,
                            (tracker.mDeliveryIntent != null));
                } else {
                    pdu = com.android.internal.telephony.gsm.SmsMessage.getSubmitPdu(
                            scAddr, destAddr, destPort.intValue(), data,
                            (tracker.mDeliveryIntent != null), tracker.mMessageRef);
                }
            }

            if (pdu == null) {
                Rlog.e(TAG, String.format("sendRetrySms failed to encode message."
                        + "scAddr: %s, "
                        + "destPort: %s", scAddr, map.get("destPort")));
                tracker.onFailed(mContext, SmsManager.RESULT_SMS_SEND_RETRY_FAILED, NO_ERROR_CODE);
                notifySmsSentFailedToEmergencyStateTracker(
                        tracker.mDestAddress, tracker.mMessageId);
                return;
            }
            // replace old smsc and pdu with newly encoded ones
            map.put("smsc", pdu.encodedScAddress);
            map.put("pdu", pdu.encodedMessage);
            tracker.mFormat = newFormat;
        }

        SMSDispatcher dispatcher =
                retryUsingImsService
                        ? mImsSmsDispatcher
                        : (isCdmaFormat(newFormat)) ? mCdmaDispatcher : mGsmDispatcher;

        dispatcher.sendSms(tracker);
    }

    /**
     * Memory Available Event
     * @param result callback message
     */
    public void reportSmsMemoryStatus(Message result) {
        Rlog.d(TAG, "reportSmsMemoryStatus: ");
        try {
            mImsSmsDispatcher.onMemoryAvailable();
            AsyncResult.forMessage(result, null, null);
            result.sendToTarget();
        } catch (Exception e) {
            Rlog.e(TAG, "reportSmsMemoryStatus Failed ", e);
            AsyncResult.forMessage(result, null, e);
            result.sendToTarget();
        }
    }

    /**
     * SMS over IMS is supported if IMS is registered and SMS is supported on IMS.
     *
     * @return true if SMS over IMS is supported via an IMS Service or mIms is true for the older
     *         implementation. Otherwise, false.
     */
    public boolean isIms() {
        return mImsSmsDispatcher.isAvailable() ? true : mIms;
    }

    /**
     * Gets SMS format supported on IMS.
     *
     * @return the SMS format from an IMS Service if available. Otherwise, mImsSmsFormat for the
     *         older implementation.
     */
    public String getImsSmsFormat() {
        return mImsSmsDispatcher.isAvailable() ? mImsSmsDispatcher.getFormat() : mImsSmsFormat;
    }

    /**
     * Determines whether or not to use CDMA format for MO SMS.
     * If SMS over IMS is supported, then format is based on IMS SMS format,
     * otherwise format is based on current phone type.
     *
     * @return true if Cdma format should be used for MO SMS, false otherwise.
     */
    protected boolean isCdmaMo() {
        if (!isIms()) {
            // IMS is not registered, use Voice technology to determine SMS format.
            return (PhoneConstants.PHONE_TYPE_CDMA == mPhone.getPhoneType());
        }
        // IMS is registered with SMS support
        return isCdmaFormat(getImsSmsFormat());
    }

    /**
     * Determines whether or not format given is CDMA format.
     *
     * @param format
     * @return true if format given is CDMA format, false otherwise.
     */
    public boolean isCdmaFormat(String format) {
        return (mCdmaDispatcher.getFormat().equals(format));
    }

    /** Sets a proxy interface for accessing the methods of {@link DomainSelectionResolver}. */
    @VisibleForTesting
    public void setDomainSelectionResolverProxy(@NonNull DomainSelectionResolverProxy proxy) {
        mDomainSelectionResolverProxy = proxy;
    }

    /**
     * Checks whether the SMS domain selection is enabled or not.
     *
     * @return {@code true} if the SMS domain selection is enabled, {@code false} otherwise.
     */
    private boolean isSmsDomainSelectionEnabled() {
        return mFeatureFlags.smsDomainSelectionEnabled()
                && mDomainSelectionResolverProxy.isDomainSelectionSupported();
    }

    /**
     * Determines whether or not to use CDMA format for MO SMS when the domain selection uses.
     * If the domain is {@link NetworkRegistrationInfo#DOMAIN_PS}, then format is based on
     * IMS SMS format, otherwise format is based on current phone type.
     *
     * @return {@code true} if CDMA format should be used for MO SMS, {@code false} otherwise.
     */
    private boolean isCdmaMo(@NetworkRegistrationInfo.Domain int domain) {
        if (domain != NetworkRegistrationInfo.DOMAIN_PS) {
            // IMS is not registered, use voice technology to determine SMS format.
            return (PhoneConstants.PHONE_TYPE_CDMA == mPhone.getPhoneType());
        }
        // IMS is registered with SMS support
        return isCdmaFormat(mImsSmsDispatcher.getFormat());
    }

    /**
     * Returns a {@link DomainSelectionConnectionHolder} according to the flag specified.
     *
     * @param emergency The flag to indicate that the domain selection is for an emergency SMS.
     * @return A {@link DomainSelectionConnectionHolder} instance or null.
     */
    @VisibleForTesting
    @Nullable
    protected DomainSelectionConnectionHolder getDomainSelectionConnectionHolder(
            boolean emergency) {
        return emergency ? mEmergencyDscHolder : mDscHolder;
    }

    /**
     * Returns a {@link DomainSelectionConnectionHolder} if the domain selection supports,
     * return null otherwise.
     *
     * @param emergency The flag to indicate that the domain selection is for an emergency SMS.
     * @return A {@link DomainSelectionConnectionHolder} that grabs the
     *         {@link DomainSelectionConnection} and its related information to use the domain
     *         selection architecture.
     */
    private DomainSelectionConnectionHolder getDomainSelectionConnection(boolean emergency) {
        DomainSelectionConnectionHolder holder = getDomainSelectionConnectionHolder(emergency);
        DomainSelectionConnection connection = (holder != null) ? holder.getConnection() : null;

        if (connection == null) {
            connection = mDomainSelectionResolverProxy.getDomainSelectionConnection(
                    mPhone, DomainSelectionService.SELECTOR_TYPE_SMS, emergency);

            if (connection == null) {
                // Domain selection architecture is not supported.
                // Use the legacy architecture.
                return null;
            }
        }

        if (holder == null) {
            holder = new DomainSelectionConnectionHolder(emergency);

            if (emergency) {
                mEmergencyDscHolder = holder;
            } else {
                mDscHolder = holder;
            }
        }

        holder.setConnection(connection);

        return holder;
    }

    /**
     * Requests the domain selection for MO SMS.
     *
     * @param holder The {@link DomainSelectionConnectionHolder} that contains the
     *               {@link DomainSelectionConnection} and its related information.
     */
    @SuppressWarnings("FutureReturnValueIgnored")
    private void requestDomainSelection(@NonNull DomainSelectionConnectionHolder holder) {
        DomainSelectionService.SelectionAttributes attr =
                new DomainSelectionService.SelectionAttributes.Builder(mPhone.getPhoneId(),
                        mPhone.getSubId(), DomainSelectionService.SELECTOR_TYPE_SMS)
                .setEmergency(holder.isEmergency())
                .build();

        if (holder.isEmergency()) {
            EmergencySmsDomainSelectionConnection emergencyConnection =
                    (EmergencySmsDomainSelectionConnection) holder.getConnection();
            CompletableFuture<Integer> future =
                    emergencyConnection.requestDomainSelection(attr, holder);
            future.thenAcceptAsync((domain) -> {
                if (VDBG) {
                    logd("requestDomainSelection(emergency): domain="
                            + DomainSelectionService.getDomainName(domain));
                }
                sendAllPendingRequests(holder, domain);
                finishDomainSelection(holder);
            }, this::post);
        } else {
            SmsDomainSelectionConnection connection =
                    (SmsDomainSelectionConnection) holder.getConnection();
            CompletableFuture<Integer> future = connection.requestDomainSelection(attr, holder);
            future.thenAcceptAsync((domain) -> {
                if (VDBG) {
                    logd("requestDomainSelection: domain="
                            + DomainSelectionService.getDomainName(domain));
                }
                sendAllPendingRequests(holder, domain);
                finishDomainSelection(holder);
            }, this::post);
        }
    }

    /**
     * Requests the domain selection for MO SMS.
     *
     * @param holder The {@link DomainSelectionConnectionHolder} that contains the
     *               {@link DomainSelectionConnection} and its related information.
     * @param logTag The log string.
     */
    private void requestDomainSelection(@NonNull DomainSelectionConnectionHolder holder,
            @NonNull PendingRequest request, String logTag) {
        boolean isDomainSelectionRequested = holder.isDomainSelectionRequested();
        // The domain selection is in progress so waits for the result of
        // the domain selection by adding this request to the pending list.
        holder.addRequest(request);

        if (!isDomainSelectionRequested) {
            if (VDBG) {
                logd("requestDomainSelection: " + logTag);
            }
            requestDomainSelection(holder);
        }
    }

    /**
     * Handles an event for sending a SMS after selecting the domain via the domain selection
     * service.
     *
     * @param holder The {@link DomainSelectionConnectionHolder} that contains the
     *               {@link DomainSelectionConnection} and its related information.
     * @param request The {@link PendingRequest} that stores the SMS request
     *                (data, text, multipart text) to be sent.
     * @param logTag The log tag to display which method called this method.
     */
    @SuppressWarnings("FutureReturnValueIgnored")
    private void handleSendSmsUsingDomainSelection(@NonNull DomainSelectionConnectionHolder holder,
            @NonNull PendingRequest request, @NonNull String logTag) {
        if (holder.isEmergency()) {
            if (mEmergencyStateTracker == null) {
                mEmergencyStateTracker = EmergencyStateTracker.getInstance();
            }

            CompletableFuture<Integer> future = mEmergencyStateTracker.startEmergencySms(mPhone,
                    String.valueOf(request.messageId),
                    isTestEmergencyNumber(request.destAddr));
            future.thenAccept((result) -> {
                logi("startEmergencySms(" + logTag + "): messageId=" + request.messageId
                        + ", result=" + result);
                // An emergency SMS should be proceeded regardless of the result of the
                // EmergencyStateTracker.
                // So the domain selection request should be invoked without checking the result.
                requestDomainSelection(holder, request, logTag);
            });
        } else {
            requestDomainSelection(holder, request, logTag);
        }
    }

    /**
     * Sends a SMS after selecting the domain via the domain selection service.
     *
     * @param holder The {@link DomainSelectionConnectionHolder} that contains the
     *               {@link DomainSelectionConnection} and its related information.
     * @param request The {@link PendingRequest} that stores the SMS request
     *                (data, text, multipart text) to be sent.
     * @param logTag The log tag to display which method called this method.
     */
    private void sendSmsUsingDomainSelection(@NonNull DomainSelectionConnectionHolder holder,
            @NonNull PendingRequest request, @NonNull String logTag) {
        // Run on main thread for interworking with EmergencyStateTracker
        // and adding the pending request.
        SomeArgs args = SomeArgs.obtain();
        args.arg1 = holder;
        args.arg2 = request;
        args.arg3 = logTag;
        sendMessage(obtainMessage(EVENT_SEND_SMS_USING_DOMAIN_SELECTION, args));
    }

    /**
     * Called when sending MO SMS is complete regardless of the sent result.
     *
     * @param destAddr The destination address for SMS.
     * @param messageId The message id for SMS.
     * @param success A flag specifying whether MO SMS is successfully sent or not.
     */
    private void handleSmsSentCompletedUsingDomainSelection(@NonNull String destAddr,
            long messageId, boolean success) {
        if (mEmergencyStateTracker != null) {
            TelephonyManager tm = mContext.getSystemService(TelephonyManager.class);
            if (tm.isEmergencyNumber(destAddr)) {
                mEmergencyStateTracker.endSms(String.valueOf(messageId), success);
            }
        }
    }

    /**
     * Called when MO SMS is successfully sent.
     */
    protected void notifySmsSentToEmergencyStateTracker(@NonNull String destAddr, long messageId) {
        if (isSmsDomainSelectionEnabled()) {
            // Run on main thread for interworking with EmergencyStateTracker.
            SomeArgs args = SomeArgs.obtain();
            args.arg1 = destAddr;
            args.arg2 = Long.valueOf(messageId);
            args.arg3 = Boolean.TRUE;
            sendMessage(obtainMessage(EVENT_SMS_SENT_COMPLETED_USING_DOMAIN_SELECTION, args));
        }
    }

    /**
     * Called when sending MO SMS is failed.
     */
    protected void notifySmsSentFailedToEmergencyStateTracker(@NonNull String destAddr,
            long messageId) {
        if (isSmsDomainSelectionEnabled()) {
            // Run on main thread for interworking with EmergencyStateTracker.
            SomeArgs args = SomeArgs.obtain();
            args.arg1 = destAddr;
            args.arg2 = Long.valueOf(messageId);
            args.arg3 = Boolean.FALSE;
            sendMessage(obtainMessage(EVENT_SMS_SENT_COMPLETED_USING_DOMAIN_SELECTION, args));
        }
    }

    private boolean isTestEmergencyNumber(String number) {
        try {
            TelephonyManager tm = mContext.getSystemService(TelephonyManager.class);
            Map<Integer, List<EmergencyNumber>> eMap = tm.getEmergencyNumberList();
            return eMap.values().stream().flatMap(Collection::stream).anyMatch(eNumber ->
                    eNumber.isFromSources(EmergencyNumber.EMERGENCY_NUMBER_SOURCE_TEST)
                    && number.equals(eNumber.getNumber()));
        } catch (IllegalStateException ise) {
            return false;
        } catch (RuntimeException r) {
            return false;
        }
    }

    /**
     * Finishes the domain selection for MO SMS.
     *
     * @param holder The {@link DomainSelectionConnectionHolder} object that is being finished.
     */
    private void finishDomainSelection(DomainSelectionConnectionHolder holder) {
        DomainSelectionConnection connection = (holder != null) ? holder.getConnection() : null;

        if (connection != null) {
            // After this method is called, the domain selection service will clean up
            // its resources and finish the procedure that are related to the current domain
            // selection request.
            connection.finishSelection();
        }

        if (holder != null) {
            final List<PendingRequest> pendingRequests = holder.getPendingRequests();

            logd("finishDomainSelection: pendingRequests=" + pendingRequests.size());

            for (PendingRequest r : pendingRequests) {
                triggerSentIntentForFailure(r.sentIntents);
            }

            holder.clearAllRequests();
            holder.setConnection(null);
        }
    }

    /**
     * Called when MO SMS is not sent by the error of domain selection.
     *
     * @param holder The {@link DomainSelectionConnectionHolder} object that is being terminated.
     */
    private void handleDomainSelectionTerminatedAbnormally(
            @NonNull DomainSelectionConnectionHolder holder) {
        logd("handleDomainSelectionTerminatedAbnormally: pendingRequests="
                + holder.getPendingRequests().size());
        sendAllPendingRequests(holder, NetworkRegistrationInfo.DOMAIN_UNKNOWN);
        holder.setConnection(null);
    }

    /**
     * Sends all pending requests for MO SMS.
     *
     * @param holder The {@link DomainSelectionConnectionHolder} object that all the pending
     *               requests are handled.
     * @param domain The domain where the SMS is being sent, which can be one of the following:
     *               - {@link NetworkRegistrationInfo#DOMAIN_PS}
     *               - {@link NetworkRegistrationInfo#DOMAIN_CS}
     */
    private void sendAllPendingRequests(@NonNull DomainSelectionConnectionHolder holder,
            @NetworkRegistrationInfo.Domain int domain) {
        final List<PendingRequest> pendingRequests = holder.getPendingRequests();

        if (VDBG) {
            logd("sendAllPendingRequests: domain=" + DomainSelectionService.getDomainName(domain)
                    + ", size=" + pendingRequests.size());
        }

        // When the domain selection request is failed, SMS should be fallback
        // to the legacy implementation.
        boolean wasDomainUnknown = false;

        if (domain == NetworkRegistrationInfo.DOMAIN_UNKNOWN) {
            logd("sendAllPendingRequests: fallback - imsAvailable="
                    + mImsSmsDispatcher.isAvailable());

            wasDomainUnknown = true;

            if (mImsSmsDispatcher.isAvailable()) {
                domain = NetworkRegistrationInfo.DOMAIN_PS;
            } else {
                domain = NetworkRegistrationInfo.DOMAIN_CS;
            }
        }

        for (PendingRequest r : pendingRequests) {
            switch (r.type) {
                case PendingRequest.TYPE_DATA:
                    sendData(domain, r);
                    break;
                case PendingRequest.TYPE_TEXT:
                    // When the domain selection request is failed, emergency SMS should be fallback
                    // to the legacy implementation.
                    if (wasDomainUnknown
                            && domain != NetworkRegistrationInfo.DOMAIN_PS
                            && mImsSmsDispatcher.isEmergencySmsSupport(r.destAddr)) {
                        domain = NetworkRegistrationInfo.DOMAIN_PS;
                    }
                    sendText(domain, r);
                    break;
                case PendingRequest.TYPE_MULTIPART_TEXT:
                    sendMultipartText(domain, r);
                    break;
                case PendingRequest.TYPE_RETRY_SMS:
                    sendRetrySms(r.tracker, (domain == NetworkRegistrationInfo.DOMAIN_PS));
                    break;
                default:
                    // Not reachable.
                    break;
            }
        }

        holder.clearAllRequests();
    }

    /**
     * Sends a data based SMS to a specific application port.
     *
     * @param domain The domain where the SMS is being sent, which can be one of the following:
     *               - {@link NetworkRegistrationInfo#DOMAIN_PS}
     *               - {@link NetworkRegistrationInfo#DOMAIN_CS}
     * @param request The pending request for MO SMS.
     */
    private void sendData(@NetworkRegistrationInfo.Domain int domain,
            @NonNull PendingRequest request) {
        if (domain == NetworkRegistrationInfo.DOMAIN_PS) {
            mImsSmsDispatcher.sendData(request.callingPackage, request.destAddr, request.scAddr,
                    request.destPort, request.data, request.sentIntents.get(0),
                    request.deliveryIntents.get(0), request.isForVvm);
        } else if (isCdmaMo(domain)) {
            mCdmaDispatcher.sendData(request.callingPackage, request.destAddr, request.scAddr,
                    request.destPort, request.data, request.sentIntents.get(0),
                    request.deliveryIntents.get(0), request.isForVvm);
        } else {
            mGsmDispatcher.sendData(request.callingPackage, request.destAddr, request.scAddr,
                    request.destPort, request.data, request.sentIntents.get(0),
                    request.deliveryIntents.get(0), request.isForVvm);
        }
    }

    /**
     * Sends a text based SMS.
     *
     * @param domain The domain where the SMS is being sent, which can be one of the following:
     *               - {@link NetworkRegistrationInfo#DOMAIN_PS}
     *               - {@link NetworkRegistrationInfo#DOMAIN_CS}
     * @param request The pending request for MO SMS.
     */
    private void sendText(@NetworkRegistrationInfo.Domain int domain,
            @NonNull PendingRequest request) {
        if (domain == NetworkRegistrationInfo.DOMAIN_PS) {
            mImsSmsDispatcher.sendText(request.destAddr, request.scAddr, request.texts.get(0),
                    request.sentIntents.get(0), request.deliveryIntents.get(0),
                    request.messageUri, request.callingPackage, request.persistMessage,
                    request.priority, false /*request.expectMore*/, request.validityPeriod,
                    request.isForVvm, request.messageId, request.skipShortCodeCheck);
        } else {
            if (isCdmaMo(domain)) {
                mCdmaDispatcher.sendText(request.destAddr, request.scAddr, request.texts.get(0),
                        request.sentIntents.get(0), request.deliveryIntents.get(0),
                        request.messageUri, request.callingPackage, request.persistMessage,
                        request.priority, request.expectMore, request.validityPeriod,
                        request.isForVvm, request.messageId, request.skipShortCodeCheck);
            } else {
                mGsmDispatcher.sendText(request.destAddr, request.scAddr, request.texts.get(0),
                        request.sentIntents.get(0), request.deliveryIntents.get(0),
                        request.messageUri, request.callingPackage, request.persistMessage,
                        request.priority, request.expectMore, request.validityPeriod,
                        request.isForVvm, request.messageId, request.skipShortCodeCheck);
            }
        }
    }

    /**
     * Sends a multi-part text based SMS.
     *
     * @param domain The domain where the SMS is being sent, which can be one of the following:
     *               - {@link NetworkRegistrationInfo#DOMAIN_PS}
     *               - {@link NetworkRegistrationInfo#DOMAIN_CS}
     * @param request The pending request for MO SMS.
     */
    private void sendMultipartText(@NetworkRegistrationInfo.Domain int domain,
            @NonNull PendingRequest request) {
        if (domain == NetworkRegistrationInfo.DOMAIN_PS) {
            mImsSmsDispatcher.sendMultipartText(request.destAddr, request.scAddr, request.texts,
                    request.sentIntents, request.deliveryIntents, request.messageUri,
                    request.callingPackage, request.persistMessage, request.priority,
                    false /*request.expectMore*/, request.validityPeriod, request.messageId);
        } else {
            if (isCdmaMo(domain)) {
                mCdmaDispatcher.sendMultipartText(request.destAddr, request.scAddr, request.texts,
                        request.sentIntents, request.deliveryIntents, request.messageUri,
                        request.callingPackage, request.persistMessage, request.priority,
                        request.expectMore, request.validityPeriod, request.messageId);
            } else {
                mGsmDispatcher.sendMultipartText(request.destAddr, request.scAddr, request.texts,
                        request.sentIntents, request.deliveryIntents, request.messageUri,
                        request.callingPackage, request.persistMessage, request.priority,
                        request.expectMore, request.validityPeriod, request.messageId);
            }
        }
    }

    private void triggerSentIntentForFailure(@NonNull PendingIntent sentIntent) {
        try {
            sentIntent.send(SmsManager.RESULT_ERROR_GENERIC_FAILURE);
        } catch (CanceledException e) {
            logd("Intent has been canceled!");
        }
    }

    private void triggerSentIntentForFailure(@NonNull List<PendingIntent> sentIntents) {
        for (PendingIntent sentIntent : sentIntents) {
            triggerSentIntentForFailure(sentIntent);
        }
    }

    /**
     * Creates an ArrayList object from any object.
     */
    private static <T> ArrayList<T> asArrayList(T object) {
        ArrayList<T> list = new ArrayList<>();
        list.add(object);
        return list;
    }

    /**
     * Send a data based SMS to a specific application port.
     *
     * @param callingPackage the package name of the calling app
     * @param destAddr the address to send the message to
     * @param scAddr is the service center address or null to use
     *  the current default SMSC
     * @param destPort the port to deliver the message to
     * @param data the body of the message to send
     * @param sentIntent if not NULL this <code>PendingIntent</code> is
     *  broadcast when the message is successfully sent, or failed.
     *  The result code will be <code>Activity.RESULT_OK<code> for success,
     *  or one of these errors:<br>
     *  <code>SmsManager.RESULT_ERROR_GENERIC_FAILURE</code><br>
     *  <code>SmsManager.RESULT_ERROR_RADIO_OFF</code><br>
     *  <code>SmsManager.RESULT_ERROR_NULL_PDU</code><br>
     *  <code>SmsManager.RESULT_ERROR_NO_SERVICE</code><br>
     *  <code>SmsManager.RESULT_ERROR_LIMIT_EXCEEDED</code><br>
     *  <code>SmsManager.RESULT_ERROR_FDN_CHECK_FAILURE</code><br>
     *  <code>SmsManager.RESULT_ERROR_SHORT_CODE_NOT_ALLOWED</code><br>
     *  <code>SmsManager.RESULT_ERROR_SHORT_CODE_NEVER_ALLOWED</code><br>
     *  <code>SmsManager.RESULT_RADIO_NOT_AVAILABLE</code><br>
     *  <code>SmsManager.RESULT_NETWORK_REJECT</code><br>
     *  <code>SmsManager.RESULT_INVALID_ARGUMENTS</code><br>
     *  <code>SmsManager.RESULT_INVALID_STATE</code><br>
     *  <code>SmsManager.RESULT_NO_MEMORY</code><br>
     *  <code>SmsManager.RESULT_INVALID_SMS_FORMAT</code><br>
     *  <code>SmsManager.RESULT_SYSTEM_ERROR</code><br>
     *  <code>SmsManager.RESULT_MODEM_ERROR</code><br>
     *  <code>SmsManager.RESULT_NETWORK_ERROR</code><br>
     *  <code>SmsManager.RESULT_ENCODING_ERROR</code><br>
     *  <code>SmsManager.RESULT_INVALID_SMSC_ADDRESS</code><br>
     *  <code>SmsManager.RESULT_OPERATION_NOT_ALLOWED</code><br>
     *  <code>SmsManager.RESULT_INTERNAL_ERROR</code><br>
     *  <code>SmsManager.RESULT_NO_RESOURCES</code><br>
     *  <code>SmsManager.RESULT_CANCELLED</code><br>
     *  <code>SmsManager.RESULT_REQUEST_NOT_SUPPORTED</code><br>
     *  <code>SmsManager.RESULT_NO_BLUETOOTH_SERVICE</code><br>
     *  <code>SmsManager.RESULT_INVALID_BLUETOOTH_ADDRESS</code><br>
     *  <code>SmsManager.RESULT_BLUETOOTH_DISCONNECTED</code><br>
     *  <code>SmsManager.RESULT_UNEXPECTED_EVENT_STOP_SENDING</code><br>
     *  <code>SmsManager.RESULT_SMS_BLOCKED_DURING_EMERGENCY</code><br>
     *  <code>SmsManager.RESULT_SMS_SEND_RETRY_FAILED</code><br>
     *  <code>SmsManager.RESULT_REMOTE_EXCEPTION</code><br>
     *  <code>SmsManager.RESULT_NO_DEFAULT_SMS_APP</code><br>
     *  <code>SmsManager.RESULT_RIL_RADIO_NOT_AVAILABLE</code><br>
     *  <code>SmsManager.RESULT_RIL_SMS_SEND_FAIL_RETRY</code><br>
     *  <code>SmsManager.RESULT_RIL_NETWORK_REJECT</code><br>
     *  <code>SmsManager.RESULT_RIL_INVALID_STATE</code><br>
     *  <code>SmsManager.RESULT_RIL_INVALID_ARGUMENTS</code><br>
     *  <code>SmsManager.RESULT_RIL_NO_MEMORY</code><br>
     *  <code>SmsManager.RESULT_RIL_REQUEST_RATE_LIMITED</code><br>
     *  <code>SmsManager.RESULT_RIL_INVALID_SMS_FORMAT</code><br>
     *  <code>SmsManager.RESULT_RIL_SYSTEM_ERR</code><br>
     *  <code>SmsManager.RESULT_RIL_ENCODING_ERR</code><br>
     *  <code>SmsManager.RESULT_RIL_INVALID_SMSC_ADDRESS</code><br>
     *  <code>SmsManager.RESULT_RIL_MODEM_ERR</code><br>
     *  <code>SmsManager.RESULT_RIL_NETWORK_ERR</code><br>
     *  <code>SmsManager.RESULT_RIL_INTERNAL_ERR</code><br>
     *  <code>SmsManager.RESULT_RIL_REQUEST_NOT_SUPPORTED</code><br>
     *  <code>SmsManager.RESULT_RIL_INVALID_MODEM_STATE</code><br>
     *  <code>SmsManager.RESULT_RIL_NETWORK_NOT_READY</code><br>
     *  <code>SmsManager.RESULT_RIL_OPERATION_NOT_ALLOWED</code><br>
     *  <code>SmsManager.RESULT_RIL_NO_RESOURCES</code><br>
     *  <code>SmsManager.RESULT_RIL_CANCELLED</code><br>
     *  <code>SmsManager.RESULT_RIL_SIM_ABSENT</code><br>
     *  <code>SmsManager.RESULT_RIL_SIMULTANEOUS_SMS_AND_CALL_NOT_ALLOWED</code><br>
     *  <code>SmsManager.RESULT_RIL_ACCESS_BARRED</code><br>
     *  <code>SmsManager.RESULT_RIL_BLOCKED_DUE_TO_CALL</code><br>
     *  For <code>SmsManager.RESULT_ERROR_GENERIC_FAILURE</code> or any of the RESULT_RIL errors,
     *  the sentIntent may include the extra "errorCode" containing a radio technology specific
     *  value, generally only useful for troubleshooting.<br>
     *  The per-application based SMS control checks sentIntent. If sentIntent
     *  is NULL the caller will be checked against all unknown applications,
     *  which cause smaller number of SMS to be sent in checking period.
     * @param deliveryIntent if not NULL this <code>PendingIntent</code> is
     *  broadcast when the message is delivered to the recipient.  The
     *  raw pdu of the status report is in the extended data ("pdu").
     */
    protected void sendData(String callingPackage, String destAddr, String scAddr, int destPort,
            byte[] data, PendingIntent sentIntent, PendingIntent deliveryIntent, boolean isForVvm) {
        if (TextUtils.isEmpty(scAddr)) {
            scAddr = getSmscAddressFromUSIMWithPhoneIdentity(callingPackage);
        }

        if (isSmsDomainSelectionEnabled()) {
            DomainSelectionConnectionHolder holder = getDomainSelectionConnection(false);

            // If the DomainSelectionConnection is not available,
            // fallback to the legacy implementation.
            if (holder != null && holder.getConnection() != null) {
                sendSmsUsingDomainSelection(holder,
                        new PendingRequest(PendingRequest.TYPE_DATA, null, callingPackage,
                                destAddr, scAddr, asArrayList(sentIntent),
                                asArrayList(deliveryIntent), isForVvm, data, destPort, null, null,
                                false, 0, false, 0, 0L, false),
                        "sendData");
                return;
            }
        }

        if (mImsSmsDispatcher.isAvailable()) {
            mImsSmsDispatcher.sendData(callingPackage, destAddr, scAddr, destPort, data, sentIntent,
                    deliveryIntent, isForVvm);
        } else if (isCdmaMo()) {
            mCdmaDispatcher.sendData(callingPackage, destAddr, scAddr, destPort, data, sentIntent,
                    deliveryIntent, isForVvm);
        } else {
            mGsmDispatcher.sendData(callingPackage, destAddr, scAddr, destPort, data, sentIntent,
                    deliveryIntent, isForVvm);
        }
    }

    /**
     * Send a text based SMS.
     *
     * @param destAddr the address to send the message to
     * @param scAddr is the service center address or null to use
     *  the current default SMSC
     * @param text the body of the message to send
     * @param sentIntent if not NULL this <code>PendingIntent</code> is
     *  broadcast when the message is successfully sent, or failed.
     *  The result code will be <code>Activity.RESULT_OK<code> for success,
     *  or one of these errors:<br>
     *  <code>SmsManager.RESULT_ERROR_GENERIC_FAILURE</code><br>
     *  <code>SmsManager.RESULT_ERROR_RADIO_OFF</code><br>
     *  <code>SmsManager.RESULT_ERROR_NULL_PDU</code><br>
     *  <code>SmsManager.RESULT_ERROR_NO_SERVICE</code><br>
     *  <code>SmsManager.RESULT_ERROR_LIMIT_EXCEEDED</code><br>
     *  <code>SmsManager.RESULT_ERROR_FDN_CHECK_FAILURE</code><br>
     *  <code>SmsManager.RESULT_ERROR_SHORT_CODE_NOT_ALLOWED</code><br>
     *  <code>SmsManager.RESULT_ERROR_SHORT_CODE_NEVER_ALLOWED</code><br>
     *  <code>SmsManager.RESULT_RADIO_NOT_AVAILABLE</code><br>
     *  <code>SmsManager.RESULT_NETWORK_REJECT</code><br>
     *  <code>SmsManager.RESULT_INVALID_ARGUMENTS</code><br>
     *  <code>SmsManager.RESULT_INVALID_STATE</code><br>
     *  <code>SmsManager.RESULT_NO_MEMORY</code><br>
     *  <code>SmsManager.RESULT_INVALID_SMS_FORMAT</code><br>
     *  <code>SmsManager.RESULT_SYSTEM_ERROR</code><br>
     *  <code>SmsManager.RESULT_MODEM_ERROR</code><br>
     *  <code>SmsManager.RESULT_NETWORK_ERROR</code><br>
     *  <code>SmsManager.RESULT_ENCODING_ERROR</code><br>
     *  <code>SmsManager.RESULT_INVALID_SMSC_ADDRESS</code><br>
     *  <code>SmsManager.RESULT_OPERATION_NOT_ALLOWED</code><br>
     *  <code>SmsManager.RESULT_INTERNAL_ERROR</code><br>
     *  <code>SmsManager.RESULT_NO_RESOURCES</code><br>
     *  <code>SmsManager.RESULT_CANCELLED</code><br>
     *  <code>SmsManager.RESULT_REQUEST_NOT_SUPPORTED</code><br>
     *  <code>SmsManager.RESULT_NO_BLUETOOTH_SERVICE</code><br>
     *  <code>SmsManager.RESULT_INVALID_BLUETOOTH_ADDRESS</code><br>
     *  <code>SmsManager.RESULT_BLUETOOTH_DISCONNECTED</code><br>
     *  <code>SmsManager.RESULT_UNEXPECTED_EVENT_STOP_SENDING</code><br>
     *  <code>SmsManager.RESULT_SMS_BLOCKED_DURING_EMERGENCY</code><br>
     *  <code>SmsManager.RESULT_SMS_SEND_RETRY_FAILED</code><br>
     *  <code>SmsManager.RESULT_REMOTE_EXCEPTION</code><br>
     *  <code>SmsManager.RESULT_NO_DEFAULT_SMS_APP</code><br>
     *  <code>SmsManager.RESULT_RIL_RADIO_NOT_AVAILABLE</code><br>
     *  <code>SmsManager.RESULT_RIL_SMS_SEND_FAIL_RETRY</code><br>
     *  <code>SmsManager.RESULT_RIL_NETWORK_REJECT</code><br>
     *  <code>SmsManager.RESULT_RIL_INVALID_STATE</code><br>
     *  <code>SmsManager.RESULT_RIL_INVALID_ARGUMENTS</code><br>
     *  <code>SmsManager.RESULT_RIL_NO_MEMORY</code><br>
     *  <code>SmsManager.RESULT_RIL_REQUEST_RATE_LIMITED</code><br>
     *  <code>SmsManager.RESULT_RIL_INVALID_SMS_FORMAT</code><br>
     *  <code>SmsManager.RESULT_RIL_SYSTEM_ERR</code><br>
     *  <code>SmsManager.RESULT_RIL_ENCODING_ERR</code><br>
     *  <code>SmsManager.RESULT_RIL_INVALID_SMSC_ADDRESS</code><br>
     *  <code>SmsManager.RESULT_RIL_MODEM_ERR</code><br>
     *  <code>SmsManager.RESULT_RIL_NETWORK_ERR</code><br>
     *  <code>SmsManager.RESULT_RIL_INTERNAL_ERR</code><br>
     *  <code>SmsManager.RESULT_RIL_REQUEST_NOT_SUPPORTED</code><br>
     *  <code>SmsManager.RESULT_RIL_INVALID_MODEM_STATE</code><br>
     *  <code>SmsManager.RESULT_RIL_NETWORK_NOT_READY</code><br>
     *  <code>SmsManager.RESULT_RIL_OPERATION_NOT_ALLOWED</code><br>
     *  <code>SmsManager.RESULT_RIL_NO_RESOURCES</code><br>
     *  <code>SmsManager.RESULT_RIL_CANCELLED</code><br>
     *  <code>SmsManager.RESULT_RIL_SIM_ABSENT</code><br>
     *  <code>SmsManager.RESULT_RIL_SIMULTANEOUS_SMS_AND_CALL_NOT_ALLOWED</code><br>
     *  <code>SmsManager.RESULT_RIL_ACCESS_BARRED</code><br>
     *  <code>SmsManager.RESULT_RIL_BLOCKED_DUE_TO_CALL</code><br>
     *  For <code>SmsManager.RESULT_ERROR_GENERIC_FAILURE</code> or any of the RESULT_RIL errors,
     *  the sentIntent may include the extra "errorCode" containing a radio technology specific
     *  value, generally only useful for troubleshooting.<br>
     *  The per-application based SMS control checks sentIntent. If sentIntent
     *  is NULL the caller will be checked against all unknown applications,
     *  which cause smaller number of SMS to be sent in checking period.
     * @param deliveryIntent if not NULL this <code>PendingIntent</code> is
     *  broadcast when the message is delivered to the recipient.  The
     * @param messageUri optional URI of the message if it is already stored in the system
     * @param callingPkg the calling package name
     * @param persistMessage whether to save the sent message into SMS DB for a
     *  non-default SMS app.
     * @param priority Priority level of the message
     *  Refer specification See 3GPP2 C.S0015-B, v2.0, table 4.5.9-1
     *  ---------------------------------
     *  PRIORITY      | Level of Priority
     *  ---------------------------------
     *      '00'      |     Normal
     *      '01'      |     Interactive
     *      '10'      |     Urgent
     *      '11'      |     Emergency
     *  ----------------------------------
     *  Any Other values included Negative considered as Invalid Priority Indicator of the message.
     * @param expectMore is a boolean to indicate the sending messages through same link or not.
     * @param validityPeriod Validity Period of the message in mins.
     *  Refer specification 3GPP TS 23.040 V6.8.1 section 9.2.3.12.1.
     *  Validity Period(Minimum) -> 5 mins
     *  Validity Period(Maximum) -> 635040 mins(i.e.63 weeks).
     *  Any Other values included Negative considered as Invalid Validity Period of the message.
     */
    public void sendText(String destAddr, String scAddr, String text, PendingIntent sentIntent,
            PendingIntent deliveryIntent, Uri messageUri, String callingPkg, boolean persistMessage,
            int priority, boolean expectMore, int validityPeriod, boolean isForVvm,
            long messageId) {
        sendText(destAddr, scAddr, text, sentIntent, deliveryIntent, messageUri, callingPkg,
                persistMessage, priority, expectMore, validityPeriod, isForVvm, messageId, false);
    }

    /**
     * Send a text based SMS.
     *
     * @param destAddr the address to send the message to
     * @param scAddr is the service center address or null to use
     *  the current default SMSC
     * @param text the body of the message to send
     * @param sentIntent if not NULL this <code>PendingIntent</code> is
     *  broadcast when the message is successfully sent, or failed.
     *  The result code will be <code>Activity.RESULT_OK<code> for success,
     *  or one of these errors:<br>
     *  <code>SmsManager.RESULT_ERROR_GENERIC_FAILURE</code><br>
     *  <code>SmsManager.RESULT_ERROR_RADIO_OFF</code><br>
     *  <code>SmsManager.RESULT_ERROR_NULL_PDU</code><br>
     *  <code>SmsManager.RESULT_ERROR_NO_SERVICE</code><br>
     *  <code>SmsManager.RESULT_ERROR_LIMIT_EXCEEDED</code><br>
     *  <code>SmsManager.RESULT_ERROR_FDN_CHECK_FAILURE</code><br>
     *  <code>SmsManager.RESULT_ERROR_SHORT_CODE_NOT_ALLOWED</code><br>
     *  <code>SmsManager.RESULT_ERROR_SHORT_CODE_NEVER_ALLOWED</code><br>
     *  <code>SmsManager.RESULT_RADIO_NOT_AVAILABLE</code><br>
     *  <code>SmsManager.RESULT_NETWORK_REJECT</code><br>
     *  <code>SmsManager.RESULT_INVALID_ARGUMENTS</code><br>
     *  <code>SmsManager.RESULT_INVALID_STATE</code><br>
     *  <code>SmsManager.RESULT_NO_MEMORY</code><br>
     *  <code>SmsManager.RESULT_INVALID_SMS_FORMAT</code><br>
     *  <code>SmsManager.RESULT_SYSTEM_ERROR</code><br>
     *  <code>SmsManager.RESULT_MODEM_ERROR</code><br>
     *  <code>SmsManager.RESULT_NETWORK_ERROR</code><br>
     *  <code>SmsManager.RESULT_ENCODING_ERROR</code><br>
     *  <code>SmsManager.RESULT_INVALID_SMSC_ADDRESS</code><br>
     *  <code>SmsManager.RESULT_OPERATION_NOT_ALLOWED</code><br>
     *  <code>SmsManager.RESULT_INTERNAL_ERROR</code><br>
     *  <code>SmsManager.RESULT_NO_RESOURCES</code><br>
     *  <code>SmsManager.RESULT_CANCELLED</code><br>
     *  <code>SmsManager.RESULT_REQUEST_NOT_SUPPORTED</code><br>
     *  <code>SmsManager.RESULT_NO_BLUETOOTH_SERVICE</code><br>
     *  <code>SmsManager.RESULT_INVALID_BLUETOOTH_ADDRESS</code><br>
     *  <code>SmsManager.RESULT_BLUETOOTH_DISCONNECTED</code><br>
     *  <code>SmsManager.RESULT_UNEXPECTED_EVENT_STOP_SENDING</code><br>
     *  <code>SmsManager.RESULT_SMS_BLOCKED_DURING_EMERGENCY</code><br>
     *  <code>SmsManager.RESULT_SMS_SEND_RETRY_FAILED</code><br>
     *  <code>SmsManager.RESULT_REMOTE_EXCEPTION</code><br>
     *  <code>SmsManager.RESULT_NO_DEFAULT_SMS_APP</code><br>
     *  <code>SmsManager.RESULT_RIL_RADIO_NOT_AVAILABLE</code><br>
     *  <code>SmsManager.RESULT_RIL_SMS_SEND_FAIL_RETRY</code><br>
     *  <code>SmsManager.RESULT_RIL_NETWORK_REJECT</code><br>
     *  <code>SmsManager.RESULT_RIL_INVALID_STATE</code><br>
     *  <code>SmsManager.RESULT_RIL_INVALID_ARGUMENTS</code><br>
     *  <code>SmsManager.RESULT_RIL_NO_MEMORY</code><br>
     *  <code>SmsManager.RESULT_RIL_REQUEST_RATE_LIMITED</code><br>
     *  <code>SmsManager.RESULT_RIL_INVALID_SMS_FORMAT</code><br>
     *  <code>SmsManager.RESULT_RIL_SYSTEM_ERR</code><br>
     *  <code>SmsManager.RESULT_RIL_ENCODING_ERR</code><br>
     *  <code>SmsManager.RESULT_RIL_INVALID_SMSC_ADDRESS</code><br>
     *  <code>SmsManager.RESULT_RIL_MODEM_ERR</code><br>
     *  <code>SmsManager.RESULT_RIL_NETWORK_ERR</code><br>
     *  <code>SmsManager.RESULT_RIL_INTERNAL_ERR</code><br>
     *  <code>SmsManager.RESULT_RIL_REQUEST_NOT_SUPPORTED</code><br>
     *  <code>SmsManager.RESULT_RIL_INVALID_MODEM_STATE</code><br>
     *  <code>SmsManager.RESULT_RIL_NETWORK_NOT_READY</code><br>
     *  <code>SmsManager.RESULT_RIL_OPERATION_NOT_ALLOWED</code><br>
     *  <code>SmsManager.RESULT_RIL_NO_RESOURCES</code><br>
     *  <code>SmsManager.RESULT_RIL_CANCELLED</code><br>
     *  <code>SmsManager.RESULT_RIL_SIM_ABSENT</code><br>
     *  <code>SmsManager.RESULT_RIL_SIMULTANEOUS_SMS_AND_CALL_NOT_ALLOWED</code><br>
     *  <code>SmsManager.RESULT_RIL_ACCESS_BARRED</code><br>
     *  <code>SmsManager.RESULT_RIL_BLOCKED_DUE_TO_CALL</code><br>
     *  For <code>SmsManager.RESULT_ERROR_GENERIC_FAILURE</code> or any of the RESULT_RIL errors,
     *  the sentIntent may include the extra "errorCode" containing a radio technology specific
     *  value, generally only useful for troubleshooting.<br>
     *  The per-application based SMS control checks sentIntent. If sentIntent
     *  is NULL the caller will be checked against all unknown applications,
     *  which cause smaller number of SMS to be sent in checking period.
     * @param deliveryIntent if not NULL this <code>PendingIntent</code> is
     *  broadcast when the message is delivered to the recipient.  The
     * @param messageUri optional URI of the message if it is already stored in the system
     * @param callingPkg the calling package name
     * @param persistMessage whether to save the sent message into SMS DB for a
     *  non-default SMS app.
     * @param priority Priority level of the message
     *  Refer specification See 3GPP2 C.S0015-B, v2.0, table 4.5.9-1
     *  ---------------------------------
     *  PRIORITY      | Level of Priority
     *  ---------------------------------
     *      '00'      |     Normal
     *      '01'      |     Interactive
     *      '10'      |     Urgent
     *      '11'      |     Emergency
     *  ----------------------------------
     *  Any Other values included Negative considered as Invalid Priority Indicator of the message.
     * @param expectMore is a boolean to indicate the sending messages through same link or not.
     * @param validityPeriod Validity Period of the message in mins.
     *  Refer specification 3GPP TS 23.040 V6.8.1 section 9.2.3.12.1.
     *  Validity Period(Minimum) -> 5 mins
     *  Validity Period(Maximum) -> 635040 mins(i.e.63 weeks).
     *  Any Other values included Negative considered as Invalid Validity Period of the message.
     * @param skipShortCodeCheck Skip check for short code type destination address.
     */
    public void sendText(String destAddr, String scAddr, String text, PendingIntent sentIntent,
            PendingIntent deliveryIntent, Uri messageUri, String callingPkg, boolean persistMessage,
            int priority, boolean expectMore, int validityPeriod, boolean isForVvm,
            long messageId, boolean skipShortCodeCheck) {
        if (TextUtils.isEmpty(scAddr)) {
            scAddr = getSmscAddressFromUSIMWithPhoneIdentity(callingPkg);
        }

        if (isSmsDomainSelectionEnabled()) {
            TelephonyManager tm = mContext.getSystemService(TelephonyManager.class);
            boolean isEmergency = tm.isEmergencyNumber(destAddr);
            DomainSelectionConnectionHolder holder = getDomainSelectionConnection(isEmergency);

            // If the DomainSelectionConnection is not available,
            // fallback to the legacy implementation.
            if (holder != null && holder.getConnection() != null) {
                sendSmsUsingDomainSelection(holder,
                        new PendingRequest(PendingRequest.TYPE_TEXT, null, callingPkg,
                                destAddr, scAddr, asArrayList(sentIntent),
                                asArrayList(deliveryIntent), isForVvm, null, 0, asArrayList(text),
                                messageUri, persistMessage, priority, expectMore, validityPeriod,
                                messageId, skipShortCodeCheck),
                        "sendText");
                return;
            }
        }

        if (mImsSmsDispatcher.isAvailable() || mImsSmsDispatcher.isEmergencySmsSupport(destAddr)) {
            mImsSmsDispatcher.sendText(destAddr, scAddr, text, sentIntent, deliveryIntent,
                    messageUri, callingPkg, persistMessage, priority, false /*expectMore*/,
                    validityPeriod, isForVvm, messageId, skipShortCodeCheck);
        } else {
            if (isCdmaMo()) {
                mCdmaDispatcher.sendText(destAddr, scAddr, text, sentIntent, deliveryIntent,
                        messageUri, callingPkg, persistMessage, priority, expectMore,
                        validityPeriod, isForVvm, messageId, skipShortCodeCheck);
            } else {
                mGsmDispatcher.sendText(destAddr, scAddr, text, sentIntent, deliveryIntent,
                        messageUri, callingPkg, persistMessage, priority, expectMore,
                        validityPeriod, isForVvm, messageId, skipShortCodeCheck);
            }
        }
    }

    /**
     * Send a multi-part text based SMS.
     *
     * @param destAddr the address to send the message to
     * @param scAddr is the service center address or null to use
     *  the current default SMSC
     * @param parts an <code>ArrayList</code> of strings that, in order,
     *  comprise the original message
     * @param sentIntents if not null, an <code>ArrayList</code> of
     *  <code>PendingIntent</code>s (one for each message part) that is
     *  broadcast when the corresponding message part has been sent.
     *  The result code will be <code>Activity.RESULT_OK<code> for success,
     *  or one of these errors:<br>
     *  <code>SmsManager.RESULT_ERROR_GENERIC_FAILURE</code><br>
     *  <code>SmsManager.RESULT_ERROR_RADIO_OFF</code><br>
     *  <code>SmsManager.RESULT_ERROR_NULL_PDU</code><br>
     *  <code>SmsManager.RESULT_ERROR_NO_SERVICE</code><br>
     *  <code>SmsManager.RESULT_ERROR_LIMIT_EXCEEDED</code><br>
     *  <code>SmsManager.RESULT_ERROR_FDN_CHECK_FAILURE</code><br>
     *  <code>SmsManager.RESULT_ERROR_SHORT_CODE_NOT_ALLOWED</code><br>
     *  <code>SmsManager.RESULT_ERROR_SHORT_CODE_NEVER_ALLOWED</code><br>
     *  <code>SmsManager.RESULT_RADIO_NOT_AVAILABLE</code><br>
     *  <code>SmsManager.RESULT_NETWORK_REJECT</code><br>
     *  <code>SmsManager.RESULT_INVALID_ARGUMENTS</code><br>
     *  <code>SmsManager.RESULT_INVALID_STATE</code><br>
     *  <code>SmsManager.RESULT_NO_MEMORY</code><br>
     *  <code>SmsManager.RESULT_INVALID_SMS_FORMAT</code><br>
     *  <code>SmsManager.RESULT_SYSTEM_ERROR</code><br>
     *  <code>SmsManager.RESULT_MODEM_ERROR</code><br>
     *  <code>SmsManager.RESULT_NETWORK_ERROR</code><br>
     *  <code>SmsManager.RESULT_ENCODING_ERROR</code><br>
     *  <code>SmsManager.RESULT_INVALID_SMSC_ADDRESS</code><br>
     *  <code>SmsManager.RESULT_OPERATION_NOT_ALLOWED</code><br>
     *  <code>SmsManager.RESULT_INTERNAL_ERROR</code><br>
     *  <code>SmsManager.RESULT_NO_RESOURCES</code><br>
     *  <code>SmsManager.RESULT_CANCELLED</code><br>
     *  <code>SmsManager.RESULT_REQUEST_NOT_SUPPORTED</code><br>
     *  <code>SmsManager.RESULT_NO_BLUETOOTH_SERVICE</code><br>
     *  <code>SmsManager.RESULT_INVALID_BLUETOOTH_ADDRESS</code><br>
     *  <code>SmsManager.RESULT_BLUETOOTH_DISCONNECTED</code><br>
     *  <code>SmsManager.RESULT_UNEXPECTED_EVENT_STOP_SENDING</code><br>
     *  <code>SmsManager.RESULT_SMS_BLOCKED_DURING_EMERGENCY</code><br>
     *  <code>SmsManager.RESULT_SMS_SEND_RETRY_FAILED</code><br>
     *  <code>SmsManager.RESULT_REMOTE_EXCEPTION</code><br>
     *  <code>SmsManager.RESULT_NO_DEFAULT_SMS_APP</code><br>
     *  <code>SmsManager.RESULT_RIL_RADIO_NOT_AVAILABLE</code><br>
     *  <code>SmsManager.RESULT_RIL_SMS_SEND_FAIL_RETRY</code><br>
     *  <code>SmsManager.RESULT_RIL_NETWORK_REJECT</code><br>
     *  <code>SmsManager.RESULT_RIL_INVALID_STATE</code><br>
     *  <code>SmsManager.RESULT_RIL_INVALID_ARGUMENTS</code><br>
     *  <code>SmsManager.RESULT_RIL_NO_MEMORY</code><br>
     *  <code>SmsManager.RESULT_RIL_REQUEST_RATE_LIMITED</code><br>
     *  <code>SmsManager.RESULT_RIL_INVALID_SMS_FORMAT</code><br>
     *  <code>SmsManager.RESULT_RIL_SYSTEM_ERR</code><br>
     *  <code>SmsManager.RESULT_RIL_ENCODING_ERR</code><br>
     *  <code>SmsManager.RESULT_RIL_INVALID_SMSC_ADDRESS</code><br>
     *  <code>SmsManager.RESULT_RIL_MODEM_ERR</code><br>
     *  <code>SmsManager.RESULT_RIL_NETWORK_ERR</code><br>
     *  <code>SmsManager.RESULT_RIL_INTERNAL_ERR</code><br>
     *  <code>SmsManager.RESULT_RIL_REQUEST_NOT_SUPPORTED</code><br>
     *  <code>SmsManager.RESULT_RIL_INVALID_MODEM_STATE</code><br>
     *  <code>SmsManager.RESULT_RIL_NETWORK_NOT_READY</code><br>
     *  <code>SmsManager.RESULT_RIL_OPERATION_NOT_ALLOWED</code><br>
     *  <code>SmsManager.RESULT_RIL_NO_RESOURCES</code><br>
     *  <code>SmsManager.RESULT_RIL_CANCELLED</code><br>
     *  <code>SmsManager.RESULT_RIL_SIM_ABSENT</code><br>
     *  <code>SmsManager.RESULT_RIL_SIMULTANEOUS_SMS_AND_CALL_NOT_ALLOWED</code><br>
     *  <code>SmsManager.RESULT_RIL_ACCESS_BARRED</code><br>
     *  <code>SmsManager.RESULT_RIL_BLOCKED_DUE_TO_CALL</code><br>
     *  For <code>SmsManager.RESULT_ERROR_GENERIC_FAILURE</code> or any of the RESULT_RIL errors,
     *  the sentIntent may include the extra "errorCode" containing a radio technology specific
     *  value, generally only useful for troubleshooting.<br>
     *  The per-application based SMS control checks sentIntent. If sentIntent
     *  is NULL the caller will be checked against all unknown applications,
     *  which cause smaller number of SMS to be sent in checking period.
     * @param deliveryIntents if not null, an <code>ArrayList</code> of
     *  <code>PendingIntent</code>s (one for each message part) that is
     *  broadcast when the corresponding message part has been delivered
     *  to the recipient.  The raw pdu of the status report is in the
     * @param messageUri optional URI of the message if it is already stored in the system
     * @param callingPkg the calling package name
     * @param persistMessage whether to save the sent message into SMS DB for a
     *  non-default SMS app.
     * @param priority Priority level of the message
     *  Refer specification See 3GPP2 C.S0015-B, v2.0, table 4.5.9-1
     *  ---------------------------------
     *  PRIORITY      | Level of Priority
     *  ---------------------------------
     *      '00'      |     Normal
     *      '01'      |     Interactive
     *      '10'      |     Urgent
     *      '11'      |     Emergency
     *  ----------------------------------
     *  Any Other values included Negative considered as Invalid Priority Indicator of the message.
     * @param expectMore is a boolean to indicate the sending messages through same link or not.
     * @param validityPeriod Validity Period of the message in mins.
     *  Refer specification 3GPP TS 23.040 V6.8.1 section 9.2.3.12.1.
     *  Validity Period(Minimum) -> 5 mins
     *  Validity Period(Maximum) -> 635040 mins(i.e.63 weeks).
     *  Any Other values included Negative considered as Invalid Validity Period of the message.
     * @param messageId An id that uniquely identifies the message requested to be sent.
     *                 Used for logging and diagnostics purposes. The id may be 0.
     *
     */
    protected void sendMultipartText(String destAddr, String scAddr,
            ArrayList<String> parts, ArrayList<PendingIntent> sentIntents,
            ArrayList<PendingIntent> deliveryIntents, Uri messageUri, String callingPkg,
            boolean persistMessage, int priority, boolean expectMore, int validityPeriod,
            long messageId) {
        if (TextUtils.isEmpty(scAddr)) {
            scAddr = getSmscAddressFromUSIMWithPhoneIdentity(callingPkg);
        }

        if (isSmsDomainSelectionEnabled()) {
            DomainSelectionConnectionHolder holder = getDomainSelectionConnection(false);

            // If the DomainSelectionConnection is not available,
            // fallback to the legacy implementation.
            if (holder != null && holder.getConnection() != null) {
                sendSmsUsingDomainSelection(holder,
                        new PendingRequest(PendingRequest.TYPE_MULTIPART_TEXT, null,
                                callingPkg, destAddr, scAddr, sentIntents, deliveryIntents, false,
                                null, 0, parts, messageUri, persistMessage, priority, expectMore,
                                validityPeriod, messageId, false),
                        "sendMultipartText");
                return;
            }
        }

        if (mImsSmsDispatcher.isAvailable() || mImsSmsDispatcher.isEmergencySmsSupport(destAddr)) {
            mImsSmsDispatcher.sendMultipartText(destAddr, scAddr, parts, sentIntents,
                    deliveryIntents, messageUri, callingPkg, persistMessage, priority,
                    false /*expectMore*/, validityPeriod, messageId);
        } else {
            if (isCdmaMo()) {
                mCdmaDispatcher.sendMultipartText(destAddr, scAddr, parts, sentIntents,
                        deliveryIntents, messageUri, callingPkg, persistMessage, priority,
                        expectMore, validityPeriod, messageId);
            } else {
                mGsmDispatcher.sendMultipartText(destAddr, scAddr, parts, sentIntents,
                        deliveryIntents, messageUri, callingPkg, persistMessage, priority,
                        expectMore, validityPeriod, messageId);
            }
        }
    }

    /**
     * Returns the premium SMS permission for the specified package. If the package has never
     * been seen before, the default {@link SmsUsageMonitor#PREMIUM_SMS_PERMISSION_UNKNOWN}
     * will be returned.
     * @param packageName the name of the package to query permission
     * @return one of {@link SmsUsageMonitor#PREMIUM_SMS_PERMISSION_UNKNOWN},
     *  {@link SmsUsageMonitor#PREMIUM_SMS_PERMISSION_ASK_USER},
     *  {@link SmsUsageMonitor#PREMIUM_SMS_PERMISSION_NEVER_ALLOW}, or
     *  {@link SmsUsageMonitor#PREMIUM_SMS_PERMISSION_ALWAYS_ALLOW}
     */
    public int getPremiumSmsPermission(String packageName) {
        return mUsageMonitor.getPremiumSmsPermission(packageName);
    }

    /**
     * Sets the premium SMS permission for the specified package and save the value asynchronously
     * to persistent storage.
     * @param packageName the name of the package to set permission
     * @param permission one of {@link SmsUsageMonitor#PREMIUM_SMS_PERMISSION_ASK_USER},
     *  {@link SmsUsageMonitor#PREMIUM_SMS_PERMISSION_NEVER_ALLOW}, or
     *  {@link SmsUsageMonitor#PREMIUM_SMS_PERMISSION_ALWAYS_ALLOW}
     */
    public void setPremiumSmsPermission(String packageName, int permission) {
        mUsageMonitor.setPremiumSmsPermission(packageName, permission);
    }

    public SmsUsageMonitor getUsageMonitor() {
        return mUsageMonitor;
    }

    /**
     * Handles the sms status report based on the format.
     *
     * @param format the format.
     * @param pdu the pdu of the report.
     */
    public void handleSmsStatusReport(String format, byte[] pdu) {
        int messageRef;
        SMSDispatcher.SmsTracker tracker;
        boolean handled = false;
        if (isCdmaFormat(format)) {
            com.android.internal.telephony.cdma.SmsMessage sms =
                    com.android.internal.telephony.cdma.SmsMessage.createFromPdu(pdu);
            if (sms != null) {
                boolean foundIn3GPPMap = false;
                messageRef = sms.mMessageRef;
                tracker = mDeliveryPendingMapFor3GPP2.get(messageRef);
                if (tracker == null) {
                    // A tracker for this 3GPP2 report may be in the 3GPP map instead if the
                    // previously submitted SMS was 3GPP format.
                    // (i.e. Some carriers require that devices receive 3GPP2 SMS also even if IMS
                    // SMS format is 3GGP.)
                    tracker = mDeliveryPendingMapFor3GPP.get(messageRef);
                    if (tracker != null) {
                        foundIn3GPPMap = true;
                    }
                }
                if (tracker != null) {
                    // The status is composed of an error class (bits 25-24) and a status code
                    // (bits 23-16).
                    int errorClass = (sms.getStatus() >> 24) & 0x03;
                    if (errorClass != ERROR_TEMPORARY) {
                        // Update the message status (COMPLETE or FAILED)
                        tracker.updateSentMessageStatus(
                                mContext,
                                (errorClass == ERROR_NONE)
                                        ? Sms.STATUS_COMPLETE
                                        : Sms.STATUS_FAILED);
                        // No longer need to be kept.
                        if (foundIn3GPPMap) {
                            mDeliveryPendingMapFor3GPP.remove(messageRef);
                        } else {
                            mDeliveryPendingMapFor3GPP2.remove(messageRef);
                        }
                    }
                    handled = triggerDeliveryIntent(tracker, format, pdu);
                }
            }
        } else {
            com.android.internal.telephony.gsm.SmsMessage sms =
                    com.android.internal.telephony.gsm.SmsMessage.createFromPdu(pdu);
            if (sms != null) {
                messageRef = sms.mMessageRef;
                tracker = mDeliveryPendingMapFor3GPP.get(messageRef);
                if (tracker != null) {
                    int tpStatus = sms.getStatus();
                    if (tpStatus >= Sms.STATUS_FAILED || tpStatus < Sms.STATUS_PENDING) {
                        // Update the message status (COMPLETE or FAILED)
                        tracker.updateSentMessageStatus(mContext, tpStatus);
                        // No longer need to be kept.
                        mDeliveryPendingMapFor3GPP.remove(messageRef);
                    }
                    handled = triggerDeliveryIntent(tracker, format, pdu);
                }
            }
        }

        if (!handled) {
            Rlog.e(TAG, "handleSmsStatusReport: can not handle the status report!");
        }
    }

    private boolean triggerDeliveryIntent(SMSDispatcher.SmsTracker tracker, String format,
                                          byte[] pdu) {
        PendingIntent intent = tracker.mDeliveryIntent;
        Intent fillIn = new Intent();
        fillIn.putExtra("pdu", pdu);
        fillIn.putExtra("format", format);
        try {
            intent.send(mContext, Activity.RESULT_OK, fillIn);
            return true;
        } catch (CanceledException ex) {
            return false;
        }
    }

    /**
     * Get InboundSmsHandler for the phone.
     */
    public InboundSmsHandler getInboundSmsHandler(boolean is3gpp2) {
        if (is3gpp2) return mCdmaInboundSmsHandler;
        else return mGsmInboundSmsHandler;
    }

    public interface SmsInjectionCallback {
        void onSmsInjectedResult(int result);
    }

    public void dump(FileDescriptor fd, PrintWriter pw, String[] args) {
        mGsmInboundSmsHandler.dump(fd, pw, args);
        mCdmaInboundSmsHandler.dump(fd, pw, args);
        mGsmDispatcher.dump(fd, pw, args);
        mCdmaDispatcher.dump(fd, pw, args);
        mImsSmsDispatcher.dump(fd, pw, args);
    }

    private void logd(String msg) {
        Rlog.d(TAG, msg);
    }

    private void logi(String s) {
        Rlog.i(TAG + " [" + mPhone.getPhoneId() + "]", s);
    }
}<|MERGE_RESOLUTION|>--- conflicted
+++ resolved
@@ -751,13 +751,8 @@
     public void sendRetrySms(SMSDispatcher.SmsTracker tracker) {
         boolean retryUsingImsService = false;
 
-<<<<<<< HEAD
         if (!tracker.mUsesImsServiceForIms && !tracker.mIsFallBackRetry) {
-            if (mDomainSelectionResolverProxy.isDomainSelectionSupported()) {
-=======
-        if (!tracker.mUsesImsServiceForIms) {
             if (isSmsDomainSelectionEnabled()) {
->>>>>>> e755a370
                 DomainSelectionConnectionHolder holder = getDomainSelectionConnection(false);
 
                 // If the DomainSelectionConnection is not available,
