--- conflicted
+++ resolved
@@ -1209,9 +1209,6 @@
     }
 
     @Override
-<<<<<<< HEAD
-    public void getEnhancedRadioCapability(Message result) {
-=======
     public void registerForPendingSatelliteMessageCount(
             @NonNull Handler h, int what, @Nullable Object obj) {
         mPendingSatelliteMessageCountRegistrants.add(h, what, obj);
@@ -1286,6 +1283,9 @@
     @Override
     public void unregisterForSatelliteProvisionStateChanged(@NonNull Handler h) {
         mSatelliteProvisionStateChangedRegistrants.remove(h);
->>>>>>> 69fadba7
+    }
+
+    @Override
+    public void getEnhancedRadioCapability(Message result) {
     }
 }