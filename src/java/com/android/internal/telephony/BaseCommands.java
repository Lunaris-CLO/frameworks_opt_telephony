
/*
 * Copyright (C) 2006 The Android Open Source Project
 *
 * Licensed under the Apache License, Version 2.0 (the "License");
 * you may not use this file except in compliance with the License.
 * You may obtain a copy of the License at
 *
 *      http://www.apache.org/licenses/LICENSE-2.0
 *
 * Unless required by applicable law or agreed to in writing, software
 * distributed under the License is distributed on an "AS IS" BASIS,
 * WITHOUT WARRANTIES OR CONDITIONS OF ANY KIND, either express or implied.
 * See the License for the specific language governing permissions and
 * limitations under the License.
 */

package com.android.internal.telephony;

import android.annotation.NonNull;
import android.compat.annotation.UnsupportedAppUsage;
import android.content.Context;
import android.os.AsyncResult;
import android.os.Build;
import android.os.Handler;
import android.os.Message;
import android.os.Registrant;
import android.os.RegistrantList;
import android.telephony.Annotation.RadioPowerState;
import android.telephony.BarringInfo;
import android.telephony.TelephonyManager;
import android.telephony.emergency.EmergencyNumber;

import com.android.internal.telephony.uicc.SimPhonebookRecord;

import java.util.ArrayList;
import java.util.List;

/**
 * {@hide}
 */
public abstract class BaseCommands implements CommandsInterface {
    //***** Instance Variables
    @UnsupportedAppUsage
    protected Context mContext;
    protected int mState = TelephonyManager.RADIO_POWER_UNAVAILABLE;
    @UnsupportedAppUsage
    protected Object mStateMonitor = new Object();

    protected RegistrantList mRadioStateChangedRegistrants = new RegistrantList();
    protected RegistrantList mOnRegistrants = new RegistrantList();
    protected RegistrantList mAvailRegistrants = new RegistrantList();
    protected RegistrantList mOffOrNotAvailRegistrants = new RegistrantList();
    protected RegistrantList mNotAvailRegistrants = new RegistrantList();
    @UnsupportedAppUsage
    protected RegistrantList mCallStateRegistrants = new RegistrantList();
    protected RegistrantList mNetworkStateRegistrants = new RegistrantList();
    protected RegistrantList mDataCallListChangedRegistrants = new RegistrantList();
    protected RegistrantList mApnUnthrottledRegistrants = new RegistrantList();
    protected RegistrantList mSlicingConfigChangedRegistrants = new RegistrantList();
    @UnsupportedAppUsage
    protected RegistrantList mVoiceRadioTechChangedRegistrants = new RegistrantList();
    @UnsupportedAppUsage
    protected RegistrantList mImsNetworkStateChangedRegistrants = new RegistrantList();
    @UnsupportedAppUsage
    protected RegistrantList mIccStatusChangedRegistrants = new RegistrantList();
    protected RegistrantList mIccSlotStatusChangedRegistrants = new RegistrantList();
    protected RegistrantList mVoicePrivacyOnRegistrants = new RegistrantList();
    protected RegistrantList mVoicePrivacyOffRegistrants = new RegistrantList();
    @UnsupportedAppUsage
    protected RegistrantList mOtaProvisionRegistrants = new RegistrantList();
    @UnsupportedAppUsage
    protected RegistrantList mCallWaitingInfoRegistrants = new RegistrantList();
    protected RegistrantList mDisplayInfoRegistrants = new RegistrantList();
    protected RegistrantList mSignalInfoRegistrants = new RegistrantList();
    protected RegistrantList mNumberInfoRegistrants = new RegistrantList();
    protected RegistrantList mRedirNumInfoRegistrants = new RegistrantList();
    protected RegistrantList mLineControlInfoRegistrants = new RegistrantList();
    protected RegistrantList mT53ClirInfoRegistrants = new RegistrantList();
    protected RegistrantList mT53AudCntrlInfoRegistrants = new RegistrantList();
    @UnsupportedAppUsage
    protected RegistrantList mRingbackToneRegistrants = new RegistrantList();
    @UnsupportedAppUsage
    protected RegistrantList mResendIncallMuteRegistrants = new RegistrantList();
    @UnsupportedAppUsage
    protected RegistrantList mCdmaSubscriptionChangedRegistrants = new RegistrantList();
    @UnsupportedAppUsage
    protected RegistrantList mCdmaPrlChangedRegistrants = new RegistrantList();
    @UnsupportedAppUsage
    protected RegistrantList mExitEmergencyCallbackModeRegistrants = new RegistrantList();
    protected RegistrantList mRilConnectedRegistrants = new RegistrantList();
    @UnsupportedAppUsage
    protected RegistrantList mIccRefreshRegistrants = new RegistrantList();
    @UnsupportedAppUsage
    protected RegistrantList mRilCellInfoListRegistrants = new RegistrantList();
    @UnsupportedAppUsage
    protected RegistrantList mSubscriptionStatusRegistrants = new RegistrantList();
    @UnsupportedAppUsage
    protected RegistrantList mSrvccStateRegistrants = new RegistrantList();
    @UnsupportedAppUsage
    protected RegistrantList mHardwareConfigChangeRegistrants = new RegistrantList();
    @UnsupportedAppUsage
    protected RegistrantList mPhoneRadioCapabilityChangedRegistrants =
            new RegistrantList();
    protected RegistrantList mPcoDataRegistrants = new RegistrantList();
    protected RegistrantList mCarrierInfoForImsiEncryptionRegistrants = new RegistrantList();
    protected RegistrantList mRilNetworkScanResultRegistrants = new RegistrantList();
    protected RegistrantList mModemResetRegistrants = new RegistrantList();
    protected RegistrantList mNattKeepaliveStatusRegistrants = new RegistrantList();
    protected RegistrantList mPhysicalChannelConfigurationRegistrants = new RegistrantList();
    protected RegistrantList mLceInfoRegistrants = new RegistrantList();
    protected RegistrantList mEmergencyNumberListRegistrants = new RegistrantList();
    protected RegistrantList mUiccApplicationsEnablementRegistrants = new RegistrantList();
    protected RegistrantList mBarringInfoChangedRegistrants = new RegistrantList();
    protected RegistrantList mSimPhonebookChangedRegistrants = new RegistrantList();
    protected RegistrantList mSimPhonebookRecordsReceivedRegistrants = new RegistrantList();
    protected RegistrantList mEmergencyNetworkScanRegistrants = new RegistrantList();
    protected RegistrantList mConnectionSetupFailureRegistrants = new RegistrantList();
    protected RegistrantList mNotifyAnbrRegistrants = new RegistrantList();
    protected RegistrantList mTriggerImsDeregistrationRegistrants = new RegistrantList();

    @UnsupportedAppUsage
    protected Registrant mGsmSmsRegistrant;
    @UnsupportedAppUsage
    protected Registrant mCdmaSmsRegistrant;
    @UnsupportedAppUsage
    protected Registrant mNITZTimeRegistrant;
    @UnsupportedAppUsage
    protected Registrant mSignalStrengthRegistrant;
    @UnsupportedAppUsage
    protected Registrant mUSSDRegistrant;
    @UnsupportedAppUsage
    protected Registrant mSmsOnSimRegistrant;
    @UnsupportedAppUsage
    protected Registrant mSmsStatusRegistrant;
    @UnsupportedAppUsage
    protected Registrant mSsnRegistrant;
    @UnsupportedAppUsage
    protected Registrant mCatSessionEndRegistrant;
    @UnsupportedAppUsage
    protected Registrant mCatProCmdRegistrant;
    @UnsupportedAppUsage
    protected Registrant mCatEventRegistrant;
    @UnsupportedAppUsage
    protected Registrant mCatCallSetUpRegistrant;
    @UnsupportedAppUsage
    protected Registrant mIccSmsFullRegistrant;
    @UnsupportedAppUsage
    protected Registrant mEmergencyCallbackModeRegistrant;
    @UnsupportedAppUsage
    protected Registrant mRingRegistrant;
    @UnsupportedAppUsage
    protected Registrant mRestrictedStateRegistrant;
    @UnsupportedAppUsage
    protected Registrant mGsmBroadcastSmsRegistrant;
    @UnsupportedAppUsage
    protected Registrant mCatCcAlphaRegistrant;
    @UnsupportedAppUsage
    protected Registrant mSsRegistrant;
    protected Registrant mRegistrationFailedRegistrant;

    // Lock that mLastEmergencyNumberListIndication uses.
    private Object mLastEmergencyNumberListIndicationLock = new Object();
    // Cache last emergency number list indication from radio
    private final List<EmergencyNumber> mLastEmergencyNumberListIndication = new ArrayList<>();

    // The last barring information received
    protected BarringInfo mLastBarringInfo = new BarringInfo();
    // Preferred network type received from PhoneFactory.
    // This is used when establishing a connection to the
    // vendor ril so it starts up in the correct mode.
    @UnsupportedAppUsage(maxTargetSdk = Build.VERSION_CODES.R, trackingBug = 170729553)
    protected int mAllowedNetworkTypesBitmask;
    // CDMA subscription received from PhoneFactory
    protected int mCdmaSubscription;
    // Type of Phone, GSM or CDMA. Set by GsmCdmaPhone.
    @UnsupportedAppUsage
    protected int mPhoneType;
    // RIL Version
    protected int mRilVersion = -1;

    public BaseCommands(Context context) {
        mContext = context;  // May be null (if so we won't log statistics)
    }

    //***** CommandsInterface implementation

    @Override
    public @RadioPowerState int getRadioState() {
        return mState;
    }

    @Override
    public void registerForRadioStateChanged(Handler h, int what, Object obj) {
        synchronized (mStateMonitor) {
            mRadioStateChangedRegistrants.addUnique(h, what, obj);
            Message.obtain(h, what, new AsyncResult(obj, null, null)).sendToTarget();
        }
    }

    @Override
    public void unregisterForRadioStateChanged(Handler h) {
        synchronized (mStateMonitor) {
            mRadioStateChangedRegistrants.remove(h);
        }
    }

    public void registerForImsNetworkStateChanged(Handler h, int what, Object obj) {
        mImsNetworkStateChangedRegistrants.addUnique(h, what, obj);
    }

    public void unregisterForImsNetworkStateChanged(Handler h) {
        mImsNetworkStateChangedRegistrants.remove(h);
    }

    @Override
    public void registerForOn(Handler h, int what, Object obj) {
        synchronized (mStateMonitor) {
            mOnRegistrants.addUnique(h, what, obj);

            if (mState == TelephonyManager.RADIO_POWER_ON) {
                Message.obtain(h, what, new AsyncResult(obj, null, null)).sendToTarget();
            }
        }
    }
    @Override
    public void unregisterForOn(Handler h) {
        synchronized (mStateMonitor) {
            mOnRegistrants.remove(h);
        }
    }


    @Override
    public void registerForAvailable(Handler h, int what, Object obj) {
        synchronized (mStateMonitor) {
            mAvailRegistrants.addUnique(h, what, obj);

            if (mState != TelephonyManager.RADIO_POWER_UNAVAILABLE) {
                Message.obtain(h, what, new AsyncResult(obj, null, null)).sendToTarget();
            }
        }
    }

    @Override
    public void unregisterForAvailable(Handler h) {
        synchronized(mStateMonitor) {
            mAvailRegistrants.remove(h);
        }
    }

    @Override
    public void registerForNotAvailable(Handler h, int what, Object obj) {
        synchronized (mStateMonitor) {
            mNotAvailRegistrants.addUnique(h, what, obj);

            if (mState == TelephonyManager.RADIO_POWER_UNAVAILABLE) {
                Message.obtain(h, what, new AsyncResult(obj, null, null)).sendToTarget();
            }
        }
    }

    @Override
    public void unregisterForNotAvailable(Handler h) {
        synchronized (mStateMonitor) {
            mNotAvailRegistrants.remove(h);
        }
    }

    @Override
    public void registerForOffOrNotAvailable(Handler h, int what, Object obj) {
        synchronized (mStateMonitor) {
            mOffOrNotAvailRegistrants.addUnique(h, what, obj);

            if (mState == TelephonyManager.RADIO_POWER_OFF
                    || mState == TelephonyManager.RADIO_POWER_UNAVAILABLE) {
                Message.obtain(h, what, new AsyncResult(obj, null, null)).sendToTarget();
            }
        }
    }
    @Override
    public void unregisterForOffOrNotAvailable(Handler h) {
        synchronized(mStateMonitor) {
            mOffOrNotAvailRegistrants.remove(h);
        }
    }

    @Override
    public void registerForCallStateChanged(Handler h, int what, Object obj) {
        mCallStateRegistrants.addUnique(h, what, obj);
    }

    @Override
    public void unregisterForCallStateChanged(Handler h) {
        mCallStateRegistrants.remove(h);
    }

    @Override
    public void registerForNetworkStateChanged(Handler h, int what, Object obj) {
        mNetworkStateRegistrants.addUnique(h, what, obj);
    }

    @Override
    public void unregisterForNetworkStateChanged(Handler h) {
        mNetworkStateRegistrants.remove(h);
    }

    @Override
    public void registerForDataCallListChanged(Handler h, int what, Object obj) {
        mDataCallListChangedRegistrants.addUnique(h, what, obj);
    }

    @Override
    public void unregisterForDataCallListChanged(Handler h) {
        mDataCallListChangedRegistrants.remove(h);
    }

    @Override
    public void registerForApnUnthrottled(Handler h, int what, Object obj) {
        mApnUnthrottledRegistrants.addUnique(h, what, obj);
    }

    @Override
    public void unregisterForApnUnthrottled(Handler h) {
        mApnUnthrottledRegistrants.remove(h);
    }

    @Override
    public void registerForSlicingConfigChanged(Handler h, int what, Object obj) {
        mSlicingConfigChangedRegistrants.addUnique(h, what, obj);
    }

    @Override
    public void unregisterForSlicingConfigChanged(Handler h) {
        mSlicingConfigChangedRegistrants.remove(h);
    }

    @Override
    public void registerForVoiceRadioTechChanged(Handler h, int what, Object obj) {
        mVoiceRadioTechChangedRegistrants.addUnique(h, what, obj);
    }

    @Override
    public void unregisterForVoiceRadioTechChanged(Handler h) {
        mVoiceRadioTechChangedRegistrants.remove(h);
    }

    @Override
    public void registerForIccStatusChanged(Handler h, int what, Object obj) {
        mIccStatusChangedRegistrants.addUnique(h, what, obj);
    }

    @Override
    public void unregisterForIccStatusChanged(Handler h) {
        mIccStatusChangedRegistrants.remove(h);
    }

    @Override
    public void registerForIccSlotStatusChanged(Handler h, int what, Object obj) {
        mIccSlotStatusChangedRegistrants.addUnique(h, what, obj);
    }

    @Override
    public void unregisterForIccSlotStatusChanged(Handler h) {
        mIccSlotStatusChangedRegistrants.remove(h);
    }

    @Override
    public void setOnNewGsmSms(Handler h, int what, Object obj) {
        mGsmSmsRegistrant = new Registrant (h, what, obj);
    }

    @Override
    public void unSetOnNewGsmSms(Handler h) {
        if (mGsmSmsRegistrant != null && mGsmSmsRegistrant.getHandler() == h) {
            mGsmSmsRegistrant.clear();
            mGsmSmsRegistrant = null;
        }
    }

    @Override
    public void setOnNewCdmaSms(Handler h, int what, Object obj) {
        mCdmaSmsRegistrant = new Registrant (h, what, obj);
    }

    @Override
    public void unSetOnNewCdmaSms(Handler h) {
        if (mCdmaSmsRegistrant != null && mCdmaSmsRegistrant.getHandler() == h) {
            mCdmaSmsRegistrant.clear();
            mCdmaSmsRegistrant = null;
        }
    }

    @Override
    public void setOnNewGsmBroadcastSms(Handler h, int what, Object obj) {
        mGsmBroadcastSmsRegistrant = new Registrant (h, what, obj);
    }

    @Override
    public void unSetOnNewGsmBroadcastSms(Handler h) {
        if (mGsmBroadcastSmsRegistrant != null && mGsmBroadcastSmsRegistrant.getHandler() == h) {
            mGsmBroadcastSmsRegistrant.clear();
            mGsmBroadcastSmsRegistrant = null;
        }
    }

    @Override
    public void setOnSmsOnSim(Handler h, int what, Object obj) {
        mSmsOnSimRegistrant = new Registrant (h, what, obj);
    }

    @Override
    public void unSetOnSmsOnSim(Handler h) {
        if (mSmsOnSimRegistrant != null && mSmsOnSimRegistrant.getHandler() == h) {
            mSmsOnSimRegistrant.clear();
            mSmsOnSimRegistrant = null;
        }
    }

    @Override
    public void setOnSmsStatus(Handler h, int what, Object obj) {
        mSmsStatusRegistrant = new Registrant (h, what, obj);
    }

    @Override
    public void unSetOnSmsStatus(Handler h) {
        if (mSmsStatusRegistrant != null && mSmsStatusRegistrant.getHandler() == h) {
            mSmsStatusRegistrant.clear();
            mSmsStatusRegistrant = null;
        }
    }

    @Override
    public void setOnSignalStrengthUpdate(Handler h, int what, Object obj) {
        mSignalStrengthRegistrant = new Registrant (h, what, obj);
    }

    @Override
    public void unSetOnSignalStrengthUpdate(Handler h) {
        if (mSignalStrengthRegistrant != null && mSignalStrengthRegistrant.getHandler() == h) {
            mSignalStrengthRegistrant.clear();
            mSignalStrengthRegistrant = null;
        }
    }

    @Override
    public void setOnNITZTime(Handler h, int what, Object obj) {
        mNITZTimeRegistrant = new Registrant (h, what, obj);
    }

    @Override
    public void unSetOnNITZTime(Handler h) {
        if (mNITZTimeRegistrant != null && mNITZTimeRegistrant.getHandler() == h) {
            mNITZTimeRegistrant.clear();
            mNITZTimeRegistrant = null;
        }
    }

    @Override
    public void setOnUSSD(Handler h, int what, Object obj) {
        mUSSDRegistrant = new Registrant (h, what, obj);
    }

    @Override
    public void unSetOnUSSD(Handler h) {
        if (mUSSDRegistrant != null && mUSSDRegistrant.getHandler() == h) {
            mUSSDRegistrant.clear();
            mUSSDRegistrant = null;
        }
    }

    @Override
    public void setOnSuppServiceNotification(Handler h, int what, Object obj) {
        mSsnRegistrant = new Registrant (h, what, obj);
    }

    @Override
    public void unSetOnSuppServiceNotification(Handler h) {
        if (mSsnRegistrant != null && mSsnRegistrant.getHandler() == h) {
            mSsnRegistrant.clear();
            mSsnRegistrant = null;
        }
    }

    @Override
    public void setOnCatSessionEnd(Handler h, int what, Object obj) {
        mCatSessionEndRegistrant = new Registrant (h, what, obj);
    }

    @Override
    public void unSetOnCatSessionEnd(Handler h) {
        if (mCatSessionEndRegistrant != null && mCatSessionEndRegistrant.getHandler() == h) {
            mCatSessionEndRegistrant.clear();
            mCatSessionEndRegistrant = null;
        }
    }

    @Override
    public void setOnCatProactiveCmd(Handler h, int what, Object obj) {
        mCatProCmdRegistrant = new Registrant (h, what, obj);
    }

    @Override
    public void unSetOnCatProactiveCmd(Handler h) {
        if (mCatProCmdRegistrant != null && mCatProCmdRegistrant.getHandler() == h) {
            mCatProCmdRegistrant.clear();
            mCatProCmdRegistrant = null;
        }
    }

    @Override
    public void setOnCatEvent(Handler h, int what, Object obj) {
        mCatEventRegistrant = new Registrant (h, what, obj);
    }

    @Override
    public void unSetOnCatEvent(Handler h) {
        if (mCatEventRegistrant != null && mCatEventRegistrant.getHandler() == h) {
            mCatEventRegistrant.clear();
            mCatEventRegistrant = null;
        }
    }

    @Override
    public void setOnCatCallSetUp(Handler h, int what, Object obj) {
        mCatCallSetUpRegistrant = new Registrant (h, what, obj);
    }

    @Override
    public void unSetOnCatCallSetUp(Handler h) {
        if (mCatCallSetUpRegistrant != null && mCatCallSetUpRegistrant.getHandler() == h) {
            mCatCallSetUpRegistrant.clear();
            mCatCallSetUpRegistrant = null;
        }
    }

    @Override
    public void setOnIccSmsFull(Handler h, int what, Object obj) {
        mIccSmsFullRegistrant = new Registrant (h, what, obj);
    }

    @Override
    public void unSetOnIccSmsFull(Handler h) {
        if (mIccSmsFullRegistrant != null && mIccSmsFullRegistrant.getHandler() == h) {
            mIccSmsFullRegistrant.clear();
            mIccSmsFullRegistrant = null;
        }
    }

    @Override
    public void registerForIccRefresh(Handler h, int what, Object obj) {
        mIccRefreshRegistrants.addUnique(h, what, obj);
    }
    @Override
    public void setOnIccRefresh(Handler h, int what, Object obj) {
        registerForIccRefresh(h, what, obj);
    }

    @Override
    public void setEmergencyCallbackMode(Handler h, int what, Object obj) {
        mEmergencyCallbackModeRegistrant = new Registrant (h, what, obj);
    }

    @Override
    public void unregisterForIccRefresh(Handler h) {
        mIccRefreshRegistrants.remove(h);
    }
    @Override
    public void unsetOnIccRefresh(Handler h) {
        unregisterForIccRefresh(h);
    }

    @Override
    public void setOnCallRing(Handler h, int what, Object obj) {
        mRingRegistrant = new Registrant (h, what, obj);
    }

    @Override
    public void unSetOnCallRing(Handler h) {
        if (mRingRegistrant != null && mRingRegistrant.getHandler() == h) {
            mRingRegistrant.clear();
            mRingRegistrant = null;
        }
    }

    @Override
    public void setOnSs(Handler h, int what, Object obj) {
        mSsRegistrant = new Registrant (h, what, obj);
    }

    @Override
    public void unSetOnSs(Handler h) {
        mSsRegistrant.clear();
    }

    @Override
    public void setOnCatCcAlphaNotify(Handler h, int what, Object obj) {
        mCatCcAlphaRegistrant = new Registrant (h, what, obj);
    }

    @Override
    public void unSetOnCatCcAlphaNotify(Handler h) {
        mCatCcAlphaRegistrant.clear();
    }

    @Override
    public void setOnRegistrationFailed(Handler h, int what, Object obj) {
        mRegistrationFailedRegistrant = new Registrant(h, what, obj);
    }

    @Override
    public void unSetOnRegistrationFailed(Handler h) {
        mRegistrationFailedRegistrant.clear();
    }

    @Override
    public void registerForInCallVoicePrivacyOn(Handler h, int what, Object obj) {
        mVoicePrivacyOnRegistrants.addUnique(h, what, obj);
    }

    @Override
    public void unregisterForInCallVoicePrivacyOn(Handler h){
        mVoicePrivacyOnRegistrants.remove(h);
    }

    @Override
    public void registerForInCallVoicePrivacyOff(Handler h, int what, Object obj) {
        mVoicePrivacyOffRegistrants.addUnique(h, what, obj);
    }

    @Override
    public void unregisterForInCallVoicePrivacyOff(Handler h){
        mVoicePrivacyOffRegistrants.remove(h);
    }

    @Override
    public void setOnRestrictedStateChanged(Handler h, int what, Object obj) {
        mRestrictedStateRegistrant = new Registrant (h, what, obj);
    }

    @Override
    public void unSetOnRestrictedStateChanged(Handler h) {
        if (mRestrictedStateRegistrant != null && mRestrictedStateRegistrant.getHandler() == h) {
            mRestrictedStateRegistrant.clear();
            mRestrictedStateRegistrant = null;
        }
    }

    @Override
    public void registerForDisplayInfo(Handler h, int what, Object obj) {
        mDisplayInfoRegistrants.addUnique(h, what, obj);
    }

    @Override
    public void unregisterForDisplayInfo(Handler h) {
        mDisplayInfoRegistrants.remove(h);
    }

    @Override
    public void registerForCallWaitingInfo(Handler h, int what, Object obj) {
        mCallWaitingInfoRegistrants.addUnique(h, what, obj);
    }

    @Override
    public void unregisterForCallWaitingInfo(Handler h) {
        mCallWaitingInfoRegistrants.remove(h);
    }

    @Override
    public void registerForSignalInfo(Handler h, int what, Object obj) {
        mSignalInfoRegistrants.addUnique(h, what, obj);
    }

    @Override
    public void unregisterForSignalInfo(Handler h) {
        mSignalInfoRegistrants.remove(h);
    }

    @Override
    public void registerForCdmaOtaProvision(Handler h,int what, Object obj){
        mOtaProvisionRegistrants.addUnique(h, what, obj);
    }

    @Override
    public void unregisterForCdmaOtaProvision(Handler h){
        mOtaProvisionRegistrants.remove(h);
    }

    @Override
    public void registerForNumberInfo(Handler h,int what, Object obj) {
        mNumberInfoRegistrants.addUnique(h, what, obj);
    }

    @Override
    public void unregisterForNumberInfo(Handler h){
        mNumberInfoRegistrants.remove(h);
    }

     @Override
    public void registerForRedirectedNumberInfo(Handler h,int what, Object obj) {
        mRedirNumInfoRegistrants.addUnique(h, what, obj);
    }

    @Override
    public void unregisterForRedirectedNumberInfo(Handler h) {
        mRedirNumInfoRegistrants.remove(h);
    }

    @Override
    public void registerForLineControlInfo(Handler h, int what, Object obj) {
        mLineControlInfoRegistrants.addUnique(h, what, obj);
    }

    @Override
    public void unregisterForLineControlInfo(Handler h) {
        mLineControlInfoRegistrants.remove(h);
    }

    @Override
    public void registerFoT53ClirlInfo(Handler h,int what, Object obj) {
        mT53ClirInfoRegistrants.addUnique(h, what, obj);
    }

    @Override
    public void unregisterForT53ClirInfo(Handler h) {
        mT53ClirInfoRegistrants.remove(h);
    }

    @Override
    public void registerForT53AudioControlInfo(Handler h,int what, Object obj) {
        mT53AudCntrlInfoRegistrants.addUnique(h, what, obj);
    }

    @Override
    public void unregisterForT53AudioControlInfo(Handler h) {
        mT53AudCntrlInfoRegistrants.remove(h);
    }

    @Override
    public void registerForRingbackTone(Handler h, int what, Object obj) {
        mRingbackToneRegistrants.addUnique(h, what, obj);
    }

    @Override
    public void unregisterForRingbackTone(Handler h) {
        mRingbackToneRegistrants.remove(h);
    }

    @Override
    public void registerForResendIncallMute(Handler h, int what, Object obj) {
        mResendIncallMuteRegistrants.addUnique(h, what, obj);
    }

    @Override
    public void unregisterForResendIncallMute(Handler h) {
        mResendIncallMuteRegistrants.remove(h);
    }

    @Override
    public void registerForCdmaSubscriptionChanged(Handler h, int what, Object obj) {
        mCdmaSubscriptionChangedRegistrants.addUnique(h, what, obj);
    }

    @Override
    public void unregisterForCdmaSubscriptionChanged(Handler h) {
        mCdmaSubscriptionChangedRegistrants.remove(h);
    }

    @Override
    public void registerForCdmaPrlChanged(Handler h, int what, Object obj) {
        mCdmaPrlChangedRegistrants.addUnique(h, what, obj);
    }

    @Override
    public void unregisterForCdmaPrlChanged(Handler h) {
        mCdmaPrlChangedRegistrants.remove(h);
    }

    @Override
    public void registerForExitEmergencyCallbackMode(Handler h, int what, Object obj) {
        mExitEmergencyCallbackModeRegistrants.addUnique(h, what, obj);
    }

    @Override
    public void unregisterForExitEmergencyCallbackMode(Handler h) {
        mExitEmergencyCallbackModeRegistrants.remove(h);
    }

    @Override
    public void registerForHardwareConfigChanged(Handler h, int what, Object obj) {
        mHardwareConfigChangeRegistrants.addUnique(h, what, obj);
    }

    @Override
    public void unregisterForHardwareConfigChanged(Handler h) {
        mHardwareConfigChangeRegistrants.remove(h);
    }

    @Override
    public void registerForNetworkScanResult(Handler h, int what, Object obj) {
        mRilNetworkScanResultRegistrants.addUnique(h, what, obj);
    }

    @Override
    public void unregisterForNetworkScanResult(Handler h) {
        mRilNetworkScanResultRegistrants.remove(h);
    }

    /**
     * {@inheritDoc}
     */
    @Override
    public void registerForRilConnected(Handler h, int what, Object obj) {
        mRilConnectedRegistrants.addUnique(h, what, obj);
        if (mRilVersion != -1) {
            Message.obtain(h, what, new AsyncResult(obj, new Integer(mRilVersion), null))
                    .sendToTarget();
        }
    }

    @Override
    public void unregisterForRilConnected(Handler h) {
        mRilConnectedRegistrants.remove(h);
    }

    public void registerForSubscriptionStatusChanged(Handler h, int what, Object obj) {
        mSubscriptionStatusRegistrants.addUnique(h, what, obj);
    }

    public void unregisterForSubscriptionStatusChanged(Handler h) {
        mSubscriptionStatusRegistrants.remove(h);
    }

    @Override
    public void registerForEmergencyNumberList(Handler h, int what, Object obj) {
        mEmergencyNumberListRegistrants.addUnique(h, what, obj);
        // Notify the last emergency number list from radio to new registrants because they may
        // miss the latest indication (e.g. constructed in a delay after HAL is registrated).
        List<EmergencyNumber> lastEmergencyNumberListIndication =
                getLastEmergencyNumberListIndication();
        if (lastEmergencyNumberListIndication != null) {
            mEmergencyNumberListRegistrants.notifyRegistrants(new AsyncResult(
                    null, lastEmergencyNumberListIndication, null));
        }
    }

    @Override
    public void unregisterForEmergencyNumberList(Handler h) {
        mEmergencyNumberListRegistrants.remove(h);
    }

    //***** Protected Methods
    /**
     * Store new RadioState and send notification based on the changes
     *
     * This function is called only by RIL.java when receiving unsolicited
     * RIL_UNSOL_RESPONSE_RADIO_STATE_CHANGED
     *
     * RadioState has 3 values : RADIO_OFF, RADIO_UNAVAILABLE, RADIO_ON.
     *
     * @param newState new RadioState decoded from RIL_UNSOL_RADIO_STATE_CHANGED
     * @param forceNotifyRegistrants boolean indicating if registrants should be notified even if
     * there is no change in state
     */
    protected void setRadioState(int newState, boolean forceNotifyRegistrants) {
        int oldState;

        synchronized (mStateMonitor) {
            oldState = mState;
            mState = newState;

            if (oldState == mState && !forceNotifyRegistrants) {
                // no state transition
                return;
            }

            mRadioStateChangedRegistrants.notifyRegistrants();

            if (mState != TelephonyManager.RADIO_POWER_UNAVAILABLE
                    && oldState == TelephonyManager.RADIO_POWER_UNAVAILABLE) {
                mAvailRegistrants.notifyRegistrants();
            }

            if (mState == TelephonyManager.RADIO_POWER_UNAVAILABLE
                    && oldState != TelephonyManager.RADIO_POWER_UNAVAILABLE) {
                mNotAvailRegistrants.notifyRegistrants();
            }

            if (mState == TelephonyManager.RADIO_POWER_ON
                    && oldState != TelephonyManager.RADIO_POWER_ON) {
                mOnRegistrants.notifyRegistrants();
            }

            if ((mState == TelephonyManager.RADIO_POWER_OFF
                    || mState == TelephonyManager.RADIO_POWER_UNAVAILABLE)
                    && (oldState == TelephonyManager.RADIO_POWER_ON)) {
                mOffOrNotAvailRegistrants.notifyRegistrants();
                mLastBarringInfo = new BarringInfo();
            }
        }
    }

    protected void cacheEmergencyNumberListIndication(
            List<EmergencyNumber> emergencyNumberListIndication) {
        synchronized (mLastEmergencyNumberListIndicationLock) {
            mLastEmergencyNumberListIndication.clear();
            mLastEmergencyNumberListIndication.addAll(emergencyNumberListIndication);
        }
    }

    private List<EmergencyNumber> getLastEmergencyNumberListIndication() {
        synchronized (mLastEmergencyNumberListIndicationLock) {
            return new ArrayList<>(mLastEmergencyNumberListIndication);
        }
    }

    /** {@inheritDoc} */
    @Override
    public @NonNull BarringInfo getLastBarringInfo() {
        return mLastBarringInfo;
    }

    /**
     * {@inheritDoc}
     */
    @Override
    public void registerForCellInfoList(Handler h, int what, Object obj) {
        mRilCellInfoListRegistrants.addUnique(h, what, obj);
    }
    @Override
    public void unregisterForCellInfoList(Handler h) {
        mRilCellInfoListRegistrants.remove(h);
    }

    @Override
    public void registerForPhysicalChannelConfiguration(Handler h, int what, Object obj) {
        mPhysicalChannelConfigurationRegistrants.addUnique(h, what, obj);
    }

    @Override
    public void unregisterForPhysicalChannelConfiguration(Handler h) {
        mPhysicalChannelConfigurationRegistrants.remove(h);
    }

    @Override
    public void registerForSrvccStateChanged(Handler h, int what, Object obj) {
        mSrvccStateRegistrants.addUnique(h, what, obj);
    }

    @Override
    public void unregisterForSrvccStateChanged(Handler h) {
        mSrvccStateRegistrants.remove(h);
    }

    @Override
    public void testingEmergencyCall() {}

    @Override
    public int getRilVersion() {
        return mRilVersion;
    }

    public void setUiccSubscription(int slotId, int appIndex, int subId, int subStatus,
            Message response) {
    }

    public void setDataAllowed(boolean allowed, Message response) {
    }

    @Override
    public void requestShutdown(Message result) {
    }

    @Override
    public void getRadioCapability(Message result) {
    }

    @Override
    public void setRadioCapability(RadioCapability rc, Message response) {
    }

    @Override
    public void registerForRadioCapabilityChanged(Handler h, int what, Object obj) {
        mPhoneRadioCapabilityChangedRegistrants.addUnique(h, what, obj);
    }

    @Override
    public void unregisterForRadioCapabilityChanged(Handler h) {
        mPhoneRadioCapabilityChangedRegistrants.remove(h);
    }

    @Override
    public void registerForLceInfo(Handler h, int what, Object obj) {
        synchronized (mStateMonitor) {
            mLceInfoRegistrants.addUnique(h, what, obj);
        }
    }

    @Override
    public void unregisterForLceInfo(Handler h) {
        synchronized (mStateMonitor) {
            mLceInfoRegistrants.remove(h);
        }
    }

    @Override
    public void registerForModemReset(Handler h, int what, Object obj) {
        mModemResetRegistrants.addUnique(h, what, obj);
    }

    @Override
    public void unregisterForModemReset(Handler h) {
        mModemResetRegistrants.remove(h);
    }

    @Override
    public void registerForPcoData(Handler h, int what, Object obj) {
        mPcoDataRegistrants.addUnique(h, what, obj);
    }

    @Override
    public void unregisterForPcoData(Handler h) {
        mPcoDataRegistrants.remove(h);
    }

    @Override
    public void registerForCarrierInfoForImsiEncryption(Handler h, int what, Object obj) {
        mCarrierInfoForImsiEncryptionRegistrants.addUnique(h, what, obj);
    }

    @Override
    public void unregisterForCarrierInfoForImsiEncryption(Handler h) {
        mCarrierInfoForImsiEncryptionRegistrants.remove(h);
    }

    @Override
    public void registerForNattKeepaliveStatus(Handler h, int what, Object obj) {
        synchronized (mStateMonitor) {
            mNattKeepaliveStatusRegistrants.addUnique(h, what, obj);
        }
    }

    @Override
    public void unregisterForNattKeepaliveStatus(Handler h) {
        synchronized (mStateMonitor) {
            mNattKeepaliveStatusRegistrants.remove(h);
        }
    }

    /**
     * Registers the handler for RIL_UNSOL_UICC_APPLICATIONS_ENABLEMENT_CHANGED events.
     *
     * @param h Handler for notification message.
     * @param what User-defined message code.
     * @param obj User object.
     */
    @Override
    public void registerUiccApplicationEnablementChanged(Handler h, int what, Object obj) {
        mUiccApplicationsEnablementRegistrants.addUnique(h, what, obj);
    }

    /**
     * Unregisters the handler for RIL_UNSOL_UICC_APPLICATIONS_ENABLEMENT_CHANGED events.
     *
     * @param h Handler for notification message.
     */
    @Override
    public void unregisterUiccApplicationEnablementChanged(Handler h) {
        mUiccApplicationsEnablementRegistrants.remove(h);
    }

    /**
     * Registers the handler for RIL_UNSOL_BARRING_INFO_CHANGED events.
     *
     * @param h Handler for notification message.
     * @param what User-defined message code.
     * @param obj User object.
     */
    @Override
    public void registerForBarringInfoChanged(Handler h, int what, Object obj) {
        mBarringInfoChangedRegistrants.addUnique(h, what, obj);
    }

    /**
     * Unregisters the handler for RIL_UNSOL_BARRING_INFO_CHANGED events.
     *
     * @param h Handler for notification message.
     */
    @Override
    public void unregisterForBarringInfoChanged(Handler h) {
        mBarringInfoChangedRegistrants.remove(h);
    }

    @Override
    public void registerForSimPhonebookChanged(Handler h, int what, Object obj) {
        mSimPhonebookChangedRegistrants.addUnique(h, what, obj);
    }

    @Override
    public void unregisterForSimPhonebookChanged(Handler h) {
        mSimPhonebookChangedRegistrants.remove(h);
    }

    @Override
    public void registerForSimPhonebookRecordsReceived(Handler h, int what, Object obj) {
        mSimPhonebookRecordsReceivedRegistrants.addUnique(h, what, obj);
    }

    @Override
    public void unregisterForSimPhonebookRecordsReceived(Handler h) {
        mSimPhonebookRecordsReceivedRegistrants.remove(h);
    }

    @Override
    public void getSimPhonebookRecords(Message result) {
    }

    @Override
    public void getSimPhonebookCapacity(Message result) {
    }

    @Override
    public void updateSimPhonebookRecord(SimPhonebookRecord phonebookRecord, Message result) {
    }

    /**
     * Register for Emergency network scan result.
     *
     * @param h Handler for notification message.
     * @param what User-defined message code.
     * @param obj User object.
     */
    @Override
    public void registerForEmergencyNetworkScan(Handler h, int what, Object obj) {
        mEmergencyNetworkScanRegistrants.add(h, what, obj);
    }

    /**
     * Unregister for Emergency network scan result.
     *
     * @param h Handler to be removed from the registrant list.
     */
    @Override
    public void unregisterForEmergencyNetworkScan(Handler h) {
        mEmergencyNetworkScanRegistrants.remove(h);
    }

    @Override
    public void registerForConnectionSetupFailure(Handler h, int what, Object obj) {
        mConnectionSetupFailureRegistrants.addUnique(h, what, obj);
    }

    @Override
    public void unregisterForConnectionSetupFailure(Handler h) {
        mConnectionSetupFailureRegistrants.remove(h);
    }

    @Override
    public void registerForNotifyAnbr(Handler h, int what, Object obj) {
        mNotifyAnbrRegistrants.addUnique(h, what, obj);
    }

    @Override
    public void unregisterForNotifyAnbr(Handler h) {
        mNotifyAnbrRegistrants.remove(h);
    }

    @Override
    public void registerForTriggerImsDeregistration(Handler h, int what, Object obj) {
        mTriggerImsDeregistrationRegistrants.add(h, what, obj);
    }

    @Override
    public void unregisterForTriggerImsDeregistration(Handler h) {
        mTriggerImsDeregistrationRegistrants.remove(h);
    }
<<<<<<< HEAD

    @Override
    public void registerForPendingSatelliteMessageCount(
            @NonNull Handler h, int what, @Nullable Object obj) {
        mPendingSatelliteMessageCountRegistrants.add(h, what, obj);
    }

    @Override
    public void unregisterForPendingSatelliteMessageCount(@NonNull Handler h) {
        mPendingSatelliteMessageCountRegistrants.remove(h);
    }

    @Override
    public void registerForNewSatelliteMessages(
            @NonNull Handler h, int what, @Nullable Object obj) {
        mNewSatelliteMessagesRegistrants.add(h, what, obj);
    }

    @Override
    public void unregisterForNewSatelliteMessages(@NonNull Handler h) {
        mNewSatelliteMessagesRegistrants.remove(h);
    }

    @Override
    public void registerForSatelliteMessagesTransferComplete(@NonNull Handler h,
            int what, @Nullable Object obj) {
        mSatelliteMessagesTransferCompleteRegistrants.add(h, what, obj);
    }

    @Override
    public void unregisterForSatelliteMessagesTransferComplete(@NonNull Handler h) {
        mSatelliteMessagesTransferCompleteRegistrants.remove(h);
    }

    @Override
    public void registerForSatellitePointingInfoChanged(@NonNull Handler h,
            int what, @Nullable Object obj) {
        mSatellitePointingInfoChangedRegistrants.add(h, what, obj);
    }

    @Override
    public void unregisterForSatellitePointingInfoChanged(@NonNull Handler h) {
        mSatellitePointingInfoChangedRegistrants.remove(h);
    }

    @Override
    public void registerForSatelliteModeChanged(@NonNull Handler h,
            int what, @Nullable Object obj) {
        mSatelliteModeChangedRegistrants.add(h, what, obj);
    }

    @Override
    public void unregisterForSatelliteModeChanged(@NonNull Handler h) {
        mSatelliteModeChangedRegistrants.remove(h);
    }

    @Override
    public void registerForSatelliteRadioTechnologyChanged(@NonNull Handler h,
            int what, @Nullable Object obj) {
        mSatelliteRadioTechnologyChangedRegistrants.add(h, what, obj);
    }

    @Override
    public void unregisterForSatelliteRadioTechnologyChanged(@NonNull Handler h) {
        mSatelliteRadioTechnologyChangedRegistrants.remove(h);
    }

    @Override
    public void registerForSatelliteProvisionStateChanged(@NonNull Handler h,
            int what, @Nullable Object obj) {
        mSatelliteProvisionStateChangedRegistrants.add(h, what, obj);
    }

    @Override
    public void unregisterForSatelliteProvisionStateChanged(@NonNull Handler h) {
        mSatelliteProvisionStateChangedRegistrants.remove(h);
    }

    @Override
    public void getEnhancedRadioCapability(Message result) {
    }
=======
>>>>>>> 44d80abc
}<|MERGE_RESOLUTION|>--- conflicted
+++ resolved
@@ -1174,88 +1174,7 @@
     public void unregisterForTriggerImsDeregistration(Handler h) {
         mTriggerImsDeregistrationRegistrants.remove(h);
     }
-<<<<<<< HEAD
-
-    @Override
-    public void registerForPendingSatelliteMessageCount(
-            @NonNull Handler h, int what, @Nullable Object obj) {
-        mPendingSatelliteMessageCountRegistrants.add(h, what, obj);
-    }
-
-    @Override
-    public void unregisterForPendingSatelliteMessageCount(@NonNull Handler h) {
-        mPendingSatelliteMessageCountRegistrants.remove(h);
-    }
-
-    @Override
-    public void registerForNewSatelliteMessages(
-            @NonNull Handler h, int what, @Nullable Object obj) {
-        mNewSatelliteMessagesRegistrants.add(h, what, obj);
-    }
-
-    @Override
-    public void unregisterForNewSatelliteMessages(@NonNull Handler h) {
-        mNewSatelliteMessagesRegistrants.remove(h);
-    }
-
-    @Override
-    public void registerForSatelliteMessagesTransferComplete(@NonNull Handler h,
-            int what, @Nullable Object obj) {
-        mSatelliteMessagesTransferCompleteRegistrants.add(h, what, obj);
-    }
-
-    @Override
-    public void unregisterForSatelliteMessagesTransferComplete(@NonNull Handler h) {
-        mSatelliteMessagesTransferCompleteRegistrants.remove(h);
-    }
-
-    @Override
-    public void registerForSatellitePointingInfoChanged(@NonNull Handler h,
-            int what, @Nullable Object obj) {
-        mSatellitePointingInfoChangedRegistrants.add(h, what, obj);
-    }
-
-    @Override
-    public void unregisterForSatellitePointingInfoChanged(@NonNull Handler h) {
-        mSatellitePointingInfoChangedRegistrants.remove(h);
-    }
-
-    @Override
-    public void registerForSatelliteModeChanged(@NonNull Handler h,
-            int what, @Nullable Object obj) {
-        mSatelliteModeChangedRegistrants.add(h, what, obj);
-    }
-
-    @Override
-    public void unregisterForSatelliteModeChanged(@NonNull Handler h) {
-        mSatelliteModeChangedRegistrants.remove(h);
-    }
-
-    @Override
-    public void registerForSatelliteRadioTechnologyChanged(@NonNull Handler h,
-            int what, @Nullable Object obj) {
-        mSatelliteRadioTechnologyChangedRegistrants.add(h, what, obj);
-    }
-
-    @Override
-    public void unregisterForSatelliteRadioTechnologyChanged(@NonNull Handler h) {
-        mSatelliteRadioTechnologyChangedRegistrants.remove(h);
-    }
-
-    @Override
-    public void registerForSatelliteProvisionStateChanged(@NonNull Handler h,
-            int what, @Nullable Object obj) {
-        mSatelliteProvisionStateChangedRegistrants.add(h, what, obj);
-    }
-
-    @Override
-    public void unregisterForSatelliteProvisionStateChanged(@NonNull Handler h) {
-        mSatelliteProvisionStateChangedRegistrants.remove(h);
-    }
-
     @Override
     public void getEnhancedRadioCapability(Message result) {
     }
-=======
->>>>>>> 44d80abc
 }