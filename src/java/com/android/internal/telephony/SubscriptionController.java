/*
* Copyright (C) 2014 The Android Open Source Project
*
* Licensed under the Apache License, Version 2.0 (the "License");
* you may not use this file except in compliance with the License.
* You may obtain a copy of the License at
*
*      http://www.apache.org/licenses/LICENSE-2.0
*
* Unless required by applicable law or agreed to in writing, software
* distributed under the License is distributed on an "AS IS" BASIS,
* WITHOUT WARRANTIES OR CONDITIONS OF ANY KIND, either express or implied.
* See the License for the specific language governing permissions and
* limitations under the License.
*/

package com.android.internal.telephony;

import static android.content.pm.PackageManager.PERMISSION_GRANTED;
import static android.telephony.UiccSlotInfo.CARD_STATE_INFO_PRESENT;

import android.Manifest;
import android.annotation.NonNull;
import android.annotation.Nullable;
import android.annotation.UnsupportedAppUsage;
import android.app.AppOpsManager;
import android.app.PendingIntent;
import android.content.ContentResolver;
import android.content.ContentValues;
import android.content.Context;
import android.content.Intent;
import android.database.Cursor;
import android.graphics.Bitmap;
import android.graphics.BitmapFactory;
import android.net.Uri;
import android.os.Binder;
import android.os.ParcelUuid;
import android.os.RemoteException;
import android.os.ServiceManager;
import android.os.UserHandle;
import android.provider.Settings;
import android.telecom.PhoneAccountHandle;
import android.telecom.TelecomManager;
import android.telephony.CarrierConfigManager;
import android.telephony.RadioAccessFamily;
import android.telephony.Rlog;
import android.telephony.SubscriptionInfo;
import android.telephony.SubscriptionManager;
import android.telephony.TelephonyManager;
import android.telephony.UiccAccessRule;
import android.telephony.UiccSlotInfo;
import android.telephony.euicc.EuiccManager;
import android.text.TextUtils;
import android.util.LocalLog;
import android.util.Log;

import com.android.internal.annotations.VisibleForTesting;
import com.android.internal.telephony.IccCardConstants.State;
import com.android.internal.telephony.dataconnection.DataEnabledOverride;
import com.android.internal.telephony.metrics.TelephonyMetrics;
import com.android.internal.telephony.uicc.IccUtils;
import com.android.internal.telephony.uicc.UiccCard;
import com.android.internal.telephony.uicc.UiccController;
import com.android.internal.telephony.util.TelephonyUtils;
import com.android.internal.util.ArrayUtils;

import java.io.FileDescriptor;
import java.io.PrintWriter;
import java.util.ArrayList;
import java.util.Arrays;
import java.util.Collections;
import java.util.Comparator;
import java.util.HashSet;
import java.util.List;
import java.util.Map;
import java.util.Map.Entry;
import java.util.Objects;
import java.util.Set;
import java.util.UUID;
import java.util.concurrent.ConcurrentHashMap;
import java.util.concurrent.atomic.AtomicBoolean;
import java.util.stream.Collectors;

/**
 * Implementation of the ISub interface.
 *
 * Any setters which take subId, slotIndex or phoneId as a parameter will throw an exception if the
 * parameter equals the corresponding INVALID_XXX_ID or DEFAULT_XXX_ID.
 *
 * All getters will lookup the corresponding default if the parameter is DEFAULT_XXX_ID. Ie calling
 * getPhoneId(DEFAULT_SUB_ID) will return the same as getPhoneId(getDefaultSubId()).
 *
 * Finally, any getters which perform the mapping between subscriptions, slots and phones will
 * return the corresponding INVALID_XXX_ID if the parameter is INVALID_XXX_ID. All other getters
 * will fail and return the appropriate error value. Ie calling
 * getSlotIndex(INVALID_SUBSCRIPTION_ID) will return INVALID_SIM_SLOT_INDEX and calling
 * getSubInfoForSubscriber(INVALID_SUBSCRIPTION_ID) will return null.
 *
 */
public class SubscriptionController extends ISub.Stub {
    static final String LOG_TAG = "SubscriptionController";
    static final protected boolean DBG = true;
    static final protected boolean VDBG = Rlog.isLoggable(LOG_TAG, Log.VERBOSE);
    static final boolean DBG_CACHE = false;
    private static final int DEPRECATED_SETTING = -1;
    private static final ParcelUuid INVALID_GROUP_UUID =
            ParcelUuid.fromString(CarrierConfigManager.REMOVE_GROUP_UUID_STRING);
    private final LocalLog mLocalLog = new LocalLog(200);

    // Lock that both mCacheActiveSubInfoList and mCacheOpportunisticSubInfoList use.
    private Object mSubInfoListLock = new Object();

    /* The Cache of Active SubInfoRecord(s) list of currently in use SubInfoRecord(s) */
    private final List<SubscriptionInfo> mCacheActiveSubInfoList = new ArrayList<>();

    /* Similar to mCacheActiveSubInfoList but only caching opportunistic subscriptions. */
    private List<SubscriptionInfo> mCacheOpportunisticSubInfoList = new ArrayList<>();
    private AtomicBoolean mOpptSubInfoListChangedDirtyBit = new AtomicBoolean();

    private static final Comparator<SubscriptionInfo> SUBSCRIPTION_INFO_COMPARATOR =
            (arg0, arg1) -> {
                // Primary sort key on SimSlotIndex
                int flag = arg0.getSimSlotIndex() - arg1.getSimSlotIndex();
                if (flag == 0) {
                    // Secondary sort on SubscriptionId
                    return arg0.getSubscriptionId() - arg1.getSubscriptionId();
                }
                return flag;
            };

    @UnsupportedAppUsage
    protected final Object mLock = new Object();

    /** The singleton instance. */
<<<<<<< HEAD
    protected static SubscriptionController sInstance = null;
    protected static Phone[] sPhones;
=======
    private static SubscriptionController sInstance = null;
>>>>>>> 011a53f0
    @UnsupportedAppUsage
    protected Context mContext;
    protected TelephonyManager mTelephonyManager;
    protected UiccController mUiccController;

    private AppOpsManager mAppOps;

    // Each slot can have multiple subs.
    private static Map<Integer, ArrayList<Integer>> sSlotIndexToSubIds = new ConcurrentHashMap<>();
    protected static int mDefaultFallbackSubId = SubscriptionManager.INVALID_SUBSCRIPTION_ID;
    @UnsupportedAppUsage
    protected static int mDefaultPhoneId = SubscriptionManager.DEFAULT_PHONE_INDEX;

    @UnsupportedAppUsage
    private int[] colorArr;
    private long mLastISubServiceRegTime;

    // The properties that should be shared and synced across grouped subscriptions.
    private static final Set<String> GROUP_SHARING_PROPERTIES = new HashSet<>(Arrays.asList(
            SubscriptionManager.ENHANCED_4G_MODE_ENABLED,
            SubscriptionManager.VT_IMS_ENABLED,
            SubscriptionManager.WFC_IMS_ENABLED,
            SubscriptionManager.WFC_IMS_MODE,
            SubscriptionManager.WFC_IMS_ROAMING_MODE,
            SubscriptionManager.WFC_IMS_ROAMING_ENABLED,
            SubscriptionManager.DATA_ROAMING,
            SubscriptionManager.DISPLAY_NAME,
            SubscriptionManager.DATA_ENABLED_OVERRIDE_RULES));

    public static SubscriptionController init(Context c) {
        synchronized (SubscriptionController.class) {
            if (sInstance == null) {
                sInstance = new SubscriptionController(c);
            } else {
                Log.wtf(LOG_TAG, "init() called multiple times!  sInstance = " + sInstance);
            }
            return sInstance;
        }
    }

    @UnsupportedAppUsage
    public static SubscriptionController getInstance() {
        if (sInstance == null) {
           Log.wtf(LOG_TAG, "getInstance null");
        }

        return sInstance;
    }

    protected SubscriptionController(Context c) {
        internalInit(c);
        migrateImsSettings();
    }

    protected void internalInit(Context c) {
        mContext = c;
        mTelephonyManager = TelephonyManager.from(mContext);

        try {
            mUiccController = UiccController.getInstance();
        } catch(RuntimeException ex) {
            throw new RuntimeException(
                    "UiccController has to be initialised before SubscriptionController init");
        }

        mAppOps = (AppOpsManager)mContext.getSystemService(Context.APP_OPS_SERVICE);

        if(ServiceManager.getService("isub") == null) {
            ServiceManager.addService("isub", this);
            mLastISubServiceRegTime = System.currentTimeMillis();
        }

        // clear SLOT_INDEX for all subs
        clearSlotIndexForSubInfoRecords();

        if (DBG) logdl("[SubscriptionController] init by Context");
    }

    /**
     * Should only be triggered once.
     */
    public void notifySubInfoReady() {
        // broadcast default subId.
        sendDefaultChangedBroadcast(SubscriptionManager.getDefaultSubscriptionId());
    }

    @UnsupportedAppUsage
    private boolean isSubInfoReady() {
        return SubscriptionInfoUpdater.isSubInfoInitialized();
    }

    /**
     * This function marks SIM_SLOT_INDEX as INVALID for all subscriptions in the database. This
     * should be done as part of initialization.
     *
     * TODO: SIM_SLOT_INDEX is based on current state and should not even be persisted in the
     * database.
     */
    private void clearSlotIndexForSubInfoRecords() {
        if (mContext == null) {
            logel("[clearSlotIndexForSubInfoRecords] TelephonyManager or mContext is null");
            return;
        }

        // Update all subscriptions in simInfo db with invalid slot index
        ContentValues value = new ContentValues(1);
        value.put(SubscriptionManager.SIM_SLOT_INDEX, SubscriptionManager.INVALID_SIM_SLOT_INDEX);
        mContext.getContentResolver().update(SubscriptionManager.CONTENT_URI, value, null, null);
    }

    @UnsupportedAppUsage
    protected void enforceModifyPhoneState(String message) {
        mContext.enforceCallingOrSelfPermission(
                android.Manifest.permission.MODIFY_PHONE_STATE, message);
    }

    private void enforceReadPrivilegedPhoneState(String message) {
        mContext.enforceCallingOrSelfPermission(
                Manifest.permission.READ_PRIVILEGED_PHONE_STATE, message);
    }

    /**
     * Broadcast when SubscriptionInfo has changed
     * FIXME: Hopefully removed if the API council accepts SubscriptionInfoListener
     */
     private void broadcastSimInfoContentChanged() {
        Intent intent = new Intent(TelephonyIntents.ACTION_SUBINFO_CONTENT_CHANGE);
        mContext.sendBroadcast(intent);
        intent = new Intent(TelephonyIntents.ACTION_SUBINFO_RECORD_UPDATED);
        mContext.sendBroadcast(intent);
     }

    /**
     * Notify the changed of subscription info.
     */
    @UnsupportedAppUsage
    public void notifySubscriptionInfoChanged() {
        ITelephonyRegistry tr = ITelephonyRegistry.Stub.asInterface(ServiceManager.getService(
                "telephony.registry"));
        try {
            if (DBG) logd("notifySubscriptionInfoChanged:");
            tr.notifySubscriptionInfoChanged();
        } catch (RemoteException ex) {
            // Should never happen because its always available.
        }

        // FIXME: Remove if listener technique accepted.
        broadcastSimInfoContentChanged();

        MultiSimSettingController.getInstance().notifySubscriptionInfoChanged();
        TelephonyMetrics metrics = TelephonyMetrics.getInstance();
        List<SubscriptionInfo> subInfos;
        synchronized (mSubInfoListLock) {
            subInfos = new ArrayList<>(mCacheActiveSubInfoList);
        }

        if (mOpptSubInfoListChangedDirtyBit.getAndSet(false)) {
            notifyOpportunisticSubscriptionInfoChanged();
        }
        metrics.updateActiveSubscriptionInfoList(subInfos);
    }

    /**
     * New SubInfoRecord instance and fill in detail info
     * @param cursor
     * @return the query result of desired SubInfoRecord
     */
    @UnsupportedAppUsage
    private SubscriptionInfo getSubInfoRecord(Cursor cursor) {
        int id = cursor.getInt(cursor.getColumnIndexOrThrow(
                SubscriptionManager.UNIQUE_KEY_SUBSCRIPTION_ID));
        String iccId = cursor.getString(cursor.getColumnIndexOrThrow(
                SubscriptionManager.ICC_ID));
        int simSlotIndex = cursor.getInt(cursor.getColumnIndexOrThrow(
                SubscriptionManager.SIM_SLOT_INDEX));
        String displayName = cursor.getString(cursor.getColumnIndexOrThrow(
                SubscriptionManager.DISPLAY_NAME));
        String carrierName = cursor.getString(cursor.getColumnIndexOrThrow(
                SubscriptionManager.CARRIER_NAME));
        int nameSource = cursor.getInt(cursor.getColumnIndexOrThrow(
                SubscriptionManager.NAME_SOURCE));
        int iconTint = cursor.getInt(cursor.getColumnIndexOrThrow(
                SubscriptionManager.COLOR));
        String number = cursor.getString(cursor.getColumnIndexOrThrow(
                SubscriptionManager.NUMBER));
        int dataRoaming = cursor.getInt(cursor.getColumnIndexOrThrow(
                SubscriptionManager.DATA_ROAMING));
        // Get the blank bitmap for this SubInfoRecord
        Bitmap iconBitmap = BitmapFactory.decodeResource(mContext.getResources(),
                com.android.internal.R.drawable.ic_sim_card_multi_24px_clr);
        String mcc = cursor.getString(cursor.getColumnIndexOrThrow(
                SubscriptionManager.MCC_STRING));
        String mnc = cursor.getString(cursor.getColumnIndexOrThrow(
                SubscriptionManager.MNC_STRING));
        String ehplmnsRaw = cursor.getString(cursor.getColumnIndexOrThrow(
                SubscriptionManager.EHPLMNS));
        String hplmnsRaw = cursor.getString(cursor.getColumnIndexOrThrow(
                SubscriptionManager.HPLMNS));
        String[] ehplmns = ehplmnsRaw == null ? null : ehplmnsRaw.split(",");
        String[] hplmns = hplmnsRaw == null ? null : hplmnsRaw.split(",");

        // cardId is the private ICCID/EID string, also known as the card string
        String cardId = cursor.getString(cursor.getColumnIndexOrThrow(
                SubscriptionManager.CARD_ID));
        String countryIso = cursor.getString(cursor.getColumnIndexOrThrow(
                SubscriptionManager.ISO_COUNTRY_CODE));
        // publicCardId is the publicly exposed int card ID
        int publicCardId = mUiccController.convertToPublicCardId(cardId);
        boolean isEmbedded = cursor.getInt(cursor.getColumnIndexOrThrow(
                SubscriptionManager.IS_EMBEDDED)) == 1;
        int carrierId = cursor.getInt(cursor.getColumnIndexOrThrow(
                SubscriptionManager.CARRIER_ID));
        UiccAccessRule[] accessRules;
        if (isEmbedded) {
            accessRules = UiccAccessRule.decodeRules(cursor.getBlob(
                    cursor.getColumnIndexOrThrow(SubscriptionManager.ACCESS_RULES)));
        } else {
            accessRules = null;
        }
        UiccAccessRule[] carrierConfigAccessRules = UiccAccessRule.decodeRules(cursor.getBlob(
            cursor.getColumnIndexOrThrow(SubscriptionManager.ACCESS_RULES_FROM_CARRIER_CONFIGS)));
        boolean isOpportunistic = cursor.getInt(cursor.getColumnIndexOrThrow(
                SubscriptionManager.IS_OPPORTUNISTIC)) == 1;
        String groupUUID = cursor.getString(cursor.getColumnIndexOrThrow(
                SubscriptionManager.GROUP_UUID));
        int profileClass = cursor.getInt(cursor.getColumnIndexOrThrow(
                SubscriptionManager.PROFILE_CLASS));
        int subType = cursor.getInt(cursor.getColumnIndexOrThrow(
                SubscriptionManager.SUBSCRIPTION_TYPE));
        String groupOwner = getOptionalStringFromCursor(cursor, SubscriptionManager.GROUP_OWNER,
                /*defaultVal*/ null);

        if (VDBG) {
            String iccIdToPrint = SubscriptionInfo.givePrintableIccid(iccId);
            String cardIdToPrint = SubscriptionInfo.givePrintableIccid(cardId);
            logd("[getSubInfoRecord] id:" + id + " iccid:" + iccIdToPrint + " simSlotIndex:"
                    + simSlotIndex + " carrierid:" + carrierId + " displayName:" + displayName
                    + " nameSource:" + nameSource + " iconTint:" + iconTint
                    + " dataRoaming:" + dataRoaming + " mcc:" + mcc + " mnc:" + mnc
                    + " countIso:" + countryIso + " isEmbedded:"
                    + isEmbedded + " accessRules:" + Arrays.toString(accessRules)
                    + " carrierConfigAccessRules: " + Arrays.toString(carrierConfigAccessRules)
                    + " cardId:" + cardIdToPrint + " publicCardId:" + publicCardId
                    + " isOpportunistic:" + isOpportunistic + " groupUUID:" + groupUUID
                    + " profileClass:" + profileClass + " subscriptionType: " + subType
                    + " carrierConfigAccessRules:" + carrierConfigAccessRules);
        }

        // If line1number has been set to a different number, use it instead.
        String line1Number = mTelephonyManager.getLine1Number(id);
        if (!TextUtils.isEmpty(line1Number) && !line1Number.equals(number)) {
            number = line1Number;
        }
        SubscriptionInfo info = new SubscriptionInfo(id, iccId, simSlotIndex, displayName,
                carrierName, nameSource, iconTint, number, dataRoaming, iconBitmap, mcc, mnc,
                countryIso, isEmbedded, accessRules, cardId, publicCardId, isOpportunistic,
                groupUUID, false /* isGroupDisabled */, carrierId, profileClass, subType,
                groupOwner, carrierConfigAccessRules);
        info.setAssociatedPlmns(ehplmns, hplmns);
        return info;
    }

    private String getOptionalStringFromCursor(Cursor cursor, String column, String defaultVal) {
        // Return defaultVal if the column doesn't exist.
        int columnIndex = cursor.getColumnIndex(column);
        return (columnIndex == -1) ? defaultVal : cursor.getString(columnIndex);
    }

    /**
     * Query SubInfoRecord(s) from subinfo database
     * @param selection A filter declaring which rows to return
     * @param queryKey query key content
     * @return Array list of queried result from database
     */
    @UnsupportedAppUsage
    public List<SubscriptionInfo> getSubInfo(String selection, Object queryKey) {
        if (VDBG) logd("selection:" + selection + ", querykey: " + queryKey);
        String[] selectionArgs = null;
        if (queryKey != null) {
            selectionArgs = new String[] {queryKey.toString()};
        }
        ArrayList<SubscriptionInfo> subList = null;
        Cursor cursor = mContext.getContentResolver().query(SubscriptionManager.CONTENT_URI,
                null, selection, selectionArgs, null);
        try {
            if (cursor != null) {
                while (cursor.moveToNext()) {
                    SubscriptionInfo subInfo = getSubInfoRecord(cursor);
                    if (subInfo != null) {
                        if (subList == null) {
                            subList = new ArrayList<SubscriptionInfo>();
                        }
                        subList.add(subInfo);
                    }
                }
            } else {
                if (DBG) logd("Query fail");
            }
        } finally {
            if (cursor != null) {
                cursor.close();
            }
        }

        return subList;
    }

    /**
     * Find unused color to be set for new SubInfoRecord
     * @param callingPackage The package making the IPC.
     * @return RGB integer value of color
     */
    private int getUnusedColor(String callingPackage) {
        List<SubscriptionInfo> availableSubInfos = getActiveSubscriptionInfoList(callingPackage);
        colorArr = mContext.getResources().getIntArray(com.android.internal.R.array.sim_colors);
        int colorIdx = 0;

        if (availableSubInfos != null) {
            for (int i = 0; i < colorArr.length; i++) {
                int j;
                for (j = 0; j < availableSubInfos.size(); j++) {
                    if (colorArr[i] == availableSubInfos.get(j).getIconTint()) {
                        break;
                    }
                }
                if (j == availableSubInfos.size()) {
                    return colorArr[i];
                }
            }
            colorIdx = availableSubInfos.size() % colorArr.length;
        }
        return colorArr[colorIdx];
    }

    /**
     * Get the active SubscriptionInfo with the subId key
     * @param subId The unique SubscriptionInfo key in database
     * @param callingPackage The package making the IPC.
     * @return SubscriptionInfo, maybe null if its not active
     */
    @UnsupportedAppUsage
    @Override
    public SubscriptionInfo getActiveSubscriptionInfo(int subId, String callingPackage) {
        if (!TelephonyPermissions.checkCallingOrSelfReadPhoneState(
                mContext, subId, callingPackage, "getActiveSubscriptionInfo")) {
            return null;
        }

        // Now that all security checks passes, perform the operation as ourselves.
        final long identity = Binder.clearCallingIdentity();
        try {
            List<SubscriptionInfo> subList = getActiveSubscriptionInfoList(
                    mContext.getOpPackageName());
            if (subList != null) {
                for (SubscriptionInfo si : subList) {
                    if (si.getSubscriptionId() == subId) {
                        if (DBG) {
                            logd("[getActiveSubscriptionInfo]+ subId=" + subId + " subInfo=" + si);
                        }

                        return si;
                    }
                }
            }
            if (DBG) {
                logd("[getActiveSubscriptionInfo]- subId=" + subId
                        + " subList=" + subList + " subInfo=null");
            }
        } finally {
            Binder.restoreCallingIdentity(identity);
        }

        return null;
    }

    /**
     * Get a single subscription info record for a given subscription.
     *
     * @param subId the subId to query.
     *
     * @hide
     */
    public SubscriptionInfo getSubscriptionInfo(int subId) {
        List<SubscriptionInfo> subInfoList = getSubInfo(
                SubscriptionManager.UNIQUE_KEY_SUBSCRIPTION_ID + "=" + subId, null);
        if (subInfoList == null || subInfoList.isEmpty()) return null;
        return subInfoList.get(0);
    }

    /**
     * Get the active SubscriptionInfo associated with the iccId
     * @param iccId the IccId of SIM card
     * @param callingPackage The package making the IPC.
     * @return SubscriptionInfo, maybe null if its not active
     */
    @Override
    public SubscriptionInfo getActiveSubscriptionInfoForIccId(String iccId, String callingPackage) {
        // Query the subscriptions unconditionally, and then check whether the caller has access to
        // the given subscription.
        final SubscriptionInfo si = getActiveSubscriptionInfoForIccIdInternal(iccId);

        final int subId = si != null
                ? si.getSubscriptionId() : SubscriptionManager.INVALID_SUBSCRIPTION_ID;
        if (!TelephonyPermissions.checkCallingOrSelfReadPhoneState(
                mContext, subId, callingPackage, "getActiveSubscriptionInfoForIccId")) {
            return null;
        }

        return si;
    }

    /**
     * Get the active SubscriptionInfo associated with the given iccId. The caller *must* perform
     * permission checks when using this method.
     */
    private SubscriptionInfo getActiveSubscriptionInfoForIccIdInternal(String iccId) {
        if (iccId == null) {
            return null;
        }

        final long identity = Binder.clearCallingIdentity();
        try {
            List<SubscriptionInfo> subList = getActiveSubscriptionInfoList(
                    mContext.getOpPackageName());
            if (subList != null) {
                for (SubscriptionInfo si : subList) {
                    if (iccId.equals(si.getIccId())) {
                        if (DBG)
                            logd("[getActiveSubInfoUsingIccId]+ iccId=" + iccId + " subInfo=" + si);
                        return si;
                    }
                }
            }
            if (DBG) {
                logd("[getActiveSubInfoUsingIccId]+ iccId=" + iccId
                        + " subList=" + subList + " subInfo=null");
            }
        } finally {
            Binder.restoreCallingIdentity(identity);
        }

        return null;
    }

    /**
     * Get the active SubscriptionInfo associated with the slotIndex.
     * This API does not return details on Remote-SIM subscriptions.
     * @param slotIndex the slot which the subscription is inserted
     * @param callingPackage The package making the IPC.
     * @return SubscriptionInfo, null for Remote-SIMs or non-active slotIndex.
     */
    @Override
    public SubscriptionInfo getActiveSubscriptionInfoForSimSlotIndex(int slotIndex,
            String callingPackage) {
        Phone phone = PhoneFactory.getPhone(slotIndex);
        if (phone == null) {
            if (DBG) {
                loge("[getActiveSubscriptionInfoForSimSlotIndex] no phone, slotIndex=" + slotIndex);
            }
            return null;
        }
        if (!TelephonyPermissions.checkCallingOrSelfReadPhoneState(
                mContext, phone.getSubId(), callingPackage,
                "getActiveSubscriptionInfoForSimSlotIndex")) {
            return null;
        }

        // Now that all security checks passes, perform the operation as ourselves.
        final long identity = Binder.clearCallingIdentity();
        try {
            List<SubscriptionInfo> subList = getActiveSubscriptionInfoList(
                    mContext.getOpPackageName());
            if (subList != null) {
                for (SubscriptionInfo si : subList) {
                    if (si.getSimSlotIndex() == slotIndex) {
                        if (DBG) {
                            logd("[getActiveSubscriptionInfoForSimSlotIndex]+ slotIndex="
                                    + slotIndex + " subId=" + si);
                        }
                        return si;
                    }
                }
                if (DBG) {
                    logd("[getActiveSubscriptionInfoForSimSlotIndex]+ slotIndex=" + slotIndex
                            + " subId=null");
                }
            } else {
                if (DBG) {
                    logd("[getActiveSubscriptionInfoForSimSlotIndex]+ subList=null");
                }
            }
        } finally {
            Binder.restoreCallingIdentity(identity);
        }

        return null;
    }

    /**
     * @param callingPackage The package making the IPC.
     * @return List of all SubscriptionInfo records in database,
     * include those that were inserted before, maybe empty but not null.
     * @hide
     */
    @Override
    public List<SubscriptionInfo> getAllSubInfoList(String callingPackage) {
        if (VDBG) logd("[getAllSubInfoList]+");

        // This API isn't public, so no need to provide a valid subscription ID - we're not worried
        // about carrier-privileged callers not having access.
        if (!TelephonyPermissions.checkCallingOrSelfReadPhoneState(
                mContext, SubscriptionManager.INVALID_SUBSCRIPTION_ID, callingPackage,
                "getAllSubInfoList")) {
            return null;
        }

        // Now that all security checks passes, perform the operation as ourselves.
        final long identity = Binder.clearCallingIdentity();
        try {
            List<SubscriptionInfo> subList = null;
            subList = getSubInfo(null, null);
            if (subList != null) {
                if (VDBG) logd("[getAllSubInfoList]- " + subList.size() + " infos return");
            } else {
                if (VDBG) logd("[getAllSubInfoList]- no info return");
            }
            return subList;
        } finally {
            Binder.restoreCallingIdentity(identity);
        }
    }

    /**
     * Get the SubInfoRecord(s) of the currently active SIM(s) - which include both local
     * and remote SIMs.
     * @param callingPackage The package making the IPC.
     * @return Array list of currently inserted SubInfoRecord(s)
     */
    @UnsupportedAppUsage
    @Override
    public List<SubscriptionInfo> getActiveSubscriptionInfoList(String callingPackage) {
        return getSubscriptionInfoListFromCacheHelper(callingPackage, mCacheActiveSubInfoList);
    }

    /**
     * Refresh the cache of SubInfoRecord(s) of the currently available SIM(s) - including
     * local & remote SIMs.
     */
    @VisibleForTesting  // For mockito to mock this method
    public void refreshCachedActiveSubscriptionInfoList() {
        boolean opptSubListChanged;

        synchronized (mSubInfoListLock) {
            List<SubscriptionInfo> activeSubscriptionInfoList = getSubInfo(
                    SubscriptionManager.SIM_SLOT_INDEX + ">=0 OR "
                    + SubscriptionManager.SUBSCRIPTION_TYPE + "="
                    + SubscriptionManager.SUBSCRIPTION_TYPE_REMOTE_SIM,
                    null);

            if (activeSubscriptionInfoList != null) {
                // Log when active sub info changes.
                if (mCacheActiveSubInfoList.size() != activeSubscriptionInfoList.size()
                        || !mCacheActiveSubInfoList.containsAll(activeSubscriptionInfoList)) {
                    logdl("Active subscription info list changed. " + activeSubscriptionInfoList);
                }

                mCacheActiveSubInfoList.clear();
                activeSubscriptionInfoList.sort(SUBSCRIPTION_INFO_COMPARATOR);
                mCacheActiveSubInfoList.addAll(activeSubscriptionInfoList);
            } else {
                logd("activeSubscriptionInfoList is null.");
                mCacheActiveSubInfoList.clear();
            }

            // Refresh cached opportunistic sub list and detect whether it's changed.
            refreshCachedOpportunisticSubscriptionInfoList();

            if (DBG_CACHE) {
                if (!mCacheActiveSubInfoList.isEmpty()) {
                    for (SubscriptionInfo si : mCacheActiveSubInfoList) {
                        logd("[refreshCachedActiveSubscriptionInfoList] Setting Cached info="
                                + si);
                    }
                } else {
                    logdl("[refreshCachedActiveSubscriptionInfoList]- no info return");
                }
            }
        }
    }

    /**
     * Get the SUB count of active SUB(s)
     * @param callingPackage The package making the IPC.
     * @return active SIM count
     */
    @UnsupportedAppUsage
    @Override
    public int getActiveSubInfoCount(String callingPackage) {
        // Let getActiveSubscriptionInfoList perform permission checks / filtering.
        List<SubscriptionInfo> records = getActiveSubscriptionInfoList(callingPackage);
        if (records == null) {
            if (VDBG) logd("[getActiveSubInfoCount] records null");
            return 0;
        }
        if (VDBG) logd("[getActiveSubInfoCount]- count: " + records.size());
        return records.size();
    }

    /**
     * Get the SUB count of all SUB(s) in SubscriptoinInfo database
     * @param callingPackage The package making the IPC.
     * @return all SIM count in database, include what was inserted before
     */
    @Override
    public int getAllSubInfoCount(String callingPackage) {
        if (DBG) logd("[getAllSubInfoCount]+");

        // This API isn't public, so no need to provide a valid subscription ID - we're not worried
        // about carrier-privileged callers not having access.
        if (!TelephonyPermissions.checkCallingOrSelfReadPhoneState(
                mContext, SubscriptionManager.INVALID_SUBSCRIPTION_ID, callingPackage,
                "getAllSubInfoCount")) {
            return 0;
        }

        // Now that all security checks passes, perform the operation as ourselves.
        final long identity = Binder.clearCallingIdentity();
        try {
            Cursor cursor = mContext.getContentResolver().query(SubscriptionManager.CONTENT_URI,
                    null, null, null, null);
            try {
                if (cursor != null) {
                    int count = cursor.getCount();
                    if (DBG) logd("[getAllSubInfoCount]- " + count + " SUB(s) in DB");
                    return count;
                }
            } finally {
                if (cursor != null) {
                    cursor.close();
                }
            }
            if (DBG) logd("[getAllSubInfoCount]- no SUB in DB");

            return 0;
        } finally {
            Binder.restoreCallingIdentity(identity);
        }
    }

    /**
     * @return the maximum number of local subscriptions this device will support at any one time.
     */
    @Override
    public int getActiveSubInfoCountMax() {
        // FIXME: This valid now but change to use TelephonyDevController in the future
        return mTelephonyManager.getSimCount();
    }

    @Override
    public List<SubscriptionInfo> getAvailableSubscriptionInfoList(String callingPackage) {
        // This API isn't public, so no need to provide a valid subscription ID - we're not worried
        // about carrier-privileged callers not having access.
        if (!TelephonyPermissions.checkCallingOrSelfReadPhoneState(
                mContext, SubscriptionManager.INVALID_SUBSCRIPTION_ID, callingPackage,
                "getAvailableSubscriptionInfoList")) {
            throw new SecurityException("Need READ_PHONE_STATE to call "
                    + " getAvailableSubscriptionInfoList");
        }

        // Now that all security checks pass, perform the operation as ourselves.
        final long identity = Binder.clearCallingIdentity();
        try {
            String selection = SubscriptionManager.SIM_SLOT_INDEX + ">=0 OR "
                    + SubscriptionManager.SUBSCRIPTION_TYPE + "="
                    + SubscriptionManager.SUBSCRIPTION_TYPE_REMOTE_SIM;

            EuiccManager euiccManager =
                    (EuiccManager) mContext.getSystemService(Context.EUICC_SERVICE);
            if (euiccManager.isEnabled()) {
                selection += " OR " + SubscriptionManager.IS_EMBEDDED + "=1";
            }

            List<SubscriptionInfo> subList = getSubInfo(selection, null /* queryKey */);

            if (subList != null) {
                subList.sort(SUBSCRIPTION_INFO_COMPARATOR);

                if (VDBG) logdl("[getAvailableSubInfoList]- " + subList.size() + " infos return");
            } else {
                if (DBG) logdl("[getAvailableSubInfoList]- no info return");
            }

            return subList;
        } finally {
            Binder.restoreCallingIdentity(identity);
        }
    }

    @Override
    public List<SubscriptionInfo> getAccessibleSubscriptionInfoList(String callingPackage) {
        EuiccManager euiccManager = (EuiccManager) mContext.getSystemService(Context.EUICC_SERVICE);
        if (!euiccManager.isEnabled()) {
            if (DBG) {
                logdl("[getAccessibleSubInfoList] Embedded subscriptions are disabled");
            }
            return null;
        }

        // Verify that the given package belongs to the calling UID.
        mAppOps.checkPackage(Binder.getCallingUid(), callingPackage);

        // Perform the operation as ourselves. If the caller cannot read phone state, they may still
        // have carrier privileges per the subscription metadata, so we always need to make the
        // query and then filter the results.
        final long identity = Binder.clearCallingIdentity();
        List<SubscriptionInfo> subList;
        try {
            subList = getSubInfo(SubscriptionManager.IS_EMBEDDED + "=1", null);
        } finally {
            Binder.restoreCallingIdentity(identity);
        }

        if (subList == null) {
            if (DBG) logdl("[getAccessibleSubInfoList] No info returned");
            return null;
        }

        // Filter the list to only include subscriptions which the (restored) caller can manage.
        List<SubscriptionInfo> filteredList = subList.stream()
                .filter(subscriptionInfo ->
                        subscriptionInfo.canManageSubscription(mContext, callingPackage))
                .sorted(SUBSCRIPTION_INFO_COMPARATOR)
                .collect(Collectors.toList());
        if (VDBG) {
            logdl("[getAccessibleSubInfoList] " + filteredList.size() + " infos returned");
        }
        return filteredList;
    }

    /**
     * Return the list of subscriptions in the database which are either:
     * <ul>
     * <li>Embedded (but see note about {@code includeNonRemovableSubscriptions}, or
     * <li>In the given list of current embedded ICCIDs (which may not yet be in the database, or
     *     which may not currently be marked as embedded).
     * </ul>
     *
     * <p>NOTE: This is not accessible to external processes, so it does not need a permission
     * check. It is only intended for use by {@link SubscriptionInfoUpdater}.
     *
     * @param embeddedIccids all ICCIDs of available embedded subscriptions. This is used to surface
     *     entries for profiles which had been previously deleted.
     * @param isEuiccRemovable whether the current ICCID is removable. Non-removable subscriptions
     *     will only be returned if the current ICCID is not removable; otherwise, they are left
     *     alone (not returned here unless in the embeddedIccids list) under the assumption that
     *     they will still be accessible when the eUICC containing them is activated.
     */
    @VisibleForTesting(visibility = VisibleForTesting.Visibility.PACKAGE)
    public List<SubscriptionInfo> getSubscriptionInfoListForEmbeddedSubscriptionUpdate(
            String[] embeddedIccids, boolean isEuiccRemovable) {
        StringBuilder whereClause = new StringBuilder();
        whereClause.append("(").append(SubscriptionManager.IS_EMBEDDED).append("=1");
        if (isEuiccRemovable) {
            // Current eUICC is removable, so don't return non-removable subscriptions (which would
            // be deleted), as these are expected to still be present on a different, non-removable
            // eUICC.
            whereClause.append(" AND ").append(SubscriptionManager.IS_REMOVABLE).append("=1");
        }
        // Else, return both removable and non-removable subscriptions. This is expected to delete
        // all removable subscriptions, which is desired as they may not be accessible.

        whereClause.append(") OR ").append(SubscriptionManager.ICC_ID).append(" IN (");
        // ICCIDs are validated to contain only numbers when passed in, and come from a trusted
        // app, so no need to escape.
        for (int i = 0; i < embeddedIccids.length; i++) {
            if (i > 0) {
                whereClause.append(",");
            }
            whereClause.append("\"").append(embeddedIccids[i]).append("\"");
        }
        whereClause.append(")");

        List<SubscriptionInfo> list = getSubInfo(whereClause.toString(), null);
        if (list == null) {
            return Collections.emptyList();
        }
        return list;
    }

    @Override
    public void requestEmbeddedSubscriptionInfoListRefresh(int cardId) {
        mContext.enforceCallingOrSelfPermission(Manifest.permission.WRITE_EMBEDDED_SUBSCRIPTIONS,
                "requestEmbeddedSubscriptionInfoListRefresh");
        long token = Binder.clearCallingIdentity();
        try {
            PhoneFactory.requestEmbeddedSubscriptionInfoListRefresh(cardId, null /* callback */);
        } finally {
            Binder.restoreCallingIdentity(token);
        }
    }

    /**
     * Asynchronously refresh the embedded subscription info list for the embedded card has the
     * given card id {@code cardId}.
     *
     * @param callback Optional callback to execute after the refresh completes. Must terminate
     *     quickly as it will be called from SubscriptionInfoUpdater's handler thread.
     */
    // No permission check needed as this is not exposed via AIDL.
    public void requestEmbeddedSubscriptionInfoListRefresh(
            int cardId, @Nullable Runnable callback) {
        PhoneFactory.requestEmbeddedSubscriptionInfoListRefresh(cardId, callback);
    }

    /**
     * Asynchronously refresh the embedded subscription info list for the embedded card has the
     * default card id return by {@link TelephonyManager#getCardIdForDefaultEuicc()}.
     *
     * @param callback Optional callback to execute after the refresh completes. Must terminate
     *     quickly as it will be called from SubscriptionInfoUpdater's handler thread.
     */
    // No permission check needed as this is not exposed via AIDL.
    public void requestEmbeddedSubscriptionInfoListRefresh(@Nullable Runnable callback) {
        PhoneFactory.requestEmbeddedSubscriptionInfoListRefresh(
                mTelephonyManager.getCardIdForDefaultEuicc(), callback);
    }

    /**
     * Add a new SubInfoRecord to subinfo database if needed
     * @param iccId the IccId of the SIM card
     * @param slotIndex the slot which the SIM is inserted
     * @return 0 if success, < 0 on error.
     */
    @Override
    public int addSubInfoRecord(String iccId, int slotIndex) {
        if (DBG) logdl("[addSubInfoRecord]+ iccId:" + SubscriptionInfo.givePrintableIccid(iccId) +
                " slotIndex:" + slotIndex);
        return addSubInfo(iccId, null, slotIndex, SubscriptionManager.SUBSCRIPTION_TYPE_LOCAL_SIM);
    }

    /**
     * Add a new subscription info record, if needed.
     * @param uniqueId This is the unique identifier for the subscription within the specific
     *                 subscription type.
     * @param displayName human-readable name of the device the subscription corresponds to.
     * @param slotIndex value for {@link SubscriptionManager#SIM_SLOT_INDEX}
     * @param subscriptionType the type of subscription to be added.
     * @return 0 if success, < 0 on error.
     */
    @Override
    public int addSubInfo(String uniqueId, String displayName, int slotIndex,
            int subscriptionType) {
        String fullIccId = uniqueId;
        if (!isSubscriptionForRemoteSim(subscriptionType)) {
            Phone phone = PhoneFactory.getPhone(slotIndex);
            UiccCard uiccCard = UiccController.getInstance().getUiccCardForPhone(slotIndex);
            if (phone != null && uiccCard != null) {
                fullIccId = phone.getFullIccSerialNumber();
                if (TextUtils.isEmpty(fullIccId)) {
                    fullIccId = uniqueId;
                }
            } else {
            if (DBG) logdl("[addSubInfoRecord]- null fullIccId");
                return -1;
            }
        }

        if (DBG) {
            String iccIdStr = uniqueId;
            if (!isSubscriptionForRemoteSim(subscriptionType)) {
                iccIdStr = SubscriptionInfo.givePrintableIccid(uniqueId);
            }
            logdl("[addSubInfoRecord]+ iccid: " + iccIdStr
                    + ", slotIndex: " + slotIndex
                    + ", subscriptionType: " + subscriptionType);
        }

        enforceModifyPhoneState("addSubInfo");

        // Now that all security checks passes, perform the operation as ourselves.
        final long identity = Binder.clearCallingIdentity();
        try {
            if (uniqueId == null) {
                if (DBG) logdl("[addSubInfo]- null iccId");
                return -1;
            }

            ContentResolver resolver = mContext.getContentResolver();
            String selection = SubscriptionManager.ICC_ID + "=?";
            String[] args;
            if (isSubscriptionForRemoteSim(subscriptionType)) {
                selection += " AND " + SubscriptionManager.SUBSCRIPTION_TYPE + "=?";
                args = new String[]{uniqueId, Integer.toString(subscriptionType)};
            } else {
                selection += " OR " + SubscriptionManager.ICC_ID + "=?"
                    + " OR " + SubscriptionManager.ICC_ID + "=?" + " collate nocase";
                args = new String[]{uniqueId, IccUtils.getDecimalSubstring(uniqueId), fullIccId};
            }
            Cursor cursor = resolver.query(SubscriptionManager.CONTENT_URI,
                    new String[]{SubscriptionManager.UNIQUE_KEY_SUBSCRIPTION_ID,
                            SubscriptionManager.SIM_SLOT_INDEX, SubscriptionManager.NAME_SOURCE,
                            SubscriptionManager.ICC_ID, SubscriptionManager.CARD_ID},
                    selection, args, null);

            boolean setDisplayName = false;
            try {
                boolean recordsDoNotExist = (cursor == null || !cursor.moveToFirst());
                if (isSubscriptionForRemoteSim(subscriptionType)) {
                    if (recordsDoNotExist) {
                        // create a Subscription record
                        slotIndex = SubscriptionManager.SLOT_INDEX_FOR_REMOTE_SIM_SUB;
                        Uri uri = insertEmptySubInfoRecord(uniqueId, displayName,
                                slotIndex, subscriptionType);
                        if (DBG) logd("[addSubInfoRecord] New record created: " + uri);
                    } else {
                        if (DBG) logdl("[addSubInfoRecord] Record already exists");
                    }
                } else {  // Handle Local SIM devices
                    if (recordsDoNotExist) {
                        setDisplayName = true;
                        Uri uri = insertEmptySubInfoRecord(uniqueId, slotIndex);
                        if (DBG) logdl("[addSubInfoRecord] New record created: " + uri);
                    } else { // there are matching records in the database for the given ICC_ID
                        int subId = cursor.getInt(0);
                        int oldSimInfoId = cursor.getInt(1);
                        int nameSource = cursor.getInt(2);
                        String oldIccId = cursor.getString(3);
                        String oldCardId = cursor.getString(4);
                        ContentValues value = new ContentValues();

                        if (slotIndex != oldSimInfoId) {
                            value.put(SubscriptionManager.SIM_SLOT_INDEX, slotIndex);
                        }

                        if (oldIccId != null && oldIccId.length() != uniqueId.length()
                                && (oldIccId.equals(IccUtils.getDecimalSubstring(uniqueId))
                                || uniqueId.equalsIgnoreCase(IccUtils.stripTrailingFs(oldIccId)))) {
                            value.put(SubscriptionManager.ICC_ID, uniqueId);
                        }

                        UiccCard card = mUiccController.getUiccCardForPhone(slotIndex);
                        if (card != null) {
                            String cardId = card.getCardId();
                            if (cardId != null && cardId != oldCardId) {
                                value.put(SubscriptionManager.CARD_ID, cardId);
                            }
                        }

                        if (value.size() > 0) {
                            resolver.update(SubscriptionManager.getUriForSubscriptionId(subId),
                                    value, null, null);
                        }

                        if (DBG) logdl("[addSubInfoRecord] Record already exists");
                    }
                }
            } finally {
                if (cursor != null) {
                    cursor.close();
                }
            }

            selection = SubscriptionManager.SIM_SLOT_INDEX + "=?";
            args = new String[] {String.valueOf(slotIndex)};
            if (isSubscriptionForRemoteSim(subscriptionType)) {
                selection = SubscriptionManager.ICC_ID + "=? AND "
                        + SubscriptionManager.SUBSCRIPTION_TYPE + "=?";
                args = new String[]{uniqueId, Integer.toString(subscriptionType)};
            }
            cursor = resolver.query(SubscriptionManager.CONTENT_URI, null,
                    selection, args, null);
            try {
                if (cursor != null && cursor.moveToFirst()) {
                    do {
                        int subId = cursor.getInt(cursor.getColumnIndexOrThrow(
                                SubscriptionManager.UNIQUE_KEY_SUBSCRIPTION_ID));
                        // If sSlotIndexToSubIds already has the same subId for a slotIndex/phoneId,
                        // do not add it.
                        if (addToSubIdList(slotIndex, subId, subscriptionType)) {
                            // TODO While two subs active, if user deactivats first
                            // one, need to update the default subId with second one.

                            // FIXME: Currently we assume phoneId == slotIndex which in the future
                            // may not be true, for instance with multiple subs per slot.
                            // But is true at the moment.
                            int subIdCountMax = getActiveSubInfoCountMax();
                            int defaultSubId = getDefaultSubId();
                            if (DBG) {
                                logdl("[addSubInfoRecord]"
                                        + " sSlotIndexToSubIds.size=" + sSlotIndexToSubIds.size()
                                        + " slotIndex=" + slotIndex + " subId=" + subId
                                        + " defaultSubId=" + defaultSubId
                                        + " simCount=" + subIdCountMax);
                            }

                            // Set the default sub if not set or if single sim device
                            if (!isSubscriptionForRemoteSim(subscriptionType)) {
                                if (!SubscriptionManager.isValidSubscriptionId(defaultSubId)
                                        || subIdCountMax == 1 || (!isActiveSubId(defaultSubId))) {
                                    logdl("setting default fallback subid to " + subId);
                                    setDefaultFallbackSubId(subId, subscriptionType);
                                }
                                // If single sim device, set this subscription as the default for
                                // everything
                                if (subIdCountMax == 1) {
                                    if (DBG) {
                                        logdl("[addSubInfoRecord] one sim set defaults to subId="
                                                + subId);
                                    }
                                    setDefaultDataSubId(subId);
                                    setDefaultSmsSubId(subId);
                                    setDefaultVoiceSubId(subId);
                                }
                            } else {
                                updateDefaultSubIdsIfNeeded(subId, subscriptionType);
                            }
                        } else {
                            if (DBG) {
                                logdl("[addSubInfoRecord] current SubId is already known, "
                                        + "IGNORE");
                            }
                        }
                        if (DBG) {
                            logdl("[addSubInfoRecord] hashmap(" + slotIndex + "," + subId + ")");
                        }
                    } while (cursor.moveToNext());
                }
            } finally {
                if (cursor != null) {
                    cursor.close();
                }
            }

            // Refresh the Cache of Active Subscription Info List. This should be done after
            // updating sSlotIndexToSubIds which is done through addToSubIdList() above.
            refreshCachedActiveSubscriptionInfoList();

            if (isSubscriptionForRemoteSim(subscriptionType)) {
                notifySubscriptionInfoChanged();
            } else {  // Handle Local SIM devices
                // Set Display name after sub id is set above so as to get valid simCarrierName
                int subId = getSubIdUsingPhoneId(slotIndex);
                if (!SubscriptionManager.isValidSubscriptionId(subId)) {
                    if (DBG) {
                        logdl("[addSubInfoRecord]- getSubId failed invalid subId = " + subId);
                    }
                    return -1;
                }
                if (setDisplayName) {
                    String simCarrierName = mTelephonyManager.getSimOperatorName(subId);
                    String nameToSet;

                    if (!TextUtils.isEmpty(simCarrierName)) {
                        nameToSet = simCarrierName;
                    } else {
                        nameToSet = "CARD " + Integer.toString(slotIndex + 1);
                    }

                    ContentValues value = new ContentValues();
                    value.put(SubscriptionManager.DISPLAY_NAME, nameToSet);
                    resolver.update(SubscriptionManager.getUriForSubscriptionId(subId), value,
                            null, null);

                    // Refresh the Cache of Active Subscription Info List
                    refreshCachedActiveSubscriptionInfoList();

                    if (DBG) logdl("[addSubInfoRecord] sim name = " + nameToSet);
                }

                // Once the records are loaded, notify DcTracker
                PhoneFactory.getPhone(slotIndex).updateDataConnectionTracker();

                if (DBG) logdl("[addSubInfoRecord]- info size=" + sSlotIndexToSubIds.size());
            }

        } finally {
            Binder.restoreCallingIdentity(identity);
        }
        return 0;
    }

    private void updateDefaultSubIdsIfNeeded(int newDefault, int subscriptionType) {
        if (DBG) {
            logdl("[updateDefaultSubIdsIfNeeded] newDefault=" + newDefault
                    + ", subscriptionType=" + subscriptionType);
        }
        // Set the default ot new value only if the current default is invalid.
        if (!isActiveSubscriptionId(getDefaultSubId())) {
            // current default is not valid anylonger. set a new default
            if (DBG) {
                logdl("[updateDefaultSubIdsIfNeeded] set mDefaultFallbackSubId=" + newDefault);
            }
            setDefaultFallbackSubId(newDefault, subscriptionType);
        }

        int value = getDefaultSmsSubId();
        if (!isActiveSubscriptionId(value)) {
            // current default is not valid. set it to the given newDefault value
            setDefaultSmsSubId(newDefault);
        }
        value = getDefaultDataSubId();
        if (!isActiveSubscriptionId(value)) {
            setDefaultDataSubId(newDefault);
        }
        value = getDefaultVoiceSubId();
        if (!isActiveSubscriptionId(value)) {
            setDefaultVoiceSubId(newDefault);
        }
    }

    /**
     * This method returns true if the given subId is among the list of currently active
     * subscriptions.
     */
    private boolean isActiveSubscriptionId(int subId) {
        if (!SubscriptionManager.isValidSubscriptionId(subId)) return false;
        ArrayList<Integer> subIdList = getActiveSubIdArrayList();
        if (subIdList.isEmpty()) return false;
        return subIdList.contains(new Integer(subId));
    }

    /*
     * Delete subscription info record for the given device.
     * @param uniqueId This is the unique identifier for the subscription within the specific
     *                 subscription type.
     * @param subscriptionType the type of subscription to be removed
     * @return 0 if success, < 0 on error.
     */
    @Override
    public int removeSubInfo(String uniqueId, int subscriptionType) {
        enforceModifyPhoneState("removeSubInfo");
        if (DBG) {
            logd("[removeSubInfo] uniqueId: " + uniqueId
                    + ", subscriptionType: " + subscriptionType);
        }

        // validate the given info - does it exist in the active subscription list
        int subId = SubscriptionManager.INVALID_SUBSCRIPTION_ID;
        int slotIndex = SubscriptionManager.INVALID_SIM_SLOT_INDEX;
        for (SubscriptionInfo info : mCacheActiveSubInfoList) {
            if ((info.getSubscriptionType() == subscriptionType)
                    && info.getIccId().equalsIgnoreCase(uniqueId)) {
                subId = info.getSubscriptionId();
                slotIndex = info.getSimSlotIndex();
                break;
            }
        }
        if (subId == SubscriptionManager.INVALID_SUBSCRIPTION_ID) {
            if (DBG) {
                logd("Invalid subscription details: subscriptionType = " + subscriptionType
                        + ", uniqueId = " + uniqueId);
            }
            return -1;
        }

        if (DBG) logd("removing the subid : " + subId);

        // Now that all security checks passes, perform the operation as ourselves.
        int result = 0;
        final long identity = Binder.clearCallingIdentity();
        try {
            ContentResolver resolver = mContext.getContentResolver();
            result = resolver.delete(SubscriptionManager.CONTENT_URI,
                    SubscriptionManager.UNIQUE_KEY_SUBSCRIPTION_ID + "=? AND "
                            + SubscriptionManager.SUBSCRIPTION_TYPE + "=?",
                    new String[]{Integer.toString(subId), Integer.toString(subscriptionType)});
            if (result != 1) {
                if (DBG) {
                    logd("found NO subscription to remove with subscriptionType = "
                            + subscriptionType + ", uniqueId = " + uniqueId);
                }
                return -1;
            }
            refreshCachedActiveSubscriptionInfoList();

            // update sSlotIndexToSubIds struct
            ArrayList<Integer> subIdsList = sSlotIndexToSubIds.get(slotIndex);
            if (subIdsList == null) {
                loge("sSlotIndexToSubIds has no entry for slotIndex = " + slotIndex);
            } else {
                if (subIdsList.contains(subId)) {
                    subIdsList.remove(new Integer(subId));
                    if (subIdsList.isEmpty()) {
                        sSlotIndexToSubIds.remove(slotIndex);
                    }
                } else {
                    loge("sSlotIndexToSubIds has no subid: " + subId
                            + ", in index: " + slotIndex);
                }
            }
            // Since a subscription is removed, if this one is set as default for any setting,
            // set some other subid as the default.
            int newDefault = SubscriptionManager.INVALID_SUBSCRIPTION_ID;
            SubscriptionInfo info = null;
            final List<SubscriptionInfo> records = getActiveSubscriptionInfoList(
                    mContext.getOpPackageName());
            if (!records.isEmpty()) {
                // yes, we have more subscriptions. pick the first one.
                // FIXME do we need a policy to figure out which one is to be next default
                info = records.get(0);
            }
            updateDefaultSubIdsIfNeeded(info.getSubscriptionId(), info.getSubscriptionType());

            notifySubscriptionInfoChanged();
        } finally {
            Binder.restoreCallingIdentity(identity);
        }
        return result;
    }

    /**
     * Clear an subscriptionInfo to subinfo database if needed by updating slot index to invalid.
     * @param slotIndex the slot which the SIM is removed
     */
    public void clearSubInfoRecord(int slotIndex) {
        if (DBG) logdl("[clearSubInfoRecord]+ iccId:" + " slotIndex:" + slotIndex);

        // update simInfo db with invalid slot index
        ContentResolver resolver = mContext.getContentResolver();
        ContentValues value = new ContentValues(1);
        value.put(SubscriptionManager.SIM_SLOT_INDEX, SubscriptionManager.INVALID_SIM_SLOT_INDEX);
        String where = "(" + SubscriptionManager.SIM_SLOT_INDEX + "=" + slotIndex + ")";
        resolver.update(SubscriptionManager.CONTENT_URI, value, where, null);

        // Refresh the Cache of Active Subscription Info List
        refreshCachedActiveSubscriptionInfoList();

        sSlotIndexToSubIds.remove(slotIndex);
    }

    /**
     * Insert an empty SubInfo record into the database.
     *
     * <p>NOTE: This is not accessible to external processes, so it does not need a permission
     * check. It is only intended for use by {@link SubscriptionInfoUpdater}.
     *
     * <p>Precondition: No record exists with this iccId.
     */
    @VisibleForTesting(visibility = VisibleForTesting.Visibility.PACKAGE)
    public Uri insertEmptySubInfoRecord(String iccId, int slotIndex) {
        return insertEmptySubInfoRecord(iccId, null, slotIndex,
                SubscriptionManager.SUBSCRIPTION_TYPE_LOCAL_SIM);
    }

    Uri insertEmptySubInfoRecord(String uniqueId, String displayName, int slotIndex,
            int subscriptionType) {
        ContentResolver resolver = mContext.getContentResolver();
        ContentValues value = new ContentValues();
        value.put(SubscriptionManager.ICC_ID, uniqueId);
        int color = getUnusedColor(mContext.getOpPackageName());
        // default SIM color differs between slots
        value.put(SubscriptionManager.COLOR, color);
        value.put(SubscriptionManager.SIM_SLOT_INDEX, slotIndex);
        value.put(SubscriptionManager.CARRIER_NAME, "");
        value.put(SubscriptionManager.CARD_ID, uniqueId);
        value.put(SubscriptionManager.SUBSCRIPTION_TYPE, subscriptionType);
        if (isSubscriptionForRemoteSim(subscriptionType)) {
            value.put(SubscriptionManager.DISPLAY_NAME, displayName);
        } else {
            UiccCard card = mUiccController.getUiccCardForPhone(slotIndex);
            if (card != null) {
                String cardId = card.getCardId();
                if (cardId != null) {
                    value.put(SubscriptionManager.CARD_ID, cardId);
                }
            }
        }

        Uri uri = resolver.insert(SubscriptionManager.CONTENT_URI, value);

        return uri;
    }

    /**
     * Generate and set carrier text based on input parameters
     * @param showPlmn flag to indicate if plmn should be included in carrier text
     * @param plmn plmn to be included in carrier text
     * @param showSpn flag to indicate if spn should be included in carrier text
     * @param spn spn to be included in carrier text
     * @return true if carrier text is set, false otherwise
     */
    @UnsupportedAppUsage
    public boolean setPlmnSpn(int slotIndex, boolean showPlmn, String plmn, boolean showSpn,
                              String spn) {
        synchronized (mLock) {
            int subId = getSubIdUsingPhoneId(slotIndex);
            if (mContext.getPackageManager().resolveContentProvider(
                    SubscriptionManager.CONTENT_URI.getAuthority(), 0) == null ||
                    !SubscriptionManager.isValidSubscriptionId(subId)) {
                // No place to store this info. Notify registrants of the change anyway as they
                // might retrieve the SPN/PLMN text from the SST sticky broadcast.
                // TODO: This can be removed once SubscriptionController is not running on devices
                // that don't need it, such as TVs.
                if (DBG) logd("[setPlmnSpn] No valid subscription to store info");
                notifySubscriptionInfoChanged();
                return false;
            }
            String carrierText = "";
            if (showPlmn) {
                carrierText = plmn;
                if (showSpn) {
                    // Need to show both plmn and spn if both are not same.
                    if(!Objects.equals(spn, plmn)) {
                        String separator = mContext.getString(
                                com.android.internal.R.string.kg_text_message_separator).toString();
                        carrierText = new StringBuilder().append(carrierText).append(separator)
                                .append(spn).toString();
                    }
                }
            } else if (showSpn) {
                carrierText = spn;
            }
            setCarrierText(carrierText, subId);
            return true;
        }
    }

    /**
     * Set carrier text by simInfo index
     * @param text new carrier text
     * @param subId the unique SubInfoRecord index in database
     * @return the number of records updated
     */
    private int setCarrierText(String text, int subId) {
        if (DBG) logd("[setCarrierText]+ text:" + text + " subId:" + subId);

        enforceModifyPhoneState("setCarrierText");

        // Now that all security checks passes, perform the operation as ourselves.
        final long identity = Binder.clearCallingIdentity();
        try {
            ContentValues value = new ContentValues(1);
            value.put(SubscriptionManager.CARRIER_NAME, text);

            int result = mContext.getContentResolver().update(
                    SubscriptionManager.getUriForSubscriptionId(subId), value, null, null);

            // Refresh the Cache of Active Subscription Info List
            refreshCachedActiveSubscriptionInfoList();

            notifySubscriptionInfoChanged();

            return result;
        } finally {
            Binder.restoreCallingIdentity(identity);
        }
    }

    /**
     * Set SIM color tint by simInfo index
     * @param tint the tint color of the SIM
     * @param subId the unique SubInfoRecord index in database
     * @return the number of records updated
     */
    @Override
    public int setIconTint(int tint, int subId) {
        if (DBG) logd("[setIconTint]+ tint:" + tint + " subId:" + subId);

        enforceModifyPhoneState("setIconTint");

        // Now that all security checks passes, perform the operation as ourselves.
        final long identity = Binder.clearCallingIdentity();
        try {
            validateSubId(subId);
            ContentValues value = new ContentValues(1);
            value.put(SubscriptionManager.COLOR, tint);
            if (DBG) logd("[setIconTint]- tint:" + tint + " set");

            int result = mContext.getContentResolver().update(
                    SubscriptionManager.getUriForSubscriptionId(subId), value, null, null);

            // Refresh the Cache of Active Subscription Info List
            refreshCachedActiveSubscriptionInfoList();

            notifySubscriptionInfoChanged();

            return result;
        } finally {
            Binder.restoreCallingIdentity(identity);
        }
    }

    /**
     * This is only for internal use and the returned priority is arbitrary. The idea is to give a
     * higher value to name source that has higher priority to override other name sources.
     * @param nameSource Source of display name
     * @return int representing the priority. Higher value means higher priority.
     */
    public static int getNameSourcePriority(int nameSource) {
        switch (nameSource) {
            case SubscriptionManager.NAME_SOURCE_USER_INPUT:
                return 3;
            case SubscriptionManager.NAME_SOURCE_CARRIER:
                return 2;
            case SubscriptionManager.NAME_SOURCE_SIM_SOURCE:
                return 1;
            case SubscriptionManager.NAME_SOURCE_DEFAULT_SOURCE:
            default:
                return 0;
        }
    }

    /**
     * Set display name by simInfo index with name source
     * @param displayName the display name of SIM card
     * @param subId the unique SubInfoRecord index in database
     * @param nameSource 0: NAME_SOURCE_DEFAULT_SOURCE, 1: NAME_SOURCE_SIM_SOURCE,
     *                   2: NAME_SOURCE_USER_INPUT, 3: NAME_SOURCE_CARRIER
     * @return the number of records updated
     */
    @Override
    public int setDisplayNameUsingSrc(String displayName, int subId, int nameSource) {
        if (DBG) {
            logd("[setDisplayName]+  displayName:" + displayName + " subId:" + subId
                + " nameSource:" + nameSource);
        }

        enforceModifyPhoneState("setDisplayNameUsingSrc");

        // Now that all security checks passes, perform the operation as ourselves.
        final long identity = Binder.clearCallingIdentity();
        try {
            validateSubId(subId);
            List<SubscriptionInfo> allSubInfo = getSubInfo(null, null);
            // if there is no sub in the db, return 0 since subId does not exist in db
            if (allSubInfo == null || allSubInfo.isEmpty()) return 0;
            for (SubscriptionInfo subInfo : allSubInfo) {
                if (subInfo.getSubscriptionId() == subId
                        && (getNameSourcePriority(subInfo.getNameSource())
                                > getNameSourcePriority(nameSource)
                        || (displayName != null && displayName.equals(subInfo.getDisplayName())))) {
                    return 0;
                }
            }
            String nameToSet;
            if (TextUtils.isEmpty(displayName) || displayName.trim().length() == 0) {
                nameToSet = mTelephonyManager.getSimOperatorName(subId);
                if (TextUtils.isEmpty(nameToSet)) {
                    if (nameSource == SubscriptionManager.NAME_SOURCE_USER_INPUT
                            && SubscriptionManager.isValidSlotIndex(getSlotIndex(subId))) {
                        nameToSet = "CARD " + (getSlotIndex(subId) + 1);
                    } else {
                        nameToSet = mContext.getString(SubscriptionManager.DEFAULT_NAME_RES);
                    }
                }
            } else {
                nameToSet = displayName;
            }
            ContentValues value = new ContentValues(1);
            value.put(SubscriptionManager.DISPLAY_NAME, nameToSet);
            if (nameSource >= SubscriptionManager.NAME_SOURCE_DEFAULT_SOURCE) {
                if (DBG) logd("Set nameSource=" + nameSource);
                value.put(SubscriptionManager.NAME_SOURCE, nameSource);
            }
            if (DBG) logd("[setDisplayName]- mDisplayName:" + nameToSet + " set");

            // Update the nickname on the eUICC chip if it's an embedded subscription.
            SubscriptionInfo sub = getSubscriptionInfo(subId);
            if (sub != null && sub.isEmbedded()) {
                // Ignore the result.
                int cardId = sub.getCardId();
                if (DBG) logd("Updating embedded sub nickname on cardId: " + cardId);
                EuiccManager euiccManager = ((EuiccManager)
                        mContext.getSystemService(Context.EUICC_SERVICE)).createForCardId(cardId);
                euiccManager.updateSubscriptionNickname(subId, displayName,
                        PendingIntent.getService(
                            mContext, 0 /* requestCode */, new Intent(), 0 /* flags */));
            }

            int result = updateDatabase(value, subId, true);

            // Refresh the Cache of Active Subscription Info List
            refreshCachedActiveSubscriptionInfoList();

            notifySubscriptionInfoChanged();

            return result;
        } finally {
            Binder.restoreCallingIdentity(identity);
        }
    }

    /**
     * Set phone number by subId
     * @param number the phone number of the SIM
     * @param subId the unique SubInfoRecord index in database
     * @return the number of records updated
     */
    @Override
    public int setDisplayNumber(String number, int subId) {
        if (DBG) logd("[setDisplayNumber]+ subId:" + subId);

        enforceModifyPhoneState("setDisplayNumber");

        // Now that all security checks passes, perform the operation as ourselves.
        final long identity = Binder.clearCallingIdentity();
        try {
            validateSubId(subId);
            int result;
            int phoneId = getPhoneId(subId);

            if (number == null || phoneId < 0 ||
                    phoneId >= mTelephonyManager.getPhoneCount()) {
                if (DBG) logd("[setDispalyNumber]- fail");
                return -1;
            }
            ContentValues value = new ContentValues(1);
            value.put(SubscriptionManager.NUMBER, number);

            // This function had a call to update number on the SIM (Phone.setLine1Number()) but
            // that was removed as there doesn't seem to be a reason for that. If it is added
            // back, watch out for deadlocks.

            result = mContext.getContentResolver().update(
                    SubscriptionManager.getUriForSubscriptionId(subId), value, null, null);

            // Refresh the Cache of Active Subscription Info List
            refreshCachedActiveSubscriptionInfoList();

            if (DBG) logd("[setDisplayNumber]- update result :" + result);
            notifySubscriptionInfoChanged();

            return result;
        } finally {
            Binder.restoreCallingIdentity(identity);
        }
    }

    /**
     * Set the EHPLMNs and HPLMNs associated with the subscription.
     */
    public void setAssociatedPlmns(String[] ehplmns, String[] hplmns, int subId) {
        if (DBG) logd("[setAssociatedPlmns]+ subId:" + subId);

        validateSubId(subId);
        int phoneId = getPhoneId(subId);

        if (phoneId < 0 || phoneId >= mTelephonyManager.getPhoneCount()) {
            if (DBG) logd("[setAssociatedPlmns]- fail");
            return;
        }

        String formattedEhplmns = ehplmns == null ? "" : String.join(",", ehplmns);
        String formattedHplmns = hplmns == null ? "" : String.join(",", hplmns);

        ContentValues value = new ContentValues(2);
        value.put(SubscriptionManager.EHPLMNS, formattedEhplmns);
        value.put(SubscriptionManager.HPLMNS, formattedHplmns);

        int count = mContext.getContentResolver().update(
                SubscriptionManager.getUriForSubscriptionId(subId), value, null, null);

        // Refresh the Cache of Active Subscription Info List
        refreshCachedActiveSubscriptionInfoList();

        if (DBG) logd("[setAssociatedPlmns]- update result :" + count);
        notifySubscriptionInfoChanged();
    }

    /**
     * Set data roaming by simInfo index
     * @param roaming 0:Don't allow data when roaming, 1:Allow data when roaming
     * @param subId the unique SubInfoRecord index in database
     * @return the number of records updated
     */
    @Override
    public int setDataRoaming(int roaming, int subId) {
        if (DBG) logd("[setDataRoaming]+ roaming:" + roaming + " subId:" + subId);

        enforceModifyPhoneState("setDataRoaming");

        // Now that all security checks passes, perform the operation as ourselves.
        final long identity = Binder.clearCallingIdentity();
        try {
            validateSubId(subId);
            if (roaming < 0) {
                if (DBG) logd("[setDataRoaming]- fail");
                return -1;
            }
            ContentValues value = new ContentValues(1);
            value.put(SubscriptionManager.DATA_ROAMING, roaming);
            if (DBG) logd("[setDataRoaming]- roaming:" + roaming + " set");

            int result = updateDatabase(value, subId, true);

            // Refresh the Cache of Active Subscription Info List
            refreshCachedActiveSubscriptionInfoList();

            notifySubscriptionInfoChanged();

            return result;
        } finally {
            Binder.restoreCallingIdentity(identity);
        }
    }

    public void syncGroupedSetting(int refSubId) {
        logd("syncGroupedSetting");
        try (Cursor cursor = mContext.getContentResolver().query(
                SubscriptionManager.CONTENT_URI, null,
                SubscriptionManager.UNIQUE_KEY_SUBSCRIPTION_ID + "=?",
                new String[] {String.valueOf(refSubId)}, null)) {
            if (cursor == null || !cursor.moveToFirst()) {
                logd("[syncGroupedSetting] failed. Can't find refSubId " + refSubId);
                return;
            }

            ContentValues values = new ContentValues(GROUP_SHARING_PROPERTIES.size());
            for (String propKey : GROUP_SHARING_PROPERTIES) {
                copyDataFromCursorToContentValue(propKey, cursor, values);
            }
            updateDatabase(values, refSubId, true);
        }
    }

    private void copyDataFromCursorToContentValue(String propKey, Cursor cursor,
            ContentValues values) {
        int columnIndex = cursor.getColumnIndex(propKey);
        if (columnIndex == -1) {
            logd("[copyDataFromCursorToContentValue] can't find column " + propKey);
            return;
        }

        switch (propKey) {
            case SubscriptionManager.ENHANCED_4G_MODE_ENABLED:
            case SubscriptionManager.VT_IMS_ENABLED:
            case SubscriptionManager.WFC_IMS_ENABLED:
            case SubscriptionManager.WFC_IMS_MODE:
            case SubscriptionManager.WFC_IMS_ROAMING_MODE:
            case SubscriptionManager.WFC_IMS_ROAMING_ENABLED:
            case SubscriptionManager.DATA_ROAMING:
                values.put(propKey, cursor.getInt(columnIndex));
                break;
            case SubscriptionManager.DISPLAY_NAME:
            case SubscriptionManager.DATA_ENABLED_OVERRIDE_RULES:
                values.put(propKey, cursor.getString(columnIndex));
                break;
            default:
                loge("[copyDataFromCursorToContentValue] invalid propKey " + propKey);
        }
    }

    // TODO: replace all updates with this helper method.
    private int updateDatabase(ContentValues value, int subId, boolean updateEntireGroup) {
        List<SubscriptionInfo> infoList = getSubscriptionsInGroup(getGroupUuid(subId),
                mContext.getOpPackageName());
        if (!updateEntireGroup || infoList == null || infoList.size() == 0) {
            // Only update specified subscriptions.
            return mContext.getContentResolver().update(
                    SubscriptionManager.getUriForSubscriptionId(subId), value, null, null);
        } else {
            // Update all subscriptions in the same group.
            int[] subIdList = new int[infoList.size()];
            for (int i = 0; i < infoList.size(); i++) {
                subIdList[i] = infoList.get(i).getSubscriptionId();
            }
            return mContext.getContentResolver().update(SubscriptionManager.CONTENT_URI,
                    value, getSelectionForSubIdList(subIdList), null);
        }
    }

    /**
     * Set carrier id by subId
     * @param carrierId the subscription carrier id.
     * @param subId the unique SubInfoRecord index in database
     * @return the number of records updated
     *
     * @see TelephonyManager#getSimCarrierId()
     */
    public int setCarrierId(int carrierId, int subId) {
        if (DBG) logd("[setCarrierId]+ carrierId:" + carrierId + " subId:" + subId);

        enforceModifyPhoneState("setCarrierId");

        // Now that all security checks passes, perform the operation as ourselves.
        final long identity = Binder.clearCallingIdentity();
        try {
            validateSubId(subId);
            ContentValues value = new ContentValues(1);
            value.put(SubscriptionManager.CARRIER_ID, carrierId);
            int result = mContext.getContentResolver().update(
                    SubscriptionManager.getUriForSubscriptionId(subId), value, null, null);

            // Refresh the Cache of Active Subscription Info List
            refreshCachedActiveSubscriptionInfoList();

            notifySubscriptionInfoChanged();

            return result;
        } finally {
            Binder.restoreCallingIdentity(identity);
        }
    }

    /**
     * Set MCC/MNC by subscription ID
     * @param mccMnc MCC/MNC associated with the subscription
     * @param subId the unique SubInfoRecord index in database
     * @return the number of records updated
     */
    public int setMccMnc(String mccMnc, int subId) {
        String mccString = mccMnc.substring(0, 3);
        String mncString = mccMnc.substring(3);
        int mcc = 0;
        int mnc = 0;
        try {
            mcc = Integer.parseInt(mccString);
            mnc = Integer.parseInt(mncString);
        } catch (NumberFormatException e) {
            loge("[setMccMnc] - couldn't parse mcc/mnc: " + mccMnc);
        }
        if (DBG) logd("[setMccMnc]+ mcc/mnc:" + mcc + "/" + mnc + " subId:" + subId);
        ContentValues value = new ContentValues(4);
        value.put(SubscriptionManager.MCC, mcc);
        value.put(SubscriptionManager.MNC, mnc);
        value.put(SubscriptionManager.MCC_STRING, mccString);
        value.put(SubscriptionManager.MNC_STRING, mncString);

        int result = mContext.getContentResolver().update(
                SubscriptionManager.getUriForSubscriptionId(subId), value, null, null);

        // Refresh the Cache of Active Subscription Info List
        refreshCachedActiveSubscriptionInfoList();

        notifySubscriptionInfoChanged();

        return result;
    }

    /**
     * Set IMSI by subscription ID
     * @param imsi IMSI (International Mobile Subscriber Identity)
     * @return the number of records updated
     */
    public int setImsi(String imsi, int subId) {
        if (DBG) logd("[setImsi]+ imsi:" + imsi + " subId:" + subId);
        ContentValues value = new ContentValues(1);
        value.put(SubscriptionManager.IMSI, imsi);

        int result = mContext.getContentResolver().update(
                SubscriptionManager.getUriForSubscriptionId(subId), value, null, null);

        // Refresh the Cache of Active Subscription Info List
        refreshCachedActiveSubscriptionInfoList();

        notifySubscriptionInfoChanged();

        return result;
    }

    /**
     * Get IMSI by subscription ID
     * For active subIds, this will always return the corresponding imsi
     * For inactive subIds, once they are activated once, even if they are deactivated at the time
     *   of calling this function, the corresponding imsi will be returned
     * When calling this method, the permission check should have already been done to allow
     *   only privileged read
     *
     * @return imsi
     */
    public String getImsiPrivileged(int subId) {
        try (Cursor cursor = mContext.getContentResolver().query(
                SubscriptionManager.CONTENT_URI, null,
                SubscriptionManager.UNIQUE_KEY_SUBSCRIPTION_ID + "=?",
                new String[] {String.valueOf(subId)}, null)) {
            String imsi = null;
            if (cursor != null) {
                if (cursor.moveToNext()) {
                    imsi = getOptionalStringFromCursor(cursor, SubscriptionManager.IMSI,
                            /*defaultVal*/ null);
                }
            } else {
                logd("getImsiPrivileged: failed to retrieve imsi.");
            }

            return imsi;
        }
    }

    /**
     * Set ISO country code by subscription ID
     * @param iso iso country code associated with the subscription
     * @param subId the unique SubInfoRecord index in database
     * @return the number of records updated
     */
    public int setCountryIso(String iso, int subId) {
        if (DBG) logd("[setCountryIso]+ iso:" + iso + " subId:" + subId);
        ContentValues value = new ContentValues();
        value.put(SubscriptionManager.ISO_COUNTRY_CODE, iso);

        int result = mContext.getContentResolver().update(
                SubscriptionManager.getUriForSubscriptionId(subId), value, null, null);

        // Refresh the Cache of Active Subscription Info List
        refreshCachedActiveSubscriptionInfoList();

        notifySubscriptionInfoChanged();
        return result;
    }

    @Override
    public int getSlotIndex(int subId) {
        if (VDBG) printStackTrace("[getSlotIndex] subId=" + subId);

        if (subId == SubscriptionManager.DEFAULT_SUBSCRIPTION_ID) {
            subId = getDefaultSubId();
        }
        if (!SubscriptionManager.isValidSubscriptionId(subId)) {
            if (DBG) logd("[getSlotIndex]- subId invalid");
            return SubscriptionManager.INVALID_SIM_SLOT_INDEX;
        }

        int size = sSlotIndexToSubIds.size();

        if (size == 0) {
            if (DBG) logd("[getSlotIndex]- size == 0, return SIM_NOT_INSERTED instead");
            return SubscriptionManager.SIM_NOT_INSERTED;
        }

        for (Entry<Integer, ArrayList<Integer>> entry : sSlotIndexToSubIds.entrySet()) {
            int sim = entry.getKey();
            ArrayList<Integer> subs = entry.getValue();

            if (subs != null && subs.contains(subId)) {
                if (VDBG) logv("[getSlotIndex]- return = " + sim);
                return sim;
            }
        }

        if (DBG) logd("[getSlotIndex]- return fail");
        return SubscriptionManager.INVALID_SIM_SLOT_INDEX;
    }

    /**
     * Return the subId for specified slot Id.
     * @deprecated
     */
    @UnsupportedAppUsage
    @Override
    @Deprecated
    public int[] getSubId(int slotIndex) {
        if (VDBG) printStackTrace("[getSubId]+ slotIndex=" + slotIndex);

        // Map default slotIndex to the current default subId.
        // TODO: Not used anywhere sp consider deleting as it's somewhat nebulous
        // as a slot maybe used for multiple different type of "connections"
        // such as: voice, data and sms. But we're doing the best we can and using
        // getDefaultSubId which makes a best guess.
        if (slotIndex == SubscriptionManager.DEFAULT_SIM_SLOT_INDEX) {
            slotIndex = getSlotIndex(getDefaultSubId());
            if (VDBG) logd("[getSubId] map default slotIndex=" + slotIndex);
        }

        // Check that we have a valid slotIndex or the slotIndex is for a remote SIM (remote SIM
        // uses special slot index that may be invalid otherwise)
        if (!SubscriptionManager.isValidSlotIndex(slotIndex)
                && slotIndex != SubscriptionManager.SLOT_INDEX_FOR_REMOTE_SIM_SUB) {
            if (DBG) logd("[getSubId]- invalid slotIndex=" + slotIndex);
            return null;
        }

        // Check if we've got any SubscriptionInfo records using slotIndexToSubId as a surrogate.
        int size = sSlotIndexToSubIds.size();
        if (size == 0) {
            if (VDBG) {
                logd("[getSubId]- sSlotIndexToSubIds.size == 0, return null slotIndex="
                        + slotIndex);
            }
            return null;
        }

        // Convert ArrayList to array
        ArrayList<Integer> subIds = sSlotIndexToSubIds.get(slotIndex);
        if (subIds != null && subIds.size() > 0) {
            int[] subIdArr = new int[subIds.size()];
            for (int i = 0; i < subIds.size(); i++) {
                subIdArr[i] = subIds.get(i);
            }
            if (VDBG) logd("[getSubId]- subIdArr=" + subIdArr);
            return subIdArr;
        } else {
            if (DBG) logd("[getSubId]- numSubIds == 0, return null slotIndex=" + slotIndex);
            return null;
        }
    }

    @UnsupportedAppUsage
    @Override
    public int getPhoneId(int subId) {
        if (VDBG) printStackTrace("[getPhoneId] subId=" + subId);
        int phoneId;

        if (subId == SubscriptionManager.DEFAULT_SUBSCRIPTION_ID) {
            subId = getDefaultSubId();
            if (DBG) logd("[getPhoneId] asked for default subId=" + subId);
        }

        if (!SubscriptionManager.isValidSubscriptionId(subId)) {
            if (VDBG) {
                logdl("[getPhoneId]- invalid subId return="
                        + SubscriptionManager.INVALID_PHONE_INDEX);
            }
            return SubscriptionManager.INVALID_PHONE_INDEX;
        }

        int size = sSlotIndexToSubIds.size();
        if (size == 0) {
            phoneId = mDefaultPhoneId;
            if (VDBG) logdl("[getPhoneId]- no sims, returning default phoneId=" + phoneId);
            return phoneId;
        }

        // FIXME: Assumes phoneId == slotIndex
        for (Entry<Integer, ArrayList<Integer>> entry: sSlotIndexToSubIds.entrySet()) {
            int sim = entry.getKey();
            ArrayList<Integer> subs = entry.getValue();

            if (subs != null && subs.contains(subId)) {
                if (VDBG) logdl("[getPhoneId]- found subId=" + subId + " phoneId=" + sim);
                return sim;
            }
        }

        phoneId = mDefaultPhoneId;
        if (VDBG) {
            logd("[getPhoneId]- subId=" + subId + " not found return default phoneId=" + phoneId);
        }
        return phoneId;

    }

    /**
     * @return the number of records cleared
     */
    @Override
    public int clearSubInfo() {
        enforceModifyPhoneState("clearSubInfo");

        // Now that all security checks passes, perform the operation as ourselves.
        final long identity = Binder.clearCallingIdentity();
        try {
            int size = sSlotIndexToSubIds.size();

            if (size == 0) {
                if (DBG) logdl("[clearSubInfo]- no simInfo size=" + size);
                return 0;
            }

            sSlotIndexToSubIds.clear();
            if (DBG) logdl("[clearSubInfo]- clear size=" + size);
            return size;
        } finally {
            Binder.restoreCallingIdentity(identity);
        }
    }

    protected void logvl(String msg) {
        logv(msg);
        mLocalLog.log(msg);
    }

    protected void logv(String msg) {
        Rlog.v(LOG_TAG, msg);
    }

    @UnsupportedAppUsage
    protected void logdl(String msg) {
        logd(msg);
        mLocalLog.log(msg);
    }

    @UnsupportedAppUsage
    private void logd(String msg) {
        Rlog.d(LOG_TAG, msg);
    }

    protected void logel(String msg) {
        loge(msg);
        mLocalLog.log(msg);
    }

    @UnsupportedAppUsage
    private void loge(String msg) {
        Rlog.e(LOG_TAG, msg);
    }

    @UnsupportedAppUsage
    @Override
    public int getDefaultSubId() {
        int subId;
        boolean isVoiceCapable = mContext.getResources().getBoolean(
                com.android.internal.R.bool.config_voice_capable);
        if (isVoiceCapable) {
            subId = getDefaultVoiceSubId();
            if (VDBG) logdl("[getDefaultSubId] isVoiceCapable subId=" + subId);
        } else {
            subId = getDefaultDataSubId();
            if (VDBG) logdl("[getDefaultSubId] NOT VoiceCapable subId=" + subId);
        }
        if (!isActiveSubId(subId)) {
            subId = mDefaultFallbackSubId;
            if (VDBG) logdl("[getDefaultSubId] NOT active use fall back subId=" + subId);
        }
        if (VDBG) logv("[getDefaultSubId]- value = " + subId);
        return subId;
    }

    @UnsupportedAppUsage
    @Override
    public void setDefaultSmsSubId(int subId) {
        enforceModifyPhoneState("setDefaultSmsSubId");

        if (subId == SubscriptionManager.DEFAULT_SUBSCRIPTION_ID) {
            throw new RuntimeException("setDefaultSmsSubId called with DEFAULT_SUB_ID");
        }
        if (DBG) logdl("[setDefaultSmsSubId] subId=" + subId);
        Settings.Global.putInt(mContext.getContentResolver(),
                Settings.Global.MULTI_SIM_SMS_SUBSCRIPTION, subId);
        broadcastDefaultSmsSubIdChanged(subId);
    }

    private void broadcastDefaultSmsSubIdChanged(int subId) {
        // Broadcast an Intent for default sms sub change
        if (DBG) logdl("[broadcastDefaultSmsSubIdChanged] subId=" + subId);
        Intent intent = new Intent(SubscriptionManager.ACTION_DEFAULT_SMS_SUBSCRIPTION_CHANGED);
        intent.addFlags(Intent.FLAG_RECEIVER_REPLACE_PENDING
                | Intent.FLAG_RECEIVER_INCLUDE_BACKGROUND);
        intent.putExtra(PhoneConstants.SUBSCRIPTION_KEY, subId);
        intent.putExtra(SubscriptionManager.EXTRA_SUBSCRIPTION_INDEX, subId);
        mContext.sendStickyBroadcastAsUser(intent, UserHandle.ALL);
    }

    @UnsupportedAppUsage
    @Override
    public int getDefaultSmsSubId() {
        int subId = Settings.Global.getInt(mContext.getContentResolver(),
                Settings.Global.MULTI_SIM_SMS_SUBSCRIPTION,
                SubscriptionManager.INVALID_SUBSCRIPTION_ID);
        if (VDBG) logd("[getDefaultSmsSubId] subId=" + subId);
        return subId;
    }

    @UnsupportedAppUsage
    @Override
    public void setDefaultVoiceSubId(int subId) {
        enforceModifyPhoneState("setDefaultVoiceSubId");

        if (subId == SubscriptionManager.DEFAULT_SUBSCRIPTION_ID) {
            throw new RuntimeException("setDefaultVoiceSubId called with DEFAULT_SUB_ID");
        }
        if (DBG) logdl("[setDefaultVoiceSubId] subId=" + subId);

        int previousDefaultSub = getDefaultSubId();

        Settings.Global.putInt(mContext.getContentResolver(),
                Settings.Global.MULTI_SIM_VOICE_CALL_SUBSCRIPTION, subId);
        broadcastDefaultVoiceSubIdChanged(subId);

        PhoneAccountHandle newHandle =
                subId == SubscriptionManager.INVALID_SUBSCRIPTION_ID
                        ? null : mTelephonyManager.getPhoneAccountHandleForSubscriptionId(
                        subId);

        TelecomManager telecomManager = mContext.getSystemService(TelecomManager.class);
        PhoneAccountHandle currentHandle = telecomManager.getUserSelectedOutgoingPhoneAccount();

        if (!Objects.equals(currentHandle, newHandle)) {
            telecomManager.setUserSelectedOutgoingPhoneAccount(newHandle);
            logd("[setDefaultVoiceSubId] change to phoneAccountHandle=" + newHandle);
        } else {
            logd("[setDefaultVoiceSubId] default phone account not changed");
        }

        if (previousDefaultSub != getDefaultSubId()) {
            sendDefaultChangedBroadcast(getDefaultSubId());
        }
    }

    /**
     * Broadcast intent of ACTION_DEFAULT_VOICE_SUBSCRIPTION_CHANGED.
     * @hide
     */
    @VisibleForTesting(visibility = VisibleForTesting.Visibility.PRIVATE)
    public void broadcastDefaultVoiceSubIdChanged(int subId) {
        // Broadcast an Intent for default voice sub change
        if (DBG) logdl("[broadcastDefaultVoiceSubIdChanged] subId=" + subId);
        Intent intent = new Intent(TelephonyIntents.ACTION_DEFAULT_VOICE_SUBSCRIPTION_CHANGED);
        intent.addFlags(Intent.FLAG_RECEIVER_REPLACE_PENDING
                | Intent.FLAG_RECEIVER_INCLUDE_BACKGROUND);
        intent.putExtra(PhoneConstants.SUBSCRIPTION_KEY, subId);
        intent.putExtra(SubscriptionManager.EXTRA_SUBSCRIPTION_INDEX, subId);
        mContext.sendStickyBroadcastAsUser(intent, UserHandle.ALL);
    }

    @UnsupportedAppUsage
    @Override
    public int getDefaultVoiceSubId() {
        int subId = Settings.Global.getInt(mContext.getContentResolver(),
                Settings.Global.MULTI_SIM_VOICE_CALL_SUBSCRIPTION,
                SubscriptionManager.INVALID_SUBSCRIPTION_ID);
        if (VDBG) logd("[getDefaultVoiceSubId] subId=" + subId);
        return subId;
    }

    @UnsupportedAppUsage
    @Override
    public int getDefaultDataSubId() {
        int subId = Settings.Global.getInt(mContext.getContentResolver(),
                Settings.Global.MULTI_SIM_DATA_CALL_SUBSCRIPTION,
                SubscriptionManager.INVALID_SUBSCRIPTION_ID);
        if (VDBG) logd("[getDefaultDataSubId] subId=" + subId);
        return subId;
    }

    @UnsupportedAppUsage
    @Override
    public void setDefaultDataSubId(int subId) {
        enforceModifyPhoneState("setDefaultDataSubId");

        final long identity = Binder.clearCallingIdentity();
        try {
            if (subId == SubscriptionManager.DEFAULT_SUBSCRIPTION_ID) {
                throw new RuntimeException("setDefaultDataSubId called with DEFAULT_SUB_ID");
            }

            ProxyController proxyController = ProxyController.getInstance();
            int len = TelephonyManager.from(mContext).getActiveModemCount();
            logdl("[setDefaultDataSubId] num phones=" + len + ", subId=" + subId);

            if (SubscriptionManager.isValidSubscriptionId(subId)) {
                // Only re-map modems if the new default data sub is valid
                RadioAccessFamily[] rafs = new RadioAccessFamily[len];
                boolean atLeastOneMatch = false;
                for (int phoneId = 0; phoneId < len; phoneId++) {
                    Phone phone = PhoneFactory.getPhone(phoneId);
                    int raf;
                    int id = phone.getSubId();
                    if (id == subId) {
                        // TODO Handle the general case of N modems and M subscriptions.
                        raf = proxyController.getMaxRafSupported();
                        atLeastOneMatch = true;
                    } else {
                        // TODO Handle the general case of N modems and M subscriptions.
                        raf = proxyController.getMinRafSupported();
                    }
                    logdl("[setDefaultDataSubId] phoneId=" + phoneId + " subId=" + id + " RAF="
                            + raf);
                    rafs[phoneId] = new RadioAccessFamily(phoneId, raf);
                }
                if (atLeastOneMatch) {
                    proxyController.setRadioCapability(rafs);
                } else {
                    if (DBG) logdl("[setDefaultDataSubId] no valid subId's found - not updating.");
                }
            }

            // FIXME is this still needed?
            updateAllDataConnectionTrackers();

            int previousDefaultSub = getDefaultSubId();
            Settings.Global.putInt(mContext.getContentResolver(),
                    Settings.Global.MULTI_SIM_DATA_CALL_SUBSCRIPTION, subId);
            MultiSimSettingController.getInstance().notifyDefaultDataSubChanged();
            broadcastDefaultDataSubIdChanged(subId);
            if (previousDefaultSub != getDefaultSubId()) {
                sendDefaultChangedBroadcast(getDefaultSubId());
            }
        } finally {
            Binder.restoreCallingIdentity(identity);
        }
    }

    @UnsupportedAppUsage
    protected void updateAllDataConnectionTrackers() {
        // Tell Phone Proxies to update data connection tracker
        int len = TelephonyManager.from(mContext).getActiveModemCount();
        if (DBG) logd("[updateAllDataConnectionTrackers] activeModemCount=" + len);
        for (int phoneId = 0; phoneId < len; phoneId++) {
            if (DBG) logd("[updateAllDataConnectionTrackers] phoneId=" + phoneId);
            PhoneFactory.getPhone(phoneId).updateDataConnectionTracker();
        }
    }

    @UnsupportedAppUsage
    protected void broadcastDefaultDataSubIdChanged(int subId) {
        // Broadcast an Intent for default data sub change
        if (DBG) logdl("[broadcastDefaultDataSubIdChanged] subId=" + subId);
        Intent intent = new Intent(TelephonyIntents.ACTION_DEFAULT_DATA_SUBSCRIPTION_CHANGED);
        intent.addFlags(Intent.FLAG_RECEIVER_REPLACE_PENDING
                | Intent.FLAG_RECEIVER_INCLUDE_BACKGROUND);
        intent.putExtra(PhoneConstants.SUBSCRIPTION_KEY, subId);
        intent.putExtra(SubscriptionManager.EXTRA_SUBSCRIPTION_INDEX, subId);
        mContext.sendStickyBroadcastAsUser(intent, UserHandle.ALL);
    }

    /* Sets the default subscription. If only one sub is active that
     * sub is set as default subId. If two or more  sub's are active
     * the first sub is set as default subscription
     */
    @UnsupportedAppUsage
    protected void setDefaultFallbackSubId(int subId, int subscriptionType) {
        if (subId == SubscriptionManager.DEFAULT_SUBSCRIPTION_ID) {
            throw new RuntimeException("setDefaultSubId called with DEFAULT_SUB_ID");
        }
        if (DBG) {
            logdl("[setDefaultFallbackSubId] subId=" + subId + ", subscriptionType="
                    + subscriptionType);
        }
        int previousDefaultSub = getDefaultSubId();
        if (isSubscriptionForRemoteSim(subscriptionType)) {
            mDefaultFallbackSubId = subId;
            return;
        }
        if (SubscriptionManager.isValidSubscriptionId(subId)) {
            int phoneId = getPhoneId(subId);
            if (phoneId >= 0 && (phoneId < mTelephonyManager.getPhoneCount()
                    || mTelephonyManager.getSimCount() == 1)) {
                if (DBG) logdl("[setDefaultFallbackSubId] set mDefaultFallbackSubId=" + subId);
                mDefaultFallbackSubId = subId;
                // Update MCC MNC device configuration information
                String defaultMccMnc = mTelephonyManager.getSimOperatorNumericForPhone(phoneId);
                MccTable.updateMccMncConfiguration(mContext, defaultMccMnc);
            } else {
                if (DBG) {
                    logdl("[setDefaultFallbackSubId] not set invalid phoneId=" + phoneId
                            + " subId=" + subId);
                }
            }
        }
        if (previousDefaultSub != getDefaultSubId()) {
            sendDefaultChangedBroadcast(getDefaultSubId());
        }
    }

    public void sendDefaultChangedBroadcast(int subId) {
        // Broadcast an Intent for default sub change
        int phoneId = SubscriptionManager.getPhoneId(subId);
        Intent intent = new Intent(SubscriptionManager.ACTION_DEFAULT_SUBSCRIPTION_CHANGED);
        intent.addFlags(Intent.FLAG_RECEIVER_REPLACE_PENDING
                | Intent.FLAG_RECEIVER_INCLUDE_BACKGROUND);
        SubscriptionManager.putPhoneIdAndSubIdExtra(intent, phoneId, subId);
        if (DBG) {
            logdl("[sendDefaultChangedBroadcast] broadcast default subId changed phoneId="
                    + phoneId + " subId=" + subId);
        }
        mContext.sendStickyBroadcastAsUser(intent, UserHandle.ALL);
    }

    protected boolean shouldDefaultBeCleared(List<SubscriptionInfo> records, int subId) {
        if (DBG) logdl("[shouldDefaultBeCleared: subId] " + subId);
        if (records == null) {
            if (DBG) logdl("[shouldDefaultBeCleared] return true no records subId=" + subId);
            return true;
        }
        if (!SubscriptionManager.isValidSubscriptionId(subId)) {
            // If the subId parameter is not valid its already cleared so return false.
            if (DBG) logdl("[shouldDefaultBeCleared] return false only one subId, subId=" + subId);
            return false;
        }
        for (SubscriptionInfo record : records) {
            int id = record.getSubscriptionId();
            if (DBG) logdl("[shouldDefaultBeCleared] Record.id: " + id);
            if (id == subId) {
                logdl("[shouldDefaultBeCleared] return false subId is active, subId=" + subId);
                return false;
            }
        }
        if (DBG) logdl("[shouldDefaultBeCleared] return true not active subId=" + subId);
        return true;
    }

    /**
     * Whether a subscription is opportunistic or not.
     */
    public boolean isOpportunistic(int subId) {
        SubscriptionInfo info = getActiveSubscriptionInfo(subId, mContext.getOpPackageName());
        return (info != null) && info.isOpportunistic();
    }

    // FIXME: We need we should not be assuming phoneId == slotIndex as it will not be true
    // when there are multiple subscriptions per sim and probably for other reasons.
    @UnsupportedAppUsage
    public int getSubIdUsingPhoneId(int phoneId) {
        int[] subIds = getSubId(phoneId);
        if (subIds == null || subIds.length == 0) {
            return SubscriptionManager.INVALID_SUBSCRIPTION_ID;
        }
        return subIds[0];
    }

    /** Must be public for access from instrumentation tests. */
    @VisibleForTesting
    public List<SubscriptionInfo> getSubInfoUsingSlotIndexPrivileged(int slotIndex) {
        if (DBG) logd("[getSubInfoUsingSlotIndexPrivileged]+ slotIndex:" + slotIndex);
        if (slotIndex == SubscriptionManager.DEFAULT_SIM_SLOT_INDEX) {
            slotIndex = getSlotIndex(getDefaultSubId());
        }
        if (!SubscriptionManager.isValidSlotIndex(slotIndex)) {
            if (DBG) logd("[getSubInfoUsingSlotIndexPrivileged]- invalid slotIndex");
            return null;
        }

        Cursor cursor = mContext.getContentResolver().query(SubscriptionManager.CONTENT_URI,
                null, SubscriptionManager.SIM_SLOT_INDEX + "=?",
                new String[]{String.valueOf(slotIndex)}, null);
        ArrayList<SubscriptionInfo> subList = null;
        try {
            if (cursor != null) {
                while (cursor.moveToNext()) {
                    SubscriptionInfo subInfo = getSubInfoRecord(cursor);
                    if (subInfo != null) {
                        if (subList == null) {
                            subList = new ArrayList<SubscriptionInfo>();
                        }
                        subList.add(subInfo);
                    }
                }
            }
        } finally {
            if (cursor != null) {
                cursor.close();
            }
        }
        if (DBG) logd("[getSubInfoUsingSlotIndex]- null info return");

        return subList;
    }

    @UnsupportedAppUsage
    private void validateSubId(int subId) {
        if (DBG) logd("validateSubId subId: " + subId);
        if (!SubscriptionManager.isValidSubscriptionId(subId)) {
            throw new RuntimeException("Invalid sub id passed as parameter");
        } else if (subId == SubscriptionManager.DEFAULT_SUBSCRIPTION_ID) {
            throw new RuntimeException("Default sub id passed as parameter");
        }
    }

    private synchronized ArrayList<Integer> getActiveSubIdArrayList() {
        // Clone the sub id list so it can't change out from under us while iterating
        List<Entry<Integer, ArrayList<Integer>>> simInfoList =
                new ArrayList<>(sSlotIndexToSubIds.entrySet());

        // Put the set of sub ids in slot index order
        Collections.sort(simInfoList, (x, y) -> x.getKey().compareTo(y.getKey()));

        // Collect the sub ids for each slot in turn
        ArrayList<Integer> allSubs = new ArrayList<>();
        for (Entry<Integer, ArrayList<Integer>> slot : simInfoList) {
            allSubs.addAll(slot.getValue());
        }
        return allSubs;
    }

    private boolean isSubscriptionVisible(int subId) {
        for (SubscriptionInfo info : mCacheOpportunisticSubInfoList) {
            if (info.getSubscriptionId() == subId) {
                // If group UUID is null, it's stand alone opportunistic profile. So it's visible.
                // otherwise, it's bundled opportunistic profile, and is not visible.
                return info.getGroupUuid() == null;
            }
        }

        return true;
    }

    /**
     * @return the list of subId's that are active, is never null but the length maybe 0.
     */
    @Override
    public int[] getActiveSubIdList(boolean visibleOnly) {
        List<Integer> allSubs = getActiveSubIdArrayList();

        if (visibleOnly) {
            // Grouped opportunistic subscriptions should be hidden.
            allSubs = allSubs.stream().filter(subId -> isSubscriptionVisible(subId))
                    .collect(Collectors.toList());
        }

        int[] subIdArr = new int[allSubs.size()];
        int i = 0;
        for (int sub : allSubs) {
            subIdArr[i] = sub;
            i++;
        }

        if (VDBG) {
            logdl("[getActiveSubIdList] allSubs=" + allSubs + " subIdArr.length="
                    + subIdArr.length);
        }
        return subIdArr;
    }

    @Override
    public boolean isActiveSubId(int subId, String callingPackage) {
        if (!TelephonyPermissions.checkCallingOrSelfReadPhoneState(mContext, subId, callingPackage,
              "isActiveSubId")) {
            throw new SecurityException("Requires READ_PHONE_STATE permission.");
        }
        final long identity = Binder.clearCallingIdentity();
        try {
            return isActiveSubId(subId);
        } finally {
            Binder.restoreCallingIdentity(identity);
        }
    }

    @UnsupportedAppUsage
    @Deprecated // This should be moved into isActiveSubId(int, String)
    public boolean isActiveSubId(int subId) {
        boolean retVal = SubscriptionManager.isValidSubscriptionId(subId)
                && getActiveSubIdArrayList().contains(subId);

        if (VDBG) logdl("[isActiveSubId]- " + retVal);
        return retVal;
    }

    /**
     * Get the SIM state for the slot index.
     * For Remote-SIMs, this method returns {@link #IccCardConstants.State.UNKNOWN}
     * @return SIM state as the ordinal of {@See IccCardConstants.State}
     */
    @Override
    public int getSimStateForSlotIndex(int slotIndex) {
        State simState;
        String err;
        if (slotIndex < 0) {
            simState = IccCardConstants.State.UNKNOWN;
            err = "invalid slotIndex";
        } else {
            Phone phone = null;
            try {
                phone = PhoneFactory.getPhone(slotIndex);
            } catch (IllegalStateException e) {
                // ignore
            }
            if (phone == null) {
                simState = IccCardConstants.State.UNKNOWN;
                err = "phone == null";
            } else {
                IccCard icc = phone.getIccCard();
                if (icc == null) {
                    simState = IccCardConstants.State.UNKNOWN;
                    err = "icc == null";
                } else {
                    simState = icc.getState();
                    err = "";
                }
            }
        }
        if (VDBG) {
            logd("getSimStateForSlotIndex: " + err + " simState=" + simState
                    + " ordinal=" + simState.ordinal() + " slotIndex=" + slotIndex);
        }
        return simState.ordinal();
    }

    /**
     * Store properties associated with SubscriptionInfo in database
     * @param subId Subscription Id of Subscription
     * @param propKey Column name in database associated with SubscriptionInfo
     * @param propValue Value to store in DB for particular subId & column name
     *
     * @return number of rows updated.
     * @hide
     */
    @Override
    public int setSubscriptionProperty(int subId, String propKey, String propValue) {
        enforceModifyPhoneState("setSubscriptionProperty");
        final long token = Binder.clearCallingIdentity();

        try {
            validateSubId(subId);
            ContentResolver resolver = mContext.getContentResolver();
            int result = setSubscriptionPropertyIntoContentResolver(
                    subId, propKey, propValue, resolver);
            // Refresh the Cache of Active Subscription Info List
            refreshCachedActiveSubscriptionInfoList();

            return result;
        } finally {
            Binder.restoreCallingIdentity(token);
        }
    }

    private int setSubscriptionPropertyIntoContentResolver(
            int subId, String propKey, String propValue, ContentResolver resolver) {
        ContentValues value = new ContentValues();
        boolean updateEntireGroup = GROUP_SHARING_PROPERTIES.contains(propKey);
        switch (propKey) {
            case SubscriptionManager.CB_EXTREME_THREAT_ALERT:
            case SubscriptionManager.CB_SEVERE_THREAT_ALERT:
            case SubscriptionManager.CB_AMBER_ALERT:
            case SubscriptionManager.CB_EMERGENCY_ALERT:
            case SubscriptionManager.CB_ALERT_SOUND_DURATION:
            case SubscriptionManager.CB_ALERT_REMINDER_INTERVAL:
            case SubscriptionManager.CB_ALERT_VIBRATE:
            case SubscriptionManager.CB_ALERT_SPEECH:
            case SubscriptionManager.CB_ETWS_TEST_ALERT:
            case SubscriptionManager.CB_CHANNEL_50_ALERT:
            case SubscriptionManager.CB_CMAS_TEST_ALERT:
            case SubscriptionManager.CB_OPT_OUT_DIALOG:
            case SubscriptionManager.ENHANCED_4G_MODE_ENABLED:
            case SubscriptionManager.IS_OPPORTUNISTIC:
            case SubscriptionManager.VT_IMS_ENABLED:
            case SubscriptionManager.WFC_IMS_ENABLED:
            case SubscriptionManager.WFC_IMS_MODE:
            case SubscriptionManager.WFC_IMS_ROAMING_MODE:
            case SubscriptionManager.WFC_IMS_ROAMING_ENABLED:
                value.put(propKey, Integer.parseInt(propValue));
                break;
            default:
                if (DBG) logd("Invalid column name");
                break;
        }

        return updateDatabase(value, subId, updateEntireGroup);
    }

    /**
     * Get properties associated with SubscriptionInfo from database
     *
     * @param subId Subscription Id of Subscription
     * @param propKey Column name in SubscriptionInfo database
     * @return Value associated with subId and propKey column in database
     */
    @Override
    public String getSubscriptionProperty(int subId, String propKey, String callingPackage) {
        if (!TelephonyPermissions.checkCallingOrSelfReadPhoneState(
                mContext, subId, callingPackage, "getSubscriptionProperty")) {
            return null;
        }

        final long identity = Binder.clearCallingIdentity();
        try {
            return getSubscriptionProperty(subId, propKey);
        } finally {
            Binder.restoreCallingIdentity(identity);
        }
    }

    /**
     * Get properties associated with SubscriptionInfo from database. Note this is the version
     * without permission check for telephony internal use only.
     *
     * @param subId Subscription Id of Subscription
     * @param propKey Column name in SubscriptionInfo database
     * @return Value associated with subId and propKey column in database
     */
    public String getSubscriptionProperty(int subId, String propKey) {
        String resultValue = null;
        try (Cursor cursor = mContext.getContentResolver().query(SubscriptionManager.CONTENT_URI,
                new String[]{propKey},
                SubscriptionManager.UNIQUE_KEY_SUBSCRIPTION_ID + "=?",
                new String[]{subId + ""}, null)) {
            if (cursor != null) {
                if (cursor.moveToFirst()) {
                    switch (propKey) {
                        case SubscriptionManager.CB_EXTREME_THREAT_ALERT:
                        case SubscriptionManager.CB_SEVERE_THREAT_ALERT:
                        case SubscriptionManager.CB_AMBER_ALERT:
                        case SubscriptionManager.CB_EMERGENCY_ALERT:
                        case SubscriptionManager.CB_ALERT_SOUND_DURATION:
                        case SubscriptionManager.CB_ALERT_REMINDER_INTERVAL:
                        case SubscriptionManager.CB_ALERT_VIBRATE:
                        case SubscriptionManager.CB_ALERT_SPEECH:
                        case SubscriptionManager.CB_ETWS_TEST_ALERT:
                        case SubscriptionManager.CB_CHANNEL_50_ALERT:
                        case SubscriptionManager.CB_CMAS_TEST_ALERT:
                        case SubscriptionManager.CB_OPT_OUT_DIALOG:
                        case SubscriptionManager.ENHANCED_4G_MODE_ENABLED:
                        case SubscriptionManager.VT_IMS_ENABLED:
                        case SubscriptionManager.WFC_IMS_ENABLED:
                        case SubscriptionManager.WFC_IMS_MODE:
                        case SubscriptionManager.WFC_IMS_ROAMING_MODE:
                        case SubscriptionManager.WFC_IMS_ROAMING_ENABLED:
                        case SubscriptionManager.IS_OPPORTUNISTIC:
                        case SubscriptionManager.GROUP_UUID:
                        case SubscriptionManager.WHITE_LISTED_APN_DATA:
                            resultValue = cursor.getInt(0) + "";
                            break;
                        case SubscriptionManager.DATA_ENABLED_OVERRIDE_RULES:
                            resultValue = cursor.getString(0);
                            break;
                        default:
                            if(DBG) logd("Invalid column name");
                            break;
                    }
                } else {
                    if(DBG) logd("Valid row not present in db");
                }
            } else {
                if(DBG) logd("Query failed");
            }
        }

        if (DBG) logd("getSubscriptionProperty Query value = " + resultValue);
        return resultValue;
    }

    protected void printStackTrace(String msg) {
        RuntimeException re = new RuntimeException();
        logd("StackTrace - " + msg);
        StackTraceElement[] st = re.getStackTrace();
        boolean first = true;
        for (StackTraceElement ste : st) {
            if (first) {
                first = false;
            } else {
                logd(ste.toString());
            }
        }
    }

    @Override
    public void dump(FileDescriptor fd, PrintWriter pw, String[] args) {
        mContext.enforceCallingOrSelfPermission(android.Manifest.permission.DUMP,
                "Requires DUMP");
        final long token = Binder.clearCallingIdentity();
        try {
            pw.println("SubscriptionController:");
            pw.println(" mLastISubServiceRegTime=" + mLastISubServiceRegTime);
            pw.println(" defaultSubId=" + getDefaultSubId());
            pw.println(" defaultDataSubId=" + getDefaultDataSubId());
            pw.println(" defaultVoiceSubId=" + getDefaultVoiceSubId());
            pw.println(" defaultSmsSubId=" + getDefaultSmsSubId());

            pw.println(" defaultDataPhoneId=" + SubscriptionManager
                    .from(mContext).getDefaultDataPhoneId());
            pw.println(" defaultVoicePhoneId=" + SubscriptionManager.getDefaultVoicePhoneId());
            pw.println(" defaultSmsPhoneId=" + SubscriptionManager
                    .from(mContext).getDefaultSmsPhoneId());
            pw.flush();

            for (Entry<Integer, ArrayList<Integer>> entry : sSlotIndexToSubIds.entrySet()) {
                pw.println(" sSlotIndexToSubId[" + entry.getKey() + "]: subIds=" + entry);
            }
            pw.flush();
            pw.println("++++++++++++++++++++++++++++++++");

            List<SubscriptionInfo> sirl = getActiveSubscriptionInfoList(
                    mContext.getOpPackageName());
            if (sirl != null) {
                pw.println(" ActiveSubInfoList:");
                for (SubscriptionInfo entry : sirl) {
                    pw.println("  " + entry.toString());
                }
            } else {
                pw.println(" ActiveSubInfoList: is null");
            }
            pw.flush();
            pw.println("++++++++++++++++++++++++++++++++");

            sirl = getAllSubInfoList(mContext.getOpPackageName());
            if (sirl != null) {
                pw.println(" AllSubInfoList:");
                for (SubscriptionInfo entry : sirl) {
                    pw.println("  " + entry.toString());
                }
            } else {
                pw.println(" AllSubInfoList: is null");
            }
            pw.flush();
            pw.println("++++++++++++++++++++++++++++++++");

            mLocalLog.dump(fd, pw, args);
            pw.flush();
            pw.println("++++++++++++++++++++++++++++++++");
            pw.flush();
        } finally {
            Binder.restoreCallingIdentity(token);
        }
    }

    /**
     * Migrating Ims settings from global setting to subscription DB, if not already done.
     */
    @VisibleForTesting(visibility = VisibleForTesting.Visibility.PRIVATE)
    public void migrateImsSettings() {
        SubscriptionManager sm = SubscriptionManager.from(mContext);
        if (sm != null) {
            List<SubscriptionInfo> subInfoList = sm.getAllSubscriptionInfoList();
            for (SubscriptionInfo si : subInfoList) {
                int subId = si.getSubscriptionId();
                if (subId == SubscriptionManager.INVALID_SUBSCRIPTION_ID) {
                    continue;
                }
                migrateImsSettingHelper(
                        Settings.Global.ENHANCED_4G_MODE_ENABLED + subId,
                        SubscriptionManager.ENHANCED_4G_MODE_ENABLED, subId);
                migrateImsSettingHelper(
                        Settings.Global.VT_IMS_ENABLED + subId,
                        SubscriptionManager.VT_IMS_ENABLED, subId);
                migrateImsSettingHelper(
                        Settings.Global.WFC_IMS_ENABLED + subId,
                        SubscriptionManager.WFC_IMS_ENABLED, subId);
                migrateImsSettingHelper(
                        Settings.Global.WFC_IMS_MODE + subId,
                        SubscriptionManager.WFC_IMS_MODE, subId);
                migrateImsSettingHelper(
                        Settings.Global.WFC_IMS_ROAMING_MODE + subId,
                        SubscriptionManager.WFC_IMS_ROAMING_MODE, subId);
                migrateImsSettingHelper(
                        Settings.Global.WFC_IMS_ROAMING_ENABLED + subId,
                        SubscriptionManager.WFC_IMS_ROAMING_ENABLED, subId);
            }
        }
    }

    private void migrateImsSettingHelper(String settingGlobal, String subscriptionProperty,
                int subId) {
        ContentResolver resolver = mContext.getContentResolver();
        int defaultSubId = getDefaultVoiceSubId();
        if (defaultSubId == SubscriptionManager.INVALID_SUBSCRIPTION_ID) {
            return;
        }
        try {
            int prevSetting = Settings.Global.getInt(resolver, settingGlobal);

            if (prevSetting != DEPRECATED_SETTING) {
                // Write previous setting into Subscription DB.
                setSubscriptionPropertyIntoContentResolver(subId, subscriptionProperty,
                        Integer.toString(prevSetting), resolver);
                // Write global setting value with DEPRECATED_SETTING making sure
                // migration only happen once.
                Settings.Global.putInt(resolver, settingGlobal, DEPRECATED_SETTING);
            }
        } catch (Settings.SettingNotFoundException e) {
        }
    }

    /**
     * Set whether a subscription is opportunistic.
     *
     * Throws SecurityException if doesn't have required permission.
     *
     * @param opportunistic whether it’s opportunistic subscription.
     * @param subId the unique SubscriptionInfo index in database
     * @param callingPackage The package making the IPC.
     * @return the number of records updated
     */
    @Override
    public int setOpportunistic(boolean opportunistic, int subId, String callingPackage) {
        try {
            TelephonyPermissions.enforceCallingOrSelfModifyPermissionOrCarrierPrivilege(
                    mContext, subId, callingPackage);
        } catch (SecurityException e) {
            // The subscription may be inactive eSIM profile. If so, check the access rule in
            // database.
            enforceCarrierPrivilegeOnInactiveSub(subId, callingPackage,
                    "Caller requires permission on sub " + subId);
        }

        long token = Binder.clearCallingIdentity();
        try {
            int ret = setSubscriptionProperty(subId, SubscriptionManager.IS_OPPORTUNISTIC,
                    String.valueOf(opportunistic ? 1 : 0));

            if (ret != 0) notifySubscriptionInfoChanged();

            return ret;
        } finally {
            Binder.restoreCallingIdentity(token);
        }
    }

    /**
     * Get subscription info from database, and check whether caller has carrier privilege
     * permission with it. If checking fails, throws SecurityException.
     */
    private void enforceCarrierPrivilegeOnInactiveSub(int subId, String callingPackage,
            String message) {
        mAppOps.checkPackage(Binder.getCallingUid(), callingPackage);

        SubscriptionManager subManager = (SubscriptionManager)
                mContext.getSystemService(Context.TELEPHONY_SUBSCRIPTION_SERVICE);
        List<SubscriptionInfo> subInfo = getSubInfo(
                SubscriptionManager.UNIQUE_KEY_SUBSCRIPTION_ID + "=" + subId, null);

        try {
            if (!isActiveSubId(subId) && subInfo != null && subInfo.size() == 1
                    && subManager.canManageSubscription(subInfo.get(0), callingPackage)) {
                return;
            }
            throw new SecurityException(message);
        } catch (IllegalArgumentException e) {
            // canManageSubscription will throw IllegalArgumentException if sub is not embedded
            // or package name is unknown. In this case, we also see it as permission check failure
            // and throw a SecurityException.
            throw new SecurityException(message);
        }
    }

    @Override
    public void setPreferredDataSubscriptionId(int subId, boolean needValidation,
            ISetOpportunisticDataCallback callback) {
        enforceModifyPhoneState("setPreferredDataSubscriptionId");
        final long token = Binder.clearCallingIdentity();

        try {
            PhoneSwitcher.getInstance().trySetOpportunisticDataSubscription(
                    subId, needValidation, callback);
        } finally {
            Binder.restoreCallingIdentity(token);
        }
    }

    @Override
    public int getPreferredDataSubscriptionId() {
        enforceReadPrivilegedPhoneState("getPreferredDataSubscriptionId");
        final long token = Binder.clearCallingIdentity();

        try {
            return PhoneSwitcher.getInstance().getOpportunisticDataSubscriptionId();
        } finally {
            Binder.restoreCallingIdentity(token);
        }
    }

    @Override
    public List<SubscriptionInfo> getOpportunisticSubscriptions(String callingPackage) {
        return getSubscriptionInfoListFromCacheHelper(
                callingPackage, mCacheOpportunisticSubInfoList);
    }

    /**
     * Inform SubscriptionManager that subscriptions in the list are bundled
     * as a group. Typically it's a primary subscription and an opportunistic
     * subscription. It should only affect multi-SIM scenarios where primary
     * and opportunistic subscriptions can be activated together.
     * Being in the same group means they might be activated or deactivated
     * together, some of them may be invisible to the users, etc.
     *
     * Caller will either have {@link android.Manifest.permission#MODIFY_PHONE_STATE}
     * permission or had carrier privilege permission on the subscriptions:
     * {@link TelephonyManager#hasCarrierPrivileges(int)} or
     * {@link SubscriptionManager#canManageSubscription(SubscriptionInfo)}
     *
     * @throws SecurityException if the caller doesn't meet the requirements
     *             outlined above.
     * @throws IllegalArgumentException if the some subscriptions in the list doesn't exist.
     *
     * @param subIdList list of subId that will be in the same group
     * @return groupUUID a UUID assigned to the subscription group. It returns
     * null if fails.
     *
     */
    @Override
    public ParcelUuid createSubscriptionGroup(int[] subIdList, String callingPackage) {
        if (subIdList == null || subIdList.length == 0) {
            throw new IllegalArgumentException("Invalid subIdList " + subIdList);
        }

        // Makes sure calling package matches caller UID.
        mAppOps.checkPackage(Binder.getCallingUid(), callingPackage);
        // If it doesn't have modify phone state permission, or carrier privilege permission,
        // a SecurityException will be thrown.
        if (mContext.checkCallingOrSelfPermission(android.Manifest.permission.MODIFY_PHONE_STATE)
                != PERMISSION_GRANTED && !checkCarrierPrivilegeOnSubList(
                        subIdList, callingPackage)) {
            throw new SecurityException("CreateSubscriptionGroup needs MODIFY_PHONE_STATE or"
                    + " carrier privilege permission on all specified subscriptions");
        }

        long identity = Binder.clearCallingIdentity();

        try {
            // Generate a UUID.
            ParcelUuid groupUUID = new ParcelUuid(UUID.randomUUID());

            ContentValues value = new ContentValues();
            value.put(SubscriptionManager.GROUP_UUID, groupUUID.toString());
            value.put(SubscriptionManager.GROUP_OWNER, callingPackage);
            int result = mContext.getContentResolver().update(SubscriptionManager.CONTENT_URI,
                    value, getSelectionForSubIdList(subIdList), null);

            if (DBG) logdl("createSubscriptionGroup update DB result: " + result);

            refreshCachedActiveSubscriptionInfoList();

            notifySubscriptionInfoChanged();

            MultiSimSettingController.getInstance().notifySubscriptionGroupChanged(groupUUID);

            return groupUUID;
        } finally {
            Binder.restoreCallingIdentity(identity);
        }
    }

    private String getOwnerPackageOfSubGroup(ParcelUuid groupUuid) {
        if (groupUuid == null) return null;

        List<SubscriptionInfo> infoList = getSubInfo(SubscriptionManager.GROUP_UUID
                + "=\'" + groupUuid.toString() + "\'", null);

        return ArrayUtils.isEmpty(infoList) ? null : infoList.get(0).getGroupOwner();
    }

    /**
     * @param groupUuid a UUID assigned to the subscription group.
     * @param callingPackage the package making the IPC.
     * @return if callingPackage has carrier privilege on sublist.
     *
     */
    public boolean canPackageManageGroup(ParcelUuid groupUuid, String callingPackage) {
        if (groupUuid == null) {
            throw new IllegalArgumentException("Invalid groupUuid");
        }

        if (TextUtils.isEmpty(callingPackage)) {
            throw new IllegalArgumentException("Empty callingPackage");
        }

        List<SubscriptionInfo> infoList;

        // Getting all subscriptions in the group.
        long identity = Binder.clearCallingIdentity();
        try {
            infoList = getSubInfo(SubscriptionManager.GROUP_UUID
                    + "=\'" + groupUuid.toString() + "\'", null);
        } finally {
            Binder.restoreCallingIdentity(identity);
        }

        // If the group does not exist, then by default the UUID is up for grabs so no need to
        // restrict management of a group (that someone may be attempting to create).
        if (ArrayUtils.isEmpty(infoList)) {
            return true;
        }

        // If the calling package is the group owner, skip carrier permission check and return
        // true as it was done before.
        if (callingPackage.equals(infoList.get(0).getGroupOwner())) return true;

        // Check carrier privilege for all subscriptions in the group.
        int[] subIdArray = infoList.stream().mapToInt(info -> info.getSubscriptionId())
                .toArray();
        return (checkCarrierPrivilegeOnSubList(subIdArray, callingPackage));
    }

    private int updateGroupOwner(ParcelUuid groupUuid, String groupOwner) {
        // If the existing group owner is different from current caller, make caller the new
        // owner of all subscriptions in group.
        // This is for use-case of:
        // 1) Both package1 and package2 has permission (MODIFY_PHONE_STATE or carrier
        // privilege permission) of all related subscriptions.
        // 2) Package 1 created a group.
        // 3) Package 2 wants to add a subscription into it.
        // Step 3 should be granted as all operations are permission based. Which means as
        // long as the package passes the permission check, it can modify the subscription
        // and the group. And package 2 becomes the new group owner as it's the last to pass
        // permission checks on all members.
        ContentValues value = new ContentValues(1);
        value.put(SubscriptionManager.GROUP_OWNER, groupOwner);
        return mContext.getContentResolver().update(SubscriptionManager.CONTENT_URI,
                value, SubscriptionManager.GROUP_UUID + "=\"" + groupUuid + "\"", null);
    }

    @Override
    public void addSubscriptionsIntoGroup(int[] subIdList, ParcelUuid groupUuid,
            String callingPackage) {
        if (subIdList == null || subIdList.length == 0) {
            throw new IllegalArgumentException("Invalid subId list");
        }

        if (groupUuid == null || groupUuid.equals(INVALID_GROUP_UUID)) {
            throw new IllegalArgumentException("Invalid groupUuid");
        }

        // Makes sure calling package matches caller UID.
        mAppOps.checkPackage(Binder.getCallingUid(), callingPackage);
        // If it doesn't have modify phone state permission, or carrier privilege permission,
        // a SecurityException will be thrown.
        if (mContext.checkCallingOrSelfPermission(android.Manifest.permission.MODIFY_PHONE_STATE)
                != PERMISSION_GRANTED && !(checkCarrierPrivilegeOnSubList(subIdList, callingPackage)
                && canPackageManageGroup(groupUuid, callingPackage))) {
            throw new SecurityException("Requires MODIFY_PHONE_STATE or carrier privilege"
                    + " permissions on subscriptions and the group.");
        }

        long identity = Binder.clearCallingIdentity();

        try {
            if (DBG) {
                logdl("addSubscriptionsIntoGroup sub list "
                        + Arrays.toString(subIdList) + " into group " + groupUuid);
            }

            ContentValues value = new ContentValues();
            value.put(SubscriptionManager.GROUP_UUID, groupUuid.toString());
            int result = mContext.getContentResolver().update(SubscriptionManager.CONTENT_URI,
                    value, getSelectionForSubIdList(subIdList), null);

            if (DBG) logdl("addSubscriptionsIntoGroup update DB result: " + result);

            if (result > 0) {
                updateGroupOwner(groupUuid, callingPackage);
                refreshCachedActiveSubscriptionInfoList();
                notifySubscriptionInfoChanged();
                MultiSimSettingController.getInstance().notifySubscriptionGroupChanged(groupUuid);
            }
        } finally {
            Binder.restoreCallingIdentity(identity);
        }
    }

    /**
     * Remove a list of subscriptions from their subscription group.
     * See {@link SubscriptionManager#createSubscriptionGroup(List<Integer>)} for more details.
     *
     * Caller will either have {@link android.Manifest.permission#MODIFY_PHONE_STATE}
     * permission or had carrier privilege permission on the subscriptions:
     * {@link TelephonyManager#hasCarrierPrivileges()} or
     * {@link SubscriptionManager#canManageSubscription(SubscriptionInfo)}
     *
     * @throws SecurityException if the caller doesn't meet the requirements
     *             outlined above.
     * @throws IllegalArgumentException if the some subscriptions in the list doesn't belong
     *             the specified group.
     *
     * @param subIdList list of subId that need removing from their groups.
     *
     */
    public void removeSubscriptionsFromGroup(int[] subIdList, ParcelUuid groupUuid,
            String callingPackage) {
        if (subIdList == null || subIdList.length == 0) {
            return;
        }

        // Makes sure calling package matches caller UID.
        mAppOps.checkPackage(Binder.getCallingUid(), callingPackage);
        // If it doesn't have modify phone state permission, or carrier privilege permission,
        // a SecurityException will be thrown. If it's due to invalid parameter or internal state,
        // it will return null.
        if (mContext.checkCallingOrSelfPermission(android.Manifest.permission.MODIFY_PHONE_STATE)
                != PERMISSION_GRANTED && !(checkCarrierPrivilegeOnSubList(subIdList, callingPackage)
                && canPackageManageGroup(groupUuid, callingPackage))) {
            throw new SecurityException("removeSubscriptionsFromGroup needs MODIFY_PHONE_STATE or"
                    + " carrier privilege permission on all specified subscriptions");
        }

        long identity = Binder.clearCallingIdentity();

        try {
            List<SubscriptionInfo> subInfoList = getSubInfo(getSelectionForSubIdList(subIdList),
                    null);
            for (SubscriptionInfo info : subInfoList) {
                if (!groupUuid.equals(info.getGroupUuid())) {
                    throw new IllegalArgumentException("Subscription " + info.getSubscriptionId()
                        + " doesn't belong to group " + groupUuid);
                }
            }
            ContentValues value = new ContentValues();
            value.put(SubscriptionManager.GROUP_UUID, (String) null);
            value.put(SubscriptionManager.GROUP_OWNER, (String) null);
            int result = mContext.getContentResolver().update(SubscriptionManager.CONTENT_URI,
                    value, getSelectionForSubIdList(subIdList), null);

            if (DBG) logdl("removeSubscriptionsFromGroup update DB result: " + result);

            if (result > 0) {
                updateGroupOwner(groupUuid, callingPackage);
                refreshCachedActiveSubscriptionInfoList();
                notifySubscriptionInfoChanged();
            }
        } finally {
            Binder.restoreCallingIdentity(identity);
        }
    }

    /**
     *  Helper function to check if the caller has carrier privilege permissions on a list of subId.
     *  The check can either be processed against access rules on currently active SIM cards, or
     *  the access rules we keep in our database for currently inactive eSIMs.
     *
     * @throws IllegalArgumentException if the some subId is invalid or doesn't exist.
     *
     *  @return true if checking passes on all subId, false otherwise.
     */
    private boolean checkCarrierPrivilegeOnSubList(int[] subIdList, String callingPackage) {
        // Check carrier privilege permission on active subscriptions first.
        // If it fails, they could be inactive. So keep them in a HashSet and later check
        // access rules in our database.
        Set<Integer> checkSubList = new HashSet<>();
        for (int subId : subIdList) {
            if (isActiveSubId(subId)) {
                if (!mTelephonyManager.hasCarrierPrivileges(subId)) {
                    return false;
                }
            } else {
                checkSubList.add(subId);
            }
        }

        if (checkSubList.isEmpty()) {
            return true;
        }

        long identity = Binder.clearCallingIdentity();

        try {
            // Check access rules for each sub info.
            SubscriptionManager subscriptionManager = (SubscriptionManager)
                    mContext.getSystemService(Context.TELEPHONY_SUBSCRIPTION_SERVICE);
            List<SubscriptionInfo> subInfoList = getSubInfo(
                    getSelectionForSubIdList(subIdList), null);

            // Didn't find all the subscriptions specified in subIdList.
            if (subInfoList == null || subInfoList.size() != subIdList.length) {
                throw new IllegalArgumentException("Invalid subInfoList.");
            }

            for (SubscriptionInfo subInfo : subInfoList) {
                if (checkSubList.contains(subInfo.getSubscriptionId())) {
                    if (subInfo.isEmbedded() && subscriptionManager.canManageSubscription(
                            subInfo, callingPackage)) {
                        checkSubList.remove(subInfo.getSubscriptionId());
                    } else {
                        return false;
                    }
                }
            }

            return checkSubList.isEmpty();
        } finally {
            Binder.restoreCallingIdentity(identity);
        }
    }

    /**
     * Helper function to create selection argument of a list of subId.
     * The result should be: "in (subId1, subId2, ...)".
     */
    private String getSelectionForSubIdList(int[] subId) {
        StringBuilder selection = new StringBuilder();
        selection.append(SubscriptionManager.UNIQUE_KEY_SUBSCRIPTION_ID);
        selection.append(" IN (");
        for (int i = 0; i < subId.length - 1; i++) {
            selection.append(subId[i] + ", ");
        }
        selection.append(subId[subId.length - 1]);
        selection.append(")");

        return selection.toString();
    }

    /**
     * Get subscriptionInfo list of subscriptions that are in the same group of given subId.
     * See {@link #createSubscriptionGroup(int[], String)} for more details.
     *
     * Caller will either have {@link android.Manifest.permission#READ_PHONE_STATE}
     * permission or had carrier privilege permission on the subscription.
     * {@link TelephonyManager#hasCarrierPrivileges(int)}
     *
     * @throws SecurityException if the caller doesn't meet the requirements
     *             outlined above.
     *
     * @param groupUuid of which list of subInfo will be returned.
     * @return list of subscriptionInfo that belong to the same group, including the given
     * subscription itself. It will return an empty list if no subscription belongs to the group.
     *
     */
    @Override
    public List<SubscriptionInfo> getSubscriptionsInGroup(ParcelUuid groupUuid,
            String callingPackage) {
        long identity = Binder.clearCallingIdentity();
        List<SubscriptionInfo> subInfoList;

        try {
            subInfoList = getAllSubInfoList(mContext.getOpPackageName());
            if (groupUuid == null || subInfoList == null || subInfoList.isEmpty()) {
                return new ArrayList<>();
            }
        } finally {
            Binder.restoreCallingIdentity(identity);
        }

        return subInfoList.stream().filter(info -> {
            if (!groupUuid.equals(info.getGroupUuid())) return false;
            int subId = info.getSubscriptionId();
            return TelephonyPermissions.checkCallingOrSelfReadPhoneState(mContext, subId,
                    callingPackage, "getSubscriptionsInGroup")
                    || info.canManageSubscription(mContext, callingPackage);
        }).collect(Collectors.toList());
    }

    public ParcelUuid getGroupUuid(int subId) {
        ParcelUuid groupUuid;
        List<SubscriptionInfo> subInfo = getSubInfo(SubscriptionManager.UNIQUE_KEY_SUBSCRIPTION_ID
                        + "=" + subId, null);
        if (subInfo == null || subInfo.size() == 0) {
            groupUuid = null;
        } else {
            groupUuid = subInfo.get(0).getGroupUuid();
        }

        return groupUuid;
    }


    /**
     * Enable/Disable a subscription
     * @param enable true if enabling, false if disabling
     * @param subId the unique SubInfoRecord index in database
     *
     * @return true if success, false if fails or the further action is
     * needed hence it's redirected to Euicc.
     */
    @Override
    public boolean setSubscriptionEnabled(boolean enable, int subId) {
        enforceModifyPhoneState("setSubscriptionEnabled");

        final long identity = Binder.clearCallingIdentity();
        try {
            logd("setSubscriptionEnabled" + (enable ? " enable " : " disable ")
                    + " subId " + subId);

            // Error checking.
            if (!SubscriptionManager.isUsableSubscriptionId(subId)) {
                throw new IllegalArgumentException(
                        "setSubscriptionEnabled not usable subId " + subId);
            }

            SubscriptionInfo info = SubscriptionController.getInstance()
                    .getAllSubInfoList(mContext.getOpPackageName())
                    .stream()
                    .filter(subInfo -> subInfo.getSubscriptionId() == subId)
                    .findFirst()
                    .get();

            if (info == null) {
                logd("setSubscriptionEnabled subId " + subId + " doesn't exist.");
                return false;
            }

            if (info.isEmbedded()) {
                return enableEmbeddedSubscription(info, enable);
            } else {
                return enablePhysicalSubscription(info, enable);
            }
        } finally {
            Binder.restoreCallingIdentity(identity);
        }
    }

    private boolean enableEmbeddedSubscription(SubscriptionInfo info, boolean enable) {
        // We need to send intents to Euicc for operations:

        // 1) In single SIM mode, turning on a eSIM subscription while pSIM is the active slot.
        //    Euicc will ask user to switch to DSDS if supported or to confirm SIM slot
        //    switching.
        // 2) In DSDS mode, turning on / off an eSIM profile. Euicc can ask user whether
        //    to turn on DSDS, or whether to switch from current active eSIM profile to it, or
        //    to simply show a progress dialog.
        // 3) In future, similar operations on triple SIM devices.
        enableSubscriptionOverEuiccManager(info.getSubscriptionId(), enable,
                SubscriptionManager.INVALID_SIM_SLOT_INDEX);
        // returning false to indicate state is not changed. If changed, a subscriptionInfo
        // change will be filed separately.
        return false;

        // TODO: uncomment or clean up if we decide whether to support standalone CBRS for Q.
        // subId = enable ? subId : SubscriptionManager.INVALID_SUBSCRIPTION_ID;
        // updateEnabledSubscriptionGlobalSetting(subId, physicalSlotIndex);
    }

    private static boolean isInactiveInsertedPSim(UiccSlotInfo slotInfo, String cardId) {
        return !slotInfo.getIsEuicc() && !slotInfo.getIsActive()
                && slotInfo.getCardStateInfo() == CARD_STATE_INFO_PRESENT
                && TextUtils.equals(slotInfo.getCardId(), cardId);
    }

    private boolean enablePhysicalSubscription(SubscriptionInfo info, boolean enable) {
        if (enable && info.getSimSlotIndex() == SubscriptionManager.INVALID_SIM_SLOT_INDEX) {
            UiccSlotInfo[] slotsInfo = mTelephonyManager.getUiccSlotsInfo();
            if (slotsInfo == null) return false;
            boolean foundMatch = false;
            for (int i = 0; i < slotsInfo.length; i++) {
                UiccSlotInfo slotInfo = slotsInfo[i];
                if (isInactiveInsertedPSim(slotInfo, info.getCardString())) {
                    // We need to send intents to Euicc if we are turning on an inactive pSIM.
                    // Euicc will decide whether to ask user to switch to DSDS, or change SIM
                    // slot mapping.
                    enableSubscriptionOverEuiccManager(info.getSubscriptionId(), enable, i);
                    foundMatch = true;
                    break;
                }
            }

            if (!foundMatch) {
                logdl("enablePhysicalSubscription subId " + info.getSubscriptionId()
                        + " is not inserted.");
            }
            // returning false to indicate state is not changed yet. If intent is sent to LPA and
            // user consents switching, caller needs to listen to subscription info change.
            return false;
        } else {
            return mTelephonyManager.enableModemForSlot(info.getSimSlotIndex(), enable);
        }

        // TODO: uncomment or clean up if we decide whether to support standalone CBRS for Q.
        // updateEnabledSubscriptionGlobalSetting(
        //        enable ? subId : SubscriptionManager.INVALID_SUBSCRIPTION_ID,
        //        physicalSlotIndex);
        // updateModemStackEnabledGlobalSetting(enable, physicalSlotIndex);
        // refreshCachedActiveSubscriptionInfoList();
    }

    private void enableSubscriptionOverEuiccManager(int subId, boolean enable,
            int physicalSlotIndex) {
        logdl("enableSubscriptionOverEuiccManager" + (enable ? " enable " : " disable ")
                + "subId " + subId + " on slotIndex " + physicalSlotIndex);
        Intent intent = new Intent(EuiccManager.ACTION_TOGGLE_SUBSCRIPTION_PRIVILEGED);
        intent.addFlags(Intent.FLAG_ACTIVITY_NEW_TASK);
        intent.putExtra(EuiccManager.EXTRA_SUBSCRIPTION_ID, subId);
        intent.putExtra(EuiccManager.EXTRA_ENABLE_SUBSCRIPTION, enable);
        if (physicalSlotIndex != SubscriptionManager.INVALID_SIM_SLOT_INDEX) {
            intent.putExtra(EuiccManager.EXTRA_PHYSICAL_SLOT_ID, physicalSlotIndex);
        }
        mContext.startActivity(intent);
    }

    private void updateEnabledSubscriptionGlobalSetting(int subId, int physicalSlotIndex) {
        // Write the value which subscription is enabled into global setting.
        Settings.Global.putInt(mContext.getContentResolver(),
                Settings.Global.ENABLED_SUBSCRIPTION_FOR_SLOT + physicalSlotIndex, subId);
    }

    private void updateModemStackEnabledGlobalSetting(boolean enabled, int physicalSlotIndex) {
        // Write the whether a modem stack is disabled into global setting.
        Settings.Global.putInt(mContext.getContentResolver(),
                Settings.Global.MODEM_STACK_ENABLED_FOR_SLOT
                        + physicalSlotIndex, enabled ? 1 : 0);
    }

    private int getPhysicalSlotIndex(boolean isEmbedded, int subId) {
        UiccSlotInfo[] slotInfos = mTelephonyManager.getUiccSlotsInfo();
        int logicalSlotIndex = getSlotIndex(subId);
        int physicalSlotIndex = SubscriptionManager.INVALID_SIM_SLOT_INDEX;
        boolean isLogicalSlotIndexValid = SubscriptionManager.isValidSlotIndex(logicalSlotIndex);

        for (int i = 0; i < slotInfos.length; i++) {
            // If we can know the logicalSlotIndex from subId, we should find the exact matching
            // physicalSlotIndex. However for some cases like inactive eSIM, the logicalSlotIndex
            // will be -1. In this case, we assume there's only one eSIM, and return the
            // physicalSlotIndex of that eSIM.
            if ((isLogicalSlotIndexValid && slotInfos[i].getLogicalSlotIdx() == logicalSlotIndex)
                    || (!isLogicalSlotIndexValid && slotInfos[i].getIsEuicc() && isEmbedded)) {
                physicalSlotIndex = i;
                break;
            }
        }

        return physicalSlotIndex;
    }

    private int getPhysicalSlotIndexFromLogicalSlotIndex(int logicalSlotIndex) {
        int physicalSlotIndex = SubscriptionManager.INVALID_SIM_SLOT_INDEX;
        UiccSlotInfo[] slotInfos = mTelephonyManager.getUiccSlotsInfo();
        for (int i = 0; i < slotInfos.length; i++) {
            if (slotInfos[i].getLogicalSlotIdx() == logicalSlotIndex) {
                physicalSlotIndex = i;
                break;
            }
        }

        return physicalSlotIndex;
    }

    @Override
    public boolean isSubscriptionEnabled(int subId) {
        // TODO: b/123314365 support multi-eSIM and removable eSIM.
        enforceReadPrivilegedPhoneState("isSubscriptionEnabled");

        long identity = Binder.clearCallingIdentity();
        try {
            // Error checking.
            if (!SubscriptionManager.isUsableSubscriptionId(subId)) {
                throw new IllegalArgumentException(
                        "isSubscriptionEnabled not usable subId " + subId);
            }

            List<SubscriptionInfo> infoList = getSubInfo(
                    SubscriptionManager.UNIQUE_KEY_SUBSCRIPTION_ID + "=" + subId, null);
            if (infoList == null || infoList.isEmpty()) {
                // Subscription doesn't exist.
                return false;
            }

            boolean isEmbedded = infoList.get(0).isEmbedded();

            if (isEmbedded) {
                return isActiveSubId(subId);
            } else {
                // For pSIM, we also need to check if modem is disabled or not.
                return isActiveSubId(subId) && PhoneConfigurationManager.getInstance()
                        .getPhoneStatus(PhoneFactory.getPhone(getPhoneId(subId)));
            }

        } finally {
            Binder.restoreCallingIdentity(identity);
        }
    }

    @Override
    public int getEnabledSubscriptionId(int logicalSlotIndex) {
        // TODO: b/123314365 support multi-eSIM and removable eSIM.
        enforceReadPrivilegedPhoneState("getEnabledSubscriptionId");

        long identity = Binder.clearCallingIdentity();
        try {
            if (!SubscriptionManager.isValidPhoneId(logicalSlotIndex)) {
                throw new IllegalArgumentException(
                        "getEnabledSubscriptionId with invalid logicalSlotIndex "
                                + logicalSlotIndex);
            }

            // Getting and validating the physicalSlotIndex.
            int physicalSlotIndex = getPhysicalSlotIndexFromLogicalSlotIndex(logicalSlotIndex);
            if (physicalSlotIndex == SubscriptionManager.INVALID_SIM_SLOT_INDEX) {
                return SubscriptionManager.INVALID_SUBSCRIPTION_ID;
            }

            // if modem stack is disabled, return INVALID_SUBSCRIPTION_ID without reading
            // Settings.Global.ENABLED_SUBSCRIPTION_FOR_SLOT.
            int modemStackEnabled = Settings.Global.getInt(mContext.getContentResolver(),
                    Settings.Global.MODEM_STACK_ENABLED_FOR_SLOT + physicalSlotIndex, 1);
            if (modemStackEnabled != 1) {
                return SubscriptionManager.INVALID_SUBSCRIPTION_ID;
            }

            int subId;
            try {
                subId = Settings.Global.getInt(mContext.getContentResolver(),
                        Settings.Global.ENABLED_SUBSCRIPTION_FOR_SLOT + physicalSlotIndex);
            } catch (Settings.SettingNotFoundException e) {
                // Value never set. Return whether it's currently active.
                subId = getSubIdUsingPhoneId(logicalSlotIndex);
            }

            return subId;
        } finally {
            Binder.restoreCallingIdentity(identity);
        }
    }

    // Helper function of getOpportunisticSubscriptions and getActiveSubscriptionInfoList.
    // They are doing similar things except operating on different cache.
    private List<SubscriptionInfo> getSubscriptionInfoListFromCacheHelper(
            String callingPackage, List<SubscriptionInfo> cacheSubList) {
        boolean canReadAllPhoneState;
        try {
            canReadAllPhoneState = TelephonyPermissions.checkReadPhoneState(mContext,
                    SubscriptionManager.INVALID_SUBSCRIPTION_ID, Binder.getCallingPid(),
                    Binder.getCallingUid(), callingPackage, "getSubscriptionInfoList");
        } catch (SecurityException e) {
            canReadAllPhoneState = false;
        }

        synchronized (mSubInfoListLock) {
            // If the caller can read all phone state, just return the full list.
            if (canReadAllPhoneState) {
                return new ArrayList<>(cacheSubList);
            }

            // Filter the list to only include subscriptions which the caller can manage.
            return cacheSubList.stream()
                    .filter(subscriptionInfo -> {
                        try {
                            return TelephonyPermissions.checkCallingOrSelfReadPhoneState(mContext,
                                    subscriptionInfo.getSubscriptionId(), callingPackage,
                                    "getSubscriptionInfoList");
                        } catch (SecurityException e) {
                            return false;
                        }
                    })
                    .collect(Collectors.toList());
        }
    }

    private synchronized boolean addToSubIdList(int slotIndex, int subId, int subscriptionType) {
        ArrayList<Integer> subIdsList = sSlotIndexToSubIds.get(slotIndex);
        if (subIdsList == null) {
            subIdsList = new ArrayList<>();
            sSlotIndexToSubIds.put(slotIndex, subIdsList);
        }

        // add the given subId unless it already exists
        if (subIdsList.contains(subId)) {
            logdl("slotIndex, subId combo already exists in the map. Not adding it again.");
            return false;
        }
        if (isSubscriptionForRemoteSim(subscriptionType)) {
            // For Remote SIM subscriptions, a slot can have multiple subscriptions.
            subIdsList.add(subId);
        } else {
            // for all other types of subscriptions, a slot can have only one subscription at a time
            subIdsList.clear();
            subIdsList.add(subId);
        }
        if (DBG) logdl("slotIndex, subId combo is added to the map.");
        return true;
    }

    private boolean isSubscriptionForRemoteSim(int subscriptionType) {
        return subscriptionType == SubscriptionManager.SUBSCRIPTION_TYPE_REMOTE_SIM;
    }

    /**
     * This is only for testing
     * @hide
     */
    @VisibleForTesting(visibility = VisibleForTesting.Visibility.PRIVATE)
    public Map<Integer, ArrayList<Integer>> getSlotIndexToSubIdsMap() {
        return sSlotIndexToSubIds;
    }

    /**
     * This is only for testing
     * @hide
     */
    @VisibleForTesting(visibility = VisibleForTesting.Visibility.PRIVATE)
    public void resetStaticMembers() {
        mDefaultFallbackSubId = SubscriptionManager.INVALID_SUBSCRIPTION_ID;
        mDefaultPhoneId = SubscriptionManager.DEFAULT_PHONE_INDEX;
    }

    private void notifyOpportunisticSubscriptionInfoChanged() {
        ITelephonyRegistry tr = ITelephonyRegistry.Stub.asInterface(ServiceManager.getService(
                "telephony.registry"));
        try {
            if (DBG) logd("notifyOpptSubscriptionInfoChanged:");
            tr.notifyOpportunisticSubscriptionInfoChanged();
        } catch (RemoteException ex) {
            // Should never happen because its always available.
        }
    }

    private void refreshCachedOpportunisticSubscriptionInfoList() {
        synchronized (mSubInfoListLock) {
            List<SubscriptionInfo> oldOpptCachedList = mCacheOpportunisticSubInfoList;

            List<SubscriptionInfo> subList = getSubInfo(
                    SubscriptionManager.IS_OPPORTUNISTIC + "=1 AND ("
                            + SubscriptionManager.SIM_SLOT_INDEX + ">=0 OR "
                            + SubscriptionManager.IS_EMBEDDED + "=1)", null);

            if (subList != null) {
                subList.sort(SUBSCRIPTION_INFO_COMPARATOR);
            } else {
                subList = new ArrayList<>();
            }

            mCacheOpportunisticSubInfoList = subList;

            for (SubscriptionInfo info : mCacheOpportunisticSubInfoList) {
                if (shouldDisableSubGroup(info.getGroupUuid())) {
                    info.setGroupDisabled(true);
                }
            }

            if (DBG_CACHE) {
                if (!mCacheOpportunisticSubInfoList.isEmpty()) {
                    for (SubscriptionInfo si : mCacheOpportunisticSubInfoList) {
                        logd("[refreshCachedOpptSubscriptionInfoList] Setting Cached info="
                                + si);
                    }
                } else {
                    logdl("[refreshCachedOpptSubscriptionInfoList]- no info return");
                }
            }

            if (!oldOpptCachedList.equals(mCacheOpportunisticSubInfoList)) {
                mOpptSubInfoListChangedDirtyBit.set(true);
            }
        }
    }

    private boolean shouldDisableSubGroup(ParcelUuid groupUuid) {
        if (groupUuid == null) return false;

        for (SubscriptionInfo activeInfo : mCacheActiveSubInfoList) {
            if (!activeInfo.isOpportunistic() && groupUuid.equals(activeInfo.getGroupUuid())) {
                return false;
            }
        }

        return true;
    }

    // TODO: This method should belong to Telephony manager like other data enabled settings and
    // override APIs. Remove this once TelephonyManager API is added.
    @Override
    public boolean setAlwaysAllowMmsData(int subId, boolean alwaysAllow) {
        if (DBG) logd("[setAlwaysAllowMmsData]+ alwaysAllow:" + alwaysAllow + " subId:" + subId);

        enforceModifyPhoneState("setAlwaysAllowMmsData");

        // Now that all security checks passes, perform the operation as ourselves.
        final long identity = Binder.clearCallingIdentity();
        try {
            validateSubId(subId);
            Phone phone = PhoneFactory.getPhone(getPhoneId(subId));
            if (phone == null) return false;
            return phone.getDataEnabledSettings().setAlwaysAllowMmsData(alwaysAllow);
        } finally {
            Binder.restoreCallingIdentity(identity);
        }
    }

    /**
     * Set allowing mobile data during voice call.
     *
     * @param subId Subscription index
     * @param rules Data enabled override rules in string format. See {@link DataEnabledOverride}
     * for details.
     * @return {@code true} if settings changed, otherwise {@code false}.
     */
    public boolean setDataEnabledOverrideRules(int subId, @NonNull String rules) {
        if (DBG) logd("[setDataEnabledOverrideRules]+ rules:" + rules + " subId:" + subId);

        validateSubId(subId);
        ContentValues value = new ContentValues(1);
        value.put(SubscriptionManager.DATA_ENABLED_OVERRIDE_RULES, rules);

        boolean result = updateDatabase(value, subId, true) > 0;

        if (result) {
            // Refresh the Cache of Active Subscription Info List
            refreshCachedActiveSubscriptionInfoList();
            notifySubscriptionInfoChanged();
        }

        return result;
    }

    /**
     * Get data enabled override rules.
     *
     * @param subId Subscription index
     * @return Data enabled override rules in string
     */
    @NonNull
    public String getDataEnabledOverrideRules(int subId) {
        return TelephonyUtils.emptyIfNull(getSubscriptionProperty(subId,
                SubscriptionManager.DATA_ENABLED_OVERRIDE_RULES));
    }

    /**
     * Get active data subscription id.
     *
     * @return Active data subscription id
     *
     * @hide
     */
    @Override
    public int getActiveDataSubscriptionId() {
        final long token = Binder.clearCallingIdentity();

        try {
            PhoneSwitcher phoneSwitcher = PhoneSwitcher.getInstance();
            if (phoneSwitcher != null) {
                int activeDataSubId = phoneSwitcher.getActiveDataSubId();
                if (SubscriptionManager.isUsableSubscriptionId(activeDataSubId)) {
                    return activeDataSubId;
                }
            }
            // If phone switcher isn't ready, or active data sub id is not available, use default
            // sub id from settings.
            return getDefaultDataSubId();
        } finally {
            Binder.restoreCallingIdentity(token);
        }
    }
}<|MERGE_RESOLUTION|>--- conflicted
+++ resolved
@@ -132,12 +132,7 @@
     protected final Object mLock = new Object();
 
     /** The singleton instance. */
-<<<<<<< HEAD
     protected static SubscriptionController sInstance = null;
-    protected static Phone[] sPhones;
-=======
-    private static SubscriptionController sInstance = null;
->>>>>>> 011a53f0
     @UnsupportedAppUsage
     protected Context mContext;
     protected TelephonyManager mTelephonyManager;
