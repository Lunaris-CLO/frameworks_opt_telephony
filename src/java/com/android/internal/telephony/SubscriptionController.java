/*
* Copyright (C) 2014 The Android Open Source Project
*
* Licensed under the Apache License, Version 2.0 (the "License");
* you may not use this file except in compliance with the License.
* You may obtain a copy of the License at
*
*      http://www.apache.org/licenses/LICENSE-2.0
*
* Unless required by applicable law or agreed to in writing, software
* distributed under the License is distributed on an "AS IS" BASIS,
* WITHOUT WARRANTIES OR CONDITIONS OF ANY KIND, either express or implied.
* See the License for the specific language governing permissions and
* limitations under the License.
*/

package com.android.internal.telephony;

import static android.content.pm.PackageManager.PERMISSION_GRANTED;
import static android.telephony.TelephonyManager.SET_OPPORTUNISTIC_SUB_REMOTE_SERVICE_EXCEPTION;
import static android.telephony.UiccSlotInfo.CARD_STATE_INFO_PRESENT;

import android.Manifest;
import android.annotation.NonNull;
import android.annotation.Nullable;
import android.app.AppOpsManager;
import android.app.PendingIntent;
import android.compat.annotation.UnsupportedAppUsage;
import android.content.ContentResolver;
import android.content.ContentValues;
import android.content.Context;
import android.content.Intent;
import android.database.Cursor;
import android.graphics.Bitmap;
import android.graphics.BitmapFactory;
import android.net.Uri;
import android.os.Binder;
import android.os.ParcelUuid;
import android.os.RemoteException;
import android.os.TelephonyServiceManager.ServiceRegisterer;
import android.os.UserHandle;
import android.provider.Settings;
import android.telecom.PhoneAccountHandle;
import android.telecom.TelecomManager;
import android.telephony.AnomalyReporter;
import android.telephony.CarrierConfigManager;
import android.telephony.RadioAccessFamily;
import android.telephony.SubscriptionInfo;
import android.telephony.SubscriptionManager;
import android.telephony.SubscriptionManager.SimDisplayNameSource;
import android.telephony.TelephonyFrameworkInitializer;
import android.telephony.TelephonyManager;
import android.telephony.TelephonyRegistryManager;
import android.telephony.UiccAccessRule;
import android.telephony.UiccSlotInfo;
import android.telephony.euicc.EuiccManager;
import android.text.TextUtils;
import android.util.LocalLog;
import android.util.Log;

import com.android.internal.annotations.VisibleForTesting;
import com.android.internal.telephony.IccCardConstants.State;
import com.android.internal.telephony.dataconnection.DataEnabledOverride;
import com.android.internal.telephony.metrics.TelephonyMetrics;
import com.android.internal.telephony.uicc.IccUtils;
import com.android.internal.telephony.uicc.UiccCard;
import com.android.internal.telephony.uicc.UiccController;
import com.android.internal.telephony.uicc.UiccSlot;
import com.android.internal.telephony.util.ArrayUtils;
import com.android.internal.telephony.util.TelephonyUtils;
import com.android.telephony.Rlog;

import java.io.FileDescriptor;
import java.io.PrintWriter;
import java.util.ArrayList;
import java.util.Arrays;
import java.util.Collections;
import java.util.Comparator;
import java.util.HashSet;
import java.util.List;
import java.util.Map;
import java.util.Map.Entry;
import java.util.Objects;
import java.util.Set;
import java.util.UUID;
import java.util.concurrent.ConcurrentHashMap;
import java.util.concurrent.atomic.AtomicBoolean;
import java.util.stream.Collectors;

/**
 * Implementation of the ISub interface.
 *
 * Any setters which take subId, slotIndex or phoneId as a parameter will throw an exception if the
 * parameter equals the corresponding INVALID_XXX_ID or DEFAULT_XXX_ID.
 *
 * All getters will lookup the corresponding default if the parameter is DEFAULT_XXX_ID. Ie calling
 * getPhoneId(DEFAULT_SUB_ID) will return the same as getPhoneId(getDefaultSubId()).
 *
 * Finally, any getters which perform the mapping between subscriptions, slots and phones will
 * return the corresponding INVALID_XXX_ID if the parameter is INVALID_XXX_ID. All other getters
 * will fail and return the appropriate error value. Ie calling
 * getSlotIndex(INVALID_SUBSCRIPTION_ID) will return INVALID_SIM_SLOT_INDEX and calling
 * getSubInfoForSubscriber(INVALID_SUBSCRIPTION_ID) will return null.
 *
 */
public class SubscriptionController extends ISub.Stub {
    static final String LOG_TAG = "SubscriptionController";
    static final protected boolean DBG = true;
    static final protected boolean VDBG = Rlog.isLoggable(LOG_TAG, Log.VERBOSE);
    static final boolean DBG_CACHE = false;
    private static final int DEPRECATED_SETTING = -1;
    private static final ParcelUuid INVALID_GROUP_UUID =
            ParcelUuid.fromString(CarrierConfigManager.REMOVE_GROUP_UUID_STRING);
    private final LocalLog mLocalLog = new LocalLog(200);

    // Lock that both mCacheActiveSubInfoList and mCacheOpportunisticSubInfoList use.
    private Object mSubInfoListLock = new Object();

    /* The Cache of Active SubInfoRecord(s) list of currently in use SubInfoRecord(s) */
    private final List<SubscriptionInfo> mCacheActiveSubInfoList = new ArrayList<>();

    /* Similar to mCacheActiveSubInfoList but only caching opportunistic subscriptions. */
    private List<SubscriptionInfo> mCacheOpportunisticSubInfoList = new ArrayList<>();
    private AtomicBoolean mOpptSubInfoListChangedDirtyBit = new AtomicBoolean();

    private static final Comparator<SubscriptionInfo> SUBSCRIPTION_INFO_COMPARATOR =
            (arg0, arg1) -> {
                // Primary sort key on SimSlotIndex
                int flag = arg0.getSimSlotIndex() - arg1.getSimSlotIndex();
                if (flag == 0) {
                    // Secondary sort on SubscriptionId
                    return arg0.getSubscriptionId() - arg1.getSubscriptionId();
                }
                return flag;
            };

    @UnsupportedAppUsage
    protected final Object mLock = new Object();

    /** The singleton instance. */
    protected static SubscriptionController sInstance = null;
    @UnsupportedAppUsage
    protected Context mContext;
    protected TelephonyManager mTelephonyManager;
    protected UiccController mUiccController;

    private AppOpsManager mAppOps;

    // Each slot can have multiple subs.
    private static Map<Integer, ArrayList<Integer>> sSlotIndexToSubIds = new ConcurrentHashMap<>();
    protected static int mDefaultFallbackSubId = SubscriptionManager.INVALID_SUBSCRIPTION_ID;
    @UnsupportedAppUsage
    protected static int mDefaultPhoneId = SubscriptionManager.DEFAULT_PHONE_INDEX;

    @UnsupportedAppUsage
    private int[] colorArr;
    private long mLastISubServiceRegTime;

    // The properties that should be shared and synced across grouped subscriptions.
    private static final Set<String> GROUP_SHARING_PROPERTIES = new HashSet<>(Arrays.asList(
            SubscriptionManager.ENHANCED_4G_MODE_ENABLED,
            SubscriptionManager.VT_IMS_ENABLED,
            SubscriptionManager.WFC_IMS_ENABLED,
            SubscriptionManager.WFC_IMS_MODE,
            SubscriptionManager.WFC_IMS_ROAMING_MODE,
            SubscriptionManager.WFC_IMS_ROAMING_ENABLED,
            SubscriptionManager.DATA_ROAMING,
            SubscriptionManager.DISPLAY_NAME,
            SubscriptionManager.DATA_ENABLED_OVERRIDE_RULES,
            SubscriptionManager.UICC_APPLICATIONS_ENABLED,
            SubscriptionManager.IMS_RCS_UCE_ENABLED));

    public static SubscriptionController init(Context c) {
        synchronized (SubscriptionController.class) {
            if (sInstance == null) {
                sInstance = new SubscriptionController(c);
            } else {
                Log.wtf(LOG_TAG, "init() called multiple times!  sInstance = " + sInstance);
            }
            return sInstance;
        }
    }

    @UnsupportedAppUsage
    public static SubscriptionController getInstance() {
        if (sInstance == null) {
           Log.wtf(LOG_TAG, "getInstance null");
        }

        return sInstance;
    }

    protected SubscriptionController(Context c) {
        internalInit(c);
        migrateImsSettings();
    }

    protected void internalInit(Context c) {
        mContext = c;
        mTelephonyManager = TelephonyManager.from(mContext);

        try {
            mUiccController = UiccController.getInstance();
        } catch(RuntimeException ex) {
            throw new RuntimeException(
                    "UiccController has to be initialised before SubscriptionController init");
        }

        mAppOps = (AppOpsManager)mContext.getSystemService(Context.APP_OPS_SERVICE);

        ServiceRegisterer subscriptionServiceRegisterer = TelephonyFrameworkInitializer
                .getTelephonyServiceManager()
                .getSubscriptionServiceRegisterer();
        if (subscriptionServiceRegisterer.get() == null) {
            subscriptionServiceRegisterer.register(this);
            mLastISubServiceRegTime = System.currentTimeMillis();
        }

        // clear SLOT_INDEX for all subs
        clearSlotIndexForSubInfoRecords();

        // Cache Setting values
        cacheSettingValues();

        if (DBG) logdl("[SubscriptionController] init by Context");
    }

    /**
     * Should only be triggered once.
     */
    public void notifySubInfoReady() {
        // broadcast default subId.
        sendDefaultChangedBroadcast(SubscriptionManager.getDefaultSubscriptionId());
    }

    @UnsupportedAppUsage
    private boolean isSubInfoReady() {
        return SubscriptionInfoUpdater.isSubInfoInitialized();
    }

    /**
     * This function marks SIM_SLOT_INDEX as INVALID for all subscriptions in the database. This
     * should be done as part of initialization.
     *
     * TODO: SIM_SLOT_INDEX is based on current state and should not even be persisted in the
     * database.
     */
    private void clearSlotIndexForSubInfoRecords() {
        if (mContext == null) {
            logel("[clearSlotIndexForSubInfoRecords] TelephonyManager or mContext is null");
            return;
        }

        // Update all subscriptions in simInfo db with invalid slot index
        ContentValues value = new ContentValues(1);
        value.put(SubscriptionManager.SIM_SLOT_INDEX, SubscriptionManager.INVALID_SIM_SLOT_INDEX);
        mContext.getContentResolver().update(SubscriptionManager.CONTENT_URI, value, null, null);
    }

    /**
     * Cache the Settings values by reading these values from Setting from disk to prevent disk I/O
     * access during the API calling. This is based on an assumption that the Settings system will
     * itself cache this value after the first read and thus only the first read after boot will
     * access the disk.
     */
    private void cacheSettingValues() {
        Settings.Global.getInt(mContext.getContentResolver(),
                Settings.Global.MULTI_SIM_SMS_SUBSCRIPTION,
                        SubscriptionManager.INVALID_SUBSCRIPTION_ID);

        Settings.Global.getInt(mContext.getContentResolver(),
                Settings.Global.MULTI_SIM_VOICE_CALL_SUBSCRIPTION,
                        SubscriptionManager.INVALID_SUBSCRIPTION_ID);

        Settings.Global.getInt(mContext.getContentResolver(),
                Settings.Global.MULTI_SIM_DATA_CALL_SUBSCRIPTION,
                        SubscriptionManager.INVALID_SUBSCRIPTION_ID);
    }

    @UnsupportedAppUsage
    protected void enforceModifyPhoneState(String message) {
        mContext.enforceCallingOrSelfPermission(
                android.Manifest.permission.MODIFY_PHONE_STATE, message);
    }

    private void enforceReadPrivilegedPhoneState(String message) {
        mContext.enforceCallingOrSelfPermission(
                Manifest.permission.READ_PRIVILEGED_PHONE_STATE, message);
    }

    /**
     * Returns whether the {@code callingPackage} has access to subscriber identifiers on the
     * specified {@code subId} using the provided {@code message} in any resulting
     * SecurityException.
     */
    private boolean hasSubscriberIdentifierAccess(int subId, String callingPackage,
            String callingFeatureId, String message) {
        try {
            return TelephonyPermissions.checkCallingOrSelfReadSubscriberIdentifiers(mContext, subId,
                    callingPackage, callingFeatureId, message);
        } catch (SecurityException e) {
            // A SecurityException indicates that the calling package is targeting at least the
            // minimum level that enforces identifier access restrictions and the new access
            // requirements are not met.
            return false;
        }
    }

    /**
     * Returns whether the {@code callingPackage} has access to the phone number on the specified
     * {@code subId} using the provided {@code message} in any resulting SecurityException.
     */
    private boolean hasPhoneNumberAccess(int subId, String callingPackage, String callingFeatureId,
            String message) {
        try {
            return TelephonyPermissions.checkCallingOrSelfReadPhoneNumber(mContext, subId,
                    callingPackage, callingFeatureId, message);
        } catch (SecurityException e) {
            return false;
        }
    }

    /**
     * Broadcast when SubscriptionInfo has changed
     * FIXME: Hopefully removed if the API council accepts SubscriptionInfoListener
     */
     private void broadcastSimInfoContentChanged() {
        Intent intent = new Intent(TelephonyIntents.ACTION_SUBINFO_CONTENT_CHANGE);
        mContext.sendBroadcast(intent);
        intent = new Intent(TelephonyIntents.ACTION_SUBINFO_RECORD_UPDATED);
        mContext.sendBroadcast(intent);
     }

    /**
     * Notify the changed of subscription info.
     */
    @UnsupportedAppUsage
    public void notifySubscriptionInfoChanged() {
        TelephonyRegistryManager trm =
                (TelephonyRegistryManager)
                        mContext.getSystemService(Context.TELEPHONY_REGISTRY_SERVICE);
        if (DBG) logd("notifySubscriptionInfoChanged:");
        trm.notifySubscriptionInfoChanged();

        // FIXME: Remove if listener technique accepted.
        broadcastSimInfoContentChanged();

        MultiSimSettingController.getInstance().notifySubscriptionInfoChanged();
        TelephonyMetrics metrics = TelephonyMetrics.getInstance();
        List<SubscriptionInfo> subInfos;
        synchronized (mSubInfoListLock) {
            subInfos = new ArrayList<>(mCacheActiveSubInfoList);
        }

        if (mOpptSubInfoListChangedDirtyBit.getAndSet(false)) {
            notifyOpportunisticSubscriptionInfoChanged();
        }
        metrics.updateActiveSubscriptionInfoList(subInfos);
    }

    /**
     * New SubInfoRecord instance and fill in detail info
     * @param cursor
     * @return the query result of desired SubInfoRecord
     */
    @UnsupportedAppUsage
    private SubscriptionInfo getSubInfoRecord(Cursor cursor) {
        int id = cursor.getInt(cursor.getColumnIndexOrThrow(
                SubscriptionManager.UNIQUE_KEY_SUBSCRIPTION_ID));
        String iccId = cursor.getString(cursor.getColumnIndexOrThrow(
                SubscriptionManager.ICC_ID));
        int simSlotIndex = cursor.getInt(cursor.getColumnIndexOrThrow(
                SubscriptionManager.SIM_SLOT_INDEX));
        String displayName = cursor.getString(cursor.getColumnIndexOrThrow(
                SubscriptionManager.DISPLAY_NAME));
        String carrierName = cursor.getString(cursor.getColumnIndexOrThrow(
                SubscriptionManager.CARRIER_NAME));
        int nameSource = cursor.getInt(cursor.getColumnIndexOrThrow(
                SubscriptionManager.NAME_SOURCE));
        int iconTint = cursor.getInt(cursor.getColumnIndexOrThrow(
                SubscriptionManager.HUE));
        String number = cursor.getString(cursor.getColumnIndexOrThrow(
                SubscriptionManager.NUMBER));
        int dataRoaming = cursor.getInt(cursor.getColumnIndexOrThrow(
                SubscriptionManager.DATA_ROAMING));
        // Get the blank bitmap for this SubInfoRecord
        Bitmap iconBitmap = BitmapFactory.decodeResource(mContext.getResources(),
                com.android.internal.R.drawable.ic_sim_card_multi_24px_clr);
        String mcc = cursor.getString(cursor.getColumnIndexOrThrow(
                SubscriptionManager.MCC_STRING));
        String mnc = cursor.getString(cursor.getColumnIndexOrThrow(
                SubscriptionManager.MNC_STRING));
        String ehplmnsRaw = cursor.getString(cursor.getColumnIndexOrThrow(
                SubscriptionManager.EHPLMNS));
        String hplmnsRaw = cursor.getString(cursor.getColumnIndexOrThrow(
                SubscriptionManager.HPLMNS));
        String[] ehplmns = ehplmnsRaw == null ? null : ehplmnsRaw.split(",");
        String[] hplmns = hplmnsRaw == null ? null : hplmnsRaw.split(",");

        // cardId is the private ICCID/EID string, also known as the card string
        String cardId = cursor.getString(cursor.getColumnIndexOrThrow(
                SubscriptionManager.CARD_ID));
        // if cardId is an ICCID, strip off trailing Fs before exposing to user
        // if cardId is an EID, it's all digits so this is fine
        cardId = IccUtils.stripTrailingFs(cardId);
        String countryIso = cursor.getString(cursor.getColumnIndexOrThrow(
                SubscriptionManager.ISO_COUNTRY_CODE));
        // publicCardId is the publicly exposed int card ID
        int publicCardId = mUiccController.convertToPublicCardId(cardId);
        boolean isEmbedded = cursor.getInt(cursor.getColumnIndexOrThrow(
                SubscriptionManager.IS_EMBEDDED)) == 1;
        int carrierId = cursor.getInt(cursor.getColumnIndexOrThrow(
                SubscriptionManager.CARRIER_ID));
        UiccAccessRule[] accessRules;
        if (isEmbedded) {
            accessRules = UiccAccessRule.decodeRules(cursor.getBlob(
                    cursor.getColumnIndexOrThrow(SubscriptionManager.ACCESS_RULES)));
        } else {
            accessRules = null;
        }
        UiccAccessRule[] carrierConfigAccessRules = UiccAccessRule.decodeRules(cursor.getBlob(
            cursor.getColumnIndexOrThrow(SubscriptionManager.ACCESS_RULES_FROM_CARRIER_CONFIGS)));
        boolean isOpportunistic = cursor.getInt(cursor.getColumnIndexOrThrow(
                SubscriptionManager.IS_OPPORTUNISTIC)) == 1;
        String groupUUID = cursor.getString(cursor.getColumnIndexOrThrow(
                SubscriptionManager.GROUP_UUID));
        int profileClass = cursor.getInt(cursor.getColumnIndexOrThrow(
                SubscriptionManager.PROFILE_CLASS));
        int subType = cursor.getInt(cursor.getColumnIndexOrThrow(
                SubscriptionManager.SUBSCRIPTION_TYPE));
        String groupOwner = getOptionalStringFromCursor(cursor, SubscriptionManager.GROUP_OWNER,
                /*defaultVal*/ null);
        boolean areUiccApplicationsEnabled = cursor.getInt(cursor.getColumnIndexOrThrow(
                SubscriptionManager.UICC_APPLICATIONS_ENABLED)) == 1;

        if (VDBG) {
            String iccIdToPrint = SubscriptionInfo.givePrintableIccid(iccId);
            String cardIdToPrint = SubscriptionInfo.givePrintableIccid(cardId);
            logd("[getSubInfoRecord] id:" + id + " iccid:" + iccIdToPrint + " simSlotIndex:"
                    + simSlotIndex + " carrierid:" + carrierId + " displayName:" + displayName
                    + " nameSource:" + nameSource + " iconTint:" + iconTint
                    + " dataRoaming:" + dataRoaming + " mcc:" + mcc + " mnc:" + mnc
                    + " countIso:" + countryIso + " isEmbedded:"
                    + isEmbedded + " accessRules:" + Arrays.toString(accessRules)
                    + " carrierConfigAccessRules: " + Arrays.toString(carrierConfigAccessRules)
                    + " cardId:" + cardIdToPrint + " publicCardId:" + publicCardId
                    + " isOpportunistic:" + isOpportunistic + " groupUUID:" + groupUUID
                    + " profileClass:" + profileClass + " subscriptionType: " + subType
                    + " carrierConfigAccessRules:" + carrierConfigAccessRules
                    + " areUiccApplicationsEnabled: " + areUiccApplicationsEnabled);
        }

        // If line1number has been set to a different number, use it instead.
        String line1Number = mTelephonyManager.getLine1Number(id);
        if (!TextUtils.isEmpty(line1Number) && !line1Number.equals(number)) {
            number = line1Number;
        }
        SubscriptionInfo info = new SubscriptionInfo(id, iccId, simSlotIndex, displayName,
                carrierName, nameSource, iconTint, number, dataRoaming, iconBitmap, mcc, mnc,
                countryIso, isEmbedded, accessRules, cardId, publicCardId, isOpportunistic,
                groupUUID, false /* isGroupDisabled */, carrierId, profileClass, subType,
                groupOwner, carrierConfigAccessRules, areUiccApplicationsEnabled);
        info.setAssociatedPlmns(ehplmns, hplmns);
        return info;
    }

    private String getOptionalStringFromCursor(Cursor cursor, String column, String defaultVal) {
        // Return defaultVal if the column doesn't exist.
        int columnIndex = cursor.getColumnIndex(column);
        return (columnIndex == -1) ? defaultVal : cursor.getString(columnIndex);
    }

    /**
     * Get a subscription that matches IccId.
     * @return null if there isn't a match, or subscription info if there is one.
     */
    public SubscriptionInfo getSubInfoForIccId(String iccId) {
        List<SubscriptionInfo> info = getSubInfo(
                SubscriptionManager.ICC_ID + "=\'" + iccId + "\'", null);
        if (info == null || info.size() == 0) return null;
        // Should be at most one subscription with the iccid.
        return info.get(0);
    }

    /**
     * Query SubInfoRecord(s) from subinfo database
     * @param selection A filter declaring which rows to return
     * @param queryKey query key content
     * @return Array list of queried result from database
     */
    @UnsupportedAppUsage
    public List<SubscriptionInfo> getSubInfo(String selection, Object queryKey) {
        if (VDBG) logd("selection:" + selection + ", querykey: " + queryKey);
        String[] selectionArgs = null;
        if (queryKey != null) {
            selectionArgs = new String[] {queryKey.toString()};
        }
        ArrayList<SubscriptionInfo> subList = null;
        Cursor cursor = mContext.getContentResolver().query(SubscriptionManager.CONTENT_URI,
                null, selection, selectionArgs, null);
        try {
            if (cursor != null) {
                while (cursor.moveToNext()) {
                    SubscriptionInfo subInfo = getSubInfoRecord(cursor);
                    if (subInfo != null) {
                        if (subList == null) {
                            subList = new ArrayList<SubscriptionInfo>();
                        }
                        subList.add(subInfo);
                    }
                }
            } else {
                if (DBG) logd("Query fail");
            }
        } finally {
            if (cursor != null) {
                cursor.close();
            }
        }

        return subList;
    }

    /**
     * Find unused color to be set for new SubInfoRecord
     * @param callingPackage The package making the IPC.
     * @param callingFeatureId The feature in the package
     * @return RGB integer value of color
     */
    private int getUnusedColor(String callingPackage, String callingFeatureId) {
        List<SubscriptionInfo> availableSubInfos = getActiveSubscriptionInfoList(callingPackage,
                callingFeatureId);
        colorArr = mContext.getResources().getIntArray(com.android.internal.R.array.sim_colors);
        int colorIdx = 0;

        if (availableSubInfos != null) {
            for (int i = 0; i < colorArr.length; i++) {
                int j;
                for (j = 0; j < availableSubInfos.size(); j++) {
                    if (colorArr[i] == availableSubInfos.get(j).getIconTint()) {
                        break;
                    }
                }
                if (j == availableSubInfos.size()) {
                    return colorArr[i];
                }
            }
            colorIdx = availableSubInfos.size() % colorArr.length;
        }
        return colorArr[colorIdx];
    }

    @Deprecated
    @UnsupportedAppUsage
    public SubscriptionInfo getActiveSubscriptionInfo(int subId, String callingPackage) {
        return getActiveSubscriptionInfo(subId, callingPackage, null);
    }

    /**
     * Get the active SubscriptionInfo with the subId key
     * @param subId The unique SubscriptionInfo key in database
     * @param callingPackage The package making the IPC.
     * @param callingFeatureId The feature in the package
     * @return SubscriptionInfo, maybe null if its not active
     */
    @Override
    public SubscriptionInfo getActiveSubscriptionInfo(int subId, String callingPackage,
            String callingFeatureId) {
        if (!TelephonyPermissions.checkCallingOrSelfReadPhoneState(mContext, subId, callingPackage,
                callingFeatureId, "getActiveSubscriptionInfo")) {
            return null;
        }

        // Now that all security checks passes, perform the operation as ourselves.
        final long identity = Binder.clearCallingIdentity();
        List<SubscriptionInfo> subList;
        try {
            subList = getActiveSubscriptionInfoList(
                    mContext.getOpPackageName(), mContext.getAttributionTag());
        } finally {
            Binder.restoreCallingIdentity(identity);
        }
        if (subList != null) {
            for (SubscriptionInfo si : subList) {
                if (si.getSubscriptionId() == subId) {
                    if (VDBG) {
                        logd("[getActiveSubscriptionInfo]+ subId=" + subId + " subInfo=" + si);
                    }
                    return conditionallyRemoveIdentifiers(si, callingPackage, callingFeatureId,
                            "getActiveSubscriptionInfo");
                }
            }
        }
        if (DBG) {
            logd("[getActiveSubscriptionInfo]- subId=" + subId
                    + " subList=" + subList + " subInfo=null");
        }

        return null;
    }

    /**
     * Get a single subscription info record for a given subscription.
     *
     * @param subId the subId to query.
     *
     * @hide
     */
    public SubscriptionInfo getSubscriptionInfo(int subId) {
        List<SubscriptionInfo> subInfoList = getSubInfo(
                SubscriptionManager.UNIQUE_KEY_SUBSCRIPTION_ID + "=" + subId, null);
        if (subInfoList == null || subInfoList.isEmpty()) return null;
        return subInfoList.get(0);
    }

    /**
     * Get the active SubscriptionInfo associated with the iccId
     * @param iccId the IccId of SIM card
     * @param callingPackage The package making the IPC.
     * @param callingFeatureId The feature in the package
     * @return SubscriptionInfo, maybe null if its not active
     */
    @Override
    public SubscriptionInfo getActiveSubscriptionInfoForIccId(String iccId, String callingPackage,
            String callingFeatureId) {
        enforceReadPrivilegedPhoneState("getActiveSubscriptionInfoForIccId");
        return getActiveSubscriptionInfoForIccIdInternal(iccId);
    }

    /**
     * Get the active SubscriptionInfo associated with the given iccId. The caller *must* perform
     * permission checks when using this method.
     */
    private SubscriptionInfo getActiveSubscriptionInfoForIccIdInternal(String iccId) {
        if (iccId == null) {
            return null;
        }

        final long identity = Binder.clearCallingIdentity();
        try {
            List<SubscriptionInfo> subList = getActiveSubscriptionInfoList(
                    mContext.getOpPackageName(), mContext.getAttributionTag());
            if (subList != null) {
                for (SubscriptionInfo si : subList) {
                    if (iccId.equals(si.getIccId())) {
                        if (DBG)
                            logd("[getActiveSubInfoUsingIccId]+ iccId=" + iccId + " subInfo=" + si);
                        return si;
                    }
                }
            }
            if (DBG) {
                logd("[getActiveSubInfoUsingIccId]+ iccId=" + iccId
                        + " subList=" + subList + " subInfo=null");
            }
        } finally {
            Binder.restoreCallingIdentity(identity);
        }

        return null;
    }

    /**
     * Get the active SubscriptionInfo associated with the slotIndex.
     * This API does not return details on Remote-SIM subscriptions.
     * @param slotIndex the slot which the subscription is inserted
     * @param callingPackage The package making the IPC.
     * @param callingFeatureId The feature in the package
     * @return SubscriptionInfo, null for Remote-SIMs or non-active slotIndex.
     */
    @Override
    public SubscriptionInfo getActiveSubscriptionInfoForSimSlotIndex(int slotIndex,
            String callingPackage, String callingFeatureId) {
        Phone phone = PhoneFactory.getPhone(slotIndex);
        if (phone == null) {
            if (DBG) {
                loge("[getActiveSubscriptionInfoForSimSlotIndex] no phone, slotIndex=" + slotIndex);
            }
            return null;
        }
        if (!TelephonyPermissions.checkCallingOrSelfReadPhoneState(
                mContext, phone.getSubId(), callingPackage, callingFeatureId,
                "getActiveSubscriptionInfoForSimSlotIndex")) {
            return null;
        }

        // Now that all security checks passes, perform the operation as ourselves.
        final long identity = Binder.clearCallingIdentity();
        List<SubscriptionInfo> subList;
        try {
            subList = getActiveSubscriptionInfoList(
                    mContext.getOpPackageName(), mContext.getAttributionTag());
        } finally {
            Binder.restoreCallingIdentity(identity);
        }
        if (subList != null) {
            for (SubscriptionInfo si : subList) {
                if (si.getSimSlotIndex() == slotIndex) {
                    if (DBG) {
                        logd("[getActiveSubscriptionInfoForSimSlotIndex]+ slotIndex="
                                + slotIndex + " subId=" + si);
                    }
                    return conditionallyRemoveIdentifiers(si, callingPackage, callingFeatureId,
                            "getActiveSubscriptionInfoForSimSlotIndex");
                }
            }
            if (DBG) {
                logd("[getActiveSubscriptionInfoForSimSlotIndex]+ slotIndex=" + slotIndex
                        + " subId=null");
            }
        } else {
            if (DBG) {
                logd("[getActiveSubscriptionInfoForSimSlotIndex]+ subList=null");
            }
        }


        return null;
    }

    /**
     * @param callingPackage The package making the IPC.
     * @param callingFeatureId The feature in the package
     * @return List of all SubscriptionInfo records in database,
     * include those that were inserted before, maybe empty but not null.
     * @hide
     */
    @Override
    public List<SubscriptionInfo> getAllSubInfoList(String callingPackage,
            String callingFeatureId) {
        if (VDBG) logd("[getAllSubInfoList]+");

        // This API isn't public, so no need to provide a valid subscription ID - we're not worried
        // about carrier-privileged callers not having access.
        if (!TelephonyPermissions.checkCallingOrSelfReadPhoneState(
                mContext, SubscriptionManager.INVALID_SUBSCRIPTION_ID, callingPackage,
                callingFeatureId, "getAllSubInfoList")) {
            return null;
        }

        // Now that all security checks passes, perform the operation as ourselves.
        final long identity = Binder.clearCallingIdentity();
        try {
            List<SubscriptionInfo> subList = null;
            subList = getSubInfo(null, null);
            if (subList != null) {
                if (VDBG) logd("[getAllSubInfoList]- " + subList.size() + " infos return");
            } else {
                if (VDBG) logd("[getAllSubInfoList]- no info return");
            }
            return subList;
        } finally {
            Binder.restoreCallingIdentity(identity);
        }
    }

    @Deprecated
    @UnsupportedAppUsage
    public List<SubscriptionInfo> getActiveSubscriptionInfoList(String callingPackage) {
        return getSubscriptionInfoListFromCacheHelper(callingPackage, null,
                mCacheActiveSubInfoList);
    }

    /**
     * Get the SubInfoRecord(s) of the currently active SIM(s) - which include both local
     * and remote SIMs.
     * @param callingPackage The package making the IPC.
     * @param callingFeatureId The feature in the package
     * @return Array list of currently inserted SubInfoRecord(s)
     */
    @Override
    public List<SubscriptionInfo> getActiveSubscriptionInfoList(String callingPackage,
            String callingFeatureId) {
        return getSubscriptionInfoListFromCacheHelper(callingPackage, callingFeatureId,
                mCacheActiveSubInfoList);
    }

    /**
     * Refresh the cache of SubInfoRecord(s) of the currently available SIM(s) - including
     * local & remote SIMs.
     */
    @VisibleForTesting  // For mockito to mock this method
    public void refreshCachedActiveSubscriptionInfoList() {
        boolean opptSubListChanged;

        synchronized (mSubInfoListLock) {
            List<SubscriptionInfo> activeSubscriptionInfoList = getSubInfo(
                    SubscriptionManager.SIM_SLOT_INDEX + ">=0 OR "
                    + SubscriptionManager.SUBSCRIPTION_TYPE + "="
                    + SubscriptionManager.SUBSCRIPTION_TYPE_REMOTE_SIM,
                    null);

            if (activeSubscriptionInfoList != null) {
                // Log when active sub info changes.
                if (mCacheActiveSubInfoList.size() != activeSubscriptionInfoList.size()
                        || !mCacheActiveSubInfoList.containsAll(activeSubscriptionInfoList)) {
                    logdl("Active subscription info list changed. " + activeSubscriptionInfoList);
                }

                mCacheActiveSubInfoList.clear();
                activeSubscriptionInfoList.sort(SUBSCRIPTION_INFO_COMPARATOR);
                mCacheActiveSubInfoList.addAll(activeSubscriptionInfoList);
            } else {
                logd("activeSubscriptionInfoList is null.");
                mCacheActiveSubInfoList.clear();
            }

            // Refresh cached opportunistic sub list and detect whether it's changed.
            refreshCachedOpportunisticSubscriptionInfoList();

            if (DBG_CACHE) {
                if (!mCacheActiveSubInfoList.isEmpty()) {
                    for (SubscriptionInfo si : mCacheActiveSubInfoList) {
                        logd("[refreshCachedActiveSubscriptionInfoList] Setting Cached info="
                                + si);
                    }
                } else {
                    logdl("[refreshCachedActiveSubscriptionInfoList]- no info return");
                }
            }
        }
    }

    @Deprecated
    @UnsupportedAppUsage
    public int getActiveSubInfoCount(String callingPackage) {
        return getActiveSubInfoCount(callingPackage, null);
    }

    /**
     * Get the SUB count of active SUB(s)
     * @param callingPackage The package making the IPC.
     * @param callingFeatureId The feature in the package.
     * @return active SIM count
     */
    @Override
    public int getActiveSubInfoCount(String callingPackage, String callingFeatureId) {
        // Let getActiveSubscriptionInfoList perform permission checks / filtering.
        List<SubscriptionInfo> records = getActiveSubscriptionInfoList(callingPackage,
                callingFeatureId);
        if (records == null) {
            if (VDBG) logd("[getActiveSubInfoCount] records null");
            return 0;
        }
        if (VDBG) logd("[getActiveSubInfoCount]- count: " + records.size());
        return records.size();
    }

    /**
     * Get the SUB count of all SUB(s) in SubscriptoinInfo database
     * @param callingPackage The package making the IPC.
     * @param callingFeatureId The feature in the package
     * @return all SIM count in database, include what was inserted before
     */
    @Override
    public int getAllSubInfoCount(String callingPackage, String callingFeatureId) {
        if (DBG) logd("[getAllSubInfoCount]+");

        // This API isn't public, so no need to provide a valid subscription ID - we're not worried
        // about carrier-privileged callers not having access.
        if (!TelephonyPermissions.checkCallingOrSelfReadPhoneState(
                mContext, SubscriptionManager.INVALID_SUBSCRIPTION_ID, callingPackage,
                callingFeatureId, "getAllSubInfoCount")) {
            return 0;
        }

        // Now that all security checks passes, perform the operation as ourselves.
        final long identity = Binder.clearCallingIdentity();
        try {
            Cursor cursor = mContext.getContentResolver().query(SubscriptionManager.CONTENT_URI,
                    null, null, null, null);
            try {
                if (cursor != null) {
                    int count = cursor.getCount();
                    if (DBG) logd("[getAllSubInfoCount]- " + count + " SUB(s) in DB");
                    return count;
                }
            } finally {
                if (cursor != null) {
                    cursor.close();
                }
            }
            if (DBG) logd("[getAllSubInfoCount]- no SUB in DB");

            return 0;
        } finally {
            Binder.restoreCallingIdentity(identity);
        }
    }

    /**
     * @return the maximum number of local subscriptions this device will support at any one time.
     */
    @Override
    public int getActiveSubInfoCountMax() {
        // FIXME: This valid now but change to use TelephonyDevController in the future
        return mTelephonyManager.getSimCount();
    }

    @Override
    public List<SubscriptionInfo> getAvailableSubscriptionInfoList(String callingPackage,
            String callingFeatureId) {
        // This API isn't public, so no need to provide a valid subscription ID - we're not worried
        // about carrier-privileged callers not having access.
        if (!TelephonyPermissions.checkCallingOrSelfReadPhoneState(
                mContext, SubscriptionManager.INVALID_SUBSCRIPTION_ID, callingPackage,
                callingFeatureId, "getAvailableSubscriptionInfoList")) {
            throw new SecurityException("Need READ_PHONE_STATE to call "
                    + " getAvailableSubscriptionInfoList");
        }

        // Now that all security checks pass, perform the operation as ourselves.
        final long identity = Binder.clearCallingIdentity();
        try {
            String selection = SubscriptionManager.SIM_SLOT_INDEX + ">=0 OR "
                    + SubscriptionManager.SUBSCRIPTION_TYPE + "="
                    + SubscriptionManager.SUBSCRIPTION_TYPE_REMOTE_SIM;

            EuiccManager euiccManager =
                    (EuiccManager) mContext.getSystemService(Context.EUICC_SERVICE);
            if (euiccManager.isEnabled()) {
                selection += " OR " + SubscriptionManager.IS_EMBEDDED + "=1";
            }

            List<String> iccIds = getIccIdsOfInsertedSims();
            if (!iccIds.isEmpty()) {
                selection += " OR ("  + getSelectionForIccIdList(iccIds.toArray(new String[0]))
                        + ")";
            }

            List<SubscriptionInfo> subList = getSubInfo(selection, null /* queryKey */);

            if (subList != null) {
                subList.sort(SUBSCRIPTION_INFO_COMPARATOR);

                if (VDBG) logdl("[getAvailableSubInfoList]- " + subList.size() + " infos return");
            } else {
                if (DBG) logdl("[getAvailableSubInfoList]- no info return");
            }

            return subList;
        } finally {
            Binder.restoreCallingIdentity(identity);
        }
    }

    private List<String> getIccIdsOfInsertedSims() {
        List<String> ret = new ArrayList<>();
        UiccSlot[] uiccSlots = UiccController.getInstance().getUiccSlots();
        if (uiccSlots == null) return ret;

        for (UiccSlot uiccSlot : uiccSlots) {
            if (uiccSlot != null && uiccSlot.getCardState() != null
                    && uiccSlot.getCardState().isCardPresent()
                    && !TextUtils.isEmpty(uiccSlot.getIccId())) {
                ret.add(uiccSlot.getIccId());
            }
        }

        return ret;
    }

    @Override
    public List<SubscriptionInfo> getAccessibleSubscriptionInfoList(String callingPackage) {
        EuiccManager euiccManager = (EuiccManager) mContext.getSystemService(Context.EUICC_SERVICE);
        if (!euiccManager.isEnabled()) {
            if (DBG) {
                logdl("[getAccessibleSubInfoList] Embedded subscriptions are disabled");
            }
            return null;
        }

        // Verify that the given package belongs to the calling UID.
        mAppOps.checkPackage(Binder.getCallingUid(), callingPackage);

        // Perform the operation as ourselves. If the caller cannot read phone state, they may still
        // have carrier privileges per the subscription metadata, so we always need to make the
        // query and then filter the results.
        final long identity = Binder.clearCallingIdentity();
        List<SubscriptionInfo> subList;
        try {
            subList = getSubInfo(SubscriptionManager.IS_EMBEDDED + "=1", null);
        } finally {
            Binder.restoreCallingIdentity(identity);
        }

        if (subList == null) {
            if (DBG) logdl("[getAccessibleSubInfoList] No info returned");
            return null;
        }

        // Filter the list to only include subscriptions which the (restored) caller can manage.
        List<SubscriptionInfo> filteredList = subList.stream()
                .filter(subscriptionInfo ->
                        subscriptionInfo.canManageSubscription(mContext, callingPackage))
                .sorted(SUBSCRIPTION_INFO_COMPARATOR)
                .collect(Collectors.toList());
        if (VDBG) {
            logdl("[getAccessibleSubInfoList] " + filteredList.size() + " infos returned");
        }
        return filteredList;
    }

    /**
     * Return the list of subscriptions in the database which are either:
     * <ul>
     * <li>Embedded (but see note about {@code includeNonRemovableSubscriptions}, or
     * <li>In the given list of current embedded ICCIDs (which may not yet be in the database, or
     *     which may not currently be marked as embedded).
     * </ul>
     *
     * <p>NOTE: This is not accessible to external processes, so it does not need a permission
     * check. It is only intended for use by {@link SubscriptionInfoUpdater}.
     *
     * @param embeddedIccids all ICCIDs of available embedded subscriptions. This is used to surface
     *     entries for profiles which had been previously deleted.
     * @param isEuiccRemovable whether the current ICCID is removable. Non-removable subscriptions
     *     will only be returned if the current ICCID is not removable; otherwise, they are left
     *     alone (not returned here unless in the embeddedIccids list) under the assumption that
     *     they will still be accessible when the eUICC containing them is activated.
     */
    @VisibleForTesting(visibility = VisibleForTesting.Visibility.PACKAGE)
    public List<SubscriptionInfo> getSubscriptionInfoListForEmbeddedSubscriptionUpdate(
            String[] embeddedIccids, boolean isEuiccRemovable) {
        StringBuilder whereClause = new StringBuilder();
        whereClause.append("(").append(SubscriptionManager.IS_EMBEDDED).append("=1");
        if (isEuiccRemovable) {
            // Current eUICC is removable, so don't return non-removable subscriptions (which would
            // be deleted), as these are expected to still be present on a different, non-removable
            // eUICC.
            whereClause.append(" AND ").append(SubscriptionManager.IS_REMOVABLE).append("=1");
        }
        // Else, return both removable and non-removable subscriptions. This is expected to delete
        // all removable subscriptions, which is desired as they may not be accessible.

        whereClause.append(") OR ").append(SubscriptionManager.ICC_ID).append(" IN (");
        // ICCIDs are validated to contain only numbers when passed in, and come from a trusted
        // app, so no need to escape.
        for (int i = 0; i < embeddedIccids.length; i++) {
            if (i > 0) {
                whereClause.append(",");
            }
            whereClause.append("\"").append(embeddedIccids[i]).append("\"");
        }
        whereClause.append(")");

        List<SubscriptionInfo> list = getSubInfo(whereClause.toString(), null);
        if (list == null) {
            return Collections.emptyList();
        }
        return list;
    }

    @Override
    public void requestEmbeddedSubscriptionInfoListRefresh(int cardId) {
        mContext.enforceCallingOrSelfPermission(Manifest.permission.WRITE_EMBEDDED_SUBSCRIPTIONS,
                "requestEmbeddedSubscriptionInfoListRefresh");
        long token = Binder.clearCallingIdentity();
        try {
            PhoneFactory.requestEmbeddedSubscriptionInfoListRefresh(cardId, null /* callback */);
        } finally {
            Binder.restoreCallingIdentity(token);
        }
    }

    /**
     * Asynchronously refresh the embedded subscription info list for the embedded card has the
     * given card id {@code cardId}.
     *
     * @param callback Optional callback to execute after the refresh completes. Must terminate
     *     quickly as it will be called from SubscriptionInfoUpdater's handler thread.
     */
    // No permission check needed as this is not exposed via AIDL.
    public void requestEmbeddedSubscriptionInfoListRefresh(
            int cardId, @Nullable Runnable callback) {
        PhoneFactory.requestEmbeddedSubscriptionInfoListRefresh(cardId, callback);
    }

    /**
     * Asynchronously refresh the embedded subscription info list for the embedded card has the
     * default card id return by {@link TelephonyManager#getCardIdForDefaultEuicc()}.
     *
     * @param callback Optional callback to execute after the refresh completes. Must terminate
     *     quickly as it will be called from SubscriptionInfoUpdater's handler thread.
     */
    // No permission check needed as this is not exposed via AIDL.
    public void requestEmbeddedSubscriptionInfoListRefresh(@Nullable Runnable callback) {
        PhoneFactory.requestEmbeddedSubscriptionInfoListRefresh(
                mTelephonyManager.getCardIdForDefaultEuicc(), callback);
    }

    /**
     * Add a new SubInfoRecord to subinfo database if needed
     * @param iccId the IccId of the SIM card
     * @param slotIndex the slot which the SIM is inserted
     * @return 0 if success, < 0 on error.
     */
    @Override
    public int addSubInfoRecord(String iccId, int slotIndex) {
        if (DBG) logdl("[addSubInfoRecord]+ iccId:" + SubscriptionInfo.givePrintableIccid(iccId) +
                " slotIndex:" + slotIndex);
        return addSubInfo(iccId, null, slotIndex, SubscriptionManager.SUBSCRIPTION_TYPE_LOCAL_SIM);
    }

    /**
     * Add a new subscription info record, if needed.
     * @param uniqueId This is the unique identifier for the subscription within the specific
     *                 subscription type.
     * @param displayName human-readable name of the device the subscription corresponds to.
     * @param slotIndex value for {@link SubscriptionManager#SIM_SLOT_INDEX}
     * @param subscriptionType the type of subscription to be added.
     * @return 0 if success, < 0 on error.
     */
    @Override
    public int addSubInfo(String uniqueId, String displayName, int slotIndex,
            int subscriptionType) {
        String fullIccId = uniqueId;
        if (!isSubscriptionForRemoteSim(subscriptionType)) {
            Phone phone = PhoneFactory.getPhone(slotIndex);
            UiccCard uiccCard = UiccController.getInstance().getUiccCardForPhone(slotIndex);
            if (phone != null && uiccCard != null) {
                fullIccId = phone.getFullIccSerialNumber();
                if (TextUtils.isEmpty(fullIccId)) {
                    fullIccId = uniqueId;
                }
            } else {
            if (DBG) logdl("[addSubInfoRecord]- null fullIccId");
                return -1;
            }
        }

        if (DBG) {
            String iccIdStr = uniqueId;
            if (!isSubscriptionForRemoteSim(subscriptionType)) {
                iccIdStr = SubscriptionInfo.givePrintableIccid(uniqueId);
            }
            logdl("[addSubInfoRecord]+ iccid: " + iccIdStr
                    + ", slotIndex: " + slotIndex
                    + ", subscriptionType: " + subscriptionType);
        }

        enforceModifyPhoneState("addSubInfo");

        // Now that all security checks passes, perform the operation as ourselves.
        final long identity = Binder.clearCallingIdentity();
        try {
            if (uniqueId == null) {
                if (DBG) logdl("[addSubInfo]- null iccId");
                return -1;
            }

            ContentResolver resolver = mContext.getContentResolver();
            String selection = SubscriptionManager.ICC_ID + "=?";
            String[] args;
            if (isSubscriptionForRemoteSim(subscriptionType)) {
                selection += " AND " + SubscriptionManager.SUBSCRIPTION_TYPE + "=?";
                args = new String[]{uniqueId, Integer.toString(subscriptionType)};
            } else {
                selection += " OR " + SubscriptionManager.ICC_ID + "=?"
                    + " OR " + SubscriptionManager.ICC_ID + "=?" + " collate nocase";
                args = new String[]{uniqueId, IccUtils.getDecimalSubstring(uniqueId), fullIccId};
            }
            Cursor cursor = resolver.query(SubscriptionManager.CONTENT_URI,
                    new String[]{SubscriptionManager.UNIQUE_KEY_SUBSCRIPTION_ID,
                            SubscriptionManager.SIM_SLOT_INDEX, SubscriptionManager.NAME_SOURCE,
                            SubscriptionManager.ICC_ID, SubscriptionManager.CARD_ID},
                    selection, args, null);

            boolean setDisplayName = false;
            try {
                boolean recordsDoNotExist = (cursor == null || !cursor.moveToFirst());
                if (isSubscriptionForRemoteSim(subscriptionType)) {
                    if (recordsDoNotExist) {
                        // create a Subscription record
                        slotIndex = SubscriptionManager.SLOT_INDEX_FOR_REMOTE_SIM_SUB;
                        Uri uri = insertEmptySubInfoRecord(uniqueId, displayName,
                                slotIndex, subscriptionType);
                        if (DBG) logd("[addSubInfoRecord] New record created: " + uri);
                    } else {
                        if (DBG) logdl("[addSubInfoRecord] Record already exists");
                    }
                } else {  // Handle Local SIM devices
                    if (recordsDoNotExist) {
                        setDisplayName = true;
                        Uri uri = insertEmptySubInfoRecord(uniqueId, slotIndex);
                        if (DBG) logdl("[addSubInfoRecord] New record created: " + uri);
                    } else { // there are matching records in the database for the given ICC_ID
                        int subId = cursor.getInt(0);
                        int oldSimInfoId = cursor.getInt(1);
                        int nameSource = cursor.getInt(2);
                        String oldIccId = cursor.getString(3);
                        String oldCardId = cursor.getString(4);
                        ContentValues value = new ContentValues();

                        if (slotIndex != oldSimInfoId) {
                            value.put(SubscriptionManager.SIM_SLOT_INDEX, slotIndex);
                        }

                        if (oldIccId != null && oldIccId.length() != uniqueId.length()
                                && (oldIccId.equals(IccUtils.getDecimalSubstring(uniqueId))
                                || uniqueId.equalsIgnoreCase(IccUtils.stripTrailingFs(oldIccId)))) {
                            value.put(SubscriptionManager.ICC_ID, uniqueId);
                        }

                        UiccCard card = mUiccController.getUiccCardForPhone(slotIndex);
                        if (card != null) {
                            String cardId = card.getCardId();
                            if (cardId != null && cardId != oldCardId) {
                                value.put(SubscriptionManager.CARD_ID, cardId);
                            }
                        }

                        if (value.size() > 0) {
                            resolver.update(SubscriptionManager.getUriForSubscriptionId(subId),
                                    value, null, null);
                        }

                        if (DBG) logdl("[addSubInfoRecord] Record already exists");
                    }
                }
            } finally {
                if (cursor != null) {
                    cursor.close();
                }
            }

            selection = SubscriptionManager.SIM_SLOT_INDEX + "=?";
            args = new String[] {String.valueOf(slotIndex)};
            if (isSubscriptionForRemoteSim(subscriptionType)) {
                selection = SubscriptionManager.ICC_ID + "=? AND "
                        + SubscriptionManager.SUBSCRIPTION_TYPE + "=?";
                args = new String[]{uniqueId, Integer.toString(subscriptionType)};
            }
            cursor = resolver.query(SubscriptionManager.CONTENT_URI, null,
                    selection, args, null);
            try {
                if (cursor != null && cursor.moveToFirst()) {
                    do {
                        int subId = cursor.getInt(cursor.getColumnIndexOrThrow(
                                SubscriptionManager.UNIQUE_KEY_SUBSCRIPTION_ID));
                        // If sSlotIndexToSubIds already has the same subId for a slotIndex/phoneId,
                        // do not add it.
                        if (addToSubIdList(slotIndex, subId, subscriptionType)) {
                            // TODO While two subs active, if user deactivats first
                            // one, need to update the default subId with second one.

                            // FIXME: Currently we assume phoneId == slotIndex which in the future
                            // may not be true, for instance with multiple subs per slot.
                            // But is true at the moment.
                            int subIdCountMax = getActiveSubInfoCountMax();
                            int defaultSubId = getDefaultSubId();
                            if (DBG) {
                                logdl("[addSubInfoRecord]"
                                        + " sSlotIndexToSubIds.size=" + sSlotIndexToSubIds.size()
                                        + " slotIndex=" + slotIndex + " subId=" + subId
                                        + " defaultSubId=" + defaultSubId
                                        + " simCount=" + subIdCountMax);
                            }

                            // Set the default sub if not set or if single sim device
                            if (!isSubscriptionForRemoteSim(subscriptionType)) {
                                if (!SubscriptionManager.isValidSubscriptionId(defaultSubId)
                                        || subIdCountMax == 1 || (!isActiveSubId(defaultSubId))) {
                                    logdl("setting default fallback subid to " + subId);
                                    setDefaultFallbackSubId(subId, subscriptionType);
                                }
                                // If single sim device, set this subscription as the default for
                                // everything
                                if (subIdCountMax == 1) {
                                    if (DBG) {
                                        logdl("[addSubInfoRecord] one sim set defaults to subId="
                                                + subId);
                                    }
                                    setDefaultDataSubId(subId);
                                    setDefaultSmsSubId(subId);
                                    setDefaultVoiceSubId(subId);
                                }
                            } else {
                                updateDefaultSubIdsIfNeeded(subId, subscriptionType);
                            }
                        } else {
                            if (DBG) {
                                logdl("[addSubInfoRecord] current SubId is already known, "
                                        + "IGNORE");
                            }
                        }
                        if (DBG) {
                            logdl("[addSubInfoRecord] hashmap(" + slotIndex + "," + subId + ")");
                        }
                    } while (cursor.moveToNext());
                }
            } finally {
                if (cursor != null) {
                    cursor.close();
                }
            }

            // Refresh the Cache of Active Subscription Info List. This should be done after
            // updating sSlotIndexToSubIds which is done through addToSubIdList() above.
            refreshCachedActiveSubscriptionInfoList();

            if (isSubscriptionForRemoteSim(subscriptionType)) {
                notifySubscriptionInfoChanged();
            } else {  // Handle Local SIM devices
                // Set Display name after sub id is set above so as to get valid simCarrierName
                int subId = getSubIdUsingPhoneId(slotIndex);
                if (!SubscriptionManager.isValidSubscriptionId(subId)) {
                    if (DBG) {
                        logdl("[addSubInfoRecord]- getSubId failed invalid subId = " + subId);
                    }
                    return -1;
                }
                if (setDisplayName) {
                    String simCarrierName = mTelephonyManager.getSimOperatorName(subId);
                    String nameToSet;

                    if (!TextUtils.isEmpty(simCarrierName)) {
                        nameToSet = simCarrierName;
                    } else {
                        nameToSet = "CARD " + Integer.toString(slotIndex + 1);
                    }

                    ContentValues value = new ContentValues();
                    value.put(SubscriptionManager.DISPLAY_NAME, nameToSet);
                    resolver.update(SubscriptionManager.getUriForSubscriptionId(subId), value,
                            null, null);

                    // Refresh the Cache of Active Subscription Info List
                    refreshCachedActiveSubscriptionInfoList();

                    if (DBG) logdl("[addSubInfoRecord] sim name = " + nameToSet);
                }

                if (DBG) logdl("[addSubInfoRecord]- info size=" + sSlotIndexToSubIds.size());
            }

        } finally {
            Binder.restoreCallingIdentity(identity);
        }
        return 0;
    }

    private void updateDefaultSubIdsIfNeeded(int newDefault, int subscriptionType) {
        if (DBG) {
            logdl("[updateDefaultSubIdsIfNeeded] newDefault=" + newDefault
                    + ", subscriptionType=" + subscriptionType);
        }
        // Set the default ot new value only if the current default is invalid.
        if (!isActiveSubscriptionId(getDefaultSubId())) {
            // current default is not valid anylonger. set a new default
            if (DBG) {
                logdl("[updateDefaultSubIdsIfNeeded] set mDefaultFallbackSubId=" + newDefault);
            }
            setDefaultFallbackSubId(newDefault, subscriptionType);
        }

        int value = getDefaultSmsSubId();
        if (!isActiveSubscriptionId(value)) {
            // current default is not valid. set it to the given newDefault value
            setDefaultSmsSubId(newDefault);
        }
        value = getDefaultDataSubId();
        if (!isActiveSubscriptionId(value)) {
            setDefaultDataSubId(newDefault);
        }
        value = getDefaultVoiceSubId();
        if (!isActiveSubscriptionId(value)) {
            setDefaultVoiceSubId(newDefault);
        }
    }

    /**
     * This method returns true if the given subId is among the list of currently active
     * subscriptions.
     */
    private boolean isActiveSubscriptionId(int subId) {
        if (!SubscriptionManager.isValidSubscriptionId(subId)) return false;
        ArrayList<Integer> subIdList = getActiveSubIdArrayList();
        if (subIdList.isEmpty()) return false;
        return subIdList.contains(new Integer(subId));
    }

    /*
     * Delete subscription info record for the given device.
     * @param uniqueId This is the unique identifier for the subscription within the specific
     *                 subscription type.
     * @param subscriptionType the type of subscription to be removed
     * @return 0 if success, < 0 on error.
     */
    @Override
    public int removeSubInfo(String uniqueId, int subscriptionType) {
        enforceModifyPhoneState("removeSubInfo");
        if (DBG) {
            logd("[removeSubInfo] uniqueId: " + uniqueId
                    + ", subscriptionType: " + subscriptionType);
        }

        // validate the given info - does it exist in the active subscription list
        int subId = SubscriptionManager.INVALID_SUBSCRIPTION_ID;
        int slotIndex = SubscriptionManager.INVALID_SIM_SLOT_INDEX;
        for (SubscriptionInfo info : mCacheActiveSubInfoList) {
            if ((info.getSubscriptionType() == subscriptionType)
                    && info.getIccId().equalsIgnoreCase(uniqueId)) {
                subId = info.getSubscriptionId();
                slotIndex = info.getSimSlotIndex();
                break;
            }
        }
        if (subId == SubscriptionManager.INVALID_SUBSCRIPTION_ID) {
            if (DBG) {
                logd("Invalid subscription details: subscriptionType = " + subscriptionType
                        + ", uniqueId = " + uniqueId);
            }
            return -1;
        }

        if (DBG) logd("removing the subid : " + subId);

        // Now that all security checks passes, perform the operation as ourselves.
        int result = 0;
        final long identity = Binder.clearCallingIdentity();
        try {
            ContentResolver resolver = mContext.getContentResolver();
            result = resolver.delete(SubscriptionManager.CONTENT_URI,
                    SubscriptionManager.UNIQUE_KEY_SUBSCRIPTION_ID + "=? AND "
                            + SubscriptionManager.SUBSCRIPTION_TYPE + "=?",
                    new String[]{Integer.toString(subId), Integer.toString(subscriptionType)});
            if (result != 1) {
                if (DBG) {
                    logd("found NO subscription to remove with subscriptionType = "
                            + subscriptionType + ", uniqueId = " + uniqueId);
                }
                return -1;
            }
            refreshCachedActiveSubscriptionInfoList();

            // update sSlotIndexToSubIds struct
            ArrayList<Integer> subIdsList = sSlotIndexToSubIds.get(slotIndex);
            if (subIdsList == null) {
                loge("sSlotIndexToSubIds has no entry for slotIndex = " + slotIndex);
            } else {
                if (subIdsList.contains(subId)) {
                    subIdsList.remove(new Integer(subId));
                    if (subIdsList.isEmpty()) {
                        sSlotIndexToSubIds.remove(slotIndex);
                    }
                } else {
                    loge("sSlotIndexToSubIds has no subid: " + subId
                            + ", in index: " + slotIndex);
                }
            }
            // Since a subscription is removed, if this one is set as default for any setting,
            // set some other subid as the default.
            int newDefault = SubscriptionManager.INVALID_SUBSCRIPTION_ID;
            SubscriptionInfo info = null;
            final List<SubscriptionInfo> records = getActiveSubscriptionInfoList(
                    mContext.getOpPackageName(), mContext.getAttributionTag());
            if (!records.isEmpty()) {
                // yes, we have more subscriptions. pick the first one.
                // FIXME do we need a policy to figure out which one is to be next default
                info = records.get(0);
            }
            updateDefaultSubIdsIfNeeded(info.getSubscriptionId(), info.getSubscriptionType());

            notifySubscriptionInfoChanged();
        } finally {
            Binder.restoreCallingIdentity(identity);
        }
        return result;
    }

    /**
     * Clear an subscriptionInfo to subinfo database if needed by updating slot index to invalid.
     * @param slotIndex the slot which the SIM is removed
     */
    public void clearSubInfoRecord(int slotIndex) {
        if (DBG) logdl("[clearSubInfoRecord]+ iccId:" + " slotIndex:" + slotIndex);

        // update simInfo db with invalid slot index
        ContentResolver resolver = mContext.getContentResolver();
        ContentValues value = new ContentValues(1);
        value.put(SubscriptionManager.SIM_SLOT_INDEX, SubscriptionManager.INVALID_SIM_SLOT_INDEX);
        String where = "(" + SubscriptionManager.SIM_SLOT_INDEX + "=" + slotIndex + ")";
        resolver.update(SubscriptionManager.CONTENT_URI, value, where, null);

        // Refresh the Cache of Active Subscription Info List
        refreshCachedActiveSubscriptionInfoList();

        sSlotIndexToSubIds.remove(slotIndex);
    }

    /**
     * Insert an empty SubInfo record into the database.
     *
     * <p>NOTE: This is not accessible to external processes, so it does not need a permission
     * check. It is only intended for use by {@link SubscriptionInfoUpdater}.
     *
     * <p>Precondition: No record exists with this iccId.
     */
    @VisibleForTesting(visibility = VisibleForTesting.Visibility.PACKAGE)
    public Uri insertEmptySubInfoRecord(String iccId, int slotIndex) {
        return insertEmptySubInfoRecord(iccId, null, slotIndex,
                SubscriptionManager.SUBSCRIPTION_TYPE_LOCAL_SIM);
    }

    Uri insertEmptySubInfoRecord(String uniqueId, String displayName, int slotIndex,
            int subscriptionType) {
        ContentResolver resolver = mContext.getContentResolver();
        ContentValues value = new ContentValues();
        value.put(SubscriptionManager.ICC_ID, uniqueId);
        int color = getUnusedColor(mContext.getOpPackageName(), mContext.getAttributionTag());
        // default SIM color differs between slots
        value.put(SubscriptionManager.HUE, color);
        value.put(SubscriptionManager.SIM_SLOT_INDEX, slotIndex);
        value.put(SubscriptionManager.CARRIER_NAME, "");
        value.put(SubscriptionManager.CARD_ID, uniqueId);
        value.put(SubscriptionManager.SUBSCRIPTION_TYPE, subscriptionType);
        if (isSubscriptionForRemoteSim(subscriptionType)) {
            value.put(SubscriptionManager.DISPLAY_NAME, displayName);
        } else {
            UiccCard card = mUiccController.getUiccCardForPhone(slotIndex);
            if (card != null) {
                String cardId = card.getCardId();
                if (cardId != null) {
                    value.put(SubscriptionManager.CARD_ID, cardId);
                }
            }
        }

        Uri uri = resolver.insert(SubscriptionManager.CONTENT_URI, value);

        return uri;
    }

    /**
     * Generate and set carrier text based on input parameters
     * @param showPlmn flag to indicate if plmn should be included in carrier text
     * @param plmn plmn to be included in carrier text
     * @param showSpn flag to indicate if spn should be included in carrier text
     * @param spn spn to be included in carrier text
     * @return true if carrier text is set, false otherwise
     */
    @UnsupportedAppUsage
    public boolean setPlmnSpn(int slotIndex, boolean showPlmn, String plmn, boolean showSpn,
                              String spn) {
        synchronized (mLock) {
            int subId = getSubIdUsingPhoneId(slotIndex);
            if (mContext.getPackageManager().resolveContentProvider(
                    SubscriptionManager.CONTENT_URI.getAuthority(), 0) == null ||
                    !SubscriptionManager.isValidSubscriptionId(subId)) {
                // No place to store this info. Notify registrants of the change anyway as they
                // might retrieve the SPN/PLMN text from the SST sticky broadcast.
                // TODO: This can be removed once SubscriptionController is not running on devices
                // that don't need it, such as TVs.
                if (DBG) logd("[setPlmnSpn] No valid subscription to store info");
                notifySubscriptionInfoChanged();
                return false;
            }
            String carrierText = "";
            if (showPlmn) {
                carrierText = plmn;
                if (showSpn) {
                    // Need to show both plmn and spn if both are not same.
                    if(!Objects.equals(spn, plmn)) {
                        String separator = mContext.getString(
                                com.android.internal.R.string.kg_text_message_separator).toString();
                        carrierText = new StringBuilder().append(carrierText).append(separator)
                                .append(spn).toString();
                    }
                }
            } else if (showSpn) {
                carrierText = spn;
            }
            setCarrierText(carrierText, subId);
            return true;
        }
    }

    /**
     * Set carrier text by simInfo index
     * @param text new carrier text
     * @param subId the unique SubInfoRecord index in database
     * @return the number of records updated
     */
    private int setCarrierText(String text, int subId) {
        if (DBG) logd("[setCarrierText]+ text:" + text + " subId:" + subId);

        enforceModifyPhoneState("setCarrierText");

        // Now that all security checks passes, perform the operation as ourselves.
        final long identity = Binder.clearCallingIdentity();
        try {
            ContentValues value = new ContentValues(1);
            value.put(SubscriptionManager.CARRIER_NAME, text);

            int result = mContext.getContentResolver().update(
                    SubscriptionManager.getUriForSubscriptionId(subId), value, null, null);

            // Refresh the Cache of Active Subscription Info List
            refreshCachedActiveSubscriptionInfoList();

            notifySubscriptionInfoChanged();

            return result;
        } finally {
            Binder.restoreCallingIdentity(identity);
        }
    }

    /**
     * Set SIM color tint by simInfo index
     * @param tint the tint color of the SIM
     * @param subId the unique SubInfoRecord index in database
     * @return the number of records updated
     */
    @Override
    public int setIconTint(int tint, int subId) {
        if (DBG) logd("[setIconTint]+ tint:" + tint + " subId:" + subId);

        enforceModifyPhoneState("setIconTint");

        // Now that all security checks passes, perform the operation as ourselves.
        final long identity = Binder.clearCallingIdentity();
        try {
            validateSubId(subId);
            ContentValues value = new ContentValues(1);
            value.put(SubscriptionManager.HUE, tint);
            if (DBG) logd("[setIconTint]- tint:" + tint + " set");

            int result = mContext.getContentResolver().update(
                    SubscriptionManager.getUriForSubscriptionId(subId), value, null, null);

            // Refresh the Cache of Active Subscription Info List
            refreshCachedActiveSubscriptionInfoList();

            notifySubscriptionInfoChanged();

            return result;
        } finally {
            Binder.restoreCallingIdentity(identity);
        }
    }

    /**
     * This is only for internal use and the returned priority is arbitrary. The idea is to give a
     * higher value to name source that has higher priority to override other name sources.
     * @param nameSource Source of display name
     * @return int representing the priority. Higher value means higher priority.
     */
    public static int getNameSourcePriority(@SimDisplayNameSource int nameSource) {
        int index = Arrays.asList(
                SubscriptionManager.NAME_SOURCE_CARRIER_ID,
                SubscriptionManager.NAME_SOURCE_SIM_PNN,
                SubscriptionManager.NAME_SOURCE_SIM_SPN,
                SubscriptionManager.NAME_SOURCE_CARRIER,
                SubscriptionManager.NAME_SOURCE_USER_INPUT // user has highest priority.
        ).indexOf(nameSource);
        return (index < 0) ? 0 : index;
    }

    /**
     * Set display name by simInfo index with name source
     * @param displayName the display name of SIM card
     * @param subId the unique SubInfoRecord index in database
     * @param nameSource SIM display name source
     * @return the number of records updated
     */
    @Override
    public int setDisplayNameUsingSrc(String displayName, int subId,
                                      @SimDisplayNameSource int nameSource) {
        if (DBG) {
            logd("[setDisplayName]+  displayName:" + displayName + " subId:" + subId
                + " nameSource:" + nameSource);
        }

        enforceModifyPhoneState("setDisplayNameUsingSrc");

        // Now that all security checks passes, perform the operation as ourselves.
        final long identity = Binder.clearCallingIdentity();
        try {
            validateSubId(subId);
            List<SubscriptionInfo> allSubInfo = getSubInfo(null, null);
            // if there is no sub in the db, return 0 since subId does not exist in db
            if (allSubInfo == null || allSubInfo.isEmpty()) return 0;
            for (SubscriptionInfo subInfo : allSubInfo) {
                if (subInfo.getSubscriptionId() == subId
                        && (getNameSourcePriority(subInfo.getNameSource())
                                > getNameSourcePriority(nameSource)
                        || (displayName != null && displayName.equals(subInfo.getDisplayName())))) {
                    logd("Name source " + subInfo.getNameSource() + "'s priority "
                            + getNameSourcePriority(subInfo.getNameSource()) + " is greater than "
                            + "name source " + nameSource + "'s priority "
                            + getNameSourcePriority(nameSource) + ", return now.");
                    return 0;
                }
            }
            String nameToSet;
            if (TextUtils.isEmpty(displayName) || displayName.trim().length() == 0) {
                nameToSet = mTelephonyManager.getSimOperatorName(subId);
                if (TextUtils.isEmpty(nameToSet)) {
                    if (nameSource == SubscriptionManager.NAME_SOURCE_USER_INPUT
                            && SubscriptionManager.isValidSlotIndex(getSlotIndex(subId))) {
                        nameToSet = "CARD " + (getSlotIndex(subId) + 1);
                    } else {
                        nameToSet = mContext.getString(SubscriptionManager.DEFAULT_NAME_RES);
                    }
                }
            } else {
                nameToSet = displayName;
            }
            ContentValues value = new ContentValues(1);
            value.put(SubscriptionManager.DISPLAY_NAME, nameToSet);
            if (nameSource >= SubscriptionManager.NAME_SOURCE_CARRIER_ID) {
                if (DBG) logd("Set nameSource=" + nameSource);
                value.put(SubscriptionManager.NAME_SOURCE, nameSource);
            }
            if (DBG) logd("[setDisplayName]- mDisplayName:" + nameToSet + " set");

            // Update the nickname on the eUICC chip if it's an embedded subscription.
            SubscriptionInfo sub = getSubscriptionInfo(subId);
            if (sub != null && sub.isEmbedded()) {
                // Ignore the result.
                int cardId = sub.getCardId();
                if (DBG) logd("Updating embedded sub nickname on cardId: " + cardId);
                EuiccManager euiccManager = ((EuiccManager)
                        mContext.getSystemService(Context.EUICC_SERVICE)).createForCardId(cardId);
                euiccManager.updateSubscriptionNickname(subId, displayName,
                        PendingIntent.getService(
                            mContext, 0 /* requestCode */, new Intent(), 0 /* flags */));
            }

            int result = updateDatabase(value, subId, true);

            // Refresh the Cache of Active Subscription Info List
            refreshCachedActiveSubscriptionInfoList();

            notifySubscriptionInfoChanged();

            return result;
        } finally {
            Binder.restoreCallingIdentity(identity);
        }
    }

    /**
     * Set phone number by subId
     * @param number the phone number of the SIM
     * @param subId the unique SubInfoRecord index in database
     * @return the number of records updated
     */
    @Override
    public int setDisplayNumber(String number, int subId) {
        if (DBG) logd("[setDisplayNumber]+ subId:" + subId);

        enforceModifyPhoneState("setDisplayNumber");

        // Now that all security checks passes, perform the operation as ourselves.
        final long identity = Binder.clearCallingIdentity();
        try {
            validateSubId(subId);
            int result;
            int phoneId = getPhoneId(subId);

            if (number == null || phoneId < 0 ||
                    phoneId >= mTelephonyManager.getPhoneCount()) {
                if (DBG) logd("[setDispalyNumber]- fail");
                return -1;
            }
            ContentValues value = new ContentValues(1);
            value.put(SubscriptionManager.NUMBER, number);

            // This function had a call to update number on the SIM (Phone.setLine1Number()) but
            // that was removed as there doesn't seem to be a reason for that. If it is added
            // back, watch out for deadlocks.

            result = mContext.getContentResolver().update(
                    SubscriptionManager.getUriForSubscriptionId(subId), value, null, null);

            // Refresh the Cache of Active Subscription Info List
            refreshCachedActiveSubscriptionInfoList();

            if (DBG) logd("[setDisplayNumber]- update result :" + result);
            notifySubscriptionInfoChanged();

            return result;
        } finally {
            Binder.restoreCallingIdentity(identity);
        }
    }

    /**
     * Set the EHPLMNs and HPLMNs associated with the subscription.
     */
    public void setAssociatedPlmns(String[] ehplmns, String[] hplmns, int subId) {
        if (DBG) logd("[setAssociatedPlmns]+ subId:" + subId);

        validateSubId(subId);
        int phoneId = getPhoneId(subId);

        if (phoneId < 0 || phoneId >= mTelephonyManager.getPhoneCount()) {
            if (DBG) logd("[setAssociatedPlmns]- fail");
            return;
        }

        String formattedEhplmns = ehplmns == null ? "" : String.join(",", ehplmns);
        String formattedHplmns = hplmns == null ? "" : String.join(",", hplmns);

        ContentValues value = new ContentValues(2);
        value.put(SubscriptionManager.EHPLMNS, formattedEhplmns);
        value.put(SubscriptionManager.HPLMNS, formattedHplmns);

        int count = mContext.getContentResolver().update(
                SubscriptionManager.getUriForSubscriptionId(subId), value, null, null);

        // Refresh the Cache of Active Subscription Info List
        refreshCachedActiveSubscriptionInfoList();

        if (DBG) logd("[setAssociatedPlmns]- update result :" + count);
        notifySubscriptionInfoChanged();
    }

    /**
     * Set data roaming by simInfo index
     * @param roaming 0:Don't allow data when roaming, 1:Allow data when roaming
     * @param subId the unique SubInfoRecord index in database
     * @return the number of records updated
     */
    @Override
    public int setDataRoaming(int roaming, int subId) {
        if (DBG) logd("[setDataRoaming]+ roaming:" + roaming + " subId:" + subId);

        enforceModifyPhoneState("setDataRoaming");

        // Now that all security checks passes, perform the operation as ourselves.
        final long identity = Binder.clearCallingIdentity();
        try {
            validateSubId(subId);
            if (roaming < 0) {
                if (DBG) logd("[setDataRoaming]- fail");
                return -1;
            }
            ContentValues value = new ContentValues(1);
            value.put(SubscriptionManager.DATA_ROAMING, roaming);
            if (DBG) logd("[setDataRoaming]- roaming:" + roaming + " set");

            int result = updateDatabase(value, subId, true);

            // Refresh the Cache of Active Subscription Info List
            refreshCachedActiveSubscriptionInfoList();

            notifySubscriptionInfoChanged();

            return result;
        } finally {
            Binder.restoreCallingIdentity(identity);
        }
    }

    public void syncGroupedSetting(int refSubId) {
        logd("syncGroupedSetting");
        try (Cursor cursor = mContext.getContentResolver().query(
                SubscriptionManager.CONTENT_URI, null,
                SubscriptionManager.UNIQUE_KEY_SUBSCRIPTION_ID + "=?",
                new String[] {String.valueOf(refSubId)}, null)) {
            if (cursor == null || !cursor.moveToFirst()) {
                logd("[syncGroupedSetting] failed. Can't find refSubId " + refSubId);
                return;
            }

            ContentValues values = new ContentValues(GROUP_SHARING_PROPERTIES.size());
            for (String propKey : GROUP_SHARING_PROPERTIES) {
                copyDataFromCursorToContentValue(propKey, cursor, values);
            }
            updateDatabase(values, refSubId, true);
        }
    }

    private void copyDataFromCursorToContentValue(String propKey, Cursor cursor,
            ContentValues values) {
        int columnIndex = cursor.getColumnIndex(propKey);
        if (columnIndex == -1) {
            logd("[copyDataFromCursorToContentValue] can't find column " + propKey);
            return;
        }

        switch (propKey) {
            case SubscriptionManager.ENHANCED_4G_MODE_ENABLED:
            case SubscriptionManager.VT_IMS_ENABLED:
            case SubscriptionManager.WFC_IMS_ENABLED:
            case SubscriptionManager.WFC_IMS_MODE:
            case SubscriptionManager.WFC_IMS_ROAMING_MODE:
            case SubscriptionManager.WFC_IMS_ROAMING_ENABLED:
            case SubscriptionManager.DATA_ROAMING:
            case SubscriptionManager.IMS_RCS_UCE_ENABLED:
                values.put(propKey, cursor.getInt(columnIndex));
                break;
            case SubscriptionManager.DISPLAY_NAME:
            case SubscriptionManager.DATA_ENABLED_OVERRIDE_RULES:
                values.put(propKey, cursor.getString(columnIndex));
                break;
            default:
                loge("[copyDataFromCursorToContentValue] invalid propKey " + propKey);
        }
    }

    // TODO: replace all updates with this helper method.
    private int updateDatabase(ContentValues value, int subId, boolean updateEntireGroup) {
        List<SubscriptionInfo> infoList = getSubscriptionsInGroup(getGroupUuid(subId),
                mContext.getOpPackageName(), mContext.getAttributionTag());
        if (!updateEntireGroup || infoList == null || infoList.size() == 0) {
            // Only update specified subscriptions.
            return mContext.getContentResolver().update(
                    SubscriptionManager.getUriForSubscriptionId(subId), value, null, null);
        } else {
            // Update all subscriptions in the same group.
            int[] subIdList = new int[infoList.size()];
            for (int i = 0; i < infoList.size(); i++) {
                subIdList[i] = infoList.get(i).getSubscriptionId();
            }
            return mContext.getContentResolver().update(SubscriptionManager.CONTENT_URI,
                    value, getSelectionForSubIdList(subIdList), null);
        }
    }

    /**
     * Set carrier id by subId
     * @param carrierId the subscription carrier id.
     * @param subId the unique SubInfoRecord index in database
     * @return the number of records updated
     *
     * @see TelephonyManager#getSimCarrierId()
     */
    public int setCarrierId(int carrierId, int subId) {
        if (DBG) logd("[setCarrierId]+ carrierId:" + carrierId + " subId:" + subId);

        enforceModifyPhoneState("setCarrierId");

        // Now that all security checks passes, perform the operation as ourselves.
        final long identity = Binder.clearCallingIdentity();
        try {
            validateSubId(subId);
            ContentValues value = new ContentValues(1);
            value.put(SubscriptionManager.CARRIER_ID, carrierId);
            int result = mContext.getContentResolver().update(
                    SubscriptionManager.getUriForSubscriptionId(subId), value, null, null);

            // Refresh the Cache of Active Subscription Info List
            refreshCachedActiveSubscriptionInfoList();

            notifySubscriptionInfoChanged();

            return result;
        } finally {
            Binder.restoreCallingIdentity(identity);
        }
    }

    /**
     * Set MCC/MNC by subscription ID
     * @param mccMnc MCC/MNC associated with the subscription
     * @param subId the unique SubInfoRecord index in database
     * @return the number of records updated
     */
    public int setMccMnc(String mccMnc, int subId) {
        String mccString = mccMnc.substring(0, 3);
        String mncString = mccMnc.substring(3);
        int mcc = 0;
        int mnc = 0;
        try {
            mcc = Integer.parseInt(mccString);
            mnc = Integer.parseInt(mncString);
        } catch (NumberFormatException e) {
            loge("[setMccMnc] - couldn't parse mcc/mnc: " + mccMnc);
        }
        if (DBG) logd("[setMccMnc]+ mcc/mnc:" + mcc + "/" + mnc + " subId:" + subId);
        ContentValues value = new ContentValues(4);
        value.put(SubscriptionManager.MCC, mcc);
        value.put(SubscriptionManager.MNC, mnc);
        value.put(SubscriptionManager.MCC_STRING, mccString);
        value.put(SubscriptionManager.MNC_STRING, mncString);

        int result = mContext.getContentResolver().update(
                SubscriptionManager.getUriForSubscriptionId(subId), value, null, null);

        // Refresh the Cache of Active Subscription Info List
        refreshCachedActiveSubscriptionInfoList();

        notifySubscriptionInfoChanged();

        return result;
    }

    /**
     * Set IMSI by subscription ID
     * @param imsi IMSI (International Mobile Subscriber Identity)
     * @return the number of records updated
     */
    public int setImsi(String imsi, int subId) {
        if (DBG) logd("[setImsi]+ imsi:" + imsi + " subId:" + subId);
        ContentValues value = new ContentValues(1);
        value.put(SubscriptionManager.IMSI, imsi);

        int result = mContext.getContentResolver().update(
                SubscriptionManager.getUriForSubscriptionId(subId), value, null, null);

        // Refresh the Cache of Active Subscription Info List
        refreshCachedActiveSubscriptionInfoList();

        notifySubscriptionInfoChanged();

        return result;
    }

    /**
     * Set uicc applications being enabled or disabled.
     * @param enabled whether uicc applications are enabled or disabled.
     * @return the number of records updated
     */
    public int setUiccApplicationsEnabled(boolean enabled, int subId) {
        if (DBG) logd("[setUiccApplicationsEnabled]+ enabled:" + enabled + " subId:" + subId);

        ContentValues value = new ContentValues(1);
        value.put(SubscriptionManager.UICC_APPLICATIONS_ENABLED, enabled);

        int result = mContext.getContentResolver().update(
                SubscriptionManager.getUriForSubscriptionId(subId), value, null, null);

        // Refresh the Cache of Active Subscription Info List
        refreshCachedActiveSubscriptionInfoList();

        notifySubscriptionInfoChanged();

        if (isActiveSubId(subId)) {
            Phone phone = PhoneFactory.getPhone(getPhoneId(subId));
            phone.enableUiccApplications(enabled, null);
        }

        return result;
    }

    /**
     * Get IMSI by subscription ID
     * For active subIds, this will always return the corresponding imsi
     * For inactive subIds, once they are activated once, even if they are deactivated at the time
     *   of calling this function, the corresponding imsi will be returned
     * When calling this method, the permission check should have already been done to allow
     *   only privileged read
     *
     * @return imsi
     */
    public String getImsiPrivileged(int subId) {
        try (Cursor cursor = mContext.getContentResolver().query(
                SubscriptionManager.CONTENT_URI, null,
                SubscriptionManager.UNIQUE_KEY_SUBSCRIPTION_ID + "=?",
                new String[] {String.valueOf(subId)}, null)) {
            String imsi = null;
            if (cursor != null) {
                if (cursor.moveToNext()) {
                    imsi = getOptionalStringFromCursor(cursor, SubscriptionManager.IMSI,
                            /*defaultVal*/ null);
                }
            } else {
                logd("getImsiPrivileged: failed to retrieve imsi.");
            }

            return imsi;
        }
    }

    /**
     * Set ISO country code by subscription ID
     * @param iso iso country code associated with the subscription
     * @param subId the unique SubInfoRecord index in database
     * @return the number of records updated
     */
    public int setCountryIso(String iso, int subId) {
        if (DBG) logd("[setCountryIso]+ iso:" + iso + " subId:" + subId);
        ContentValues value = new ContentValues();
        value.put(SubscriptionManager.ISO_COUNTRY_CODE, iso);

        int result = mContext.getContentResolver().update(
                SubscriptionManager.getUriForSubscriptionId(subId), value, null, null);

        // Refresh the Cache of Active Subscription Info List
        refreshCachedActiveSubscriptionInfoList();

        notifySubscriptionInfoChanged();
        return result;
    }

    @Override
    public int getSlotIndex(int subId) {
        if (VDBG) printStackTrace("[getSlotIndex] subId=" + subId);

        if (subId == SubscriptionManager.DEFAULT_SUBSCRIPTION_ID) {
            subId = getDefaultSubId();
        }
        if (!SubscriptionManager.isValidSubscriptionId(subId)) {
            if (DBG) logd("[getSlotIndex]- subId invalid");
            return SubscriptionManager.INVALID_SIM_SLOT_INDEX;
        }

        int size = sSlotIndexToSubIds.size();

        if (size == 0) {
            if (DBG) logd("[getSlotIndex]- size == 0, return SIM_NOT_INSERTED instead");
            return SubscriptionManager.SIM_NOT_INSERTED;
        }

        for (Entry<Integer, ArrayList<Integer>> entry : sSlotIndexToSubIds.entrySet()) {
            int sim = entry.getKey();
            ArrayList<Integer> subs = entry.getValue();

            if (subs != null && subs.contains(subId)) {
                if (VDBG) logv("[getSlotIndex]- return = " + sim);
                return sim;
            }
        }

        if (DBG) logd("[getSlotIndex]- return fail");
        return SubscriptionManager.INVALID_SIM_SLOT_INDEX;
    }

    /**
     * Return the subId for specified slot Id.
     * @deprecated
     */
    @UnsupportedAppUsage
    @Override
    @Deprecated
    public int[] getSubId(int slotIndex) {
        if (VDBG) printStackTrace("[getSubId]+ slotIndex=" + slotIndex);

        // Map default slotIndex to the current default subId.
        // TODO: Not used anywhere sp consider deleting as it's somewhat nebulous
        // as a slot maybe used for multiple different type of "connections"
        // such as: voice, data and sms. But we're doing the best we can and using
        // getDefaultSubId which makes a best guess.
        if (slotIndex == SubscriptionManager.DEFAULT_SIM_SLOT_INDEX) {
            slotIndex = getSlotIndex(getDefaultSubId());
            if (VDBG) logd("[getSubId] map default slotIndex=" + slotIndex);
        }

        // Check that we have a valid slotIndex or the slotIndex is for a remote SIM (remote SIM
        // uses special slot index that may be invalid otherwise)
        if (!SubscriptionManager.isValidSlotIndex(slotIndex)
                && slotIndex != SubscriptionManager.SLOT_INDEX_FOR_REMOTE_SIM_SUB) {
            if (DBG) logd("[getSubId]- invalid slotIndex=" + slotIndex);
            return null;
        }

        // Check if we've got any SubscriptionInfo records using slotIndexToSubId as a surrogate.
        int size = sSlotIndexToSubIds.size();
        if (size == 0) {
            if (VDBG) {
                logd("[getSubId]- sSlotIndexToSubIds.size == 0, return null slotIndex="
                        + slotIndex);
            }
            return null;
        }

        // Convert ArrayList to array
        ArrayList<Integer> subIds = sSlotIndexToSubIds.get(slotIndex);
        if (subIds != null && subIds.size() > 0) {
            int[] subIdArr = new int[subIds.size()];
            for (int i = 0; i < subIds.size(); i++) {
                subIdArr[i] = subIds.get(i);
            }
            if (VDBG) logd("[getSubId]- subIdArr=" + subIdArr);
            return subIdArr;
        } else {
            if (DBG) logd("[getSubId]- numSubIds == 0, return null slotIndex=" + slotIndex);
            return null;
        }
    }

    @UnsupportedAppUsage
    @Override
    public int getPhoneId(int subId) {
        if (VDBG) printStackTrace("[getPhoneId] subId=" + subId);
        int phoneId;

        if (subId == SubscriptionManager.DEFAULT_SUBSCRIPTION_ID) {
            subId = getDefaultSubId();
            if (DBG) logd("[getPhoneId] asked for default subId=" + subId);
        }

        if (!SubscriptionManager.isValidSubscriptionId(subId)) {
            if (VDBG) {
                logdl("[getPhoneId]- invalid subId return="
                        + SubscriptionManager.INVALID_PHONE_INDEX);
            }
            return SubscriptionManager.INVALID_PHONE_INDEX;
        }

        int size = sSlotIndexToSubIds.size();
        if (size == 0) {
            phoneId = mDefaultPhoneId;
            if (VDBG) logdl("[getPhoneId]- no sims, returning default phoneId=" + phoneId);
            return phoneId;
        }

        // FIXME: Assumes phoneId == slotIndex
        for (Entry<Integer, ArrayList<Integer>> entry: sSlotIndexToSubIds.entrySet()) {
            int sim = entry.getKey();
            ArrayList<Integer> subs = entry.getValue();

            if (subs != null && subs.contains(subId)) {
                if (VDBG) logdl("[getPhoneId]- found subId=" + subId + " phoneId=" + sim);
                return sim;
            }
        }

        phoneId = mDefaultPhoneId;
        if (VDBG) {
            logd("[getPhoneId]- subId=" + subId + " not found return default phoneId=" + phoneId);
        }
        return phoneId;

    }

    /**
     * @return the number of records cleared
     */
    @Override
    public int clearSubInfo() {
        enforceModifyPhoneState("clearSubInfo");

        // Now that all security checks passes, perform the operation as ourselves.
        final long identity = Binder.clearCallingIdentity();
        try {
            int size = sSlotIndexToSubIds.size();

            if (size == 0) {
                if (DBG) logdl("[clearSubInfo]- no simInfo size=" + size);
                return 0;
            }

            sSlotIndexToSubIds.clear();
            if (DBG) logdl("[clearSubInfo]- clear size=" + size);
            return size;
        } finally {
            Binder.restoreCallingIdentity(identity);
        }
    }

    protected void logvl(String msg) {
        logv(msg);
        mLocalLog.log(msg);
    }

    protected void logv(String msg) {
        Rlog.v(LOG_TAG, msg);
    }

    @UnsupportedAppUsage
    protected void logdl(String msg) {
        logd(msg);
        mLocalLog.log(msg);
    }

    @UnsupportedAppUsage
    private void logd(String msg) {
        Rlog.d(LOG_TAG, msg);
    }

    protected void logel(String msg) {
        loge(msg);
        mLocalLog.log(msg);
    }

    @UnsupportedAppUsage
    private void loge(String msg) {
        Rlog.e(LOG_TAG, msg);
    }

    @UnsupportedAppUsage
    @Override
    public int getDefaultSubId() {
        int subId;
        boolean isVoiceCapable = mTelephonyManager.isVoiceCapable();
        if (isVoiceCapable) {
            subId = getDefaultVoiceSubId();
            if (VDBG) logdl("[getDefaultSubId] isVoiceCapable subId=" + subId);
        } else {
            subId = getDefaultDataSubId();
            if (VDBG) logdl("[getDefaultSubId] NOT VoiceCapable subId=" + subId);
        }
        if (!isActiveSubId(subId)) {
            subId = mDefaultFallbackSubId;
            if (VDBG) logdl("[getDefaultSubId] NOT active use fall back subId=" + subId);
        }
        if (VDBG) logv("[getDefaultSubId]- value = " + subId);
        return subId;
    }

    @UnsupportedAppUsage
    @Override
    public void setDefaultSmsSubId(int subId) {
        enforceModifyPhoneState("setDefaultSmsSubId");

        if (subId == SubscriptionManager.DEFAULT_SUBSCRIPTION_ID) {
            throw new RuntimeException("setDefaultSmsSubId called with DEFAULT_SUB_ID");
        }
        if (DBG) logdl("[setDefaultSmsSubId] subId=" + subId);
        Settings.Global.putInt(mContext.getContentResolver(),
                Settings.Global.MULTI_SIM_SMS_SUBSCRIPTION, subId);
        broadcastDefaultSmsSubIdChanged(subId);
    }

    private void broadcastDefaultSmsSubIdChanged(int subId) {
        // Broadcast an Intent for default sms sub change
        if (DBG) logdl("[broadcastDefaultSmsSubIdChanged] subId=" + subId);
        Intent intent = new Intent(SubscriptionManager.ACTION_DEFAULT_SMS_SUBSCRIPTION_CHANGED);
        intent.addFlags(Intent.FLAG_RECEIVER_REPLACE_PENDING);
        SubscriptionManager.putSubscriptionIdExtra(intent, subId);
        mContext.sendStickyBroadcastAsUser(intent, UserHandle.ALL);
    }

    @UnsupportedAppUsage
    @Override
    public int getDefaultSmsSubId() {
        int subId = Settings.Global.getInt(mContext.getContentResolver(),
                Settings.Global.MULTI_SIM_SMS_SUBSCRIPTION,
                SubscriptionManager.INVALID_SUBSCRIPTION_ID);
        if (VDBG) logd("[getDefaultSmsSubId] subId=" + subId);
        return subId;
    }

    @UnsupportedAppUsage
    @Override
    public void setDefaultVoiceSubId(int subId) {
        enforceModifyPhoneState("setDefaultVoiceSubId");

        if (subId == SubscriptionManager.DEFAULT_SUBSCRIPTION_ID) {
            throw new RuntimeException("setDefaultVoiceSubId called with DEFAULT_SUB_ID");
        }
        if (DBG) logdl("[setDefaultVoiceSubId] subId=" + subId);

        int previousDefaultSub = getDefaultSubId();

        Settings.Global.putInt(mContext.getContentResolver(),
                Settings.Global.MULTI_SIM_VOICE_CALL_SUBSCRIPTION, subId);
        broadcastDefaultVoiceSubIdChanged(subId);

        PhoneAccountHandle newHandle =
                subId == SubscriptionManager.INVALID_SUBSCRIPTION_ID
                        ? null : mTelephonyManager.getPhoneAccountHandleForSubscriptionId(
                        subId);

        TelecomManager telecomManager = mContext.getSystemService(TelecomManager.class);
        PhoneAccountHandle currentHandle = telecomManager.getUserSelectedOutgoingPhoneAccount();

        if (!Objects.equals(currentHandle, newHandle)) {
            telecomManager.setUserSelectedOutgoingPhoneAccount(newHandle);
            logd("[setDefaultVoiceSubId] change to phoneAccountHandle=" + newHandle);
        } else {
            logd("[setDefaultVoiceSubId] default phone account not changed");
        }

        if (previousDefaultSub != getDefaultSubId()) {
            sendDefaultChangedBroadcast(getDefaultSubId());
        }
    }

    /**
     * Broadcast intent of ACTION_DEFAULT_VOICE_SUBSCRIPTION_CHANGED.
     * @hide
     */
    @VisibleForTesting(visibility = VisibleForTesting.Visibility.PRIVATE)
    public void broadcastDefaultVoiceSubIdChanged(int subId) {
        // Broadcast an Intent for default voice sub change
        if (DBG) logdl("[broadcastDefaultVoiceSubIdChanged] subId=" + subId);
        Intent intent = new Intent(TelephonyIntents.ACTION_DEFAULT_VOICE_SUBSCRIPTION_CHANGED);
        intent.addFlags(Intent.FLAG_RECEIVER_REPLACE_PENDING);
        SubscriptionManager.putSubscriptionIdExtra(intent, subId);
        mContext.sendStickyBroadcastAsUser(intent, UserHandle.ALL);
    }

    @UnsupportedAppUsage
    @Override
    public int getDefaultVoiceSubId() {
        int subId = Settings.Global.getInt(mContext.getContentResolver(),
                Settings.Global.MULTI_SIM_VOICE_CALL_SUBSCRIPTION,
                SubscriptionManager.INVALID_SUBSCRIPTION_ID);
        if (VDBG) logd("[getDefaultVoiceSubId] subId=" + subId);
        return subId;
    }

    @UnsupportedAppUsage
    @Override
    public int getDefaultDataSubId() {
        int subId = Settings.Global.getInt(mContext.getContentResolver(),
                Settings.Global.MULTI_SIM_DATA_CALL_SUBSCRIPTION,
                SubscriptionManager.INVALID_SUBSCRIPTION_ID);
        if (VDBG) logd("[getDefaultDataSubId] subId=" + subId);
        return subId;
    }

    @UnsupportedAppUsage
    @Override
    public void setDefaultDataSubId(int subId) {
        enforceModifyPhoneState("setDefaultDataSubId");

        final long identity = Binder.clearCallingIdentity();
        try {
            if (subId == SubscriptionManager.DEFAULT_SUBSCRIPTION_ID) {
                throw new RuntimeException("setDefaultDataSubId called with DEFAULT_SUB_ID");
            }

            ProxyController proxyController = ProxyController.getInstance();
            int len = TelephonyManager.from(mContext).getActiveModemCount();
            logdl("[setDefaultDataSubId] num phones=" + len + ", subId=" + subId);

            if (SubscriptionManager.isValidSubscriptionId(subId)) {
                // Only re-map modems if the new default data sub is valid
                RadioAccessFamily[] rafs = new RadioAccessFamily[len];
                boolean atLeastOneMatch = false;
                for (int phoneId = 0; phoneId < len; phoneId++) {
                    Phone phone = PhoneFactory.getPhone(phoneId);
                    int raf;
                    int id = phone.getSubId();
                    if (id == subId) {
                        // TODO Handle the general case of N modems and M subscriptions.
                        raf = proxyController.getMaxRafSupported();
                        atLeastOneMatch = true;
                    } else {
                        // TODO Handle the general case of N modems and M subscriptions.
                        raf = proxyController.getMinRafSupported();
                    }
                    logdl("[setDefaultDataSubId] phoneId=" + phoneId + " subId=" + id + " RAF="
                            + raf);
                    rafs[phoneId] = new RadioAccessFamily(phoneId, raf);
                }
                if (atLeastOneMatch) {
                    proxyController.setRadioCapability(rafs);
                } else {
                    if (DBG) logdl("[setDefaultDataSubId] no valid subId's found - not updating.");
                }
            }

            int previousDefaultSub = getDefaultSubId();
            Settings.Global.putInt(mContext.getContentResolver(),
                    Settings.Global.MULTI_SIM_DATA_CALL_SUBSCRIPTION, subId);
            MultiSimSettingController.getInstance().notifyDefaultDataSubChanged();
            broadcastDefaultDataSubIdChanged(subId);
            if (previousDefaultSub != getDefaultSubId()) {
                sendDefaultChangedBroadcast(getDefaultSubId());
            }
        } finally {
            Binder.restoreCallingIdentity(identity);
        }
    }

    @UnsupportedAppUsage
<<<<<<< HEAD
    protected void updateAllDataConnectionTrackers() {
        // Tell Phone Proxies to update data connection tracker
        int len = TelephonyManager.from(mContext).getActiveModemCount();
        if (DBG) logd("[updateAllDataConnectionTrackers] activeModemCount=" + len);
        for (int phoneId = 0; phoneId < len; phoneId++) {
            if (DBG) logd("[updateAllDataConnectionTrackers] phoneId=" + phoneId);
            PhoneFactory.getPhone(phoneId).updateDataConnectionTracker();
        }
    }

    @UnsupportedAppUsage
    protected void broadcastDefaultDataSubIdChanged(int subId) {
=======
    private void broadcastDefaultDataSubIdChanged(int subId) {
>>>>>>> 9a6853db
        // Broadcast an Intent for default data sub change
        if (DBG) logdl("[broadcastDefaultDataSubIdChanged] subId=" + subId);
        Intent intent = new Intent(TelephonyIntents.ACTION_DEFAULT_DATA_SUBSCRIPTION_CHANGED);
        intent.addFlags(Intent.FLAG_RECEIVER_REPLACE_PENDING);
        SubscriptionManager.putSubscriptionIdExtra(intent, subId);
        mContext.sendStickyBroadcastAsUser(intent, UserHandle.ALL);
    }

    /* Sets the default subscription. If only one sub is active that
     * sub is set as default subId. If two or more  sub's are active
     * the first sub is set as default subscription
     */
    @UnsupportedAppUsage
    protected void setDefaultFallbackSubId(int subId, int subscriptionType) {
        if (subId == SubscriptionManager.DEFAULT_SUBSCRIPTION_ID) {
            throw new RuntimeException("setDefaultSubId called with DEFAULT_SUB_ID");
        }
        if (DBG) {
            logdl("[setDefaultFallbackSubId] subId=" + subId + ", subscriptionType="
                    + subscriptionType);
        }
        int previousDefaultSub = getDefaultSubId();
        if (isSubscriptionForRemoteSim(subscriptionType)) {
            mDefaultFallbackSubId = subId;
            return;
        }
        if (SubscriptionManager.isValidSubscriptionId(subId)) {
            int phoneId = getPhoneId(subId);
            if (phoneId >= 0 && (phoneId < mTelephonyManager.getPhoneCount()
                    || mTelephonyManager.getSimCount() == 1)) {
                if (DBG) logdl("[setDefaultFallbackSubId] set mDefaultFallbackSubId=" + subId);
                mDefaultFallbackSubId = subId;
                // Update MCC MNC device configuration information
                String defaultMccMnc = mTelephonyManager.getSimOperatorNumericForPhone(phoneId);
                MccTable.updateMccMncConfiguration(mContext, defaultMccMnc);
            } else {
                if (DBG) {
                    logdl("[setDefaultFallbackSubId] not set invalid phoneId=" + phoneId
                            + " subId=" + subId);
                }
            }
        }
        if (previousDefaultSub != getDefaultSubId()) {
            sendDefaultChangedBroadcast(getDefaultSubId());
        }
    }

    public void sendDefaultChangedBroadcast(int subId) {
        // Broadcast an Intent for default sub change
        int phoneId = SubscriptionManager.getPhoneId(subId);
        Intent intent = new Intent(SubscriptionManager.ACTION_DEFAULT_SUBSCRIPTION_CHANGED);
        intent.addFlags(Intent.FLAG_RECEIVER_REPLACE_PENDING);
        SubscriptionManager.putPhoneIdAndSubIdExtra(intent, phoneId, subId);
        if (DBG) {
            logdl("[sendDefaultChangedBroadcast] broadcast default subId changed phoneId="
                    + phoneId + " subId=" + subId);
        }
        mContext.sendStickyBroadcastAsUser(intent, UserHandle.ALL);
    }

    protected boolean shouldDefaultBeCleared(List<SubscriptionInfo> records, int subId) {
        if (DBG) logdl("[shouldDefaultBeCleared: subId] " + subId);
        if (records == null) {
            if (DBG) logdl("[shouldDefaultBeCleared] return true no records subId=" + subId);
            return true;
        }
        if (!SubscriptionManager.isValidSubscriptionId(subId)) {
            // If the subId parameter is not valid its already cleared so return false.
            if (DBG) logdl("[shouldDefaultBeCleared] return false only one subId, subId=" + subId);
            return false;
        }
        for (SubscriptionInfo record : records) {
            int id = record.getSubscriptionId();
            if (DBG) logdl("[shouldDefaultBeCleared] Record.id: " + id);
            if (id == subId) {
                logdl("[shouldDefaultBeCleared] return false subId is active, subId=" + subId);
                return false;
            }
        }
        if (DBG) logdl("[shouldDefaultBeCleared] return true not active subId=" + subId);
        return true;
    }

    /**
     * Whether a subscription is opportunistic or not.
     */
    public boolean isOpportunistic(int subId) {
        SubscriptionInfo info = getActiveSubscriptionInfo(subId, mContext.getOpPackageName(),
                mContext.getAttributionTag());
        return (info != null) && info.isOpportunistic();
    }

    // FIXME: We need we should not be assuming phoneId == slotIndex as it will not be true
    // when there are multiple subscriptions per sim and probably for other reasons.
    @UnsupportedAppUsage
    public int getSubIdUsingPhoneId(int phoneId) {
        int[] subIds = getSubId(phoneId);
        if (subIds == null || subIds.length == 0) {
            return SubscriptionManager.INVALID_SUBSCRIPTION_ID;
        }
        return subIds[0];
    }

    /** Must be public for access from instrumentation tests. */
    @VisibleForTesting
    public List<SubscriptionInfo> getSubInfoUsingSlotIndexPrivileged(int slotIndex) {
        if (DBG) logd("[getSubInfoUsingSlotIndexPrivileged]+ slotIndex:" + slotIndex);
        if (slotIndex == SubscriptionManager.DEFAULT_SIM_SLOT_INDEX) {
            slotIndex = getSlotIndex(getDefaultSubId());
        }
        if (!SubscriptionManager.isValidSlotIndex(slotIndex)) {
            if (DBG) logd("[getSubInfoUsingSlotIndexPrivileged]- invalid slotIndex");
            return null;
        }

        Cursor cursor = mContext.getContentResolver().query(SubscriptionManager.CONTENT_URI,
                null, SubscriptionManager.SIM_SLOT_INDEX + "=?",
                new String[]{String.valueOf(slotIndex)}, null);
        ArrayList<SubscriptionInfo> subList = null;
        try {
            if (cursor != null) {
                while (cursor.moveToNext()) {
                    SubscriptionInfo subInfo = getSubInfoRecord(cursor);
                    if (subInfo != null) {
                        if (subList == null) {
                            subList = new ArrayList<SubscriptionInfo>();
                        }
                        subList.add(subInfo);
                    }
                }
            }
        } finally {
            if (cursor != null) {
                cursor.close();
            }
        }
        if (DBG) logd("[getSubInfoUsingSlotIndex]- null info return");

        return subList;
    }

    @UnsupportedAppUsage
    private void validateSubId(int subId) {
        if (DBG) logd("validateSubId subId: " + subId);
        if (!SubscriptionManager.isValidSubscriptionId(subId)) {
            throw new RuntimeException("Invalid sub id passed as parameter");
        } else if (subId == SubscriptionManager.DEFAULT_SUBSCRIPTION_ID) {
            throw new RuntimeException("Default sub id passed as parameter");
        }
    }

    private synchronized ArrayList<Integer> getActiveSubIdArrayList() {
        // Clone the sub id list so it can't change out from under us while iterating
        List<Entry<Integer, ArrayList<Integer>>> simInfoList =
                new ArrayList<>(sSlotIndexToSubIds.entrySet());

        // Put the set of sub ids in slot index order
        Collections.sort(simInfoList, (x, y) -> x.getKey().compareTo(y.getKey()));

        // Collect the sub ids for each slot in turn
        ArrayList<Integer> allSubs = new ArrayList<>();
        for (Entry<Integer, ArrayList<Integer>> slot : simInfoList) {
            allSubs.addAll(slot.getValue());
        }
        return allSubs;
    }

    private boolean isSubscriptionVisible(int subId) {
        for (SubscriptionInfo info : mCacheOpportunisticSubInfoList) {
            if (info.getSubscriptionId() == subId) {
                // If group UUID is null, it's stand alone opportunistic profile. So it's visible.
                // otherwise, it's bundled opportunistic profile, and is not visible.
                return info.getGroupUuid() == null;
            }
        }

        return true;
    }

    /**
     * @return the list of subId's that are active, is never null but the length maybe 0.
     */
    @Override
    public int[] getActiveSubIdList(boolean visibleOnly) {
        List<Integer> allSubs = getActiveSubIdArrayList();

        if (visibleOnly) {
            // Grouped opportunistic subscriptions should be hidden.
            allSubs = allSubs.stream().filter(subId -> isSubscriptionVisible(subId))
                    .collect(Collectors.toList());
        }

        int[] subIdArr = new int[allSubs.size()];
        int i = 0;
        for (int sub : allSubs) {
            subIdArr[i] = sub;
            i++;
        }

        if (VDBG) {
            logdl("[getActiveSubIdList] allSubs=" + allSubs + " subIdArr.length="
                    + subIdArr.length);
        }
        return subIdArr;
    }

    @Override
    public boolean isActiveSubId(int subId, String callingPackage, String callingFeatureId) {
        if (!TelephonyPermissions.checkCallingOrSelfReadPhoneState(mContext, subId, callingPackage,
                callingFeatureId, "isActiveSubId")) {
            throw new SecurityException("Requires READ_PHONE_STATE permission.");
        }
        final long identity = Binder.clearCallingIdentity();
        try {
            return isActiveSubId(subId);
        } finally {
            Binder.restoreCallingIdentity(identity);
        }
    }

    @UnsupportedAppUsage
    @Deprecated // This should be moved into isActiveSubId(int, String)
    public boolean isActiveSubId(int subId) {
        boolean retVal = SubscriptionManager.isValidSubscriptionId(subId)
                && getActiveSubIdArrayList().contains(subId);

        if (VDBG) logdl("[isActiveSubId]- " + retVal);
        return retVal;
    }

    /**
     * Get the SIM state for the slot index.
     * For Remote-SIMs, this method returns {@link #IccCardConstants.State.UNKNOWN}
     * @return SIM state as the ordinal of {@See IccCardConstants.State}
     */
    @Override
    public int getSimStateForSlotIndex(int slotIndex) {
        State simState;
        String err;
        if (slotIndex < 0) {
            simState = IccCardConstants.State.UNKNOWN;
            err = "invalid slotIndex";
        } else {
            Phone phone = null;
            try {
                phone = PhoneFactory.getPhone(slotIndex);
            } catch (IllegalStateException e) {
                // ignore
            }
            if (phone == null) {
                simState = IccCardConstants.State.UNKNOWN;
                err = "phone == null";
            } else {
                IccCard icc = phone.getIccCard();
                if (icc == null) {
                    simState = IccCardConstants.State.UNKNOWN;
                    err = "icc == null";
                } else {
                    simState = icc.getState();
                    err = "";
                }
            }
        }
        if (VDBG) {
            logd("getSimStateForSlotIndex: " + err + " simState=" + simState
                    + " ordinal=" + simState.ordinal() + " slotIndex=" + slotIndex);
        }
        return simState.ordinal();
    }

    /**
     * Store properties associated with SubscriptionInfo in database
     * @param subId Subscription Id of Subscription
     * @param propKey Column name in database associated with SubscriptionInfo
     * @param propValue Value to store in DB for particular subId & column name
     *
     * @return number of rows updated.
     * @hide
     */
    @Override
    public int setSubscriptionProperty(int subId, String propKey, String propValue) {
        enforceModifyPhoneState("setSubscriptionProperty");
        final long token = Binder.clearCallingIdentity();

        try {
            validateSubId(subId);
            ContentResolver resolver = mContext.getContentResolver();
            int result = setSubscriptionPropertyIntoContentResolver(
                    subId, propKey, propValue, resolver);
            // Refresh the Cache of Active Subscription Info List
            refreshCachedActiveSubscriptionInfoList();

            return result;
        } finally {
            Binder.restoreCallingIdentity(token);
        }
    }

    private int setSubscriptionPropertyIntoContentResolver(
            int subId, String propKey, String propValue, ContentResolver resolver) {
        ContentValues value = new ContentValues();
        boolean updateEntireGroup = GROUP_SHARING_PROPERTIES.contains(propKey);
        switch (propKey) {
            case SubscriptionManager.CB_EXTREME_THREAT_ALERT:
            case SubscriptionManager.CB_SEVERE_THREAT_ALERT:
            case SubscriptionManager.CB_AMBER_ALERT:
            case SubscriptionManager.CB_EMERGENCY_ALERT:
            case SubscriptionManager.CB_ALERT_SOUND_DURATION:
            case SubscriptionManager.CB_ALERT_REMINDER_INTERVAL:
            case SubscriptionManager.CB_ALERT_VIBRATE:
            case SubscriptionManager.CB_ALERT_SPEECH:
            case SubscriptionManager.CB_ETWS_TEST_ALERT:
            case SubscriptionManager.CB_CHANNEL_50_ALERT:
            case SubscriptionManager.CB_CMAS_TEST_ALERT:
            case SubscriptionManager.CB_OPT_OUT_DIALOG:
            case SubscriptionManager.ENHANCED_4G_MODE_ENABLED:
            case SubscriptionManager.IS_OPPORTUNISTIC:
            case SubscriptionManager.VT_IMS_ENABLED:
            case SubscriptionManager.WFC_IMS_ENABLED:
            case SubscriptionManager.WFC_IMS_MODE:
            case SubscriptionManager.WFC_IMS_ROAMING_MODE:
            case SubscriptionManager.WFC_IMS_ROAMING_ENABLED:
            case SubscriptionManager.IMS_RCS_UCE_ENABLED:
                value.put(propKey, Integer.parseInt(propValue));
                break;
            case SubscriptionManager.ALLOWED_NETWORK_TYPES:
                value.put(propKey, Long.parseLong(propValue));
                break;
            default:
                if (DBG) logd("Invalid column name");
                break;
        }

        return updateDatabase(value, subId, updateEntireGroup);
    }

    /**
     * Get properties associated with SubscriptionInfo from database
     *
     * @param subId Subscription Id of Subscription
     * @param propKey Column name in SubscriptionInfo database
     * @return Value associated with subId and propKey column in database
     */
    @Override
    public String getSubscriptionProperty(int subId, String propKey, String callingPackage,
            String callingFeatureId) {
        if (!TelephonyPermissions.checkCallingOrSelfReadPhoneState(mContext, subId, callingPackage,
                callingFeatureId, "getSubscriptionProperty")) {
            return null;
        }

        final long identity = Binder.clearCallingIdentity();
        try {
            return getSubscriptionProperty(subId, propKey);
        } finally {
            Binder.restoreCallingIdentity(identity);
        }
    }

    /**
     * Get properties associated with SubscriptionInfo from database. Note this is the version
     * without permission check for telephony internal use only.
     *
     * @param subId Subscription Id of Subscription
     * @param propKey Column name in SubscriptionInfo database
     * @return Value associated with subId and propKey column in database
     */
    public String getSubscriptionProperty(int subId, String propKey) {
        String resultValue = null;
        try (Cursor cursor = mContext.getContentResolver().query(SubscriptionManager.CONTENT_URI,
                new String[]{propKey},
                SubscriptionManager.UNIQUE_KEY_SUBSCRIPTION_ID + "=?",
                new String[]{subId + ""}, null)) {
            if (cursor != null) {
                if (cursor.moveToFirst()) {
                    switch (propKey) {
                        case SubscriptionManager.CB_EXTREME_THREAT_ALERT:
                        case SubscriptionManager.CB_SEVERE_THREAT_ALERT:
                        case SubscriptionManager.CB_AMBER_ALERT:
                        case SubscriptionManager.CB_EMERGENCY_ALERT:
                        case SubscriptionManager.CB_ALERT_SOUND_DURATION:
                        case SubscriptionManager.CB_ALERT_REMINDER_INTERVAL:
                        case SubscriptionManager.CB_ALERT_VIBRATE:
                        case SubscriptionManager.CB_ALERT_SPEECH:
                        case SubscriptionManager.CB_ETWS_TEST_ALERT:
                        case SubscriptionManager.CB_CHANNEL_50_ALERT:
                        case SubscriptionManager.CB_CMAS_TEST_ALERT:
                        case SubscriptionManager.CB_OPT_OUT_DIALOG:
                        case SubscriptionManager.ENHANCED_4G_MODE_ENABLED:
                        case SubscriptionManager.VT_IMS_ENABLED:
                        case SubscriptionManager.WFC_IMS_ENABLED:
                        case SubscriptionManager.WFC_IMS_MODE:
                        case SubscriptionManager.WFC_IMS_ROAMING_MODE:
                        case SubscriptionManager.WFC_IMS_ROAMING_ENABLED:
                        case SubscriptionManager.IMS_RCS_UCE_ENABLED:
                        case SubscriptionManager.IS_OPPORTUNISTIC:
                        case SubscriptionManager.GROUP_UUID:
                        case SubscriptionManager.DATA_ENABLED_OVERRIDE_RULES:
                        case SubscriptionManager.ALLOWED_NETWORK_TYPES:
                            resultValue = cursor.getString(0);
                            break;
                        default:
                            if(DBG) logd("Invalid column name");
                            break;
                    }
                } else {
                    if(DBG) logd("Valid row not present in db");
                }
            } else {
                if(DBG) logd("Query failed");
            }
        }

        if (DBG) logd("getSubscriptionProperty Query value = " + resultValue);
        return resultValue;
    }

    protected void printStackTrace(String msg) {
        RuntimeException re = new RuntimeException();
        logd("StackTrace - " + msg);
        StackTraceElement[] st = re.getStackTrace();
        boolean first = true;
        for (StackTraceElement ste : st) {
            if (first) {
                first = false;
            } else {
                logd(ste.toString());
            }
        }
    }

    @Override
    public void dump(FileDescriptor fd, PrintWriter pw, String[] args) {
        mContext.enforceCallingOrSelfPermission(android.Manifest.permission.DUMP,
                "Requires DUMP");
        final long token = Binder.clearCallingIdentity();
        try {
            pw.println("SubscriptionController:");
            pw.println(" mLastISubServiceRegTime=" + mLastISubServiceRegTime);
            pw.println(" defaultSubId=" + getDefaultSubId());
            pw.println(" defaultDataSubId=" + getDefaultDataSubId());
            pw.println(" defaultVoiceSubId=" + getDefaultVoiceSubId());
            pw.println(" defaultSmsSubId=" + getDefaultSmsSubId());

            pw.println(" defaultDataPhoneId=" + SubscriptionManager
                    .from(mContext).getDefaultDataPhoneId());
            pw.println(" defaultVoicePhoneId=" + SubscriptionManager.getDefaultVoicePhoneId());
            pw.println(" defaultSmsPhoneId=" + SubscriptionManager
                    .from(mContext).getDefaultSmsPhoneId());
            pw.flush();

            for (Entry<Integer, ArrayList<Integer>> entry : sSlotIndexToSubIds.entrySet()) {
                pw.println(" sSlotIndexToSubId[" + entry.getKey() + "]: subIds=" + entry);
            }
            pw.flush();
            pw.println("++++++++++++++++++++++++++++++++");

            List<SubscriptionInfo> sirl = getActiveSubscriptionInfoList(
                    mContext.getOpPackageName(), mContext.getAttributionTag());
            if (sirl != null) {
                pw.println(" ActiveSubInfoList:");
                for (SubscriptionInfo entry : sirl) {
                    pw.println("  " + entry.toString());
                }
            } else {
                pw.println(" ActiveSubInfoList: is null");
            }
            pw.flush();
            pw.println("++++++++++++++++++++++++++++++++");

            sirl = getAllSubInfoList(mContext.getOpPackageName(), mContext.getAttributionTag());
            if (sirl != null) {
                pw.println(" AllSubInfoList:");
                for (SubscriptionInfo entry : sirl) {
                    pw.println("  " + entry.toString());
                }
            } else {
                pw.println(" AllSubInfoList: is null");
            }
            pw.flush();
            pw.println("++++++++++++++++++++++++++++++++");

            mLocalLog.dump(fd, pw, args);
            pw.flush();
            pw.println("++++++++++++++++++++++++++++++++");
            pw.flush();
        } finally {
            Binder.restoreCallingIdentity(token);
        }
    }

    /**
     * Migrating Ims settings from global setting to subscription DB, if not already done.
     */
    @VisibleForTesting(visibility = VisibleForTesting.Visibility.PRIVATE)
    public void migrateImsSettings() {
        SubscriptionManager sm = SubscriptionManager.from(mContext);
        if (sm != null) {
            List<SubscriptionInfo> subInfoList = sm.getAllSubscriptionInfoList();
            for (SubscriptionInfo si : subInfoList) {
                int subId = si.getSubscriptionId();
                if (subId == SubscriptionManager.INVALID_SUBSCRIPTION_ID) {
                    continue;
                }
                migrateImsSettingHelper(
                        Settings.Global.ENHANCED_4G_MODE_ENABLED + subId,
                        SubscriptionManager.ENHANCED_4G_MODE_ENABLED, subId);
                migrateImsSettingHelper(
                        Settings.Global.VT_IMS_ENABLED + subId,
                        SubscriptionManager.VT_IMS_ENABLED, subId);
                migrateImsSettingHelper(
                        Settings.Global.WFC_IMS_ENABLED + subId,
                        SubscriptionManager.WFC_IMS_ENABLED, subId);
                migrateImsSettingHelper(
                        Settings.Global.WFC_IMS_MODE + subId,
                        SubscriptionManager.WFC_IMS_MODE, subId);
                migrateImsSettingHelper(
                        Settings.Global.WFC_IMS_ROAMING_MODE + subId,
                        SubscriptionManager.WFC_IMS_ROAMING_MODE, subId);
                migrateImsSettingHelper(
                        Settings.Global.WFC_IMS_ROAMING_ENABLED + subId,
                        SubscriptionManager.WFC_IMS_ROAMING_ENABLED, subId);
            }
        }
    }

    private void migrateImsSettingHelper(String settingGlobal, String subscriptionProperty,
                int subId) {
        ContentResolver resolver = mContext.getContentResolver();
        int defaultSubId = getDefaultVoiceSubId();
        if (defaultSubId == SubscriptionManager.INVALID_SUBSCRIPTION_ID) {
            return;
        }
        try {
            int prevSetting = Settings.Global.getInt(resolver, settingGlobal);

            if (prevSetting != DEPRECATED_SETTING) {
                // Write previous setting into Subscription DB.
                setSubscriptionPropertyIntoContentResolver(subId, subscriptionProperty,
                        Integer.toString(prevSetting), resolver);
                // Write global setting value with DEPRECATED_SETTING making sure
                // migration only happen once.
                Settings.Global.putInt(resolver, settingGlobal, DEPRECATED_SETTING);
            }
        } catch (Settings.SettingNotFoundException e) {
        }
    }

    /**
     * Set whether a subscription is opportunistic.
     *
     * Throws SecurityException if doesn't have required permission.
     *
     * @param opportunistic whether it’s opportunistic subscription.
     * @param subId the unique SubscriptionInfo index in database
     * @param callingPackage The package making the IPC.
     * @return the number of records updated
     */
    @Override
    public int setOpportunistic(boolean opportunistic, int subId, String callingPackage) {
        try {
            TelephonyPermissions.enforceCallingOrSelfModifyPermissionOrCarrierPrivilege(
                    mContext, subId, callingPackage);
        } catch (SecurityException e) {
            // The subscription may be inactive eSIM profile. If so, check the access rule in
            // database.
            enforceCarrierPrivilegeOnInactiveSub(subId, callingPackage,
                    "Caller requires permission on sub " + subId);
        }

        long token = Binder.clearCallingIdentity();
        try {
            int ret = setSubscriptionProperty(subId, SubscriptionManager.IS_OPPORTUNISTIC,
                    String.valueOf(opportunistic ? 1 : 0));

            if (ret != 0) notifySubscriptionInfoChanged();

            return ret;
        } finally {
            Binder.restoreCallingIdentity(token);
        }
    }

    /**
     * Get subscription info from database, and check whether caller has carrier privilege
     * permission with it. If checking fails, throws SecurityException.
     */
    private void enforceCarrierPrivilegeOnInactiveSub(int subId, String callingPackage,
            String message) {
        mAppOps.checkPackage(Binder.getCallingUid(), callingPackage);

        SubscriptionManager subManager = (SubscriptionManager)
                mContext.getSystemService(Context.TELEPHONY_SUBSCRIPTION_SERVICE);
        List<SubscriptionInfo> subInfo = getSubInfo(
                SubscriptionManager.UNIQUE_KEY_SUBSCRIPTION_ID + "=" + subId, null);

        try {
            if (!isActiveSubId(subId) && subInfo != null && subInfo.size() == 1
                    && subManager.canManageSubscription(subInfo.get(0), callingPackage)) {
                return;
            }
            throw new SecurityException(message);
        } catch (IllegalArgumentException e) {
            // canManageSubscription will throw IllegalArgumentException if sub is not embedded
            // or package name is unknown. In this case, we also see it as permission check failure
            // and throw a SecurityException.
            throw new SecurityException(message);
        }
    }

    @Override
    public void setPreferredDataSubscriptionId(int subId, boolean needValidation,
            ISetOpportunisticDataCallback callback) {
        enforceModifyPhoneState("setPreferredDataSubscriptionId");
        final long token = Binder.clearCallingIdentity();

        try {
            PhoneSwitcher phoneSwitcher = PhoneSwitcher.getInstance();
            if (phoneSwitcher == null) {
                logd("Set preferred data sub: phoneSwitcher is null.");
                AnomalyReporter.reportAnomaly(
                        UUID.fromString("a3ab0b9d-f2aa-4baf-911d-7096c0d4645a"),
                        "Set preferred data sub: phoneSwitcher is null.");
                if (callback != null) {
                    try {
                        callback.onComplete(SET_OPPORTUNISTIC_SUB_REMOTE_SERVICE_EXCEPTION);
                    } catch (RemoteException exception) {
                        logd("RemoteException " + exception);
                    }
                }
                return;
            }

            phoneSwitcher.trySetOpportunisticDataSubscription(subId, needValidation, callback);
        } finally {
            Binder.restoreCallingIdentity(token);
        }
    }

    @Override
    public int getPreferredDataSubscriptionId() {
        enforceReadPrivilegedPhoneState("getPreferredDataSubscriptionId");
        final long token = Binder.clearCallingIdentity();

        try {
            PhoneSwitcher phoneSwitcher = PhoneSwitcher.getInstance();
            if (phoneSwitcher == null) {
                AnomalyReporter.reportAnomaly(
                        UUID.fromString("a3ab0b9d-f2aa-4baf-911d-7096c0d4645a"),
                        "Get preferred data sub: phoneSwitcher is null.");
                return SubscriptionManager.DEFAULT_SUBSCRIPTION_ID;
            }

            return phoneSwitcher.getOpportunisticDataSubscriptionId();
        } finally {
            Binder.restoreCallingIdentity(token);
        }
    }

    @Override
    public List<SubscriptionInfo> getOpportunisticSubscriptions(String callingPackage,
            String callingFeatureId) {
        return getSubscriptionInfoListFromCacheHelper(
                callingPackage, callingFeatureId, mCacheOpportunisticSubInfoList);
    }

    /**
     * Inform SubscriptionManager that subscriptions in the list are bundled
     * as a group. Typically it's a primary subscription and an opportunistic
     * subscription. It should only affect multi-SIM scenarios where primary
     * and opportunistic subscriptions can be activated together.
     * Being in the same group means they might be activated or deactivated
     * together, some of them may be invisible to the users, etc.
     *
     * Caller will either have {@link android.Manifest.permission#MODIFY_PHONE_STATE}
     * permission or had carrier privilege permission on the subscriptions:
     * {@link TelephonyManager#hasCarrierPrivileges(int)} or
     * {@link SubscriptionManager#canManageSubscription(SubscriptionInfo)}
     *
     * @throws SecurityException if the caller doesn't meet the requirements
     *             outlined above.
     * @throws IllegalArgumentException if the some subscriptions in the list doesn't exist.
     *
     * @param subIdList list of subId that will be in the same group
     * @return groupUUID a UUID assigned to the subscription group. It returns
     * null if fails.
     *
     */
    @Override
    public ParcelUuid createSubscriptionGroup(int[] subIdList, String callingPackage) {
        if (subIdList == null || subIdList.length == 0) {
            throw new IllegalArgumentException("Invalid subIdList " + subIdList);
        }

        // Makes sure calling package matches caller UID.
        mAppOps.checkPackage(Binder.getCallingUid(), callingPackage);
        // If it doesn't have modify phone state permission, or carrier privilege permission,
        // a SecurityException will be thrown.
        if (mContext.checkCallingOrSelfPermission(android.Manifest.permission.MODIFY_PHONE_STATE)
                != PERMISSION_GRANTED && !checkCarrierPrivilegeOnSubList(
                        subIdList, callingPackage)) {
            throw new SecurityException("CreateSubscriptionGroup needs MODIFY_PHONE_STATE or"
                    + " carrier privilege permission on all specified subscriptions");
        }

        long identity = Binder.clearCallingIdentity();

        try {
            // Generate a UUID.
            ParcelUuid groupUUID = new ParcelUuid(UUID.randomUUID());

            ContentValues value = new ContentValues();
            value.put(SubscriptionManager.GROUP_UUID, groupUUID.toString());
            value.put(SubscriptionManager.GROUP_OWNER, callingPackage);
            int result = mContext.getContentResolver().update(SubscriptionManager.CONTENT_URI,
                    value, getSelectionForSubIdList(subIdList), null);

            if (DBG) logdl("createSubscriptionGroup update DB result: " + result);

            refreshCachedActiveSubscriptionInfoList();

            notifySubscriptionInfoChanged();

            MultiSimSettingController.getInstance().notifySubscriptionGroupChanged(groupUUID);

            return groupUUID;
        } finally {
            Binder.restoreCallingIdentity(identity);
        }
    }

    private String getOwnerPackageOfSubGroup(ParcelUuid groupUuid) {
        if (groupUuid == null) return null;

        List<SubscriptionInfo> infoList = getSubInfo(SubscriptionManager.GROUP_UUID
                + "=\'" + groupUuid.toString() + "\'", null);

        return ArrayUtils.isEmpty(infoList) ? null : infoList.get(0).getGroupOwner();
    }

    /**
     * @param groupUuid a UUID assigned to the subscription group.
     * @param callingPackage the package making the IPC.
     * @return if callingPackage has carrier privilege on sublist.
     *
     */
    public boolean canPackageManageGroup(ParcelUuid groupUuid, String callingPackage) {
        if (groupUuid == null) {
            throw new IllegalArgumentException("Invalid groupUuid");
        }

        if (TextUtils.isEmpty(callingPackage)) {
            throw new IllegalArgumentException("Empty callingPackage");
        }

        List<SubscriptionInfo> infoList;

        // Getting all subscriptions in the group.
        long identity = Binder.clearCallingIdentity();
        try {
            infoList = getSubInfo(SubscriptionManager.GROUP_UUID
                    + "=\'" + groupUuid.toString() + "\'", null);
        } finally {
            Binder.restoreCallingIdentity(identity);
        }

        // If the group does not exist, then by default the UUID is up for grabs so no need to
        // restrict management of a group (that someone may be attempting to create).
        if (ArrayUtils.isEmpty(infoList)) {
            return true;
        }

        // If the calling package is the group owner, skip carrier permission check and return
        // true as it was done before.
        if (callingPackage.equals(infoList.get(0).getGroupOwner())) return true;

        // Check carrier privilege for all subscriptions in the group.
        int[] subIdArray = infoList.stream().mapToInt(info -> info.getSubscriptionId())
                .toArray();
        return (checkCarrierPrivilegeOnSubList(subIdArray, callingPackage));
    }

    private int updateGroupOwner(ParcelUuid groupUuid, String groupOwner) {
        // If the existing group owner is different from current caller, make caller the new
        // owner of all subscriptions in group.
        // This is for use-case of:
        // 1) Both package1 and package2 has permission (MODIFY_PHONE_STATE or carrier
        // privilege permission) of all related subscriptions.
        // 2) Package 1 created a group.
        // 3) Package 2 wants to add a subscription into it.
        // Step 3 should be granted as all operations are permission based. Which means as
        // long as the package passes the permission check, it can modify the subscription
        // and the group. And package 2 becomes the new group owner as it's the last to pass
        // permission checks on all members.
        ContentValues value = new ContentValues(1);
        value.put(SubscriptionManager.GROUP_OWNER, groupOwner);
        return mContext.getContentResolver().update(SubscriptionManager.CONTENT_URI,
                value, SubscriptionManager.GROUP_UUID + "=\"" + groupUuid + "\"", null);
    }

    @Override
    public void addSubscriptionsIntoGroup(int[] subIdList, ParcelUuid groupUuid,
            String callingPackage) {
        if (subIdList == null || subIdList.length == 0) {
            throw new IllegalArgumentException("Invalid subId list");
        }

        if (groupUuid == null || groupUuid.equals(INVALID_GROUP_UUID)) {
            throw new IllegalArgumentException("Invalid groupUuid");
        }

        // Makes sure calling package matches caller UID.
        mAppOps.checkPackage(Binder.getCallingUid(), callingPackage);
        // If it doesn't have modify phone state permission, or carrier privilege permission,
        // a SecurityException will be thrown.
        if (mContext.checkCallingOrSelfPermission(android.Manifest.permission.MODIFY_PHONE_STATE)
                != PERMISSION_GRANTED && !(checkCarrierPrivilegeOnSubList(subIdList, callingPackage)
                && canPackageManageGroup(groupUuid, callingPackage))) {
            throw new SecurityException("Requires MODIFY_PHONE_STATE or carrier privilege"
                    + " permissions on subscriptions and the group.");
        }

        long identity = Binder.clearCallingIdentity();

        try {
            if (DBG) {
                logdl("addSubscriptionsIntoGroup sub list "
                        + Arrays.toString(subIdList) + " into group " + groupUuid);
            }

            ContentValues value = new ContentValues();
            value.put(SubscriptionManager.GROUP_UUID, groupUuid.toString());
            int result = mContext.getContentResolver().update(SubscriptionManager.CONTENT_URI,
                    value, getSelectionForSubIdList(subIdList), null);

            if (DBG) logdl("addSubscriptionsIntoGroup update DB result: " + result);

            if (result > 0) {
                updateGroupOwner(groupUuid, callingPackage);
                refreshCachedActiveSubscriptionInfoList();
                notifySubscriptionInfoChanged();
                MultiSimSettingController.getInstance().notifySubscriptionGroupChanged(groupUuid);
            }
        } finally {
            Binder.restoreCallingIdentity(identity);
        }
    }

    /**
     * Remove a list of subscriptions from their subscription group.
     * See {@link SubscriptionManager#createSubscriptionGroup(List<Integer>)} for more details.
     *
     * Caller will either have {@link android.Manifest.permission#MODIFY_PHONE_STATE}
     * permission or had carrier privilege permission on the subscriptions:
     * {@link TelephonyManager#hasCarrierPrivileges()} or
     * {@link SubscriptionManager#canManageSubscription(SubscriptionInfo)}
     *
     * @throws SecurityException if the caller doesn't meet the requirements
     *             outlined above.
     * @throws IllegalArgumentException if the some subscriptions in the list doesn't belong
     *             the specified group.
     *
     * @param subIdList list of subId that need removing from their groups.
     *
     */
    public void removeSubscriptionsFromGroup(int[] subIdList, ParcelUuid groupUuid,
            String callingPackage) {
        if (subIdList == null || subIdList.length == 0) {
            return;
        }

        // Makes sure calling package matches caller UID.
        mAppOps.checkPackage(Binder.getCallingUid(), callingPackage);
        // If it doesn't have modify phone state permission, or carrier privilege permission,
        // a SecurityException will be thrown. If it's due to invalid parameter or internal state,
        // it will return null.
        if (mContext.checkCallingOrSelfPermission(android.Manifest.permission.MODIFY_PHONE_STATE)
                != PERMISSION_GRANTED && !(checkCarrierPrivilegeOnSubList(subIdList, callingPackage)
                && canPackageManageGroup(groupUuid, callingPackage))) {
            throw new SecurityException("removeSubscriptionsFromGroup needs MODIFY_PHONE_STATE or"
                    + " carrier privilege permission on all specified subscriptions");
        }

        long identity = Binder.clearCallingIdentity();

        try {
            List<SubscriptionInfo> subInfoList = getSubInfo(getSelectionForSubIdList(subIdList),
                    null);
            for (SubscriptionInfo info : subInfoList) {
                if (!groupUuid.equals(info.getGroupUuid())) {
                    throw new IllegalArgumentException("Subscription " + info.getSubscriptionId()
                        + " doesn't belong to group " + groupUuid);
                }
            }
            ContentValues value = new ContentValues();
            value.put(SubscriptionManager.GROUP_UUID, (String) null);
            value.put(SubscriptionManager.GROUP_OWNER, (String) null);
            int result = mContext.getContentResolver().update(SubscriptionManager.CONTENT_URI,
                    value, getSelectionForSubIdList(subIdList), null);

            if (DBG) logdl("removeSubscriptionsFromGroup update DB result: " + result);

            if (result > 0) {
                updateGroupOwner(groupUuid, callingPackage);
                refreshCachedActiveSubscriptionInfoList();
                notifySubscriptionInfoChanged();
            }
        } finally {
            Binder.restoreCallingIdentity(identity);
        }
    }

    /**
     *  Helper function to check if the caller has carrier privilege permissions on a list of subId.
     *  The check can either be processed against access rules on currently active SIM cards, or
     *  the access rules we keep in our database for currently inactive eSIMs.
     *
     * @throws IllegalArgumentException if the some subId is invalid or doesn't exist.
     *
     *  @return true if checking passes on all subId, false otherwise.
     */
    private boolean checkCarrierPrivilegeOnSubList(int[] subIdList, String callingPackage) {
        // Check carrier privilege permission on active subscriptions first.
        // If it fails, they could be inactive. So keep them in a HashSet and later check
        // access rules in our database.
        Set<Integer> checkSubList = new HashSet<>();
        for (int subId : subIdList) {
            if (isActiveSubId(subId)) {
                if (!mTelephonyManager.hasCarrierPrivileges(subId)) {
                    return false;
                }
            } else {
                checkSubList.add(subId);
            }
        }

        if (checkSubList.isEmpty()) {
            return true;
        }

        long identity = Binder.clearCallingIdentity();

        try {
            // Check access rules for each sub info.
            SubscriptionManager subscriptionManager = (SubscriptionManager)
                    mContext.getSystemService(Context.TELEPHONY_SUBSCRIPTION_SERVICE);
            List<SubscriptionInfo> subInfoList = getSubInfo(
                    getSelectionForSubIdList(subIdList), null);

            // Didn't find all the subscriptions specified in subIdList.
            if (subInfoList == null || subInfoList.size() != subIdList.length) {
                throw new IllegalArgumentException("Invalid subInfoList.");
            }

            for (SubscriptionInfo subInfo : subInfoList) {
                if (checkSubList.contains(subInfo.getSubscriptionId())) {
                    if (subInfo.isEmbedded() && subscriptionManager.canManageSubscription(
                            subInfo, callingPackage)) {
                        checkSubList.remove(subInfo.getSubscriptionId());
                    } else {
                        return false;
                    }
                }
            }

            return checkSubList.isEmpty();
        } finally {
            Binder.restoreCallingIdentity(identity);
        }
    }

    /**
     * Helper function to create selection argument of a list of subId.
     * The result should be: "in (subId1, subId2, ...)".
     */
    private String getSelectionForSubIdList(int[] subId) {
        StringBuilder selection = new StringBuilder();
        selection.append(SubscriptionManager.UNIQUE_KEY_SUBSCRIPTION_ID);
        selection.append(" IN (");
        for (int i = 0; i < subId.length - 1; i++) {
            selection.append(subId[i] + ", ");
        }
        selection.append(subId[subId.length - 1]);
        selection.append(")");

        return selection.toString();
    }

    /**
     * Helper function to create selection argument of a list of subId.
     * The result should be: "in (iccId1, iccId2, ...)".
     */
    private String getSelectionForIccIdList(String[] iccIds) {
        StringBuilder selection = new StringBuilder();
        selection.append(SubscriptionManager.ICC_ID);
        selection.append(" IN (");
        for (int i = 0; i < iccIds.length - 1; i++) {
            selection.append("\"" + iccIds[i] + "\", ");
        }
        selection.append("\"" + iccIds[iccIds.length - 1] + "\"");
        selection.append(")");

        return selection.toString();
    }

    /**
     * Get subscriptionInfo list of subscriptions that are in the same group of given subId.
     * See {@link #createSubscriptionGroup(int[], String)} for more details.
     *
     * Caller will either have {@link android.Manifest.permission#READ_PHONE_STATE}
     * permission or had carrier privilege permission on the subscription.
     * {@link TelephonyManager#hasCarrierPrivileges(int)}
     *
     * @throws SecurityException if the caller doesn't meet the requirements
     *             outlined above.
     *
     * @param groupUuid of which list of subInfo will be returned.
     * @return list of subscriptionInfo that belong to the same group, including the given
     * subscription itself. It will return an empty list if no subscription belongs to the group.
     *
     */
    @Override
    public List<SubscriptionInfo> getSubscriptionsInGroup(ParcelUuid groupUuid,
            String callingPackage, String callingFeatureId) {
        long identity = Binder.clearCallingIdentity();
        List<SubscriptionInfo> subInfoList;

        try {
            subInfoList = getAllSubInfoList(mContext.getOpPackageName(),
                    mContext.getAttributionTag());
            if (groupUuid == null || subInfoList == null || subInfoList.isEmpty()) {
                return new ArrayList<>();
            }
        } finally {
            Binder.restoreCallingIdentity(identity);
        }

        return subInfoList.stream().filter(info -> {
            if (!groupUuid.equals(info.getGroupUuid())) return false;
            int subId = info.getSubscriptionId();
            return TelephonyPermissions.checkCallingOrSelfReadPhoneState(mContext, subId,
                    callingPackage, callingFeatureId, "getSubscriptionsInGroup")
                    || info.canManageSubscription(mContext, callingPackage);
        }).map(subscriptionInfo -> conditionallyRemoveIdentifiers(subscriptionInfo,
                callingPackage, callingFeatureId, "getSubscriptionInfoList"))
        .collect(Collectors.toList());

    }

    public ParcelUuid getGroupUuid(int subId) {
        ParcelUuid groupUuid;
        List<SubscriptionInfo> subInfo = getSubInfo(SubscriptionManager.UNIQUE_KEY_SUBSCRIPTION_ID
                        + "=" + subId, null);
        if (subInfo == null || subInfo.size() == 0) {
            groupUuid = null;
        } else {
            groupUuid = subInfo.get(0).getGroupUuid();
        }

        return groupUuid;
    }


    /**
     * Enable/Disable a subscription
     * @param enable true if enabling, false if disabling
     * @param subId the unique SubInfoRecord index in database
     *
     * @return true if success, false if fails or the further action is
     * needed hence it's redirected to Euicc.
     */
    @Override
    public boolean setSubscriptionEnabled(boolean enable, int subId) {
        enforceModifyPhoneState("setSubscriptionEnabled");

        final long identity = Binder.clearCallingIdentity();
        try {
            logd("setSubscriptionEnabled" + (enable ? " enable " : " disable ")
                    + " subId " + subId);

            // Error checking.
            if (!SubscriptionManager.isUsableSubscriptionId(subId)) {
                throw new IllegalArgumentException(
                        "setSubscriptionEnabled not usable subId " + subId);
            }

            SubscriptionInfo info = SubscriptionController.getInstance()
                    .getAllSubInfoList(mContext.getOpPackageName(), mContext.getAttributionTag())
                    .stream()
                    .filter(subInfo -> subInfo.getSubscriptionId() == subId)
                    .findFirst()
                    .get();

            if (info == null) {
                logd("setSubscriptionEnabled subId " + subId + " doesn't exist.");
                return false;
            }

            // TODO: make sure after slot mapping, we enable the uicc applications for the
            // subscription we are enabling.
            if (info.isEmbedded()) {
                return enableEmbeddedSubscription(info, enable);
            } else {
                return enablePhysicalSubscription(info, enable);
            }
        } finally {
            Binder.restoreCallingIdentity(identity);
        }
    }

    private boolean enableEmbeddedSubscription(SubscriptionInfo info, boolean enable) {
        // We need to send intents to Euicc for operations:

        // 1) In single SIM mode, turning on a eSIM subscription while pSIM is the active slot.
        //    Euicc will ask user to switch to DSDS if supported or to confirm SIM slot
        //    switching.
        // 2) In DSDS mode, turning on / off an eSIM profile. Euicc can ask user whether
        //    to turn on DSDS, or whether to switch from current active eSIM profile to it, or
        //    to simply show a progress dialog.
        // 3) In future, similar operations on triple SIM devices.
        enableSubscriptionOverEuiccManager(info.getSubscriptionId(), enable,
                SubscriptionManager.INVALID_SIM_SLOT_INDEX);
        // returning false to indicate state is not changed. If changed, a subscriptionInfo
        // change will be filed separately.
        return false;

        // TODO: uncomment or clean up if we decide whether to support standalone CBRS for Q.
        // subId = enable ? subId : SubscriptionManager.INVALID_SUBSCRIPTION_ID;
        // updateEnabledSubscriptionGlobalSetting(subId, physicalSlotIndex);
    }

    private boolean enablePhysicalSubscription(SubscriptionInfo info, boolean enable) {
        if (info == null || !SubscriptionManager.isValidSubscriptionId(info.getSubscriptionId())) {
            return false;
        }

        int subId = info.getSubscriptionId();

        UiccSlotInfo slotInfo = null;
        int physicalSlotIndex = SubscriptionManager.INVALID_SIM_SLOT_INDEX;
        UiccSlotInfo[] slotsInfo = mTelephonyManager.getUiccSlotsInfo();
        if (slotsInfo == null) return false;
        for (int i = 0; i < slotsInfo.length; i++) {
            UiccSlotInfo curSlotInfo = slotsInfo[i];
            if (curSlotInfo.getCardStateInfo() == CARD_STATE_INFO_PRESENT
                    && TextUtils.equals(curSlotInfo.getCardId(), info.getCardString())) {
                slotInfo = curSlotInfo;
                physicalSlotIndex = i;
                break;
            }
        }

        // Can't find the existing SIM.
        if (slotInfo == null) return false;

        if (enable && !slotInfo.getIsActive()) {
            // We need to send intents to Euicc if we are turning on an inactive slot.
            // Euicc will decide whether to ask user to switch to DSDS, or change SIM
            // slot mapping.
            enableSubscriptionOverEuiccManager(subId, enable, physicalSlotIndex);
            return true;
        } else {
            // Enable / disable uicc applications.
            setUiccApplicationsEnabled(enable, subId);
            return true;
        }
    }

    private void enableSubscriptionOverEuiccManager(int subId, boolean enable,
            int physicalSlotIndex) {
        logdl("enableSubscriptionOverEuiccManager" + (enable ? " enable " : " disable ")
                + "subId " + subId + " on slotIndex " + physicalSlotIndex);
        Intent intent = new Intent(EuiccManager.ACTION_TOGGLE_SUBSCRIPTION_PRIVILEGED);
        intent.addFlags(Intent.FLAG_ACTIVITY_NEW_TASK);
        intent.putExtra(EuiccManager.EXTRA_SUBSCRIPTION_ID, subId);
        intent.putExtra(EuiccManager.EXTRA_ENABLE_SUBSCRIPTION, enable);
        if (physicalSlotIndex != SubscriptionManager.INVALID_SIM_SLOT_INDEX) {
            intent.putExtra(EuiccManager.EXTRA_PHYSICAL_SLOT_ID, physicalSlotIndex);
        }
        mContext.startActivity(intent);
    }

    private void updateEnabledSubscriptionGlobalSetting(int subId, int physicalSlotIndex) {
        // Write the value which subscription is enabled into global setting.
        Settings.Global.putInt(mContext.getContentResolver(),
                Settings.Global.ENABLED_SUBSCRIPTION_FOR_SLOT + physicalSlotIndex, subId);
    }

    private void updateModemStackEnabledGlobalSetting(boolean enabled, int physicalSlotIndex) {
        // Write the whether a modem stack is disabled into global setting.
        Settings.Global.putInt(mContext.getContentResolver(),
                Settings.Global.MODEM_STACK_ENABLED_FOR_SLOT
                        + physicalSlotIndex, enabled ? 1 : 0);
    }

    private int getPhysicalSlotIndex(boolean isEmbedded, int subId) {
        UiccSlotInfo[] slotInfos = mTelephonyManager.getUiccSlotsInfo();
        int logicalSlotIndex = getSlotIndex(subId);
        int physicalSlotIndex = SubscriptionManager.INVALID_SIM_SLOT_INDEX;
        boolean isLogicalSlotIndexValid = SubscriptionManager.isValidSlotIndex(logicalSlotIndex);

        for (int i = 0; i < slotInfos.length; i++) {
            // If we can know the logicalSlotIndex from subId, we should find the exact matching
            // physicalSlotIndex. However for some cases like inactive eSIM, the logicalSlotIndex
            // will be -1. In this case, we assume there's only one eSIM, and return the
            // physicalSlotIndex of that eSIM.
            if ((isLogicalSlotIndexValid && slotInfos[i].getLogicalSlotIdx() == logicalSlotIndex)
                    || (!isLogicalSlotIndexValid && slotInfos[i].getIsEuicc() && isEmbedded)) {
                physicalSlotIndex = i;
                break;
            }
        }

        return physicalSlotIndex;
    }

    private int getPhysicalSlotIndexFromLogicalSlotIndex(int logicalSlotIndex) {
        int physicalSlotIndex = SubscriptionManager.INVALID_SIM_SLOT_INDEX;
        UiccSlotInfo[] slotInfos = mTelephonyManager.getUiccSlotsInfo();
        for (int i = 0; i < slotInfos.length; i++) {
            if (slotInfos[i].getLogicalSlotIdx() == logicalSlotIndex) {
                physicalSlotIndex = i;
                break;
            }
        }

        return physicalSlotIndex;
    }

    @Override
    public boolean isSubscriptionEnabled(int subId) {
        // TODO: b/123314365 support multi-eSIM and removable eSIM.
        enforceReadPrivilegedPhoneState("isSubscriptionEnabled");

        long identity = Binder.clearCallingIdentity();
        try {
            // Error checking.
            if (!SubscriptionManager.isUsableSubscriptionId(subId)) {
                throw new IllegalArgumentException(
                        "isSubscriptionEnabled not usable subId " + subId);
            }

            List<SubscriptionInfo> infoList = getSubInfo(
                    SubscriptionManager.UNIQUE_KEY_SUBSCRIPTION_ID + "=" + subId, null);
            if (infoList == null || infoList.isEmpty()) {
                // Subscription doesn't exist.
                return false;
            }

            boolean isEmbedded = infoList.get(0).isEmbedded();

            if (isEmbedded) {
                return isActiveSubId(subId);
            } else {
                // For pSIM, we also need to check if modem is disabled or not.
                return isActiveSubId(subId) && PhoneConfigurationManager.getInstance()
                        .getPhoneStatus(PhoneFactory.getPhone(getPhoneId(subId)));
            }

        } finally {
            Binder.restoreCallingIdentity(identity);
        }
    }

    @Override
    public int getEnabledSubscriptionId(int logicalSlotIndex) {
        // TODO: b/123314365 support multi-eSIM and removable eSIM.
        enforceReadPrivilegedPhoneState("getEnabledSubscriptionId");

        long identity = Binder.clearCallingIdentity();
        try {
            if (!SubscriptionManager.isValidPhoneId(logicalSlotIndex)) {
                throw new IllegalArgumentException(
                        "getEnabledSubscriptionId with invalid logicalSlotIndex "
                                + logicalSlotIndex);
            }

            // Getting and validating the physicalSlotIndex.
            int physicalSlotIndex = getPhysicalSlotIndexFromLogicalSlotIndex(logicalSlotIndex);
            if (physicalSlotIndex == SubscriptionManager.INVALID_SIM_SLOT_INDEX) {
                return SubscriptionManager.INVALID_SUBSCRIPTION_ID;
            }

            // if modem stack is disabled, return INVALID_SUBSCRIPTION_ID without reading
            // Settings.Global.ENABLED_SUBSCRIPTION_FOR_SLOT.
            int modemStackEnabled = Settings.Global.getInt(mContext.getContentResolver(),
                    Settings.Global.MODEM_STACK_ENABLED_FOR_SLOT + physicalSlotIndex, 1);
            if (modemStackEnabled != 1) {
                return SubscriptionManager.INVALID_SUBSCRIPTION_ID;
            }

            int subId;
            try {
                subId = Settings.Global.getInt(mContext.getContentResolver(),
                        Settings.Global.ENABLED_SUBSCRIPTION_FOR_SLOT + physicalSlotIndex);
            } catch (Settings.SettingNotFoundException e) {
                // Value never set. Return whether it's currently active.
                subId = getSubIdUsingPhoneId(logicalSlotIndex);
            }

            return subId;
        } finally {
            Binder.restoreCallingIdentity(identity);
        }
    }

    // Helper function of getOpportunisticSubscriptions and getActiveSubscriptionInfoList.
    // They are doing similar things except operating on different cache.
    private List<SubscriptionInfo> getSubscriptionInfoListFromCacheHelper(
            String callingPackage, String callingFeatureId, List<SubscriptionInfo> cacheSubList) {
        boolean canReadAllPhoneState;
        try {
            canReadAllPhoneState = TelephonyPermissions.checkReadPhoneState(mContext,
                    SubscriptionManager.INVALID_SUBSCRIPTION_ID, Binder.getCallingPid(),
                    Binder.getCallingUid(), callingPackage, callingFeatureId,
                    "getSubscriptionInfoList");
            // If the calling package has the READ_PHONE_STATE permission then check if the caller
            // also has access to subscriber identifiers to ensure that the ICC ID and any other
            // unique identifiers are removed if the caller should not have access.
            if (canReadAllPhoneState) {
                canReadAllPhoneState = hasSubscriberIdentifierAccess(
                        SubscriptionManager.INVALID_SUBSCRIPTION_ID, callingPackage,
                        callingFeatureId, "getSubscriptionInfoList");
            }
        } catch (SecurityException e) {
            canReadAllPhoneState = false;
        }

        synchronized (mSubInfoListLock) {
            // If the caller can read all phone state, just return the full list.
            if (canReadAllPhoneState) {
                return new ArrayList<>(cacheSubList);
            }

            // Filter the list to only include subscriptions which the caller can manage.
            return cacheSubList.stream()
                    .filter(subscriptionInfo -> {
                        try {
                            return TelephonyPermissions.checkCallingOrSelfReadPhoneState(mContext,
                                    subscriptionInfo.getSubscriptionId(), callingPackage,
                                    callingFeatureId, "getSubscriptionInfoList");
                        } catch (SecurityException e) {
                            return false;
                        }
                    }).map(subscriptionInfo -> conditionallyRemoveIdentifiers(subscriptionInfo,
                            callingPackage, callingFeatureId, "getSubscriptionInfoList"))
                    .collect(Collectors.toList());
        }
    }

    /**
     * Conditionally removes identifiers from the provided {@code subInfo} if the {@code
     * callingPackage} does not meet the access requirements for identifiers and returns the
     * potentially modified object..
     *
     * <p>If the caller does not meet the access requirements for identifiers a clone of the
     * provided SubscriptionInfo is created and modified to avoid altering SubscriptionInfo objects
     * in a cache.
     */
    private SubscriptionInfo conditionallyRemoveIdentifiers(SubscriptionInfo subInfo,
            String callingPackage, String callingFeatureId, String message) {
        SubscriptionInfo result = subInfo;
        int subId = subInfo.getSubscriptionId();
        boolean hasIdentifierAccess = hasSubscriberIdentifierAccess(subId, callingPackage,
                callingFeatureId, message);
        boolean hasPhoneNumberAccess = hasPhoneNumberAccess(subId, callingPackage, callingFeatureId,
                message);
        if (!hasIdentifierAccess || !hasPhoneNumberAccess) {
            result = new SubscriptionInfo(subInfo);
            if (!hasIdentifierAccess) {
                result.clearIccId();
                result.clearCardString();
            }
            if (!hasPhoneNumberAccess) {
                result.clearNumber();
            }
        }
        return result;
    }

    private synchronized boolean addToSubIdList(int slotIndex, int subId, int subscriptionType) {
        ArrayList<Integer> subIdsList = sSlotIndexToSubIds.get(slotIndex);
        if (subIdsList == null) {
            subIdsList = new ArrayList<>();
            sSlotIndexToSubIds.put(slotIndex, subIdsList);
        }

        // add the given subId unless it already exists
        if (subIdsList.contains(subId)) {
            logdl("slotIndex, subId combo already exists in the map. Not adding it again.");
            return false;
        }
        if (isSubscriptionForRemoteSim(subscriptionType)) {
            // For Remote SIM subscriptions, a slot can have multiple subscriptions.
            subIdsList.add(subId);
        } else {
            // for all other types of subscriptions, a slot can have only one subscription at a time
            subIdsList.clear();
            subIdsList.add(subId);
        }
        if (DBG) logdl("slotIndex, subId combo is added to the map.");
        return true;
    }

    private boolean isSubscriptionForRemoteSim(int subscriptionType) {
        return subscriptionType == SubscriptionManager.SUBSCRIPTION_TYPE_REMOTE_SIM;
    }

    /**
     * This is only for testing
     * @hide
     */
    @VisibleForTesting(visibility = VisibleForTesting.Visibility.PRIVATE)
    public Map<Integer, ArrayList<Integer>> getSlotIndexToSubIdsMap() {
        return sSlotIndexToSubIds;
    }

    /**
     * This is only for testing
     * @hide
     */
    @VisibleForTesting(visibility = VisibleForTesting.Visibility.PRIVATE)
    public void resetStaticMembers() {
        mDefaultFallbackSubId = SubscriptionManager.INVALID_SUBSCRIPTION_ID;
        mDefaultPhoneId = SubscriptionManager.DEFAULT_PHONE_INDEX;
    }

    private void notifyOpportunisticSubscriptionInfoChanged() {
        TelephonyRegistryManager trm =
                (TelephonyRegistryManager)
                        mContext.getSystemService(Context.TELEPHONY_REGISTRY_SERVICE);
        if (DBG) logd("notifyOpptSubscriptionInfoChanged:");
        trm.notifyOpportunisticSubscriptionInfoChanged();
    }

    private void refreshCachedOpportunisticSubscriptionInfoList() {
        synchronized (mSubInfoListLock) {
            List<SubscriptionInfo> oldOpptCachedList = mCacheOpportunisticSubInfoList;

            List<SubscriptionInfo> subList = getSubInfo(
                    SubscriptionManager.IS_OPPORTUNISTIC + "=1 AND ("
                            + SubscriptionManager.SIM_SLOT_INDEX + ">=0 OR "
                            + SubscriptionManager.IS_EMBEDDED + "=1)", null);

            if (subList != null) {
                subList.sort(SUBSCRIPTION_INFO_COMPARATOR);
            } else {
                subList = new ArrayList<>();
            }

            mCacheOpportunisticSubInfoList = subList;

            for (SubscriptionInfo info : mCacheOpportunisticSubInfoList) {
                if (shouldDisableSubGroup(info.getGroupUuid())) {
                    info.setGroupDisabled(true);
                }
            }

            if (DBG_CACHE) {
                if (!mCacheOpportunisticSubInfoList.isEmpty()) {
                    for (SubscriptionInfo si : mCacheOpportunisticSubInfoList) {
                        logd("[refreshCachedOpptSubscriptionInfoList] Setting Cached info="
                                + si);
                    }
                } else {
                    logdl("[refreshCachedOpptSubscriptionInfoList]- no info return");
                }
            }

            if (!oldOpptCachedList.equals(mCacheOpportunisticSubInfoList)) {
                mOpptSubInfoListChangedDirtyBit.set(true);
            }
        }
    }

    private boolean shouldDisableSubGroup(ParcelUuid groupUuid) {
        if (groupUuid == null) return false;

        for (SubscriptionInfo activeInfo : mCacheActiveSubInfoList) {
            if (!activeInfo.isOpportunistic() && groupUuid.equals(activeInfo.getGroupUuid())) {
                return false;
            }
        }

        return true;
    }

    /**
     * Set allowing mobile data during voice call.
     *
     * @param subId Subscription index
     * @param rules Data enabled override rules in string format. See {@link DataEnabledOverride}
     * for details.
     * @return {@code true} if settings changed, otherwise {@code false}.
     */
    public boolean setDataEnabledOverrideRules(int subId, @NonNull String rules) {
        if (DBG) logd("[setDataEnabledOverrideRules]+ rules:" + rules + " subId:" + subId);

        validateSubId(subId);
        ContentValues value = new ContentValues(1);
        value.put(SubscriptionManager.DATA_ENABLED_OVERRIDE_RULES, rules);

        boolean result = updateDatabase(value, subId, true) > 0;

        if (result) {
            // Refresh the Cache of Active Subscription Info List
            refreshCachedActiveSubscriptionInfoList();
            notifySubscriptionInfoChanged();
        }

        return result;
    }

    /**
     * Get data enabled override rules.
     *
     * @param subId Subscription index
     * @return Data enabled override rules in string
     */
    @NonNull
    public String getDataEnabledOverrideRules(int subId) {
        return TelephonyUtils.emptyIfNull(getSubscriptionProperty(subId,
                SubscriptionManager.DATA_ENABLED_OVERRIDE_RULES));
    }

    /**
     * Get active data subscription id.
     *
     * @return Active data subscription id
     *
     * @hide
     */
    @Override
    public int getActiveDataSubscriptionId() {
        final long token = Binder.clearCallingIdentity();

        try {
            PhoneSwitcher phoneSwitcher = PhoneSwitcher.getInstance();
            if (phoneSwitcher != null) {
                int activeDataSubId = phoneSwitcher.getActiveDataSubId();
                if (SubscriptionManager.isUsableSubscriptionId(activeDataSubId)) {
                    return activeDataSubId;
                }
            }
            // If phone switcher isn't ready, or active data sub id is not available, use default
            // sub id from settings.
            return getDefaultDataSubId();
        } finally {
            Binder.restoreCallingIdentity(token);
        }
    }

    /**
     * Whether it's supported to disable / re-enable a subscription on a physical (non-euicc) SIM.
     */
    @Override
    public boolean canDisablePhysicalSubscription() {
        enforceReadPrivilegedPhoneState("canToggleUiccApplicationsEnablement");

        final long identity = Binder.clearCallingIdentity();
        try {
            Phone phone = PhoneFactory.getDefaultPhone();
            return phone != null && phone.canDisablePhysicalSubscription();
        } finally {
            Binder.restoreCallingIdentity(identity);
        }
    }
}<|MERGE_RESOLUTION|>--- conflicted
+++ resolved
@@ -2453,22 +2453,7 @@
     }
 
     @UnsupportedAppUsage
-<<<<<<< HEAD
-    protected void updateAllDataConnectionTrackers() {
-        // Tell Phone Proxies to update data connection tracker
-        int len = TelephonyManager.from(mContext).getActiveModemCount();
-        if (DBG) logd("[updateAllDataConnectionTrackers] activeModemCount=" + len);
-        for (int phoneId = 0; phoneId < len; phoneId++) {
-            if (DBG) logd("[updateAllDataConnectionTrackers] phoneId=" + phoneId);
-            PhoneFactory.getPhone(phoneId).updateDataConnectionTracker();
-        }
-    }
-
-    @UnsupportedAppUsage
     protected void broadcastDefaultDataSubIdChanged(int subId) {
-=======
-    private void broadcastDefaultDataSubIdChanged(int subId) {
->>>>>>> 9a6853db
         // Broadcast an Intent for default data sub change
         if (DBG) logdl("[broadcastDefaultDataSubIdChanged] subId=" + subId);
         Intent intent = new Intent(TelephonyIntents.ACTION_DEFAULT_DATA_SUBSCRIPTION_CHANGED);
