/*
* Copyright (C) 2014 The Android Open Source Project
*
* Licensed under the Apache License, Version 2.0 (the "License");
* you may not use this file except in compliance with the License.
* You may obtain a copy of the License at
*
*      http://www.apache.org/licenses/LICENSE-2.0
*
* Unless required by applicable law or agreed to in writing, software
* distributed under the License is distributed on an "AS IS" BASIS,
* WITHOUT WARRANTIES OR CONDITIONS OF ANY KIND, either express or implied.
* See the License for the specific language governing permissions and
* limitations under the License.
*/

package com.android.internal.telephony;

import static android.content.pm.PackageManager.PERMISSION_GRANTED;
import static android.telephony.UiccSlotInfo.CARD_STATE_INFO_PRESENT;
import static android.telephony.data.ApnSetting.TYPE_MMS;

import android.Manifest;
import android.annotation.Nullable;
import android.annotation.UnsupportedAppUsage;
import android.app.AppOpsManager;
import android.app.PendingIntent;
import android.content.ContentResolver;
import android.content.ContentValues;
import android.content.Context;
import android.content.Intent;
import android.database.Cursor;
import android.graphics.Bitmap;
import android.graphics.BitmapFactory;
import android.net.Uri;
import android.os.Binder;
import android.os.ParcelUuid;
import android.os.RemoteException;
import android.os.ServiceManager;
import android.os.UserHandle;
import android.provider.Settings;
import android.telecom.PhoneAccountHandle;
import android.telecom.TelecomManager;
import android.telephony.AccessNetworkConstants;
import android.telephony.CarrierConfigManager;
import android.telephony.RadioAccessFamily;
import android.telephony.Rlog;
import android.telephony.SubscriptionInfo;
import android.telephony.SubscriptionManager;
import android.telephony.TelephonyManager;
import android.telephony.UiccAccessRule;
import android.telephony.UiccSlotInfo;
import android.telephony.data.ApnSetting;
import android.telephony.euicc.EuiccManager;
import android.text.TextUtils;
import android.util.LocalLog;
import android.util.Log;

import com.android.internal.annotations.VisibleForTesting;
import com.android.internal.telephony.IccCardConstants.State;
import com.android.internal.telephony.metrics.TelephonyMetrics;
import com.android.internal.telephony.uicc.IccUtils;
import com.android.internal.telephony.uicc.UiccCard;
import com.android.internal.telephony.uicc.UiccController;

import java.io.FileDescriptor;
import java.io.PrintWriter;
import java.util.ArrayList;
import java.util.Arrays;
import java.util.Collections;
import java.util.Comparator;
import java.util.HashSet;
import java.util.List;
import java.util.Map;
import java.util.Map.Entry;
import java.util.Objects;
import java.util.Set;
import java.util.UUID;
import java.util.concurrent.ConcurrentHashMap;
import java.util.stream.Collectors;

/**
 * SubscriptionController to provide an inter-process communication to
 * access Sms in Icc.
 *
 * Any setters which take subId, slotIndex or phoneId as a parameter will throw an exception if the
 * parameter equals the corresponding INVALID_XXX_ID or DEFAULT_XXX_ID.
 *
 * All getters will lookup the corresponding default if the parameter is DEFAULT_XXX_ID. Ie calling
 * getPhoneId(DEFAULT_SUB_ID) will return the same as getPhoneId(getDefaultSubId()).
 *
 * Finally, any getters which perform the mapping between subscriptions, slots and phones will
 * return the corresponding INVALID_XXX_ID if the parameter is INVALID_XXX_ID. All other getters
 * will fail and return the appropriate error value. Ie calling
 * getSlotIndex(INVALID_SUBSCRIPTION_ID) will return INVALID_SIM_SLOT_INDEX and calling
 * getSubInfoForSubscriber(INVALID_SUBSCRIPTION_ID) will return null.
 *
 */
public class SubscriptionController extends ISub.Stub {
<<<<<<< HEAD
    static final String LOG_TAG = "SubscriptionController";
    static final protected boolean DBG = true;
    static final protected boolean VDBG = Rlog.isLoggable(LOG_TAG, Log.VERBOSE);
    static final boolean DBG_CACHE = false;
    static final int MAX_LOCAL_LOG_LINES = 500; // TODO: Reduce to 100 when 17678050 is fixed
=======
    private static final String LOG_TAG = "SubscriptionController";
    private static final boolean DBG = true;
    private static final boolean VDBG = Rlog.isLoggable(LOG_TAG, Log.VERBOSE);
    private static final boolean DBG_CACHE = false;
>>>>>>> fb678b19
    private static final int DEPRECATED_SETTING = -1;
    private static final ParcelUuid INVALID_GROUP_UUID =
            ParcelUuid.fromString(CarrierConfigManager.REMOVE_GROUP_UUID_STRING);
    private final LocalLog mLocalLog = new LocalLog(200);

    // Lock that both mCacheActiveSubInfoList and mCacheOpportunisticSubInfoList use.
    private Object mSubInfoListLock = new Object();

    /* The Cache of Active SubInfoRecord(s) list of currently in use SubInfoRecord(s) */
    private final List<SubscriptionInfo> mCacheActiveSubInfoList = new ArrayList<>();

    /* Similar to mCacheActiveSubInfoList but only caching opportunistic subscriptions. */
    private List<SubscriptionInfo> mCacheOpportunisticSubInfoList = new ArrayList<>();

    private static final Comparator<SubscriptionInfo> SUBSCRIPTION_INFO_COMPARATOR =
            (arg0, arg1) -> {
                // Primary sort key on SimSlotIndex
                int flag = arg0.getSimSlotIndex() - arg1.getSimSlotIndex();
                if (flag == 0) {
                    // Secondary sort on SubscriptionId
                    return arg0.getSubscriptionId() - arg1.getSubscriptionId();
                }
                return flag;
            };

    @UnsupportedAppUsage
    protected final Object mLock = new Object();

    /** The singleton instance. */
    protected static SubscriptionController sInstance = null;
    protected static Phone[] sPhones;
    @UnsupportedAppUsage
    protected Context mContext;
    protected TelephonyManager mTelephonyManager;
    protected UiccController mUiccController;

    private AppOpsManager mAppOps;

    // Each slot can have multiple subs.
    private static Map<Integer, ArrayList<Integer>> sSlotIndexToSubIds = new ConcurrentHashMap<>();
    protected static int mDefaultFallbackSubId = SubscriptionManager.INVALID_SUBSCRIPTION_ID;
    @UnsupportedAppUsage
    protected static int mDefaultPhoneId = SubscriptionManager.DEFAULT_PHONE_INDEX;

    @UnsupportedAppUsage
    private int[] colorArr;
    private long mLastISubServiceRegTime;
    private int mPreferredDataSubId = SubscriptionManager.DEFAULT_SUBSCRIPTION_ID;

    public static SubscriptionController init(Phone phone) {
        synchronized (SubscriptionController.class) {
            if (sInstance == null) {
                sInstance = new SubscriptionController(phone);
            } else {
                Log.wtf(LOG_TAG, "init() called multiple times!  sInstance = " + sInstance);
            }
            return sInstance;
        }
    }

    public static SubscriptionController init(Context c, CommandsInterface[] ci) {
        synchronized (SubscriptionController.class) {
            if (sInstance == null) {
                sInstance = new SubscriptionController(c);
            } else {
                Log.wtf(LOG_TAG, "init() called multiple times!  sInstance = " + sInstance);
            }
            return sInstance;
        }
    }

    @UnsupportedAppUsage
    public static SubscriptionController getInstance() {
        if (sInstance == null)
        {
           Log.wtf(LOG_TAG, "getInstance null");
        }

        return sInstance;
    }

    protected SubscriptionController(Context c) {
        init(c);
        migrateImsSettings();
    }

    protected void init(Context c) {
        mContext = c;
        mTelephonyManager = TelephonyManager.from(mContext);

        try {
            mUiccController = UiccController.getInstance();
        } catch(RuntimeException ex) {
            throw new RuntimeException(
                    "UiccController has to be initialised before SubscriptionController init");
        }

        mAppOps = (AppOpsManager)mContext.getSystemService(Context.APP_OPS_SERVICE);

        if(ServiceManager.getService("isub") == null) {
            ServiceManager.addService("isub", this);
            mLastISubServiceRegTime = System.currentTimeMillis();
        }

        /**
         * Switching between DSDS and single sim mode needs to clear the slot index of
         * subscription info.
         */
        clearSlotIndexForSubInfoRecords();

        if (DBG) logdl("[SubscriptionController] init by Context");
    }

    @UnsupportedAppUsage
    private boolean isSubInfoReady() {
        if (VDBG) {
            // make sure sSlotIndexToSubIds is consistent with cached subinfo list
            int count = 0;
            for (Integer i : sSlotIndexToSubIds.keySet()) {
                count += sSlotIndexToSubIds.get(i).size();
            }
            if (count != mCacheActiveSubInfoList.size()) {
                logdl("mismatch between map and list. list size = " + mCacheActiveSubInfoList.size()
                        + ", map size = " + count);
                for (Integer i : sSlotIndexToSubIds.keySet()) {
                    logdl("From the Map, subs in map at slot index: " + i + " are: "
                            + sSlotIndexToSubIds.get(i));
                }
                for (SubscriptionInfo info : mCacheActiveSubInfoList) {
                    logdl("From the Cached list, subinfo is: " + info);
                }
            }
        }
        return sSlotIndexToSubIds.size() > 0;
    }

    /**
     * Switching between DSDS and single sim mode needs to update the slot index of subscription
     * info into invalid if the slot index is not active.
     */
    private void clearSlotIndexForSubInfoRecords() {
        if (mTelephonyManager == null || mContext == null) {
            logel("[clearSlotIndexForSubInfoRecords] TelephonyManager or mContext is null");
            return;
        }
        int phoneCount = mTelephonyManager.getPhoneCount();

        // Update simInfo db with invalid slot index
        ContentResolver resolver = mContext.getContentResolver();
        ContentValues value = new ContentValues(1);
        value.put(SubscriptionManager.SIM_SLOT_INDEX, SubscriptionManager.INVALID_SIM_SLOT_INDEX);
        mContext.getContentResolver().update(SubscriptionManager.CONTENT_URI,
                value, SubscriptionManager.SIM_SLOT_INDEX + ">=" + phoneCount, null);
    }

    private SubscriptionController(Phone phone) {
        mContext = phone.getContext();
        mAppOps = mContext.getSystemService(AppOpsManager.class);

        if(ServiceManager.getService("isub") == null) {
                ServiceManager.addService("isub", this);
        }

        migrateImsSettings();

        /**
         * Switching between DSDS and single sim mode needs to clear the slot index of
         * subscription info.
         */
        clearSlotIndexForSubInfoRecords();

        if (DBG) logdl("[SubscriptionController] init by Phone");
    }

    /**
     * Make sure the caller can read phone state which requires holding the
     * READ_PHONE_STATE permission and the OP_READ_PHONE_STATE app op being
     * set to MODE_ALLOWED.
     *
     * @param callingPackage The package claiming to make the IPC.
     * @param message The name of the access protected method.
     *
     * @throws SecurityException if the caller does not have READ_PHONE_STATE permission.
     */
    private boolean canReadPhoneState(String callingPackage, String message) {
        try {
            mContext.enforceCallingOrSelfPermission(
                    android.Manifest.permission.READ_PRIVILEGED_PHONE_STATE, message);

            // SKIP checking run-time permission since self or using PRIVILEDGED permission
            return true;
        } catch (SecurityException e) {
            mContext.enforceCallingOrSelfPermission(android.Manifest.permission.READ_PHONE_STATE,
                    message);
        }

        return mAppOps.noteOp(AppOpsManager.OP_READ_PHONE_STATE, Binder.getCallingUid(),
                callingPackage) == AppOpsManager.MODE_ALLOWED;
    }

    @UnsupportedAppUsage
    protected void enforceModifyPhoneState(String message) {
        mContext.enforceCallingOrSelfPermission(
                android.Manifest.permission.MODIFY_PHONE_STATE, message);
    }

    private void enforceReadPrivilegedPhoneState(String message) {
        mContext.enforceCallingOrSelfPermission(
                Manifest.permission.READ_PRIVILEGED_PHONE_STATE, message);
    }

    /**
     * Broadcast when SubscriptionInfo has changed
     * FIXME: Hopefully removed if the API council accepts SubscriptionInfoListener
     */
     private void broadcastSimInfoContentChanged() {
        Intent intent = new Intent(TelephonyIntents.ACTION_SUBINFO_CONTENT_CHANGE);
        mContext.sendBroadcast(intent);
        intent = new Intent(TelephonyIntents.ACTION_SUBINFO_RECORD_UPDATED);
        mContext.sendBroadcast(intent);
     }

    /**
     * Notify the changed of subscription info.
     */
    @UnsupportedAppUsage
    public void notifySubscriptionInfoChanged() {
        ITelephonyRegistry tr = ITelephonyRegistry.Stub.asInterface(ServiceManager.getService(
                "telephony.registry"));
        try {
            if (DBG) logd("notifySubscriptionInfoChanged:");
            tr.notifySubscriptionInfoChanged();
        } catch (RemoteException ex) {
            // Should never happen because its always available.
        }

        // FIXME: Remove if listener technique accepted.
        broadcastSimInfoContentChanged();

        MultiSimSettingController.getInstance().onSubscriptionsChanged();
        TelephonyMetrics metrics = TelephonyMetrics.getInstance();
        metrics.updateActiveSubscriptionInfoList(
                Collections.unmodifiableList(mCacheActiveSubInfoList));
    }

    /**
     * New SubInfoRecord instance and fill in detail info
     * @param cursor
     * @return the query result of desired SubInfoRecord
     */
    @UnsupportedAppUsage
    private SubscriptionInfo getSubInfoRecord(Cursor cursor) {
        int id = cursor.getInt(cursor.getColumnIndexOrThrow(
                SubscriptionManager.UNIQUE_KEY_SUBSCRIPTION_ID));
        String iccId = cursor.getString(cursor.getColumnIndexOrThrow(
                SubscriptionManager.ICC_ID));
        int simSlotIndex = cursor.getInt(cursor.getColumnIndexOrThrow(
                SubscriptionManager.SIM_SLOT_INDEX));
        String displayName = cursor.getString(cursor.getColumnIndexOrThrow(
                SubscriptionManager.DISPLAY_NAME));
        String carrierName = cursor.getString(cursor.getColumnIndexOrThrow(
                SubscriptionManager.CARRIER_NAME));
        int nameSource = cursor.getInt(cursor.getColumnIndexOrThrow(
                SubscriptionManager.NAME_SOURCE));
        int iconTint = cursor.getInt(cursor.getColumnIndexOrThrow(
                SubscriptionManager.COLOR));
        String number = cursor.getString(cursor.getColumnIndexOrThrow(
                SubscriptionManager.NUMBER));
        int dataRoaming = cursor.getInt(cursor.getColumnIndexOrThrow(
                SubscriptionManager.DATA_ROAMING));
        // Get the blank bitmap for this SubInfoRecord
        Bitmap iconBitmap = BitmapFactory.decodeResource(mContext.getResources(),
                com.android.internal.R.drawable.ic_sim_card_multi_24px_clr);
        String mcc = cursor.getString(cursor.getColumnIndexOrThrow(
                SubscriptionManager.MCC_STRING));
        String mnc = cursor.getString(cursor.getColumnIndexOrThrow(
                SubscriptionManager.MNC_STRING));
        String ehplmnsRaw = cursor.getString(cursor.getColumnIndexOrThrow(
                SubscriptionManager.EHPLMNS));
        String hplmnsRaw = cursor.getString(cursor.getColumnIndexOrThrow(
                SubscriptionManager.HPLMNS));
        String[] ehplmns = ehplmnsRaw == null ? null : ehplmnsRaw.split(",");
        String[] hplmns = hplmnsRaw == null ? null : hplmnsRaw.split(",");

        // cardId is the private ICCID/EID string, also known as the card string
        String cardId = cursor.getString(cursor.getColumnIndexOrThrow(
                SubscriptionManager.CARD_ID));
        String countryIso = cursor.getString(cursor.getColumnIndexOrThrow(
                SubscriptionManager.ISO_COUNTRY_CODE));
        // publicCardId is the publicly exposed int card ID
        int publicCardId = mUiccController.convertToPublicCardId(cardId);
        boolean isEmbedded = cursor.getInt(cursor.getColumnIndexOrThrow(
                SubscriptionManager.IS_EMBEDDED)) == 1;
        int carrierId = cursor.getInt(cursor.getColumnIndexOrThrow(
                SubscriptionManager.CARRIER_ID));
        UiccAccessRule[] accessRules;
        if (isEmbedded) {
            accessRules = UiccAccessRule.decodeRules(cursor.getBlob(
                    cursor.getColumnIndexOrThrow(SubscriptionManager.ACCESS_RULES)));
        } else {
            accessRules = null;
        }
        boolean isOpportunistic = cursor.getInt(cursor.getColumnIndexOrThrow(
                SubscriptionManager.IS_OPPORTUNISTIC)) == 1;
        String groupUUID = cursor.getString(cursor.getColumnIndexOrThrow(
                SubscriptionManager.GROUP_UUID));
        int profileClass = cursor.getInt(cursor.getColumnIndexOrThrow(
                SubscriptionManager.PROFILE_CLASS));
        int subType = cursor.getInt(cursor.getColumnIndexOrThrow(
                SubscriptionManager.SUBSCRIPTION_TYPE));

        if (VDBG) {
            String iccIdToPrint = SubscriptionInfo.givePrintableIccid(iccId);
            String cardIdToPrint = SubscriptionInfo.givePrintableIccid(cardId);
            logd("[getSubInfoRecord] id:" + id + " iccid:" + iccIdToPrint + " simSlotIndex:"
                    + simSlotIndex + " carrierid:" + carrierId + " displayName:" + displayName
                    + " nameSource:" + nameSource + " iconTint:" + iconTint
                    + " dataRoaming:" + dataRoaming + " mcc:" + mcc + " mnc:" + mnc
                    + " countIso:" + countryIso + " isEmbedded:"
                    + isEmbedded + " accessRules:" + Arrays.toString(accessRules)
                    + " cardId:" + cardIdToPrint + " publicCardId:" + publicCardId
                    + " isOpportunistic:" + isOpportunistic + " groupUUID:" + groupUUID
                    + " profileClass:" + profileClass + " subscriptionType: " + subType);
        }

        // If line1number has been set to a different number, use it instead.
        String line1Number = mTelephonyManager.getLine1Number(id);
        if (!TextUtils.isEmpty(line1Number) && !line1Number.equals(number)) {
            number = line1Number;
        }
        SubscriptionInfo info = new SubscriptionInfo(id, iccId, simSlotIndex, displayName,
                carrierName, nameSource, iconTint, number, dataRoaming, iconBitmap, mcc, mnc,
                countryIso, isEmbedded, accessRules, cardId, publicCardId, isOpportunistic,
                groupUUID, false /* isGroupDisabled */, carrierId, profileClass, subType);
        info.setAssociatedPlmns(ehplmns, hplmns);
        return info;
    }

    /**
     * Query SubInfoRecord(s) from subinfo database
     * @param selection A filter declaring which rows to return
     * @param queryKey query key content
     * @return Array list of queried result from database
     */
    @UnsupportedAppUsage
    public List<SubscriptionInfo> getSubInfo(String selection, Object queryKey) {
        if (VDBG) logd("selection:" + selection + ", querykey: " + queryKey);
        String[] selectionArgs = null;
        if (queryKey != null) {
            selectionArgs = new String[] {queryKey.toString()};
        }
        ArrayList<SubscriptionInfo> subList = null;
        Cursor cursor = mContext.getContentResolver().query(SubscriptionManager.CONTENT_URI,
                null, selection, selectionArgs, null);
        try {
            if (cursor != null) {
                while (cursor.moveToNext()) {
                    SubscriptionInfo subInfo = getSubInfoRecord(cursor);
                    if (subInfo != null)
                    {
                        if (subList == null)
                        {
                            subList = new ArrayList<SubscriptionInfo>();
                        }
                        subList.add(subInfo);
                    }
                }
            } else {
                if (DBG) logd("Query fail");
            }
        } finally {
            if (cursor != null) {
                cursor.close();
            }
        }

        return subList;
    }

    /**
     * Find unused color to be set for new SubInfoRecord
     * @param callingPackage The package making the IPC.
     * @return RGB integer value of color
     */
    private int getUnusedColor(String callingPackage) {
        List<SubscriptionInfo> availableSubInfos = getActiveSubscriptionInfoList(callingPackage);
        colorArr = mContext.getResources().getIntArray(com.android.internal.R.array.sim_colors);
        int colorIdx = 0;

        if (availableSubInfos != null) {
            for (int i = 0; i < colorArr.length; i++) {
                int j;
                for (j = 0; j < availableSubInfos.size(); j++) {
                    if (colorArr[i] == availableSubInfos.get(j).getIconTint()) {
                        break;
                    }
                }
                if (j == availableSubInfos.size()) {
                    return colorArr[i];
                }
            }
            colorIdx = availableSubInfos.size() % colorArr.length;
        }
        return colorArr[colorIdx];
    }

    /**
     * Get the active SubscriptionInfo with the subId key
     * @param subId The unique SubscriptionInfo key in database
     * @param callingPackage The package making the IPC.
     * @return SubscriptionInfo, maybe null if its not active
     */
    @UnsupportedAppUsage
    @Override
    public SubscriptionInfo getActiveSubscriptionInfo(int subId, String callingPackage) {
        if (!TelephonyPermissions.checkCallingOrSelfReadPhoneState(
                mContext, subId, callingPackage, "getActiveSubscriptionInfo")) {
            return null;
        }

        // Now that all security checks passes, perform the operation as ourselves.
        final long identity = Binder.clearCallingIdentity();
        try {
            List<SubscriptionInfo> subList = getActiveSubscriptionInfoList(
                    mContext.getOpPackageName());
            if (subList != null) {
                for (SubscriptionInfo si : subList) {
                    if (si.getSubscriptionId() == subId) {
                        if (DBG) {
                            logd("[getActiveSubscriptionInfo]+ subId=" + subId + " subInfo=" + si);
                        }

                        return si;
                    }
                }
            }
            if (DBG) {
                logd("[getActiveSubscriptionInfo]- subId=" + subId
                        + " subList=" + subList + " subInfo=null");
            }
        } finally {
            Binder.restoreCallingIdentity(identity);
        }

        return null;
    }

    /**
     * Get a single subscription info record for a given subscription.
     *
     * @param subId the subId to query.
     *
     * @hide
     */
    public SubscriptionInfo getSubscriptionInfo(int subId) {
        List<SubscriptionInfo> subInfoList = getSubInfo(
                SubscriptionManager.UNIQUE_KEY_SUBSCRIPTION_ID + "=" + subId, null);
        if (subInfoList == null || subInfoList.isEmpty()) return null;
        return subInfoList.get(0);
    }

    /**
     * Get the active SubscriptionInfo associated with the iccId
     * @param iccId the IccId of SIM card
     * @param callingPackage The package making the IPC.
     * @return SubscriptionInfo, maybe null if its not active
     */
    @Override
    public SubscriptionInfo getActiveSubscriptionInfoForIccId(String iccId, String callingPackage) {
        // Query the subscriptions unconditionally, and then check whether the caller has access to
        // the given subscription.
        final SubscriptionInfo si = getActiveSubscriptionInfoForIccIdInternal(iccId);

        final int subId = si != null
                ? si.getSubscriptionId() : SubscriptionManager.INVALID_SUBSCRIPTION_ID;
        if (!TelephonyPermissions.checkCallingOrSelfReadPhoneState(
                mContext, subId, callingPackage, "getActiveSubscriptionInfoForIccId")) {
            return null;
        }

        return si;
    }

    /**
     * Get the active SubscriptionInfo associated with the given iccId. The caller *must* perform
     * permission checks when using this method.
     */
    private SubscriptionInfo getActiveSubscriptionInfoForIccIdInternal(String iccId) {
        if (iccId == null) {
            return null;
        }

        final long identity = Binder.clearCallingIdentity();
        try {
            List<SubscriptionInfo> subList = getActiveSubscriptionInfoList(
                    mContext.getOpPackageName());
            if (subList != null) {
                for (SubscriptionInfo si : subList) {
                    if (iccId.equals(si.getIccId())) {
                        if (DBG)
                            logd("[getActiveSubInfoUsingIccId]+ iccId=" + iccId + " subInfo=" + si);
                        return si;
                    }
                }
            }
            if (DBG) {
                logd("[getActiveSubInfoUsingIccId]+ iccId=" + iccId
                        + " subList=" + subList + " subInfo=null");
            }
        } finally {
            Binder.restoreCallingIdentity(identity);
        }

        return null;
    }

    /**
     * Get the active SubscriptionInfo associated with the slotIndex.
     * This API does not return details on Remote-SIM subscriptions.
     * @param slotIndex the slot which the subscription is inserted
     * @param callingPackage The package making the IPC.
     * @return SubscriptionInfo, null for Remote-SIMs or non-active slotIndex.
     */
    @Override
    public SubscriptionInfo getActiveSubscriptionInfoForSimSlotIndex(int slotIndex,
            String callingPackage) {
        Phone phone = PhoneFactory.getPhone(slotIndex);
        if (phone == null) {
            if (DBG) {
                loge("[getActiveSubscriptionInfoForSimSlotIndex] no phone, slotIndex=" + slotIndex);
            }
            return null;
        }
        if (!TelephonyPermissions.checkCallingOrSelfReadPhoneState(
                mContext, phone.getSubId(), callingPackage,
                "getActiveSubscriptionInfoForSimSlotIndex")) {
            return null;
        }

        // Now that all security checks passes, perform the operation as ourselves.
        final long identity = Binder.clearCallingIdentity();
        try {
            List<SubscriptionInfo> subList = getActiveSubscriptionInfoList(
                    mContext.getOpPackageName());
            if (subList != null) {
                for (SubscriptionInfo si : subList) {
                    if (si.getSimSlotIndex() == slotIndex) {
                        if (DBG) {
                            logd("[getActiveSubscriptionInfoForSimSlotIndex]+ slotIndex="
                                    + slotIndex + " subId=" + si);
                        }
                        return si;
                    }
                }
                if (DBG) {
                    logd("[getActiveSubscriptionInfoForSimSlotIndex]+ slotIndex=" + slotIndex
                            + " subId=null");
                }
            } else {
                if (DBG) {
                    logd("[getActiveSubscriptionInfoForSimSlotIndex]+ subList=null");
                }
            }
        } finally {
            Binder.restoreCallingIdentity(identity);
        }

        return null;
    }

    /**
     * @param callingPackage The package making the IPC.
     * @return List of all SubscriptionInfo records in database,
     * include those that were inserted before, maybe empty but not null.
     * @hide
     */
    @Override
    public List<SubscriptionInfo> getAllSubInfoList(String callingPackage) {
        if (VDBG) logd("[getAllSubInfoList]+");

        // This API isn't public, so no need to provide a valid subscription ID - we're not worried
        // about carrier-privileged callers not having access.
        if (!TelephonyPermissions.checkCallingOrSelfReadPhoneState(
                mContext, SubscriptionManager.INVALID_SUBSCRIPTION_ID, callingPackage,
                "getAllSubInfoList")) {
            return null;
        }

        // Now that all security checks passes, perform the operation as ourselves.
        final long identity = Binder.clearCallingIdentity();
        try {
            List<SubscriptionInfo> subList = null;
            subList = getSubInfo(null, null);
            if (subList != null) {
                if (VDBG) logd("[getAllSubInfoList]- " + subList.size() + " infos return");
            } else {
                if (VDBG) logd("[getAllSubInfoList]- no info return");
            }
            return subList;
        } finally {
            Binder.restoreCallingIdentity(identity);
        }
    }

    /**
     * Get the SubInfoRecord(s) of the currently active SIM(s) - which include both local
     * and remote SIMs.
     * @param callingPackage The package making the IPC.
     * @return Array list of currently inserted SubInfoRecord(s)
     */
    @UnsupportedAppUsage
    @Override
    public List<SubscriptionInfo> getActiveSubscriptionInfoList(String callingPackage) {
        return getSubscriptionInfoListFromCacheHelper(callingPackage, mCacheActiveSubInfoList);
    }

    /**
     * Refresh the cache of SubInfoRecord(s) of the currently available SIM(s) - including
     * local & remote SIMs.
     */
    @VisibleForTesting  // For mockito to mock this method
    public void refreshCachedActiveSubscriptionInfoList() {
        if (!isSubInfoReady()) {
            if (DBG_CACHE) {
                logdl("[refreshCachedActiveSubscriptionInfoList] "
                        + "Sub Controller not ready ");
            }
            return;
        }

        boolean opptSubListChanged;

        synchronized (mSubInfoListLock) {
            List<SubscriptionInfo> activeSubscriptionInfoList = getSubInfo(
                    SubscriptionManager.SIM_SLOT_INDEX + ">=0 OR "
                    + SubscriptionManager.SUBSCRIPTION_TYPE + "="
                    + SubscriptionManager.SUBSCRIPTION_TYPE_REMOTE_SIM,
                    null);

            if (activeSubscriptionInfoList != null) {
                // Log when active sub info changes.
                if (mCacheActiveSubInfoList.size() != activeSubscriptionInfoList.size()
                        || !mCacheActiveSubInfoList.containsAll(activeSubscriptionInfoList)) {
                    logdl("Active subscription info list changed. " + activeSubscriptionInfoList);
                }

                mCacheActiveSubInfoList.clear();
                activeSubscriptionInfoList.sort(SUBSCRIPTION_INFO_COMPARATOR);
                mCacheActiveSubInfoList.addAll(activeSubscriptionInfoList);
            } else {
                logd("activeSubscriptionInfoList is null.");
                mCacheActiveSubInfoList.clear();
            }

            // Refresh cached opportunistic sub list and detect whether it's changed.
            opptSubListChanged = refreshCachedOpportunisticSubscriptionInfoList();

            if (DBG_CACHE) {
                if (!mCacheActiveSubInfoList.isEmpty()) {
                    for (SubscriptionInfo si : mCacheActiveSubInfoList) {
                        logd("[refreshCachedActiveSubscriptionInfoList] Setting Cached info="
                                + si);
                    }
                } else {
                    logdl("[refreshCachedActiveSubscriptionInfoList]- no info return");
                }
            }
        }

        // Send notification outside synchronization.
        if (opptSubListChanged) {
            notifyOpportunisticSubscriptionInfoChanged();
        }
    }

    /**
     * Get the SUB count of active SUB(s)
     * @param callingPackage The package making the IPC.
     * @return active SIM count
     */
    @UnsupportedAppUsage
    @Override
    public int getActiveSubInfoCount(String callingPackage) {
        // Let getActiveSubscriptionInfoList perform permission checks / filtering.
        List<SubscriptionInfo> records = getActiveSubscriptionInfoList(callingPackage);
        if (records == null) {
            if (VDBG) logd("[getActiveSubInfoCount] records null");
            return 0;
        }
        if (VDBG) logd("[getActiveSubInfoCount]- count: " + records.size());
        return records.size();
    }

    /**
     * Get the SUB count of all SUB(s) in SubscriptoinInfo database
     * @param callingPackage The package making the IPC.
     * @return all SIM count in database, include what was inserted before
     */
    @Override
    public int getAllSubInfoCount(String callingPackage) {
        if (DBG) logd("[getAllSubInfoCount]+");

        // This API isn't public, so no need to provide a valid subscription ID - we're not worried
        // about carrier-privileged callers not having access.
        if (!TelephonyPermissions.checkCallingOrSelfReadPhoneState(
                mContext, SubscriptionManager.INVALID_SUBSCRIPTION_ID, callingPackage,
                "getAllSubInfoCount")) {
            return 0;
        }

        // Now that all security checks passes, perform the operation as ourselves.
        final long identity = Binder.clearCallingIdentity();
        try {
            Cursor cursor = mContext.getContentResolver().query(SubscriptionManager.CONTENT_URI,
                    null, null, null, null);
            try {
                if (cursor != null) {
                    int count = cursor.getCount();
                    if (DBG) logd("[getAllSubInfoCount]- " + count + " SUB(s) in DB");
                    return count;
                }
            } finally {
                if (cursor != null) {
                    cursor.close();
                }
            }
            if (DBG) logd("[getAllSubInfoCount]- no SUB in DB");

            return 0;
        } finally {
            Binder.restoreCallingIdentity(identity);
        }
    }

    /**
     * @return the maximum number of local subscriptions this device will support at any one time.
     */
    @Override
    public int getActiveSubInfoCountMax() {
        // FIXME: This valid now but change to use TelephonyDevController in the future
        return mTelephonyManager.getSimCount();
    }

    @Override
    public List<SubscriptionInfo> getAvailableSubscriptionInfoList(String callingPackage) {
        // This API isn't public, so no need to provide a valid subscription ID - we're not worried
        // about carrier-privileged callers not having access.
        if (!TelephonyPermissions.checkCallingOrSelfReadPhoneState(
                mContext, SubscriptionManager.INVALID_SUBSCRIPTION_ID, callingPackage,
                "getAvailableSubscriptionInfoList")) {
            throw new SecurityException("Need READ_PHONE_STATE to call "
                    + " getAvailableSubscriptionInfoList");
        }

        // Now that all security checks pass, perform the operation as ourselves.
        final long identity = Binder.clearCallingIdentity();
        try {
            String selection = SubscriptionManager.SIM_SLOT_INDEX + ">=0 OR "
                    + SubscriptionManager.SUBSCRIPTION_TYPE + "="
                    + SubscriptionManager.SUBSCRIPTION_TYPE_REMOTE_SIM;

            EuiccManager euiccManager =
                    (EuiccManager) mContext.getSystemService(Context.EUICC_SERVICE);
            if (euiccManager.isEnabled()) {
                selection += " OR " + SubscriptionManager.IS_EMBEDDED + "=1";
            }

            List<SubscriptionInfo> subList = getSubInfo(selection, null /* queryKey */);

            if (subList != null) {
                subList.sort(SUBSCRIPTION_INFO_COMPARATOR);

                if (VDBG) logdl("[getAvailableSubInfoList]- " + subList.size() + " infos return");
            } else {
                if (DBG) logdl("[getAvailableSubInfoList]- no info return");
            }

            return subList;
        } finally {
            Binder.restoreCallingIdentity(identity);
        }
    }

    @Override
    public List<SubscriptionInfo> getAccessibleSubscriptionInfoList(String callingPackage) {
        EuiccManager euiccManager = (EuiccManager) mContext.getSystemService(Context.EUICC_SERVICE);
        if (!euiccManager.isEnabled()) {
            if (DBG) {
                logdl("[getAccessibleSubInfoList] Embedded subscriptions are disabled");
            }
            return null;
        }

        // Verify that the given package belongs to the calling UID.
        mAppOps.checkPackage(Binder.getCallingUid(), callingPackage);

        // Perform the operation as ourselves. If the caller cannot read phone state, they may still
        // have carrier privileges per the subscription metadata, so we always need to make the
        // query and then filter the results.
        final long identity = Binder.clearCallingIdentity();
        List<SubscriptionInfo> subList;
        try {
            subList = getSubInfo(SubscriptionManager.IS_EMBEDDED + "=1", null);
        } finally {
            Binder.restoreCallingIdentity(identity);
        }

        if (subList == null) {
            if (DBG) logdl("[getAccessibleSubInfoList] No info returned");
            return null;
        }

        // Filter the list to only include subscriptions which the (restored) caller can manage.
        List<SubscriptionInfo> filteredList = subList.stream()
                .filter(subscriptionInfo ->
                        subscriptionInfo.canManageSubscription(mContext, callingPackage))
                .sorted(SUBSCRIPTION_INFO_COMPARATOR)
                .collect(Collectors.toList());
        if (VDBG) {
            logdl("[getAccessibleSubInfoList] " + filteredList.size() + " infos returned");
        }
        return filteredList;
    }

    /**
     * Return the list of subscriptions in the database which are either:
     * <ul>
     * <li>Embedded (but see note about {@code includeNonRemovableSubscriptions}, or
     * <li>In the given list of current embedded ICCIDs (which may not yet be in the database, or
     *     which may not currently be marked as embedded).
     * </ul>
     *
     * <p>NOTE: This is not accessible to external processes, so it does not need a permission
     * check. It is only intended for use by {@link SubscriptionInfoUpdater}.
     *
     * @param embeddedIccids all ICCIDs of available embedded subscriptions. This is used to surface
     *     entries for profiles which had been previously deleted.
     * @param isEuiccRemovable whether the current ICCID is removable. Non-removable subscriptions
     *     will only be returned if the current ICCID is not removable; otherwise, they are left
     *     alone (not returned here unless in the embeddedIccids list) under the assumption that
     *     they will still be accessible when the eUICC containing them is activated.
     */
    @VisibleForTesting(visibility = VisibleForTesting.Visibility.PACKAGE)
    public List<SubscriptionInfo> getSubscriptionInfoListForEmbeddedSubscriptionUpdate(
            String[] embeddedIccids, boolean isEuiccRemovable) {
        StringBuilder whereClause = new StringBuilder();
        whereClause.append("(").append(SubscriptionManager.IS_EMBEDDED).append("=1");
        if (isEuiccRemovable) {
            // Current eUICC is removable, so don't return non-removable subscriptions (which would
            // be deleted), as these are expected to still be present on a different, non-removable
            // eUICC.
            whereClause.append(" AND ").append(SubscriptionManager.IS_REMOVABLE).append("=1");
        }
        // Else, return both removable and non-removable subscriptions. This is expected to delete
        // all removable subscriptions, which is desired as they may not be accessible.

        whereClause.append(") OR ").append(SubscriptionManager.ICC_ID).append(" IN (");
        // ICCIDs are validated to contain only numbers when passed in, and come from a trusted
        // app, so no need to escape.
        for (int i = 0; i < embeddedIccids.length; i++) {
            if (i > 0) {
                whereClause.append(",");
            }
            whereClause.append("\"").append(embeddedIccids[i]).append("\"");
        }
        whereClause.append(")");

        List<SubscriptionInfo> list = getSubInfo(whereClause.toString(), null);
        if (list == null) {
            return Collections.emptyList();
        }
        return list;
    }

    @Override
    public void requestEmbeddedSubscriptionInfoListRefresh(int cardId) {
        mContext.enforceCallingOrSelfPermission(Manifest.permission.WRITE_EMBEDDED_SUBSCRIPTIONS,
                "requestEmbeddedSubscriptionInfoListRefresh");
        long token = Binder.clearCallingIdentity();
        try {
            PhoneFactory.requestEmbeddedSubscriptionInfoListRefresh(cardId, null /* callback */);
        } finally {
            Binder.restoreCallingIdentity(token);
        }
    }

    /**
     * Asynchronously refresh the embedded subscription info list for the embedded card has the
     * given card id {@code cardId}.
     *
     * @param callback Optional callback to execute after the refresh completes. Must terminate
     *     quickly as it will be called from SubscriptionInfoUpdater's handler thread.
     */
    // No permission check needed as this is not exposed via AIDL.
    public void requestEmbeddedSubscriptionInfoListRefresh(
            int cardId, @Nullable Runnable callback) {
        PhoneFactory.requestEmbeddedSubscriptionInfoListRefresh(cardId, callback);
    }

    /**
     * Asynchronously refresh the embedded subscription info list for the embedded card has the
     * default card id return by {@link TelephonyManager#getCardIdForDefaultEuicc()}.
     *
     * @param callback Optional callback to execute after the refresh completes. Must terminate
     *     quickly as it will be called from SubscriptionInfoUpdater's handler thread.
     */
    // No permission check needed as this is not exposed via AIDL.
    public void requestEmbeddedSubscriptionInfoListRefresh(@Nullable Runnable callback) {
        PhoneFactory.requestEmbeddedSubscriptionInfoListRefresh(
                mTelephonyManager.getCardIdForDefaultEuicc(), callback);
    }

    /**
     * Add a new SubInfoRecord to subinfo database if needed
     * @param iccId the IccId of the SIM card
     * @param slotIndex the slot which the SIM is inserted
     * @return 0 if success, < 0 on error.
     */
    @Override
    public int addSubInfoRecord(String iccId, int slotIndex) {
        if (DBG) logdl("[addSubInfoRecord]+ iccId:" + SubscriptionInfo.givePrintableIccid(iccId) +
                " slotIndex:" + slotIndex);
        return addSubInfo(iccId, null, slotIndex, SubscriptionManager.SUBSCRIPTION_TYPE_LOCAL_SIM);
    }

    /**
     * Add a new subscription info record, if needed.
     * @param uniqueId This is the unique identifier for the subscription within the specific
     *                 subscription type.
     * @param displayName human-readable name of the device the subscription corresponds to.
     * @param slotIndex value for {@link SubscriptionManager#SIM_SLOT_INDEX}
     * @param subscriptionType the type of subscription to be added.
     * @return 0 if success, < 0 on error.
     */
    @Override
    public int addSubInfo(String uniqueId, String displayName, int slotIndex,
            int subscriptionType) {
        String fullIccId;
        Phone phone = PhoneFactory.getPhone(slotIndex);
        UiccCard uiccCard = UiccController.getInstance().getUiccCardForPhone(slotIndex);
        if (phone != null && uiccCard != null) {
            fullIccId = phone.getFullIccSerialNumber();
            if (TextUtils.isEmpty(fullIccId)) {
                fullIccId = uniqueId;
            }
        } else {
            if (DBG) logdl("[addSubInfoRecord]- null fullIccId");
            return -1;
        }

        if (DBG) {
            String iccIdStr = uniqueId;
            if (!isSubscriptionForRemoteSim(subscriptionType)) {
                iccIdStr = SubscriptionInfo.givePrintableIccid(uniqueId);
            }
            logdl("[addSubInfoRecord]+ iccid: " + iccIdStr
                    + ", slotIndex: " + slotIndex
                    + ", subscriptionType: " + subscriptionType);
        }

        enforceModifyPhoneState("addSubInfo");

        // Now that all security checks passes, perform the operation as ourselves.
        final long identity = Binder.clearCallingIdentity();
        try {
            if (uniqueId == null) {
                if (DBG) logdl("[addSubInfo]- null iccId");
                return -1;
            }

            ContentResolver resolver = mContext.getContentResolver();
            String selection = SubscriptionManager.ICC_ID + "=?";
            String[] args;
            if (isSubscriptionForRemoteSim(subscriptionType)) {
                selection += " AND " + SubscriptionManager.SUBSCRIPTION_TYPE + "=?";
                args = new String[]{uniqueId, Integer.toString(subscriptionType)};
            } else {
                selection += " OR " + SubscriptionManager.ICC_ID + "=?"
                    + " OR " + SubscriptionManager.ICC_ID + "=?" + " collate nocase";
                args = new String[]{uniqueId, IccUtils.getDecimalSubstring(uniqueId), fullIccId};
            }
            Cursor cursor = resolver.query(SubscriptionManager.CONTENT_URI,
                    new String[]{SubscriptionManager.UNIQUE_KEY_SUBSCRIPTION_ID,
                            SubscriptionManager.SIM_SLOT_INDEX, SubscriptionManager.NAME_SOURCE,
                            SubscriptionManager.ICC_ID, SubscriptionManager.CARD_ID},
                    selection, args, null);

            boolean setDisplayName = false;
            try {
                boolean recordsDoNotExist = (cursor == null || !cursor.moveToFirst());
                if (isSubscriptionForRemoteSim(subscriptionType)) {
                    if (recordsDoNotExist) {
                        // create a Subscription record
                        slotIndex = SubscriptionManager.SLOT_INDEX_FOR_REMOTE_SIM_SUB;
                        Uri uri = insertEmptySubInfoRecord(uniqueId, displayName,
                                slotIndex, subscriptionType);
                        if (DBG) logd("[addSubInfoRecord] New record created: " + uri);
                    } else {
                        if (DBG) logdl("[addSubInfoRecord] Record already exists");
                    }
                } else {  // Handle Local SIM devices
                    if (recordsDoNotExist) {
                        setDisplayName = true;
                        Uri uri = insertEmptySubInfoRecord(uniqueId, slotIndex);
                        if (DBG) logdl("[addSubInfoRecord] New record created: " + uri);
                    } else { // there are matching records in the database for the given ICC_ID
                        int subId = cursor.getInt(0);
                        int oldSimInfoId = cursor.getInt(1);
                        int nameSource = cursor.getInt(2);
                        String oldIccId = cursor.getString(3);
                        String oldCardId = cursor.getString(4);
                        ContentValues value = new ContentValues();

                        if (slotIndex != oldSimInfoId) {
                            value.put(SubscriptionManager.SIM_SLOT_INDEX, slotIndex);
                        }

                        if (oldIccId != null && oldIccId.length() != uniqueId.length()
                                && (oldIccId.equals(IccUtils.getDecimalSubstring(uniqueId))
                                || uniqueId.equalsIgnoreCase(IccUtils.stripTrailingFs(oldIccId)))) {
                            value.put(SubscriptionManager.ICC_ID, uniqueId);
                        }

                        UiccCard card = mUiccController.getUiccCardForPhone(slotIndex);
                        if (card != null) {
                            String cardId = card.getCardId();
                            if (cardId != null && cardId != oldCardId) {
                                value.put(SubscriptionManager.CARD_ID, cardId);
                            }
                        }

                        if (value.size() > 0) {
                            resolver.update(SubscriptionManager.getUriForSubscriptionId(subId),
                                    value, null, null);
                        }

                        if (DBG) logdl("[addSubInfoRecord] Record already exists");
                    }
                }
            } finally {
                if (cursor != null) {
                    cursor.close();
                }
            }

            selection = SubscriptionManager.SIM_SLOT_INDEX + "=?";
            args = new String[] {String.valueOf(slotIndex)};
            if (isSubscriptionForRemoteSim(subscriptionType)) {
                selection = SubscriptionManager.ICC_ID + "=? AND "
                        + SubscriptionManager.SUBSCRIPTION_TYPE + "=?";
                args = new String[]{uniqueId, Integer.toString(subscriptionType)};
            }
            cursor = resolver.query(SubscriptionManager.CONTENT_URI, null,
                    selection, args, null);
            try {
                if (cursor != null && cursor.moveToFirst()) {
                    do {
                        int subId = cursor.getInt(cursor.getColumnIndexOrThrow(
                                SubscriptionManager.UNIQUE_KEY_SUBSCRIPTION_ID));
                        // If sSlotIndexToSubIds already has the same subId for a slotIndex/phoneId,
                        // do not add it.
                        if (addToSubIdList(slotIndex, subId, subscriptionType)) {
                            // TODO While two subs active, if user deactivats first
                            // one, need to update the default subId with second one.

                            // FIXME: Currently we assume phoneId == slotIndex which in the future
                            // may not be true, for instance with multiple subs per slot.
                            // But is true at the moment.
                            int subIdCountMax = getActiveSubInfoCountMax();
                            int defaultSubId = getDefaultSubId();
                            if (DBG) {
                                logdl("[addSubInfoRecord]"
                                        + " sSlotIndexToSubIds.size=" + sSlotIndexToSubIds.size()
                                        + " slotIndex=" + slotIndex + " subId=" + subId
                                        + " defaultSubId=" + defaultSubId
                                        + " simCount=" + subIdCountMax);
                            }

                            // Set the default sub if not set or if single sim device
                            if (!isSubscriptionForRemoteSim(subscriptionType)) {
                                if (!SubscriptionManager.isValidSubscriptionId(defaultSubId)
                                        || subIdCountMax == 1 || (!isActiveSubId(defaultSubId))) {
                                    logdl("setting default fallback subid to " + subId);
                                    setDefaultFallbackSubId(subId, subscriptionType);
                                }
                                // If single sim device, set this subscription as the default for
                                // everything
                                if (subIdCountMax == 1) {
                                    if (DBG) {
                                        logdl("[addSubInfoRecord] one sim set defaults to subId="
                                                + subId);
                                    }
                                    setDefaultDataSubId(subId);
                                    setDefaultSmsSubId(subId);
                                    setDefaultVoiceSubId(subId);
                                }
                            } else {
                                updateDefaultSubIdsIfNeeded(subId, subscriptionType);
                            }
                        } else {
                            if (DBG) {
                                logdl("[addSubInfoRecord] current SubId is already known, "
                                        + "IGNORE");
                            }
                        }
                        if (DBG) {
                            logdl("[addSubInfoRecord] hashmap(" + slotIndex + "," + subId + ")");
                        }
                    } while (cursor.moveToNext());
                }
            } finally {
                if (cursor != null) {
                    cursor.close();
                }
            }

            // Refresh the Cache of Active Subscription Info List. This should be done after
            // updating sSlotIndexToSubIds which is done through addToSubIdList() above.
            refreshCachedActiveSubscriptionInfoList();

            if (isSubscriptionForRemoteSim(subscriptionType)) {
                notifySubscriptionInfoChanged();
            } else {  // Handle Local SIM devices
                // Set Display name after sub id is set above so as to get valid simCarrierName
                int subId = getSubIdUsingPhoneId(slotIndex);
                if (!SubscriptionManager.isValidSubscriptionId(subId)) {
                    if (DBG) {
                        logdl("[addSubInfoRecord]- getSubId failed invalid subId = " + subId);
                    }
                    return -1;
                }
                if (setDisplayName) {
                    String simCarrierName = mTelephonyManager.getSimOperatorName(subId);
                    String nameToSet;

                    if (!TextUtils.isEmpty(simCarrierName)) {
                        nameToSet = simCarrierName;
                    } else {
                        nameToSet = "CARD " + Integer.toString(slotIndex + 1);
                    }

                    ContentValues value = new ContentValues();
                    value.put(SubscriptionManager.DISPLAY_NAME, nameToSet);
                    resolver.update(SubscriptionManager.getUriForSubscriptionId(subId), value,
                            null, null);

                    // Refresh the Cache of Active Subscription Info List
                    refreshCachedActiveSubscriptionInfoList();

                    if (DBG) logdl("[addSubInfoRecord] sim name = " + nameToSet);
                }

                // Once the records are loaded, notify DcTracker
                sPhones[slotIndex].updateDataConnectionTracker();

                if (DBG) logdl("[addSubInfoRecord]- info size=" + sSlotIndexToSubIds.size());
            }

        } finally {
            Binder.restoreCallingIdentity(identity);
        }
        return 0;
    }

    private void updateDefaultSubIdsIfNeeded(int newDefault, int subscriptionType) {
        if (DBG) {
            logdl("[updateDefaultSubIdsIfNeeded] newDefault=" + newDefault
                    + ", subscriptionType=" + subscriptionType);
        }
        // Set the default ot new value only if the current default is invalid.
        if (!isActiveSubscriptionId(getDefaultSubId())) {
            // current default is not valid anylonger. set a new default
            if (DBG) {
                logdl("[updateDefaultSubIdsIfNeeded] set mDefaultFallbackSubId=" + newDefault);
            }
            setDefaultFallbackSubId(newDefault, subscriptionType);
        }

        int value = getDefaultSmsSubId();
        if (!isActiveSubscriptionId(value)) {
            // current default is not valid. set it to the given newDefault value
            setDefaultSmsSubId(newDefault);
        }
        value = getDefaultDataSubId();
        if (!isActiveSubscriptionId(value)) {
            setDefaultDataSubId(newDefault);
        }
        value = getDefaultVoiceSubId();
        if (!isActiveSubscriptionId(value)) {
            setDefaultVoiceSubId(newDefault);
        }
    }

    /**
     * This method returns true if the given subId is among the list of currently active
     * subscriptions.
     */
    private boolean isActiveSubscriptionId(int subId) {
        if (!SubscriptionManager.isValidSubscriptionId(subId)) return false;
        ArrayList<Integer> subIdList = getActiveSubIdArrayList();
        if (subIdList.isEmpty()) return false;
        return subIdList.contains(new Integer(subId));
    }

    /*
     * Delete subscription info record for the given device.
     * @param uniqueId This is the unique identifier for the subscription within the specific
     *                 subscription type.
     * @param subscriptionType the type of subscription to be removed
     * @return 0 if success, < 0 on error.
     */
    @Override
    public int removeSubInfo(String uniqueId, int subscriptionType) {
        enforceModifyPhoneState("removeSubInfo");
        if (DBG) {
            logd("[removeSubInfo] uniqueId: " + uniqueId
                    + ", subscriptionType: " + subscriptionType);
        }

        // validate the given info - does it exist in the active subscription list
        int subId = SubscriptionManager.INVALID_SUBSCRIPTION_ID;
        int slotIndex = SubscriptionManager.INVALID_SIM_SLOT_INDEX;
        for (SubscriptionInfo info : mCacheActiveSubInfoList) {
            if ((info.getSubscriptionType() == subscriptionType)
                    && info.getIccId().equalsIgnoreCase(uniqueId)) {
                subId = info.getSubscriptionId();
                slotIndex = info.getSimSlotIndex();
                break;
            }
        }
        if (subId == SubscriptionManager.INVALID_SUBSCRIPTION_ID) {
            if (DBG) {
                logd("Invalid subscription details: subscriptionType = " + subscriptionType
                        + ", uniqueId = " + uniqueId);
            }
            return -1;
        }

        if (DBG) logd("removing the subid : " + subId);

        // Now that all security checks passes, perform the operation as ourselves.
        int result = 0;
        final long identity = Binder.clearCallingIdentity();
        try {
            ContentResolver resolver = mContext.getContentResolver();
            result = resolver.delete(SubscriptionManager.CONTENT_URI,
                    SubscriptionManager.UNIQUE_KEY_SUBSCRIPTION_ID + "=? AND "
                            + SubscriptionManager.SUBSCRIPTION_TYPE + "=?",
                    new String[]{Integer.toString(subId), Integer.toString(subscriptionType)});
            if (result != 1) {
                if (DBG) {
                    logd("found NO subscription to remove with subscriptionType = "
                            + subscriptionType + ", uniqueId = " + uniqueId);
                }
                return -1;
            }
            refreshCachedActiveSubscriptionInfoList();

            // update sSlotIndexToSubIds struct
            ArrayList<Integer> subIdsList = sSlotIndexToSubIds.get(slotIndex);
            if (subIdsList == null) {
                loge("sSlotIndexToSubIds has no entry for slotIndex = " + slotIndex);
            } else {
                if (subIdsList.contains(subId)) {
                    subIdsList.remove(new Integer(subId));
                    if (subIdsList.isEmpty()) {
                        sSlotIndexToSubIds.remove(slotIndex);
                    }
                } else {
                    loge("sSlotIndexToSubIds has no subid: " + subId
                            + ", in index: " + slotIndex);
                }
            }
            // Since a subscription is removed, if this one is set as default for any setting,
            // set some other subid as the default.
            int newDefault = SubscriptionManager.INVALID_SUBSCRIPTION_ID;
            SubscriptionInfo info = null;
            final List<SubscriptionInfo> records = getActiveSubscriptionInfoList(
                    mContext.getOpPackageName());
            if (!records.isEmpty()) {
                // yes, we have more subscriptions. pick the first one.
                // FIXME do we need a policy to figure out which one is to be next default
                info = records.get(0);
            }
            updateDefaultSubIdsIfNeeded(info.getSubscriptionId(), info.getSubscriptionType());

            notifySubscriptionInfoChanged();
        } finally {
            Binder.restoreCallingIdentity(identity);
        }
        return result;
    }

    /**
     * Clear an subscriptionInfo to subinfo database if needed by updating slot index to invalid.
     * @param slotIndex the slot which the SIM is removed
     */
    public void clearSubInfoRecord(int slotIndex) {
        if (DBG) logdl("[clearSubInfoRecord]+ iccId:" + " slotIndex:" + slotIndex);

        // update simInfo db with invalid slot index
        List<SubscriptionInfo> oldSubInfo = getSubInfoUsingSlotIndexPrivileged(slotIndex,
                false);
        ContentResolver resolver = mContext.getContentResolver();
        ContentValues value = new ContentValues(1);
        value.put(SubscriptionManager.SIM_SLOT_INDEX,
                SubscriptionManager.INVALID_SIM_SLOT_INDEX);
        if (oldSubInfo != null) {
            for (int i = 0; i < oldSubInfo.size(); i++) {
                resolver.update(SubscriptionManager.getUriForSubscriptionId(
                        oldSubInfo.get(i).getSubscriptionId()), value, null, null);
            }
        }
        // Refresh the Cache of Active Subscription Info List
        refreshCachedActiveSubscriptionInfoList();

        sSlotIndexToSubIds.remove(slotIndex);
    }

    /**
     * Insert an empty SubInfo record into the database.
     *
     * <p>NOTE: This is not accessible to external processes, so it does not need a permission
     * check. It is only intended for use by {@link SubscriptionInfoUpdater}.
     *
     * <p>Precondition: No record exists with this iccId.
     */
    @VisibleForTesting(visibility = VisibleForTesting.Visibility.PACKAGE)
    public Uri insertEmptySubInfoRecord(String iccId, int slotIndex) {
        return insertEmptySubInfoRecord(iccId, null, slotIndex,
                SubscriptionManager.SUBSCRIPTION_TYPE_LOCAL_SIM);
    }

    Uri insertEmptySubInfoRecord(String uniqueId, String displayName, int slotIndex,
            int subscriptionType) {
        ContentResolver resolver = mContext.getContentResolver();
        ContentValues value = new ContentValues();
        value.put(SubscriptionManager.ICC_ID, uniqueId);
        int color = getUnusedColor(mContext.getOpPackageName());
        // default SIM color differs between slots
        value.put(SubscriptionManager.COLOR, color);
        value.put(SubscriptionManager.SIM_SLOT_INDEX, slotIndex);
        value.put(SubscriptionManager.CARRIER_NAME, "");
        value.put(SubscriptionManager.CARD_ID, uniqueId);
        value.put(SubscriptionManager.SUBSCRIPTION_TYPE, subscriptionType);
        if (isSubscriptionForRemoteSim(subscriptionType)) {
            value.put(SubscriptionManager.DISPLAY_NAME, displayName);
        } else {
            UiccCard card = mUiccController.getUiccCardForPhone(slotIndex);
            if (card != null) {
                String cardId = card.getCardId();
                if (cardId != null) {
                    value.put(SubscriptionManager.CARD_ID, cardId);
                }
            }
        }

        Uri uri = resolver.insert(SubscriptionManager.CONTENT_URI, value);

        return uri;
    }

    /**
     * Generate and set carrier text based on input parameters
     * @param showPlmn flag to indicate if plmn should be included in carrier text
     * @param plmn plmn to be included in carrier text
     * @param showSpn flag to indicate if spn should be included in carrier text
     * @param spn spn to be included in carrier text
     * @return true if carrier text is set, false otherwise
     */
    @UnsupportedAppUsage
    public boolean setPlmnSpn(int slotIndex, boolean showPlmn, String plmn, boolean showSpn,
                              String spn) {
        synchronized (mLock) {
            int subId = getSubIdUsingPhoneId(slotIndex);
            if (mContext.getPackageManager().resolveContentProvider(
                    SubscriptionManager.CONTENT_URI.getAuthority(), 0) == null ||
                    !SubscriptionManager.isValidSubscriptionId(subId)) {
                // No place to store this info. Notify registrants of the change anyway as they
                // might retrieve the SPN/PLMN text from the SST sticky broadcast.
                // TODO: This can be removed once SubscriptionController is not running on devices
                // that don't need it, such as TVs.
                if (DBG) logd("[setPlmnSpn] No valid subscription to store info");
                notifySubscriptionInfoChanged();
                return false;
            }
            String carrierText = "";
            if (showPlmn) {
                carrierText = plmn;
                if (showSpn) {
                    // Need to show both plmn and spn if both are not same.
                    if(!Objects.equals(spn, plmn)) {
                        String separator = mContext.getString(
                                com.android.internal.R.string.kg_text_message_separator).toString();
                        carrierText = new StringBuilder().append(carrierText).append(separator)
                                .append(spn).toString();
                    }
                }
            } else if (showSpn) {
                carrierText = spn;
            }
            setCarrierText(carrierText, subId);
            return true;
        }
    }

    /**
     * Set carrier text by simInfo index
     * @param text new carrier text
     * @param subId the unique SubInfoRecord index in database
     * @return the number of records updated
     */
    private int setCarrierText(String text, int subId) {
        if (DBG) logd("[setCarrierText]+ text:" + text + " subId:" + subId);

        enforceModifyPhoneState("setCarrierText");

        // Now that all security checks passes, perform the operation as ourselves.
        final long identity = Binder.clearCallingIdentity();
        try {
            ContentValues value = new ContentValues(1);
            value.put(SubscriptionManager.CARRIER_NAME, text);

            int result = mContext.getContentResolver().update(
                    SubscriptionManager.getUriForSubscriptionId(subId), value, null, null);

            // Refresh the Cache of Active Subscription Info List
            refreshCachedActiveSubscriptionInfoList();

            notifySubscriptionInfoChanged();

            return result;
        } finally {
            Binder.restoreCallingIdentity(identity);
        }
    }

    /**
     * Set SIM color tint by simInfo index
     * @param tint the tint color of the SIM
     * @param subId the unique SubInfoRecord index in database
     * @return the number of records updated
     */
    @Override
    public int setIconTint(int tint, int subId) {
        if (DBG) logd("[setIconTint]+ tint:" + tint + " subId:" + subId);

        enforceModifyPhoneState("setIconTint");

        // Now that all security checks passes, perform the operation as ourselves.
        final long identity = Binder.clearCallingIdentity();
        try {
            validateSubId(subId);
            ContentValues value = new ContentValues(1);
            value.put(SubscriptionManager.COLOR, tint);
            if (DBG) logd("[setIconTint]- tint:" + tint + " set");

            int result = mContext.getContentResolver().update(
                    SubscriptionManager.getUriForSubscriptionId(subId), value, null, null);

            // Refresh the Cache of Active Subscription Info List
            refreshCachedActiveSubscriptionInfoList();

            notifySubscriptionInfoChanged();

            return result;
        } finally {
            Binder.restoreCallingIdentity(identity);
        }
    }

    /**
     * Set display name by simInfo index with name source
     * @param displayName the display name of SIM card
     * @param subId the unique SubInfoRecord index in database
     * @param nameSource 0: NAME_SOURCE_DEFAULT_SOURCE, 1: NAME_SOURCE_SIM_SOURCE,
     *                   2: NAME_SOURCE_USER_INPUT
     * @return the number of records updated
     */
    @Override
    public int setDisplayNameUsingSrc(String displayName, int subId, int nameSource) {
        if (DBG) {
            logd("[setDisplayName]+  displayName:" + displayName + " subId:" + subId
                + " nameSource:" + nameSource);
        }

        enforceModifyPhoneState("setDisplayNameUsingSrc");

        // Now that all security checks passes, perform the operation as ourselves.
        final long identity = Binder.clearCallingIdentity();
        try {
            validateSubId(subId);
            String nameToSet;
            if (displayName == null) {
                nameToSet = mContext.getString(SubscriptionManager.DEFAULT_NAME_RES);
            } else {
                nameToSet = displayName;
            }
            ContentValues value = new ContentValues(1);
            value.put(SubscriptionManager.DISPLAY_NAME, nameToSet);
            if (nameSource >= SubscriptionManager.NAME_SOURCE_DEFAULT_SOURCE) {
                if (DBG) logd("Set nameSource=" + nameSource);
                value.put(SubscriptionManager.NAME_SOURCE, nameSource);
            }
            if (DBG) logd("[setDisplayName]- mDisplayName:" + nameToSet + " set");
            // TODO(b/33075886): If this is an embedded subscription, we must also save the new name
            // to the eSIM itself. Currently it will be blown away the next time the subscription
            // list is updated.

            int result = mContext.getContentResolver().update(
                    SubscriptionManager.getUriForSubscriptionId(subId), value, null, null);

            // Refresh the Cache of Active Subscription Info List
            refreshCachedActiveSubscriptionInfoList();

            notifySubscriptionInfoChanged();

            return result;
        } finally {
            Binder.restoreCallingIdentity(identity);
        }
    }

    /**
     * Set phone number by subId
     * @param number the phone number of the SIM
     * @param subId the unique SubInfoRecord index in database
     * @return the number of records updated
     */
    @Override
    public int setDisplayNumber(String number, int subId) {
        if (DBG) logd("[setDisplayNumber]+ subId:" + subId);

        enforceModifyPhoneState("setDisplayNumber");

        // Now that all security checks passes, perform the operation as ourselves.
        final long identity = Binder.clearCallingIdentity();
        try {
            validateSubId(subId);
            int result;
            int phoneId = getPhoneId(subId);

            if (number == null || phoneId < 0 ||
                    phoneId >= mTelephonyManager.getPhoneCount()) {
                if (DBG) logd("[setDispalyNumber]- fail");
                return -1;
            }
            ContentValues value = new ContentValues(1);
            value.put(SubscriptionManager.NUMBER, number);

            // This function had a call to update number on the SIM (Phone.setLine1Number()) but
            // that was removed as there doesn't seem to be a reason for that. If it is added
            // back, watch out for deadlocks.

            result = mContext.getContentResolver().update(
                    SubscriptionManager.getUriForSubscriptionId(subId), value, null, null);

            // Refresh the Cache of Active Subscription Info List
            refreshCachedActiveSubscriptionInfoList();

            if (DBG) logd("[setDisplayNumber]- update result :" + result);
            notifySubscriptionInfoChanged();

            return result;
        } finally {
            Binder.restoreCallingIdentity(identity);
        }
    }

    /**
     * Set the EHPLMNs and HPLMNs associated with the subscription.
     */
    public void setAssociatedPlmns(String[] ehplmns, String[] hplmns, int subId) {
        if (DBG) logd("[setAssociatedPlmns]+ subId:" + subId);

        validateSubId(subId);
        int phoneId = getPhoneId(subId);

        if (phoneId < 0 || phoneId >= mTelephonyManager.getPhoneCount()) {
            if (DBG) logd("[setAssociatedPlmns]- fail");
            return;
        }

        String formattedEhplmns = ehplmns == null ? "" : String.join(",", ehplmns);
        String formattedHplmns = hplmns == null ? "" : String.join(",", hplmns);

        ContentValues value = new ContentValues(2);
        value.put(SubscriptionManager.EHPLMNS, formattedEhplmns);
        value.put(SubscriptionManager.HPLMNS, formattedHplmns);

        int count = mContext.getContentResolver().update(
                SubscriptionManager.getUriForSubscriptionId(subId), value, null, null);

        // Refresh the Cache of Active Subscription Info List
        refreshCachedActiveSubscriptionInfoList();

        if (DBG) logd("[setAssociatedPlmns]- update result :" + count);
        notifySubscriptionInfoChanged();
    }

    /**
     * Set data roaming by simInfo index
     * @param roaming 0:Don't allow data when roaming, 1:Allow data when roaming
     * @param subId the unique SubInfoRecord index in database
     * @return the number of records updated
     */
    @Override
    public int setDataRoaming(int roaming, int subId) {
        if (DBG) logd("[setDataRoaming]+ roaming:" + roaming + " subId:" + subId);

        enforceModifyPhoneState("setDataRoaming");

        // Now that all security checks passes, perform the operation as ourselves.
        final long identity = Binder.clearCallingIdentity();
        try {
            validateSubId(subId);
            if (roaming < 0) {
                if (DBG) logd("[setDataRoaming]- fail");
                return -1;
            }
            ContentValues value = new ContentValues(1);
            value.put(SubscriptionManager.DATA_ROAMING, roaming);
            if (DBG) logd("[setDataRoaming]- roaming:" + roaming + " set");

            int result = databaseUpdateHelper(value, subId, true);

            // Refresh the Cache of Active Subscription Info List
            refreshCachedActiveSubscriptionInfoList();

            notifySubscriptionInfoChanged();

            return result;
        } finally {
            Binder.restoreCallingIdentity(identity);
        }
    }


    public void syncGroupedSetting(int refSubId) {
        // Currently it only syncs allow MMS. Sync other settings as well if needed.
        int apnWhiteList = Integer.valueOf(getSubscriptionProperty(
                refSubId, SubscriptionManager.WHITE_LISTED_APN_DATA, mContext.getOpPackageName()));

        ContentValues value = new ContentValues(1);
        value.put(SubscriptionManager.WHITE_LISTED_APN_DATA, apnWhiteList);
        databaseUpdateHelper(value, refSubId, true);
    }

    private int databaseUpdateHelper(ContentValues value, int subId, boolean updateEntireGroup) {
        List<SubscriptionInfo> infoList = getSubscriptionsInGroup(getGroupUuid(subId),
                mContext.getOpPackageName());
        if (!updateEntireGroup || infoList == null || infoList.size() == 0) {
            // Only update specified subscriptions.
            return mContext.getContentResolver().update(
                    SubscriptionManager.getUriForSubscriptionId(subId), value, null, null);
        } else {
            // Update all subscriptions in the same group.
            int[] subIdList = new int[infoList.size()];
            for (int i = 0; i < infoList.size(); i++) {
                subIdList[i] = infoList.get(i).getSubscriptionId();
            }
            return mContext.getContentResolver().update(SubscriptionManager.CONTENT_URI,
                    value, getSelectionForSubIdList(subIdList), null);
        }
    }

    /**
     * Set carrier id by subId
     * @param carrierId the subscription carrier id.
     * @param subId the unique SubInfoRecord index in database
     * @return the number of records updated
     *
     * @see TelephonyManager#getSimCarrierId()
     */
    public int setCarrierId(int carrierId, int subId) {
        if (DBG) logd("[setCarrierId]+ carrierId:" + carrierId + " subId:" + subId);

        enforceModifyPhoneState("setCarrierId");

        // Now that all security checks passes, perform the operation as ourselves.
        final long identity = Binder.clearCallingIdentity();
        try {
            validateSubId(subId);
            ContentValues value = new ContentValues(1);
            value.put(SubscriptionManager.CARRIER_ID, carrierId);
            int result = mContext.getContentResolver().update(
                    SubscriptionManager.getUriForSubscriptionId(subId), value, null, null);

            // Refresh the Cache of Active Subscription Info List
            refreshCachedActiveSubscriptionInfoList();

            notifySubscriptionInfoChanged();

            return result;
        } finally {
            Binder.restoreCallingIdentity(identity);
        }
    }

    /**
     * Set MCC/MNC by subscription ID
     * @param mccMnc MCC/MNC associated with the subscription
     * @param subId the unique SubInfoRecord index in database
     * @return the number of records updated
     */
    public int setMccMnc(String mccMnc, int subId) {
        String mccString = mccMnc.substring(0, 3);
        String mncString = mccMnc.substring(3);
        int mcc = 0;
        int mnc = 0;
        try {
            mcc = Integer.parseInt(mccString);
            mnc = Integer.parseInt(mncString);
        } catch (NumberFormatException e) {
            loge("[setMccMnc] - couldn't parse mcc/mnc: " + mccMnc);
        }
        if (DBG) logd("[setMccMnc]+ mcc/mnc:" + mcc + "/" + mnc + " subId:" + subId);
        ContentValues value = new ContentValues(4);
        value.put(SubscriptionManager.MCC, mcc);
        value.put(SubscriptionManager.MNC, mnc);
        value.put(SubscriptionManager.MCC_STRING, mccString);
        value.put(SubscriptionManager.MNC_STRING, mncString);

        int result = mContext.getContentResolver().update(
                SubscriptionManager.getUriForSubscriptionId(subId), value, null, null);

        // Refresh the Cache of Active Subscription Info List
        refreshCachedActiveSubscriptionInfoList();

        notifySubscriptionInfoChanged();

        return result;
    }

    /**
     * Set ISO country code by subscription ID
     * @param iso iso country code associated with the subscription
     * @param subId the unique SubInfoRecord index in database
     * @return the number of records updated
     */
    public int setCountryIso(String iso, int subId) {
        if (DBG) logd("[setCountryIso]+ iso:" + iso + " subId:" + subId);
        ContentValues value = new ContentValues();
        value.put(SubscriptionManager.ISO_COUNTRY_CODE, iso);

        int result = mContext.getContentResolver().update(
                SubscriptionManager.getUriForSubscriptionId(subId), value, null, null);

        // Refresh the Cache of Active Subscription Info List
        refreshCachedActiveSubscriptionInfoList();

        notifySubscriptionInfoChanged();
        return result;
    }

    @Override
    public int getSlotIndex(int subId) {
        if (VDBG) printStackTrace("[getSlotIndex] subId=" + subId);

        if (subId == SubscriptionManager.DEFAULT_SUBSCRIPTION_ID) {
            subId = getDefaultSubId();
        }
        if (!SubscriptionManager.isValidSubscriptionId(subId)) {
            if (DBG) logd("[getSlotIndex]- subId invalid");
            return SubscriptionManager.INVALID_SIM_SLOT_INDEX;
        }

        int size = sSlotIndexToSubIds.size();

        if (size == 0) {
            if (DBG) logd("[getSlotIndex]- size == 0, return SIM_NOT_INSERTED instead");
            return SubscriptionManager.SIM_NOT_INSERTED;
        }

        for (Entry<Integer, ArrayList<Integer>> entry : sSlotIndexToSubIds.entrySet()) {
            int sim = entry.getKey();
            ArrayList<Integer> subs = entry.getValue();

            if (subs != null && subs.contains(subId)) {
                if (VDBG) logv("[getSlotIndex]- return = " + sim);
                return sim;
            }
        }

        if (DBG) logd("[getSlotIndex]- return fail");
        return SubscriptionManager.INVALID_SIM_SLOT_INDEX;
    }

    /**
     * Return the subId for specified slot Id.
     * @deprecated
     */
    @UnsupportedAppUsage
    @Override
    @Deprecated
    public int[] getSubId(int slotIndex) {
        if (VDBG) printStackTrace("[getSubId]+ slotIndex=" + slotIndex);

        // Map default slotIndex to the current default subId.
        // TODO: Not used anywhere sp consider deleting as it's somewhat nebulous
        // as a slot maybe used for multiple different type of "connections"
        // such as: voice, data and sms. But we're doing the best we can and using
        // getDefaultSubId which makes a best guess.
        if (slotIndex == SubscriptionManager.DEFAULT_SIM_SLOT_INDEX) {
            slotIndex = getSlotIndex(getDefaultSubId());
            if (VDBG) logd("[getSubId] map default slotIndex=" + slotIndex);
        }

        // Check that we have a valid slotIndex or the slotIndex is for a remote SIM (remote SIM
        // uses special slot index that may be invalid otherwise)
        if (!SubscriptionManager.isValidSlotIndex(slotIndex)
                && slotIndex != SubscriptionManager.SLOT_INDEX_FOR_REMOTE_SIM_SUB) {
            if (DBG) logd("[getSubId]- invalid slotIndex=" + slotIndex);
            return null;
        }

        // Check if we've got any SubscriptionInfo records using slotIndexToSubId as a surrogate.
        int size = sSlotIndexToSubIds.size();
        if (size == 0) {
            if (VDBG) {
                logd("[getSubId]- sSlotIndexToSubIds.size == 0, return null slotIndex="
                        + slotIndex);
            }
            return null;
        }

        // Convert ArrayList to array
        ArrayList<Integer> subIds = sSlotIndexToSubIds.get(slotIndex);
        if (subIds != null && subIds.size() > 0) {
            int[] subIdArr = new int[subIds.size()];
            for (int i = 0; i < subIds.size(); i++) {
                subIdArr[i] = subIds.get(i);
            }
            if (VDBG) logd("[getSubId]- subIdArr=" + subIdArr);
            return subIdArr;
        } else {
            if (DBG) logd("[getSubId]- numSubIds == 0, return null slotIndex=" + slotIndex);
            return null;
        }
    }

    @UnsupportedAppUsage
    @Override
    public int getPhoneId(int subId) {
        if (VDBG) printStackTrace("[getPhoneId] subId=" + subId);
        int phoneId;

        if (subId == SubscriptionManager.DEFAULT_SUBSCRIPTION_ID) {
            subId = getDefaultSubId();
            if (DBG) logd("[getPhoneId] asked for default subId=" + subId);
        }

        if (!SubscriptionManager.isValidSubscriptionId(subId)) {
            if (VDBG) {
                logdl("[getPhoneId]- invalid subId return="
                        + SubscriptionManager.INVALID_PHONE_INDEX);
            }
            return SubscriptionManager.INVALID_PHONE_INDEX;
        }

        int size = sSlotIndexToSubIds.size();
        if (size == 0) {
            phoneId = mDefaultPhoneId;
            if (VDBG) logdl("[getPhoneId]- no sims, returning default phoneId=" + phoneId);
            return phoneId;
        }

        // FIXME: Assumes phoneId == slotIndex
        for (Entry<Integer, ArrayList<Integer>> entry: sSlotIndexToSubIds.entrySet()) {
            int sim = entry.getKey();
            ArrayList<Integer> subs = entry.getValue();

            if (subs != null && subs.contains(subId)) {
                if (VDBG) logdl("[getPhoneId]- found subId=" + subId + " phoneId=" + sim);
                return sim;
            }
        }

        phoneId = mDefaultPhoneId;
        if (VDBG) {
            logd("[getPhoneId]- subId=" + subId + " not found return default phoneId=" + phoneId);
        }
        return phoneId;

    }

    /**
     * @return the number of records cleared
     */
    @Override
    public int clearSubInfo() {
        enforceModifyPhoneState("clearSubInfo");

        // Now that all security checks passes, perform the operation as ourselves.
        final long identity = Binder.clearCallingIdentity();
        try {
            int size = sSlotIndexToSubIds.size();

            if (size == 0) {
                if (DBG) logdl("[clearSubInfo]- no simInfo size=" + size);
                return 0;
            }

            sSlotIndexToSubIds.clear();
            if (DBG) logdl("[clearSubInfo]- clear size=" + size);
            return size;
        } finally {
            Binder.restoreCallingIdentity(identity);
        }
    }

    protected void logvl(String msg) {
        logv(msg);
        mLocalLog.log(msg);
    }

    protected void logv(String msg) {
        Rlog.v(LOG_TAG, msg);
    }

    @UnsupportedAppUsage
    protected void logdl(String msg) {
        logd(msg);
        mLocalLog.log(msg);
    }

    protected static void slogd(String msg) {
        Rlog.d(LOG_TAG, msg);
    }

    @UnsupportedAppUsage
    private void logd(String msg) {
        Rlog.d(LOG_TAG, msg);
    }

    protected void logel(String msg) {
        loge(msg);
        mLocalLog.log(msg);
    }

    @UnsupportedAppUsage
    private void loge(String msg) {
        Rlog.e(LOG_TAG, msg);
    }

    @UnsupportedAppUsage
    @Override
    public int getDefaultSubId() {
        int subId;
        boolean isVoiceCapable = mContext.getResources().getBoolean(
                com.android.internal.R.bool.config_voice_capable);
        if (isVoiceCapable) {
            subId = getDefaultVoiceSubId();
            if (VDBG) logdl("[getDefaultSubId] isVoiceCapable subId=" + subId);
        } else {
            subId = getDefaultDataSubId();
            if (VDBG) logdl("[getDefaultSubId] NOT VoiceCapable subId=" + subId);
        }
        if (!isActiveSubId(subId)) {
            subId = mDefaultFallbackSubId;
            if (VDBG) logdl("[getDefaultSubId] NOT active use fall back subId=" + subId);
        }
        if (VDBG) logv("[getDefaultSubId]- value = " + subId);
        return subId;
    }

    @UnsupportedAppUsage
    @Override
    public void setDefaultSmsSubId(int subId) {
        enforceModifyPhoneState("setDefaultSmsSubId");

        if (subId == SubscriptionManager.DEFAULT_SUBSCRIPTION_ID) {
            throw new RuntimeException("setDefaultSmsSubId called with DEFAULT_SUB_ID");
        }
        if (DBG) logdl("[setDefaultSmsSubId] subId=" + subId);
        Settings.Global.putInt(mContext.getContentResolver(),
                Settings.Global.MULTI_SIM_SMS_SUBSCRIPTION, subId);
        broadcastDefaultSmsSubIdChanged(subId);
    }

    private void broadcastDefaultSmsSubIdChanged(int subId) {
        // Broadcast an Intent for default sms sub change
        if (DBG) logdl("[broadcastDefaultSmsSubIdChanged] subId=" + subId);
        Intent intent = new Intent(SubscriptionManager.ACTION_DEFAULT_SMS_SUBSCRIPTION_CHANGED);
        intent.addFlags(Intent.FLAG_RECEIVER_REPLACE_PENDING
                | Intent.FLAG_RECEIVER_INCLUDE_BACKGROUND);
        intent.putExtra(PhoneConstants.SUBSCRIPTION_KEY, subId);
        intent.putExtra(SubscriptionManager.EXTRA_SUBSCRIPTION_INDEX, subId);
        mContext.sendStickyBroadcastAsUser(intent, UserHandle.ALL);
    }

    @UnsupportedAppUsage
    @Override
    public int getDefaultSmsSubId() {
        int subId = Settings.Global.getInt(mContext.getContentResolver(),
                Settings.Global.MULTI_SIM_SMS_SUBSCRIPTION,
                SubscriptionManager.INVALID_SUBSCRIPTION_ID);
        if (VDBG) logd("[getDefaultSmsSubId] subId=" + subId);
        return subId;
    }

    @UnsupportedAppUsage
    @Override
    public void setDefaultVoiceSubId(int subId) {
        enforceModifyPhoneState("setDefaultVoiceSubId");

        if (subId == SubscriptionManager.DEFAULT_SUBSCRIPTION_ID) {
            throw new RuntimeException("setDefaultVoiceSubId called with DEFAULT_SUB_ID");
        }
        if (DBG) logdl("[setDefaultVoiceSubId] subId=" + subId);

        int previousSetting = Settings.Global.getInt(mContext.getContentResolver(),
                Settings.Global.MULTI_SIM_VOICE_CALL_SUBSCRIPTION,
                SubscriptionManager.DEFAULT_SUBSCRIPTION_ID);

        Settings.Global.putInt(mContext.getContentResolver(),
                Settings.Global.MULTI_SIM_VOICE_CALL_SUBSCRIPTION, subId);
        broadcastDefaultVoiceSubIdChanged(subId);

        if (previousSetting != subId) {
            PhoneAccountHandle newHandle =
                    subId == SubscriptionManager.INVALID_SUBSCRIPTION_ID
                            ? null : mTelephonyManager.getPhoneAccountHandleForSubscriptionId(
                            subId);

            TelecomManager telecomManager = mContext.getSystemService(TelecomManager.class);
            PhoneAccountHandle currentHandle = telecomManager.getUserSelectedOutgoingPhoneAccount();

            if (!Objects.equals(currentHandle, newHandle)) {
                telecomManager.setUserSelectedOutgoingPhoneAccount(newHandle);
                logd("[setDefaultVoiceSubId] change to phoneAccountHandle=" + newHandle);
            } else {
                logd("[setDefaultVoiceSubId] default phone account not changed");
            }
        }
    }

    /**
     * Broadcast intent of ACTION_DEFAULT_VOICE_SUBSCRIPTION_CHANGED.
     * @hide
     */
    @VisibleForTesting(visibility = VisibleForTesting.Visibility.PRIVATE)
    public void broadcastDefaultVoiceSubIdChanged(int subId) {
        // Broadcast an Intent for default voice sub change
        if (DBG) logdl("[broadcastDefaultVoiceSubIdChanged] subId=" + subId);
        Intent intent = new Intent(TelephonyIntents.ACTION_DEFAULT_VOICE_SUBSCRIPTION_CHANGED);
        intent.addFlags(Intent.FLAG_RECEIVER_REPLACE_PENDING
                | Intent.FLAG_RECEIVER_INCLUDE_BACKGROUND);
        intent.putExtra(PhoneConstants.SUBSCRIPTION_KEY, subId);
        intent.putExtra(SubscriptionManager.EXTRA_SUBSCRIPTION_INDEX, subId);
        mContext.sendStickyBroadcastAsUser(intent, UserHandle.ALL);
    }

    @UnsupportedAppUsage
    @Override
    public int getDefaultVoiceSubId() {
        int subId = Settings.Global.getInt(mContext.getContentResolver(),
                Settings.Global.MULTI_SIM_VOICE_CALL_SUBSCRIPTION,
                SubscriptionManager.INVALID_SUBSCRIPTION_ID);
        if (VDBG) slogd("[getDefaultVoiceSubId] subId=" + subId);
        return subId;
    }

    @UnsupportedAppUsage
    @Override
    public int getDefaultDataSubId() {
        int subId = Settings.Global.getInt(mContext.getContentResolver(),
                Settings.Global.MULTI_SIM_DATA_CALL_SUBSCRIPTION,
                SubscriptionManager.INVALID_SUBSCRIPTION_ID);
        if (VDBG) logd("[getDefaultDataSubId] subId= " + subId);
        return subId;
    }

    @UnsupportedAppUsage
    @Override
    public void setDefaultDataSubId(int subId) {
        enforceModifyPhoneState("setDefaultDataSubId");

        final long identity = Binder.clearCallingIdentity();
        try {
            if (subId == SubscriptionManager.DEFAULT_SUBSCRIPTION_ID) {
                throw new RuntimeException("setDefaultDataSubId called with DEFAULT_SUB_ID");
            }

            ProxyController proxyController = ProxyController.getInstance();
            int len = sPhones.length;
            logdl("[setDefaultDataSubId] num phones=" + len + ", subId=" + subId);

            if (SubscriptionManager.isValidSubscriptionId(subId)) {
                // Only re-map modems if the new default data sub is valid
                RadioAccessFamily[] rafs = new RadioAccessFamily[len];
                boolean atLeastOneMatch = false;
                for (int phoneId = 0; phoneId < len; phoneId++) {
                    Phone phone = sPhones[phoneId];
                    int raf;
                    int id = phone.getSubId();
                    if (id == subId) {
                        // TODO Handle the general case of N modems and M subscriptions.
                        raf = proxyController.getMaxRafSupported();
                        atLeastOneMatch = true;
                    } else {
                        // TODO Handle the general case of N modems and M subscriptions.
                        raf = proxyController.getMinRafSupported();
                    }
                    logdl("[setDefaultDataSubId] phoneId=" + phoneId + " subId=" + id + " RAF="
                            + raf);
                    rafs[phoneId] = new RadioAccessFamily(phoneId, raf);
                }
                if (atLeastOneMatch) {
                    proxyController.setRadioCapability(rafs);
                } else {
                    if (DBG) logdl("[setDefaultDataSubId] no valid subId's found - not updating.");
                }
            }

            // FIXME is this still needed?
            updateAllDataConnectionTrackers();

            Settings.Global.putInt(mContext.getContentResolver(),
                    Settings.Global.MULTI_SIM_DATA_CALL_SUBSCRIPTION, subId);
            MultiSimSettingController.getInstance().onDefaultDataSettingChanged();
            broadcastDefaultDataSubIdChanged(subId);
        } finally {
            Binder.restoreCallingIdentity(identity);
        }
    }

    @UnsupportedAppUsage
    protected void updateAllDataConnectionTrackers() {
        // Tell Phone Proxies to update data connection tracker
        int len = sPhones.length;
        if (DBG) logd("[updateAllDataConnectionTrackers] sPhones.length=" + len);
        for (int phoneId = 0; phoneId < len; phoneId++) {
            if (DBG) logd("[updateAllDataConnectionTrackers] phoneId=" + phoneId);
            sPhones[phoneId].updateDataConnectionTracker();
        }
    }

    @UnsupportedAppUsage
    protected void broadcastDefaultDataSubIdChanged(int subId) {
        // Broadcast an Intent for default data sub change
        if (DBG) logdl("[broadcastDefaultDataSubIdChanged] subId=" + subId);
        Intent intent = new Intent(TelephonyIntents.ACTION_DEFAULT_DATA_SUBSCRIPTION_CHANGED);
        intent.addFlags(Intent.FLAG_RECEIVER_REPLACE_PENDING
                | Intent.FLAG_RECEIVER_INCLUDE_BACKGROUND);
        intent.putExtra(PhoneConstants.SUBSCRIPTION_KEY, subId);
        intent.putExtra(SubscriptionManager.EXTRA_SUBSCRIPTION_INDEX, subId);
        mContext.sendStickyBroadcastAsUser(intent, UserHandle.ALL);
    }

    /* Sets the default subscription. If only one sub is active that
     * sub is set as default subId. If two or more  sub's are active
     * the first sub is set as default subscription
     */
    @UnsupportedAppUsage
    protected void setDefaultFallbackSubId(int subId, int subscriptionType) {
        if (subId == SubscriptionManager.DEFAULT_SUBSCRIPTION_ID) {
            throw new RuntimeException("setDefaultSubId called with DEFAULT_SUB_ID");
        }
        if (DBG) {
            logdl("[setDefaultFallbackSubId] subId=" + subId + ", subscriptionType="
                    + subscriptionType);
        }
        if (isSubscriptionForRemoteSim(subscriptionType)) {
            mDefaultFallbackSubId = subId;
            return;
        }
        if (SubscriptionManager.isValidSubscriptionId(subId)) {
            int phoneId = getPhoneId(subId);
            if (phoneId >= 0 && (phoneId < mTelephonyManager.getPhoneCount()
                    || mTelephonyManager.getSimCount() == 1)) {
                if (DBG) logdl("[setDefaultFallbackSubId] set mDefaultFallbackSubId=" + subId);
                mDefaultFallbackSubId = subId;
                // Update MCC MNC device configuration information
                String defaultMccMnc = mTelephonyManager.getSimOperatorNumericForPhone(phoneId);
                MccTable.updateMccMncConfiguration(mContext, defaultMccMnc);
                sendDefaultChangedBroadcast(phoneId, subId);
            } else {
                if (DBG) {
                    logdl("[setDefaultFallbackSubId] not set invalid phoneId=" + phoneId
                            + " subId=" + subId);
                }
            }
        }
    }

    private void sendDefaultChangedBroadcast(int phoneId, int subId) {
        // Broadcast an Intent for default sub change
        Intent intent = new Intent(TelephonyIntents.ACTION_DEFAULT_SUBSCRIPTION_CHANGED);
        intent.addFlags(Intent.FLAG_RECEIVER_REPLACE_PENDING
                | Intent.FLAG_RECEIVER_INCLUDE_BACKGROUND);
        SubscriptionManager.putPhoneIdAndSubIdExtra(intent, phoneId, subId);
        if (DBG) {
            logdl("[sendDefaultChangedBroadcast] broadcast default subId changed phoneId="
                    + phoneId + " subId=" + subId);
        }
        mContext.sendStickyBroadcastAsUser(intent, UserHandle.ALL);
    }

    protected boolean shouldDefaultBeCleared(List<SubscriptionInfo> records, int subId) {
        if (DBG) logdl("[shouldDefaultBeCleared: subId] " + subId);
        if (records == null) {
            if (DBG) logdl("[shouldDefaultBeCleared] return true no records subId=" + subId);
            return true;
        }
        if (!SubscriptionManager.isValidSubscriptionId(subId)) {
            // If the subId parameter is not valid its already cleared so return false.
            if (DBG) logdl("[shouldDefaultBeCleared] return false only one subId, subId=" + subId);
            return false;
        }
        for (SubscriptionInfo record : records) {
            int id = record.getSubscriptionId();
            if (DBG) logdl("[shouldDefaultBeCleared] Record.id: " + id);
            if (id == subId) {
                logdl("[shouldDefaultBeCleared] return false subId is active, subId=" + subId);
                return false;
            }
        }
        if (DBG) logdl("[shouldDefaultBeCleared] return true not active subId=" + subId);
        return true;
    }

    /**
     * Whether a subscription is opportunistic or not.
     */
    public boolean isOpportunistic(int subId) {
        SubscriptionInfo info = getActiveSubscriptionInfo(subId, mContext.getOpPackageName());
        return (info != null) && info.isOpportunistic();
    }

    // FIXME: We need we should not be assuming phoneId == slotIndex as it will not be true
    // when there are multiple subscriptions per sim and probably for other reasons.
    @UnsupportedAppUsage
    public int getSubIdUsingPhoneId(int phoneId) {
        int[] subIds = getSubId(phoneId);
        if (subIds == null || subIds.length == 0) {
            return SubscriptionManager.INVALID_SUBSCRIPTION_ID;
        }
        return subIds[0];
    }

    /** Must be public for access from instrumentation tests. */
    @VisibleForTesting
    public List<SubscriptionInfo> getSubInfoUsingSlotIndexPrivileged(int slotIndex,
            boolean needCheck) {
        if (DBG) logd("[getSubInfoUsingSlotIndexPrivileged]+ slotIndex:" + slotIndex);
        if (slotIndex == SubscriptionManager.DEFAULT_SIM_SLOT_INDEX) {
            slotIndex = getSlotIndex(getDefaultSubId());
        }
        if (!SubscriptionManager.isValidSlotIndex(slotIndex)) {
            if (DBG) logd("[getSubInfoUsingSlotIndexPrivileged]- invalid slotIndex");
            return null;
        }

        if (needCheck && !isSubInfoReady()) {
            if (DBG) logd("[getSubInfoUsingSlotIndexPrivileged]- not ready");
            return null;
        }

        Cursor cursor = mContext.getContentResolver().query(SubscriptionManager.CONTENT_URI,
                null, SubscriptionManager.SIM_SLOT_INDEX + "=?",
                new String[]{String.valueOf(slotIndex)}, null);
        ArrayList<SubscriptionInfo> subList = null;
        try {
            if (cursor != null) {
                while (cursor.moveToNext()) {
                    SubscriptionInfo subInfo = getSubInfoRecord(cursor);
                    if (subInfo != null) {
                        if (subList == null) {
                            subList = new ArrayList<SubscriptionInfo>();
                        }
                        subList.add(subInfo);
                    }
                }
            }
        } finally {
            if (cursor != null) {
                cursor.close();
            }
        }
        if (DBG) logd("[getSubInfoUsingSlotIndex]- null info return");

        return subList;
    }

    @UnsupportedAppUsage
    private void validateSubId(int subId) {
        if (DBG) logd("validateSubId subId: " + subId);
        if (!SubscriptionManager.isValidSubscriptionId(subId)) {
            throw new RuntimeException("Invalid sub id passed as parameter");
        } else if (subId == SubscriptionManager.DEFAULT_SUBSCRIPTION_ID) {
            throw new RuntimeException("Default sub id passed as parameter");
        }
    }

    public void updatePhonesAvailability(Phone[] phones) {
        sPhones = phones;
    }

    private synchronized ArrayList<Integer> getActiveSubIdArrayList() {
        // Clone the sub id list so it can't change out from under us while iterating
        List<Entry<Integer, ArrayList<Integer>>> simInfoList =
                new ArrayList<>(sSlotIndexToSubIds.entrySet());

        // Put the set of sub ids in slot index order
        Collections.sort(simInfoList, (x, y) -> x.getKey().compareTo(y.getKey()));

        // Collect the sub ids for each slot in turn
        ArrayList<Integer> allSubs = new ArrayList<>();
        for (Entry<Integer, ArrayList<Integer>> slot : simInfoList) {
            allSubs.addAll(slot.getValue());
        }
        return allSubs;
    }

    private boolean isSubscriptionVisible(int subId) {
        for (SubscriptionInfo info : mCacheOpportunisticSubInfoList) {
            if (info.getSubscriptionId() == subId) {
                // If group UUID is null, it's stand alone opportunistic profile. So it's visible.
                // otherwise, it's bundled opportunistic profile, and is not visible.
                return info.getGroupUuid() == null;
            }
        }

        return true;
    }

    /**
     * @return the list of subId's that are active, is never null but the length maybe 0.
     */
    @Override
    public int[] getActiveSubIdList(boolean visibleOnly) {
        List<Integer> allSubs = getActiveSubIdArrayList();

        if (visibleOnly) {
            // Grouped opportunistic subscriptions should be hidden.
            allSubs = allSubs.stream().filter(subId -> isSubscriptionVisible(subId))
                    .collect(Collectors.toList());
        }

        int[] subIdArr = new int[allSubs.size()];
        int i = 0;
        for (int sub : allSubs) {
            subIdArr[i] = sub;
            i++;
        }

        if (VDBG) {
            logdl("[getActiveSubIdList] allSubs=" + allSubs + " subIdArr.length="
                    + subIdArr.length);
        }
        return subIdArr;
    }

    @Override
    public boolean isActiveSubId(int subId, String callingPackage) {
        if (!TelephonyPermissions.checkCallingOrSelfReadPhoneState(mContext, subId, callingPackage,
              "isActiveSubId")) {
            throw new SecurityException("Requires READ_PHONE_STATE permission.");
        }
        final long identity = Binder.clearCallingIdentity();
        try {
            return isActiveSubId(subId);
        } finally {
            Binder.restoreCallingIdentity(identity);
        }
    }

    @UnsupportedAppUsage
    @Deprecated // This should be moved into isActiveSubId(int, String)
    public boolean isActiveSubId(int subId) {
        boolean retVal = SubscriptionManager.isValidSubscriptionId(subId)
                && getActiveSubIdArrayList().contains(subId);

        if (VDBG) logdl("[isActiveSubId]- " + retVal);
        return retVal;
    }

    /**
     * Get the SIM state for the slot index.
     * For Remote-SIMs, this method returns {@link #IccCardConstants.State.UNKNOWN}
     * @return SIM state as the ordinal of {@See IccCardConstants.State}
     */
    @Override
    public int getSimStateForSlotIndex(int slotIndex) {
        State simState;
        String err;
        if (slotIndex < 0) {
            simState = IccCardConstants.State.UNKNOWN;
            err = "invalid slotIndex";
        } else {
            Phone phone = null;
            try {
                phone = PhoneFactory.getPhone(slotIndex);
            } catch (IllegalStateException e) {
                // ignore
            }
            if (phone == null) {
                simState = IccCardConstants.State.UNKNOWN;
                err = "phone == null";
            } else {
                IccCard icc = phone.getIccCard();
                if (icc == null) {
                    simState = IccCardConstants.State.UNKNOWN;
                    err = "icc == null";
                } else {
                    simState = icc.getState();
                    err = "";
                }
            }
        }
        if (VDBG) {
            logd("getSimStateForSlotIndex: " + err + " simState=" + simState
                    + " ordinal=" + simState.ordinal() + " slotIndex=" + slotIndex);
        }
        return simState.ordinal();
    }

    /**
     * Store properties associated with SubscriptionInfo in database
     * @param subId Subscription Id of Subscription
     * @param propKey Column name in database associated with SubscriptionInfo
     * @param propValue Value to store in DB for particular subId & column name
     *
     * @return number of rows updated.
     * @hide
     */
    @Override
    public int setSubscriptionProperty(int subId, String propKey, String propValue) {
        enforceModifyPhoneState("setSubscriptionProperty");
        final long token = Binder.clearCallingIdentity();

        try {
            validateSubId(subId);
            ContentResolver resolver = mContext.getContentResolver();
            int result = setSubscriptionPropertyIntoContentResolver(
                    subId, propKey, propValue, resolver);
            // Refresh the Cache of Active Subscription Info List
            refreshCachedActiveSubscriptionInfoList();

            return result;
        } finally {
            Binder.restoreCallingIdentity(token);
        }
    }

    private static int setSubscriptionPropertyIntoContentResolver(
            int subId, String propKey, String propValue, ContentResolver resolver) {
        ContentValues value = new ContentValues();
        switch (propKey) {
            case SubscriptionManager.CB_EXTREME_THREAT_ALERT:
            case SubscriptionManager.CB_SEVERE_THREAT_ALERT:
            case SubscriptionManager.CB_AMBER_ALERT:
            case SubscriptionManager.CB_EMERGENCY_ALERT:
            case SubscriptionManager.CB_ALERT_SOUND_DURATION:
            case SubscriptionManager.CB_ALERT_REMINDER_INTERVAL:
            case SubscriptionManager.CB_ALERT_VIBRATE:
            case SubscriptionManager.CB_ALERT_SPEECH:
            case SubscriptionManager.CB_ETWS_TEST_ALERT:
            case SubscriptionManager.CB_CHANNEL_50_ALERT:
            case SubscriptionManager.CB_CMAS_TEST_ALERT:
            case SubscriptionManager.CB_OPT_OUT_DIALOG:
            case SubscriptionManager.ENHANCED_4G_MODE_ENABLED:
            case SubscriptionManager.IS_OPPORTUNISTIC:
            case SubscriptionManager.VT_IMS_ENABLED:
            case SubscriptionManager.WFC_IMS_ENABLED:
            case SubscriptionManager.WFC_IMS_MODE:
            case SubscriptionManager.WFC_IMS_ROAMING_MODE:
            case SubscriptionManager.WFC_IMS_ROAMING_ENABLED:
                value.put(propKey, Integer.parseInt(propValue));
                break;
            default:
                if (DBG) slogd("Invalid column name");
                break;
        }

        return resolver.update(SubscriptionManager.getUriForSubscriptionId(subId),
                value, null, null);
    }

    /**
     * Store properties associated with SubscriptionInfo in database
     * @param subId Subscription Id of Subscription
     * @param propKey Column name in SubscriptionInfo database
     * @return Value associated with subId and propKey column in database
     * @hide
     */
    @Override
    public String getSubscriptionProperty(int subId, String propKey, String callingPackage) {
        if (!TelephonyPermissions.checkCallingOrSelfReadPhoneState(
                mContext, subId, callingPackage, "getSubscriptionProperty")) {
            return null;
        }
        String resultValue = null;
        ContentResolver resolver = mContext.getContentResolver();
        Cursor cursor = resolver.query(SubscriptionManager.CONTENT_URI,
                new String[]{propKey},
                SubscriptionManager.UNIQUE_KEY_SUBSCRIPTION_ID + "=?",
                new String[]{subId + ""}, null);

        try {
            if (cursor != null) {
                if (cursor.moveToFirst()) {
                    switch (propKey) {
                        case SubscriptionManager.CB_EXTREME_THREAT_ALERT:
                        case SubscriptionManager.CB_SEVERE_THREAT_ALERT:
                        case SubscriptionManager.CB_AMBER_ALERT:
                        case SubscriptionManager.CB_EMERGENCY_ALERT:
                        case SubscriptionManager.CB_ALERT_SOUND_DURATION:
                        case SubscriptionManager.CB_ALERT_REMINDER_INTERVAL:
                        case SubscriptionManager.CB_ALERT_VIBRATE:
                        case SubscriptionManager.CB_ALERT_SPEECH:
                        case SubscriptionManager.CB_ETWS_TEST_ALERT:
                        case SubscriptionManager.CB_CHANNEL_50_ALERT:
                        case SubscriptionManager.CB_CMAS_TEST_ALERT:
                        case SubscriptionManager.CB_OPT_OUT_DIALOG:
                        case SubscriptionManager.ENHANCED_4G_MODE_ENABLED:
                        case SubscriptionManager.VT_IMS_ENABLED:
                        case SubscriptionManager.WFC_IMS_ENABLED:
                        case SubscriptionManager.WFC_IMS_MODE:
                        case SubscriptionManager.WFC_IMS_ROAMING_MODE:
                        case SubscriptionManager.WFC_IMS_ROAMING_ENABLED:
                        case SubscriptionManager.IS_OPPORTUNISTIC:
                        case SubscriptionManager.GROUP_UUID:
                        case SubscriptionManager.WHITE_LISTED_APN_DATA:
                            resultValue = cursor.getInt(0) + "";
                            break;
                        default:
                            if(DBG) logd("Invalid column name");
                            break;
                    }
                } else {
                    if(DBG) logd("Valid row not present in db");
                }
            } else {
                if(DBG) logd("Query failed");
            }
        } finally {
            if (cursor != null) {
                cursor.close();
            }
        }
        if (DBG) logd("getSubscriptionProperty Query value = " + resultValue);
        return resultValue;
    }

    protected static void printStackTrace(String msg) {
        RuntimeException re = new RuntimeException();
        slogd("StackTrace - " + msg);
        StackTraceElement[] st = re.getStackTrace();
        boolean first = true;
        for (StackTraceElement ste : st) {
            if (first) {
                first = false;
            } else {
                slogd(ste.toString());
            }
        }
    }

    @Override
    public void dump(FileDescriptor fd, PrintWriter pw, String[] args) {
        mContext.enforceCallingOrSelfPermission(android.Manifest.permission.DUMP,
                "Requires DUMP");
        final long token = Binder.clearCallingIdentity();
        try {
            pw.println("SubscriptionController:");
            pw.println(" mLastISubServiceRegTime=" + mLastISubServiceRegTime);
            pw.println(" defaultSubId=" + getDefaultSubId());
            pw.println(" defaultDataSubId=" + getDefaultDataSubId());
            pw.println(" defaultVoiceSubId=" + getDefaultVoiceSubId());
            pw.println(" defaultSmsSubId=" + getDefaultSmsSubId());

            pw.println(" defaultDataPhoneId=" + SubscriptionManager
                    .from(mContext).getDefaultDataPhoneId());
            pw.println(" defaultVoicePhoneId=" + SubscriptionManager.getDefaultVoicePhoneId());
            pw.println(" defaultSmsPhoneId=" + SubscriptionManager
                    .from(mContext).getDefaultSmsPhoneId());
            pw.flush();

            for (Entry<Integer, ArrayList<Integer>> entry : sSlotIndexToSubIds.entrySet()) {
                pw.println(" sSlotIndexToSubId[" + entry.getKey() + "]: subIds=" + entry);
            }
            pw.flush();
            pw.println("++++++++++++++++++++++++++++++++");

            List<SubscriptionInfo> sirl = getActiveSubscriptionInfoList(
                    mContext.getOpPackageName());
            if (sirl != null) {
                pw.println(" ActiveSubInfoList:");
                for (SubscriptionInfo entry : sirl) {
                    pw.println("  " + entry.toString());
                }
            } else {
                pw.println(" ActiveSubInfoList: is null");
            }
            pw.flush();
            pw.println("++++++++++++++++++++++++++++++++");

            sirl = getAllSubInfoList(mContext.getOpPackageName());
            if (sirl != null) {
                pw.println(" AllSubInfoList:");
                for (SubscriptionInfo entry : sirl) {
                    pw.println("  " + entry.toString());
                }
            } else {
                pw.println(" AllSubInfoList: is null");
            }
            pw.flush();
            pw.println("++++++++++++++++++++++++++++++++");

            mLocalLog.dump(fd, pw, args);
            pw.flush();
            pw.println("++++++++++++++++++++++++++++++++");
            pw.flush();
        } finally {
            Binder.restoreCallingIdentity(token);
        }
    }

    /**
     * Migrating Ims settings from global setting to subscription DB, if not already done.
     */
    @VisibleForTesting(visibility = VisibleForTesting.Visibility.PRIVATE)
    public void migrateImsSettings() {
        SubscriptionManager sm = SubscriptionManager.from(mContext);
        if (sm != null) {
            List<SubscriptionInfo> subInfoList = sm.getAllSubscriptionInfoList();
            for (SubscriptionInfo si : subInfoList) {
                int subId = si.getSubscriptionId();
                if (subId == SubscriptionManager.INVALID_SUBSCRIPTION_ID) {
                    continue;
                }
                migrateImsSettingHelper(
                        Settings.Global.ENHANCED_4G_MODE_ENABLED + subId,
                        SubscriptionManager.ENHANCED_4G_MODE_ENABLED, subId);
                migrateImsSettingHelper(
                        Settings.Global.VT_IMS_ENABLED + subId,
                        SubscriptionManager.VT_IMS_ENABLED, subId);
                migrateImsSettingHelper(
                        Settings.Global.WFC_IMS_ENABLED + subId,
                        SubscriptionManager.WFC_IMS_ENABLED, subId);
                migrateImsSettingHelper(
                        Settings.Global.WFC_IMS_MODE + subId,
                        SubscriptionManager.WFC_IMS_MODE, subId);
                migrateImsSettingHelper(
                        Settings.Global.WFC_IMS_ROAMING_MODE + subId,
                        SubscriptionManager.WFC_IMS_ROAMING_MODE, subId);
                migrateImsSettingHelper(
                        Settings.Global.WFC_IMS_ROAMING_ENABLED + subId,
                        SubscriptionManager.WFC_IMS_ROAMING_ENABLED, subId);
            }
        }
    }

    private void migrateImsSettingHelper(String settingGlobal, String subscriptionProperty,
                int subId) {
        ContentResolver resolver = mContext.getContentResolver();
        int defaultSubId = getDefaultVoiceSubId();
        if (defaultSubId == SubscriptionManager.INVALID_SUBSCRIPTION_ID) {
            return;
        }
        try {
            int prevSetting = Settings.Global.getInt(resolver, settingGlobal);

            if (prevSetting != DEPRECATED_SETTING) {
                // Write previous setting into Subscription DB.
                setSubscriptionPropertyIntoContentResolver(subId, subscriptionProperty,
                        Integer.toString(prevSetting), resolver);
                // Write global setting value with DEPRECATED_SETTING making sure
                // migration only happen once.
                Settings.Global.putInt(resolver, settingGlobal, DEPRECATED_SETTING);
            }
        } catch (Settings.SettingNotFoundException e) {
        }
    }

    /**
     * Set whether a subscription is opportunistic.
     *
     * Throws SecurityException if doesn't have required permission.
     *
     * @param opportunistic whether it’s opportunistic subscription.
     * @param subId the unique SubscriptionInfo index in database
     * @param callingPackage The package making the IPC.
     * @return the number of records updated
     */
    @Override
    public int setOpportunistic(boolean opportunistic, int subId, String callingPackage) {
        try {
            TelephonyPermissions.enforceCallingOrSelfModifyPermissionOrCarrierPrivilege(
                    mContext, subId, callingPackage);
        } catch (SecurityException e) {
            // The subscription may be inactive eSIM profile. If so, check the access rule in
            // database.
            enforceCarrierPrivilegeOnInactiveSub(subId, callingPackage,
                    "Caller requires permission on sub " + subId);
        }

        long token = Binder.clearCallingIdentity();
        try {
            int ret = setSubscriptionProperty(subId, SubscriptionManager.IS_OPPORTUNISTIC,
                    String.valueOf(opportunistic ? 1 : 0));

            if (ret != 0) notifySubscriptionInfoChanged();

            return ret;
        } finally {
            Binder.restoreCallingIdentity(token);
        }
    }

    /**
     * Get subscription info from database, and check whether caller has carrier privilege
     * permission with it. If checking fails, throws SecurityException.
     */
    private void enforceCarrierPrivilegeOnInactiveSub(int subId, String callingPackage,
            String message) {
        mAppOps.checkPackage(Binder.getCallingUid(), callingPackage);

        SubscriptionManager subManager = (SubscriptionManager)
                mContext.getSystemService(Context.TELEPHONY_SUBSCRIPTION_SERVICE);
        List<SubscriptionInfo> subInfo = getSubInfo(
                SubscriptionManager.UNIQUE_KEY_SUBSCRIPTION_ID + "=" + subId, null);

        try {
            if (!isActiveSubId(subId) && subInfo != null && subInfo.size() == 1
                    && subManager.canManageSubscription(subInfo.get(0), callingPackage)) {
                return;
            }
            throw new SecurityException(message);
        } catch (IllegalArgumentException e) {
            // canManageSubscription will throw IllegalArgumentException if sub is not embedded
            // or package name is unknown. In this case, we also see it as permission check failure
            // and throw a SecurityException.
            throw new SecurityException(message);
        }
    }

    @Override
    public void setPreferredDataSubscriptionId(int subId, boolean needValidation,
            ISetOpportunisticDataCallback callback) {
        enforceModifyPhoneState("setPreferredDataSubscriptionId");
        final long token = Binder.clearCallingIdentity();

        try {
            PhoneSwitcher.getInstance().trySetOpportunisticDataSubscription(
                    subId, needValidation, callback);
        } finally {
            Binder.restoreCallingIdentity(token);
        }
    }

    @Override
    public int getPreferredDataSubscriptionId() {
        enforceReadPrivilegedPhoneState("getPreferredDataSubscriptionId");
        final long token = Binder.clearCallingIdentity();

        try {
            return PhoneSwitcher.getInstance().getOpportunisticDataSubscriptionId();
        } finally {
            Binder.restoreCallingIdentity(token);
        }
    }

    @Override
    public List<SubscriptionInfo> getOpportunisticSubscriptions(String callingPackage) {
        return getSubscriptionInfoListFromCacheHelper(
                callingPackage, mCacheOpportunisticSubInfoList);
    }

    /**
     * Inform SubscriptionManager that subscriptions in the list are bundled
     * as a group. Typically it's a primary subscription and an opportunistic
     * subscription. It should only affect multi-SIM scenarios where primary
     * and opportunistic subscriptions can be activated together.
     * Being in the same group means they might be activated or deactivated
     * together, some of them may be invisible to the users, etc.
     *
     * Caller will either have {@link android.Manifest.permission#MODIFY_PHONE_STATE}
     * permission or had carrier privilege permission on the subscriptions:
     * {@link TelephonyManager#hasCarrierPrivileges(int)} or
     * {@link SubscriptionManager#canManageSubscription(SubscriptionInfo)}
     *
     * @throws SecurityException if the caller doesn't meet the requirements
     *             outlined above.
     * @throws IllegalArgumentException if the some subscriptions in the list doesn't exist.
     *
     * @param subIdList list of subId that will be in the same group
     * @return groupUUID a UUID assigned to the subscription group. It returns
     * null if fails.
     *
     */
    @Override
    public ParcelUuid createSubscriptionGroup(int[] subIdList, String callingPackage) {
        if (subIdList == null || subIdList.length == 0) {
            throw new IllegalArgumentException("Invalid subIdList " + subIdList);
        }
        // If it doesn't have modify phone state permission, or carrier privilege permission,
        // a SecurityException will be thrown.
        if (mContext.checkCallingOrSelfPermission(android.Manifest.permission.MODIFY_PHONE_STATE)
                != PERMISSION_GRANTED && !checkCarrierPrivilegeOnSubList(
                        subIdList, callingPackage)) {
            throw new SecurityException("CreateSubscriptionGroup needs MODIFY_PHONE_STATE or"
                    + " carrier privilege permission on all specified subscriptions");
        }

        long identity = Binder.clearCallingIdentity();

        try {
            // Generate a UUID.
            ParcelUuid groupUUID = new ParcelUuid(UUID.randomUUID());

            ContentValues value = new ContentValues();
            value.put(SubscriptionManager.GROUP_UUID, groupUUID.toString());
            int result = mContext.getContentResolver().update(SubscriptionManager.CONTENT_URI,
                    value, getSelectionForSubIdList(subIdList), null);

            if (DBG) logdl("createSubscriptionGroup update DB result: " + result);

            refreshCachedActiveSubscriptionInfoList();

            notifySubscriptionInfoChanged();

            MultiSimSettingController.getInstance().onSubscriptionGroupChanged(groupUUID);

            return groupUUID;
        } finally {
            Binder.restoreCallingIdentity(identity);
        }
    }

    // TODO: when having a group owner or packageName for subscription, use that to check.
    // Currently for this method to return false, all subscriptions in the group needs to have
    // carrier privilege rules loaded, which means active or available.
    private boolean canPackageManageGroup(ParcelUuid groupUuid, String callingPackage) {
        if (groupUuid == null) {
            throw new IllegalArgumentException("Invalid groupUuid");
        }

        List<SubscriptionInfo> infoList;

        // Getting all subscriptions in the group.
        long identity = Binder.clearCallingIdentity();
        try {
            infoList = getSubInfo(SubscriptionManager.GROUP_UUID
                    + "=\'" + groupUuid.toString() + "\'", null);
        } finally {
            Binder.restoreCallingIdentity(identity);
        }

        if (infoList == null || infoList.isEmpty()) {
            throw new IllegalArgumentException("No subscription in group " + groupUuid);
        }

        // Check carrier privilege for all subscriptions in the group.
        int[] subIdArray = infoList.stream().mapToInt(info -> info.getSubscriptionId()).toArray();
        return checkCarrierPrivilegeOnSubList(subIdArray, callingPackage);
    }

    @Override
    public void addSubscriptionsIntoGroup(int[] subIdList, ParcelUuid groupUuid,
            String callingPackage) {
        if (subIdList == null || subIdList.length == 0) {
            throw new IllegalArgumentException("Invalid subId list");
        }

        if (groupUuid == null || groupUuid.equals(INVALID_GROUP_UUID)) {
            throw new IllegalArgumentException("Invalid groupUuid");
        }

        // If it doesn't have modify phone state permission, or carrier privilege permission,
        // a SecurityException will be thrown.
        if (mContext.checkCallingOrSelfPermission(android.Manifest.permission.MODIFY_PHONE_STATE)
                != PERMISSION_GRANTED && !(checkCarrierPrivilegeOnSubList(subIdList, callingPackage)
                && canPackageManageGroup(groupUuid, callingPackage))) {
            throw new SecurityException("Requires MODIFY_PHONE_STATE or carrier privilege"
                    + " permissions on subscriptions and the group.");
        }

        long identity = Binder.clearCallingIdentity();

        try {
            if (DBG) {
                logdl("addSubscriptionsIntoGroup sub list "
                        + Arrays.toString(subIdList) + " into group " + groupUuid);
            }

            ContentValues value = new ContentValues();
            value.put(SubscriptionManager.GROUP_UUID, groupUuid.toString());
            int result = mContext.getContentResolver().update(SubscriptionManager.CONTENT_URI,
                    value, getSelectionForSubIdList(subIdList), null);

            if (DBG) logdl("addSubscriptionsIntoGroup update DB result: " + result);

            if (result > 0) {
                refreshCachedActiveSubscriptionInfoList();
                notifySubscriptionInfoChanged();
                MultiSimSettingController.getInstance().onSubscriptionGroupChanged(groupUuid);
            }

        } finally {
            Binder.restoreCallingIdentity(identity);
        }
    }

    /**
     * Remove a list of subscriptions from their subscription group.
     * See {@link SubscriptionManager#createSubscriptionGroup(List<Integer>)} for more details.
     *
     * Caller will either have {@link android.Manifest.permission#MODIFY_PHONE_STATE}
     * permission or had carrier privilege permission on the subscriptions:
     * {@link TelephonyManager#hasCarrierPrivileges()} or
     * {@link SubscriptionManager#canManageSubscription(SubscriptionInfo)}
     *
     * @throws SecurityException if the caller doesn't meet the requirements
     *             outlined above.
     * @throws IllegalArgumentException if the some subscriptions in the list doesn't belong
     *             the specified group.
     *
     * @param subIdList list of subId that need removing from their groups.
     *
     */
    public void removeSubscriptionsFromGroup(int[] subIdList, ParcelUuid groupUuid,
            String callingPackage) {
        if (subIdList == null || subIdList.length == 0) {
            return;
        }
        // If it doesn't have modify phone state permission, or carrier privilege permission,
        // a SecurityException will be thrown. If it's due to invalid parameter or internal state,
        // it will return null.
        if (mContext.checkCallingOrSelfPermission(android.Manifest.permission.MODIFY_PHONE_STATE)
                != PERMISSION_GRANTED && !checkCarrierPrivilegeOnSubList(
                subIdList, callingPackage)) {
            throw new SecurityException("removeSubscriptionsFromGroup needs MODIFY_PHONE_STATE or"
                    + " carrier privilege permission on all specified subscriptions");
        }

        long identity = Binder.clearCallingIdentity();

        try {
            List<SubscriptionInfo> subInfoList = getSubInfo(getSelectionForSubIdList(subIdList),
                    null);
            for (SubscriptionInfo info : subInfoList) {
                if (!groupUuid.equals(info.getGroupUuid())) {
                    throw new IllegalArgumentException("Subscription " + info.getSubscriptionId()
                        + " doesn't belong to group " + groupUuid);
                }
            }
            ContentValues value = new ContentValues();
            value.put(SubscriptionManager.GROUP_UUID, (String) null);
            int result = mContext.getContentResolver().update(SubscriptionManager.CONTENT_URI,
                    value, getSelectionForSubIdList(subIdList), null);

            if (DBG) logdl("removeSubscriptionsFromGroup update DB result: " + result);

            refreshCachedActiveSubscriptionInfoList();

            notifySubscriptionInfoChanged();
        } finally {
            Binder.restoreCallingIdentity(identity);
        }
    }

    /**
     *  Helper function to check if the caller has carrier privilege permissions on a list of subId.
     *  The check can either be processed against access rules on currently active SIM cards, or
     *  the access rules we keep in our database for currently inactive eSIMs.
     *
     * @throws IllegalArgumentException if the some subId is invalid or doesn't exist.
     *
     *  @return true if checking passes on all subId, false otherwise.
     */
    private boolean checkCarrierPrivilegeOnSubList(int[] subIdList, String callingPackage) {
        mAppOps.checkPackage(Binder.getCallingUid(), callingPackage);
        // Check carrier privilege permission on active subscriptions first.
        // If it fails, they could be inactive. So keep them in a HashSet and later check
        // access rules in our database.
        Set<Integer> checkSubList = new HashSet<>();
        for (int subId : subIdList) {
            if (isActiveSubId(subId)) {
                if (!mTelephonyManager.hasCarrierPrivileges(subId)) {
                    return false;
                }
            } else {
                checkSubList.add(subId);
            }
        }

        if (checkSubList.isEmpty()) {
            return true;
        }

        long identity = Binder.clearCallingIdentity();

        try {
            // Check access rules for each sub info.
            SubscriptionManager subscriptionManager = (SubscriptionManager)
                    mContext.getSystemService(Context.TELEPHONY_SUBSCRIPTION_SERVICE);
            List<SubscriptionInfo> subInfoList = getSubInfo(
                    getSelectionForSubIdList(subIdList), null);

            // Didn't find all the subscriptions specified in subIdList.
            if (subInfoList == null || subInfoList.size() != subIdList.length) {
                throw new IllegalArgumentException("Invalid subInfoList.");
            }

            for (SubscriptionInfo subInfo : subInfoList) {
                if (checkSubList.contains(subInfo.getSubscriptionId())) {
                    if (subInfo.isEmbedded() && subscriptionManager.canManageSubscription(
                            subInfo, callingPackage)) {
                        checkSubList.remove(subInfo.getSubscriptionId());
                    } else {
                        return false;
                    }
                }
            }

            return checkSubList.isEmpty();
        } finally {
            Binder.restoreCallingIdentity(identity);
        }
    }

    /**
     * Helper function to create selection argument of a list of subId.
     * The result should be: "in (subId1, subId2, ...)".
     */
    private String getSelectionForSubIdList(int[] subId) {
        StringBuilder selection = new StringBuilder();
        selection.append(SubscriptionManager.UNIQUE_KEY_SUBSCRIPTION_ID);
        selection.append(" IN (");
        for (int i = 0; i < subId.length - 1; i++) {
            selection.append(subId[i] + ", ");
        }
        selection.append(subId[subId.length - 1]);
        selection.append(")");

        return selection.toString();
    }

    /**
     * Get subscriptionInfo list of subscriptions that are in the same group of given subId.
     * See {@link #createSubscriptionGroup(int[], String)} for more details.
     *
     * Caller will either have {@link android.Manifest.permission#READ_PHONE_STATE}
     * permission or had carrier privilege permission on the subscription.
     * {@link TelephonyManager#hasCarrierPrivileges(int)}
     *
     * @throws SecurityException if the caller doesn't meet the requirements
     *             outlined above.
     *
     * @param groupUuid of which list of subInfo will be returned.
     * @return list of subscriptionInfo that belong to the same group, including the given
     * subscription itself. It will return an empty list if no subscription belongs to the group.
     *
     */
    @Override
    public List<SubscriptionInfo> getSubscriptionsInGroup(ParcelUuid groupUuid,
            String callingPackage) {
        long identity = Binder.clearCallingIdentity();
        List<SubscriptionInfo> subInfoList;

        try {
            subInfoList = getAllSubInfoList(mContext.getOpPackageName());
            if (groupUuid == null || subInfoList == null || subInfoList.isEmpty()) {
                return new ArrayList<>();
            }
        } finally {
            Binder.restoreCallingIdentity(identity);
        }

        return subInfoList.stream().filter(info -> {
            if (!groupUuid.equals(info.getGroupUuid())) return false;
            int subId = info.getSubscriptionId();
            return TelephonyPermissions.checkCallingOrSelfReadPhoneState(mContext, subId,
                    callingPackage, "getSubscriptionsInGroup")
                    || (info.isEmbedded() && info.canManageSubscription(mContext, callingPackage));
        }).collect(Collectors.toList());
    }

    public ParcelUuid getGroupUuid(int subId) {
        ParcelUuid groupUuid;
        List<SubscriptionInfo> subInfo = getSubInfo(SubscriptionManager.UNIQUE_KEY_SUBSCRIPTION_ID
                        + "=" + subId, null);
        if (subInfo == null || subInfo.size() == 0) {
            groupUuid = null;
        } else {
            groupUuid = subInfo.get(0).getGroupUuid();
        }

        return groupUuid;
    }


    /**
     * Enable/Disable a subscription
     * @param enable true if enabling, false if disabling
     * @param subId the unique SubInfoRecord index in database
     *
     * @return true if success, false if fails or the further action is
     * needed hence it's redirected to Euicc.
     */
    @Override
    public boolean setSubscriptionEnabled(boolean enable, int subId) {
        enforceModifyPhoneState("setSubscriptionEnabled");

        final long identity = Binder.clearCallingIdentity();
        try {
            logd("setSubscriptionEnabled" + (enable ? " enable " : " disable ")
                    + " subId " + subId);

            // Error checking.
            if (!SubscriptionManager.isUsableSubscriptionId(subId)) {
                throw new IllegalArgumentException(
                        "setSubscriptionEnabled not usable subId " + subId);
            }

            SubscriptionInfo info = SubscriptionController.getInstance()
                    .getAllSubInfoList(mContext.getOpPackageName())
                    .stream()
                    .filter(subInfo -> subInfo.getSubscriptionId() == subId)
                    .findFirst()
                    .get();

            if (info == null) {
                logd("setSubscriptionEnabled subId " + subId + " doesn't exist.");
                return false;
            }

            if (info.isEmbedded()) {
                return enableEmbeddedSubscription(info, enable);
            } else {
                return enablePhysicalSubscription(info, enable);
            }
        } finally {
            Binder.restoreCallingIdentity(identity);
        }
    }

    private boolean enableEmbeddedSubscription(SubscriptionInfo info, boolean enable) {
        // We need to send intents to Euicc for operations:

        // 1) In single SIM mode, turning on a eSIM subscription while pSIM is the active slot.
        //    Euicc will ask user to switch to DSDS if supported or to confirm SIM slot
        //    switching.
        // 2) In DSDS mode, turning on / off an eSIM profile. Euicc can ask user whether
        //    to turn on DSDS, or whether to switch from current active eSIM profile to it, or
        //    to simply show a progress dialog.
        // 3) In future, similar operations on triple SIM devices.
        enableSubscriptionOverEuiccManager(info.getSubscriptionId(), enable,
                SubscriptionManager.INVALID_SIM_SLOT_INDEX);
        // returning false to indicate state is not changed. If changed, a subscriptionInfo
        // change will be filed separately.
        return false;

        // TODO: uncomment or clean up if we decide whether to support standalone CBRS for Q.
        // subId = enable ? subId : SubscriptionManager.INVALID_SUBSCRIPTION_ID;
        // updateEnabledSubscriptionGlobalSetting(subId, physicalSlotIndex);
    }

    private static boolean isInactiveInsertedPSim(UiccSlotInfo slotInfo, String cardId) {
        return !slotInfo.getIsEuicc() && !slotInfo.getIsActive()
                && slotInfo.getCardStateInfo() == CARD_STATE_INFO_PRESENT
                && TextUtils.equals(slotInfo.getCardId(), cardId);
    }

    private boolean enablePhysicalSubscription(SubscriptionInfo info, boolean enable) {
        if (enable && info.getSimSlotIndex() == SubscriptionManager.INVALID_SIM_SLOT_INDEX) {
            UiccSlotInfo[] slotsInfo = mTelephonyManager.getUiccSlotsInfo();
            if (slotsInfo == null) return false;
            boolean foundMatch = false;
            for (int i = 0; i < slotsInfo.length; i++) {
                UiccSlotInfo slotInfo = slotsInfo[i];
                if (isInactiveInsertedPSim(slotInfo, info.getCardString())) {
                    // We need to send intents to Euicc if we are turning on an inactive pSIM.
                    // Euicc will decide whether to ask user to switch to DSDS, or change SIM
                    // slot mapping.
                    enableSubscriptionOverEuiccManager(info.getSubscriptionId(), enable, i);
                    foundMatch = true;
                    break;
                }
            }

            if (!foundMatch) {
                logdl("enablePhysicalSubscription subId " + info.getSubscriptionId()
                        + " is not inserted.");
            }
            // returning false to indicate state is not changed yet. If intent is sent to LPA and
            // user consents switching, caller needs to listen to subscription info change.
            return false;
        } else {
            return mTelephonyManager.enableModemForSlot(info.getSimSlotIndex(), enable);
        }

        // TODO: uncomment or clean up if we decide whether to support standalone CBRS for Q.
        // updateEnabledSubscriptionGlobalSetting(
        //        enable ? subId : SubscriptionManager.INVALID_SUBSCRIPTION_ID,
        //        physicalSlotIndex);
        // updateModemStackEnabledGlobalSetting(enable, physicalSlotIndex);
        // refreshCachedActiveSubscriptionInfoList();
    }

    private void enableSubscriptionOverEuiccManager(int subId, boolean enable,
            int physicalSlotIndex) {
        logdl("enableSubscriptionOverEuiccManager" + (enable ? " enable " : " disable ")
                + "subId " + subId + " on slotIndex " + physicalSlotIndex);
        Intent intent = new Intent(EuiccManager.ACTION_TOGGLE_SUBSCRIPTION_PRIVILEGED);
        intent.addFlags(Intent.FLAG_ACTIVITY_NEW_TASK);
        intent.putExtra(EuiccManager.EXTRA_SUBSCRIPTION_ID, subId);
        intent.putExtra(EuiccManager.EXTRA_ENABLE_SUBSCRIPTION, enable);
        if (physicalSlotIndex != SubscriptionManager.INVALID_SIM_SLOT_INDEX) {
            intent.putExtra(EuiccManager.EXTRA_PHYSICAL_SLOT_ID, physicalSlotIndex);
        }
        mContext.startActivity(intent);
    }

    private void updateEnabledSubscriptionGlobalSetting(int subId, int physicalSlotIndex) {
        // Write the value which subscription is enabled into global setting.
        Settings.Global.putInt(mContext.getContentResolver(),
                Settings.Global.ENABLED_SUBSCRIPTION_FOR_SLOT + physicalSlotIndex, subId);
    }

    private void updateModemStackEnabledGlobalSetting(boolean enabled, int physicalSlotIndex) {
        // Write the whether a modem stack is disabled into global setting.
        Settings.Global.putInt(mContext.getContentResolver(),
                Settings.Global.MODEM_STACK_ENABLED_FOR_SLOT
                        + physicalSlotIndex, enabled ? 1 : 0);
    }

    private int getPhysicalSlotIndex(boolean isEmbedded, int subId) {
        UiccSlotInfo[] slotInfos = mTelephonyManager.getUiccSlotsInfo();
        int logicalSlotIndex = getSlotIndex(subId);
        int physicalSlotIndex = SubscriptionManager.INVALID_SIM_SLOT_INDEX;
        boolean isLogicalSlotIndexValid = SubscriptionManager.isValidSlotIndex(logicalSlotIndex);

        for (int i = 0; i < slotInfos.length; i++) {
            // If we can know the logicalSlotIndex from subId, we should find the exact matching
            // physicalSlotIndex. However for some cases like inactive eSIM, the logicalSlotIndex
            // will be -1. In this case, we assume there's only one eSIM, and return the
            // physicalSlotIndex of that eSIM.
            if ((isLogicalSlotIndexValid && slotInfos[i].getLogicalSlotIdx() == logicalSlotIndex)
                    || (!isLogicalSlotIndexValid && slotInfos[i].getIsEuicc() && isEmbedded)) {
                physicalSlotIndex = i;
                break;
            }
        }

        return physicalSlotIndex;
    }

    private int getPhysicalSlotIndexFromLogicalSlotIndex(int logicalSlotIndex) {
        int physicalSlotIndex = SubscriptionManager.INVALID_SIM_SLOT_INDEX;
        UiccSlotInfo[] slotInfos = mTelephonyManager.getUiccSlotsInfo();
        for (int i = 0; i < slotInfos.length; i++) {
            if (slotInfos[i].getLogicalSlotIdx() == logicalSlotIndex) {
                physicalSlotIndex = i;
                break;
            }
        }

        return physicalSlotIndex;
    }

    @Override
    public boolean isSubscriptionEnabled(int subId) {
        // TODO: b/123314365 support multi-eSIM and removable eSIM.
        enforceReadPrivilegedPhoneState("isSubscriptionEnabled");

        long identity = Binder.clearCallingIdentity();
        try {
            // Error checking.
            if (!SubscriptionManager.isUsableSubscriptionId(subId)) {
                throw new IllegalArgumentException(
                        "isSubscriptionEnabled not usable subId " + subId);
            }

            List<SubscriptionInfo> infoList = getSubInfo(
                    SubscriptionManager.UNIQUE_KEY_SUBSCRIPTION_ID + "=" + subId, null);
            if (infoList == null || infoList.isEmpty()) {
                // Subscription doesn't exist.
                return false;
            }

            boolean isEmbedded = infoList.get(0).isEmbedded();

            if (isEmbedded) {
                return isActiveSubId(subId);
            } else {
                // For pSIM, we also need to check if modem is disabled or not.
                return isActiveSubId(subId) && PhoneConfigurationManager.getInstance()
                        .getPhoneStatus(PhoneFactory.getPhone(getPhoneId(subId)));
            }

        } finally {
            Binder.restoreCallingIdentity(identity);
        }
    }

    @Override
    public int getEnabledSubscriptionId(int logicalSlotIndex) {
        // TODO: b/123314365 support multi-eSIM and removable eSIM.
        enforceReadPrivilegedPhoneState("getEnabledSubscriptionId");

        long identity = Binder.clearCallingIdentity();
        try {
            if (!SubscriptionManager.isValidPhoneId(logicalSlotIndex)) {
                throw new IllegalArgumentException(
                        "getEnabledSubscriptionId with invalid logicalSlotIndex "
                                + logicalSlotIndex);
            }

            // Getting and validating the physicalSlotIndex.
            int physicalSlotIndex = getPhysicalSlotIndexFromLogicalSlotIndex(logicalSlotIndex);
            if (physicalSlotIndex == SubscriptionManager.INVALID_SIM_SLOT_INDEX) {
                return SubscriptionManager.INVALID_SUBSCRIPTION_ID;
            }

            // if modem stack is disabled, return INVALID_SUBSCRIPTION_ID without reading
            // Settings.Global.ENABLED_SUBSCRIPTION_FOR_SLOT.
            int modemStackEnabled = Settings.Global.getInt(mContext.getContentResolver(),
                    Settings.Global.MODEM_STACK_ENABLED_FOR_SLOT + physicalSlotIndex, 1);
            if (modemStackEnabled != 1) {
                return SubscriptionManager.INVALID_SUBSCRIPTION_ID;
            }

            int subId;
            try {
                subId = Settings.Global.getInt(mContext.getContentResolver(),
                        Settings.Global.ENABLED_SUBSCRIPTION_FOR_SLOT + physicalSlotIndex);
            } catch (Settings.SettingNotFoundException e) {
                // Value never set. Return whether it's currently active.
                subId = getSubIdUsingPhoneId(logicalSlotIndex);
            }

            return subId;
        } finally {
            Binder.restoreCallingIdentity(identity);
        }
    }

    // Helper function of getOpportunisticSubscriptions and getActiveSubscriptionInfoList.
    // They are doing similar things except operating on different cache.
    private List<SubscriptionInfo> getSubscriptionInfoListFromCacheHelper(
            String callingPackage, List<SubscriptionInfo> cacheSubList) {
        if (!isSubInfoReady()) {
            if (DBG) logd("[getSubscriptionInfoList] Sub Controller not ready");
            return null;
        }

        boolean canReadAllPhoneState;
        try {
            canReadAllPhoneState = TelephonyPermissions.checkReadPhoneState(mContext,
                    SubscriptionManager.INVALID_SUBSCRIPTION_ID, Binder.getCallingPid(),
                    Binder.getCallingUid(), callingPackage, "getSubscriptionInfoList");
        } catch (SecurityException e) {
            canReadAllPhoneState = false;
        }

        synchronized (mSubInfoListLock) {
            // If the caller can read all phone state, just return the full list.
            if (canReadAllPhoneState) {
                return new ArrayList<>(cacheSubList);
            }

            // Filter the list to only include subscriptions which the caller can manage.
            return cacheSubList.stream()
                    .filter(subscriptionInfo -> {
                        try {
                            return TelephonyPermissions.checkCallingOrSelfReadPhoneState(mContext,
                                    subscriptionInfo.getSubscriptionId(), callingPackage,
                                    "getSubscriptionInfoList");
                        } catch (SecurityException e) {
                            return false;
                        }
                    })
                    .collect(Collectors.toList());
        }
    }

    private synchronized boolean addToSubIdList(int slotIndex, int subId, int subscriptionType) {
        ArrayList<Integer> subIdsList = sSlotIndexToSubIds.get(slotIndex);
        if (subIdsList == null) {
            subIdsList = new ArrayList<>();
            sSlotIndexToSubIds.put(slotIndex, subIdsList);
        }

        // add the given subId unless it already exists
        if (subIdsList.contains(subId)) {
            logdl("slotIndex, subId combo already exists in the map. Not adding it again.");
            return false;
        }
        if (isSubscriptionForRemoteSim(subscriptionType)) {
            // For Remote SIM subscriptions, a slot can have multiple subscriptions.
            subIdsList.add(subId);
        } else {
            // for all other types of subscriptions, a slot can have only one subscription at a time
            subIdsList.clear();
            subIdsList.add(subId);
        }
        if (DBG) logdl("slotIndex, subId combo is added to the map.");
        return true;
    }

    private boolean isSubscriptionForRemoteSim(int subscriptionType) {
        return subscriptionType == SubscriptionManager.SUBSCRIPTION_TYPE_REMOTE_SIM;
    }

    /**
     * This is only for testing
     * @hide
     */
    @VisibleForTesting(visibility = VisibleForTesting.Visibility.PRIVATE)
    public Map<Integer, ArrayList<Integer>> getSlotIndexToSubIdsMap() {
        return sSlotIndexToSubIds;
    }

    /**
     * This is only for testing
     * @hide
     */
    @VisibleForTesting(visibility = VisibleForTesting.Visibility.PRIVATE)
    public void resetStaticMembers() {
        mDefaultFallbackSubId = SubscriptionManager.INVALID_SUBSCRIPTION_ID;
        mDefaultPhoneId = SubscriptionManager.DEFAULT_PHONE_INDEX;
    }

    private void notifyOpportunisticSubscriptionInfoChanged() {
        ITelephonyRegistry tr = ITelephonyRegistry.Stub.asInterface(ServiceManager.getService(
                "telephony.registry"));
        try {
            if (DBG) logd("notifyOpptSubscriptionInfoChanged:");
            tr.notifyOpportunisticSubscriptionInfoChanged();
        } catch (RemoteException ex) {
            // Should never happen because its always available.
        }
    }

    private boolean refreshCachedOpportunisticSubscriptionInfoList() {
        synchronized (mSubInfoListLock) {
            List<SubscriptionInfo> oldOpptCachedList = mCacheOpportunisticSubInfoList;

            List<SubscriptionInfo> subList = getSubInfo(
                    SubscriptionManager.IS_OPPORTUNISTIC + "=1 AND ("
                            + SubscriptionManager.SIM_SLOT_INDEX + ">=0 OR "
                            + SubscriptionManager.IS_EMBEDDED + "=1)", null);

            if (subList != null) {
                subList.sort(SUBSCRIPTION_INFO_COMPARATOR);
            } else {
                subList = new ArrayList<>();
            }

            mCacheOpportunisticSubInfoList = subList;

            for (SubscriptionInfo info : mCacheOpportunisticSubInfoList) {
                if (shouldDisableSubGroup(info.getGroupUuid())) {
                    info.setGroupDisabled(true);
                    if (isActiveSubId(info.getSubscriptionId())) {
                        deactivateSubscription(info);
                    }
                }
            }

            if (DBG_CACHE) {
                if (!mCacheOpportunisticSubInfoList.isEmpty()) {
                    for (SubscriptionInfo si : mCacheOpportunisticSubInfoList) {
                        logd("[refreshCachedOpptSubscriptionInfoList] Setting Cached info="
                                + si);
                    }
                } else {
                    logdl("[refreshCachedOpptSubscriptionInfoList]- no info return");
                }
            }

            return !oldOpptCachedList.equals(mCacheOpportunisticSubInfoList);
        }
    }

    private boolean shouldDisableSubGroup(ParcelUuid groupUuid) {
        if (groupUuid == null) return false;

        for (SubscriptionInfo activeInfo : mCacheActiveSubInfoList) {
            if (!activeInfo.isOpportunistic() && groupUuid.equals(activeInfo.getGroupUuid())) {
                return false;
            }
        }

        return true;
    }

    private void deactivateSubscription(SubscriptionInfo info) {
        // TODO: b/120439488 deactivate pSIM.
        if (info.isEmbedded()) {
            EuiccManager euiccManager = (EuiccManager)
                    mContext.getSystemService(Context.EUICC_SERVICE);
            euiccManager.switchToSubscription(SubscriptionManager.INVALID_SUBSCRIPTION_ID,
                    PendingIntent.getService(mContext, 0, new Intent(), 0));
        }
    }

    @Override
    public boolean setAlwaysAllowMmsData(int subId, boolean alwaysAllow) {
        if (DBG) logd("[setAlwaysAllowMmsData]+ alwaysAllow:" + alwaysAllow + " subId:" + subId);

        enforceModifyPhoneState("setAlwaysAllowMmsData");

        // Now that all security checks passes, perform the operation as ourselves.
        final long identity = Binder.clearCallingIdentity();
        try {
            validateSubId(subId);

            ContentValues value = new ContentValues(1);
            int apnWhiteList = Integer.valueOf(getSubscriptionProperty(subId,
                    SubscriptionManager.WHITE_LISTED_APN_DATA, mContext.getOpPackageName()));
            apnWhiteList = alwaysAllow ? (apnWhiteList | TYPE_MMS) : (apnWhiteList & ~TYPE_MMS);
            value.put(SubscriptionManager.WHITE_LISTED_APN_DATA, apnWhiteList);
            if (DBG) logd("[setAlwaysAllowMmsData]- alwaysAllow:" + alwaysAllow + " set");

            boolean result = databaseUpdateHelper(value, subId, true) > 0;

            if (result) {
                // Refresh the Cache of Active Subscription Info List
                refreshCachedActiveSubscriptionInfoList();
                notifySubscriptionInfoChanged();
                Phone phone = PhoneFactory.getPhone(getPhoneId(subId));
                if (phone != null) {
                    phone.getDcTracker(AccessNetworkConstants.TRANSPORT_TYPE_WWAN)
                            .notifyApnWhiteListChange(TYPE_MMS, alwaysAllow);
                }
            }

            return result;
        } finally {
            Binder.restoreCallingIdentity(identity);
        }
    }

    /**
     *  whether apnType is whitelisted. Being white listed means data connection is allowed
     *  even if user data is turned off.
     */
    public boolean isApnWhiteListed(int subId, String callingPackage, int apnType) {
        return (getWhiteListedApnDataTypes(subId, callingPackage) & apnType) == apnType;
    }

    private @ApnSetting.ApnType int getWhiteListedApnDataTypes(int subId, String callingPackage) {
        String whiteListedApnData = getSubscriptionProperty(subId,
                SubscriptionManager.WHITE_LISTED_APN_DATA, callingPackage);

        try {
            return Integer.valueOf(whiteListedApnData);
        } catch (NumberFormatException e) {
            loge("[getWhiteListedApnDataTypes] couldn't parse apn data:" + whiteListedApnData);
        }

        return ApnSetting.TYPE_NONE;
    }
}<|MERGE_RESOLUTION|>--- conflicted
+++ resolved
@@ -97,18 +97,10 @@
  *
  */
 public class SubscriptionController extends ISub.Stub {
-<<<<<<< HEAD
     static final String LOG_TAG = "SubscriptionController";
     static final protected boolean DBG = true;
     static final protected boolean VDBG = Rlog.isLoggable(LOG_TAG, Log.VERBOSE);
     static final boolean DBG_CACHE = false;
-    static final int MAX_LOCAL_LOG_LINES = 500; // TODO: Reduce to 100 when 17678050 is fixed
-=======
-    private static final String LOG_TAG = "SubscriptionController";
-    private static final boolean DBG = true;
-    private static final boolean VDBG = Rlog.isLoggable(LOG_TAG, Log.VERBOSE);
-    private static final boolean DBG_CACHE = false;
->>>>>>> fb678b19
     private static final int DEPRECATED_SETTING = -1;
     private static final ParcelUuid INVALID_GROUP_UUID =
             ParcelUuid.fromString(CarrierConfigManager.REMOVE_GROUP_UUID_STRING);
