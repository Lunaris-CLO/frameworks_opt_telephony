--- conflicted
+++ resolved
@@ -600,15 +600,10 @@
         // CARD_ID is the private ICCID/EID string, also known as the card string
         String cardString = cursor.getString(cursor.getColumnIndexOrThrow(
                 SubscriptionManager.CARD_ID));
-<<<<<<< HEAD
         // if cardId is an ICCID, strip off trailing Fs before exposing to user
         // if cardId is an EID, it's all digits so this is fine
-        cardId = IccUtils.stripTrailingFs(cardId);
-        String countryIso = cursor.getString(cursor.getColumnIndexOrThrow(
-                SubscriptionManager.ISO_COUNTRY_CODE));
-=======
+        cardString = IccUtils.stripTrailingFs(cardString);
         builder.setCardString(cardString);
->>>>>>> 5a5ed6ce
         // publicCardId is the publicly exposed int card ID
         int publicCardId = mUiccController.convertToPublicCardId(cardString);
         builder.setCardId(publicCardId);
