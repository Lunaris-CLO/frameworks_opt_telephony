/*
 * Copyright (C) 2006 The Android Open Source Project
 *
 * Licensed under the Apache License, Version 2.0 (the "License");
 * you may not use this file except in compliance with the License.
 * You may obtain a copy of the License at
 *
 *      http://www.apache.org/licenses/LICENSE-2.0
 *
 * Unless required by applicable law or agreed to in writing, software
 * distributed under the License is distributed on an "AS IS" BASIS,
 * WITHOUT WARRANTIES OR CONDITIONS OF ANY KIND, either express or implied.
 * See the License for the specific language governing permissions and
 * limitations under the License.
 */

package com.android.internal.telephony;

/**
 * Call fail causes from TS 24.008 .
 * These are mostly the cause codes we need to distinguish for the UI.
 * See 22.001 Annex F.4 for mapping of cause codes to local tones.
 *
 * CDMA call failure reasons are derived from the possible call failure scenarios described
 * in "CDMA IS2000 - Release A (C.S0005-A v6.0)" standard.
 *
 * The detailed fail causes are defined in ITU Recommendation Q.850.
 *
 * {@hide}
 *
 */
public interface CallFailCause {
    // The disconnect cause is not valid (Not received a disconnect cause)
    int NOT_VALID = -1;

    // Unassigned/Unobtainable number
    int UNOBTAINABLE_NUMBER = 1;

    int NO_ROUTE_TO_DEST = 3;
    int CHANNEL_UNACCEPTABLE = 6;
    int OPERATOR_DETERMINED_BARRING = 8;
    int NORMAL_CLEARING     = 16;
    int USER_BUSY           = 17;
    int NO_USER_RESPONDING = 18;

    /**
     * This cause is used when the called party has been alerted but does not respond with a connect
     * indication within a prescribed period of time. Note - This cause is not necessarily generated
     * by Q.931 procedures but may be generated by internal network timers.
     */
    int USER_ALERTING_NO_ANSWER = 19;

    /**
     * The equipment sending this cause does not wish to accept this call, although it could have
     * accepted the call because the equipment sending this cause is neither busy nor incompatible.
     * The network may also generate this cause, indicating that the call was cleared due to a
     * supplementary service constraint. The diagnostic field may contain additional information
     * about the supplementary service and reason for rejection.
     */
    int CALL_REJECTED = 21;

    int NUMBER_CHANGED      = 22;
    int PRE_EMPTION = 25;

    // The user has not been awarded the incoming call.
    int NON_SELECTED_USER_CLEARING = 26;

    int DESTINATION_OUT_OF_ORDER = 27;

    // Incomplete number
    int INVALID_NUMBER_FORMAT = 28;

    // Supplementary service requested by the user cannot be provide by the network.
    int FACILITY_REJECTED = 29;

    int STATUS_ENQUIRY      = 30;
    int NORMAL_UNSPECIFIED  = 31;
    int NO_CIRCUIT_AVAIL    = 34;

    // Resource unavailable
    int NETWORK_OUT_OF_ORDER = 38;
    int TEMPORARY_FAILURE   = 41;
    int SWITCHING_CONGESTION    = 42;
    int ACCESS_INFORMATION_DISCARDED = 43;
    int CHANNEL_NOT_AVAIL   = 44;
    int RESOURCES_UNAVAILABLE_UNSPECIFIED = 47;
    int QOS_NOT_AVAIL       = 49;

    // Service or option unavailable
    /**
     * The user has requested a supplementary service, which is available, but the user is not
     * authorized to use.
     */
    int REQUESTED_FACILITY_NOT_SUBSCRIBED = 50;
    /**
     * Although the called party is a member of the CUG (Closed User Group) for the incoming CUG
     * call, incoming calls are not allowed to this member of the CUG.
     */
    int INCOMING_CALL_BARRED_WITHIN_CUG = 55;
    int BEARER_CAPABILITY_NOT_AUTHORISED = 57;
    int BEARER_NOT_AVAIL    = 58;
    /**
     * This cause is used to report a service or option not available event only when no other cause
     * between 49-62 (where a service or option is unavailable) applies.
     */
    int SERVICE_OR_OPTION_NOT_AVAILABLE = 63;
    int BEARER_SERVICE_NOT_IMPLEMENTED = 65;

    // Service or option not implemented
    int ACM_LIMIT_EXCEEDED = 68;
    int REQUESTED_FACILITY_NOT_IMPLEMENTED = 69;
    /**
     * The calling party has requested an unrestricted bearer service but that the equipment sending
     * this cause only supports the restricted version of the requested bearer capability.
     */
    int ONLY_RESTRICTED_DIGITAL_INFO_BC_AVAILABLE = 70;
    int SERVICE_OR_OPTION_NOT_IMPLEMENTED = 79;
    int INVALID_TRANSACTION_ID_VALUE = 81;

    // Invalid message
    int USER_NOT_MEMBER_OF_CUG = 87;
    int INCOMPATIBLE_DESTINATION = 88;
    int INVALID_TRANSIT_NETWORK_SELECTION = 91;
    int SEMANTICALLY_INCORRECT_MESSAGE = 95;
    int INVALID_MANDATORY_INFORMATION = 96;

    // Protocol error
    int MESSAGE_TYPE_NON_EXISTENT = 97;
    int MESSAGE_TYPE_NOT_COMPATIBLE_WITH_PROT_STATE = 98;
    int IE_NON_EXISTENT_OR_NOT_IMPLEMENTED = 99;
    /**
     * The equipment sending this cause has received an information element which it has
     * implemented; however, one or more fields in the information element are coded in such a way
     * which has not been implemented by the equipment sending this cause.
     */
    int CONDITIONAL_IE_ERROR = 100;
    int MESSAGE_NOT_COMPATIBLE_WITH_PROTOCOL_STATE = 101;
    int RECOVERY_ON_TIMER_EXPIRY = 102;
    int PROTOCOL_ERROR_UNSPECIFIED = 111;
    int INTERWORKING_UNSPECIFIED = 127;

    // Others
    int CALL_BARRED        = 240;
    int FDN_BLOCKED        = 241;
    int IMEI_NOT_ACCEPTED  = 243;

    // Stk Call Control
    int DIAL_MODIFIED_TO_USSD = 244;
    int DIAL_MODIFIED_TO_SS   = 245;
    int DIAL_MODIFIED_TO_DIAL = 246;

    // The call cannot be established because RADIO is OFF
    int RADIO_OFF = 247;

    // The call cannot be established because of no valid SIM
    int NO_VALID_SIM = 249;

    // The call is dropped or failed internally by modem
    int RADIO_INTERNAL_ERROR = 250;

    // Call failed because of UE timer expired while waiting for a response from network
    int NETWORK_RESP_TIMEOUT = 251;

    // Call failed because of a network reject
    int NETWORK_REJECT                                   = 252;
    // Call failed because of radio access failure. ex. RACH failure
    int RADIO_ACCESS_FAILURE                             = 253;
    // Call failed/dropped because of a Radio Link Failure (RLF).
    int RADIO_LINK_FAILURE                               = 254;
    // Call failed/dropped because of radio link lost
    int RADIO_LINK_LOST                                  = 255;
    // Call failed because of a radio uplink issue
    int RADIO_UPLINK_FAILURE                             = 256;
    // Call failed because of a RRC (Radio Resource Control) connection setup failure
    int RADIO_SETUP_FAILURE                              = 257;
    // Call failed/dropped because of RRC (Radio Resource Control) connection release from NW
    int RADIO_RELEASE_NORMAL                             = 258;
    /**
     * Call failed/dropped because of RRC (Radio Resource Control) abnormally released by
     * modem/network.
     */
    int RADIO_RELEASE_ABNORMAL                           = 259;
    //Access class blocked - TS 31.121 5.2.1
    int ACCESS_CLASS_BLOCKED = 260;

<<<<<<< HEAD
    // Supplementary new disconnect type
    int NO_ROUTE_TO_DESTINATION = 3;
    int CALL_FAIL_NO_USER_RESPONDING = 18;
    int CALL_FAIL_NO_ANSWER_FROM_USER = 20;
    int PREEMPTION = 25;
    int CALL_FAIL_DESTINATION_OUT_OF_ORDER = 27;
    int INVALID_NUMBER = 28;
    int RESOURCES_UNAVAILABLE_OR_UNSPECIFIED = 47;
    int INCOMING_CALLS_BARRED_WITHIN_CUG = 55;
    int BEARER_CAPABILITY_NOT_AUTHORIZED = 57;
    int SERVICE_OPTION_NOT_AVAILABLE = 63;
    int ONLY_DIGITAL_INFORMATION_BEARER_AVAILABLE = 70;
    int INVALID_TRANSACTION_IDENTIFIER = 81;
    int INVALID_TRANSIT_NW_SELECTION = 91;
    int MESSAGE_TYPE_NON_IMPLEMENTED = 97;
    int MESSAGE_TYPE_NOT_COMPATIBLE_WITH_PROTOCOL_STATE = 98;
    int INFORMATION_ELEMENT_NON_EXISTENT = 99;
    int RECOVERY_ON_TIMER_EXPIRED = 102;
=======
    /** Call failed/dropped because of a network detach. */
    int NETWORK_DETACH                                   = 261;
>>>>>>> 952f7183

    //Emergency Redial
    int EMERGENCY_TEMP_FAILURE = 325;
    int EMERGENCY_PERM_FAILURE = 326;

    int CDMA_LOCKED_UNTIL_POWER_CYCLE  = 1000;
    int CDMA_DROP                      = 1001;
    int CDMA_INTERCEPT                 = 1002;
    int CDMA_REORDER                   = 1003;
    int CDMA_SO_REJECT                 = 1004;
    int CDMA_RETRY_ORDER               = 1005;
    int CDMA_ACCESS_FAILURE            = 1006;
    int CDMA_PREEMPTED                 = 1007;

    // For non-emergency number dialed while in emergency callback mode.
    int CDMA_NOT_EMERGENCY             = 1008;

    // Access Blocked by CDMA Network.
    int CDMA_ACCESS_BLOCKED            = 1009;

    /** Mapped from ImsReasonInfo */
    // The passed argument is an invalid
    int LOCAL_ILLEGAL_ARGUMENT                           = 1200;
    // The operation is invoked in invalid call state
    int LOCAL_ILLEGAL_STATE                              = 1201;
    // IMS service internal error
    int LOCAL_INTERNAL_ERROR                             = 1202;
    // IMS service goes down (service connection is lost)
    int LOCAL_IMS_SERVICE_DOWN                           = 1203;
    // No pending incoming call exists
    int LOCAL_NO_PENDING_CALL                            = 1204;
    // Service unavailable; by power off
    int LOCAL_POWER_OFF                                  = 1205;
    // Service unavailable; by low battery
    int LOCAL_LOW_BATTERY                                = 1206;
    // Service unavailable; by out of service (data service state)
    int LOCAL_NETWORK_NO_SERVICE                         = 1207;

    /* Service unavailable; by no LTE coverage
     * (VoLTE is not supported even though IMS is registered)
     */
    int LOCAL_NETWORK_NO_LTE_COVERAGE                    = 1208;
    // Service unavailable; by located in roaming area
    int LOCAL_NETWORK_ROAMING                            = 1209;
    // Service unavailable; by IP changed
    int LOCAL_NETWORK_IP_CHANGED                         = 1210;
    // Service unavailable; other
    int LOCAL_SERVICE_UNAVAILABLE                        = 1211;
    // Service unavailable; IMS connection is lost (IMS is not registered)
    int LOCAL_NOT_REGISTERED                             = 1212;
    // Max call exceeded
    int LOCAL_MAX_CALL_EXCEEDED                          = 1213;
    // Call decline
    int LOCAL_CALL_DECLINE                               = 1214;
    // SRVCC is in progress
    int LOCAL_CALL_VCC_ON_PROGRESSING                    = 1215;
    // Resource reservation is failed (QoS precondition)
    int LOCAL_CALL_RESOURCE_RESERVATION_FAILED           = 1216;
    /** Retry CS call; VoLTE service can't be provided by the network or remote end
     *  Resolve the extra code(EXTRA_CODE_CALL_RETRY_*) if the below code is set
     */
    int LOCAL_CALL_CS_RETRY_REQUIRED                     = 1217;
    // Retry VoLTE call; VoLTE service can't be provided by the network temporarily
    int LOCAL_CALL_VOLTE_RETRY_REQUIRED                  = 1218;
    // IMS call is already terminated (in TERMINATED state)
    int LOCAL_CALL_TERMINATED                            = 1219;
    // Handover not feasible
    int LOCAL_HO_NOT_FEASIBLE                            = 1220;

    // 1xx waiting timer is expired after sending INVITE request (MO only)
    int TIMEOUT_1XX_WAITING                              = 1221;
    /** User no answer during call setup operation (MO/MT)
     *  MO : 200 OK to INVITE request is not received,
     *  MT : No action from user after alerting the call
     */
    int TIMEOUT_NO_ANSWER                                = 1222;
    /** User no answer during call update operation (MO/MT)
     *  MO : 200 OK to re-INVITE request is not received,
     *  MT : No action from user after alerting the call
     */
    int TIMEOUT_NO_ANSWER_CALL_UPDATE                    = 1223;

    /**
     * STATUSCODE (SIP response code) (IMS -> Telephony)
     */
    // SIP request is redirected
    int SIP_REDIRECTED                                   = 1300;
    /** 4xx responses */
    // 400 : Bad Request
    int SIP_BAD_REQUEST                                  = 1310;
    // 403 : Forbidden
    int SIP_FORBIDDEN                                    = 1311;
    // 404 : Not Found
    int SIP_NOT_FOUND                                    = 1312;
    /** 415 : Unsupported Media Type
     *  416 : Unsupported URI Scheme
     *  420 : Bad Extension
     */
    int SIP_NOT_SUPPORTED                                = 1313;
    // 408 : Request Timeout
    int SIP_REQUEST_TIMEOUT                              = 1314;
    // 480 : Temporarily Unavailable
    int SIP_TEMPRARILY_UNAVAILABLE                       = 1315;
    // 484 : Address Incomplete
    int SIP_BAD_ADDRESS                                  = 1316;
    /** 486 : Busy Here
     *  600 : Busy Everywhere
     */
    int SIP_BUSY                                         = 1317;
    // 487 : Request Terminated
    int SIP_REQUEST_CANCELLED                            = 1318;
    /** 406 : Not Acceptable
     *  488 : Not Acceptable Here
     *  606 : Not Acceptable
     */
    int SIP_NOT_ACCEPTABLE                               = 1319;
    /** 410 : Gone
     *  604 : Does Not Exist Anywhere
     */
    int SIP_NOT_REACHABLE                                = 1320;
    // Others
    int SIP_CLIENT_ERROR                                 = 1321;
    // 481 : Transaction Does Not Exist
    int SIP_TRANSACTION_DOES_NOT_EXIST                   = 1322;
    /** 5xx responses
     *  501 : Server Internal Error
     */
    int SIP_SERVER_INTERNAL_ERROR                        = 1330;
    // 503 : Service Unavailable
    int SIP_SERVICE_UNAVAILABLE                          = 1331;
    // 504 : Server Time-out
    int SIP_SERVER_TIMEOUT                               = 1332;
    // Other
    int SIP_SERVER_ERROR                                 = 1333;
    /** 6xx responses
     *  603 : Decline
     */
    int SIP_USER_REJECTED                                = 1340;
    // Others
    int SIP_GLOBAL_ERROR                                 = 1341;
    // Emergency failure
    int IMS_EMERGENCY_TEMP_FAILURE                       = 1342;
    int IMS_EMERGENCY_PERM_FAILURE                       = 1343;
    // Media resource initialization failed
    int MEDIA_INIT_FAILED                                = 1400;
    // RTP timeout (no audio / video traffic in the session)
    int MEDIA_NO_DATA                                    = 1401;
    // Media is not supported; so dropped the call
    int MEDIA_NOT_ACCEPTABLE                             = 1402;
    // Unknown media related errors
    int MEDIA_UNSPECIFIED                                = 1403;
    // User triggers the call end
    int USER_TERMINATED                                  = 1500;
    // No action while an incoming call is ringing
    int USER_NOANSWER                                    = 1501;
    // User ignores an incoming call
    int USER_IGNORE                                      = 1502;
    // User declines an incoming call
    int USER_DECLINE                                     = 1503;
    // Device declines/ends a call due to low battery
    int LOW_BATTERY                                      = 1504;
    // Device declines call due to blacklisted call ID
    int BLACKLISTED_CALL_ID                              = 1505;
    // The call is terminated by the network or remote user
    int USER_TERMINATED_BY_REMOTE                        = 1510;

    /**
     * UT
     */
    int UT_NOT_SUPPORTED                                 = 1800;
    int UT_SERVICE_UNAVAILABLE                           = 1801;
    int UT_OPERATION_NOT_ALLOWED                         = 1802;
    int UT_NETWORK_ERROR                                 = 1803;
    int UT_CB_PASSWORD_MISMATCH                          = 1804;

    /**
     * ECBM
     */
    int ECBM_NOT_SUPPORTED                               = 1900;

    /**
     * Fail code used to indicate that Multi-endpoint is not supported by the Ims framework.
     */
    int MULTIENDPOINT_NOT_SUPPORTED                      = 1901;

    /**
     * CALL DROP error codes (Call could drop because of many reasons like Network not available,
     *  handover, failed, etc)
     */

    /**
     * CALL DROP error code for the case when a device is ePDG capable and when the user is on an
     * active wifi call and at the edge of coverage and there is no qualified LTE network available
     * to handover the call to. We get a handover NOT_TRIGERRED message from the modem. This error
     * code is received as part of the handover message.
     */
    int CALL_DROP_IWLAN_TO_LTE_UNAVAILABLE               = 2000;

    // MT call has ended due to a release from the network because the call was answered elsewhere
    int ANSWERED_ELSEWHERE                               = 2100;

    // For MultiEndpoint - Call Pull request has failed
    int CALL_PULL_OUT_OF_SYNC                            = 2101;

    // For MultiEndpoint - Call has been pulled from primary to secondary
    int CALL_PULLED                                      = 2102;

    /**
     * Supplementary services (HOLD/RESUME) failure error codes.
     * Values for Supplemetary services failure - Failed, Cancelled and Re-Invite collision.
     */
    int SUPP_SVC_FAILED                                  = 2300;
    int SUPP_SVC_CANCELLED                               = 2301;
    int SUPP_SVC_REINVITE_COLLISION                      = 2302;

    //DPD Procedure received no response or send failed
    int IWLAN_DPD_FAILURE                                = 2400;

    // Establishment of the ePDG Tunnel Failed
    int EPDG_TUNNEL_ESTABLISH_FAILURE                    = 2500;

    // Re-keying of the ePDG Tunnel Failed; may not always result in teardown
    int EPDG_TUNNEL_REKEY_FAILURE                        = 2501;

    // Connection to the packet gateway is lost
    int EPDG_TUNNEL_LOST_CONNECTION                      = 2502;

    /**
     * The maximum number of calls allowed has been reached.  Used in a multi-endpoint scenario
     * where the number of calls across all connected devices has reached the maximum.
     */
    int MAXIMUM_NUMBER_OF_CALLS_REACHED                  = 2503;

    /**
     * Similar to {@link #CODE_LOCAL_CALL_DECLINE}, except indicates that a remote device has
     * declined the call.  Used in a multi-endpoint scenario where a remote device declined an
     * incoming call.
     */
    int REMOTE_CALL_DECLINE                              = 2504;

    /**
     * Indicates the call was disconnected due to the user reaching their data limit.
     */
    int DATA_LIMIT_REACHED                               = 2505;

    /**
     * Indicates the call was disconnected due to the user disabling cellular data.
     */
    int DATA_DISABLED                                    = 2506;

    /**
     * Indicates a call was disconnected due to loss of wifi signal.
     */
    int WIFI_LOST                                        = 2507;


    /* OEM specific error codes. To be used by OEMs when they don't want to
       reveal error code which would be replaced by ERROR_UNSPECIFIED */
    int OEM_CAUSE_1                                      = 0xf001;
    int OEM_CAUSE_2                                      = 0xf002;
    int OEM_CAUSE_3                                      = 0xf003;
    int OEM_CAUSE_4                                      = 0xf004;
    int OEM_CAUSE_5                                      = 0xf005;
    int OEM_CAUSE_6                                      = 0xf006;
    int OEM_CAUSE_7                                      = 0xf007;
    int OEM_CAUSE_8                                      = 0xf008;
    int OEM_CAUSE_9                                      = 0xf009;
    int OEM_CAUSE_10                                     = 0xf00a;
    int OEM_CAUSE_11                                     = 0xf00b;
    int OEM_CAUSE_12                                     = 0xf00c;
    int OEM_CAUSE_13                                     = 0xf00d;
    int OEM_CAUSE_14                                     = 0xf00e;
    int OEM_CAUSE_15                                     = 0xf00f;

    int ERROR_UNSPECIFIED = 0xffff;

}<|MERGE_RESOLUTION|>--- conflicted
+++ resolved
@@ -183,7 +183,9 @@
     //Access class blocked - TS 31.121 5.2.1
     int ACCESS_CLASS_BLOCKED = 260;
 
-<<<<<<< HEAD
+    /** Call failed/dropped because of a network detach. */
+    int NETWORK_DETACH                                   = 261;
+
     // Supplementary new disconnect type
     int NO_ROUTE_TO_DESTINATION = 3;
     int CALL_FAIL_NO_USER_RESPONDING = 18;
@@ -202,10 +204,6 @@
     int MESSAGE_TYPE_NOT_COMPATIBLE_WITH_PROTOCOL_STATE = 98;
     int INFORMATION_ELEMENT_NON_EXISTENT = 99;
     int RECOVERY_ON_TIMER_EXPIRED = 102;
-=======
-    /** Call failed/dropped because of a network detach. */
-    int NETWORK_DETACH                                   = 261;
->>>>>>> 952f7183
 
     //Emergency Redial
     int EMERGENCY_TEMP_FAILURE = 325;
