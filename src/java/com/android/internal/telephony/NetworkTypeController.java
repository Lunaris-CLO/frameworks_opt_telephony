--- conflicted
+++ resolved
@@ -397,15 +397,6 @@
         }
         // Icon display keys in order of priority
         List<String> keys = new ArrayList<>();
-<<<<<<< HEAD
-        if (isNrSa && isNrMmwave()) {
-            keys.add(STATE_CONNECTED_MMWAVE);
-        } else {
-            switch (mPhone.getServiceState().getNrState()) {
-                case NetworkRegistrationInfo.NR_STATE_CONNECTED:
-                    if (isNrMmwave()) {
-                        keys.add(STATE_CONNECTED_MMWAVE);
-=======
         if (isNrSa && isNrAdvanced()) {
             keys.add(STATE_CONNECTED_NR_ADVANCED);
         } else {
@@ -413,7 +404,6 @@
                 case NetworkRegistrationInfo.NR_STATE_CONNECTED:
                     if (isNrAdvanced()) {
                         keys.add(STATE_CONNECTED_NR_ADVANCED);
->>>>>>> e8376888
                     }
                     keys.add(STATE_CONNECTED);
                     break;
