--- conflicted
+++ resolved
@@ -480,7 +480,6 @@
         return new LinkBandwidthEstimator(phone, mTelephonyFacade);
     }
 
-<<<<<<< HEAD
     public RIL makeRIL(Context context, int preferredNetworkType,
             int cdmaSubscription, Integer instanceId) {
         Rlog.d(LOG_TAG, "makeRIL");
@@ -497,7 +496,6 @@
         return new CarrierInfoManager();
     }
 
-=======
     /**
      * Create a new data network controller instance. The instance is per-SIM. On multi-sim devices,
      * there will be multiple {@link DataNetworkController} instances.
@@ -509,5 +507,4 @@
     public DataNetworkController makeDataNetworkController(Phone phone, Looper looper) {
         return new DataNetworkController(phone, looper);
     }
->>>>>>> ae411edb
 }