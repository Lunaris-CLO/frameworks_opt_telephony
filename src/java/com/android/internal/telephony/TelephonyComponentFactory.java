--- conflicted
+++ resolved
@@ -424,15 +424,6 @@
         return CdmaSubscriptionSourceManager.getInstance(context, ci, h, what, obj);
     }
 
-<<<<<<< HEAD
-    public IDeviceIdleController getIDeviceIdleController() {
-        Rlog.d(LOG_TAG, "getIDeviceIdleController");
-        return IDeviceIdleController.Stub.asInterface(
-                ServiceManager.getService(Context.DEVICE_IDLE_CONTROLLER));
-    }
-
-=======
->>>>>>> 95a3c2a9
     public LocaleTracker makeLocaleTracker(Phone phone, NitzStateMachine nitzStateMachine,
                                            Looper looper) {
         return new LocaleTracker(phone, nitzStateMachine, looper);
