/*
 * Copyright (C) 2015 The Android Open Source Project
 *
 * Licensed under the Apache License, Version 2.0 (the "License");
 * you may not use this file except in compliance with the License.
 * You may obtain a copy of the License at
 *
 *      http://www.apache.org/licenses/LICENSE-2.0
 *
 * Unless required by applicable law or agreed to in writing, software
 * distributed under the License is distributed on an "AS IS" BASIS,
 * WITHOUT WARRANTIES OR CONDITIONS OF ANY KIND, either express or implied.
 * See the License for the specific language governing permissions and
 * limitations under the License.
 */

package com.android.internal.telephony;

import android.annotation.NonNull;
import android.annotation.Nullable;
import android.content.Context;
import android.content.res.XmlResourceParser;
import android.database.Cursor;
import android.net.NetworkAgentConfig;
import android.net.NetworkProvider;
import android.net.NetworkScore;
import android.os.Handler;
import android.os.Looper;
import android.system.ErrnoException;
import android.system.Os;
import android.system.OsConstants;
import android.system.StructStatVfs;
import android.telephony.AccessNetworkConstants.TransportType;
import android.text.TextUtils;
import android.util.SparseArray;

import com.android.ims.ImsManager;
import com.android.internal.telephony.cdma.CdmaSubscriptionSourceManager;
import com.android.internal.telephony.cdma.EriManager;
import com.android.internal.telephony.data.AccessNetworksManager;
import com.android.internal.telephony.data.DataConfigManager;
import com.android.internal.telephony.data.DataNetwork;
import com.android.internal.telephony.data.DataNetworkController;
import com.android.internal.telephony.data.DataProfileManager;
import com.android.internal.telephony.data.DataProfileManager.DataProfileManagerCallback;
import com.android.internal.telephony.data.DataRetryManager;
import com.android.internal.telephony.data.DataRetryManager.DataRetryManagerCallback;
import com.android.internal.telephony.data.DataServiceManager;
import com.android.internal.telephony.data.DataSettingsManager;
import com.android.internal.telephony.data.LinkBandwidthEstimator;
import com.android.internal.telephony.data.PhoneSwitcher;
import com.android.internal.telephony.data.TelephonyNetworkAgent;
import com.android.internal.telephony.data.TelephonyNetworkAgent.TelephonyNetworkAgentCallback;
import com.android.internal.telephony.data.TelephonyNetworkFactory;
import com.android.internal.telephony.emergency.EmergencyNumberTracker;
import com.android.internal.telephony.flags.FeatureFlagsImpl;
import com.android.internal.telephony.flags.FeatureFlags;
import com.android.internal.telephony.flags.FeatureFlagsImpl;
import com.android.internal.telephony.imsphone.ImsExternalCallTracker;
import com.android.internal.telephony.imsphone.ImsNrSaModeHandler;
import com.android.internal.telephony.imsphone.ImsPhone;
import com.android.internal.telephony.imsphone.ImsPhoneCallTracker;
import com.android.internal.telephony.nitz.NitzStateMachineImpl;
import com.android.internal.telephony.subscription.SubscriptionManagerService;
import com.android.internal.telephony.security.CellularIdentifierDisclosureNotifier;
import com.android.internal.telephony.security.CellularNetworkSecuritySafetySource;
import com.android.internal.telephony.security.NullCipherNotifier;
import com.android.internal.telephony.uicc.IccCardStatus;
import com.android.internal.telephony.uicc.UiccCard;
import com.android.internal.telephony.uicc.UiccProfile;
import com.android.telephony.Rlog;

import dalvik.system.PathClassLoader;

import java.lang.reflect.Constructor;

import org.xmlpull.v1.XmlPullParser;
import org.xmlpull.v1.XmlPullParserException;

import java.io.File;
import java.io.IOException;
import java.util.Arrays;
import java.util.HashSet;
import java.util.Set;
import java.util.function.Consumer;
import java.util.stream.Collectors;

/**
 * This class has one-line methods to instantiate objects only. The purpose is to make code
 * unit-test friendly and use this class as a way to do dependency injection. Instantiating objects
 * this way makes it easier to mock them in tests.
 */
public class TelephonyComponentFactory {
    protected static String LOG_TAG = "TelephonyComponentFactory";

    private static final String TAG = TelephonyComponentFactory.class.getSimpleName();

    private static TelephonyComponentFactory sInstance;
    private final TelephonyFacade mTelephonyFacade = new TelephonyFacade();

    private InjectedComponents mInjectedComponents;

    private static class InjectedComponents {
        private static final String ATTRIBUTE_JAR = "jar";
        private static final String ATTRIBUTE_PACKAGE = "package";
        private static final String TAG_INJECTION = "injection";
        private static final String TAG_COMPONENTS = "components";
        private static final String TAG_COMPONENT = "component";
        private static final String SYSTEM = "/system/";
        private static final String PRODUCT = "/product/";
        private static final String SYSTEM_EXT = "/system_ext/";

        private final Set<String> mComponentNames = new HashSet<>();
        private TelephonyComponentFactory mInjectedInstance;
        private String mPackageName;
        private String mJarPath;

        /**
         * @return paths correctly configured to inject.
         * 1) PackageName and JarPath mustn't be empty.
         * 2) JarPath is restricted under /system or /product or /system_ext only.
         * 3) JarPath is on a READ-ONLY partition.
         */
        private @Nullable String getValidatedPaths() {
            if (TextUtils.isEmpty(mPackageName) || TextUtils.isEmpty(mJarPath)) {
                return null;
            }
            // filter out invalid paths
            return Arrays.stream(mJarPath.split(File.pathSeparator))
                    .filter(s -> (s.startsWith(SYSTEM) || s.startsWith(PRODUCT)
                            || s.startsWith(SYSTEM_EXT)))
                    .filter(s -> {
                        try {
                            // This will also throw an error if the target doesn't exist.
                            StructStatVfs vfs = Os.statvfs(s);
                            return (vfs.f_flag & OsConstants.ST_RDONLY) != 0;
                        } catch (ErrnoException e) {
                            Rlog.w(TAG, "Injection jar is not protected , path: " + s
                                    + e.getMessage());
                            return false;
                        }
                    }).distinct()
                    .collect(Collectors.joining(File.pathSeparator));
        }

        private void makeInjectedInstance() {
            String validatedPaths = getValidatedPaths();
            Rlog.d(TAG, "validated paths: " + validatedPaths);
            if (!TextUtils.isEmpty(validatedPaths)) {
                try {
                    PathClassLoader classLoader = new PathClassLoader(validatedPaths,
                            ClassLoader.getSystemClassLoader());
                    Class<?> cls = classLoader.loadClass(mPackageName);
                    mInjectedInstance = (TelephonyComponentFactory) cls.newInstance();
                } catch (ClassNotFoundException e) {
                    Rlog.e(TAG, "failed: " + e.getMessage());
                } catch (IllegalAccessException | InstantiationException e) {
                    Rlog.e(TAG, "injection failed: " + e.getMessage());
                }
            }
        }

        private boolean isComponentInjected(String componentName) {
            if (mInjectedInstance == null) {
                return false;
            }
            return mComponentNames.contains(componentName);
        }

        /**
         * Find the injection tag, set attributes, and then parse the injection.
         */
        private void parseXml(@NonNull XmlPullParser parser) {
            parseXmlByTag(parser, false, p -> {
                setAttributes(p);
                parseInjection(p);
            }, TAG_INJECTION);
        }

        /**
         * Only parse the first injection tag. Find the components tag, then try parse it next.
         */
        private void parseInjection(@NonNull XmlPullParser parser) {
            parseXmlByTag(parser, false, p -> parseComponents(p), TAG_COMPONENTS);
        }

        /**
         * Only parse the first components tag. Find the component tags, then try parse them next.
         */
        private void parseComponents(@NonNull XmlPullParser parser) {
            parseXmlByTag(parser, true, p -> parseComponent(p), TAG_COMPONENT);
        }

        /**
         * Extract text values from component tags.
         */
        private void parseComponent(@NonNull XmlPullParser parser) {
            try {
                int outerDepth = parser.getDepth();
                int type;
                while ((type = parser.next()) != XmlPullParser.END_DOCUMENT
                        && (type != XmlPullParser.END_TAG || parser.getDepth() > outerDepth)) {
                    if (type == XmlPullParser.TEXT) {
                        mComponentNames.add(parser.getText());
                    }
                }
            } catch (XmlPullParserException | IOException e) {
                Rlog.e(TAG, "Failed to parse the component." , e);
            }
        }

        /**
         * Iterates the tags, finds the corresponding tag and then applies the consumer.
         */
        private void parseXmlByTag(@NonNull XmlPullParser parser, boolean allowDuplicate,
                @NonNull Consumer<XmlPullParser> consumer, @NonNull final String tag) {
            try {
                int outerDepth = parser.getDepth();
                int type;
                while ((type = parser.next()) != XmlPullParser.END_DOCUMENT
                        && (type != XmlPullParser.END_TAG || parser.getDepth() > outerDepth)) {
                    if (type == XmlPullParser.START_TAG && tag.equals(parser.getName())) {
                        consumer.accept(parser);
                        if (!allowDuplicate) {
                            return;
                        }
                    }
                }
            } catch (XmlPullParserException | IOException e) {
                Rlog.e(TAG, "Failed to parse or find tag: " + tag, e);
            }
        }

        /**
         * Sets the mPackageName and mJarPath by <injection/> tag.
         * @param parser
         * @return
         */
        private void setAttributes(@NonNull XmlPullParser parser) {
            for (int i = 0; i < parser.getAttributeCount(); i++) {
                String name = parser.getAttributeName(i);
                String value = parser.getAttributeValue(i);
                if (InjectedComponents.ATTRIBUTE_PACKAGE.equals(name)) {
                    mPackageName = value;
                } else if (InjectedComponents.ATTRIBUTE_JAR.equals(name)) {
                    mJarPath = value;
                }
            }
        }
    }

    public static TelephonyComponentFactory getInstance() {
        if (sInstance == null) {
            sInstance = new TelephonyComponentFactory();
        }
        return sInstance;
    }

    /**
     * Inject TelephonyComponentFactory using a xml config file.
     * @param parser a nullable {@link XmlResourceParser} created with the injection config file.
     * The config xml should has below formats:
     * <injection package="package.InjectedTelephonyComponentFactory" jar="path to jar file">
     *     <components>
     *         <component>example.package.ComponentAbc</component>
     *         <component>example.package.ComponentXyz</component>
     *         <!-- e.g. com.android.internal.telephony.GsmCdmaPhone -->
     *     </components>
     * </injection>
     */
    public void injectTheComponentFactory(XmlResourceParser parser) {
        if (mInjectedComponents != null) {
            Rlog.i(TAG, "Already injected.");
            return;
        }

        if (parser != null) {
            mInjectedComponents = new InjectedComponents();
            mInjectedComponents.parseXml(parser);
            mInjectedComponents.makeInjectedInstance();
            boolean injectSuccessful = !TextUtils.isEmpty(mInjectedComponents.getValidatedPaths());
            Rlog.d(TAG, "Total components injected: " + (injectSuccessful
                    ? mInjectedComponents.mComponentNames.size() : 0));
        }
    }

    /**
     * Use the injected TelephonyComponentFactory if configured. Otherwise, use the default.
     * @param componentName Name of the component class uses the injected component factory,
     * e.g. GsmCdmaPhone.class.getName() for {@link GsmCdmaPhone}
     * @return injected component factory. If not configured or injected, return the default one.
     */
    public TelephonyComponentFactory inject(String componentName) {
        if (mInjectedComponents != null && mInjectedComponents.isComponentInjected(componentName)) {
            return mInjectedComponents.mInjectedInstance;
        }
        return sInstance;
    }

    /**
     * Create a new GsmCdmaCallTracker
     * @param phone GsmCdmaPhone
     * @param featureFlags Telephony feature flag
     */
    public GsmCdmaCallTracker makeGsmCdmaCallTracker(GsmCdmaPhone phone,
            @NonNull FeatureFlags featureFlags) {
        Rlog.d(LOG_TAG, "makeGsmCdmaCallTracker");
        return new GsmCdmaCallTracker(phone, featureFlags);
    }

    public SmsStorageMonitor makeSmsStorageMonitor(Phone phone) {
        Rlog.d(LOG_TAG, "makeSmsStorageMonitor");
        return new SmsStorageMonitor(phone);
    }

    public SmsUsageMonitor makeSmsUsageMonitor(Context context) {
        Rlog.d(LOG_TAG, "makeSmsUsageMonitor");
        return new SmsUsageMonitor(context);
    }

    public ServiceStateTracker makeServiceStateTracker(GsmCdmaPhone phone, CommandsInterface ci,
            @NonNull FeatureFlags featureFlags) {
        Rlog.d(LOG_TAG, "makeServiceStateTracker");
        return new ServiceStateTracker(phone, ci, featureFlags);
    }

    /**
     * Create a new EmergencyNumberTracker.
     */
    public EmergencyNumberTracker makeEmergencyNumberTracker(Phone phone, CommandsInterface ci,
            @NonNull FeatureFlags featureFlags) {
        return new EmergencyNumberTracker(phone, ci, featureFlags);
    }

    private static final boolean USE_NEW_NITZ_STATE_MACHINE = true;

    /**
     * Returns a new {@link NitzStateMachine} instance.
     */
    public NitzStateMachine makeNitzStateMachine(GsmCdmaPhone phone) {
        return NitzStateMachineImpl.createInstance(phone);
    }

    public SimActivationTracker makeSimActivationTracker(Phone phone) {
        return new SimActivationTracker(phone);
    }

    public CarrierSignalAgent makeCarrierSignalAgent(Phone phone) {
        return new CarrierSignalAgent(phone);
    }

    public CarrierActionAgent makeCarrierActionAgent(Phone phone) {
        return new CarrierActionAgent(phone);
    }

    public CarrierResolver makeCarrierResolver(Phone phone) {
        return new CarrierResolver(phone);
    }

    public IccPhoneBookInterfaceManager makeIccPhoneBookInterfaceManager(Phone phone) {
        Rlog.d(LOG_TAG, "makeIccPhoneBookInterfaceManager");
        return new IccPhoneBookInterfaceManager(phone);
    }

    /**
     * Returns a new {@link IccSmsInterfaceManager} instance.
     */
    public IccSmsInterfaceManager makeIccSmsInterfaceManager(Phone phone,
            @NonNull FeatureFlags featureFlags) {
        Rlog.d(LOG_TAG, "makeIccSmsInterfaceManager");
        return new IccSmsInterfaceManager(phone, featureFlags);
    }

    public SmsDispatchersController makeSmsDispatchersController(Phone phone, FeatureFlags featureFlags) {
        Rlog.d(LOG_TAG, "makeSmsDispatchersController");
        return new SmsDispatchersController(phone, phone.mSmsStorageMonitor,
                phone.mSmsUsageMonitor, featureFlags);
    }

    /**
     * Create a new UiccProfile object.
     */
    public UiccProfile makeUiccProfile(Context context, CommandsInterface ci, IccCardStatus ics,
                                       int phoneId, UiccCard uiccCard, Object lock,
            @NonNull FeatureFlags flags) {
        return new UiccProfile(context, ci, ics, phoneId, uiccCard, lock, flags);
    }

    public EriManager makeEriManager(Phone phone, int eriFileSource) {
        Rlog.d(LOG_TAG, "makeEriManager");
        return new EriManager(phone, eriFileSource);
    }

    public WspTypeDecoder makeWspTypeDecoder(byte[] pdu) {
        Rlog.d(LOG_TAG, "makeWspTypeDecoder");
        return new WspTypeDecoder(pdu);
    }

    /**
     * Create a tracker for a single-part SMS.
     */
    public InboundSmsTracker makeInboundSmsTracker(Context context, byte[] pdu, long timestamp,
            int destPort, boolean is3gpp2, boolean is3gpp2WapPdu, String address,
            String displayAddr, String messageBody, boolean isClass0, int subId,
            @InboundSmsHandler.SmsSource int smsSource) {
        Rlog.d(LOG_TAG, "makeInboundSmsTracker");
        return new InboundSmsTracker(context, pdu, timestamp, destPort, is3gpp2, is3gpp2WapPdu,
                address, displayAddr, messageBody, isClass0, subId, smsSource);
    }

    /**
     * Create a tracker for a multi-part SMS.
     */
    public InboundSmsTracker makeInboundSmsTracker(Context context, byte[] pdu, long timestamp,
            int destPort, boolean is3gpp2, String address, String displayAddr, int referenceNumber,
            int sequenceNumber, int messageCount, boolean is3gpp2WapPdu, String messageBody,
            boolean isClass0, int subId, @InboundSmsHandler.SmsSource int smsSource) {
        Rlog.d(LOG_TAG, "makeInboundSmsTracker");
        return new InboundSmsTracker(context, pdu, timestamp, destPort, is3gpp2, address,
                displayAddr, referenceNumber, sequenceNumber, messageCount, is3gpp2WapPdu,
                messageBody, isClass0, subId, smsSource);
    }

    /**
     * Create a tracker from a row of raw table
     */
    public InboundSmsTracker makeInboundSmsTracker(Context context, Cursor cursor,
            boolean isCurrentFormat3gpp2) {
        Rlog.d(LOG_TAG, "makeInboundSmsTracker");
        return new InboundSmsTracker(context, cursor, isCurrentFormat3gpp2);
    }

    /**
     * Create an ImsPhoneCallTracker.
     *
     * @param imsPhone imsphone
     * @return ImsPhoneCallTracker newly created ImsPhoneCallTracker
     * @deprecated Use {@link #makeImsPhoneCallTracker(ImsPhone, FeatureFlags)} instead
     */
    public ImsPhoneCallTracker makeImsPhoneCallTracker(ImsPhone imsPhone) {
        Rlog.d(LOG_TAG, "makeImsPhoneCallTracker");
        return makeImsPhoneCallTracker(imsPhone, new FeatureFlagsImpl());
    }

    /**
     * Create a ims phone call tracker.
     *
     * @param imsPhone imsphone
     * @param featureFlags feature flags
     * @return ImsPhoneCallTracker newly created ImsPhoneCallTracker
     */
    public ImsPhoneCallTracker makeImsPhoneCallTracker(ImsPhone imsPhone,
                                                       @NonNull FeatureFlags featureFlags) {
        return new ImsPhoneCallTracker(imsPhone, ImsManager::getConnector, featureFlags);
    }

    public ImsExternalCallTracker makeImsExternalCallTracker(ImsPhone imsPhone) {

        return new ImsExternalCallTracker(imsPhone, imsPhone.getContext().getMainExecutor());
    }

    /**
     * Create an ImsNrSaModeHandler.
     */
    public ImsNrSaModeHandler makeImsNrSaModeHandler(ImsPhone imsPhone) {

        return new ImsNrSaModeHandler(imsPhone, imsPhone.getLooper());
    }

    /**
     * Create an AppSmsManager for per-app SMS message.
     */
    public AppSmsManager makeAppSmsManager(Context context) {
        return new AppSmsManager(context);
    }

    /**
     * Create a DeviceStateMonitor.
     */
    public DeviceStateMonitor makeDeviceStateMonitor(Phone phone,
            @NonNull FeatureFlags featureFlags) {
        return new DeviceStateMonitor(phone, featureFlags);
    }

    /**
     * Make access networks manager
     *
     * @param phone The phone instance
     * @param looper Looper for the handler.
     * @return The access networks manager
     * @deprecated {@link #makeAccessNetworksManager(Phone, Looper, FeatureFlags)} instead
     */
    public AccessNetworksManager makeAccessNetworksManager(Phone phone, Looper looper) {
        return new AccessNetworksManager(phone, looper, new FeatureFlagsImpl());
    }

    /**
     * Make access networks manager
     *
     * @param phone The phone instance
     * @param looper Looper for the handler.
     * @param featureFlags feature flags.
     * @return The access networks manager
     */
    public AccessNetworksManager makeAccessNetworksManager(Phone phone, Looper looper,
            @NonNull FeatureFlags featureFlags) {
        return new AccessNetworksManager(phone, looper, featureFlags);
    }

    public CdmaSubscriptionSourceManager
    getCdmaSubscriptionSourceManagerInstance(Context context, CommandsInterface ci, Handler h,
                                             int what, Object obj) {
        Rlog.d(LOG_TAG, "getCdmaSubscriptionSourceManagerInstance");
        return CdmaSubscriptionSourceManager.getInstance(context, ci, h, what, obj);
    }

    public LocaleTracker makeLocaleTracker(Phone phone, NitzStateMachine nitzStateMachine,
                                           Looper looper, @NonNull FeatureFlags featureFlags) {
        return new LocaleTracker(phone, nitzStateMachine, looper, featureFlags);
    }

    public Phone makePhone(Context context, CommandsInterface ci, PhoneNotifier notifier,
            int phoneId, int precisePhoneType,
            TelephonyComponentFactory telephonyComponentFactory,
            @NonNull FeatureFlags featureFlags) {
        Rlog.i(TAG, "makePhone");
        return new GsmCdmaPhone(context, ci, notifier, phoneId, precisePhoneType,
                telephonyComponentFactory, featureFlags);
    }

    public PhoneSwitcher makePhoneSwitcher(int maxDataAttachModemCount, Context context,
            Looper looper, @NonNull FeatureFlags featureFlags) {
        Rlog.i(TAG, "makePhoneSwitcher");
        return PhoneSwitcher.make(maxDataAttachModemCount, context, looper, featureFlags);
    }

    /**
     * Create a new DisplayInfoController.
     */
    public DisplayInfoController makeDisplayInfoController(Phone phone, FeatureFlags featureFlags) {
        return new DisplayInfoController(phone, featureFlags);
    }

    /**
     * Initialize multi sim settings controller.
     *
     * @param c The context.
     * @return The multi sim settings controller instance.
     */
<<<<<<< HEAD
    public MultiSimSettingController initMultiSimSettingController(Context c) {
        Rlog.i(TAG, " initMultiSimSettingController ");
        return MultiSimSettingController.init(c);
=======
    public MultiSimSettingController initMultiSimSettingController(Context c,
            @NonNull FeatureFlags featureFlags) {
        return MultiSimSettingController.init(c, featureFlags);
>>>>>>> 2c9b69c3
    }

    /**
     * Create a new SignalStrengthController instance.
     */
    public SignalStrengthController makeSignalStrengthController(GsmCdmaPhone phone) {
        return new SignalStrengthController(phone);
    }

    /**
     * Create a new LinkBandwidthEstimator.
     */
    public LinkBandwidthEstimator makeLinkBandwidthEstimator(Phone phone) {
        return new LinkBandwidthEstimator(phone, mTelephonyFacade);
    }

    public RIL makeRIL(Context context, int preferredNetworkType,
            int cdmaSubscription, Integer instanceId) {
        Rlog.d(LOG_TAG, "makeRIL");
        return new RIL(context, preferredNetworkType, cdmaSubscription, instanceId);
    }

    public void makeExtTelephonyClasses(Context context,
            Phone[] phones, CommandsInterface[] commandsInterfaces) {
        Rlog.d(LOG_TAG, "makeExtTelephonyClasses");
    }

    public CarrierInfoManager makeCarrierInfoManager(Phone phone) {
        Rlog.i(TAG, " makeCarrierInfoManager ");
        return new CarrierInfoManager();
    }

    /**
     * Create a new data network controller instance. The instance is per-SIM. On multi-sim devices,
     * there will be multiple {@link DataNetworkController} instances.
     *
     * @param phone The phone object
     * @param looper The looper for event handling
     * @param featureFlags The feature flag.
     * @return The data network controller instance
     */
    public DataNetworkController makeDataNetworkController(Phone phone, Looper looper,
            @NonNull FeatureFlags featureFlags) {
        return new DataNetworkController(phone, looper, featureFlags);
    }

    /**
     * Create data service manager.
     *
     * @param phone The phone object
     * @param looper The looper for event handling
     * @param transportType The transport type
     * @return The data service manager instance
     */
    public DataServiceManager makeDataServiceManager(Phone phone, Looper looper,
            @TransportType int transportType) {
        return new DataServiceManager(phone, looper, transportType);
    }

    /**
     * Create data profile manager.
     *
     * @param phone The phone instance.
     * @param dataNetworkController Data network controller instance.
     * @param dataServiceManager Data service manager instance.
     * @param looper The looper to be used by the handler. Currently the handler thread is the phone
     * process's main thread.
     * @param featureFlags Feature flags controlling which feature is enabled.     *
     * @param callback Callback for passing events back to data network controller.
     * @return The data profile manager instance.
     */
    public @NonNull DataProfileManager makeDataProfileManager(@NonNull Phone phone,
            @NonNull DataNetworkController dataNetworkController,
            @NonNull DataServiceManager dataServiceManager, @NonNull Looper looper,
            @NonNull FeatureFlags featureFlags,
            @NonNull DataProfileManager.DataProfileManagerCallback callback) {
        return new DataProfileManager(phone, dataNetworkController, dataServiceManager, looper,
                featureFlags, callback);
    }

    /**
     * Create data settings manager.
     *
     * @param phone The phone instance.
     * @param dataNetworkController Data network controller instance.
     * @param looper The looper to be used by the handler. Currently the handler thread is the phone
     * process's main thread.
     * @param callback Callback for passing events back to data network controller.
     * @return The data settings manager instance.
     */
    public @NonNull DataSettingsManager makeDataSettingsManager(@NonNull Phone phone,
            @NonNull DataNetworkController dataNetworkController,
            @NonNull FeatureFlags featureFlags, @NonNull Looper looper,
            @NonNull DataSettingsManager.DataSettingsManagerCallback callback) {
        return new DataSettingsManager(phone, dataNetworkController, featureFlags, looper,
                callback);
    }

    /** Create CellularNetworkSecuritySafetySource. */
    public CellularNetworkSecuritySafetySource makeCellularNetworkSecuritySafetySource(
            Context context) {
        return CellularNetworkSecuritySafetySource.getInstance(context);
    }

    public DataConfigManager makeDataConfigManager(Phone phone, Looper looper, FeatureFlags featureFlags) {
        Rlog.i(TAG, "makeDataConfigManager");
        return new DataConfigManager(phone, looper, featureFlags);
    }

    public DataRetryManager makeDataRetryManager(Phone phone,
            DataNetworkController dataNetworkController,
            SparseArray<DataServiceManager> dataServiceManagers,
            Looper looper, FeatureFlags featureFlags, DataRetryManager.DataRetryManagerCallback dataRetryManagerCallback) {
        Rlog.i(TAG, "makeDataRetryManager");
        return new DataRetryManager(phone, dataNetworkController, dataServiceManagers,
                looper, featureFlags, dataRetryManagerCallback);
    }

    public TelephonyNetworkAgent makeTelephonyNetworkAgent(Phone phone, Looper looper,
            DataNetwork dataNetwork, NetworkScore score, NetworkAgentConfig config,
            NetworkProvider provider,
            TelephonyNetworkAgent.TelephonyNetworkAgentCallback callback) {
        Rlog.i(TAG, "makeTelephonyNetworkAgent");
        return new TelephonyNetworkAgent(phone, looper, dataNetwork, score, config,
                provider, callback);
    }

    public TelephonyNetworkFactory makeTelephonyNetworkFactory(Looper looper, Phone phone,
            PhoneSwitcher phoneSwitcher, @NonNull FeatureFlags flags) {
        Rlog.i(TAG, "make TelephonyNetworkFactory");
        return new TelephonyNetworkFactory(looper, phone, phoneSwitcher, flags);
    }

    public SubscriptionManagerService makeSubscriptionManagerService(
            @NonNull Context context, @NonNull Looper looper) {
        Rlog.i(TAG, "make SubscriptionManagerService");
        return new SubscriptionManagerService(context, looper, new FeatureFlagsImpl());
    }

    /** Create CellularIdentifierDisclosureNotifier. */
    public CellularIdentifierDisclosureNotifier makeIdentifierDisclosureNotifier(
            CellularNetworkSecuritySafetySource safetySource) {
        return CellularIdentifierDisclosureNotifier.getInstance(safetySource);
    }

    /** Create NullCipherNotifier. */
    public NullCipherNotifier makeNullCipherNotifier(
            CellularNetworkSecuritySafetySource safetySource) {
        return NullCipherNotifier.getInstance(safetySource);
    }
}<|MERGE_RESOLUTION|>--- conflicted
+++ resolved
@@ -547,15 +547,10 @@
      * @param c The context.
      * @return The multi sim settings controller instance.
      */
-<<<<<<< HEAD
-    public MultiSimSettingController initMultiSimSettingController(Context c) {
+    public MultiSimSettingController initMultiSimSettingController(Context c,
+            @NonNull FeatureFlags featureFlags) {
         Rlog.i(TAG, " initMultiSimSettingController ");
-        return MultiSimSettingController.init(c);
-=======
-    public MultiSimSettingController initMultiSimSettingController(Context c,
-            @NonNull FeatureFlags featureFlags) {
         return MultiSimSettingController.init(c, featureFlags);
->>>>>>> 2c9b69c3
     }
 
     /**
