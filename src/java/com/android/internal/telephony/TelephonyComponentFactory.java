--- conflicted
+++ resolved
@@ -61,11 +61,8 @@
 import com.android.internal.telephony.imsphone.ImsPhone;
 import com.android.internal.telephony.imsphone.ImsPhoneCallTracker;
 import com.android.internal.telephony.nitz.NitzStateMachineImpl;
-<<<<<<< HEAD
 import com.android.internal.telephony.subscription.SubscriptionManagerService;
-=======
 import com.android.internal.telephony.security.CellularIdentifierDisclosureNotifier;
->>>>>>> 826575f3
 import com.android.internal.telephony.uicc.IccCardStatus;
 import com.android.internal.telephony.uicc.UiccCard;
 import com.android.internal.telephony.uicc.UiccProfile;
@@ -522,14 +519,9 @@
     }
 
     public PhoneSwitcher makePhoneSwitcher(int maxDataAttachModemCount, Context context,
-<<<<<<< HEAD
-            Looper looper) {
+            Looper looper, @NonNull FeatureFlags featureFlags) {
         Rlog.i(TAG, "makePhoneSwitcher");
-        return PhoneSwitcher.make(maxDataAttachModemCount, context, looper);
-=======
-            Looper looper, @NonNull FeatureFlags featureFlags) {
         return PhoneSwitcher.make(maxDataAttachModemCount, context, looper, featureFlags);
->>>>>>> 826575f3
     }
 
     /**
@@ -644,7 +636,6 @@
         return new DataSettingsManager(phone, dataNetworkController, looper, callback);
     }
 
-<<<<<<< HEAD
     public DataConfigManager makeDataConfigManager(Phone phone, Looper looper, FeatureFlags featureFlags) {
         Rlog.i(TAG, "makeDataConfigManager");
         return new DataConfigManager(phone, looper, featureFlags);
@@ -678,10 +669,10 @@
             @NonNull Context context, @NonNull Looper looper) {
         Rlog.i(TAG, "make SubscriptionManagerService");
         return new SubscriptionManagerService(context, looper, new FeatureFlagsImpl());
-=======
+    }
+
     /** Create CellularIdentifierDisclosureNotifier. */
     public CellularIdentifierDisclosureNotifier makeIdentifierDisclosureNotifier() {
         return CellularIdentifierDisclosureNotifier.getInstance();
->>>>>>> 826575f3
     }
 }