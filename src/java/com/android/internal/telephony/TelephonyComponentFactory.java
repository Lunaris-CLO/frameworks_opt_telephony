/*
 * Copyright (C) 2015 The Android Open Source Project
 *
 * Licensed under the Apache License, Version 2.0 (the "License");
 * you may not use this file except in compliance with the License.
 * You may obtain a copy of the License at
 *
 *      http://www.apache.org/licenses/LICENSE-2.0
 *
 * Unless required by applicable law or agreed to in writing, software
 * distributed under the License is distributed on an "AS IS" BASIS,
 * WITHOUT WARRANTIES OR CONDITIONS OF ANY KIND, either express or implied.
 * See the License for the specific language governing permissions and
 * limitations under the License.
 */

package com.android.internal.telephony;

import android.annotation.NonNull;
import android.annotation.Nullable;
import android.content.Context;
import android.content.res.XmlResourceParser;
import android.database.Cursor;
import android.os.Handler;
import android.os.IDeviceIdleController;
import android.os.Looper;
import android.os.ServiceManager;
import android.system.ErrnoException;
import android.system.Os;
import android.system.OsConstants;
import android.system.StructStatVfs;
import android.telephony.AccessNetworkConstants.TransportType;
import android.telephony.Rlog;
import android.text.TextUtils;

import com.android.internal.telephony.cdma.CdmaSubscriptionSourceManager;
import com.android.internal.telephony.cdma.EriManager;
import com.android.internal.telephony.dataconnection.DataEnabledSettings;
import com.android.internal.telephony.dataconnection.DcTracker;
import com.android.internal.telephony.dataconnection.TransportManager;
import com.android.internal.telephony.emergency.EmergencyNumberTracker;
import com.android.internal.telephony.imsphone.ImsExternalCallTracker;
import com.android.internal.telephony.imsphone.ImsPhone;
import com.android.internal.telephony.imsphone.ImsPhoneCallTracker;
import com.android.internal.telephony.SubscriptionController;
import com.android.internal.telephony.uicc.IccCardStatus;
import com.android.internal.telephony.uicc.UiccCard;
import com.android.internal.telephony.uicc.UiccProfile;

import dalvik.system.PathClassLoader;

import java.lang.reflect.Constructor;

import org.xmlpull.v1.XmlPullParser;
import org.xmlpull.v1.XmlPullParserException;

import java.io.File;
import java.io.IOException;
import java.util.Arrays;
import java.util.HashSet;
import java.util.Set;
import java.util.function.Consumer;
import java.util.stream.Collectors;



/**
 * This class has one-line methods to instantiate objects only. The purpose is to make code
 * unit-test friendly and use this class as a way to do dependency injection. Instantiating objects
 * this way makes it easier to mock them in tests.
 */
public class TelephonyComponentFactory {
    protected static String LOG_TAG = "TelephonyComponentFactory";

    private static final String TAG = TelephonyComponentFactory.class.getSimpleName();

    private static TelephonyComponentFactory sInstance;

    private InjectedComponents mInjectedComponents;

    private static class InjectedComponents {
        private static final String ATTRIBUTE_JAR = "jar";
        private static final String ATTRIBUTE_PACKAGE = "package";
        private static final String TAG_INJECTION = "injection";
        private static final String TAG_COMPONENTS = "components";
        private static final String TAG_COMPONENT = "component";
        private static final String SYSTEM = "/system/";
        private static final String PRODUCT = "/product/";

        private final Set<String> mComponentNames = new HashSet<>();
        private TelephonyComponentFactory mInjectedInstance;
        private String mPackageName;
        private String mJarPath;

        /**
         * @return paths correctly configured to inject.
         * 1) PackageName and JarPath mustn't be empty.
         * 2) JarPath is restricted under /system or /product only.
         * 3) JarPath is on a READ-ONLY partition.
         */
        private @Nullable String getValidatedPaths() {
            if (TextUtils.isEmpty(mPackageName) || TextUtils.isEmpty(mJarPath)) {
                return null;
            }
            // filter out invalid paths
            return Arrays.stream(mJarPath.split(File.pathSeparator))
                    .filter(s -> (s.startsWith(SYSTEM) || s.startsWith(PRODUCT)))
                    .filter(s -> {
                        try {
                            // This will also throw an error if the target doesn't exist.
                            StructStatVfs vfs = Os.statvfs(s);
                            return (vfs.f_flag & OsConstants.ST_RDONLY) != 0;
                        } catch (ErrnoException e) {
                            Rlog.w(TAG, "Injection jar is not protected , path: " + s
                                    + e.getMessage());
                            return false;
                        }
                    }).distinct()
                    .collect(Collectors.joining(File.pathSeparator));
        }

        private void makeInjectedInstance() {
            String validatedPaths = getValidatedPaths();
            Rlog.d(TAG, "validated paths: " + validatedPaths);
            if (!TextUtils.isEmpty(validatedPaths)) {
                try {
                    PathClassLoader classLoader = new PathClassLoader(validatedPaths,
                            ClassLoader.getSystemClassLoader());
                    Class<?> cls = classLoader.loadClass(mPackageName);
                    mInjectedInstance = (TelephonyComponentFactory) cls.newInstance();
                } catch (ClassNotFoundException e) {
                    Rlog.e(TAG, "failed: " + e.getMessage());
                } catch (IllegalAccessException | InstantiationException e) {
                    Rlog.e(TAG, "injection failed: " + e.getMessage());
                }
            }
        }

        private boolean isComponentInjected(String componentName) {
            if (mInjectedInstance == null) {
                return false;
            }
            return mComponentNames.contains(componentName);
        }

        /**
         * Find the injection tag, set attributes, and then parse the injection.
         */
        private void parseXml(@NonNull XmlPullParser parser) {
            parseXmlByTag(parser, false, p -> {
                setAttributes(p);
                parseInjection(p);
            }, TAG_INJECTION);
        }

        /**
         * Only parse the first injection tag. Find the components tag, then try parse it next.
         */
        private void parseInjection(@NonNull XmlPullParser parser) {
            parseXmlByTag(parser, false, p -> parseComponents(p), TAG_COMPONENTS);
        }

        /**
         * Only parse the first components tag. Find the component tags, then try parse them next.
         */
        private void parseComponents(@NonNull XmlPullParser parser) {
            parseXmlByTag(parser, true, p -> parseComponent(p), TAG_COMPONENT);
        }

        /**
         * Extract text values from component tags.
         */
        private void parseComponent(@NonNull XmlPullParser parser) {
            try {
                int outerDepth = parser.getDepth();
                int type;
                while ((type = parser.next()) != XmlPullParser.END_DOCUMENT
                        && (type != XmlPullParser.END_TAG || parser.getDepth() > outerDepth)) {
                    if (type == XmlPullParser.TEXT) {
                        mComponentNames.add(parser.getText());
                    }
                }
            } catch (XmlPullParserException | IOException e) {
                Rlog.e(TAG, "Failed to parse the component." , e);
            }
        }

        /**
         * Iterates the tags, finds the corresponding tag and then applies the consumer.
         */
        private void parseXmlByTag(@NonNull XmlPullParser parser, boolean allowDuplicate,
                @NonNull Consumer<XmlPullParser> consumer, @NonNull final String tag) {
            try {
                int outerDepth = parser.getDepth();
                int type;
                while ((type = parser.next()) != XmlPullParser.END_DOCUMENT
                        && (type != XmlPullParser.END_TAG || parser.getDepth() > outerDepth)) {
                    if (type == XmlPullParser.START_TAG && tag.equals(parser.getName())) {
                        consumer.accept(parser);
                        if (!allowDuplicate) {
                            return;
                        }
                    }
                }
            } catch (XmlPullParserException | IOException e) {
                Rlog.e(TAG, "Failed to parse or find tag: " + tag, e);
            }
        }

        /**
         * Sets the mPackageName and mJarPath by <injection/> tag.
         * @param parser
         * @return
         */
        private void setAttributes(@NonNull XmlPullParser parser) {
            for (int i = 0; i < parser.getAttributeCount(); i++) {
                String name = parser.getAttributeName(i);
                String value = parser.getAttributeValue(i);
                if (InjectedComponents.ATTRIBUTE_PACKAGE.equals(name)) {
                    mPackageName = value;
                } else if (InjectedComponents.ATTRIBUTE_JAR.equals(name)) {
                    mJarPath = value;
                }
            }
        }
    }

    public static TelephonyComponentFactory getInstance() {
        if (sInstance == null) {
            sInstance = new TelephonyComponentFactory();
        }
        return sInstance;
    }

    /**
     * Inject TelephonyComponentFactory using a xml config file.
     * @param parser a nullable {@link XmlResourceParser} created with the injection config file.
     * The config xml should has below formats:
     * <injection package="package.InjectedTelephonyComponentFactory" jar="path to jar file">
     *     <components>
     *         <component>example.package.ComponentAbc</component>
     *         <component>example.package.ComponentXyz</component>
     *         <!-- e.g. com.android.internal.telephony.GsmCdmaPhone -->
     *     </components>
     * </injection>
     */
    public void injectTheComponentFactory(XmlResourceParser parser) {
        if (mInjectedComponents != null) {
            Rlog.i(TAG, "Already injected.");
            return;
        }

        if (parser != null) {
            mInjectedComponents = new InjectedComponents();
            mInjectedComponents.parseXml(parser);
            mInjectedComponents.makeInjectedInstance();
            boolean injectSuccessful = !TextUtils.isEmpty(mInjectedComponents.getValidatedPaths());
            Rlog.d(TAG, "Total components injected: " + (injectSuccessful
                    ? mInjectedComponents.mComponentNames.size() : 0));
        }
    }

    /**
     * Use the injected TelephonyComponentFactory if configured. Otherwise, use the default.
     * @param componentName Name of the component class uses the injected component factory,
     * e.g. GsmCdmaPhone.class.getName() for {@link GsmCdmaPhone}
     * @return injected component factory. If not configured or injected, return the default one.
     */
    public TelephonyComponentFactory inject(String componentName) {
        if (mInjectedComponents != null && mInjectedComponents.isComponentInjected(componentName)) {
            return mInjectedComponents.mInjectedInstance;
        }
        return sInstance;
    }

    public GsmCdmaCallTracker makeGsmCdmaCallTracker(GsmCdmaPhone phone) {
        Rlog.d(LOG_TAG, "makeGsmCdmaCallTracker");
        return new GsmCdmaCallTracker(phone);
    }

    public SmsStorageMonitor makeSmsStorageMonitor(Phone phone) {
        Rlog.d(LOG_TAG, "makeSmsStorageMonitor");
        return new SmsStorageMonitor(phone);
    }

    public SmsUsageMonitor makeSmsUsageMonitor(Context context) {
        Rlog.d(LOG_TAG, "makeSmsUsageMonitor");
        return new SmsUsageMonitor(context);
    }

    public ServiceStateTracker makeServiceStateTracker(GsmCdmaPhone phone, CommandsInterface ci) {
        Rlog.d(LOG_TAG, "makeServiceStateTracker");
        return new ServiceStateTracker(phone, ci);
    }

    /**
     * Create a new EmergencyNumberTracker.
     */
    public EmergencyNumberTracker makeEmergencyNumberTracker(Phone phone, CommandsInterface ci) {
        return new EmergencyNumberTracker(phone, ci);
    }

    /**
     * Sets the NitzStateMachine implementation to use during implementation. This boolean
     * should be removed once the new implementation is stable.
     */
    static final boolean USE_NEW_NITZ_STATE_MACHINE = true;

    /**
     * Returns a new {@link NitzStateMachine} instance.
     */
    public NitzStateMachine makeNitzStateMachine(GsmCdmaPhone phone) {
        return USE_NEW_NITZ_STATE_MACHINE
                ? new NewNitzStateMachine(phone)
                : new OldNitzStateMachine(phone);
    }

    public SimActivationTracker makeSimActivationTracker(Phone phone) {
        return new SimActivationTracker(phone);
    }

    public DcTracker makeDcTracker(Phone phone, @TransportType int transportType) {
        return new DcTracker(phone, transportType);
    }

    public CarrierSignalAgent makeCarrierSignalAgent(Phone phone) {
        return new CarrierSignalAgent(phone);
    }

    public CarrierActionAgent makeCarrierActionAgent(Phone phone) {
        return new CarrierActionAgent(phone);
    }

    public CarrierResolver makeCarrierResolver(Phone phone) {
        return new CarrierResolver(phone);
    }

    public IccPhoneBookInterfaceManager makeIccPhoneBookInterfaceManager(Phone phone) {
        Rlog.d(LOG_TAG, "makeIccPhoneBookInterfaceManager");
        return new IccPhoneBookInterfaceManager(phone);
    }

    public IccSmsInterfaceManager makeIccSmsInterfaceManager(Phone phone) {
        Rlog.d(LOG_TAG, "makeIccSmsInterfaceManager");
        return new IccSmsInterfaceManager(phone);
    }

    /**
     * Create a new UiccProfile object.
     */
    public UiccProfile makeUiccProfile(Context context, CommandsInterface ci, IccCardStatus ics,
                                       int phoneId, UiccCard uiccCard, Object lock) {
        return new UiccProfile(context, ci, ics, phoneId, uiccCard, lock);
    }

<<<<<<< HEAD
    public EriManager makeEriManager(Phone phone, Context context, int eriFileSource) {
        Rlog.d(LOG_TAG, "makeEriManager");
        return new EriManager(phone, context, eriFileSource);
=======
    public EriManager makeEriManager(Phone phone, int eriFileSource) {
        return new EriManager(phone, eriFileSource);
>>>>>>> 1c974129
    }

    public WspTypeDecoder makeWspTypeDecoder(byte[] pdu) {
        Rlog.d(LOG_TAG, "makeWspTypeDecoder");
        return new WspTypeDecoder(pdu);
    }

    /**
     * Create a tracker for a single-part SMS.
     */
    public InboundSmsTracker makeInboundSmsTracker(byte[] pdu, long timestamp, int destPort,
            boolean is3gpp2, boolean is3gpp2WapPdu, String address, String displayAddr,
            String messageBody) {
        Rlog.d(LOG_TAG, "makeInboundSmsTracker");
        return new InboundSmsTracker(pdu, timestamp, destPort, is3gpp2, is3gpp2WapPdu, address,
                displayAddr, messageBody);
    }

    /**
     * Create a tracker for a multi-part SMS.
     */
    public InboundSmsTracker makeInboundSmsTracker(byte[] pdu, long timestamp, int destPort,
            boolean is3gpp2, String address, String displayAddr, int referenceNumber, int sequenceNumber,
            int messageCount, boolean is3gpp2WapPdu, String messageBody) {
        Rlog.d(LOG_TAG, "makeInboundSmsTracker");
        return new InboundSmsTracker(pdu, timestamp, destPort, is3gpp2, address, displayAddr,
                referenceNumber, sequenceNumber, messageCount, is3gpp2WapPdu, messageBody);
    }

    /**
     * Create a tracker from a row of raw table
     */
    public InboundSmsTracker makeInboundSmsTracker(Cursor cursor, boolean isCurrentFormat3gpp2) {
        Rlog.d(LOG_TAG, "makeInboundSmsTracker");
        return new InboundSmsTracker(cursor, isCurrentFormat3gpp2);
    }

    public ImsPhoneCallTracker makeImsPhoneCallTracker(ImsPhone imsPhone) {
        Rlog.d(LOG_TAG, "makeImsPhoneCallTracker");
        return new ImsPhoneCallTracker(imsPhone);
    }

    public ImsExternalCallTracker makeImsExternalCallTracker(ImsPhone imsPhone) {

        return new ImsExternalCallTracker(imsPhone);
    }

    /**
     * Create an AppSmsManager for per-app SMS message.
     */
    public AppSmsManager makeAppSmsManager(Context context) {
        return new AppSmsManager(context);
    }

    public DeviceStateMonitor makeDeviceStateMonitor(Phone phone) {
        return new DeviceStateMonitor(phone);
    }

    public TransportManager makeTransportManager(Phone phone) {
        return new TransportManager(phone);
    }

    public CdmaSubscriptionSourceManager
    getCdmaSubscriptionSourceManagerInstance(Context context, CommandsInterface ci, Handler h,
                                             int what, Object obj) {
        Rlog.d(LOG_TAG, "getCdmaSubscriptionSourceManagerInstance");
        return CdmaSubscriptionSourceManager.getInstance(context, ci, h, what, obj);
    }

    public IDeviceIdleController getIDeviceIdleController() {
        Rlog.d(LOG_TAG, "getIDeviceIdleController");
        return IDeviceIdleController.Stub.asInterface(
                ServiceManager.getService(Context.DEVICE_IDLE_CONTROLLER));
    }

    public LocaleTracker makeLocaleTracker(Phone phone, NitzStateMachine nitzStateMachine,
                                           Looper looper) {
        return new LocaleTracker(phone, nitzStateMachine, looper);
    }

    public DataEnabledSettings makeDataEnabledSettings(Phone phone) {
        return new DataEnabledSettings(phone);
    }

    public Phone makePhone(Context context, CommandsInterface ci, PhoneNotifier notifier,
            int phoneId, int precisePhoneType,
            TelephonyComponentFactory telephonyComponentFactory) {
        Rlog.i(TAG, "makePhone");
        return new GsmCdmaPhone(context, ci, notifier, phoneId, precisePhoneType,
                telephonyComponentFactory);
    }

    public SubscriptionController initSubscriptionController(Context c, CommandsInterface[] ci) {
        Rlog.i(TAG, "initSubscriptionController");
        return SubscriptionController.init(c, ci);
    }

    public SubscriptionInfoUpdater makeSubscriptionInfoUpdater(Looper looper, Context context,
            Phone[] phones, CommandsInterface[] ci) {
        Rlog.i(TAG, "makeSubscriptionInfoUpdater");
        return new SubscriptionInfoUpdater(looper, context, phones, ci);
    }

    public PhoneSwitcher makePhoneSwitcher(int maxActivePhones, int numPhones, Context context,
            SubscriptionController subscriptionController, Looper looper, ITelephonyRegistry tr,
            CommandsInterface[] cis, Phone[] phones) {
        Rlog.i(TAG, "makePhoneSwitcher");
        return new PhoneSwitcher(maxActivePhones,numPhones,
                context, subscriptionController, looper, tr, cis,
                phones);
    }

    public RIL makeRIL(Context context, int preferredNetworkType,
            int cdmaSubscription, Integer instanceId) {
        Rlog.d(LOG_TAG, "makeRIL");
        return new RIL(context, preferredNetworkType, cdmaSubscription, instanceId);
    }

    public void makeExtTelephonyClasses(Context context,
            Phone[] phones, CommandsInterface[] commandsInterfaces) {
        Rlog.d(LOG_TAG, "makeExtTelephonyClasses");
    }
}<|MERGE_RESOLUTION|>--- conflicted
+++ resolved
@@ -353,14 +353,9 @@
         return new UiccProfile(context, ci, ics, phoneId, uiccCard, lock);
     }
 
-<<<<<<< HEAD
-    public EriManager makeEriManager(Phone phone, Context context, int eriFileSource) {
+    public EriManager makeEriManager(Phone phone, int eriFileSource) {
         Rlog.d(LOG_TAG, "makeEriManager");
-        return new EriManager(phone, context, eriFileSource);
-=======
-    public EriManager makeEriManager(Phone phone, int eriFileSource) {
         return new EriManager(phone, eriFileSource);
->>>>>>> 1c974129
     }
 
     public WspTypeDecoder makeWspTypeDecoder(byte[] pdu) {
