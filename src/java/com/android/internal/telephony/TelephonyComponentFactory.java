/*
 * Copyright (C) 2015 The Android Open Source Project
 *
 * Licensed under the Apache License, Version 2.0 (the "License");
 * you may not use this file except in compliance with the License.
 * You may obtain a copy of the License at
 *
 *      http://www.apache.org/licenses/LICENSE-2.0
 *
 * Unless required by applicable law or agreed to in writing, software
 * distributed under the License is distributed on an "AS IS" BASIS,
 * WITHOUT WARRANTIES OR CONDITIONS OF ANY KIND, either express or implied.
 * See the License for the specific language governing permissions and
 * limitations under the License.
 */

package com.android.internal.telephony;

import android.annotation.NonNull;
import android.annotation.Nullable;
import android.content.Context;
import android.content.res.XmlResourceParser;
import android.database.Cursor;
import android.os.Handler;
import android.os.IDeviceIdleController;
import android.os.Looper;
import android.os.ServiceManager;
import android.system.ErrnoException;
import android.system.Os;
import android.system.OsConstants;
import android.system.StructStatVfs;
import android.telephony.AccessNetworkConstants.TransportType;
import android.telephony.Rlog;
import android.text.TextUtils;

import com.android.internal.telephony.cdma.CdmaSubscriptionSourceManager;
import com.android.internal.telephony.cdma.EriManager;
import com.android.internal.telephony.dataconnection.DataEnabledSettings;
import com.android.internal.telephony.dataconnection.DcTracker;
import com.android.internal.telephony.dataconnection.TransportManager;
import com.android.internal.telephony.emergency.EmergencyNumberTracker;
import com.android.internal.telephony.imsphone.ImsExternalCallTracker;
import com.android.internal.telephony.imsphone.ImsPhone;
import com.android.internal.telephony.imsphone.ImsPhoneCallTracker;
<<<<<<< HEAD
import com.android.internal.telephony.SubscriptionController;
=======
import com.android.internal.telephony.nitz.NewNitzStateMachineImpl;
>>>>>>> 011a53f0
import com.android.internal.telephony.uicc.IccCardStatus;
import com.android.internal.telephony.uicc.UiccCard;
import com.android.internal.telephony.uicc.UiccProfile;

import dalvik.system.PathClassLoader;

import java.lang.reflect.Constructor;

import org.xmlpull.v1.XmlPullParser;
import org.xmlpull.v1.XmlPullParserException;

import java.io.File;
import java.io.IOException;
import java.util.Arrays;
import java.util.HashSet;
import java.util.Set;
import java.util.function.Consumer;
import java.util.stream.Collectors;



/**
 * This class has one-line methods to instantiate objects only. The purpose is to make code
 * unit-test friendly and use this class as a way to do dependency injection. Instantiating objects
 * this way makes it easier to mock them in tests.
 */
public class TelephonyComponentFactory {
    protected static String LOG_TAG = "TelephonyComponentFactory";

    private static final String TAG = TelephonyComponentFactory.class.getSimpleName();

    private static TelephonyComponentFactory sInstance;

    private InjectedComponents mInjectedComponents;

    private static class InjectedComponents {
        private static final String ATTRIBUTE_JAR = "jar";
        private static final String ATTRIBUTE_PACKAGE = "package";
        private static final String TAG_INJECTION = "injection";
        private static final String TAG_COMPONENTS = "components";
        private static final String TAG_COMPONENT = "component";
        private static final String SYSTEM = "/system/";
        private static final String PRODUCT = "/product/";

        private final Set<String> mComponentNames = new HashSet<>();
        private TelephonyComponentFactory mInjectedInstance;
        private String mPackageName;
        private String mJarPath;

        /**
         * @return paths correctly configured to inject.
         * 1) PackageName and JarPath mustn't be empty.
         * 2) JarPath is restricted under /system or /product only.
         * 3) JarPath is on a READ-ONLY partition.
         */
        private @Nullable String getValidatedPaths() {
            if (TextUtils.isEmpty(mPackageName) || TextUtils.isEmpty(mJarPath)) {
                return null;
            }
            // filter out invalid paths
            return Arrays.stream(mJarPath.split(File.pathSeparator))
                    .filter(s -> (s.startsWith(SYSTEM) || s.startsWith(PRODUCT)))
                    .filter(s -> {
                        try {
                            // This will also throw an error if the target doesn't exist.
                            StructStatVfs vfs = Os.statvfs(s);
                            return (vfs.f_flag & OsConstants.ST_RDONLY) != 0;
                        } catch (ErrnoException e) {
                            Rlog.w(TAG, "Injection jar is not protected , path: " + s
                                    + e.getMessage());
                            return false;
                        }
                    }).distinct()
                    .collect(Collectors.joining(File.pathSeparator));
        }

        private void makeInjectedInstance() {
            String validatedPaths = getValidatedPaths();
            Rlog.d(TAG, "validated paths: " + validatedPaths);
            if (!TextUtils.isEmpty(validatedPaths)) {
                try {
                    PathClassLoader classLoader = new PathClassLoader(validatedPaths,
                            ClassLoader.getSystemClassLoader());
                    Class<?> cls = classLoader.loadClass(mPackageName);
                    mInjectedInstance = (TelephonyComponentFactory) cls.newInstance();
                } catch (ClassNotFoundException e) {
                    Rlog.e(TAG, "failed: " + e.getMessage());
                } catch (IllegalAccessException | InstantiationException e) {
                    Rlog.e(TAG, "injection failed: " + e.getMessage());
                }
            }
        }

        private boolean isComponentInjected(String componentName) {
            if (mInjectedInstance == null) {
                return false;
            }
            return mComponentNames.contains(componentName);
        }

        /**
         * Find the injection tag, set attributes, and then parse the injection.
         */
        private void parseXml(@NonNull XmlPullParser parser) {
            parseXmlByTag(parser, false, p -> {
                setAttributes(p);
                parseInjection(p);
            }, TAG_INJECTION);
        }

        /**
         * Only parse the first injection tag. Find the components tag, then try parse it next.
         */
        private void parseInjection(@NonNull XmlPullParser parser) {
            parseXmlByTag(parser, false, p -> parseComponents(p), TAG_COMPONENTS);
        }

        /**
         * Only parse the first components tag. Find the component tags, then try parse them next.
         */
        private void parseComponents(@NonNull XmlPullParser parser) {
            parseXmlByTag(parser, true, p -> parseComponent(p), TAG_COMPONENT);
        }

        /**
         * Extract text values from component tags.
         */
        private void parseComponent(@NonNull XmlPullParser parser) {
            try {
                int outerDepth = parser.getDepth();
                int type;
                while ((type = parser.next()) != XmlPullParser.END_DOCUMENT
                        && (type != XmlPullParser.END_TAG || parser.getDepth() > outerDepth)) {
                    if (type == XmlPullParser.TEXT) {
                        mComponentNames.add(parser.getText());
                    }
                }
            } catch (XmlPullParserException | IOException e) {
                Rlog.e(TAG, "Failed to parse the component." , e);
            }
        }

        /**
         * Iterates the tags, finds the corresponding tag and then applies the consumer.
         */
        private void parseXmlByTag(@NonNull XmlPullParser parser, boolean allowDuplicate,
                @NonNull Consumer<XmlPullParser> consumer, @NonNull final String tag) {
            try {
                int outerDepth = parser.getDepth();
                int type;
                while ((type = parser.next()) != XmlPullParser.END_DOCUMENT
                        && (type != XmlPullParser.END_TAG || parser.getDepth() > outerDepth)) {
                    if (type == XmlPullParser.START_TAG && tag.equals(parser.getName())) {
                        consumer.accept(parser);
                        if (!allowDuplicate) {
                            return;
                        }
                    }
                }
            } catch (XmlPullParserException | IOException e) {
                Rlog.e(TAG, "Failed to parse or find tag: " + tag, e);
            }
        }

        /**
         * Sets the mPackageName and mJarPath by <injection/> tag.
         * @param parser
         * @return
         */
        private void setAttributes(@NonNull XmlPullParser parser) {
            for (int i = 0; i < parser.getAttributeCount(); i++) {
                String name = parser.getAttributeName(i);
                String value = parser.getAttributeValue(i);
                if (InjectedComponents.ATTRIBUTE_PACKAGE.equals(name)) {
                    mPackageName = value;
                } else if (InjectedComponents.ATTRIBUTE_JAR.equals(name)) {
                    mJarPath = value;
                }
            }
        }
    }

    public static TelephonyComponentFactory getInstance() {
        if (sInstance == null) {
            sInstance = new TelephonyComponentFactory();
        }
        return sInstance;
    }

    /**
     * Inject TelephonyComponentFactory using a xml config file.
     * @param parser a nullable {@link XmlResourceParser} created with the injection config file.
     * The config xml should has below formats:
     * <injection package="package.InjectedTelephonyComponentFactory" jar="path to jar file">
     *     <components>
     *         <component>example.package.ComponentAbc</component>
     *         <component>example.package.ComponentXyz</component>
     *         <!-- e.g. com.android.internal.telephony.GsmCdmaPhone -->
     *     </components>
     * </injection>
     */
    public void injectTheComponentFactory(XmlResourceParser parser) {
        if (mInjectedComponents != null) {
            Rlog.i(TAG, "Already injected.");
            return;
        }

        if (parser != null) {
            mInjectedComponents = new InjectedComponents();
            mInjectedComponents.parseXml(parser);
            mInjectedComponents.makeInjectedInstance();
            boolean injectSuccessful = !TextUtils.isEmpty(mInjectedComponents.getValidatedPaths());
            Rlog.d(TAG, "Total components injected: " + (injectSuccessful
                    ? mInjectedComponents.mComponentNames.size() : 0));
        }
    }

    /**
     * Use the injected TelephonyComponentFactory if configured. Otherwise, use the default.
     * @param componentName Name of the component class uses the injected component factory,
     * e.g. GsmCdmaPhone.class.getName() for {@link GsmCdmaPhone}
     * @return injected component factory. If not configured or injected, return the default one.
     */
    public TelephonyComponentFactory inject(String componentName) {
        if (mInjectedComponents != null && mInjectedComponents.isComponentInjected(componentName)) {
            return mInjectedComponents.mInjectedInstance;
        }
        return sInstance;
    }

    public GsmCdmaCallTracker makeGsmCdmaCallTracker(GsmCdmaPhone phone) {
        Rlog.d(LOG_TAG, "makeGsmCdmaCallTracker");
        return new GsmCdmaCallTracker(phone);
    }

    public SmsStorageMonitor makeSmsStorageMonitor(Phone phone) {
        Rlog.d(LOG_TAG, "makeSmsStorageMonitor");
        return new SmsStorageMonitor(phone);
    }

    public SmsUsageMonitor makeSmsUsageMonitor(Context context) {
        Rlog.d(LOG_TAG, "makeSmsUsageMonitor");
        return new SmsUsageMonitor(context);
    }

    public ServiceStateTracker makeServiceStateTracker(GsmCdmaPhone phone, CommandsInterface ci) {
        Rlog.d(LOG_TAG, "makeServiceStateTracker");
        return new ServiceStateTracker(phone, ci);
    }

    /**
     * Create a new EmergencyNumberTracker.
     */
    public EmergencyNumberTracker makeEmergencyNumberTracker(Phone phone, CommandsInterface ci) {
        return new EmergencyNumberTracker(phone, ci);
    }

    private static final boolean USE_NEW_NITZ_STATE_MACHINE = true;

    /**
     * Returns a new {@link NitzStateMachine} instance.
     */
    public NitzStateMachine makeNitzStateMachine(GsmCdmaPhone phone) {
        if (USE_NEW_NITZ_STATE_MACHINE) {
            return NewNitzStateMachineImpl.createInstance(phone);
        } else {
            return new NitzStateMachineImpl(phone);
        }
    }

    public SimActivationTracker makeSimActivationTracker(Phone phone) {
        return new SimActivationTracker(phone);
    }

    public DcTracker makeDcTracker(Phone phone, @TransportType int transportType) {
        return new DcTracker(phone, transportType);
    }

    public CarrierSignalAgent makeCarrierSignalAgent(Phone phone) {
        return new CarrierSignalAgent(phone);
    }

    public CarrierActionAgent makeCarrierActionAgent(Phone phone) {
        return new CarrierActionAgent(phone);
    }

    public CarrierResolver makeCarrierResolver(Phone phone) {
        return new CarrierResolver(phone);
    }

    public IccPhoneBookInterfaceManager makeIccPhoneBookInterfaceManager(Phone phone) {
        Rlog.d(LOG_TAG, "makeIccPhoneBookInterfaceManager");
        return new IccPhoneBookInterfaceManager(phone);
    }

    public IccSmsInterfaceManager makeIccSmsInterfaceManager(Phone phone) {
        Rlog.d(LOG_TAG, "makeIccSmsInterfaceManager");
        return new IccSmsInterfaceManager(phone);
    }

    /**
     * Create a new UiccProfile object.
     */
    public UiccProfile makeUiccProfile(Context context, CommandsInterface ci, IccCardStatus ics,
                                       int phoneId, UiccCard uiccCard, Object lock) {
        return new UiccProfile(context, ci, ics, phoneId, uiccCard, lock);
    }

    public EriManager makeEriManager(Phone phone, int eriFileSource) {
        Rlog.d(LOG_TAG, "makeEriManager");
        return new EriManager(phone, eriFileSource);
    }

    public WspTypeDecoder makeWspTypeDecoder(byte[] pdu) {
        Rlog.d(LOG_TAG, "makeWspTypeDecoder");
        return new WspTypeDecoder(pdu);
    }

    /**
     * Create a tracker for a single-part SMS.
     */
    public InboundSmsTracker makeInboundSmsTracker(byte[] pdu, long timestamp, int destPort,
            boolean is3gpp2, boolean is3gpp2WapPdu, String address, String displayAddr,
            String messageBody, boolean isClass0, int subId) {
        Rlog.d(LOG_TAG, "makeInboundSmsTracker");
        return new InboundSmsTracker(pdu, timestamp, destPort, is3gpp2, is3gpp2WapPdu, address,
                displayAddr, messageBody, isClass0, subId);
    }

    /**
     * Create a tracker for a multi-part SMS.
     */
    public InboundSmsTracker makeInboundSmsTracker(byte[] pdu, long timestamp, int destPort,
            boolean is3gpp2, String address, String displayAddr, int referenceNumber,
            int sequenceNumber, int messageCount, boolean is3gpp2WapPdu, String messageBody,
            boolean isClass0, int subId) {
        Rlog.d(LOG_TAG, "makeInboundSmsTracker");
        return new InboundSmsTracker(pdu, timestamp, destPort, is3gpp2, address, displayAddr,
                referenceNumber, sequenceNumber, messageCount, is3gpp2WapPdu, messageBody,
                isClass0, subId);
    }

    /**
     * Create a tracker from a row of raw table
     */
    public InboundSmsTracker makeInboundSmsTracker(Cursor cursor, boolean isCurrentFormat3gpp2) {
        Rlog.d(LOG_TAG, "makeInboundSmsTracker");
        return new InboundSmsTracker(cursor, isCurrentFormat3gpp2);
    }

    public ImsPhoneCallTracker makeImsPhoneCallTracker(ImsPhone imsPhone) {
        Rlog.d(LOG_TAG, "makeImsPhoneCallTracker");
        return new ImsPhoneCallTracker(imsPhone);
    }

    public ImsExternalCallTracker makeImsExternalCallTracker(ImsPhone imsPhone) {

        return new ImsExternalCallTracker(imsPhone);
    }

    /**
     * Create an AppSmsManager for per-app SMS message.
     */
    public AppSmsManager makeAppSmsManager(Context context) {
        return new AppSmsManager(context);
    }

    public DeviceStateMonitor makeDeviceStateMonitor(Phone phone) {
        return new DeviceStateMonitor(phone);
    }

    public TransportManager makeTransportManager(Phone phone) {
        return new TransportManager(phone);
    }

    public CdmaSubscriptionSourceManager
    getCdmaSubscriptionSourceManagerInstance(Context context, CommandsInterface ci, Handler h,
                                             int what, Object obj) {
        Rlog.d(LOG_TAG, "getCdmaSubscriptionSourceManagerInstance");
        return CdmaSubscriptionSourceManager.getInstance(context, ci, h, what, obj);
    }

    public IDeviceIdleController getIDeviceIdleController() {
        Rlog.d(LOG_TAG, "getIDeviceIdleController");
        return IDeviceIdleController.Stub.asInterface(
                ServiceManager.getService(Context.DEVICE_IDLE_CONTROLLER));
    }

    public LocaleTracker makeLocaleTracker(Phone phone, NitzStateMachine nitzStateMachine,
                                           Looper looper) {
        return new LocaleTracker(phone, nitzStateMachine, looper);
    }

    public DataEnabledSettings makeDataEnabledSettings(Phone phone) {
        return new DataEnabledSettings(phone);
    }

    public Phone makePhone(Context context, CommandsInterface ci, PhoneNotifier notifier,
            int phoneId, int precisePhoneType,
            TelephonyComponentFactory telephonyComponentFactory) {
        Rlog.i(TAG, "makePhone");
        return new GsmCdmaPhone(context, ci, notifier, phoneId, precisePhoneType,
                telephonyComponentFactory);
    }

    public SubscriptionController initSubscriptionController(Context c) {
        Rlog.i(TAG, "initSubscriptionController");
        return SubscriptionController.init(c);
    }

    public SubscriptionInfoUpdater makeSubscriptionInfoUpdater(Looper looper, Context context,
            CommandsInterface[] ci) {
        Rlog.i(TAG, "makeSubscriptionInfoUpdater");
        return new SubscriptionInfoUpdater(looper, context, ci);
    }

    public PhoneSwitcher makePhoneSwitcher(int maxActivePhones, int numPhones, Context context,
            SubscriptionController subscriptionController, Looper looper,
            CommandsInterface[] cis, Phone[] phones) {
        Rlog.i(TAG, "makePhoneSwitcher");
        return new PhoneSwitcher(maxActivePhones,numPhones,
                context, subscriptionController, looper, cis,
                phones);
    }

    public RIL makeRIL(Context context, int preferredNetworkType,
            int cdmaSubscription, Integer instanceId) {
        Rlog.d(LOG_TAG, "makeRIL");
        return new RIL(context, preferredNetworkType, cdmaSubscription, instanceId);
    }

    public MultiSimSettingController initMultiSimSettingController(Context c,
            SubscriptionController sc) {
        Rlog.i(TAG, " initMultiSimSettingController ");
        return MultiSimSettingController.init(c, sc);
    }

    public void makeExtTelephonyClasses(Context context,
            Phone[] phones, CommandsInterface[] commandsInterfaces) {
        Rlog.d(LOG_TAG, "makeExtTelephonyClasses");
    }
}<|MERGE_RESOLUTION|>--- conflicted
+++ resolved
@@ -42,11 +42,8 @@
 import com.android.internal.telephony.imsphone.ImsExternalCallTracker;
 import com.android.internal.telephony.imsphone.ImsPhone;
 import com.android.internal.telephony.imsphone.ImsPhoneCallTracker;
-<<<<<<< HEAD
+import com.android.internal.telephony.nitz.NewNitzStateMachineImpl;
 import com.android.internal.telephony.SubscriptionController;
-=======
-import com.android.internal.telephony.nitz.NewNitzStateMachineImpl;
->>>>>>> 011a53f0
 import com.android.internal.telephony.uicc.IccCardStatus;
 import com.android.internal.telephony.uicc.UiccCard;
 import com.android.internal.telephony.uicc.UiccProfile;
@@ -463,13 +460,10 @@
         return new SubscriptionInfoUpdater(looper, context, ci);
     }
 
-    public PhoneSwitcher makePhoneSwitcher(int maxActivePhones, int numPhones, Context context,
-            SubscriptionController subscriptionController, Looper looper,
-            CommandsInterface[] cis, Phone[] phones) {
+    public PhoneSwitcher makePhoneSwitcher(int maxDataAttachModemCount, Context context,
+            Looper looper) {
         Rlog.i(TAG, "makePhoneSwitcher");
-        return new PhoneSwitcher(maxActivePhones,numPhones,
-                context, subscriptionController, looper, cis,
-                phones);
+        return new PhoneSwitcher(maxDataAttachModemCount, context, looper);
     }
 
     public RIL makeRIL(Context context, int preferredNetworkType,
