--- conflicted
+++ resolved
@@ -2892,16 +2892,6 @@
      *
      * @param h Handler to be removed from the registrant list.
      */
-<<<<<<< HEAD
-    default void unregisterForEmergencyNetworkScan(Handler h) {}
-
-    /**
-     *  Get phone radio capability
-     *
-     *  @param result Callback message.
-     */
-    public void getEnhancedRadioCapability(Message result);
-=======
     default void unregisterForEmergencyNetworkScan(@NonNull Handler h) {}
 
     /**
@@ -2956,5 +2946,11 @@
      * @param bitsPerSecond The bit rate requested by the opponent UE.
      */
     default void sendAnbrQuery(int mediaType, int direction, int bitsPerSecond, Message result) {}
->>>>>>> dbdfe8dc
+
+    /**
+     *  Get phone radio capability
+     *
+     *  @param result Callback message.
+     */
+    public void getEnhancedRadioCapability(Message result);
 }