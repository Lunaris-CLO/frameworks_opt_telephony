--- conflicted
+++ resolved
@@ -2915,13 +2915,13 @@
     default void isN1ModeEnabled(Message result) {}
 
     /**
-<<<<<<< HEAD
      *  Get phone radio capability
      *
      *  @param result Callback message.
      */
     public void getEnhancedRadioCapability(Message result);
-=======
+
+    /**
      * Enables or disables cellular identifier disclosure transparency.
      *
      * @param enable {@code true} to enable, {@code false} to disable.
@@ -2935,5 +2935,4 @@
      * @param result Callback message to receive the result.
      */
     default void isCellularIdentifierTransparencyEnabled(Message result) {}
->>>>>>> baa0df73
 }