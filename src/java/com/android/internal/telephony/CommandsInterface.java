/*
 * Copyright (C) 2006 The Android Open Source Project
 *
 * Licensed under the Apache License, Version 2.0 (the "License");
 * you may not use this file except in compliance with the License.
 * You may obtain a copy of the License at
 *
 *      http://www.apache.org/licenses/LICENSE-2.0
 *
 * Unless required by applicable law or agreed to in writing, software
 * distributed under the License is distributed on an "AS IS" BASIS,
 * WITHOUT WARRANTIES OR CONDITIONS OF ANY KIND, either express or implied.
 * See the License for the specific language governing permissions and
 * limitations under the License.
 */

/*
 * Changes from Qualcomm Innovation Center are provided under the following license:
 *
 * Copyright (c) 2022 Qualcomm Innovation Center, Inc. All rights reserved.
 * SPDX-License-Identifier: BSD-3-Clause-Clear
 */

package com.android.internal.telephony;

import android.annotation.NonNull;
import android.annotation.Nullable;
import android.compat.annotation.UnsupportedAppUsage;
import android.net.KeepalivePacketData;
import android.net.LinkProperties;
import android.os.Build;
import android.os.Handler;
import android.os.Message;
import android.os.WorkSource;
import android.telephony.AccessNetworkConstants;
import android.telephony.AccessNetworkConstants.AccessNetworkType;
import android.telephony.BarringInfo;
import android.telephony.CarrierRestrictionRules;
import android.telephony.ClientRequestStats;
import android.telephony.DomainSelectionService;
import android.telephony.ImsiEncryptionInfo;
import android.telephony.NetworkScanRequest;
import android.telephony.RadioAccessSpecifier;
import android.telephony.SignalThresholdInfo;
import android.telephony.TelephonyManager;
import android.telephony.TelephonyManager.HalService;
import android.telephony.data.DataCallResponse;
import android.telephony.data.DataProfile;
import android.telephony.data.NetworkSliceInfo;
import android.telephony.data.TrafficDescriptor;
import android.telephony.emergency.EmergencyNumber;
import android.telephony.ims.RegistrationManager;
import android.telephony.ims.feature.MmTelFeature;
import android.telephony.ims.stub.ImsRegistrationImplBase;

import com.android.internal.telephony.cdma.CdmaSmsBroadcastConfigInfo;
import com.android.internal.telephony.emergency.EmergencyConstants;
import com.android.internal.telephony.gsm.SmsBroadcastConfigInfo;
import com.android.internal.telephony.imsphone.ImsCallInfo;
import com.android.internal.telephony.uicc.IccCardApplicationStatus.PersoSubState;
import com.android.internal.telephony.uicc.IccCardStatus;
import com.android.internal.telephony.uicc.SimPhonebookRecord;

import java.util.List;

/**
 * {@hide}
 */
public interface CommandsInterface {

    //***** Constants

    // Used as parameter to dial() and setCLIR() below
    static final int CLIR_DEFAULT = 0;      // "use subscription default value"
    static final int CLIR_INVOCATION = 1;   // (restrict CLI presentation)
    static final int CLIR_SUPPRESSION = 2;  // (allow CLI presentation)

    // Used as return value for CDMA SS query
    static final int SS_STATUS_UNKNOWN          = 0xff;

    // Used as parameters for call forward methods below
    static final int CF_ACTION_DISABLE          = 0;
    static final int CF_ACTION_ENABLE           = 1;
//  static final int CF_ACTION_UNUSED           = 2;
    static final int CF_ACTION_REGISTRATION     = 3;
    static final int CF_ACTION_ERASURE          = 4;

    static final int CF_REASON_UNCONDITIONAL    = 0;
    static final int CF_REASON_BUSY             = 1;
    static final int CF_REASON_NO_REPLY         = 2;
    static final int CF_REASON_NOT_REACHABLE    = 3;
    static final int CF_REASON_ALL              = 4;
    static final int CF_REASON_ALL_CONDITIONAL  = 5;
    static final int CF_REASON_NOT_LOGGED_IN    = 6;

    // Used for call barring methods below
    static final String CB_FACILITY_BAOC         = "AO";
    static final String CB_FACILITY_BAOIC        = "OI";
    static final String CB_FACILITY_BAOICxH      = "OX";
    static final String CB_FACILITY_BAIC         = "AI";
    static final String CB_FACILITY_BAICr        = "IR";
    static final String CB_FACILITY_BA_ALL       = "AB";
    static final String CB_FACILITY_BA_MO        = "AG";
    static final String CB_FACILITY_BA_MT        = "AC";
    static final String CB_FACILITY_BA_SIM       = "SC";
    static final String CB_FACILITY_BA_FD        = "FD";
    static final String CB_FACILITY_BIC_ACR      = "AR";


    // Used for various supp services apis
    // See 27.007 +CCFC or +CLCK
    static final int SERVICE_CLASS_NONE     = 0; // no user input
    static final int SERVICE_CLASS_VOICE    = (1 << 0);
    static final int SERVICE_CLASS_DATA     = (1 << 1); //synonym for 16+32+64+128
    static final int SERVICE_CLASS_FAX      = (1 << 2);
    static final int SERVICE_CLASS_SMS      = (1 << 3);
    static final int SERVICE_CLASS_DATA_SYNC = (1 << 4);
    static final int SERVICE_CLASS_DATA_ASYNC = (1 << 5);
    static final int SERVICE_CLASS_PACKET   = (1 << 6);
    static final int SERVICE_CLASS_PAD      = (1 << 7);
    static final int SERVICE_CLASS_MAX      = (1 << 7); // Max SERVICE_CLASS value

    // Numeric representation of string values returned
    // by messages sent to setOnUSSD handler
    static final int USSD_MODE_NOTIFY        = 0;
    static final int USSD_MODE_REQUEST       = 1;
    static final int USSD_MODE_NW_RELEASE    = 2;
    static final int USSD_MODE_LOCAL_CLIENT  = 3;
    static final int USSD_MODE_NOT_SUPPORTED = 4;
    static final int USSD_MODE_NW_TIMEOUT    = 5;

    // GSM SMS fail cause for acknowledgeLastIncomingSMS. From TS 23.040, 9.2.3.22.
    static final int GSM_SMS_FAIL_CAUSE_MEMORY_CAPACITY_EXCEEDED    = 0xD3;
    static final int GSM_SMS_FAIL_CAUSE_USIM_APP_TOOLKIT_BUSY       = 0xD4;
    static final int GSM_SMS_FAIL_CAUSE_USIM_DATA_DOWNLOAD_ERROR    = 0xD5;
    static final int GSM_SMS_FAIL_CAUSE_UNSPECIFIED_ERROR           = 0xFF;

    // CDMA SMS fail cause for acknowledgeLastIncomingCdmaSms.  From TS N.S0005, 6.5.2.125.
    static final int CDMA_SMS_FAIL_CAUSE_INVALID_TELESERVICE_ID     = 4;
    static final int CDMA_SMS_FAIL_CAUSE_RESOURCE_SHORTAGE          = 35;
    static final int CDMA_SMS_FAIL_CAUSE_OTHER_TERMINAL_PROBLEM     = 39;
    static final int CDMA_SMS_FAIL_CAUSE_ENCODING_PROBLEM           = 96;

    /** IMS voice capability */
    int IMS_MMTEL_CAPABILITY_VOICE = 1 << 0;
    /** IMS video capability */
    int IMS_MMTEL_CAPABILITY_VIDEO = 1 << 1;
    /** IMS SMS capability */
    int IMS_MMTEL_CAPABILITY_SMS = 1 << 2;
    /** IMS RCS capabilities */
    int IMS_RCS_CAPABILITIES = 1 << 3;

    //***** Methods

    /**
     * get latest radio power state from modem
     * @return
     */
    int getRadioState();

    /**
     * response.obj.result is an int[2]
     *
     * response.obj.result[0] is IMS registration state
     *                        0 - Not registered
     *                        1 - Registered
     * response.obj.result[1] is of type RILConstants.GSM_PHONE or
     *                                    RILConstants.CDMA_PHONE
     */
    void getImsRegistrationState(Message result);

    /**
     * Fires on any RadioState transition
     * Always fires immediately as well
     *
     * do not attempt to calculate transitions by storing getRadioState() values
     * on previous invocations of this notification. Instead, use the other
     * registration methods
     */
    @UnsupportedAppUsage
    void registerForRadioStateChanged(Handler h, int what, Object obj);
    void unregisterForRadioStateChanged(Handler h);

    void registerForVoiceRadioTechChanged(Handler h, int what, Object obj);
    @UnsupportedAppUsage(maxTargetSdk = Build.VERSION_CODES.R, trackingBug = 170729553)
    void unregisterForVoiceRadioTechChanged(Handler h);
    @UnsupportedAppUsage(maxTargetSdk = Build.VERSION_CODES.R, trackingBug = 170729553)
    void registerForImsNetworkStateChanged(Handler h, int what, Object obj);
    void unregisterForImsNetworkStateChanged(Handler h);

    /**
     * Fires on any transition into RadioState.isOn()
     * Fires immediately if currently in that state
     * In general, actions should be idempotent. State may change
     * before event is received.
     */
    @UnsupportedAppUsage
    void registerForOn(Handler h, int what, Object obj);
    @UnsupportedAppUsage
    void unregisterForOn(Handler h);

    /**
     * Fires on any transition out of RadioState.isAvailable()
     * Fires immediately if currently in that state
     * In general, actions should be idempotent. State may change
     * before event is received.
     */
    @UnsupportedAppUsage
    void registerForAvailable(Handler h, int what, Object obj);
    @UnsupportedAppUsage
    void unregisterForAvailable(Handler h);

    /**
     * Fires on any transition into !RadioState.isAvailable()
     * Fires immediately if currently in that state
     * In general, actions should be idempotent. State may change
     * before event is received.
     */
    @UnsupportedAppUsage
    void registerForNotAvailable(Handler h, int what, Object obj);
    void unregisterForNotAvailable(Handler h);

    /**
     * Fires on any transition into RADIO_OFF or !RadioState.isAvailable()
     * Fires immediately if currently in that state
     * In general, actions should be idempotent. State may change
     * before event is received.
     */
    @UnsupportedAppUsage
    void registerForOffOrNotAvailable(Handler h, int what, Object obj);
    @UnsupportedAppUsage
    void unregisterForOffOrNotAvailable(Handler h);

    /**
     * Fires on any change in ICC status
     */
    void registerForIccStatusChanged(Handler h, int what, Object obj);
    void unregisterForIccStatusChanged(Handler h);
    /** Register for ICC slot status changed event */
    void registerForIccSlotStatusChanged(Handler h, int what, Object obj);
    /** Unregister for ICC slot status changed event */
    void unregisterForIccSlotStatusChanged(Handler h);

    void registerForCallStateChanged(Handler h, int what, Object obj);
    void unregisterForCallStateChanged(Handler h);
    /** Register for network state changed event */
    void registerForNetworkStateChanged(Handler h, int what, Object obj);
    /** Unregister from network state changed event */
    void unregisterForNetworkStateChanged(Handler h);
    /** Register for data call list changed event */
    void registerForDataCallListChanged(Handler h, int what, Object obj);
    /** Unregister from data call list changed event */
    void unregisterForDataCallListChanged(Handler h);
    /** Register for the apn unthrottled event */
    void registerForApnUnthrottled(Handler h, int what, Object obj);
    /** Unregister for apn unthrottled event */
    void unregisterForApnUnthrottled(Handler h);
    /** Register for the slicing config changed event */
    void registerForSlicingConfigChanged(Handler h, int what, Object obj);
    /** Unregister for slicing config changed event */
    void unregisterForSlicingConfigChanged(Handler h);

    /** InCall voice privacy notifications */
    void registerForInCallVoicePrivacyOn(Handler h, int what, Object obj);
    void unregisterForInCallVoicePrivacyOn(Handler h);
    void registerForInCallVoicePrivacyOff(Handler h, int what, Object obj);
    void unregisterForInCallVoicePrivacyOff(Handler h);

    /** Single Radio Voice Call State progress notifications */
    void registerForSrvccStateChanged(Handler h, int what, Object obj);
    void unregisterForSrvccStateChanged(Handler h);

    /**
     * Handlers for subscription status change indications.
     *
     * @param h Handler for subscription status change messages.
     * @param what User-defined message code.
     * @param obj User object.
     */
    void registerForSubscriptionStatusChanged(Handler h, int what, Object obj);
    void unregisterForSubscriptionStatusChanged(Handler h);

    /**
     * fires on any change in hardware configuration.
     */
    void registerForHardwareConfigChanged(Handler h, int what, Object obj);
    void unregisterForHardwareConfigChanged(Handler h);

    /**
     * unlike the register* methods, there's only one new 3GPP format SMS handler.
     * if you need to unregister, you should also tell the radio to stop
     * sending SMS's to you (via AT+CNMI)
     *
     * AsyncResult.result is a String containing the SMS PDU
     */
    void setOnNewGsmSms(Handler h, int what, Object obj);
    void unSetOnNewGsmSms(Handler h);

    /**
     * unlike the register* methods, there's only one new 3GPP2 format SMS handler.
     * if you need to unregister, you should also tell the radio to stop
     * sending SMS's to you (via AT+CNMI)
     *
     * AsyncResult.result is a String containing the SMS PDU
     */
    void setOnNewCdmaSms(Handler h, int what, Object obj);
    void unSetOnNewCdmaSms(Handler h);

    /**
     * Set the handler for SMS Cell Broadcast messages.
     *
     * AsyncResult.result is a byte array containing the SMS-CB PDU
     */
    @UnsupportedAppUsage
    void setOnNewGsmBroadcastSms(Handler h, int what, Object obj);
    void unSetOnNewGsmBroadcastSms(Handler h);

    /**
     * Register for NEW_SMS_ON_SIM unsolicited message
     *
     * AsyncResult.result is an int array containing the index of new SMS
     */
    @UnsupportedAppUsage
    void setOnSmsOnSim(Handler h, int what, Object obj);
    void unSetOnSmsOnSim(Handler h);

    /**
     * Register for NEW_SMS_STATUS_REPORT unsolicited message
     *
     * AsyncResult.result is a String containing the status report PDU
     */
    @UnsupportedAppUsage
    void setOnSmsStatus(Handler h, int what, Object obj);
    void unSetOnSmsStatus(Handler h);

    /**
     * unlike the register* methods, there's only one NITZ time handler
     *
     * AsyncResult.result is an Object[]
     * ((Object[])AsyncResult.result)[0] is a String containing the NITZ time string
     * ((Object[])AsyncResult.result)[1] is a Long containing the milliseconds since boot as
     *                                   returned by elapsedRealtime() when this NITZ time
     *                                   was posted.
     *
     * Please note that the delivery of this message may be delayed several
     * seconds on system startup
     */
    @UnsupportedAppUsage
    void setOnNITZTime(Handler h, int what, Object obj);
    void unSetOnNITZTime(Handler h);

    /**
     * unlike the register* methods, there's only one USSD notify handler
     *
     * Represents the arrival of a USSD "notify" message, which may
     * or may not have been triggered by a previous USSD send
     *
     * AsyncResult.result is a String[]
     * ((String[])(AsyncResult.result))[0] contains status code
     *      "0"   USSD-Notify -- text in ((const char **)data)[1]
     *      "1"   USSD-Request -- text in ((const char **)data)[1]
     *      "2"   Session terminated by network
     *      "3"   other local client (eg, SIM Toolkit) has responded
     *      "4"   Operation not supported
     *      "5"   Network timeout
     *
     * ((String[])(AsyncResult.result))[1] contains the USSD message
     * The numeric representations of these are in USSD_MODE_*
     */

    void setOnUSSD(Handler h, int what, Object obj);
    void unSetOnUSSD(Handler h);

    /**
     * unlike the register* methods, there's only one signal strength handler
     * AsyncResult.result is an int[2]
     * response.obj.result[0] is received signal strength (0-31, 99)
     * response.obj.result[1] is  bit error rate (0-7, 99)
     * as defined in TS 27.007 8.5
     */

    @UnsupportedAppUsage
    void setOnSignalStrengthUpdate(Handler h, int what, Object obj);
    void unSetOnSignalStrengthUpdate(Handler h);

    /**
     * Sets the handler for SIM/RUIM SMS storage full unsolicited message.
     * Unlike the register* methods, there's only one notification handler
     *
     * @param h Handler for notification message.
     * @param what User-defined message code.
     * @param obj User object.
     */
    @UnsupportedAppUsage
    void setOnIccSmsFull(Handler h, int what, Object obj);
    void unSetOnIccSmsFull(Handler h);

    /**
     * Sets the handler for SIM Refresh notifications.
     *
     * @param h Handler for notification message.
     * @param what User-defined message code.
     * @param obj User object.
     */
    @UnsupportedAppUsage
    void registerForIccRefresh(Handler h, int what, Object obj);
    void unregisterForIccRefresh(Handler h);

    @UnsupportedAppUsage
    void setOnIccRefresh(Handler h, int what, Object obj);
    void unsetOnIccRefresh(Handler h);

    /**
     * Sets the handler for RING notifications.
     * Unlike the register* methods, there's only one notification handler
     *
     * @param h Handler for notification message.
     * @param what User-defined message code.
     * @param obj User object.
     */
    @UnsupportedAppUsage
    void setOnCallRing(Handler h, int what, Object obj);
    void unSetOnCallRing(Handler h);

    /**
     * Sets the handler for RESTRICTED_STATE changed notification,
     * eg, for Domain Specific Access Control
     * unlike the register* methods, there's only one signal strength handler
     *
     * AsyncResult.result is an int[1]
     * response.obj.result[0] is a bitmask of RIL_RESTRICTED_STATE_* values
     */

    void setOnRestrictedStateChanged(Handler h, int what, Object obj);
    void unSetOnRestrictedStateChanged(Handler h);

    /**
     * Sets the handler for Supplementary Service Notifications.
     * Unlike the register* methods, there's only one notification handler
     *
     * @param h Handler for notification message.
     * @param what User-defined message code.
     * @param obj User object.
     */
    @UnsupportedAppUsage
    void setOnSuppServiceNotification(Handler h, int what, Object obj);
    void unSetOnSuppServiceNotification(Handler h);

    /**
     * Sets the handler for Session End Notifications for CAT.
     * Unlike the register* methods, there's only one notification handler
     *
     * @param h Handler for notification message.
     * @param what User-defined message code.
     * @param obj User object.
     */
    @UnsupportedAppUsage
    void setOnCatSessionEnd(Handler h, int what, Object obj);
    void unSetOnCatSessionEnd(Handler h);

    /**
     * Sets the handler for Proactive Commands for CAT.
     * Unlike the register* methods, there's only one notification handler
     *
     * @param h Handler for notification message.
     * @param what User-defined message code.
     * @param obj User object.
     */
    @UnsupportedAppUsage
    void setOnCatProactiveCmd(Handler h, int what, Object obj);
    void unSetOnCatProactiveCmd(Handler h);

    /**
     * Sets the handler for Event Notifications for CAT.
     * Unlike the register* methods, there's only one notification handler
     *
     * @param h Handler for notification message.
     * @param what User-defined message code.
     * @param obj User object.
     */
    @UnsupportedAppUsage
    void setOnCatEvent(Handler h, int what, Object obj);
    void unSetOnCatEvent(Handler h);

    /**
     * Sets the handler for Call Set Up Notifications for CAT.
     * Unlike the register* methods, there's only one notification handler
     *
     * @param h Handler for notification message.
     * @param what User-defined message code.
     * @param obj User object.
     */
    @UnsupportedAppUsage
    void setOnCatCallSetUp(Handler h, int what, Object obj);
    void unSetOnCatCallSetUp(Handler h);

    /**
     * Enables/disbables supplementary service related notifications from
     * the network.
     *
     * @param enable true to enable notifications, false to disable.
     * @param result Message to be posted when command completes.
     */
    void setSuppServiceNotifications(boolean enable, Message result);
    //void unSetSuppServiceNotifications(Handler h);

    /**
     * Sets the handler for Alpha Notification during STK Call Control.
     * Unlike the register* methods, there's only one notification handler
     *
     * @param h Handler for notification message.
     * @param what User-defined message code.
     * @param obj User object.
     */
    @UnsupportedAppUsage
    void setOnCatCcAlphaNotify(Handler h, int what, Object obj);
    void unSetOnCatCcAlphaNotify(Handler h);

    /**
     * Sets the handler for notifying Suplementary Services (SS)
     * Data during STK Call Control.
     * Unlike the register* methods, there's only one notification handler
     *
     * @param h Handler for notification message.
     * @param what User-defined message code.
     * @param obj User object.
     */
    void setOnSs(Handler h, int what, Object obj);
    void unSetOnSs(Handler h);

    /**
     * Register for unsolicited NATT Keepalive Status Indications
     *
     * @param h Handler for notification message.
     * @param what User-defined message code.
     * @param obj User object.
     */
    default void setOnRegistrationFailed(Handler h, int what, Object obj) {}

    /**
     * @param h Handler for notification message.
     */
    default void unSetOnRegistrationFailed(Handler h) {}

    /**
     * Sets the handler for Event Notifications for CDMA Display Info.
     * Unlike the register* methods, there's only one notification handler
     *
     * @param h Handler for notification message.
     * @param what User-defined message code.
     * @param obj User object.
     */
    void registerForDisplayInfo(Handler h, int what, Object obj);
    void unregisterForDisplayInfo(Handler h);

    /**
     * Sets the handler for Event Notifications for CallWaiting Info.
     * Unlike the register* methods, there's only one notification handler
     *
     * @param h Handler for notification message.
     * @param what User-defined message code.
     * @param obj User object.
     */
    void registerForCallWaitingInfo(Handler h, int what, Object obj);
    void unregisterForCallWaitingInfo(Handler h);

    /**
     * Sets the handler for Event Notifications for Signal Info.
     * Unlike the register* methods, there's only one notification handler
     *
     * @param h Handler for notification message.
     * @param what User-defined message code.
     * @param obj User object.
     */
    void registerForSignalInfo(Handler h, int what, Object obj);
    void unregisterForSignalInfo(Handler h);

    /**
     * Registers the handler for CDMA number information record
     * Unlike the register* methods, there's only one notification handler
     *
     * @param h Handler for notification message.
     * @param what User-defined message code.
     * @param obj User object.
     */
    void registerForNumberInfo(Handler h, int what, Object obj);
    void unregisterForNumberInfo(Handler h);

    /**
     * Registers the handler for CDMA redirected number Information record
     * Unlike the register* methods, there's only one notification handler
     *
     * @param h Handler for notification message.
     * @param what User-defined message code.
     * @param obj User object.
     */
    void registerForRedirectedNumberInfo(Handler h, int what, Object obj);
    void unregisterForRedirectedNumberInfo(Handler h);

    /**
     * Registers the handler for CDMA line control information record
     * Unlike the register* methods, there's only one notification handler
     *
     * @param h Handler for notification message.
     * @param what User-defined message code.
     * @param obj User object.
     */
    void registerForLineControlInfo(Handler h, int what, Object obj);
    void unregisterForLineControlInfo(Handler h);

    /**
     * Registers the handler for CDMA T53 CLIR information record
     * Unlike the register* methods, there's only one notification handler
     *
     * @param h Handler for notification message.
     * @param what User-defined message code.
     * @param obj User object.
     */
    void registerFoT53ClirlInfo(Handler h, int what, Object obj);
    void unregisterForT53ClirInfo(Handler h);

    /**
     * Registers the handler for CDMA T53 audio control information record
     * Unlike the register* methods, there's only one notification handler
     *
     * @param h Handler for notification message.
     * @param what User-defined message code.
     * @param obj User object.
     */
    void registerForT53AudioControlInfo(Handler h, int what, Object obj);
    void unregisterForT53AudioControlInfo(Handler h);

    /**
     * Fires on if Modem enters Emergency Callback mode
     */
    @UnsupportedAppUsage
    void setEmergencyCallbackMode(Handler h, int what, Object obj);

     /**
      * Fires on any CDMA OTA provision status change
      */
     @UnsupportedAppUsage
     void registerForCdmaOtaProvision(Handler h,int what, Object obj);
     @UnsupportedAppUsage
     void unregisterForCdmaOtaProvision(Handler h);

     /**
      * Registers the handler when out-band ringback tone is needed.<p>
      *
      *  Messages received from this:
      *  Message.obj will be an AsyncResult
      *  AsyncResult.userObj = obj
      *  AsyncResult.result = boolean. <p>
      */
     void registerForRingbackTone(Handler h, int what, Object obj);
     void unregisterForRingbackTone(Handler h);

     /**
      * Registers the handler when mute/unmute need to be resent to get
      * uplink audio during a call.<p>
      *
      * @param h Handler for notification message.
      * @param what User-defined message code.
      * @param obj User object.
      *
      */
     void registerForResendIncallMute(Handler h, int what, Object obj);
     void unregisterForResendIncallMute(Handler h);

     /**
      * Registers the handler for when Cdma subscription changed events
      *
      * @param h Handler for notification message.
      * @param what User-defined message code.
      * @param obj User object.
      *
      */
     void registerForCdmaSubscriptionChanged(Handler h, int what, Object obj);
     void unregisterForCdmaSubscriptionChanged(Handler h);

     /**
      * Registers the handler for when Cdma prl changed events
      *
      * @param h Handler for notification message.
      * @param what User-defined message code.
      * @param obj User object.
      *
      */
     void registerForCdmaPrlChanged(Handler h, int what, Object obj);
     void unregisterForCdmaPrlChanged(Handler h);

     /**
      * Registers the handler for when Cdma prl changed events
      *
      * @param h Handler for notification message.
      * @param what User-defined message code.
      * @param obj User object.
      *
      */
     void registerForExitEmergencyCallbackMode(Handler h, int what, Object obj);
     void unregisterForExitEmergencyCallbackMode(Handler h);

     /**
      * Registers the handler for RIL_UNSOL_RIL_CONNECT events.
      *
      * When ril connects or disconnects a message is sent to the registrant
      * which contains an AsyncResult, ar, in msg.obj. The ar.result is an
      * Integer which is the version of the ril or -1 if the ril disconnected.
      *
      * @param h Handler for notification message.
      * @param what User-defined message code.
      * @param obj User object.
      */
     @UnsupportedAppUsage(maxTargetSdk = Build.VERSION_CODES.R, trackingBug = 170729553)
     void registerForRilConnected(Handler h, int what, Object obj);
     @UnsupportedAppUsage(maxTargetSdk = Build.VERSION_CODES.R, trackingBug = 170729553)
     void unregisterForRilConnected(Handler h);

    /**
     * Registers the handler for RIL_UNSOL_SIM_DETACH_FROM_NETWORK_CONFIG_CHANGED events.
     *
     * @param h Handler for notification message.
     * @param what User-defined message code.
     * @param obj User object.
     */
    default void registerUiccApplicationEnablementChanged(Handler h, int what, Object obj) {};

    /**
     * Unregisters the handler for RIL_UNSOL_SIM_DETACH_FROM_NETWORK_CONFIG_CHANGED events.
     *
     * @param h Handler for notification message.
     */
    default void unregisterUiccApplicationEnablementChanged(Handler h) {};

    /**
     * Supply the ICC PIN to the ICC card
     *
     *  returned message
     *  retMsg.obj = AsyncResult ar
     *  ar.exception carries exception on failure
     *  This exception is CommandException with an error of PASSWORD_INCORRECT
     *  if the password is incorrect
     *
     *  ar.result is an optional array of integers where the first entry
     *  is the number of attempts remaining before the ICC will be PUK locked.
     *
     * ar.exception and ar.result are null on success
     */

    @UnsupportedAppUsage
    void supplyIccPin(String pin, Message result);

    /**
     * Supply the PIN for the app with this AID on the ICC card
     *
     *  AID (Application ID), See ETSI 102.221 8.1 and 101.220 4
     *
     *  returned message
     *  retMsg.obj = AsyncResult ar
     *  ar.exception carries exception on failure
     *  This exception is CommandException with an error of PASSWORD_INCORRECT
     *  if the password is incorrect
     *
     *  ar.result is an optional array of integers where the first entry
     *  is the number of attempts remaining before the ICC will be PUK locked.
     *
     * ar.exception and ar.result are null on success
     */

    void supplyIccPinForApp(String pin, String aid, Message result);

    /**
     * Supply the ICC PUK and newPin to the ICC card
     *
     *  returned message
     *  retMsg.obj = AsyncResult ar
     *  ar.exception carries exception on failure
     *  This exception is CommandException with an error of PASSWORD_INCORRECT
     *  if the password is incorrect
     *
     *  ar.result is an optional array of integers where the first entry
     *  is the number of attempts remaining before the ICC is permanently disabled.
     *
     * ar.exception and ar.result are null on success
     */

    void supplyIccPuk(String puk, String newPin, Message result);

    /**
     * Supply the PUK, new pin for the app with this AID on the ICC card
     *
     *  AID (Application ID), See ETSI 102.221 8.1 and 101.220 4
     *
     *  retMsg.obj = AsyncResult ar
     *  ar.exception carries exception on failure
     *  This exception is CommandException with an error of PASSWORD_INCORRECT
     *  if the password is incorrect
     *
     *  ar.result is an optional array of integers where the first entry
     *  is the number of attempts remaining before the ICC is permanently disabled.
     *
     * ar.exception and ar.result are null on success
     */

    void supplyIccPukForApp(String puk, String newPin, String aid, Message result);

    /**
     * Supply the ICC PIN2 to the ICC card
     * Only called following operation where ICC_PIN2 was
     * returned as a a failure from a previous operation
     *
     *  returned message
     *  retMsg.obj = AsyncResult ar
     *  ar.exception carries exception on failure
     *  This exception is CommandException with an error of PASSWORD_INCORRECT
     *  if the password is incorrect
     *
     *  ar.result is an optional array of integers where the first entry
     *  is the number of attempts remaining before the ICC will be PUK locked.
     *
     * ar.exception and ar.result are null on success
     */

    void supplyIccPin2(String pin2, Message result);

    /**
     * Supply the PIN2 for the app with this AID on the ICC card
     * Only called following operation where ICC_PIN2 was
     * returned as a a failure from a previous operation
     *
     *  AID (Application ID), See ETSI 102.221 8.1 and 101.220 4
     *
     *  returned message
     *  retMsg.obj = AsyncResult ar
     *  ar.exception carries exception on failure
     *  This exception is CommandException with an error of PASSWORD_INCORRECT
     *  if the password is incorrect
     *
     *  ar.result is an optional array of integers where the first entry
     *  is the number of attempts remaining before the ICC will be PUK locked.
     *
     * ar.exception and ar.result are null on success
     */

    void supplyIccPin2ForApp(String pin2, String aid, Message result);

    /**
     * Supply the SIM PUK2 to the SIM card
     * Only called following operation where SIM_PUK2 was
     * returned as a a failure from a previous operation
     *
     *  returned message
     *  retMsg.obj = AsyncResult ar
     *  ar.exception carries exception on failure
     *  This exception is CommandException with an error of PASSWORD_INCORRECT
     *  if the password is incorrect
     *
     *  ar.result is an optional array of integers where the first entry
     *  is the number of attempts remaining before the ICC is permanently disabled.
     *
     * ar.exception and ar.result are null on success
     */

    void supplyIccPuk2(String puk2, String newPin2, Message result);

    /**
     * Supply the PUK2, newPin2 for the app with this AID on the ICC card
     * Only called following operation where SIM_PUK2 was
     * returned as a a failure from a previous operation
     *
     *  AID (Application ID), See ETSI 102.221 8.1 and 101.220 4
     *
     *  returned message
     *  retMsg.obj = AsyncResult ar
     *  ar.exception carries exception on failure
     *  This exception is CommandException with an error of PASSWORD_INCORRECT
     *  if the password is incorrect
     *
     *  ar.result is an optional array of integers where the first entry
     *  is the number of attempts remaining before the ICC is permanently disabled.
     *
     * ar.exception and ar.result are null on success
     */

    void supplyIccPuk2ForApp(String puk2, String newPin2, String aid, Message result);

    // TODO: Add java doc and indicate that msg.arg1 contains the number of attempts remaining.
    void changeIccPin(String oldPin, String newPin, Message result);
    void changeIccPinForApp(String oldPin, String newPin, String aidPtr, Message result);
    void changeIccPin2(String oldPin2, String newPin2, Message result);
    void changeIccPin2ForApp(String oldPin2, String newPin2, String aidPtr, Message result);

    @UnsupportedAppUsage
    void changeBarringPassword(String facility, String oldPwd, String newPwd, Message result);

    void supplyNetworkDepersonalization(String netpin, Message result);

    void supplySimDepersonalization(PersoSubState persoType, String controlKey, Message result);

    /**
     *  returned message
     *  retMsg.obj = AsyncResult ar
     *  ar.exception carries exception on failure
     *  ar.userObject contains the orignal value of result.obj
     *  ar.result contains a List of DriverCall
     *      The ar.result List is sorted by DriverCall.index
     */
    void getCurrentCalls (Message result);

    /**
     *  returned message
     *  retMsg.obj = AsyncResult ar
     *  ar.exception carries exception on failure
     *  ar.userObject contains the orignal value of result.obj
     *  ar.result contains a List of DataCallResponse
     */
    @UnsupportedAppUsage
    void getDataCallList(Message result);

    /**
     *  returned message
     *  retMsg.obj = AsyncResult ar
     *  ar.exception carries exception on failure
     *  ar.userObject contains the orignal value of result.obj
     *  ar.result is null on success and failure
     *
     * CLIR_DEFAULT     == on "use subscription default value"
     * CLIR_SUPPRESSION == on "CLIR suppression" (allow CLI presentation)
     * CLIR_INVOCATION  == on "CLIR invocation" (restrict CLI presentation)
     */
    void dial(String address, boolean isEmergencyCall, EmergencyNumber emergencyNumberInfo,
              boolean hasKnownUserIntentEmergency, int clirMode, Message result);

    /**
     *  returned message
     *  retMsg.obj = AsyncResult ar
     *  ar.exception carries exception on failure
     *  ar.userObject contains the orignal value of result.obj
     *  ar.result is null on success and failure
     *
     * CLIR_DEFAULT     == on "use subscription default value"
     * CLIR_SUPPRESSION == on "CLIR suppression" (allow CLI presentation)
     * CLIR_INVOCATION  == on "CLIR invocation" (restrict CLI presentation)
     */
    void dial(String address, boolean isEmergencyCall, EmergencyNumber emergencyNumberInfo,
              boolean hasKnownUserIntentEmergency, int clirMode, UUSInfo uusInfo, Message result);

    /**
     *  returned message
     *  retMsg.obj = AsyncResult ar
     *  ar.exception carries exception on failure
     *  ar.userObject contains the orignal value of result.obj
     *  ar.result is String containing IMSI on success
     */
    @UnsupportedAppUsage
    void getIMSI(Message result);

    /**
     *  returned message
     *  retMsg.obj = AsyncResult ar
     *  ar.exception carries exception on failure
     *  ar.userObject contains the orignal value of result.obj
     *  ar.result is String containing IMSI on success
     */
    void getIMSIForApp(String aid, Message result);

    /**
     * Hang up one individual connection.
     *  returned message
     *  retMsg.obj = AsyncResult ar
     *  ar.exception carries exception on failure
     *  ar.userObject contains the orignal value of result.obj
     *  ar.result is null on success and failure
     *
     *  3GPP 22.030 6.5.5
     *  "Releases a specific active call X"
     */
    void hangupConnection (int gsmIndex, Message result);

    /**
     * 3GPP 22.030 6.5.5
     *  "Releases all held calls or sets User Determined User Busy (UDUB)
     *   for a waiting call."
     *  ar.exception carries exception on failure
     *  ar.userObject contains the orignal value of result.obj
     *  ar.result is null on success and failure
     */
    void hangupWaitingOrBackground (Message result);

    /**
     * 3GPP 22.030 6.5.5
     * "Releases all active calls (if any exist) and accepts
     *  the other (held or waiting) call."
     *
     *  ar.exception carries exception on failure
     *  ar.userObject contains the orignal value of result.obj
     *  ar.result is null on success and failure
     */
    void hangupForegroundResumeBackground (Message result);

    /**
     * 3GPP 22.030 6.5.5
     * "Places all active calls (if any exist) on hold and accepts
     *  the other (held or waiting) call."
     *
     *  ar.exception carries exception on failure
     *  ar.userObject contains the orignal value of result.obj
     *  ar.result is null on success and failure
     */
    @UnsupportedAppUsage
    void switchWaitingOrHoldingAndActive (Message result);

    /**
     * 3GPP 22.030 6.5.5
     * "Adds a held call to the conversation"
     *
     *  ar.exception carries exception on failure
     *  ar.userObject contains the orignal value of result.obj
     *  ar.result is null on success and failure
     */
    void conference (Message result);

    /**
     * Set preferred Voice Privacy (VP).
     *
     * @param enable true is enhanced and false is normal VP
     * @param result is a callback message
     */
    void setPreferredVoicePrivacy(boolean enable, Message result);

    /**
     * Get currently set preferred Voice Privacy (VP) mode.
     *
     * @param result is a callback message
     */
    void getPreferredVoicePrivacy(Message result);

    /**
     * 3GPP 22.030 6.5.5
     * "Places all active calls on hold except call X with which
     *  communication shall be supported."
     */
    void separateConnection (int gsmIndex, Message result);

    /**
     *
     *  ar.exception carries exception on failure
     *  ar.userObject contains the orignal value of result.obj
     *  ar.result is null on success and failure
     */
    @UnsupportedAppUsage
    void acceptCall (Message result);

    /**
     *  also known as UDUB
     *  ar.exception carries exception on failure
     *  ar.userObject contains the orignal value of result.obj
     *  ar.result is null on success and failure
     */
    void rejectCall (Message result);

    /**
     * 3GPP 22.030 6.5.5
     * "Connects the two calls and disconnects the subscriber from both calls"
     *
     *  ar.exception carries exception on failure
     *  ar.userObject contains the orignal value of result.obj
     *  ar.result is null on success and failure
     */
    void explicitCallTransfer (Message result);

    /**
     * cause code returned as int[0] in Message.obj.response
     * Returns integer cause code defined in TS 24.008
     * Annex H or closest approximation.
     * Most significant codes:
     * - Any defined in 22.001 F.4 (for generating busy/congestion)
     * - Cause 68: ACM >= ACMMax
     */
    void getLastCallFailCause (Message result);

    void setMute (boolean enableMute, Message response);

    void getMute (Message response);

    /**
     * response.obj is an AsyncResult
     * response.obj.result is an int[2]
     * response.obj.result[0] is received signal strength (0-31, 99)
     * response.obj.result[1] is  bit error rate (0-7, 99)
     * as defined in TS 27.007 8.5
     */
    @UnsupportedAppUsage
    void getSignalStrength (Message response);


    /**
     * response.obj.result is an int[3]
     * response.obj.result[0] is registration state 0-5 from TS 27.007 7.2
     * response.obj.result[1] is LAC if registered or -1 if not
     * response.obj.result[2] is CID if registered or -1 if not
     * valid LAC and CIDs are 0x0000 - 0xffff
     *
     * Please note that registration state 4 ("unknown") is treated
     * as "out of service" above
     */
    @UnsupportedAppUsage(maxTargetSdk = Build.VERSION_CODES.R, trackingBug = 170729553)
    void getVoiceRegistrationState (Message response);

    /**
     * response.obj.result is an int[3]
     * response.obj.result[0] is registration state 0-5 from TS 27.007 7.2
     * response.obj.result[1] is LAC if registered or -1 if not
     * response.obj.result[2] is CID if registered or -1 if not
     * valid LAC and CIDs are 0x0000 - 0xffff
     *
     * Please note that registration state 4 ("unknown") is treated
     * as "out of service" above
     */
    void getDataRegistrationState (Message response);

    /**
     * response.obj.result is a String[3]
     * response.obj.result[0] is long alpha or null if unregistered
     * response.obj.result[1] is short alpha or null if unregistered
     * response.obj.result[2] is numeric or null if unregistered
     */
    @UnsupportedAppUsage
    void getOperator(Message response);

    /**
     *  ar.exception carries exception on failure
     *  ar.userObject contains the orignal value of result.obj
     *  ar.result is null on success and failure
     */
    @UnsupportedAppUsage
    void sendDtmf(char c, Message result);


    /**
     *  ar.exception carries exception on failure
     *  ar.userObject contains the orignal value of result.obj
     *  ar.result is null on success and failure
     */
    void startDtmf(char c, Message result);

    /**
     *  ar.exception carries exception on failure
     *  ar.userObject contains the orignal value of result.obj
     *  ar.result is null on success and failure
     */
    void stopDtmf(Message result);

    /**
     *  ar.exception carries exception on failure
     *  ar.userObject contains the orignal value of result.obj
     *  ar.result is null on success and failure
     */
    void sendBurstDtmf(String dtmfString, int on, int off, Message result);

    /**
     * smscPDU is smsc address in PDU form GSM BCD format prefixed
     *      by a length byte (as expected by TS 27.005) or NULL for default SMSC
     * pdu is SMS in PDU format as an ASCII hex string
     *      less the SMSC address
     */
    void sendSMS (String smscPDU, String pdu, Message response);

    /**
     * Send an SMS message, Identical to sendSMS,
     * except that more messages are expected to be sent soon
     * smscPDU is smsc address in PDU form GSM BCD format prefixed
     *      by a length byte (as expected by TS 27.005) or NULL for default SMSC
     * pdu is SMS in PDU format as an ASCII hex string
     *      less the SMSC address
     */
    void sendSMSExpectMore (String smscPDU, String pdu, Message response);

    /**
     * @param pdu is CDMA-SMS in internal pseudo-PDU format
     * @param response sent when operation completes
     */
    void sendCdmaSms(byte[] pdu, Message response);

    /**
     * Identical to sendCdmaSms, except that more messages are expected to be sent soon
     * @param pdu is CDMA-SMS in internal pseudo-PDU format
     * @param response response sent when operation completed
     */
    void sendCdmaSMSExpectMore(byte[] pdu, Message response);

    /**
     * send SMS over IMS with 3GPP/GSM SMS format
     * @param smscPDU is smsc address in PDU form GSM BCD format prefixed
     *      by a length byte (as expected by TS 27.005) or NULL for default SMSC
     * @param pdu is SMS in PDU format as an ASCII hex string
     *      less the SMSC address
     * @param retry indicates if this is a retry; 0 == not retry, nonzero = retry
     * @param messageRef valid field if retry is set to nonzero.
     *        Contains messageRef from RIL_SMS_Response corresponding to failed MO SMS
     * @param response sent when operation completes
     */
    void sendImsGsmSms (String smscPDU, String pdu, int retry, int messageRef,
            Message response);

    /**
     * send SMS over IMS with 3GPP2/CDMA SMS format
     * @param pdu is CDMA-SMS in internal pseudo-PDU format
     * @param response sent when operation completes
     * @param retry indicates if this is a retry; 0 == not retry, nonzero = retry
     * @param messageRef valid field if retry is set to nonzero.
     *        Contains messageRef from RIL_SMS_Response corresponding to failed MO SMS
     * @param response sent when operation completes
     */
    void sendImsCdmaSms(byte[] pdu, int retry, int messageRef, Message response);

    /**
     * Deletes the specified SMS record from SIM memory (EF_SMS).
     *
     * @param index index of the SMS record to delete
     * @param response sent when operation completes
     */
    @UnsupportedAppUsage
    void deleteSmsOnSim(int index, Message response);

    /**
     * Deletes the specified SMS record from RUIM memory (EF_SMS in DF_CDMA).
     *
     * @param index index of the SMS record to delete
     * @param response sent when operation completes
     */
    @UnsupportedAppUsage
    void deleteSmsOnRuim(int index, Message response);

    /**
     * Writes an SMS message to SIM memory (EF_SMS).
     *
     * @param status status of message on SIM.  One of:
     *                  SmsManger.STATUS_ON_ICC_READ
     *                  SmsManger.STATUS_ON_ICC_UNREAD
     *                  SmsManger.STATUS_ON_ICC_SENT
     *                  SmsManger.STATUS_ON_ICC_UNSENT
     * @param pdu message PDU, as hex string
     * @param response sent when operation completes.
     *                  response.obj will be an AsyncResult, and will indicate
     *                  any error that may have occurred (eg, out of memory).
     */
    @UnsupportedAppUsage
    void writeSmsToSim(int status, String smsc, String pdu, Message response);

    /**
     * Writes an SMS message to RUIM memory (EF_SMS).
     *
     * @param status status of message on SIM. One of:
     *                  SmsManger.STATUS_ON_ICC_READ
     *                  SmsManger.STATUS_ON_ICC_UNREAD
     *                  SmsManger.STATUS_ON_ICC_SENT
     *                  SmsManger.STATUS_ON_ICC_UNSENT
     * @param pdu message PDU, as byte array
     * @param response sent when operation completes. response.obj will be an AsyncResult, and will
     *     indicate any error that may have occurred (eg, out of memory).
     */
    @UnsupportedAppUsage
    void writeSmsToRuim(int status, byte[] pdu, Message response);

    @UnsupportedAppUsage
    default void setRadioPower(boolean on, Message response) {
        setRadioPower(on, false, false, response);
    }

    /**
     * Sets the radio power on/off state (off is sometimes
     * called "airplane mode").
     *
     * @param on true means "on", false means "off".
     * @param forEmergencyCall true means the purpose of turning radio power on is for emergency
     *                         call. No effect if power is set false.
     * @param isSelectedPhoneForEmergencyCall true means this phone / modem is selected to place
     *                                  emergency call after turning power on. No effect if power
     *                                  or forEmergency is set false.
     * @param response sent when operation completes.
     */
    default void setRadioPower(boolean on, boolean forEmergencyCall,
            boolean isSelectedPhoneForEmergencyCall, Message response) {}

    @UnsupportedAppUsage
    void acknowledgeLastIncomingGsmSms(boolean success, int cause, Message response);

    @UnsupportedAppUsage
    void acknowledgeLastIncomingCdmaSms(boolean success, int cause, Message response);

    /**
     * Acknowledge successful or failed receipt of last incoming SMS,
     * including acknowledgement TPDU to send as the RP-User-Data element
     * of the RP-ACK or RP-ERROR PDU.
     *
     * @param success true to send RP-ACK, false to send RP-ERROR
     * @param ackPdu the acknowledgement TPDU in hexadecimal format
     * @param response sent when operation completes.
     */
    void acknowledgeIncomingGsmSmsWithPdu(boolean success, String ackPdu, Message response);

    /**
     * parameters equivalent to 27.007 AT+CRSM command
     * response.obj will be an AsyncResult
     * response.obj.result will be an IccIoResult on success
     */
    @UnsupportedAppUsage
    void iccIO (int command, int fileid, String path, int p1, int p2, int p3,
            String data, String pin2, Message response);

    /**
     * parameters equivalent to 27.007 AT+CRSM command
     * response.obj will be an AsyncResult
     * response.obj.userObj will be a IccIoResult on success
     */
    @UnsupportedAppUsage(maxTargetSdk = Build.VERSION_CODES.R, trackingBug = 170729553)
    void iccIOForApp (int command, int fileid, String path, int p1, int p2, int p3,
            String data, String pin2, String aid, Message response);

    /**
     * (AsyncResult)response.obj).result is an int[] with element [0] set to
     * 1 for "CLIP is provisioned", and 0 for "CLIP is not provisioned".
     *
     * @param response is callback message
     */

    void queryCLIP(Message response);

    /**
     * response.obj will be a an int[2]
     *
     * response.obj[0] will be TS 27.007 +CLIR parameter 'n'
     *  0 presentation indicator is used according to the subscription of the CLIR service
     *  1 CLIR invocation
     *  2 CLIR suppression
     *
     * response.obj[1] will be TS 27.007 +CLIR parameter 'm'
     *  0 CLIR not provisioned
     *  1 CLIR provisioned in permanent mode
     *  2 unknown (e.g. no network, etc.)
     *  3 CLIR temporary mode presentation restricted
     *  4 CLIR temporary mode presentation allowed
     */

    void getCLIR(Message response);

    /**
     * clirMode is one of the CLIR_* constants above
     *
     * response.obj is null
     */

    void setCLIR(int clirMode, Message response);

    /**
     * (AsyncResult)response.obj).result is an int[] with element [0] set to
     * 0 for disabled, 1 for enabled.
     *
     * @param serviceClass is a sum of SERVICE_CLASS_*
     * @param response is callback message
     */

    @UnsupportedAppUsage
    void queryCallWaiting(int serviceClass, Message response);

    /**
     * @param enable is true to enable, false to disable
     * @param serviceClass is a sum of SERVICE_CLASS_*
     * @param response is callback message
     */

    @UnsupportedAppUsage
    void setCallWaiting(boolean enable, int serviceClass, Message response);

    /**
     * @param action is one of CF_ACTION_*
     * @param cfReason is one of CF_REASON_*
     * @param serviceClass is a sum of SERVICE_CLASSS_*
     */
    @UnsupportedAppUsage
    void setCallForward(int action, int cfReason, int serviceClass,
                String number, int timeSeconds, Message response);

    /**
     * cfReason is one of CF_REASON_*
     *
     * ((AsyncResult)response.obj).result will be an array of
     * CallForwardInfo's
     *
     * An array of length 0 means "disabled for all codes"
     */
    @UnsupportedAppUsage
    void queryCallForwardStatus(int cfReason, int serviceClass,
            String number, Message response);

    @UnsupportedAppUsage
    void setNetworkSelectionModeAutomatic(Message response);

    /**
     * Ask the radio to connect to the input network with specific RadioAccessNetwork
     * and change selection mode to manual.
     * @param operatorNumeric PLMN ID of the network to select.
     * @param ran radio access network type (see {@link AccessNetworkType}).
     * @param response callback message.
     */
    @UnsupportedAppUsage
    void setNetworkSelectionModeManual(String operatorNumeric, int ran, Message response);

    /**
     * Ask the radio to connect to the input network with specific RadioAccessNetwork
     * and change selection mode to manual.
     * @param network Oprator information
     * @param response callback message.
     */
    void setNetworkSelectionModeManual(OperatorInfo network, Message response);

    /**
     * Queries whether the current network selection mode is automatic
     * or manual
     *
     * ((AsyncResult)response.obj).result  is an int[] with element [0] being
     * a 0 for automatic selection and a 1 for manual selection
     */

    @UnsupportedAppUsage
    void getNetworkSelectionMode(Message response);

    /**
     * Queries the currently available networks
     *
     * ((AsyncResult)response.obj).result is a List of NetworkInfo objects
     */
    void getAvailableNetworks(Message response);

    /**
     * Starts a radio network scan
     *
     * ((AsyncResult)response.obj).result is a NetworkScanResult object
     */
    void startNetworkScan(NetworkScanRequest nsr, Message response);

    /**
     * Stops the ongoing network scan
     *
     * ((AsyncResult)response.obj).result is a NetworkScanResult object
     *
     */
    void stopNetworkScan(Message response);

    /**
     * Gets the baseband version
     */
    @UnsupportedAppUsage
    void getBasebandVersion(Message response);

    /**
     * (AsyncResult)response.obj).result will be an Integer representing
     * the sum of enabled service classes (sum of SERVICE_CLASS_*)
     *
     * @param facility one of CB_FACILTY_*
     * @param password password or "" if not required
     * @param serviceClass is a sum of SERVICE_CLASS_*
     * @param response is callback message
     */

    @UnsupportedAppUsage
    void queryFacilityLock (String facility, String password, int serviceClass,
        Message response);

    /**
     * (AsyncResult)response.obj).result will be an Integer representing
     * the sum of enabled service classes (sum of SERVICE_CLASS_*) for the
     * application with appId.
     *
     * @param facility one of CB_FACILTY_*
     * @param password password or "" if not required
     * @param serviceClass is a sum of SERVICE_CLASS_*
     * @param appId is application Id or null if none
     * @param response is callback message
     */

    void queryFacilityLockForApp(String facility, String password, int serviceClass, String appId,
        Message response);

    /**
     * @param facility one of CB_FACILTY_*
     * @param lockState true means lock, false means unlock
     * @param password password or "" if not required
     * @param serviceClass is a sum of SERVICE_CLASS_*
     * @param response is callback message
     */
    @UnsupportedAppUsage
    void setFacilityLock (String facility, boolean lockState, String password,
        int serviceClass, Message response);

    /**
     * Set the facility lock for the app with this AID on the ICC card.
     *
     * @param facility one of CB_FACILTY_*
     * @param lockState true means lock, false means unlock
     * @param password password or "" if not required
     * @param serviceClass is a sum of SERVICE_CLASS_*
     * @param appId is application Id or null if none
     * @param response is callback message
     */
    void setFacilityLockForApp(String facility, boolean lockState, String password,
        int serviceClass, String appId, Message response);

    void sendUSSD (String ussdString, Message response);

    /**
     * Cancels a pending USSD session if one exists.
     * @param response callback message
     */
    void cancelPendingUssd (Message response);

    /**
     * Assign a specified band for RF configuration.
     *
     * @param bandMode one of BM_*_BAND
     * @param response is callback message
     */
    void setBandMode (int bandMode, Message response);

    /**
     * Query the list of band mode supported by RF.
     *
     * @param response is callback message
     *        ((AsyncResult)response.obj).result  is an int[] where int[0] is
     *        the size of the array and the rest of each element representing
     *        one available BM_*_BAND
     */
    void queryAvailableBandMode (Message response);

    /**
     *  Requests to set the preferred network type for searching and registering
     * (CS/PS domain, RAT, and operation mode)
     * @param networkType one of  NT_*_TYPE
     * @param response is callback message
     */
    @UnsupportedAppUsage
    void setPreferredNetworkType(int networkType , Message response);

     /**
     *  Query the preferred network type setting
     *
     * @param response is callback message to report one of  NT_*_TYPE
     */
    @UnsupportedAppUsage
    void getPreferredNetworkType(Message response);

    /**
     * Requests to set the allowed network types for searching and registering.
     *
     * @param networkTypeBitmask {@link TelephonyManager.NetworkTypeBitMask}
     * @param response is callback message
     */
    void setAllowedNetworkTypesBitmap(
            @TelephonyManager.NetworkTypeBitMask int networkTypeBitmask, Message response);

     /**
     *  Query the allowed network types setting.
     *
     * @param response is callback message to report allowed network types bitmask
     */
    void getAllowedNetworkTypesBitmap(Message response);

    /**
     * Enable/Disable E-UTRA-NR Dual Connectivity
     * @param nrDualConnectivityState expected NR dual connectivity state
     * This can be passed following states
     * <ol>
     * <li>Enable NR dual connectivity {@link TelephonyManager#NR_DUAL_CONNECTIVITY_ENABLE}
     * <li>Disable NR dual connectivity {@link TelephonyManager#NR_DUAL_CONNECTIVITY_DISABLE}
     * <li>Disable NR dual connectivity and force secondary cell to be released
     * {@link TelephonyManager#NR_DUAL_CONNECTIVITY_DISABLE_IMMEDIATE}
     * </ol>
     */
    default void setNrDualConnectivityState(int nrDualConnectivityState,
            Message message, WorkSource workSource) {}

    /**
     * Is E-UTRA-NR Dual Connectivity enabled
     */
    default void isNrDualConnectivityEnabled(Message message, WorkSource workSource) {}

    /**
     * Enable or disable Voice over NR (VoNR)
     * @param enabled enable or disable VoNR.
     */
    default void setVoNrEnabled(boolean enabled, Message message, WorkSource workSource) {}

    /**
     * Is voice over NR enabled
     */
    default void isVoNrEnabled(Message message, WorkSource workSource) {}

    /**
     * Request to enable/disable network state change notifications when
     * location information (lac and/or cid) has changed.
     *
     * @param enable true to enable, false to disable
     * @param workSource calling WorkSource
     * @param response callback message
     */
    default void setLocationUpdates(boolean enable, WorkSource workSource, Message response) {}

    /**
     * To be deleted
     */
    default void setLocationUpdates(boolean enable, Message response) {}

    /**
     * Gets the default SMSC address.
     *
     * @param result Callback message contains the SMSC address.
     */
    @UnsupportedAppUsage
    void getSmscAddress(Message result);

    /**
     * Sets the default SMSC address.
     *
     * @param address new SMSC address
     * @param result Callback message is empty on completion
     */
    @UnsupportedAppUsage
    void setSmscAddress(String address, Message result);

    /**
     * Indicates whether there is storage available for new SMS messages.
     * @param available true if storage is available
     * @param result callback message
     */
    @UnsupportedAppUsage
    void reportSmsMemoryStatus(boolean available, Message result);

    /**
     * Indicates to the vendor ril that StkService is running
     * and is ready to receive RIL_UNSOL_STK_XXXX commands.
     *
     * @param result callback message
     */
    @UnsupportedAppUsage
    void reportStkServiceIsRunning(Message result);

    /**
     * Sends carrier specific information to the vendor ril that can be used to
     * encrypt the IMSI and IMPI.
     *
     * @param imsiEncryptionInfo the IMSI encryption info
     * @param response callback message
     */
    void setCarrierInfoForImsiEncryption(ImsiEncryptionInfo imsiEncryptionInfo, Message response);

    /**
     * Send TERMINAL RESPONSE to the SIM, after processing a proactive command
     * sent by the SIM.
     *
     * @param contents  String containing SAT/USAT response in hexadecimal
     *                  format starting with first byte of response data. See
     *                  TS 102 223 for details.
     * @param response  Callback message
     */
    @UnsupportedAppUsage
    public void sendTerminalResponse(String contents, Message response);

    /**
     * Send ENVELOPE to the SIM, after processing a proactive command sent by
     * the SIM.
     *
     * @param contents  String containing SAT/USAT response in hexadecimal
     *                  format starting with command tag. See TS 102 223 for
     *                  details.
     * @param response  Callback message
     */
    @UnsupportedAppUsage
    public void sendEnvelope(String contents, Message response);

    /**
     * Send ENVELOPE to the SIM, such as an SMS-PP data download envelope
     * for a SIM data download message. This method has one difference
     * from {@link #sendEnvelope}: The SW1 and SW2 status bytes from the UICC response
     * are returned along with the response data.
     *
     * response.obj will be an AsyncResult
     * response.obj.result will be an IccIoResult on success
     *
     * @param contents  String containing SAT/USAT response in hexadecimal
     *                  format starting with command tag. See TS 102 223 for
     *                  details.
     * @param response  Callback message
     */
    public void sendEnvelopeWithStatus(String contents, Message response);

    /**
     * Accept or reject the call setup request from SIM.
     *
     * @param accept   true if the call is to be accepted, false otherwise.
     * @param response Callback message
     */
    @UnsupportedAppUsage
    public void handleCallSetupRequestFromSim(boolean accept, Message response);

    /**
     * Activate or deactivate cell broadcast SMS for GSM.
     *
     * @param activate
     *            true = activate, false = deactivate
     * @param result Callback message is empty on completion
     */
    public void setGsmBroadcastActivation(boolean activate, Message result);

    /**
     * Configure cell broadcast SMS for GSM.
     *
     * @param response Callback message is empty on completion
     */
    public void setGsmBroadcastConfig(SmsBroadcastConfigInfo[] config, Message response);

    /**
     * Query the current configuration of cell broadcast SMS of GSM.
     *
     * @param response
     *        Callback message contains the configuration from the modem
     *        on completion
     */
    public void getGsmBroadcastConfig(Message response);

    //***** new Methods for CDMA support

    /**
     * Request the device ESN / MEID / IMEI / IMEISV.
     * "response" is const char **
     *   [0] is IMEI if GSM subscription is available
     *   [1] is IMEISV if GSM subscription is available
     *   [2] is ESN if CDMA subscription is available
     *   [3] is MEID if CDMA subscription is available
     */
    public void getDeviceIdentity(Message response);

    /**
     * Request the device IMEI / IMEI type / IMEISV
     * "response" is ImeiInfo object that contains
     *  [0] ImeiType Indicates whether IMEI is of primary or secondary type
     *  [1] IMEI if GSM subscription is available
     *  [2] IMEISV if GSM subscription is available
     *
     * @param response Message
     */
    public void getImei(Message response);

    /**
     * Request the device MDN / H_SID / H_NID / MIN.
     * "response" is const char **
     *   [0] is MDN if CDMA subscription is available
     *   [1] is a comma separated list of H_SID (Home SID) in decimal format
     *       if CDMA subscription is available
     *   [2] is a comma separated list of H_NID (Home NID) in decimal format
     *       if CDMA subscription is available
     *   [3] is MIN (10 digits, MIN2+MIN1) if CDMA subscription is available
     */
    @UnsupportedAppUsage
    public void getCDMASubscription(Message response);

    /**
     * Send Flash Code.
     * "response" is is NULL
     *   [0] is a FLASH string
     */
    public void sendCDMAFeatureCode(String FeatureCode, Message response);

    /** Set the Phone type created */
    @UnsupportedAppUsage
    void setPhoneType(int phoneType);

    /**
     *  Query the CDMA roaming preference setting
     *
     * @param response is callback message to report one of  CDMA_RM_*
     */
    void queryCdmaRoamingPreference(Message response);

    /**
     *  Requests to set the CDMA roaming preference
     * @param cdmaRoamingType one of  CDMA_RM_*
     * @param response is callback message
     */
    void setCdmaRoamingPreference(int cdmaRoamingType, Message response);

    /**
     *  Requests to set the CDMA subscription mode
     * @param cdmaSubscriptionType one of  CDMA_SUBSCRIPTION_*
     * @param response is callback message
     */
    void setCdmaSubscriptionSource(int cdmaSubscriptionType, Message response);

    /**
     *  Requests to get the CDMA subscription srouce
     * @param response is callback message
     */
    void getCdmaSubscriptionSource(Message response);

    /**
     *  Set the TTY mode
     *
     * @param ttyMode one of the following:
     * - {@link com.android.internal.telephony.Phone#TTY_MODE_OFF}
     * - {@link com.android.internal.telephony.Phone#TTY_MODE_FULL}
     * - {@link com.android.internal.telephony.Phone#TTY_MODE_HCO}
     * - {@link com.android.internal.telephony.Phone#TTY_MODE_VCO}
     * @param response is callback message
     */
    @UnsupportedAppUsage
    void setTTYMode(int ttyMode, Message response);

    /**
     *  Query the TTY mode
     * (AsyncResult)response.obj).result is an int[] with element [0] set to
     * tty mode:
     * - {@link com.android.internal.telephony.Phone#TTY_MODE_OFF}
     * - {@link com.android.internal.telephony.Phone#TTY_MODE_FULL}
     * - {@link com.android.internal.telephony.Phone#TTY_MODE_HCO}
     * - {@link com.android.internal.telephony.Phone#TTY_MODE_VCO}
     * @param response is callback message
     */
    @UnsupportedAppUsage
    void queryTTYMode(Message response);

    /**
     * Setup a packet data connection. On successful completion, the result
     * message will return a SetupDataResult object containing the connection information.
     *
     * @param accessNetworkType
     *            Access network to use. Values is one of AccessNetworkConstants.AccessNetworkType.
     * @param dataProfile
     *            Data profile for data call setup
     * @param allowRoaming
     *            Flag indicating data roaming is enabled or not
     * @param reason
     *            The reason for data setup
     * @param linkProperties
     *            If the reason is for handover, this indicates the link properties of the existing
     *            data connection
     * @param pduSessionId the pdu session id to be used for this data call.
     *            The standard range of values are 1-15 while 0 means no pdu session id was attached
     *            to this call. Reference: 3GPP TS 24.007 section 11.2.3.1b.
     * @param sliceInfo used within the data connection when a handover occurs from EPDG to 5G.
     *            The value is null unless the access network is
     *            {@link android.telephony.AccessNetworkConstants.AccessNetworkType#NGRAN} and a
     *            handover is occurring from EPDG to 5G.  If the slice passed is rejected, then
     *            {@link DataCallResponse#getCause()} is
     *            {@link android.telephony.DataFailCause#SLICE_REJECTED}.
     * @param trafficDescriptor TrafficDescriptor for which data connection needs to be established.
     *            It is used for URSP traffic matching as described in 3GPP TS 24.526 Section 4.2.2.
     *            It includes an optional DNN which, if present, must be used for traffic matching;
     *            it does not specify the end point to be used for the data call.
     * @param matchAllRuleAllowed indicates if using default match-all URSP rule for this request is
     *            allowed. If false, this request must not use the match-all URSP rule and if a
     *            non-match-all rule is not found (or if URSP rules are not available) then
     *            {@link DataCallResponse#getCause()} is
     *            {@link android.telephony.DataFailCause#MATCH_ALL_RULE_NOT_ALLOWED}. This is needed
     *            as some requests need to have a hard failure if the intention cannot be met,
     *            for example, a zero-rating slice.
     * @param result
     *            Callback message
     */
    void setupDataCall(int accessNetworkType, DataProfile dataProfile, boolean allowRoaming,
            int reason, LinkProperties linkProperties, int pduSessionId, NetworkSliceInfo sliceInfo,
            TrafficDescriptor trafficDescriptor,
            boolean matchAllRuleAllowed, Message result);

    /**
     * Deactivate packet data connection
     *
     * @param cid
     *            The connection ID
     * @param reason
     *            Data disconnect reason.
     * @param result
     *            Callback message is empty on completion
     */
    public void deactivateDataCall(int cid, int reason, Message result);

    /**
     * Activate or deactivate cell broadcast SMS for CDMA.
     *
     * @param activate
     *            true = activate, false = deactivate
     * @param result
     *            Callback message is empty on completion
     */
    @UnsupportedAppUsage
    public void setCdmaBroadcastActivation(boolean activate, Message result);

    /**
     * Configure cdma cell broadcast SMS.
     *
     * @param response
     *            Callback message is empty on completion
     */
    public void setCdmaBroadcastConfig(CdmaSmsBroadcastConfigInfo[] configs, Message response);

    /**
     * Query the current configuration of cdma cell broadcast SMS.
     *
     * @param result
     *            Callback message contains the configuration from the modem on completion
     */
    @UnsupportedAppUsage
    public void getCdmaBroadcastConfig(Message result);

    /**
     *  Requests the radio's system selection module to exit emergency callback mode.
     *  This function should only be called from for CDMA.
     *
     * @param response callback message
     */
    @UnsupportedAppUsage
    public void exitEmergencyCallbackMode(Message response);

    /**
     * Request the status of the ICC and UICC cards.
     *
     * @param result
     *          Callback message containing {@link IccCardStatus} structure for the card.
     */
    @UnsupportedAppUsage
    public void getIccCardStatus(Message result);

    /**
     * Request the SIM application on the UICC to perform authentication
     * challenge/response algorithm. The data string and challenge response are
     * Base64 encoded Strings.
     * Can support EAP-SIM, EAP-AKA with results encoded per 3GPP TS 31.102.
     *
     * @param authContext is the P2 parameter that specifies the authentication context per 3GPP TS
     *                    31.102 (Section 7.1.2)
     * @param data authentication challenge data
     * @param aid used to determine which application/slot to send the auth command to. See ETSI
     *            102.221 8.1 and 101.220 4
     * @param response a callback message with the String response in the obj field
     */
    @UnsupportedAppUsage(maxTargetSdk = Build.VERSION_CODES.R, trackingBug = 170729553)
    public void requestIccSimAuthentication(int authContext, String data, String aid, Message response);

    /**
     * Get the current Voice Radio Technology.
     *
     * AsyncResult.result is an int array with the first value
     * being one of the ServiceState.RIL_RADIO_TECHNOLOGY_xxx values.
     *
     * @param result is sent back to handler and result.obj is a AsyncResult
     */
    void getVoiceRadioTechnology(Message result);

    /**
     * Return the current set of CellInfo records
     *
     * AsyncResult.result is a of Collection<CellInfo>
     *
     * @param result is sent back to handler and result.obj is a AsyncResult
     * @param workSource calling WorkSource
     */
    default void getCellInfoList(Message result, WorkSource workSource) {}

    /**
     * Sets the minimum time in milli-seconds between when RIL_UNSOL_CELL_INFO_LIST
     * should be invoked.
     *
     * The default, 0, means invoke RIL_UNSOL_CELL_INFO_LIST when any of the reported
     * information changes. Setting the value to INT_MAX(0x7fffffff) means never issue
     * A RIL_UNSOL_CELL_INFO_LIST.
     *
     *

     * @param rateInMillis is sent back to handler and result.obj is a AsyncResult
     * @param response.obj is AsyncResult ar when sent to associated handler
     *                        ar.exception carries exception on failure or null on success
     *                        otherwise the error.
     * @param workSource calling WorkSource
     */
    default void setCellInfoListRate(int rateInMillis, Message response, WorkSource workSource){}

    /**
     * Fires when RIL_UNSOL_CELL_INFO_LIST is received from the RIL.
     */
    @UnsupportedAppUsage(maxTargetSdk = Build.VERSION_CODES.R, trackingBug = 170729553)
    void registerForCellInfoList(Handler h, int what, Object obj);
    void unregisterForCellInfoList(Handler h);

    /**
     * Fires when a new {@link android.telephony.PhysicalChannelConfig} list is received from the
     * RIL.
     */
    void registerForPhysicalChannelConfiguration(Handler h, int what, Object obj);

    /**
     * Unregisters the handler for {@link android.telephony.PhysicalChannelConfig} updates.
     */
    void unregisterForPhysicalChannelConfiguration(Handler h);

    /**
     * Set Initial Attach Apn
     *
     * @param dataProfile
     *            data profile for initial APN attach
     * @param result
     *            callback message contains the information of SUCCESS/FAILURE
     */
    void setInitialAttachApn(DataProfile dataProfile, Message result);

    /**
     * Set data profiles in modem
     *
     * @param dps
     *            Array of the data profiles set to modem
     * @param result
     *            callback message contains the information of SUCCESS/FAILURE
     */
    void setDataProfile(DataProfile[] dps, Message result);

    /**
     * Notifiy that we are testing an emergency call
     */
    public void testingEmergencyCall();

    /**
     * Open a logical channel to the SIM.
     *
     * Input parameters equivalent to TS 27.007 AT+CCHO command.
     *
     * @param AID Application id. See ETSI 102.221 and 101.220.
     * @param p2 P2 parameter (described in ISO 7816-4).
     * @param response Callback message. response.obj will be an int [1] with
     *            element [0] set to the id of the logical channel.
     */
    public void iccOpenLogicalChannel(String AID, int p2, Message response);

    /**
     * Close a previously opened logical channel to the SIM.
     *
     * Input parameters equivalent to TS 27.007 AT+CCHC command.
     *
     * Per spec SGP.22 V3.0, ES10 commands needs to be sent over command port of MEP-A. In order
     * to close proper logical channel, should pass information about whether the logical channel
     * was opened for sending ES10 commands or not.
     *
     * @param channel Channel id. Id of the channel to be closed.
     * @param isEs10  Whether the logical channel is opened to perform ES10 operations.
     * @param response Callback message.
     */
    public void iccCloseLogicalChannel(int channel, boolean isEs10, Message response);

    /**
     * Exchange APDUs with the SIM on a logical channel.
     *
     * Input parameters equivalent to TS 27.007 AT+CGLA command.
     *
     * @param channel Channel id of the channel to use for communication. Has to
     *            be greater than zero.
     * @param cla Class of the APDU command.
     * @param instruction Instruction of the APDU command.
     * @param p1 P1 value of the APDU command.
     * @param p2 P2 value of the APDU command.
     * @param p3 P3 value of the APDU command. If p3 is negative a 4 byte APDU
     *            is sent to the SIM.
     * @param data Data to be sent with the APDU.
     * @param isEs10Command whether APDU command is an ES10 command or a regular APDU
     * @param response Callback message. response.obj.userObj will be
     *            an IccIoResult on success.
     */
    void iccTransmitApduLogicalChannel(int channel, int cla, int instruction,
            int p1, int p2, int p3, String data, boolean isEs10Command, Message response);

    /**
     * Exchange APDUs with the SIM on a basic channel.
     *
     * Input parameters equivalent to TS 27.007 AT+CSIM command.
     *
     * @param cla Class of the APDU command.
     * @param instruction Instruction of the APDU command.
     * @param p1 P1 value of the APDU command.
     * @param p2 P2 value of the APDU command.
     * @param p3 P3 value of the APDU command. If p3 is negative a 4 byte APDU
     *            is sent to the SIM.
     * @param data Data to be sent with the APDU.
     * @param response Callback message. response.obj.userObj will be
     *            an IccIoResult on success.
     */
    public void iccTransmitApduBasicChannel(int cla, int instruction, int p1, int p2,
            int p3, String data, Message response);

    /**
     * Read one of the NV items defined in {@link RadioNVItems} / {@code ril_nv_items.h}.
     * Used for device configuration by some CDMA operators.
     *
     * @param itemID the ID of the item to read
     * @param response callback message with the String response in the obj field
     * @param workSource calling WorkSource
     */
    default void nvReadItem(int itemID, Message response, WorkSource workSource) {}

    /**
     * Write one of the NV items defined in {@link RadioNVItems} / {@code ril_nv_items.h}.
     * Used for device configuration by some CDMA operators.
     *
     * @param itemID the ID of the item to read
     * @param itemValue the value to write, as a String
     * @param response Callback message.
     * @param workSource calling WorkSource
     */
    default void nvWriteItem(int itemID, String itemValue, Message response,
            WorkSource workSource) {}

    /**
     * Update the CDMA Preferred Roaming List (PRL) in the radio NV storage.
     * Used for device configuration by some CDMA operators.
     *
     * @param preferredRoamingList byte array containing the new PRL
     * @param response Callback message.
     */
    void nvWriteCdmaPrl(byte[] preferredRoamingList, Message response);

    /**
     * Perform the specified type of NV config reset. The radio will be taken offline
     * and the device must be rebooted after erasing the NV. Used for device
     * configuration by some CDMA operators.
     *
     * @param resetType reset type: 1: reload NV reset, 2: erase NV reset, 3: factory NV reset
     * @param response Callback message.
     */
    void nvResetConfig(int resetType, Message response);

    /**
     *  returned message
     *  retMsg.obj = AsyncResult ar
     *  ar.exception carries exception on failure
     *  ar.userObject contains the orignal value of result.obj
     *  ar.result contains a List of HardwareConfig
     */
    void getHardwareConfig (Message result);

    /**
     * @return version of the ril.
     */
    int getRilVersion();

    /**
     * @return the radio hal version
     * @deprecated use {@link #getHalVersion(int)}
     */
    @Deprecated
    default HalVersion getHalVersion() {
        return HalVersion.UNKNOWN;
    }

    /**
     * @param service indicate the service id to query.
     * @return the hal version of a specific service
     */
    default HalVersion getHalVersion(@HalService int service) {
        return HalVersion.UNKNOWN;
    }

   /**
     * Sets user selected subscription at Modem.
     *
     * @param slotId
     *          Slot.
     * @param appIndex
     *          Application index in the card.
     * @param subId
     *          Indicates subscription 0 or subscription 1.
     * @param subStatus
     *          Activation status, 1 = activate and 0 = deactivate.
     * @param result
     *          Callback message contains the information of SUCCESS/FAILURE.
     */
    // FIXME Update the doc and consider modifying the request to make more generic.
    @UnsupportedAppUsage
    public void setUiccSubscription(int slotId, int appIndex, int subId, int subStatus,
            Message result);

    /**
     * Tells the modem if data is allowed or not.
     *
     * @param allowed
     *          true = allowed, false = not alowed
     * @param result
     *          Callback message contains the information of SUCCESS/FAILURE.
     */
    // FIXME We may need to pass AID and slotid also
    @UnsupportedAppUsage(maxTargetSdk = Build.VERSION_CODES.R, trackingBug = 170729553)
    public void setDataAllowed(boolean allowed, Message result);

    /**
     * Inform RIL that the device is shutting down
     *
     * @param result Callback message contains the information of SUCCESS/FAILURE
     */
    @UnsupportedAppUsage(maxTargetSdk = Build.VERSION_CODES.R, trackingBug = 170729553)
    public void requestShutdown(Message result);

    /**
     *  Set phone radio type and access technology.
     *
     *  @param rc the phone radio capability defined in
     *         RadioCapability. It's a input object used to transfer parameter to logic modem
     *
     *  @param result Callback message.
     */
    public void setRadioCapability(RadioCapability rc, Message result);

    /**
     *  Get phone radio capability
     *
     *  @param result Callback message.
     */
    public void getRadioCapability(Message result);

    /**
     * Registers the handler when phone radio capability is changed.
     *
     * @param h Handler for notification message.
     * @param what User-defined message code.
     * @param obj User object.
     */
    public void registerForRadioCapabilityChanged(Handler h, int what, Object obj);

    /**
     * Unregister for notifications when phone radio capability is changed.
     *
     * @param h Handler to be removed from the registrant list.
     */
    public void unregisterForRadioCapabilityChanged(Handler h);

    /**
     * Register a LCE info listener.
     *
     * @param h Handler for notification message.
     * @param what User-defined message code.
     * @param obj User object.
     */
    void registerForLceInfo(Handler h, int what, Object obj);

    /**
     * Unregister the LCE Info listener.
     *
     * @param h handle to be removed.
     */
    void unregisterForLceInfo(Handler h);

    /**
     *
     * Get modem activity info and stats
     *
     * @param result Callback message contains the modem activity information
     * @param workSource calling WorkSource
     */
    default void getModemActivityInfo(Message result, WorkSource workSource) {}

    /**
     * Set allowed carriers
     *
     * @param carriers Allowed carriers
     * @param result Callback message contains the result of the operation
     * @param workSource calling WorkSource
     */
    default void setAllowedCarriers(CarrierRestrictionRules carrierRestrictionRules,
            Message result, WorkSource workSource) {}

    /**
     * Get allowed carriers
     *
     * @param result Callback message contains the allowed carriers
     * @param workSource calling WorkSource
     */
    default void getAllowedCarriers(Message result, WorkSource workSource) {}

    /**
     * Register for unsolicited PCO data.  This information is carrier-specific,
     * opaque binary blobs destined for carrier apps for interpretation.
     *
     * @param h Handler for notification message.
     * @param what User-defined message code.
     * @param obj User object.
     */
    public void registerForPcoData(Handler h, int what, Object obj);

    /**
     * Unregister for PCO data.
     *
     * @param h handler to be removed
     */
    public void unregisterForPcoData(Handler h);

    /**
     * Register for modem reset indication.
     *
     * @param h  Handler for the notification message
     * @param what User-defined message code
     * @param obj User object
     */
    void registerForModemReset(Handler h, int what, Object obj);

    /**
     * Unregister for modem reset
     *
     * @param h handler to be removed
     */
    void unregisterForModemReset(Handler h);

    /**
     * Send the updated device state
     *
     * @param stateType Device state type
     * @param state True if enabled, otherwise disabled
     * @param result callback message contains the information of SUCCESS/FAILURE
     */
    void sendDeviceState(int stateType, boolean state, Message result);

    /**
     * Send the device state to the modem
     *
     * @param filter unsolicited response filter. See DeviceStateMonitor.UnsolicitedResponseFilter
     * @param result callback message contains the information of SUCCESS/FAILURE
     */
    void setUnsolResponseFilter(int filter, Message result);

    /**
     * Sets or clears the signal strength reporting criteria for multiple RANs in one request.
     *
     * The reporting criteria are set individually for each combination of RAN and measurement type.
     * For each RAN type, if no reporting criteria are set, then the reporting of SignalStrength for
     * that RAN is implementation-defined. If any criteria are supplied for a RAN type, then
     * SignalStrength is only reported as specified by those criteria. For any RAN types not defined
     * by this HAL, reporting is implementation-defined.
     *
     * @param signalThresholdInfos Collection of SignalThresholdInfo specifying the reporting
     *        criteria. See SignalThresholdInfo for details.
     * @param result callback message contains the information of SUCCESS/FAILURE
     */
    void setSignalStrengthReportingCriteria(@NonNull List<SignalThresholdInfo> signalThresholdInfos,
            @Nullable Message result);

    /**
     * Send the link capacity reporting criteria to the modem
     *
     * @param hysteresisMs A hysteresis time in milliseconds. A value of 0 disables hysteresis.
     * @param hysteresisDlKbps An interval in kbps defining the required magnitude change between DL
     *     reports. A value of 0 disables hysteresis.
     * @param hysteresisUlKbps An interval in kbps defining the required magnitude change between UL
     *     reports. A value of 0 disables hysteresis.
     * @param thresholdsDlKbps An array of trigger thresholds in kbps for downlink reports. A size
     *     of 0 disables thresholds.
     * @param thresholdsUlKbps An array of trigger thresholds in kbps for uplink reports. A size
     *     of 0 disables thresholds.
     * @param ran RadioAccessNetwork for which to apply criteria.
     * @param result callback message contains the information of SUCCESS/FAILURE
     */
    void setLinkCapacityReportingCriteria(int hysteresisMs, int hysteresisDlKbps,
            int hysteresisUlKbps, int[] thresholdsDlKbps, int[] thresholdsUlKbps, int ran,
            Message result);

    /**
     * Set SIM card power up or down
     *
     * @param state  State of SIM (power down, power up, pass through)
     * - {@link android.telephony.TelephonyManager#CARD_POWER_DOWN}
     * - {@link android.telephony.TelephonyManager#CARD_POWER_UP}
     * - {@link android.telephony.TelephonyManager#CARD_POWER_UP_PASS_THROUGH}
     * @param result callback message contains the information of SUCCESS/FAILURE
     * @param workSource calling WorkSource
     */
    default void setSimCardPower(int state, Message result, WorkSource workSource) {}

    /**
     * Register for unsolicited Carrier Public Key.
     *
     * @param h Handler for notification message.
     * @param what User-defined message code.
     * @param obj User object.
     */
    void registerForCarrierInfoForImsiEncryption(Handler h, int what, Object obj);

    /**
     * DeRegister for unsolicited Carrier Public Key.
     *
     * @param h Handler for notification message.
     */
    void unregisterForCarrierInfoForImsiEncryption(Handler h);

    /**
     * Register for unsolicited Network Scan result.
     *
     * @param h Handler for notification message.
     * @param what User-defined message code.
     * @param obj User object.
     */
    void registerForNetworkScanResult(Handler h, int what, Object obj);

    /**
     * DeRegister for unsolicited Network Scan result.
     *
     * @param h Handler for notification message.
     */
    void unregisterForNetworkScanResult(Handler h);

    /**
     * Register for unsolicited NATT Keepalive Status Indications
     *
     * @param h Handler for notification message.
     * @param what User-defined message code.
     * @param obj User object.
     */
    void registerForNattKeepaliveStatus(Handler h, int what, Object obj);

    /**
     * Deregister for unsolicited NATT Keepalive Status Indications.
     *
     * @param h Handler for notification message.
     */
    void unregisterForNattKeepaliveStatus(Handler h);

    /**
     * Register for unsolicited Emergency Number List Indications
     *
     * @param h Handler for notification message.
     * @param what User-defined message code.
     * @param obj User object.
     */
    void registerForEmergencyNumberList(Handler h, int what, Object obj);

    /**
     * Deregister for unsolicited Emergency Number List Indications
     *
     * @param h Handler for notification message.
     */
    void unregisterForEmergencyNumberList(Handler h);

    /**
     * Start sending NATT Keepalive packets on a specified data connection
     *
     * @param contextId cid that identifies the data connection for this keepalive
     * @param packetData the keepalive packet data description
     * @param intervalMillis a time interval in ms between keepalive packet transmissions
     * @param result a Message to return to the requester
     */
    void startNattKeepalive(
            int contextId, KeepalivePacketData packetData, int intervalMillis, Message result);

    /**
     * Stop sending NATT Keepalive packets on a specified data connection
     *
     * @param sessionHandle the keepalive session handle (from the modem) to stop
     * @param result a Message to return to the requester
     */
    void stopNattKeepalive(int sessionHandle, Message result);

    /**
     * Enable or disable the logical modem.
     *
     * @param enable whether to enable or disable the modem
     * @param result a Message to return to the requester
     */
    default void enableModem(boolean enable, Message result) {};

    /**
     * Notify CommandsInterface that whether its corresponding slot is active or not. If not,
     * it means it has no RIL service or logical modem to connect to.
     *
     * @param active whether there's a matching active SIM slot.
     */
    default void onSlotActiveStatusChange(boolean active) {}

    /**
     * Query whether logical modem is enabled or disabled
     *
     * @param result a Message to return to the requester
     */
    default void getModemStatus(Message result) {};

    /**
     * Enable or disable uicc applications on the SIM.
     *
     * @param enable enable or disable UiccApplications on the SIM.
     * @param onCompleteMessage a Message to return to the requester
     */
    default void enableUiccApplications(boolean enable, Message onCompleteMessage) {}

    /**
     * Specify which bands modem's background scan must act on.
     * If {@code specifiers} is non-empty, the scan will be restricted to the bands specified.
     * Otherwise, it scans all bands.
     *
     * For example, CBRS is only on LTE band 48. By specifying this band,
     * modem saves more power.
     *
     * @param specifiers which bands to scan.
     * @param onComplete a message to send when complete.
     */
    default void setSystemSelectionChannels(@NonNull List<RadioAccessSpecifier> specifiers,
            Message onComplete) {}

    /**
     * Get which bands the modem's background scan is acting on.
     *
     * @param onComplete a message to send when complete.
     */
    default void getSystemSelectionChannels(Message onComplete) {}

    /**
     * Whether uicc applications are enabled or not.
     *
     * @param onCompleteMessage a Message to return to the requester
     */
    default void areUiccApplicationsEnabled(Message onCompleteMessage) {}

    /**
     * Whether {@link #enableUiccApplications} is supported, based on IRadio version.
     */
    default boolean canToggleUiccApplicationsEnablement() {
        return false;
    }

    default List<ClientRequestStats> getClientRequestStats() {
        return null;
    }

    /**
     * Registers the handler for RIL_UNSOL_BARRING_INFO_CHANGED events.
     *
     * @param h Handler for notification message.
     * @param what User-defined message code.
     * @param obj User object.
     */
    default void registerForBarringInfoChanged(Handler h, int what, Object obj) {};

    /**
     * Unregisters the handler for RIL_UNSOL_BARRING_INFO_CHANGED events.
     *
     * @param h Handler for notification message.
     */
    default void unregisterForBarringInfoChanged(Handler h) {};

    /**
     * Get all the barring info for the current camped cell applicable to the current user.
     *
     * AsyncResult.result is the object of {@link android.telephony.BarringInfo}.
     *
     * @param result Message will be sent back to handler and result.obj will be the AsycResult.
     */
    default void getBarringInfo(Message result) {};

    /**
     * Returns the last barring information received.
     *
     * @return the last barring information.
     */
    default @Nullable BarringInfo getLastBarringInfo() {
        return null;
    };

    /**
     * Allocates a pdu session id
     *
     * AsyncResult.result is the allocated pdu session id
     *
     * @param result Message will be sent back to handler and result.obj will be the AsycResult.
     *
     */
    default void allocatePduSessionId(Message result) {};

    /**
     * Release the pdu session id
     *
     * @param result Message that will be sent back to handler.
     * @param pduSessionId The id that was allocated and should now be released.
     *
     */
    default void releasePduSessionId(Message result, int pduSessionId) {};

    /**
     * Indicates that a handover has started
     *
     * @param result Message that will be sent back to handler.
     * @param callId Identifier associated with the data call
     */
    default void startHandover(Message result, int callId) {};

    /**
     * Indicates that a handover has been cancelled
     *
     * @param result Message that will be sent back to handler.
     * @param callId Identifier associated with the data call
     */
    default void cancelHandover(Message result, int callId) {};

    /**
     * Control the data throttling at modem.
     *
     * @param result Message that will be sent back to the requester
     * @param workSource calling Worksource
     * @param dataThrottlingAction the DataThrottlingAction that is being requested.
     *      Defined in android.hardware.radio@1.6.types.
     * @param completionWindowMillis milliseconds in which data throttling action has to be
     *      achieved.
     */
    default void setDataThrottling(Message result, WorkSource workSource,
            int dataThrottlingAction, long completionWindowMillis) {};

    /**
     * Request to get the current slicing configuration including URSP rules and
     * NSSAIs (configured, allowed and rejected).
     *
     * @param result Message that will be sent back to handler.
     */
    default void getSlicingConfig(Message result) {};

    /**
     * Request to enable/disable the mock modem service.
     * This is used in shell commands during CTS testing only.
     *
     * @param serviceName the service name which telephony wants to bind to
     */
    default boolean setModemService(String serviceName) {
        return true;
    };

   /**
     * Return the class name of the currently bound modem service.
     *
     * @return the class name of the modem service.
     */
    default String getModemService() {
        return "default";
    };

   /**
     * Request the SIM phonebook records of all activated UICC applications
     *
     * @param result Callback message containing the count of ADN valid record.
     */
    public void getSimPhonebookRecords(Message result);

   /**
     * Request the SIM phonebook Capacity of all activated UICC applications
     *
     */
    public void getSimPhonebookCapacity(Message result);

    /**
     * Request to insert/delete/update the SIM phonebook record
     *
     * @param phonebookRecordInfo adn record information to be updated
     * @param result Callback message containing the SIM phonebook record index.
     */
    public void updateSimPhonebookRecord(SimPhonebookRecord phonebookRecordInfo, Message result);

    /**
     * Registers the handler when the SIM phonebook is changed.
     *
     * @param h Handler for notification message.
     * @param what User-defined message code.
     * @param obj User object .
     */
    public void registerForSimPhonebookChanged(Handler h, int what, Object obj);

    /**
     * Unregister for notifications when SIM phonebook has already init done.
     *
     * @param h Handler to be removed from the registrant list.
     */
    public void unregisterForSimPhonebookChanged(Handler h);

    /**
     * Registers the handler when a group of SIM phonebook records received.
     *
     * @param h Handler for notification message.
     * @param what User-defined message code.
     * @param obj User object.
     */
    public void registerForSimPhonebookRecordsReceived(Handler h, int what, Object obj);

    /**
     * Unregister for notifications when a group of SIM phonebook records received.
     *
     * @param h Handler to be removed from the registrant list.
     */
     public void unregisterForSimPhonebookRecordsReceived(Handler h);

    /**
     * Registers for notifications of connection setup failure.
     *
     * @param h Handler for notification message.
     * @param what User-defined message code.
     * @param obj User object.
     */
    default void registerForConnectionSetupFailure(Handler h, int what, Object obj) {}

    /**
     * Unregisters for notifications of connection setup failure.
     *
     * @param h Handler to be removed from the registrant list.
     */
    default void unregisterForConnectionSetupFailure(Handler h) {}

    /**
     * Registers for notifications when ANBR is received form the network.
     *
     * @param h Handler for notification message.
     * @param what User-defined message code.
     * @param obj User object.
     */
    default void registerForNotifyAnbr(Handler h, int what, Object obj) {}

    /**
     * Unregisters for notifications when ANBR is received form the network.
     *
     * @param h Handler to be removed from the registrant list.
     */
    default void unregisterForNotifyAnbr(Handler h) {}

    /**
     * Registers for IMS deregistration trigger from modem.
     *
     * @param h Handler for notification message.
     * @param what User-defined message code.
     * @param obj User object.
     */
    default void registerForTriggerImsDeregistration(Handler h, int what, Object obj) {}

    /**
     * Unregisters for IMS deregistration trigger from modem.
     *
     * @param h Handler to be removed from the registrant list.
     */
    default void unregisterForTriggerImsDeregistration(Handler h) {}

    /**
     * Set the UE's usage setting.
     *
     * @param result Callback message containing the success or failure status.
     * @param usageSetting the UE's usage setting, either VOICE_CENTRIC or DATA_CENTRIC.
     */
    default void setUsageSetting(Message result,
            /* @TelephonyManager.UsageSetting */ int usageSetting) {}

    /**
     * Get the UE's usage setting.
     *
     * @param result Callback message containing the usage setting (or a failure status).
     */
    default void getUsageSetting(Message result) {}

    /**
     * Sets the emergency mode.
     *
     * @param emcMode Defines the radio emergency mode type.
     * @param result Callback message containing the success or failure status.
     */
    default void setEmergencyMode(@EmergencyConstants.EmergencyMode int emcMode,
            @Nullable Message result) {}

    /**
     * Triggers an emergency network scan.
     *
     * @param accessNetwork Contains the list of access network types to be prioritized
     *        during emergency scan. The 1st entry has the highest priority.
     * @param scanType Indicates the type of scans to be performed i.e. limited scan,
     *        full service scan or both.
     * @param result Callback message containing the success or failure status.
     */
    default void triggerEmergencyNetworkScan(
            @NonNull @AccessNetworkConstants.RadioAccessNetworkType int[] accessNetwork,
            @DomainSelectionService.EmergencyScanType int scanType, @Nullable Message result) {}

    /**
     * Cancels ongoing emergency network scan.
     *
     * @param resetScan Indicates how the next {@link #triggerEmergencyNetworkScan} should work.
     *        If {@code true}, then the modem shall start the new scan from the beginning,
     *        otherwise the modem shall resume from the last search.
     * @param result Callback message containing the success or failure status.
     */
    default void cancelEmergencyNetworkScan(boolean resetScan, @Nullable Message result) {}

    /**
     * Exits ongoing emergency mode.
     *
     * @param result Callback message containing the success or failure status.
     */
    default void exitEmergencyMode(@Nullable Message result) {}

    /**
     * Registers for emergency network scan result.
     *
     * @param h Handler for notification message.
     * @param what User-defined message code.
     * @param obj User object.
     */
    default void registerForEmergencyNetworkScan(@NonNull Handler h,
            int what, @Nullable Object obj) {}

    /**
     * Unregisters for emergency network scan result.
     *
     * @param h Handler to be removed from the registrant list.
     */
    default void unregisterForEmergencyNetworkScan(@NonNull Handler h) {}

    /**
     * Provides a list of SRVCC call information to radio
     *
     * @param srvccConnections the list of connections.
     */
    default void setSrvccCallInfo(SrvccConnection[] srvccConnections, Message result) {}

    /**
     * Updates the IMS registration information to the radio.
     *
     * @param state The current IMS registration state.
     * @param imsRadioTech The type of underlying radio access network used.
     * @param suggestedAction The suggested action for the radio to perform.
     * @param capabilities IMS capabilities such as VOICE, VIDEO and SMS.
     */
    default void updateImsRegistrationInfo(int state,
            @ImsRegistrationImplBase.ImsRegistrationTech int imsRadioTech,
            @RegistrationManager.SuggestedAction int suggestedAction,
            int capabilities, Message result) {}

    /**
     * Notifies the NAS and RRC layers of the radio the type of upcoming IMS traffic.
     *
     * @param token A nonce to identify the request.
     * @param trafficType IMS traffic type like registration, voice, video, SMS, emergency, and etc.
     * @param accessNetworkType The type of underlying radio access network used.
     * @param trafficDirection Indicates whether traffic is originated by mobile originated or
     *        mobile terminated use case eg. MO/MT call/SMS etc.
     */
    default void startImsTraffic(int token,
            @MmTelFeature.ImsTrafficType int trafficType,
            @AccessNetworkConstants.RadioAccessNetworkType int accessNetworkType,
            @MmTelFeature.ImsTrafficDirection int trafficDirection,
            Message result) {}

    /**
     * Notifies IMS traffic has been stopped.
     *
     * @param token The token assigned by startImsTraffic.
     */
    default void stopImsTraffic(int token, Message result) {}

    /**
     * Triggers the UE initiated EPS fallback procedure.
     *
     * @param reason Specifies the reason for EPS fallback.
     */
    default void triggerEpsFallback(int reason, Message result) {}

    /**
     * Triggers radio to send ANBRQ message to the network.
     *
     * @param mediaType Media type is used to identify media stream such as audio or video.
     * @param direction Direction of this packet stream (e.g. uplink or downlink).
     * @param bitsPerSecond The bit rate requested by the opponent UE.
     * @param result Callback message to receive the result.
     */
    default void sendAnbrQuery(int mediaType, int direction, int bitsPerSecond, Message result) {}

    /**
     * Set the UE's ability to accept/reject null ciphered and/or null integrity-protected
     * connections.
     *
     * @param enabled true to allow null ciphered and/or null integrity-protected connections,
     * false to disallow.
     * @param result Callback message containing the success or failure status.
     */
    default void setNullCipherAndIntegrityEnabled(boolean enabled, Message result) {}

    /**
     * Check whether null ciphering and/or null integrity-protected connections are allowed.
     *
     * @param result Callback message containing the success or failure status.
     */
    default void isNullCipherAndIntegrityEnabled(Message result) {}

    /**
     * Notifies the IMS call status to the modem.
     *
     * @param imsCallInfo The list of {@link ImsCallInfo}.
     * @param result A callback to receive the response.
     */
    default void updateImsCallStatus(@NonNull List<ImsCallInfo> imsCallInfo, Message result) {}

    /**
     * Enables or disables N1 mode (access to 5G core network) in accordance with
     * 3GPP TS 24.501 4.9.
     * @param enable {@code true} to enable N1 mode, {@code false} to disable N1 mode.
     * @param result Callback message to receive the result.
     */
    default void setN1ModeEnabled(boolean enable, Message result) {}

    /**
     * Check whether N1 mode (access to 5G core network) is enabled or not.
     * @param result Callback message to receive the result.
     */
    default void isN1ModeEnabled(Message result) {}

    /**
     * Get feature capabilities supported by satellite.
     *
     * @param result Message that will be sent back to the requester
     */
    default void getSatelliteCapabilities(Message result) {}

    /**
     * Turn satellite modem on/off.
     *
     * @param result Message that will be sent back to the requester
     * @param on {@code true} for turning on.
     *           {@code false} for turning off.
     */
    default void setSatellitePower(Message result, boolean on) {}

    /**
     * Get satellite modem state.
     *
     * @param result Message that will be sent back to the requester
     */
    default void getSatellitePowerState(Message result) {}

    /**
     * Get satellite provision state.
     *
     * @param result Message that will be sent back to the requester
     */
    default void getSatelliteProvisionState(Message result) {}

    /**
     * Check whether satellite modem is supported by the device.
     *
     * @param result Message that will be sent back to the requester
     */
    default void isSatelliteSupported(Message result) {}

    /**
     * Provision the subscription with a satellite provider. This is needed to register the
     * subscription if the provider allows dynamic registration.
     *
     * @param result Message that will be sent back to the requester.
     * @param imei IMEI of the SIM associated with the satellite modem.
     * @param msisdn MSISDN of the SIM associated with the satellite modem.
     * @param imsi IMSI of the SIM associated with the satellite modem.
     * @param features List of features to be provisioned.
     */
    default void provisionSatelliteService(
            Message result, String imei, String msisdn, String imsi, int[] features) {}

    /**
     * Add contacts that are allowed to be used for satellite communication. This is applicable for
     * incoming messages as well.
     *
     * @param result Message that will be sent back to the requester.
     * @param contacts List of allowed contacts to be added.
     */
    default void addAllowedSatelliteContacts(Message result, String[] contacts) {}

    /**
     * Remove contacts that are allowed to be used for satellite communication. This is applicable
     * for incoming messages as well.
     *
     * @param result Message that will be sent back to the requester.
     * @param contacts List of allowed contacts to be removed.
     */
    default void removeAllowedSatelliteContacts(Message result, String[] contacts) {}

    /**
     * Send text messages.
     *
     * @param result Message that will be sent back to the requester.
     * @param messages List of messages in text format to be sent.
     * @param destination The recipient of the message.
     * @param latitude The current latitude of the device.
     * @param longitude The current longitude of the device. The location (i.e., latitude and
     *        longitude) of the device will be filled for emergency messages.
     */
    default void sendSatelliteMessages(Message result, String[] messages, String destination,
            double latitude, double longitude) {}

    /**
     * Get pending messages.
     *
     * @param result Message that will be sent back to the requester.
     */
    default void getPendingSatelliteMessages(Message result) {}

    /**
     * Get current satellite registration mode.
     *
     * @param result Message that will be sent back to the requester.
     */
    default void getSatelliteMode(Message result) {}

    /**
     * Set the filter for what type of indication framework want to receive from modem.
     *
     * @param result Message that will be sent back to the requester.
     * @param filterBitmask The filter bitmask identifying what type of indication Telephony
     *                      framework wants to receive from modem.
     */
    default void setSatelliteIndicationFilter(Message result, int filterBitmask) {}

    /**
     * User started pointing to the satellite. Modem should continue to update the ponting input
     * as user moves device.
     *
     * @param result Message that will be sent back to the requester.
     */
    default void startSendingSatellitePointingInfo(Message result) {}

    /**
     * Stop sending satellite pointing info to the framework.
     *
     * @param result Message that will be sent back to the requester.
     */
    default void stopSendingSatellitePointingInfo(Message result) {}

    /**
     * Get max number of characters per text message.
     *
     * @param result Message that will be sent back to the requester.
     */
    default void getMaxCharactersPerSatelliteTextMessage(Message result) {}

    /**
     * Get whether satellite communication is allowed for the current location.
     *
     * @param result Message that will be sent back to the requester.
     */
    default void isSatelliteCommunicationAllowedForCurrentLocation(Message result) {}

    /**
     * Get the time after which the satellite will be visible.
     *
     * @param result Message that will be sent back to the requester.
     */
    default void getTimeForNextSatelliteVisibility(Message result) {}

    /**
     * Registers for pending message count from satellite modem.
     *
     * @param h Handler for notification message.
     * @param what User-defined message code.
     * @param obj User object.
     */
    default void registerForPendingSatelliteMessageCount(@NonNull Handler h,
            int what, @Nullable Object obj) {}

    /**
     * Unregisters for pending message count from satellite modem.
     *
     * @param h Handler to be removed from the registrant list.
     */
    default void unregisterForPendingSatelliteMessageCount(@NonNull Handler h) {}

    /**
     * Registers for new messages from satellite modem.
     *
     * @param h Handler for notification message.
     * @param what User-defined message code.
     * @param obj User object.
     */
    default void registerForNewSatelliteMessages(@NonNull Handler h,
            int what, @Nullable Object obj) {}

    /**
     * Unregisters for new messages from satellite modem.
     *
     * @param h Handler to be removed from the registrant list.
     */
    default void unregisterForNewSatelliteMessages(@NonNull Handler h) {}

    /**
     * Registers for messages transfer complete from satellite modem.
     *
     * @param h Handler for notification message.
     * @param what User-defined message code.
     * @param obj User object.
     */
    default void registerForSatelliteMessagesTransferComplete(@NonNull Handler h,
            int what, @Nullable Object obj) {}

    /**
     * Unregisters for messages transfer complete from satellite modem.
     *
     * @param h Handler to be removed from the registrant list.
     */
    default void unregisterForSatelliteMessagesTransferComplete(@NonNull Handler h) {}

    /**
     * Registers for pointing info changed from satellite modem.
     *
     * @param h Handler for notification message.
     * @param what User-defined message code.
     * @param obj User object.
     */
    default void registerForSatellitePointingInfoChanged(@NonNull Handler h,
            int what, @Nullable Object obj) {}

    /**
     * Unregisters for pointing info changed from satellite modem.
     *
     * @param h Handler to be removed from the registrant list.
     */
    default void unregisterForSatellitePointingInfoChanged(@NonNull Handler h) {}

    /**
     * Registers for mode changed from satellite modem.
     *
     * @param h Handler for notification message.
     * @param what User-defined message code.
     * @param obj User object.
     */
    default void registerForSatelliteModeChanged(@NonNull Handler h,
            int what, @Nullable Object obj) {}

    /**
     * Unregisters for mode changed from satellite modem.
     *
     * @param h Handler to be removed from the registrant list.
     */
    default void unregisterForSatelliteModeChanged(@NonNull Handler h) {}

    /**
     * Registers for radio technology changed from satellite modem.
     *
     * @param h Handler for notification message.
     * @param what User-defined message code.
     * @param obj User object.
     */
    default void registerForSatelliteRadioTechnologyChanged(@NonNull Handler h,
            int what, @Nullable Object obj) {}

    /**
     * Unregisters for radio technology changed from satellite modem.
     *
     * @param h Handler to be removed from the registrant list.
     */
    default void unregisterForSatelliteRadioTechnologyChanged(@NonNull Handler h) {}

    /**
     * Registers for provision state changed from satellite modem.
     *
     * @param h Handler for notification message.
     * @param what User-defined message code.
     * @param obj User object.
     */
    default void registerForSatelliteProvisionStateChanged(@NonNull Handler h,
            int what, @Nullable Object obj) {}

    /**
     * Unregisters for provision state changed from satellite modem.
     *
     * @param h Handler to be removed from the registrant list.
     */
    default void unregisterForSatelliteProvisionStateChanged(@NonNull Handler h) {}
<<<<<<< HEAD

    /**
     *  Get phone radio capability
     *
     *  @param result Callback message.
     */
    public void getEnhancedRadioCapability(Message result);

    /**
     * Set the non-terrestrial PLMN with lower priority than terrestrial networks.
     * MCC/MNC broadcast by the non-terrestrial networks may not be included in OPLMNwACT file on
     * SIM profile. Acquisition of satellite based system is lower priority to terrestrial
     * networks. UE shall make all attempts to acquire terrestrial service prior to camping on
     * satellite LTE service.
     *
     * @param result Message that will be sent back to the requester.
     * @param plmnList The list of roaming PLMN used for connecting to satellite networks.
     */
    default void setSatellitePlmn(@NonNull Message result, @NonNull List<String> plmnList) {}
=======
>>>>>>> f55e9bd1
}<|MERGE_RESOLUTION|>--- conflicted
+++ resolved
@@ -3167,7 +3167,6 @@
      * @param h Handler to be removed from the registrant list.
      */
     default void unregisterForSatelliteProvisionStateChanged(@NonNull Handler h) {}
-<<<<<<< HEAD
 
     /**
      *  Get phone radio capability
@@ -3175,18 +3174,4 @@
      *  @param result Callback message.
      */
     public void getEnhancedRadioCapability(Message result);
-
-    /**
-     * Set the non-terrestrial PLMN with lower priority than terrestrial networks.
-     * MCC/MNC broadcast by the non-terrestrial networks may not be included in OPLMNwACT file on
-     * SIM profile. Acquisition of satellite based system is lower priority to terrestrial
-     * networks. UE shall make all attempts to acquire terrestrial service prior to camping on
-     * satellite LTE service.
-     *
-     * @param result Message that will be sent back to the requester.
-     * @param plmnList The list of roaming PLMN used for connecting to satellite networks.
-     */
-    default void setSatellitePlmn(@NonNull Message result, @NonNull List<String> plmnList) {}
-=======
->>>>>>> f55e9bd1
 }