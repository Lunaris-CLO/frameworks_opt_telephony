/*
 * Copyright (C) 2016 The Android Open Source Project
 *
 * Licensed under the Apache License, Version 2.0 (the "License");
 * you may not use this file except in compliance with the License.
 * You may obtain a copy of the License at
 *
 *      http://www.apache.org/licenses/LICENSE-2.0
 *
 * Unless required by applicable law or agreed to in writing, software
 * distributed under the License is distributed on an "AS IS" BASIS,
 * WITHOUT WARRANTIES OR CONDITIONS OF ANY KIND, either express or implied.
 * See the License for the specific language governing permissions and
 * limitations under the License.
 */

package com.android.internal.telephony;

import android.app.Notification;
import android.app.NotificationManager;
import android.app.PendingIntent;
import android.content.BroadcastReceiver;
import android.content.ComponentName;
import android.content.Context;
import android.content.Intent;
import android.content.IntentFilter;
import android.os.Handler;
import android.os.Message;
import android.os.PersistableBundle;
import android.os.RemoteException;
import android.os.ServiceManager;
import android.provider.Settings;
import android.telephony.CarrierConfigManager;
import android.telephony.Rlog;
import android.telephony.ServiceState;

import com.android.internal.annotations.VisibleForTesting;
import com.android.internal.telephony.util.NotificationChannelController;
import org.codeaurora.internal.IExtTelephony;

import java.util.HashMap;
import java.util.Map;

/**
 * This contains Carrier specific logic based on the states/events
 * managed in ServiceStateTracker.
 * {@hide}
 */
public class CarrierServiceStateTracker extends Handler {
    private static final String LOG_TAG = "CSST";
    protected static final int CARRIER_EVENT_BASE = 100;
    protected static final int CARRIER_EVENT_VOICE_REGISTRATION = CARRIER_EVENT_BASE + 1;
    protected static final int CARRIER_EVENT_VOICE_DEREGISTRATION = CARRIER_EVENT_BASE + 2;
    protected static final int CARRIER_EVENT_DATA_REGISTRATION = CARRIER_EVENT_BASE + 3;
    protected static final int CARRIER_EVENT_DATA_DEREGISTRATION = CARRIER_EVENT_BASE + 4;
    private static final int UNINITIALIZED_DELAY_VALUE = -1;
    private Phone mPhone;
    private ServiceStateTracker mSST;

    public static final int NOTIFICATION_PREF_NETWORK = 1000;
    public static final int NOTIFICATION_EMERGENCY_NETWORK = 1001;

    private final Map<Integer, NotificationType> mNotificationTypeMap = new HashMap<>();

    public CarrierServiceStateTracker(Phone phone, ServiceStateTracker sst) {
        this.mPhone = phone;
        this.mSST = sst;
        phone.getContext().registerReceiver(mBroadcastReceiver, new IntentFilter(
                CarrierConfigManager.ACTION_CARRIER_CONFIG_CHANGED));
        registerNotificationTypes();
    }

    private void registerNotificationTypes() {
        mNotificationTypeMap.put(NOTIFICATION_PREF_NETWORK,
                new PrefNetworkNotification(NOTIFICATION_PREF_NETWORK));
        mNotificationTypeMap.put(NOTIFICATION_EMERGENCY_NETWORK,
                new EmergencyNetworkNotification(NOTIFICATION_EMERGENCY_NETWORK));
    }

    @Override
    public void handleMessage(Message msg) {
        switch (msg.what) {
            case CARRIER_EVENT_VOICE_REGISTRATION:
            case CARRIER_EVENT_DATA_REGISTRATION:
            case CARRIER_EVENT_VOICE_DEREGISTRATION:
            case CARRIER_EVENT_DATA_DEREGISTRATION:
                handleConfigChanges();
                break;
            case NOTIFICATION_EMERGENCY_NETWORK:
            case NOTIFICATION_PREF_NETWORK:
                Rlog.d(LOG_TAG, "sending notification after delay: " + msg.what);
                NotificationType notificationType = mNotificationTypeMap.get(msg.what);
                if (notificationType != null) {
                    sendNotification(notificationType);
                }
                break;
        }
    }

    private boolean isPhoneStillRegistered() {
        if (mSST.mSS == null) {
            return true; //something has gone wrong, return true and not show the notification.
        }
        return (mSST.mSS.getVoiceRegState() == ServiceState.STATE_IN_SERVICE
                || mSST.mSS.getDataRegState() == ServiceState.STATE_IN_SERVICE);
    }

    private boolean isPhoneVoiceRegistered() {
        if (mSST.mSS == null) {
            return true; //something has gone wrong, return true and not show the notification.
        }
        return (mSST.mSS.getVoiceRegState() == ServiceState.STATE_IN_SERVICE);
    }

    private boolean isPhoneRegisteredForWifiCalling() {
        Rlog.d(LOG_TAG, "isPhoneRegisteredForWifiCalling: " + mPhone.isWifiCallingEnabled());
        return mPhone.isWifiCallingEnabled();
    }

    /**
     * Returns true if the radio is off or in Airplane Mode else returns false.
     */
    @VisibleForTesting
    public boolean isRadioOffOrAirplaneMode() {
        Context context = mPhone.getContext();
        int airplaneMode = -1;
        try {
            airplaneMode = Settings.Global.getInt(context.getContentResolver(),
                    Settings.Global.AIRPLANE_MODE_ON, 0);
        } catch (Exception e) {
            Rlog.e(LOG_TAG, "Unable to get AIRPLACE_MODE_ON.");
            return true;
        }
        return (!mSST.isRadioOn() || (airplaneMode != 0));
    }

    /**
     * Returns true if the preferred network is set to 'Global'.
     */
    private boolean isGlobalMode() {
        Context context = mPhone.getContext();
        int preferredNetworkSetting = -1;
        try {
            preferredNetworkSetting =
                    android.provider.Settings.Global.getInt(context.getContentResolver(),
                            android.provider.Settings.Global.PREFERRED_NETWORK_MODE
                                    + mPhone.getSubId(), Phone.PREFERRED_NT_MODE);
        } catch (Exception e) {
            Rlog.e(LOG_TAG, "Unable to get PREFERRED_NETWORK_MODE.");
            return true;
        }
        return (preferredNetworkSetting == RILConstants.NETWORK_MODE_LTE_CDMA_EVDO_GSM_WCDMA);
    }

    private void handleConfigChanges() {
        for (Map.Entry<Integer, NotificationType> entry : mNotificationTypeMap.entrySet()) {
            NotificationType notificationType = entry.getValue();
            if (evaluateSendingMessage(notificationType)) {
                Message notificationMsg = obtainMessage(notificationType.getTypeId(), null);
                Rlog.i(LOG_TAG, "starting timer for notifications." + notificationType.getTypeId());
                sendMessageDelayed(notificationMsg, getDelay(notificationType));
            } else {
                cancelNotification(notificationType.getTypeId());
                Rlog.i(LOG_TAG, "canceling notifications: " + notificationType.getTypeId());
            }
        }
    }

    /**
     * This method adds a level of indirection, and was created so we can unit the class.
     **/
    @VisibleForTesting
    public boolean evaluateSendingMessage(NotificationType notificationType) {
        return notificationType.sendMessage();
    }

    /**
     * This method adds a level of indirection, and was created so we can unit the class.
     **/
    @VisibleForTesting
    public int getDelay(NotificationType notificationType) {
        return notificationType.getDelay();
    }

    /**
     * This method adds a level of indirection, and was created so we can unit the class.
     **/
    @VisibleForTesting
    public Notification.Builder getNotificationBuilder(NotificationType notificationType) {
        return notificationType.getNotificationBuilder();
    }

    /**
     * This method adds a level of indirection, and was created so we can unit the class.
     **/
    @VisibleForTesting
    public NotificationManager getNotificationManager(Context context) {
        return (NotificationManager) context.getSystemService(Context.NOTIFICATION_SERVICE);
    }

    private final BroadcastReceiver mBroadcastReceiver = new BroadcastReceiver() {
        @Override
        public void onReceive(Context context, Intent intent) {
            CarrierConfigManager carrierConfigManager = (CarrierConfigManager)
                    context.getSystemService(Context.CARRIER_CONFIG_SERVICE);
            PersistableBundle b = carrierConfigManager.getConfigForSubId(mPhone.getSubId());

            for (Map.Entry<Integer, NotificationType> entry : mNotificationTypeMap.entrySet()) {
                NotificationType notificationType = entry.getValue();
                notificationType.setDelay(b);
            }
            handleConfigChanges();
        }
    };

    /**
     * Post a notification to the NotificationManager for changing network type.
     */
    @VisibleForTesting
    public void sendNotification(NotificationType notificationType) {
        if (!evaluateSendingMessage(notificationType)) {
            return;
        }

        Context context = mPhone.getContext();
        Notification.Builder builder = getNotificationBuilder(notificationType);
        // set some common attributes
        builder.setWhen(System.currentTimeMillis())
                .setAutoCancel(true)
                .setSmallIcon(com.android.internal.R.drawable.stat_sys_warning)
                .setColor(context.getResources().getColor(
                       com.android.internal.R.color.system_notification_accent_color));

        getNotificationManager(context).notify(notificationType.getTypeId(), builder.build());
    }

    /**
     * Cancel notifications if a registration is pending or has been sent.
     **/
    public void cancelNotification(int notificationId) {
        Context context = mPhone.getContext();
        removeMessages(notificationId);
        getNotificationManager(context).cancel(notificationId);
    }

    /**
     * Class that defines the different types of notifications.
     */
    public interface NotificationType {

        /**
         * decides if the message should be sent, Returns boolean
         **/
        boolean sendMessage();

        /**
         * returns the interval by which the message is delayed.
         **/
        int getDelay();

        /** sets the interval by which the message is delayed.
         * @param bundle PersistableBundle
        **/
        void setDelay(PersistableBundle bundle);

        /**
         * returns notification type id.
         **/
        int getTypeId();

        /**
         * returns the notification builder, for the notification to be displayed.
         **/
        Notification.Builder getNotificationBuilder();
    }

    /**
     * Class that defines the network notification, which is shown when the phone cannot camp on
     * a network, and has 'preferred mode' set to global.
     */
    public class PrefNetworkNotification implements NotificationType {

        private final int mTypeId;
        private int mDelay = UNINITIALIZED_DELAY_VALUE;

        PrefNetworkNotification(int typeId) {
            this.mTypeId = typeId;
        }

        /** sets the interval by which the message is delayed.
         * @param bundle PersistableBundle
         **/
        public void setDelay(PersistableBundle bundle) {
            if (bundle == null) {
                Rlog.e(LOG_TAG, "bundle is null");
                return;
            }
            this.mDelay = bundle.getInt(
                    CarrierConfigManager.KEY_PREF_NETWORK_NOTIFICATION_DELAY_INT);
            Rlog.i(LOG_TAG, "reading time to delay notification emergency: " + mDelay);
        }

        public int getDelay() {
            return mDelay;
        }

        public int getTypeId() {
            return mTypeId;
        }

        /**
         * Contains logic on sending notifications.
         */
        public boolean sendMessage() {
            Rlog.i(LOG_TAG, "PrefNetworkNotification: sendMessage() w/values: "
                    + "," + isPhoneStillRegistered() + "," + mDelay + "," + isGlobalMode()
                    + "," + mSST.isRadioOn());
            if (mDelay == UNINITIALIZED_DELAY_VALUE ||  isPhoneStillRegistered() || isGlobalMode()
                    || isRadioOffOrAirplaneMode()) {
                return false;
            }
            return true;
        }

        /**
         * Builds a partial notificaiton builder, and returns it.
         */
        public Notification.Builder getNotificationBuilder() {
            Context context = mPhone.getContext();
            Intent notificationIntent = new Intent(Settings.ACTION_DATA_ROAMING_SETTINGS);
<<<<<<< HEAD
            IExtTelephony extTelephony =
                    IExtTelephony.Stub.asInterface(ServiceManager.getService("extphone"));
            try {
                if (extTelephony != null &&
                        extTelephony.isVendorApkAvailable("com.qualcomm.qti.networksetting")) {
                    notificationIntent.setComponent(
                            new ComponentName("com.qualcomm.qti.networksetting",
                            "com.qualcomm.qti.networksetting.MobileNetworkSettings"));
                } else {
                    notificationIntent.setComponent(new ComponentName("com.android.phone",
                            "com.android.phone.MobileNetworkSettings"));
                }
            } catch (RemoteException e) {
                notificationIntent.setComponent(new ComponentName("com.android.phone",
                        "com.android.phone.MobileNetworkSettings"));
            }
=======
            notificationIntent.putExtra("expandable", true);
>>>>>>> 38023348
            PendingIntent settingsIntent = PendingIntent.getActivity(context, 0, notificationIntent,
                    PendingIntent.FLAG_ONE_SHOT);
            CharSequence title = context.getText(
                    com.android.internal.R.string.NetworkPreferenceSwitchTitle);
            CharSequence details = context.getText(
                    com.android.internal.R.string.NetworkPreferenceSwitchSummary);
            return new Notification.Builder(context)
                    .setContentTitle(title)
                    .setStyle(new Notification.BigTextStyle().bigText(details))
                    .setContentText(details)
                    .setChannel(NotificationChannelController.CHANNEL_ID_ALERT)
                    .setContentIntent(settingsIntent);
        }
    }

    /**
     * Class that defines the emergency notification, which is shown when the user is out of cell
     * connectivity, but has wifi enabled.
     */
    public class EmergencyNetworkNotification implements NotificationType {

        private final int mTypeId;
        private int mDelay = UNINITIALIZED_DELAY_VALUE;

        EmergencyNetworkNotification(int typeId) {
            this.mTypeId = typeId;
        }

        /** sets the interval by which the message is delayed.
         * @param bundle PersistableBundle
         **/
        public void setDelay(PersistableBundle bundle) {
            if (bundle == null) {
                Rlog.e(LOG_TAG, "bundle is null");
                return;
            }
            this.mDelay = bundle.getInt(
                    CarrierConfigManager.KEY_EMERGENCY_NOTIFICATION_DELAY_INT);
            Rlog.i(LOG_TAG, "reading time to delay notification emergency: " + mDelay);
        }

        public int getDelay() {
            return mDelay;
        }

        public int getTypeId() {
            return mTypeId;
        }

        /**
         * Contains logic on sending notifications,
         */
        public boolean sendMessage() {
            Rlog.i(LOG_TAG, "EmergencyNetworkNotification: sendMessage() w/values: "
                    + "," + isPhoneVoiceRegistered() + "," + mDelay + ","
                    + isPhoneRegisteredForWifiCalling() + "," + mSST.isRadioOn());
            if (mDelay == UNINITIALIZED_DELAY_VALUE || isPhoneVoiceRegistered()
                    || !isPhoneRegisteredForWifiCalling()) {
                return false;
            }
            return true;
        }

        /**
         * Builds a partial notificaiton builder, and returns it.
         */
        public Notification.Builder getNotificationBuilder() {
            Context context = mPhone.getContext();
            CharSequence title = context.getText(
                    com.android.internal.R.string.EmergencyCallWarningTitle);
            CharSequence details = context.getText(
                    com.android.internal.R.string.EmergencyCallWarningSummary);
            return new Notification.Builder(context)
                    .setContentTitle(title)
                    .setStyle(new Notification.BigTextStyle().bigText(details))
                    .setContentText(details)
                    .setChannel(NotificationChannelController.CHANNEL_ID_WFC);
        }
    }
}<|MERGE_RESOLUTION|>--- conflicted
+++ resolved
@@ -328,7 +328,6 @@
         public Notification.Builder getNotificationBuilder() {
             Context context = mPhone.getContext();
             Intent notificationIntent = new Intent(Settings.ACTION_DATA_ROAMING_SETTINGS);
-<<<<<<< HEAD
             IExtTelephony extTelephony =
                     IExtTelephony.Stub.asInterface(ServiceManager.getService("extphone"));
             try {
@@ -345,9 +344,7 @@
                 notificationIntent.setComponent(new ComponentName("com.android.phone",
                         "com.android.phone.MobileNetworkSettings"));
             }
-=======
             notificationIntent.putExtra("expandable", true);
->>>>>>> 38023348
             PendingIntent settingsIntent = PendingIntent.getActivity(context, 0, notificationIntent,
                     PendingIntent.FLAG_ONE_SHOT);
             CharSequence title = context.getText(
