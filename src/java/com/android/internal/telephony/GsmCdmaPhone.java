--- conflicted
+++ resolved
@@ -272,19 +272,14 @@
         public void onReceive(Context context, Intent intent) {
             Rlog.d(LOG_TAG, "mBroadcastReceiver: action " + intent.getAction());
             String action = intent.getAction();
-<<<<<<< HEAD
             if (CarrierConfigManager.ACTION_CARRIER_CONFIG_CHANGED.equals(action) &&
                     intent.getExtras() != null &&
                     intent.getExtras().getInt(CarrierConfigManager.EXTRA_SLOT_INDEX,
                     SubscriptionManager.INVALID_SIM_SLOT_INDEX) == mPhoneId) {
-                sendMessage(obtainMessage(EVENT_CARRIER_CONFIG_CHANGED));
-=======
-            if (CarrierConfigManager.ACTION_CARRIER_CONFIG_CHANGED.equals(action)) {
                 // Only handle carrier config changes for this phone id.
                 if (mPhoneId == intent.getIntExtra(CarrierConfigManager.EXTRA_SLOT_INDEX, -1)) {
                     sendMessage(obtainMessage(EVENT_CARRIER_CONFIG_CHANGED));
                 }
->>>>>>> e27a9bdd
             } else if (TelecomManager.ACTION_CURRENT_TTY_MODE_CHANGED.equals(action)) {
                 int ttyMode = intent.getIntExtra(
                         TelecomManager.EXTRA_CURRENT_TTY_MODE, TelecomManager.TTY_MODE_OFF);
