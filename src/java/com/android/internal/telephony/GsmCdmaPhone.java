/*
 * Copyright (C) 2015 The Android Open Source Project
 *
 * Licensed under the Apache License, Version 2.0 (the "License");
 * you may not use this file except in compliance with the License.
 * You may obtain a copy of the License at
 *
 *      http://www.apache.org/licenses/LICENSE-2.0
 *
 * Unless required by applicable law or agreed to in writing, software
 * distributed under the License is distributed on an "AS IS" BASIS,
 * WITHOUT WARRANTIES OR CONDITIONS OF ANY KIND, either express or implied.
 * See the License for the specific language governing permissions and
 * limitations under the License.
 */

package com.android.internal.telephony;

import static com.android.internal.telephony.CommandsInterface.CF_ACTION_DISABLE;
import static com.android.internal.telephony.CommandsInterface.CF_ACTION_ENABLE;
import static com.android.internal.telephony.CommandsInterface.CF_ACTION_ERASURE;
import static com.android.internal.telephony.CommandsInterface.CF_ACTION_REGISTRATION;
import static com.android.internal.telephony.CommandsInterface.CF_REASON_ALL;
import static com.android.internal.telephony.CommandsInterface.CF_REASON_ALL_CONDITIONAL;
import static com.android.internal.telephony.CommandsInterface.CF_REASON_BUSY;
import static com.android.internal.telephony.CommandsInterface.CF_REASON_NOT_REACHABLE;
import static com.android.internal.telephony.CommandsInterface.CF_REASON_NO_REPLY;
import static com.android.internal.telephony.CommandsInterface.CF_REASON_UNCONDITIONAL;
import static com.android.internal.telephony.CommandsInterface.SERVICE_CLASS_VOICE;

import android.annotation.NonNull;
import android.annotation.Nullable;
import android.compat.annotation.UnsupportedAppUsage;
import android.content.BroadcastReceiver;
import android.content.ContentValues;
import android.content.Context;
import android.content.Intent;
import android.content.IntentFilter;
import android.content.SharedPreferences;
import android.database.SQLException;
import android.net.Uri;
import android.os.AsyncResult;
import android.os.Bundle;
import android.os.Handler;
import android.os.Message;
import android.os.PersistableBundle;
import android.os.PowerManager;
import android.os.Registrant;
import android.os.RegistrantList;
import android.os.ResultReceiver;
import android.os.SystemProperties;
import android.os.UserHandle;
import android.os.WorkSource;
import android.preference.PreferenceManager;
import android.provider.Settings;
import android.provider.Telephony;
import android.sysprop.TelephonyProperties;
import android.telecom.TelecomManager;
import android.telecom.VideoProfile;
import android.telephony.AccessNetworkConstants;
import android.telephony.BarringInfo;
import android.telephony.CarrierConfigManager;
import android.telephony.CellIdentity;
import android.telephony.DataFailCause;
import android.telephony.ImsiEncryptionInfo;
import android.telephony.NetworkScanRequest;
import android.telephony.PhoneNumberUtils;
import android.telephony.PreciseDataConnectionState;
import android.telephony.ServiceState;
import android.telephony.ServiceState.RilRadioTechnology;
import android.telephony.SignalThresholdInfo;
import android.telephony.SubscriptionInfo;
import android.telephony.SubscriptionManager;
import android.telephony.TelephonyManager;
import android.telephony.UssdResponse;
import android.telephony.data.ApnSetting;
import android.text.TextUtils;
import android.util.Log;
import android.util.Pair;

import com.android.ims.ImsManager;
import com.android.internal.annotations.VisibleForTesting;
import com.android.internal.telephony.cdma.CdmaMmiCode;
import com.android.internal.telephony.cdma.CdmaSubscriptionSourceManager;
import com.android.internal.telephony.dataconnection.DataEnabledSettings;
import com.android.internal.telephony.dataconnection.DcTracker;
import com.android.internal.telephony.dataconnection.TransportManager;
import com.android.internal.telephony.emergency.EmergencyNumberTracker;
import com.android.internal.telephony.gsm.GsmMmiCode;
import com.android.internal.telephony.gsm.SuppServiceNotification;
import com.android.internal.telephony.test.SimulatedRadioControl;
import com.android.internal.telephony.uicc.IccCardApplicationStatus.AppType;
import com.android.internal.telephony.uicc.IccCardStatus;
import com.android.internal.telephony.uicc.IccException;
import com.android.internal.telephony.uicc.IccRecords;
import com.android.internal.telephony.uicc.IccVmNotSupportedException;
import com.android.internal.telephony.uicc.IsimRecords;
import com.android.internal.telephony.uicc.IsimUiccRecords;
import com.android.internal.telephony.uicc.RuimRecords;
import com.android.internal.telephony.uicc.SIMRecords;
import com.android.internal.telephony.uicc.UiccCard;
import com.android.internal.telephony.uicc.UiccCardApplication;
import com.android.internal.telephony.uicc.UiccController;
import com.android.internal.telephony.uicc.UiccProfile;
import com.android.internal.telephony.uicc.UiccSlot;
import com.android.internal.telephony.util.ArrayUtils;
import com.android.internal.telephony.util.TelephonyResourceUtils;
import com.android.telephony.Rlog;
import com.android.internal.telephony.util.QtiImsUtils;

import java.io.FileDescriptor;
import java.io.PrintWriter;
import java.util.ArrayList;
import java.util.List;
import java.util.regex.Matcher;
import java.util.regex.Pattern;

/**
 * {@hide}
 */
public class GsmCdmaPhone extends Phone {
    // NOTE that LOG_TAG here is "GsmCdma", which means that log messages
    // from this file will go into the radio log rather than the main
    // log.  (Use "adb logcat -b radio" to see them.)
    public static final String LOG_TAG = "GsmCdmaPhone";
    private static final boolean DBG = true;
    private static final boolean VDBG = false; /* STOPSHIP if true */

    /** Required magnitude change between unsolicited SignalStrength reports. */
    private static final int REPORTING_HYSTERESIS_DB = 2;
    /** Required throughput change between unsolicited LinkCapacityEstimate reports. */
    private static final int REPORTING_HYSTERESIS_KBPS = 50;
    /** Minimum time between unsolicited SignalStrength and LinkCapacityEstimate reports. */
    private static final int REPORTING_HYSTERESIS_MILLIS = 3000;

    //GSM
    // Key used to read/write voice mail number
    private static final String VM_NUMBER = "vm_number_key";
    // Key used to read/write the SIM IMSI used for storing the voice mail
    private static final String VM_SIM_IMSI = "vm_sim_imsi_key";
    /** List of Registrants to receive Supplementary Service Notifications. */
    private RegistrantList mSsnRegistrants = new RegistrantList();

    private static final int IMEI_14_DIGIT = 14;

    //CDMA
    private static final String VM_NUMBER_CDMA = "vm_number_key_cdma";
    private static final String PREFIX_WPS = "*272";
    private static final String PREFIX_WPS_CLIR_ACTIVATE = "*31#*272";
    private static final String PREFIX_WPS_CLIR_DEACTIVATE = "#31#*272";
    private CdmaSubscriptionSourceManager mCdmaSSM;
    public int mCdmaSubscriptionSource = CdmaSubscriptionSourceManager.SUBSCRIPTION_SOURCE_UNKNOWN;
    private PowerManager.WakeLock mWakeLock;
    // mEcmExitRespRegistrant is informed after the phone has been exited
    @UnsupportedAppUsage
    private Registrant mEcmExitRespRegistrant;
    private String mEsn;
    private String mMeid;
    // string to define how the carrier specifies its own ota sp number
    private String mCarrierOtaSpNumSchema;
    private Boolean mUiccApplicationsEnabled = null;

    public static final String PROPERTY_CDMA_HOME_OPERATOR_NUMERIC =
            "ro.cdma.home.operator.numeric";

    //CDMALTE
    /** PHONE_TYPE_CDMA_LTE in addition to RuimRecords needs access to SIMRecords and
     * IsimUiccRecords
     */
    private SIMRecords mSimRecords;

    // For non-persisted manual network selection
    private String mManualNetworkSelectionPlmn = "";

    //Common
    // Instance Variables
    @UnsupportedAppUsage
    private IsimUiccRecords mIsimUiccRecords;
    @UnsupportedAppUsage
    public GsmCdmaCallTracker mCT;
    @UnsupportedAppUsage
    public ServiceStateTracker mSST;
    public EmergencyNumberTracker mEmergencyNumberTracker;
    @UnsupportedAppUsage
    private ArrayList <MmiCode> mPendingMMIs = new ArrayList<MmiCode>();
    private IccPhoneBookInterfaceManager mIccPhoneBookIntManager;

    private int mPrecisePhoneType;

    private String mImei;
    private String mImeiSv;
    private String mVmNumber;

    // Create Cfu (Call forward unconditional) so that dialing number &
    // mOnComplete (Message object passed by client) can be packed &
    // given as a single Cfu object as user data to RIL.
    private static class Cfu {
        final String mSetCfNumber;
        final Message mOnComplete;

        @UnsupportedAppUsage
        Cfu(String cfNumber, Message onComplete) {
            mSetCfNumber = cfNumber;
            mOnComplete = onComplete;
        }
    }

    @UnsupportedAppUsage
    private IccSmsInterfaceManager mIccSmsInterfaceManager;

    private boolean mResetModemOnRadioTechnologyChange = false;

    private int mRilVersion;
    private boolean mBroadcastEmergencyCallStateChanges = false;
    private boolean mEnable14DigitImei = false;
    private CarrierKeyDownloadManager mCDM;
    private CarrierInfoManager mCIM;

    private final SettingsObserver mSettingsObserver;

    // Constructors

    public GsmCdmaPhone(Context context, CommandsInterface ci, PhoneNotifier notifier, int phoneId,
                        int precisePhoneType, TelephonyComponentFactory telephonyComponentFactory) {
        this(context, ci, notifier, false, phoneId, precisePhoneType, telephonyComponentFactory);
    }

    public GsmCdmaPhone(Context context, CommandsInterface ci, PhoneNotifier notifier,
                        boolean unitTestMode, int phoneId, int precisePhoneType,
                        TelephonyComponentFactory telephonyComponentFactory) {
        super(precisePhoneType == PhoneConstants.PHONE_TYPE_GSM ? "GSM" : "CDMA",
                notifier, context, ci, unitTestMode, phoneId, telephonyComponentFactory);

        // phone type needs to be set before other initialization as other objects rely on it
        mPrecisePhoneType = precisePhoneType;
        initOnce(ci);
        initRatSpecific(precisePhoneType);
        // CarrierSignalAgent uses CarrierActionAgent in construction so it needs to be created
        // after CarrierActionAgent.
        mCarrierActionAgent = mTelephonyComponentFactory.inject(CarrierActionAgent.class.getName())
                .makeCarrierActionAgent(this);
        mCarrierSignalAgent = mTelephonyComponentFactory.inject(CarrierSignalAgent.class.getName())
                .makeCarrierSignalAgent(this);
        mTransportManager = mTelephonyComponentFactory.inject(TransportManager.class.getName())
                .makeTransportManager(this);
        mSST = mTelephonyComponentFactory.inject(ServiceStateTracker.class.getName())
                .makeServiceStateTracker(this, this.mCi);
        mEmergencyNumberTracker = mTelephonyComponentFactory
                .inject(EmergencyNumberTracker.class.getName()).makeEmergencyNumberTracker(
                this, this.mCi);
        mDataEnabledSettings = mTelephonyComponentFactory
                .inject(DataEnabledSettings.class.getName()).makeDataEnabledSettings(this);

        // DcTracker uses SST so needs to be created after it is instantiated
        for (int transport : mTransportManager.getAvailableTransports()) {
            mDcTrackers.put(transport, mTelephonyComponentFactory.inject(DcTracker.class.getName())
                    .makeDcTracker(this, transport));
        }

        mCarrierResolver = mTelephonyComponentFactory.inject(CarrierResolver.class.getName())
                .makeCarrierResolver(this);

        getCarrierActionAgent().registerForCarrierAction(
                CarrierActionAgent.CARRIER_ACTION_SET_METERED_APNS_ENABLED, this,
                EVENT_SET_CARRIER_DATA_ENABLED, null, false);

        mSST.registerForNetworkAttached(this, EVENT_REGISTERED_TO_NETWORK, null);
        mDeviceStateMonitor = mTelephonyComponentFactory.inject(DeviceStateMonitor.class.getName())
                .makeDeviceStateMonitor(this);

        mSST.registerForVoiceRegStateOrRatChanged(this, EVENT_VRS_OR_RAT_CHANGED, null);

        mSettingsObserver = new SettingsObserver(context, this);
        mSettingsObserver.observe(
                Settings.Global.getUriFor(Settings.Global.DEVICE_PROVISIONED),
                EVENT_DEVICE_PROVISIONED_CHANGE);
        mSettingsObserver.observe(
                Settings.Global.getUriFor(Settings.Global.DEVICE_PROVISIONING_MOBILE_DATA_ENABLED),
                EVENT_DEVICE_PROVISIONING_DATA_SETTING_CHANGE);

        loadTtyMode();
        logd("GsmCdmaPhone: constructor: sub = " + mPhoneId);
    }

    private BroadcastReceiver mBroadcastReceiver = new BroadcastReceiver() {
        @Override
        public void onReceive(Context context, Intent intent) {
            Rlog.d(LOG_TAG, "mBroadcastReceiver: action " + intent.getAction());
            String action = intent.getAction();
            if (CarrierConfigManager.ACTION_CARRIER_CONFIG_CHANGED.equals(action) &&
                    intent.getExtras() != null &&
                    intent.getExtras().getInt(CarrierConfigManager.EXTRA_SLOT_INDEX,
                    SubscriptionManager.INVALID_SIM_SLOT_INDEX) == mPhoneId) {
                // Only handle carrier config changes for this phone id.
                if (mPhoneId == intent.getIntExtra(CarrierConfigManager.EXTRA_SLOT_INDEX, -1)) {
                    sendMessage(obtainMessage(EVENT_CARRIER_CONFIG_CHANGED));
                }
            } else if (TelecomManager.ACTION_CURRENT_TTY_MODE_CHANGED.equals(action)) {
                int ttyMode = intent.getIntExtra(
                        TelecomManager.EXTRA_CURRENT_TTY_MODE, TelecomManager.TTY_MODE_OFF);
                updateTtyMode(ttyMode);
            } else if (TelecomManager.ACTION_TTY_PREFERRED_MODE_CHANGED.equals(action)) {
                int newPreferredTtyMode = intent.getIntExtra(
                        TelecomManager.EXTRA_TTY_PREFERRED_MODE, TelecomManager.TTY_MODE_OFF);
                updateUiTtyMode(newPreferredTtyMode);
            }
        }
    };

    private void initOnce(CommandsInterface ci) {
        if (ci instanceof SimulatedRadioControl) {
            mSimulatedRadioControl = (SimulatedRadioControl) ci;
        }

        mEcbmHandler = EcbmHandler.getInstance().initialize(mContext, this, mCi, mPhoneId);
        mCT = mTelephonyComponentFactory.inject(GsmCdmaCallTracker.class.getName())
                .makeGsmCdmaCallTracker(this);
        mIccPhoneBookIntManager = mTelephonyComponentFactory
                .inject(IccPhoneBookInterfaceManager.class.getName())
                .makeIccPhoneBookInterfaceManager(this);
        PowerManager pm
                = (PowerManager) mContext.getSystemService(Context.POWER_SERVICE);
        mWakeLock = pm.newWakeLock(PowerManager.PARTIAL_WAKE_LOCK, LOG_TAG);
        mIccSmsInterfaceManager = mTelephonyComponentFactory
                .inject(IccSmsInterfaceManager.class.getName())
                .makeIccSmsInterfaceManager(this);

        mCi.registerForAvailable(this, EVENT_RADIO_AVAILABLE, null);
        mCi.registerForOffOrNotAvailable(this, EVENT_RADIO_OFF_OR_NOT_AVAILABLE, null);
        mCi.registerForOn(this, EVENT_RADIO_ON, null);
        mCi.registerForRadioStateChanged(this, EVENT_RADIO_STATE_CHANGED, null);
        mCi.registerUiccApplicationEnablementChanged(this, EVENT_UICC_APPS_ENABLEMENT_CHANGED,
                null);
        mCi.setOnSuppServiceNotification(this, EVENT_SSN, null);
        mCi.setOnRegistrationFailed(this, EVENT_REGISTRATION_FAILED, null);
        mCi.registerForBarringInfoChanged(this, EVENT_BARRING_INFO_CHANGED, null);

        //GSM
        mCi.setOnUSSD(this, EVENT_USSD, null);
        mCi.setOnSs(this, EVENT_SS, null);

        //CDMA
        mCdmaSSM = mTelephonyComponentFactory.inject(CdmaSubscriptionSourceManager.class.getName())
                .getCdmaSubscriptionSourceManagerInstance(mContext,
                mCi, this, EVENT_CDMA_SUBSCRIPTION_SOURCE_CHANGED, null);
        mCi.registerForModemReset(this, EVENT_MODEM_RESET, null);
        // get the string that specifies the carrier OTA Sp number
        mCarrierOtaSpNumSchema = TelephonyManager.from(mContext).getOtaSpNumberSchemaForPhone(
                getPhoneId(), "");

        mResetModemOnRadioTechnologyChange = TelephonyProperties.reset_on_radio_tech_change()
                .orElse(false);

        mCi.registerForRilConnected(this, EVENT_RIL_CONNECTED, null);
        mCi.registerForVoiceRadioTechChanged(this, EVENT_VOICE_RADIO_TECH_CHANGED, null);
        IntentFilter filter = new IntentFilter(
                CarrierConfigManager.ACTION_CARRIER_CONFIG_CHANGED);
        filter.addAction(TelecomManager.ACTION_CURRENT_TTY_MODE_CHANGED);
        filter.addAction(TelecomManager.ACTION_TTY_PREFERRED_MODE_CHANGED);
        mContext.registerReceiver(mBroadcastReceiver, filter);

        mCDM = new CarrierKeyDownloadManager(this);
        mCIM = mTelephonyComponentFactory.inject(CarrierInfoManager.class.getName())
                .makeCarrierInfoManager(this);
    }

    private void initRatSpecific(int precisePhoneType) {
        mPendingMMIs.clear();
        mIccPhoneBookIntManager.updateIccRecords(null);
        mEsn = null;
        mMeid = null;

        mPrecisePhoneType = precisePhoneType;
        logd("Precise phone type " + mPrecisePhoneType);

        TelephonyManager tm = TelephonyManager.from(mContext);
        UiccProfile uiccProfile = getUiccProfile();
        if (isPhoneTypeGsm()) {
            mCi.setPhoneType(PhoneConstants.PHONE_TYPE_GSM);
            tm.setPhoneType(getPhoneId(), PhoneConstants.PHONE_TYPE_GSM);
            if (uiccProfile != null) {
                uiccProfile.setVoiceRadioTech(ServiceState.RIL_RADIO_TECHNOLOGY_UMTS);
            }
        } else {
            mCdmaSubscriptionSource = mCdmaSSM.getCdmaSubscriptionSource();
            // This is needed to handle phone process crashes
            final boolean isInEcm = getInEcmMode();
            if (isInEcm) {
                try {
                    mEcbmHandler.exitEmergencyCallbackMode();
                } catch (Exception e) {
                    e.printStackTrace();
                }
            }

            mCi.setPhoneType(PhoneConstants.PHONE_TYPE_CDMA);
            tm.setPhoneType(getPhoneId(), PhoneConstants.PHONE_TYPE_CDMA);
            if (uiccProfile != null) {
                uiccProfile.setVoiceRadioTech(ServiceState.RIL_RADIO_TECHNOLOGY_1xRTT);
            }
            // Sets operator properties by retrieving from build-time system property
            String operatorAlpha = SystemProperties.get("ro.cdma.home.operator.alpha");
            String operatorNumeric = SystemProperties.get(PROPERTY_CDMA_HOME_OPERATOR_NUMERIC);
            logd("init: operatorAlpha='" + operatorAlpha
                    + "' operatorNumeric='" + operatorNumeric + "'");
            if (!TextUtils.isEmpty(operatorAlpha)) {
                logd("init: set 'gsm.sim.operator.alpha' to operator='" + operatorAlpha + "'");
                tm.setSimOperatorNameForPhone(mPhoneId, operatorAlpha);
            }
            if (!TextUtils.isEmpty(operatorNumeric)) {
                logd("init: set 'gsm.sim.operator.numeric' to operator='" + operatorNumeric +
                        "'");
                logd("update icc_operator_numeric=" + operatorNumeric);
                tm.setSimOperatorNumericForPhone(mPhoneId, operatorNumeric);

                SubscriptionController.getInstance().setMccMnc(operatorNumeric, getSubId());
                // Sets iso country property by retrieving from build-time system property
                setIsoCountryProperty(operatorNumeric);
                // Updates MCC MNC device configuration information
                logd("update mccmnc=" + operatorNumeric);
                MccTable.updateMccMncConfiguration(mContext, operatorNumeric);
            }

            // Sets current entry in the telephony carrier table
            updateCurrentCarrierInProvider(operatorNumeric);
        }
    }

    //CDMA
    /**
     * Sets PROPERTY_ICC_OPERATOR_ISO_COUNTRY property
     *
     */
    private void setIsoCountryProperty(String operatorNumeric) {
        TelephonyManager tm = TelephonyManager.from(mContext);
        if (TextUtils.isEmpty(operatorNumeric)) {
            logd("setIsoCountryProperty: clear 'gsm.sim.operator.iso-country'");
            tm.setSimCountryIsoForPhone(mPhoneId, "");
            SubscriptionController.getInstance().setCountryIso("", getSubId());
        } else {
            String iso = "";
            try {
                iso = MccTable.countryCodeForMcc(operatorNumeric.substring(0, 3));
            } catch (StringIndexOutOfBoundsException ex) {
                Rlog.e(LOG_TAG, "setIsoCountryProperty: countryCodeForMcc error", ex);
            }

            logd("setIsoCountryProperty: set 'gsm.sim.operator.iso-country' to iso=" + iso);
            tm.setSimCountryIsoForPhone(mPhoneId, iso);
            SubscriptionController.getInstance().setCountryIso(iso, getSubId());
        }
    }

    @UnsupportedAppUsage
    public boolean isPhoneTypeGsm() {
        return mPrecisePhoneType == PhoneConstants.PHONE_TYPE_GSM;
    }

    public boolean isPhoneTypeCdma() {
        return mPrecisePhoneType == PhoneConstants.PHONE_TYPE_CDMA;
    }

    public boolean isPhoneTypeCdmaLte() {
        return mPrecisePhoneType == PhoneConstants.PHONE_TYPE_CDMA_LTE;
    }

    private void switchPhoneType(int precisePhoneType) {

        initRatSpecific(precisePhoneType);

        mSST.updatePhoneType();
        setPhoneName(precisePhoneType == PhoneConstants.PHONE_TYPE_GSM ? "GSM" : "CDMA");
        onUpdateIccAvailability();
        // if is possible that onUpdateIccAvailability() does not unregister and re-register for
        // ICC events, for example if mUiccApplication does not change which can happen if phone
        // type is transitioning from CDMA to GSM but 3gpp2 application was not available.
        // To handle such cases, unregister and re-register here. They still need to be called in
        // onUpdateIccAvailability(), since in normal cases register/unregister calls can be on
        // different IccRecords objects. Here they are on the same IccRecords object.
        unregisterForIccRecordEvents();
        registerForIccRecordEvents();

        mCT.updatePhoneType();

        int radioState = mCi.getRadioState();
        if (radioState != TelephonyManager.RADIO_POWER_UNAVAILABLE) {
            handleRadioAvailable();
            if (radioState == TelephonyManager.RADIO_POWER_ON) {
                handleRadioOn();
            }
        }
        if (radioState != TelephonyManager.RADIO_POWER_ON) {
            handleRadioOffOrNotAvailable();
        }
    }

    @Override
    protected void finalize() {
        if(DBG) logd("GsmCdmaPhone finalized");
        if (mWakeLock != null && mWakeLock.isHeld()) {
            Rlog.e(LOG_TAG, "UNEXPECTED; mWakeLock is held when finalizing.");
            mWakeLock.release();
        }
    }

    @UnsupportedAppUsage
    @Override
    @NonNull
    public ServiceState getServiceState() {
        if (mSST == null || mSST.mSS.getState() != ServiceState.STATE_IN_SERVICE) {
            if (mImsPhone != null) {
                return mergeServiceStates((mSST == null) ? new ServiceState() : mSST.mSS,
                        mImsPhone.getServiceState());
            }
        }

        if (mSST != null) {
            return mSST.mSS;
        } else {
            // avoid potential NPE in EmergencyCallHelper during Phone switch
            return new ServiceState();
        }
    }

    @Override
    public void getCellIdentity(WorkSource workSource, Message rspMsg) {
        mSST.requestCellIdentity(workSource, rspMsg);
    }

    @UnsupportedAppUsage
    @Override
    public PhoneConstants.State getState() {
        if (mImsPhone != null) {
            PhoneConstants.State imsState = mImsPhone.getState();
            if (imsState != PhoneConstants.State.IDLE) {
                return imsState;
            }
        }

        return mCT.mState;
    }

    @UnsupportedAppUsage
    @Override
    public int getPhoneType() {
        if (mPrecisePhoneType == PhoneConstants.PHONE_TYPE_GSM) {
            return PhoneConstants.PHONE_TYPE_GSM;
        } else {
            return PhoneConstants.PHONE_TYPE_CDMA;
        }
    }

    @Override
    public ServiceStateTracker getServiceStateTracker() {
        return mSST;
    }

    @Override
    public EmergencyNumberTracker getEmergencyNumberTracker() {
        return mEmergencyNumberTracker;
    }

    @UnsupportedAppUsage
    @Override
    public CallTracker getCallTracker() {
        return mCT;
    }

    @Override
    public TransportManager getTransportManager() {
        return mTransportManager;
    }

    @Override
    public void updateVoiceMail() {
        if (isPhoneTypeGsm()) {
            int countVoiceMessages = 0;
            IccRecords r = mIccRecords.get();
            if (r != null) {
                // get voice mail count from SIM
                countVoiceMessages = r.getVoiceMessageCount();
            }
            if (countVoiceMessages == IccRecords.DEFAULT_VOICE_MESSAGE_COUNT) {
                countVoiceMessages = getStoredVoiceMessageCount();
            }
            logd("updateVoiceMail countVoiceMessages = " + countVoiceMessages
                    + " subId " + getSubId());
            setVoiceMessageCount(countVoiceMessages);
        } else {
            setVoiceMessageCount(getStoredVoiceMessageCount());
        }
    }

    @Override
    public List<? extends MmiCode>
    getPendingMmiCodes() {
        return mPendingMMIs;
    }

    private @NonNull DcTracker getActiveDcTrackerForApn(@NonNull String apnType) {
        int currentTransport = mTransportManager.getCurrentTransport(
                ApnSetting.getApnTypesBitmaskFromString(apnType));
        return getDcTracker(currentTransport);
    }

    @Override
    public PreciseDataConnectionState getPreciseDataConnectionState(String apnType) {
        // If we are OOS, then all data connections are null.
        // FIXME: we need to figure out how to report the EIMS PDN connectivity here, which
        // should imply emergency attach - today emergency attach is unknown at the AP,
        // so, we take a guess.
        boolean isEmergencyData = isPhoneTypeGsm()
                && apnType.equals(PhoneConstants.APN_TYPE_EMERGENCY);

        if (mSST == null
                || ((mSST.getCurrentDataConnectionState() != ServiceState.STATE_IN_SERVICE)
                        && !isEmergencyData)) {
            return new PreciseDataConnectionState(TelephonyManager.DATA_DISCONNECTED,
                    TelephonyManager.NETWORK_TYPE_UNKNOWN,
                    ApnSetting.getApnTypesBitmaskFromString(apnType),
                    apnType, null, DataFailCause.NONE, null);
        }

        // must never be null
        final DcTracker dctForApn = getActiveDcTrackerForApn(apnType);

        int networkType = TelephonyManager.NETWORK_TYPE_UNKNOWN;
        // Always non-null
        ServiceState ss = getServiceState();
        if (ss != null) {
            networkType = ss.getDataNetworkType();
        }

        return dctForApn.getPreciseDataConnectionState(apnType, isDataSuspended(), networkType);
    }

    boolean isDataSuspended() {
        return mCT.mState != PhoneConstants.State.IDLE && !mSST.isConcurrentVoiceAndDataAllowed();
    }

    @Override
    public PhoneConstants.DataState getDataConnectionState(String apnType) {
        PhoneConstants.DataState ret = PhoneConstants.DataState.DISCONNECTED;

        if (mSST == null) {
            // Radio Technology Change is ongoing, dispose() and removeReferences() have
            // already been called

            ret = PhoneConstants.DataState.DISCONNECTED;
        } else if (mSST.getCurrentDataConnectionState() != ServiceState.STATE_IN_SERVICE
                && (isPhoneTypeCdma() || isPhoneTypeCdmaLte() ||
                (isPhoneTypeGsm() && !apnType.equals(PhoneConstants.APN_TYPE_EMERGENCY)))) {
            // If we're out of service, open TCP sockets may still work
            // but no data will flow

            // Emergency APN is available even in Out Of Service
            // Pass the actual State of EPDN

            ret = PhoneConstants.DataState.DISCONNECTED;
        } else { /* mSST.gprsState == ServiceState.STATE_IN_SERVICE */
            int currentTransport = mTransportManager.getCurrentTransport(
                    ApnSetting.getApnTypesBitmaskFromString(apnType));
            if (getDcTracker(currentTransport) != null) {
                switch (getDcTracker(currentTransport).getState(apnType)) {
                    case CONNECTED:
                    case DISCONNECTING:
                        if (isDataSuspended()) {
                            ret = PhoneConstants.DataState.SUSPENDED;
                        } else {
                            ret = PhoneConstants.DataState.CONNECTED;
                        }
                        break;
                    case CONNECTING:
                        ret = PhoneConstants.DataState.CONNECTING;
                        break;
                    default:
                        ret = PhoneConstants.DataState.DISCONNECTED;
                }
            }
        }

        logd("getDataConnectionState apnType=" + apnType + " ret=" + ret);
        return ret;
    }

    @Override
    public DataActivityState getDataActivityState() {
        DataActivityState ret = DataActivityState.NONE;

        if (mSST.getCurrentDataConnectionState() == ServiceState.STATE_IN_SERVICE
                && getDcTracker(AccessNetworkConstants.TRANSPORT_TYPE_WWAN) != null) {
            switch (getDcTracker(AccessNetworkConstants.TRANSPORT_TYPE_WWAN).getActivity()) {
                case DATAIN:
                    ret = DataActivityState.DATAIN;
                break;

                case DATAOUT:
                    ret = DataActivityState.DATAOUT;
                break;

                case DATAINANDOUT:
                    ret = DataActivityState.DATAINANDOUT;
                break;

                case DORMANT:
                    ret = DataActivityState.DORMANT;
                break;

                default:
                    ret = DataActivityState.NONE;
                break;
            }
        }

        return ret;
    }

    /**
     * Notify any interested party of a Phone state change
     * {@link com.android.internal.telephony.PhoneConstants.State}
     */
    public void notifyPhoneStateChanged() {
        mNotifier.notifyPhoneState(this);
    }

    /**
     * Notify registrants of a change in the call state. This notifies changes in
     * {@link com.android.internal.telephony.Call.State}. Use this when changes
     * in the precise call state are needed, else use notifyPhoneStateChanged.
     */
    @UnsupportedAppUsage
    public void notifyPreciseCallStateChanged() {
        /* we'd love it if this was package-scoped*/
        super.notifyPreciseCallStateChangedP();
    }

    public void notifyNewRingingConnection(Connection c) {
        super.notifyNewRingingConnectionP(c);
    }

    public void notifyDisconnect(Connection cn) {
        mDisconnectRegistrants.notifyResult(cn);

        mNotifier.notifyDisconnectCause(this, cn.getDisconnectCause(),
                cn.getPreciseDisconnectCause());
    }

    public void notifyUnknownConnection(Connection cn) {
        super.notifyUnknownConnectionP(cn);
    }

    @Override
    public boolean isInEmergencyCall() {
        if (isPhoneTypeGsm()) {
            return false;
        } else {
            return mCT.isInEmergencyCall();
        }
    }

    @Override
    protected void setIsInEmergencyCall() {
        if (!isPhoneTypeGsm()) {
            mCT.setIsInEmergencyCall();
        }
    }

    @Override
    public boolean isInEmergencySmsMode() {
        return super.isInEmergencySmsMode()
                || (mImsPhone != null && mImsPhone.isInEmergencySmsMode());
    }

    //CDMA
    @Override
    public void sendEmergencyCallStateChange(boolean callActive) {
        if (!isPhoneTypeCdma()) {
            // It possible that this method got called from ImsPhoneCallTracker#
            logi("sendEmergencyCallbackModeChange - skip for non-cdma");
            return;
        }
        if (mBroadcastEmergencyCallStateChanges) {
            Intent intent = new Intent(TelephonyIntents.ACTION_EMERGENCY_CALL_STATE_CHANGED);
            intent.putExtra(TelephonyManager.EXTRA_PHONE_IN_EMERGENCY_CALL, callActive);
            SubscriptionManager.putPhoneIdAndSubIdExtra(intent, getPhoneId());
            mContext.sendStickyBroadcastAsUser(intent, UserHandle.ALL);
            if (DBG) Rlog.d(LOG_TAG, "sendEmergencyCallStateChange: callActive " + callActive);
        }
    }

    @Override
    public void setBroadcastEmergencyCallStateChanges(boolean broadcast) {
        mBroadcastEmergencyCallStateChanges = broadcast;
    }

    public void notifySuppServiceFailed(SuppService code) {
        mSuppServiceFailedRegistrants.notifyResult(code);
    }

    @UnsupportedAppUsage
    public void notifyServiceStateChanged(ServiceState ss) {
        super.notifyServiceStateChangedP(ss);
    }

    /**
     * Notify that the cell location has changed.
     *
     * @param cellIdentity the new CellIdentity
     */
    public void notifyLocationChanged(CellIdentity cellIdentity) {
        mNotifier.notifyCellLocation(this, cellIdentity);
    }

    @Override
    public void notifyCallForwardingIndicator() {
        mNotifier.notifyCallForwardingChanged(this);
    }

    @Override
    public void registerForSuppServiceNotification(
            Handler h, int what, Object obj) {
        mSsnRegistrants.addUnique(h, what, obj);
    }

    @Override
    public void unregisterForSuppServiceNotification(Handler h) {
        mSsnRegistrants.remove(h);
    }

    @Override
    public void registerForSimRecordsLoaded(Handler h, int what, Object obj) {
        mSimRecordsLoadedRegistrants.addUnique(h, what, obj);
    }

    @Override
    public void unregisterForSimRecordsLoaded(Handler h) {
        mSimRecordsLoadedRegistrants.remove(h);
    }

    @Override
    public void acceptCall(int videoState) throws CallStateException {
        Phone imsPhone = mImsPhone;
        if ( imsPhone != null && imsPhone.getRingingCall().isRinging() ) {
            imsPhone.acceptCall(videoState);
        } else {
            mCT.acceptCall();
        }
    }

    @Override
    public void rejectCall() throws CallStateException {
        mCT.rejectCall();
    }

    @Override
    public void switchHoldingAndActive() throws CallStateException {
        mCT.switchWaitingOrHoldingAndActive();
    }

    @Override
    public String getIccSerialNumber() {
        IccRecords r = mIccRecords.get();
        if (!isPhoneTypeGsm() && r == null) {
            // to get ICCID form SIMRecords because it is on MF.
            r = mUiccController.getIccRecords(mPhoneId, UiccController.APP_FAM_3GPP);
        }
        return (r != null) ? r.getIccId() : null;
    }

    @Override
    public String getFullIccSerialNumber() {
        IccRecords r = mIccRecords.get();
        if (!isPhoneTypeGsm() && r == null) {
            // to get ICCID form SIMRecords because it is on MF.
            r = mUiccController.getIccRecords(mPhoneId, UiccController.APP_FAM_3GPP);
        }
        return (r != null) ? r.getFullIccId() : null;
    }

    @Override
    public boolean canConference() {
        if (mImsPhone != null && mImsPhone.canConference()) {
            return true;
        }
        if (isPhoneTypeGsm()) {
            return mCT.canConference();
        } else {
            loge("canConference: not possible in CDMA");
            return false;
        }
    }

    @Override
    public void conference() {
        if (mImsPhone != null && mImsPhone.canConference()) {
            logd("conference() - delegated to IMS phone");
            try {
                mImsPhone.conference();
            } catch (CallStateException e) {
                loge(e.toString());
            }
            return;
        }
        if (isPhoneTypeGsm()) {
            mCT.conference();
        } else {
            // three way calls in CDMA will be handled by feature codes
            loge("conference: not possible in CDMA");
        }
    }

    @Override
    public void enableEnhancedVoicePrivacy(boolean enable, Message onComplete) {
        if (isPhoneTypeGsm()) {
            loge("enableEnhancedVoicePrivacy: not expected on GSM");
        } else {
            mCi.setPreferredVoicePrivacy(enable, onComplete);
        }
    }

    @Override
    public void getEnhancedVoicePrivacy(Message onComplete) {
        if (isPhoneTypeGsm()) {
            loge("getEnhancedVoicePrivacy: not expected on GSM");
        } else {
            mCi.getPreferredVoicePrivacy(onComplete);
        }
    }

    @Override
    public void clearDisconnected() {
        mCT.clearDisconnected();
    }

    @Override
    public boolean canTransfer() {
        if (isPhoneTypeGsm()) {
            return mCT.canTransfer();
        } else {
            loge("canTransfer: not possible in CDMA");
            return false;
        }
    }

    @Override
    public void explicitCallTransfer() {
        if (isPhoneTypeGsm()) {
            mCT.explicitCallTransfer();
        } else {
            loge("explicitCallTransfer: not possible in CDMA");
        }
    }

    @Override
    public GsmCdmaCall getForegroundCall() {
        return mCT.mForegroundCall;
    }

    @Override
    public GsmCdmaCall getBackgroundCall() {
        return mCT.mBackgroundCall;
    }

    @Override
    public Call getRingingCall() {
        Phone imsPhone = mImsPhone;
        // It returns the ringing call of ImsPhone if the ringing call of GSMPhone isn't ringing.
        // In CallManager.registerPhone(), it always registers ringing call of ImsPhone, because
        // the ringing call of GSMPhone isn't ringing. Consequently, it can't answer GSM call
        // successfully by invoking TelephonyManager.answerRingingCall() since the implementation
        // in PhoneInterfaceManager.answerRingingCallInternal() could not get the correct ringing
        // call from CallManager. So we check the ringing call state of imsPhone first as
        // accpetCall() does.
        if ( imsPhone != null && imsPhone.getRingingCall().isRinging()) {
            return imsPhone.getRingingCall();
        }
        //It returns the ringing connections which during SRVCC handover
        if (!mCT.mRingingCall.isRinging()
                && mCT.getRingingHandoverConnection() != null
                && mCT.getRingingHandoverConnection().getCall() != null
                && mCT.getRingingHandoverConnection().getCall().isRinging()) {
            return mCT.getRingingHandoverConnection().getCall();
        }
        return mCT.mRingingCall;
    }

    /**
     * ImsService reports "IN_SERVICE" for its voice registration state even if the device
     * has lost the physical link to the tower. This helper method merges the IMS and modem
     * ServiceState, only overriding the voice registration state when we are registered to IMS. In
     * this case the voice registration state may be "OUT_OF_SERVICE", so override the voice
     * registration state with the data registration state.
     */
    private ServiceState mergeServiceStates(ServiceState baseSs, ServiceState imsSs) {
        // No need to merge states if the baseSs is IN_SERVICE.
        if (baseSs.getState() == ServiceState.STATE_IN_SERVICE) {
            return baseSs;
        }
        // "IN_SERVICE" in this case means IMS is registered.
        if (imsSs.getState() != ServiceState.STATE_IN_SERVICE) {
            return baseSs;
        }

        ServiceState newSs = new ServiceState(baseSs);
        // Voice override for IMS case. In this case, voice registration is OUT_OF_SERVICE, but
        // IMS is available, so use data registration state as a basis for determining
        // whether or not the physical link is available.
        newSs.setVoiceRegState(baseSs.getDataRegistrationState());
        newSs.setEmergencyOnly(false); // only get here if voice is IN_SERVICE
        return newSs;
    }

    private boolean handleCallDeflectionIncallSupplementaryService(
            String dialString) {
        if (dialString.length() > 1) {
            return false;
        }

        if (getRingingCall().getState() != GsmCdmaCall.State.IDLE) {
            if (DBG) logd("MmiCode 0: rejectCall");
            try {
                mCT.rejectCall();
            } catch (CallStateException e) {
                if (DBG) Rlog.d(LOG_TAG,
                        "reject failed", e);
                notifySuppServiceFailed(Phone.SuppService.REJECT);
            }
        } else if (getBackgroundCall().getState() != GsmCdmaCall.State.IDLE) {
            if (DBG) logd("MmiCode 0: hangupWaitingOrBackground");
            mCT.hangupWaitingOrBackground();
        }

        return true;
    }

    //GSM
    private boolean handleCallWaitingIncallSupplementaryService(String dialString) {
        int len = dialString.length();

        if (len > 2) {
            return false;
        }

        GsmCdmaCall call = getForegroundCall();

        try {
            if (len > 1) {
                char ch = dialString.charAt(1);
                int callIndex = ch - '0';

                if (callIndex >= 1 && callIndex <= GsmCdmaCallTracker.MAX_CONNECTIONS_GSM) {
                    if (DBG) logd("MmiCode 1: hangupConnectionByIndex " + callIndex);
                    mCT.hangupConnectionByIndex(call, callIndex);
                }
            } else {
                if (call.getState() != GsmCdmaCall.State.IDLE) {
                    if (DBG) logd("MmiCode 1: hangup foreground");
                    //mCT.hangupForegroundResumeBackground();
                    mCT.hangup(call);
                } else {
                    if (DBG) logd("MmiCode 1: switchWaitingOrHoldingAndActive");
                    mCT.switchWaitingOrHoldingAndActive();
                }
            }
        } catch (CallStateException e) {
            if (DBG) Rlog.d(LOG_TAG,
                    "hangup failed", e);
            notifySuppServiceFailed(Phone.SuppService.HANGUP);
        }

        return true;
    }

    private boolean handleCallHoldIncallSupplementaryService(String dialString) {
        int len = dialString.length();

        if (len > 2) {
            return false;
        }

        GsmCdmaCall call = getForegroundCall();

        if (len > 1) {
            try {
                char ch = dialString.charAt(1);
                int callIndex = ch - '0';
                GsmCdmaConnection conn = mCT.getConnectionByIndex(call, callIndex);

                // GsmCdma index starts at 1, up to 5 connections in a call,
                if (conn != null && callIndex >= 1 && callIndex <= GsmCdmaCallTracker.MAX_CONNECTIONS_GSM) {
                    if (DBG) logd("MmiCode 2: separate call " + callIndex);
                    mCT.separate(conn);
                } else {
                    if (DBG) logd("separate: invalid call index " + callIndex);
                    notifySuppServiceFailed(Phone.SuppService.SEPARATE);
                }
            } catch (CallStateException e) {
                if (DBG) Rlog.d(LOG_TAG, "separate failed", e);
                notifySuppServiceFailed(Phone.SuppService.SEPARATE);
            }
        } else {
            try {
                if (getRingingCall().getState() != GsmCdmaCall.State.IDLE) {
                    if (DBG) logd("MmiCode 2: accept ringing call");
                    mCT.acceptCall();
                } else {
                    if (DBG) logd("MmiCode 2: switchWaitingOrHoldingAndActive");
                    mCT.switchWaitingOrHoldingAndActive();
                }
            } catch (CallStateException e) {
                if (DBG) Rlog.d(LOG_TAG, "switch failed", e);
                notifySuppServiceFailed(Phone.SuppService.SWITCH);
            }
        }

        return true;
    }

    private boolean handleMultipartyIncallSupplementaryService(String dialString) {
        if (dialString.length() > 1) {
            return false;
        }

        if (DBG) logd("MmiCode 3: merge calls");
        conference();
        return true;
    }

    private boolean handleEctIncallSupplementaryService(String dialString) {

        int len = dialString.length();

        if (len != 1) {
            return false;
        }

        if (DBG) logd("MmiCode 4: explicit call transfer");
        explicitCallTransfer();
        return true;
    }

    private boolean handleCcbsIncallSupplementaryService(String dialString) {
        if (dialString.length() > 1) {
            return false;
        }

        Rlog.i(LOG_TAG, "MmiCode 5: CCBS not supported!");
        // Treat it as an "unknown" service.
        notifySuppServiceFailed(Phone.SuppService.UNKNOWN);
        return true;
    }

    @UnsupportedAppUsage
    @Override
    public boolean handleInCallMmiCommands(String dialString) throws CallStateException {
        if (!isPhoneTypeGsm()) {
            loge("method handleInCallMmiCommands is NOT supported in CDMA!");
            return false;
        }

        Phone imsPhone = mImsPhone;
        if (imsPhone != null
                && imsPhone.getServiceState().getState() == ServiceState.STATE_IN_SERVICE) {
            return imsPhone.handleInCallMmiCommands(dialString);
        }

        if (!isInCall()) {
            return false;
        }

        if (TextUtils.isEmpty(dialString)) {
            return false;
        }

        boolean result = false;
        char ch = dialString.charAt(0);
        switch (ch) {
            case '0':
                result = handleCallDeflectionIncallSupplementaryService(dialString);
                break;
            case '1':
                result = handleCallWaitingIncallSupplementaryService(dialString);
                break;
            case '2':
                result = handleCallHoldIncallSupplementaryService(dialString);
                break;
            case '3':
                result = handleMultipartyIncallSupplementaryService(dialString);
                break;
            case '4':
                result = handleEctIncallSupplementaryService(dialString);
                break;
            case '5':
                result = handleCcbsIncallSupplementaryService(dialString);
                break;
            default:
                break;
        }

        return result;
    }

    @UnsupportedAppUsage
    public boolean isInCall() {
        GsmCdmaCall.State foregroundCallState = getForegroundCall().getState();
        GsmCdmaCall.State backgroundCallState = getBackgroundCall().getState();
        GsmCdmaCall.State ringingCallState = getRingingCall().getState();

       return (foregroundCallState.isAlive() ||
                backgroundCallState.isAlive() ||
                ringingCallState.isAlive());
    }

    private boolean useImsForCall(DialArgs dialArgs) {
        return isImsUseEnabled()
                && mImsPhone != null
                && (mImsPhone.isVolteEnabled() || mImsPhone.isWifiCallingEnabled() ||
                (mImsPhone.isVideoEnabled() && VideoProfile.isVideo(dialArgs.videoState)))
                && (mImsPhone.getServiceState().getState() == ServiceState.STATE_IN_SERVICE);
    }

    @Override
    public Connection startConference(String[] participantsToDial, DialArgs dialArgs)
            throws CallStateException {
        Phone imsPhone = mImsPhone;
        boolean useImsForCall = useImsForCall(dialArgs);
        logd("useImsForCall=" + useImsForCall);
        if (useImsForCall) {
            try {
                if (DBG) logd("Trying IMS PS Conference call");
                return imsPhone.startConference(participantsToDial, dialArgs);
            } catch (CallStateException e) {
                if (DBG) logd("IMS PS conference call exception " + e +
                        "useImsForCall =" + useImsForCall + ", imsPhone =" + imsPhone);
                 CallStateException ce = new CallStateException(e.getError(), e.getMessage());
                 ce.setStackTrace(e.getStackTrace());
                 throw ce;
            }
        } else {
            throw new CallStateException(
                CallStateException.ERROR_OUT_OF_SERVICE,
                "cannot dial conference call in out of service");
        }
    }

    /* Validate the given extras if the call is for CS domain or not */
    protected boolean shallDialOnCircuitSwitch(Bundle extras) {
        return (extras != null && extras.getInt(QtiImsUtils.EXTRA_CALL_DOMAIN,
                QtiImsUtils.DOMAIN_AUTOMATIC) == QtiImsUtils.DOMAIN_CS);
    }

    @Override
    public Connection dial(String dialString, @NonNull DialArgs dialArgs)
            throws CallStateException {
        if (!isPhoneTypeGsm() && dialArgs.uusInfo != null) {
            throw new CallStateException("Sending UUS information NOT supported in CDMA!");
        }

        boolean isEmergency = isEmergencyNumber(dialString);
        Phone imsPhone = mImsPhone;

        CarrierConfigManager configManager =
                (CarrierConfigManager) mContext.getSystemService(Context.CARRIER_CONFIG_SERVICE);
        boolean alwaysTryImsForEmergencyCarrierConfig = configManager.getConfigForSubId(getSubId())
                .getBoolean(CarrierConfigManager.KEY_CARRIER_USE_IMS_FIRST_FOR_EMERGENCY_BOOL);

        /** Check if the call is Wireless Priority Service call */
        boolean isWpsCall = dialString != null ? (dialString.startsWith(PREFIX_WPS) ||
                dialString.startsWith(PREFIX_WPS_CLIR_ACTIVATE) ||
                dialString.startsWith(PREFIX_WPS_CLIR_DEACTIVATE)) : false;
        boolean allowWpsOverIms = configManager.getConfigForSubId(getSubId())
                .getBoolean(CarrierConfigManager.KEY_SUPPORT_WPS_OVER_IMS_BOOL);

        boolean useImsForCall = useImsForCall(dialArgs)
                 && !shallDialOnCircuitSwitch(dialArgs.intentExtras)
                 && (isWpsCall ? allowWpsOverIms : true);

        boolean useImsForEmergency = imsPhone != null
                && isEmergency
                && alwaysTryImsForEmergencyCarrierConfig
                && ImsManager.getInstance(mContext, mPhoneId).isNonTtyOrTtyOnVolteEnabled()
                && imsPhone.isImsAvailable();

        String dialPart = PhoneNumberUtils.extractNetworkPortionAlt(PhoneNumberUtils.
                stripSeparators(dialString));
        boolean isUt = (dialPart.startsWith("*") || dialPart.startsWith("#"))
                && dialPart.endsWith("#");

        boolean useImsForUt = imsPhone != null && imsPhone.isUtEnabled();

        if (DBG) {
            logd("useImsForCall=" + useImsForCall
                    + ", useImsForEmergency=" + useImsForEmergency
                    + ", useImsForUt=" + useImsForUt
                    + ", isUt=" + isUt
                    + ", isWpsCall=" + isWpsCall
                    + ", allowWpsOverIms=" + allowWpsOverIms
                    + ", imsPhone=" + imsPhone
                    + ", imsPhone.isVolteEnabled()="
                    + ((imsPhone != null) ? imsPhone.isVolteEnabled() : "N/A")
                    + ", imsPhone.isVowifiEnabled()="
                    + ((imsPhone != null) ? imsPhone.isWifiCallingEnabled() : "N/A")
                    + ", imsPhone.isVideoEnabled()="
                    + ((imsPhone != null) ? imsPhone.isVideoEnabled() : "N/A")
                    + ", imsPhone.getServiceState().getState()="
                    + ((imsPhone != null) ? imsPhone.getServiceState().getState() : "N/A"));
        }

        Phone.checkWfcWifiOnlyModeBeforeDial(mImsPhone, mPhoneId, mContext);

        if ((useImsForCall && !isUt) || (isUt && useImsForUt) || useImsForEmergency) {
            try {
                if (DBG) logd("Trying IMS PS call");
                return imsPhone.dial(dialString, dialArgs);
            } catch (CallStateException e) {
                if (DBG) logd("IMS PS call exception " + e +
                        "useImsForCall =" + useImsForCall + ", imsPhone =" + imsPhone);
                // Do not throw a CallStateException and instead fall back to Circuit switch
                // for emergency calls and MMI codes.
                if (Phone.CS_FALLBACK.equals(e.getMessage()) || isEmergency) {
                    logi("IMS call failed with Exception: " + e.getMessage() + ". Falling back "
                            + "to CS.");
                } else {
                    CallStateException ce = new CallStateException(e.getError(), e.getMessage());
                    ce.setStackTrace(e.getStackTrace());
                    throw ce;
                }
            }
        }

        if (mSST != null && mSST.mSS.getState() == ServiceState.STATE_OUT_OF_SERVICE
                && mSST.mSS.getDataRegistrationState() != ServiceState.STATE_IN_SERVICE
                && !isEmergency) {
            throw new CallStateException("cannot dial in current state");
        }
        // Check non-emergency voice CS call - shouldn't dial when POWER_OFF
        if (mSST != null && mSST.mSS.getState() == ServiceState.STATE_POWER_OFF /* CS POWER_OFF */
                && !VideoProfile.isVideo(dialArgs.videoState) /* voice call */
                && !isEmergency /* non-emergency call */
                && !(isUt && useImsForUt) /* not UT */) {
            throw new CallStateException(
                CallStateException.ERROR_POWER_OFF,
                "cannot dial voice call in airplane mode");
        }
        // Check for service before placing non emergency CS voice call.
        // Allow dial only if either CS is camped on any RAT (or) PS is in LTE/NR service.
        if (mSST != null
                && mSST.mSS.getState() == ServiceState.STATE_OUT_OF_SERVICE /* CS out of service */
                && !(mSST.mSS.getDataRegistrationState() == ServiceState.STATE_IN_SERVICE
                && ServiceState.isPsOnlyTech(
                        mSST.mSS.getRilDataRadioTechnology())) /* PS not in LTE/NR */
                && !VideoProfile.isVideo(dialArgs.videoState) /* voice call */
                && !isEmergency /* non-emergency call */) {
            throw new CallStateException(
                CallStateException.ERROR_OUT_OF_SERVICE,
                "cannot dial voice call in out of service");
        }
        if (DBG) logd("Trying (non-IMS) CS call");

        if (isPhoneTypeGsm()) {
            return dialInternal(dialString, new DialArgs.Builder<>()
                    .setIntentExtras(dialArgs.intentExtras)
                    .build());
        } else {
            return dialInternal(dialString, dialArgs);
        }
    }

    /**
     * @return {@code true} if the user should be informed of an attempt to dial an international
     * number while on WFC only, {@code false} otherwise.
     */
    public boolean isNotificationOfWfcCallRequired(String dialString) {
        CarrierConfigManager configManager =
                (CarrierConfigManager) mContext.getSystemService(Context.CARRIER_CONFIG_SERVICE);
        PersistableBundle config = configManager.getConfigForSubId(getSubId());

        // Determine if carrier config indicates that international calls over WFC should trigger a
        // notification to the user. This is controlled by carrier configuration and is off by
        // default.
        boolean shouldNotifyInternationalCallOnWfc = config != null
                && config.getBoolean(
                        CarrierConfigManager.KEY_NOTIFY_INTERNATIONAL_CALL_ON_WFC_BOOL);

        if (!shouldNotifyInternationalCallOnWfc) {
            return false;
        }

        Phone imsPhone = mImsPhone;
        boolean isEmergency = isEmergencyNumber(dialString);
        boolean shouldConfirmCall =
                        // Using IMS
                        isImsUseEnabled()
                        && imsPhone != null
                        // VoLTE not available
                        && !imsPhone.isVolteEnabled()
                        // WFC is available
                        && imsPhone.isWifiCallingEnabled()
                        && !isEmergency
                        // Dialing international number
                        && PhoneNumberUtils.isInternationalNumber(dialString, getCountryIso());
        return shouldConfirmCall;
    }

    @Override
    protected Connection dialInternal(String dialString, DialArgs dialArgs)
            throws CallStateException {
        return dialInternal(dialString, dialArgs, null);
    }

    protected Connection dialInternal(String dialString, DialArgs dialArgs,
            ResultReceiver wrappedCallback)
            throws CallStateException {

        // Need to make sure dialString gets parsed properly
        String newDialString = PhoneNumberUtils.stripSeparators(dialString);

        if (isPhoneTypeGsm()) {
            // handle in-call MMI first if applicable
            if (handleInCallMmiCommands(newDialString)) {
                return null;
            }

            // Only look at the Network portion for mmi
            String networkPortion = PhoneNumberUtils.extractNetworkPortionAlt(newDialString);
            GsmMmiCode mmi = GsmMmiCode.newFromDialString(networkPortion, this,
                    mUiccApplication.get(), wrappedCallback);
            if (DBG) logd("dialInternal: dialing w/ mmi '" + mmi + "'...");

            if (mmi == null) {
                return mCT.dialGsm(newDialString, dialArgs.uusInfo, dialArgs.intentExtras);
            } else if (mmi.isTemporaryModeCLIR()) {
                return mCT.dialGsm(mmi.mDialingNumber, mmi.getCLIRMode(), dialArgs.uusInfo,
                        dialArgs.intentExtras);
            } else {
                mPendingMMIs.add(mmi);
                mMmiRegistrants.notifyRegistrants(new AsyncResult(null, mmi, null));
                mmi.processCode();
                return null;
            }
        } else {
            return mCT.dial(newDialString, dialArgs.intentExtras);
        }
    }

   @Override
    public boolean handlePinMmi(String dialString) {
        MmiCode mmi;
        if (isPhoneTypeGsm()) {
            mmi = GsmMmiCode.newFromDialString(dialString, this, mUiccApplication.get());
        } else {
            mmi = CdmaMmiCode.newFromDialString(dialString, this, mUiccApplication.get());
        }

        if (mmi != null && mmi.isPinPukCommand()) {
            mPendingMMIs.add(mmi);
            mMmiRegistrants.notifyRegistrants(new AsyncResult(null, mmi, null));
            try {
                mmi.processCode();
            } catch (CallStateException e) {
                //do nothing
            }
            return true;
        }

        loge("Mmi is null or unrecognized!");
        return false;
    }

    private void sendUssdResponse(String ussdRequest, CharSequence message, int returnCode,
                                   ResultReceiver wrappedCallback) {
        UssdResponse response = new UssdResponse(ussdRequest, message);
        Bundle returnData = new Bundle();
        returnData.putParcelable(TelephonyManager.USSD_RESPONSE, response);
        wrappedCallback.send(returnCode, returnData);
    }

    @Override
    public boolean handleUssdRequest(String ussdRequest, ResultReceiver wrappedCallback) {
        if (!isPhoneTypeGsm() || mPendingMMIs.size() > 0) {
            //todo: replace the generic failure with specific error code.
            sendUssdResponse(ussdRequest, null, TelephonyManager.USSD_RETURN_FAILURE,
                    wrappedCallback );
            return true;
        }

        // Try over IMS if possible.
        Phone imsPhone = mImsPhone;
        if ((imsPhone != null)
                && ((imsPhone.getServiceState().getState() == ServiceState.STATE_IN_SERVICE)
                || imsPhone.isUtEnabled())) {
            try {
                logd("handleUssdRequest: attempting over IMS");
                return imsPhone.handleUssdRequest(ussdRequest, wrappedCallback);
            } catch (CallStateException cse) {
                if (!CS_FALLBACK.equals(cse.getMessage())) {
                    return false;
                }
                // At this point we've tried over IMS but have been informed we need to handover
                // back to GSM.
                logd("handleUssdRequest: fallback to CS required");
            }
        }

        // Try USSD over GSM.
        try {
            dialInternal(ussdRequest, new DialArgs.Builder<>().build(), wrappedCallback);
        } catch (Exception e) {
            logd("handleUssdRequest: exception" + e);
            return false;
        }
        return true;
    }

    @Override
    public void sendUssdResponse(String ussdMessge) {
        if (isPhoneTypeGsm()) {
            GsmMmiCode mmi = GsmMmiCode.newFromUssdUserInput(ussdMessge, this, mUiccApplication.get());
            mPendingMMIs.add(mmi);
            mMmiRegistrants.notifyRegistrants(new AsyncResult(null, mmi, null));
            mmi.sendUssd(ussdMessge);
        } else {
            loge("sendUssdResponse: not possible in CDMA");
        }
    }

    @Override
    public void sendDtmf(char c) {
        if (!PhoneNumberUtils.is12Key(c)) {
            loge("sendDtmf called with invalid character '" + c + "'");
        } else {
            if (mCT.mState ==  PhoneConstants.State.OFFHOOK) {
                mCi.sendDtmf(c, null);
            }
        }
    }

    @Override
    public void startDtmf(char c) {
        if (!PhoneNumberUtils.is12Key(c)) {
            loge("startDtmf called with invalid character '" + c + "'");
        } else {
            mCi.startDtmf(c, null);
        }
    }

    @Override
    public void stopDtmf() {
        mCi.stopDtmf(null);
    }

    @Override
    public void sendBurstDtmf(String dtmfString, int on, int off, Message onComplete) {
        if (isPhoneTypeGsm()) {
            loge("[GsmCdmaPhone] sendBurstDtmf() is a CDMA method");
        } else {
            boolean check = true;
            for (int itr = 0;itr < dtmfString.length(); itr++) {
                if (!PhoneNumberUtils.is12Key(dtmfString.charAt(itr))) {
                    Rlog.e(LOG_TAG,
                            "sendDtmf called with invalid character '" + dtmfString.charAt(itr)+ "'");
                    check = false;
                    break;
                }
            }
            if (mCT.mState == PhoneConstants.State.OFFHOOK && check) {
                mCi.sendBurstDtmf(dtmfString, on, off, onComplete);
            }
        }
    }

    @Override
    public void addParticipant(String dialString) throws CallStateException {
        Phone imsPhone = mImsPhone;
        boolean imsUseEnabled = isImsUseEnabled()
                 && imsPhone != null
                 && (imsPhone.isVolteEnabled() || imsPhone.isWifiCallingEnabled() ||
                 imsPhone.isVideoEnabled())
                 && (imsPhone.getServiceState().getState() == ServiceState.STATE_IN_SERVICE);

        if (imsUseEnabled) {
            try {
                logd("addParticipant :: Trying to add participant in IMS call");
                imsPhone.addParticipant(dialString);
            } catch (CallStateException e) {
                loge("addParticipant :: IMS PS call exception " + e);
            }
        } else {
            loge("addParticipant :: IMS is disabled so unable to add participant with IMS call");
        }
    }

    @Override
    public void setRadioPower(boolean power) {
        mSST.setRadioPower(power);
    }

    private void storeVoiceMailNumber(String number) {
        SharedPreferences sp = PreferenceManager.getDefaultSharedPreferences(getContext());
        SharedPreferences.Editor editor = sp.edit();
        setVmSimImsi(getSubscriberId());
        logd("storeVoiceMailNumber: mPrecisePhoneType=" + mPrecisePhoneType + " vmNumber="
                + number);
        if (isPhoneTypeGsm()) {
            editor.putString(VM_NUMBER + getPhoneId(), number);
            editor.apply();
        } else {
            editor.putString(VM_NUMBER_CDMA + getPhoneId(), number);
            editor.apply();
        }
    }

    @Override
    public String getVoiceMailNumber() {
        String number = null;
        if (isPhoneTypeGsm() || mSimRecords != null) {
            // Read from the SIM. If its null, try reading from the shared preference area.
            IccRecords r = isPhoneTypeGsm() ? mIccRecords.get() : mSimRecords;
            number = (r != null) ? r.getVoiceMailNumber() : "";
            if (TextUtils.isEmpty(number)) {
                SharedPreferences sp = PreferenceManager.getDefaultSharedPreferences(getContext());
                String spName = isPhoneTypeGsm() ? VM_NUMBER : VM_NUMBER_CDMA;
                number = sp.getString(spName + getPhoneId(), null);
                logd("getVoiceMailNumber: from " + spName + " number=" + number);
            } else {
                logd("getVoiceMailNumber: from IccRecords number=" + number);
            }
        }
        if (!isPhoneTypeGsm() && TextUtils.isEmpty(number)) {
            SharedPreferences sp = PreferenceManager.getDefaultSharedPreferences(getContext());
            number = sp.getString(VM_NUMBER_CDMA + getPhoneId(), null);
            logd("getVoiceMailNumber: from VM_NUMBER_CDMA number=" + number);
        }

        if (TextUtils.isEmpty(number)) {
            CarrierConfigManager configManager = (CarrierConfigManager)
                    getContext().getSystemService(Context.CARRIER_CONFIG_SERVICE);
            PersistableBundle b = configManager.getConfigForSubId(getSubId());
            if (b != null) {
                String defaultVmNumber =
                        b.getString(CarrierConfigManager.KEY_DEFAULT_VM_NUMBER_STRING);
                String defaultVmNumberRoaming =
                        b.getString(CarrierConfigManager.KEY_DEFAULT_VM_NUMBER_ROAMING_STRING);
                String defaultVmNumberRoamingAndImsUnregistered = b.getString(
                        CarrierConfigManager
                                .KEY_DEFAULT_VM_NUMBER_ROAMING_AND_IMS_UNREGISTERED_STRING);

                if (!TextUtils.isEmpty(defaultVmNumber)) number = defaultVmNumber;
                if (mSST.mSS.getRoaming()) {
                    if (!TextUtils.isEmpty(defaultVmNumberRoamingAndImsUnregistered)
                            && !mSST.isImsRegistered()) {
                        // roaming and IMS unregistered case if CC configured
                        number = defaultVmNumberRoamingAndImsUnregistered;
                    } else if (!TextUtils.isEmpty(defaultVmNumberRoaming)) {
                        // roaming default case if CC configured
                        number = defaultVmNumberRoaming;
                    }
                }
            }
        }

        if (TextUtils.isEmpty(number)) {
            // Read platform settings for dynamic voicemail number
            CarrierConfigManager configManager = (CarrierConfigManager)
                    getContext().getSystemService(Context.CARRIER_CONFIG_SERVICE);
            PersistableBundle b = configManager.getConfigForSubId(getSubId());
            if (b != null && b.getBoolean(
                    CarrierConfigManager.KEY_CONFIG_TELEPHONY_USE_OWN_NUMBER_FOR_VOICEMAIL_BOOL)) {
                number = getLine1Number();
            }
        }

        return number;
    }

    private String getVmSimImsi() {
        SharedPreferences sp = PreferenceManager.getDefaultSharedPreferences(getContext());
        return sp.getString(VM_SIM_IMSI + getPhoneId(), null);
    }

    private void setVmSimImsi(String imsi) {
        SharedPreferences sp = PreferenceManager.getDefaultSharedPreferences(getContext());
        SharedPreferences.Editor editor = sp.edit();
        editor.putString(VM_SIM_IMSI + getPhoneId(), imsi);
        editor.apply();
    }

    @Override
    public String getVoiceMailAlphaTag() {
        String ret = "";

        if (isPhoneTypeGsm()) {
            IccRecords r = mIccRecords.get();

            ret = (r != null) ? r.getVoiceMailAlphaTag() : "";
        }

        if (ret == null || ret.length() == 0) {
            return TelephonyResourceUtils.getTelephonyResourceContext(mContext).getText(
                com.android.telephony.resources.R.string.defaultVoiceMailAlphaTag).toString();
        }

        return ret;
    }

    @Override
    public String getDeviceId() {
        if (isPhoneTypeGsm()) {
            return getImei();
        } else {
            CarrierConfigManager configManager = (CarrierConfigManager)
                    mContext.getSystemService(Context.CARRIER_CONFIG_SERVICE);
            boolean force_imei = configManager.getConfigForSubId(getSubId())
                    .getBoolean(CarrierConfigManager.KEY_FORCE_IMEI_BOOL);
            if (force_imei) return getImei();

            String id = getMeid();
            if ((id == null) || id.matches("^0*$")) {
                loge("getDeviceId(): MEID is not initialized use ESN");
                id = getEsn();
            }
            return id;
        }
    }

    @Override
    public String getDeviceSvn() {
        if (isPhoneTypeGsm() || isPhoneTypeCdmaLte()) {
            return mImeiSv;
        } else {
            loge("getDeviceSvn(): return 0");
            return "0";
        }
    }

    @Override
    public IsimRecords getIsimRecords() {
        return mIsimUiccRecords;
    }

    @Override
    public String getImei() {
        if (mEnable14DigitImei && !TextUtils.isEmpty(mImei)
                && mImei.length() > IMEI_14_DIGIT) {
            return mImei.substring(0, IMEI_14_DIGIT);
        }
        return mImei;
    }

    @UnsupportedAppUsage
    @Override
    public String getEsn() {
        if (isPhoneTypeGsm()) {
            loge("[GsmCdmaPhone] getEsn() is a CDMA method");
            return "0";
        } else {
            return mEsn;
        }
    }

    @Override
    public String getMeid() {
        return mMeid;
    }

    @Override
    public String getNai() {
        IccRecords r = mUiccController.getIccRecords(mPhoneId, UiccController.APP_FAM_3GPP2);
        if (Log.isLoggable(LOG_TAG, Log.VERBOSE)) {
            Rlog.v(LOG_TAG, "IccRecords is " + r);
        }
        return (r != null) ? r.getNAI() : null;
    }

    @Override
    @Nullable
    public String getSubscriberId() {
        String subscriberId = null;
        if (isPhoneTypeCdma()) {
            subscriberId = mSST.getImsi();
        } else {
            // Both Gsm and CdmaLte get the IMSI from Usim.
            IccRecords iccRecords = mUiccController.getIccRecords(
                    mPhoneId, UiccController.APP_FAM_3GPP);
            if (iccRecords != null) {
                subscriberId = iccRecords.getIMSI();
            }
        }
        return subscriberId;
    }

    @Override
    public ImsiEncryptionInfo getCarrierInfoForImsiEncryption(int keyType) {
        String operatorNumeric = TelephonyManager.from(mContext)
                .getSimOperatorNumericForPhone(mPhoneId);
        return CarrierInfoManager.getCarrierInfoForImsiEncryption(keyType,
                mContext, operatorNumeric);
    }

    @Override
    public void setCarrierInfoForImsiEncryption(ImsiEncryptionInfo imsiEncryptionInfo) {
        CarrierInfoManager.setCarrierInfoForImsiEncryption(imsiEncryptionInfo, mContext, mPhoneId);
    }

    @Override
    public int getCarrierId() {
        return mCarrierResolver.getCarrierId();
    }

    @Override
    public String getCarrierName() {
        return mCarrierResolver.getCarrierName();
    }

    @Override
    public int getMNOCarrierId() {
        return mCarrierResolver.getMnoCarrierId();
    }

    @Override
    public int getSpecificCarrierId() {
        return mCarrierResolver.getSpecificCarrierId();
    }

    @Override
    public String getSpecificCarrierName() {
        return mCarrierResolver.getSpecificCarrierName();
    }

    @Override
    public void resolveSubscriptionCarrierId(String simState) {
        mCarrierResolver.resolveSubscriptionCarrierId(simState);
    }

    @Override
    public int getCarrierIdListVersion() {
        return mCarrierResolver.getCarrierListVersion();
    }

    @Override
    public int getEmergencyNumberDbVersion() {
        return getEmergencyNumberTracker().getEmergencyNumberDbVersion();
    }

    @Override
    public void resetCarrierKeysForImsiEncryption() {
        mCIM.resetCarrierKeysForImsiEncryption(mContext, mPhoneId);
    }

    @Override
    public void setCarrierTestOverride(String mccmnc, String imsi, String iccid, String gid1,
            String gid2, String pnn, String spn, String carrierPrivilegeRules, String apn) {
        mCarrierResolver.setTestOverrideApn(apn);
        mCarrierResolver.setTestOverrideCarrierPriviledgeRule(carrierPrivilegeRules);
        IccRecords r = null;
        if (isPhoneTypeGsm()) {
            r = mIccRecords.get();
        } else if (isPhoneTypeCdmaLte()) {
            r = mSimRecords;
        } else {
            loge("setCarrierTestOverride fails in CDMA only");
        }
        if (r != null) {
            r.setCarrierTestOverride(mccmnc, imsi, iccid, gid1, gid2, pnn, spn);
        }
    }

    @Override
    public String getGroupIdLevel1() {
        if (isPhoneTypeGsm()) {
            IccRecords r = mIccRecords.get();
            return (r != null) ? r.getGid1() : null;
        } else if (isPhoneTypeCdma()) {
            loge("GID1 is not available in CDMA");
            return null;
        } else { //isPhoneTypeCdmaLte()
            return (mSimRecords != null) ? mSimRecords.getGid1() : "";
        }
    }

    @Override
    public String getGroupIdLevel2() {
        if (isPhoneTypeGsm()) {
            IccRecords r = mIccRecords.get();
            return (r != null) ? r.getGid2() : null;
        } else if (isPhoneTypeCdma()) {
            loge("GID2 is not available in CDMA");
            return null;
        } else { //isPhoneTypeCdmaLte()
            return (mSimRecords != null) ? mSimRecords.getGid2() : "";
        }
    }

    @UnsupportedAppUsage
    @Override
    public String getLine1Number() {
        if (isPhoneTypeGsm()) {
            IccRecords r = mIccRecords.get();
            return (r != null) ? r.getMsisdnNumber() : null;
        } else {
            CarrierConfigManager configManager = (CarrierConfigManager)
                    mContext.getSystemService(Context.CARRIER_CONFIG_SERVICE);
            boolean use_usim = configManager.getConfigForSubId(getSubId()).getBoolean(
                    CarrierConfigManager.KEY_USE_USIM_BOOL);
            if (use_usim) {
                return (mSimRecords != null) ? mSimRecords.getMsisdnNumber() : null;
            }
            return mSST.getMdnNumber();
        }
    }

    @Override
    public String getPlmn() {
        if (isPhoneTypeGsm()) {
            IccRecords r = mIccRecords.get();
            return (r != null) ? r.getPnnHomeName() : null;
        } else if (isPhoneTypeCdma()) {
            loge("Plmn is not available in CDMA");
            return null;
        } else { //isPhoneTypeCdmaLte()
            return (mSimRecords != null) ? mSimRecords.getPnnHomeName() : null;
        }
    }

    /**
     * Update non-persisited manual network selection.
     *
     * @param nsm contains Plmn info
     */
    @Override
    protected void updateManualNetworkSelection(NetworkSelectMessage nsm) {
        int subId = getSubId();
        if (SubscriptionManager.isValidSubscriptionId(subId)) {
            mManualNetworkSelectionPlmn = nsm.operatorNumeric;
        } else {
        //on Phone0 in emergency mode (no SIM), or in some races then clear the cache
            mManualNetworkSelectionPlmn = "";
            Rlog.e(LOG_TAG, "Cannot update network selection due to invalid subId "
                    + subId);
        }
    }

    @Override
    public String getManualNetworkSelectionPlmn() {
        return (mManualNetworkSelectionPlmn == null) ? "" : mManualNetworkSelectionPlmn;
    }

    @Override
    public String getCdmaPrlVersion() {
        return mSST.getPrlVersion();
    }

    @Override
    public String getCdmaMin() {
        return mSST.getCdmaMin();
    }

    @Override
    public boolean isMinInfoReady() {
        return mSST.isMinInfoReady();
    }

    @Override
    public String getMsisdn() {
        if (isPhoneTypeGsm()) {
            IccRecords r = mIccRecords.get();
            return (r != null) ? r.getMsisdnNumber() : null;
        } else if (isPhoneTypeCdmaLte()) {
            return (mSimRecords != null) ? mSimRecords.getMsisdnNumber() : null;
        } else {
            loge("getMsisdn: not expected on CDMA");
            return null;
        }
    }

    @Override
    public String getLine1AlphaTag() {
        if (isPhoneTypeGsm()) {
            IccRecords r = mIccRecords.get();
            return (r != null) ? r.getMsisdnAlphaTag() : null;
        } else {
            loge("getLine1AlphaTag: not possible in CDMA");
            return null;
        }
    }

    @Override
    public boolean setLine1Number(String alphaTag, String number, Message onComplete) {
        if (isPhoneTypeGsm()) {
            IccRecords r = mIccRecords.get();
            if (r != null) {
                r.setMsisdnNumber(alphaTag, number, onComplete);
                return true;
            } else {
                return false;
            }
        } else {
            loge("setLine1Number: not possible in CDMA");
            return false;
        }
    }

    @Override
    public void setVoiceMailNumber(String alphaTag, String voiceMailNumber, Message onComplete) {
        Message resp;
        mVmNumber = voiceMailNumber;
        resp = obtainMessage(EVENT_SET_VM_NUMBER_DONE, 0, 0, onComplete);

        IccRecords r = mIccRecords.get();

        if (!isPhoneTypeGsm() && mSimRecords != null) {
            r = mSimRecords;
        }

        if (r != null) {
            r.setVoiceMailNumber(alphaTag, mVmNumber, resp);
        }
    }

    @UnsupportedAppUsage
    private boolean isValidCommandInterfaceCFReason (int commandInterfaceCFReason) {
        switch (commandInterfaceCFReason) {
            case CF_REASON_UNCONDITIONAL:
            case CF_REASON_BUSY:
            case CF_REASON_NO_REPLY:
            case CF_REASON_NOT_REACHABLE:
            case CF_REASON_ALL:
            case CF_REASON_ALL_CONDITIONAL:
                return true;
            default:
                return false;
        }
    }

    @UnsupportedAppUsage
    @Override
    public String getSystemProperty(String property, String defValue) {
        if (getUnitTestMode()) {
            return null;
        }
        return TelephonyManager.getTelephonyProperty(mPhoneId, property, defValue);
    }

    @UnsupportedAppUsage
    private boolean isValidCommandInterfaceCFAction (int commandInterfaceCFAction) {
        switch (commandInterfaceCFAction) {
            case CF_ACTION_DISABLE:
            case CF_ACTION_ENABLE:
            case CF_ACTION_REGISTRATION:
            case CF_ACTION_ERASURE:
                return true;
            default:
                return false;
        }
    }

    @UnsupportedAppUsage
    private boolean isCfEnable(int action) {
        return (action == CF_ACTION_ENABLE) || (action == CF_ACTION_REGISTRATION);
    }

    private boolean isImsUtEnabledOverCdma() {
        return isPhoneTypeCdmaLte()
            && mImsPhone != null
            && mImsPhone.isUtEnabled();
    }

    @Override
    public void getCallForwardingOption(int commandInterfaceCFReason, Message onComplete) {
        getCallForwardingOption(commandInterfaceCFReason,
            CommandsInterface.SERVICE_CLASS_NONE, onComplete);
    }

    @Override
    public void getCallForwardingOption(int commandInterfaceCFReason,
            int commandInterfaceServiceClass, Message onComplete) {
        if (isPhoneTypeGsm() || isImsUtEnabledOverCdma()) {
            Phone imsPhone = mImsPhone;
            if ((imsPhone != null)
                    && ((imsPhone.getServiceState().getState() == ServiceState.STATE_IN_SERVICE)
                    || imsPhone.isUtEnabled())) {
                imsPhone.getCallForwardingOption(commandInterfaceCFReason,
                            commandInterfaceServiceClass, onComplete);
                return;
            }

            if (isValidCommandInterfaceCFReason(commandInterfaceCFReason)) {
                if (DBG) logd("requesting call forwarding query.");
                Message resp;
                if (commandInterfaceCFReason == CF_REASON_UNCONDITIONAL) {
                    resp = obtainMessage(EVENT_GET_CALL_FORWARD_DONE, onComplete);
                } else {
                    resp = onComplete;
                }
                mCi.queryCallForwardStatus(commandInterfaceCFReason,
                        commandInterfaceServiceClass, null, resp);
            }
        } else {
            loge("getCallForwardingOption: not possible in CDMA without IMS");
        }
    }

    @Override
    public void setCallForwardingOption(int commandInterfaceCFAction,
            int commandInterfaceCFReason,
            String dialingNumber,
            int timerSeconds,
            Message onComplete) {
        setCallForwardingOption(commandInterfaceCFAction,
                commandInterfaceCFReason, dialingNumber,
                CommandsInterface.SERVICE_CLASS_VOICE,
                timerSeconds, onComplete);
    }


    @Override
    public void setCallForwardingOption(int commandInterfaceCFAction,
            int commandInterfaceCFReason,
            String dialingNumber,
            int commandInterfaceServiceClass,
            int timerSeconds,
            Message onComplete) {
        if (isPhoneTypeGsm() || isImsUtEnabledOverCdma()) {
            Phone imsPhone = mImsPhone;
            if ((imsPhone != null)
                    && ((imsPhone.getServiceState().getState() == ServiceState.STATE_IN_SERVICE)
                    || imsPhone.isUtEnabled())) {
                imsPhone.setCallForwardingOption(commandInterfaceCFAction,
                        commandInterfaceCFReason, dialingNumber,
                        commandInterfaceServiceClass, timerSeconds, onComplete);
                return;
            }

            if ((isValidCommandInterfaceCFAction(commandInterfaceCFAction)) &&
                    (isValidCommandInterfaceCFReason(commandInterfaceCFReason))) {

                Message resp;
                if (commandInterfaceCFReason == CF_REASON_UNCONDITIONAL) {
                    Cfu cfu = new Cfu(dialingNumber, onComplete);
                    resp = obtainMessage(EVENT_SET_CALL_FORWARD_DONE,
                            isCfEnable(commandInterfaceCFAction) ? 1 : 0, 0, cfu);
                } else {
                    resp = onComplete;
                }
                mCi.setCallForward(commandInterfaceCFAction,
                        commandInterfaceCFReason,
                        commandInterfaceServiceClass,
                        dialingNumber,
                        timerSeconds,
                        resp);
            }
        } else {
            loge("setCallForwardingOption: not possible in CDMA without IMS");
        }
    }

    @Override
    public void getCallBarring(String facility, String password, Message onComplete,
            int serviceClass) {
        if (isPhoneTypeGsm()) {
            Phone imsPhone = mImsPhone;
            if ((imsPhone != null) && imsPhone.isUtEnabled()) {
                imsPhone.getCallBarring(facility, password, onComplete, serviceClass);
                return;
            }
            mCi.queryFacilityLock(facility, password,
                    CommandsInterface.SERVICE_CLASS_NONE, onComplete);
        } else {
            loge("getCallBarringOption: not possible in CDMA");
        }
    }

    @Override
    public void setCallBarring(String facility, boolean lockState, String password,
            Message onComplete, int serviceClass) {
        if (isPhoneTypeGsm()) {
            Phone imsPhone = mImsPhone;
            if ((imsPhone != null) && imsPhone.isUtEnabled()) {
                imsPhone.setCallBarring(facility, lockState, password, onComplete, serviceClass);
                return;
            }
            mCi.setFacilityLock(facility, lockState, password,
                    CommandsInterface.SERVICE_CLASS_NONE, onComplete);
        } else {
            loge("setCallBarringOption: not possible in CDMA");
        }
    }

    /**
     * Changes access code used for call barring
     *
     * @param facility is one of CB_FACILTY_*
     * @param oldPwd is old password
     * @param newPwd is new password
     * @param onComplete is callback message when the action is completed.
     */
    public void changeCallBarringPassword(String facility, String oldPwd, String newPwd,
            Message onComplete) {
        if (isPhoneTypeGsm()) {
            mCi.changeBarringPassword(facility, oldPwd, newPwd, onComplete);
        } else {
            loge("changeCallBarringPassword: not possible in CDMA");
        }
    }

    @Override
    public void getOutgoingCallerIdDisplay(Message onComplete) {
        if (isPhoneTypeGsm()) {
            Phone imsPhone = mImsPhone;
            if ((imsPhone != null)
                    && ((imsPhone.getServiceState().getState() == ServiceState.STATE_IN_SERVICE)
                    || imsPhone.isUtEnabled())) {
                imsPhone.getOutgoingCallerIdDisplay(onComplete);
                return;
            }
            mCi.getCLIR(onComplete);
        } else {
            loge("getOutgoingCallerIdDisplay: not possible in CDMA");
        }
    }

    @Override
    public void setOutgoingCallerIdDisplay(int commandInterfaceCLIRMode, Message onComplete) {
        if (isPhoneTypeGsm()) {
            Phone imsPhone = mImsPhone;
            if ((imsPhone != null)
                    && ((imsPhone.getServiceState().getState() == ServiceState.STATE_IN_SERVICE)
                    || imsPhone.isUtEnabled())) {
                imsPhone.setOutgoingCallerIdDisplay(commandInterfaceCLIRMode, onComplete);
                return;
            }
            // Packing CLIR value in the message. This will be required for
            // SharedPreference caching, if the message comes back as part of
            // a success response.
            mCi.setCLIR(commandInterfaceCLIRMode,
                    obtainMessage(EVENT_SET_CLIR_COMPLETE, commandInterfaceCLIRMode, 0, onComplete));
        } else {
            loge("setOutgoingCallerIdDisplay: not possible in CDMA");
        }
    }

    @Override
    public void getCallWaiting(Message onComplete) {
        if (isPhoneTypeGsm() || isImsUtEnabledOverCdma()) {
            Phone imsPhone = mImsPhone;
            if ((imsPhone != null)
                    && ((imsPhone.getServiceState().getState() == ServiceState.STATE_IN_SERVICE)
                    || imsPhone.isUtEnabled())) {
                imsPhone.getCallWaiting(onComplete);
                return;
            }

            //As per 3GPP TS 24.083, section 1.6 UE doesn't need to send service
            //class parameter in call waiting interrogation  to network
            mCi.queryCallWaiting(CommandsInterface.SERVICE_CLASS_NONE, onComplete);
        } else {
            mCi.queryCallWaiting(CommandsInterface.SERVICE_CLASS_VOICE, onComplete);
        }
    }

    @Override
    public void setCallWaiting(boolean enable, Message onComplete) {
        if (isPhoneTypeGsm() || isImsUtEnabledOverCdma()) {
            Phone imsPhone = mImsPhone;
            if ((imsPhone != null)
                    && ((imsPhone.getServiceState().getState() == ServiceState.STATE_IN_SERVICE)
                    || imsPhone.isUtEnabled())) {
                imsPhone.setCallWaiting(enable, onComplete);
                return;
            }
            int serviceClass = CommandsInterface.SERVICE_CLASS_VOICE;
            CarrierConfigManager configManager = (CarrierConfigManager)
                    getContext().getSystemService(Context.CARRIER_CONFIG_SERVICE);
            PersistableBundle b = configManager.getConfigForSubId(getSubId());
            if (b != null) {
                serviceClass = b.getInt(CarrierConfigManager.KEY_CALL_WAITING_SERVICE_CLASS_INT,
                        CommandsInterface.SERVICE_CLASS_VOICE);
            }
            mCi.setCallWaiting(enable, serviceClass, onComplete);
        } else {
            loge("method setCallWaiting is NOT supported in CDMA without IMS!");
        }
    }

    @Override
    public void getAvailableNetworks(Message response) {
        if (isPhoneTypeGsm() || isPhoneTypeCdmaLte()) {
            Message msg = obtainMessage(EVENT_GET_AVAILABLE_NETWORKS_DONE, response);
            mCi.getAvailableNetworks(msg);
        } else {
            loge("getAvailableNetworks: not possible in CDMA");
        }
    }

    @Override
    public void startNetworkScan(NetworkScanRequest nsr, Message response) {
        mCi.startNetworkScan(nsr, response);
    }

    @Override
    public void stopNetworkScan(Message response) {
        mCi.stopNetworkScan(response);
    }

    @Override
    public void setTTYMode(int ttyMode, Message onComplete) {
        // Send out the TTY Mode change over RIL as well
        super.setTTYMode(ttyMode, onComplete);
        if (mImsPhone != null) {
            mImsPhone.setTTYMode(ttyMode, onComplete);
        }
    }

    @Override
    public void setUiTTYMode(int uiTtyMode, Message onComplete) {
       if (mImsPhone != null) {
           mImsPhone.setUiTTYMode(uiTtyMode, onComplete);
       }
    }

    @Override
    public void setMute(boolean muted) {
        mCT.setMute(muted);
    }

    @Override
    public boolean getMute() {
        return mCT.getMute();
    }

    @Override
    public void updateServiceLocation() {
        mSST.enableSingleLocationUpdate();
    }

    @Override
    public void enableLocationUpdates() {
        mSST.enableLocationUpdates();
    }

    @Override
    public void disableLocationUpdates() {
        mSST.disableLocationUpdates();
    }

    @Override
    public boolean getDataRoamingEnabled() {
        if (getDcTracker(AccessNetworkConstants.TRANSPORT_TYPE_WWAN) != null) {
            return getDcTracker(AccessNetworkConstants.TRANSPORT_TYPE_WWAN).getDataRoamingEnabled();
        }
        return false;
    }

    @Override
    public void setDataRoamingEnabled(boolean enable) {
        if (getDcTracker(AccessNetworkConstants.TRANSPORT_TYPE_WWAN) != null) {
            getDcTracker(AccessNetworkConstants.TRANSPORT_TYPE_WWAN)
                    .setDataRoamingEnabledByUser(enable);
        }
    }

    @Override
    public void registerForCdmaOtaStatusChange(Handler h, int what, Object obj) {
        mCi.registerForCdmaOtaProvision(h, what, obj);
    }

    @Override
    public void unregisterForCdmaOtaStatusChange(Handler h) {
        mCi.unregisterForCdmaOtaProvision(h);
    }

    @Override
    public void registerForSubscriptionInfoReady(Handler h, int what, Object obj) {
        mSST.registerForSubscriptionInfoReady(h, what, obj);
    }

    @Override
    public void unregisterForSubscriptionInfoReady(Handler h) {
        mSST.unregisterForSubscriptionInfoReady(h);
    }

    @UnsupportedAppUsage
    @Override
    public void setOnEcbModeExitResponse(Handler h, int what, Object obj) {
    }

    @Override
    public void unsetOnEcbModeExitResponse(Handler h) {
    }

    @Override
    public void registerForCallWaiting(Handler h, int what, Object obj) {
        mCT.registerForCallWaiting(h, what, obj);
    }

    @Override
    public void unregisterForCallWaiting(Handler h) {
        mCT.unregisterForCallWaiting(h);
    }

    /**
     * Whether data is enabled by user. Unlike isDataEnabled, this only
     * checks user setting stored in {@link android.provider.Settings.Global#MOBILE_DATA}
     * if not provisioning, or isProvisioningDataEnabled if provisioning.
     */
    @Override
    public boolean isUserDataEnabled() {
        if (mDataEnabledSettings.isProvisioning()) {
            return mDataEnabledSettings.isProvisioningDataEnabled();
        } else {
            return mDataEnabledSettings.isUserDataEnabled();
        }
    }

    /**
     * Removes the given MMI from the pending list and notifies
     * registrants that it is complete.
     * @param mmi MMI that is done
     */
    public void onMMIDone(MmiCode mmi) {

        /* Only notify complete if it's on the pending list.
         * Otherwise, it's already been handled (eg, previously canceled).
         * The exception is cancellation of an incoming USSD-REQUEST, which is
         * not on the list.
         */
        if (mPendingMMIs.remove(mmi) || (isPhoneTypeGsm() && (mmi.isUssdRequest() ||
                ((GsmMmiCode)mmi).isSsInfo()))) {

            ResultReceiver receiverCallback = mmi.getUssdCallbackReceiver();
            if (receiverCallback != null) {
                Rlog.i(LOG_TAG, "onMMIDone: invoking callback: " + mmi);
                int returnCode = (mmi.getState() ==  MmiCode.State.COMPLETE) ?
                    TelephonyManager.USSD_RETURN_SUCCESS : TelephonyManager.USSD_RETURN_FAILURE;
                sendUssdResponse(mmi.getDialString(), mmi.getMessage(), returnCode,
                        receiverCallback );
            } else {
                Rlog.i(LOG_TAG, "onMMIDone: notifying registrants: " + mmi);
                mMmiCompleteRegistrants.notifyRegistrants(new AsyncResult(null, mmi, null));
            }
        } else {
            Rlog.i(LOG_TAG, "onMMIDone: invalid response or already handled; ignoring: " + mmi);
        }
    }

    public boolean supports3gppCallForwardingWhileRoaming() {
        CarrierConfigManager configManager = (CarrierConfigManager)
                getContext().getSystemService(Context.CARRIER_CONFIG_SERVICE);
        PersistableBundle b = configManager.getConfigForSubId(getSubId());
        if (b != null) {
            return b.getBoolean(
                    CarrierConfigManager.KEY_SUPPORT_3GPP_CALL_FORWARDING_WHILE_ROAMING_BOOL, true);
        } else {
            // Default value set in CarrierConfigManager
            return true;
        }
    }

    private void onNetworkInitiatedUssd(MmiCode mmi) {
        Rlog.v(LOG_TAG, "onNetworkInitiatedUssd: mmi=" + mmi);
        mMmiCompleteRegistrants.notifyRegistrants(
            new AsyncResult(null, mmi, null));
    }

    /** ussdMode is one of CommandsInterface.USSD_MODE_* */
    private void onIncomingUSSD (int ussdMode, String ussdMessage) {
        if (!isPhoneTypeGsm()) {
            loge("onIncomingUSSD: not expected on GSM");
        }
        boolean isUssdError;
        boolean isUssdRequest;
        boolean isUssdRelease;

        isUssdRequest
            = (ussdMode == CommandsInterface.USSD_MODE_REQUEST);

        isUssdError
            = (ussdMode != CommandsInterface.USSD_MODE_NOTIFY
                && ussdMode != CommandsInterface.USSD_MODE_REQUEST);

        isUssdRelease = (ussdMode == CommandsInterface.USSD_MODE_NW_RELEASE);


        // See comments in GsmMmiCode.java
        // USSD requests aren't finished until one
        // of these two events happen
        GsmMmiCode found = null;
        for (int i = 0, s = mPendingMMIs.size() ; i < s; i++) {
            if(((GsmMmiCode)mPendingMMIs.get(i)).isPendingUSSD()) {
                found = (GsmMmiCode)mPendingMMIs.get(i);
                break;
            }
        }

        if (found != null) {
            // Complete pending USSD

            if (isUssdRelease) {
                found.onUssdRelease();
            } else if (isUssdError) {
                found.onUssdFinishedError();
            } else {
                found.onUssdFinished(ussdMessage, isUssdRequest);
            }
        } else if (!isUssdError && ussdMessage != null) {
            // pending USSD not found
            // The network may initiate its own USSD request

            // ignore everything that isnt a Notify or a Request
            // also, discard if there is no message to present
            GsmMmiCode mmi;
            mmi = GsmMmiCode.newNetworkInitiatedUssd(ussdMessage,
                                                   isUssdRequest,
                                                   GsmCdmaPhone.this,
                                                   mUiccApplication.get());
            onNetworkInitiatedUssd(mmi);
        }
    }

    /**
     * Make sure the network knows our preferred setting.
     */
    @UnsupportedAppUsage
    private void syncClirSetting() {
        SharedPreferences sp = PreferenceManager.getDefaultSharedPreferences(getContext());
        migrateClirSettingIfNeeded(sp);

        int clirSetting = sp.getInt(CLIR_KEY + getSubId(), -1);
        Rlog.i(LOG_TAG, "syncClirSetting: " + CLIR_KEY + getSubId() + "=" + clirSetting);
        if (clirSetting >= 0) {
            mCi.setCLIR(clirSetting, null);
        }
    }

    /**
     * Migrate CLIR setting with sudId mapping once if there's CLIR setting mapped with phoneId.
     */
    private void migrateClirSettingIfNeeded(SharedPreferences sp) {
        // Get old CLIR setting mapped with phoneId
        int clirSetting = sp.getInt("clir_key" + getPhoneId(), -1);
        if (clirSetting >= 0) {
            // Migrate CLIR setting to new shared preference key with subId
            Rlog.i(LOG_TAG, "Migrate CLIR setting: value=" + clirSetting + ", clir_key"
                    + getPhoneId() + " -> " + CLIR_KEY + getSubId());
            SharedPreferences.Editor editor = sp.edit();
            editor.putInt(CLIR_KEY + getSubId(), clirSetting);

            // Remove old CLIR setting key
            editor.remove("clir_key" + getPhoneId()).commit();
        }
    }

    private void handleRadioAvailable() {
        mCi.getBasebandVersion(obtainMessage(EVENT_GET_BASEBAND_VERSION_DONE));

        mCi.getDeviceIdentity(obtainMessage(EVENT_GET_DEVICE_IDENTITY_DONE));
        mCi.getRadioCapability(obtainMessage(EVENT_GET_RADIO_CAPABILITY));
        mCi.areUiccApplicationsEnabled(obtainMessage(EVENT_GET_UICC_APPS_ENABLEMENT_DONE));

        startLceAfterRadioIsAvailable();
        mCi.setSuppServiceNotifications(true, null);
    }

    private void handleRadioOn() {
        /* Proactively query voice radio technologies */
        mCi.getVoiceRadioTechnology(obtainMessage(EVENT_REQUEST_VOICE_RADIO_TECH_DONE));

        if (!isPhoneTypeGsm()) {
            mCdmaSubscriptionSource = mCdmaSSM.getCdmaSubscriptionSource();
        }

        // If this is on APM off, SIM may already be loaded. Send setPreferredNetworkType
        // request to RIL to preserve user setting across APM toggling
        setPreferredNetworkTypeIfSimLoaded();
    }

    private void handleRadioOffOrNotAvailable() {
        if (isPhoneTypeGsm()) {
            // Some MMI requests (eg USSD) are not completed
            // within the course of a CommandsInterface request
            // If the radio shuts off or resets while one of these
            // is pending, we need to clean up.

            for (int i = mPendingMMIs.size() - 1; i >= 0; i--) {
                if (((GsmMmiCode) mPendingMMIs.get(i)).isPendingUSSD()) {
                    ((GsmMmiCode) mPendingMMIs.get(i)).onUssdFinishedError();
                }
            }
        }
        mRadioOffOrNotAvailableRegistrants.notifyRegistrants();
    }

    private void handleRadioPowerStateChange() {
        Rlog.d(LOG_TAG, "handleRadioPowerStateChange, state= " + mCi.getRadioState());
        mNotifier.notifyRadioPowerStateChanged(this, mCi.getRadioState());
    }

    @Override
    public void handleMessage(Message msg) {
        AsyncResult ar;
        Message onComplete;

        switch (msg.what) {
            case EVENT_RADIO_AVAILABLE: {
                handleRadioAvailable();
            }
            break;

            case EVENT_GET_DEVICE_IDENTITY_DONE:{
                ar = (AsyncResult)msg.obj;

                if (ar.exception != null) {
                    break;
                }
                String[] respId = (String[])ar.result;
                mImei = respId[0];
                mImeiSv = respId[1];
                mEsn  =  respId[2];
                mMeid =  respId[3];
            }
            break;

            case EVENT_MODEM_RESET: {
                logd("Event EVENT_MODEM_RESET Received" + " isInEcm = " + mEcbmHandler.isInEcm());
                if (mEcbmHandler.isInEcm()) {
                    mEcbmHandler.handleExitEmergencyCallbackMode(mPhoneId);
                }
            }
            break;

            case EVENT_RUIM_RECORDS_LOADED:
                logd("Event EVENT_RUIM_RECORDS_LOADED Received");
                updateDataConnectionTracker();
                break;

            case EVENT_RADIO_ON:
                logd("Event EVENT_RADIO_ON Received");
                handleRadioOn();
                break;

            case EVENT_RIL_CONNECTED:
                ar = (AsyncResult) msg.obj;
                if (ar.exception == null && ar.result != null) {
                    mRilVersion = (Integer) ar.result;
                } else {
                    logd("Unexpected exception on EVENT_RIL_CONNECTED");
                    mRilVersion = -1;
                }
                break;

            case EVENT_VOICE_RADIO_TECH_CHANGED:
            case EVENT_REQUEST_VOICE_RADIO_TECH_DONE:
                String what = (msg.what == EVENT_VOICE_RADIO_TECH_CHANGED) ?
                        "EVENT_VOICE_RADIO_TECH_CHANGED" : "EVENT_REQUEST_VOICE_RADIO_TECH_DONE";
                ar = (AsyncResult) msg.obj;
                if (ar.exception == null) {
                    if ((ar.result != null) && (((int[]) ar.result).length != 0)) {
                        int newVoiceTech = ((int[]) ar.result)[0];
                        logd(what + ": newVoiceTech=" + newVoiceTech);
                        phoneObjectUpdater(newVoiceTech);
                    } else {
                        loge(what + ": has no tech!");
                    }
                } else {
                    loge(what + ": exception=" + ar.exception);
                }
                break;

            case EVENT_UPDATE_PHONE_OBJECT:
                phoneObjectUpdater(msg.arg1);
                break;

            case EVENT_CARRIER_CONFIG_CHANGED:
                // Only check for the voice radio tech if it not going to be updated by the voice
                // registration changes.
                if (!TelephonyResourceUtils.getTelephonyResources(mContext)
                        .getBoolean(com.android.telephony.resources.R.bool
                        .config_switch_phone_on_voice_reg_state_change)) {
                    mCi.getVoiceRadioTechnology(obtainMessage(EVENT_REQUEST_VOICE_RADIO_TECH_DONE));
                }
                // Force update IMS service if it is available, if it isn't the config will be
                // updated when ImsPhoneCallTracker opens a connection.
                ImsManager imsManager = ImsManager.getInstance(mContext, mPhoneId);
                if (imsManager.isServiceAvailable() && getIccRecordsLoaded()) {
                    imsManager.updateImsServiceConfig(true);
                } else {
                    logd("ImsManager/IccRecords Loaded are not available to update CarrierConfig.");
                }

                // Update broadcastEmergencyCallStateChanges
                // also cache the config value for displaying 14 digit IMEI
                CarrierConfigManager configMgr = (CarrierConfigManager)
                        getContext().getSystemService(Context.CARRIER_CONFIG_SERVICE);
                PersistableBundle b = configMgr.getConfigForSubId(getSubId());
                if (b != null) {
                    mEnable14DigitImei = b.getBoolean("config_enable_display_14digit_imei");
                    boolean broadcastEmergencyCallStateChanges = b.getBoolean(
                            CarrierConfigManager.KEY_BROADCAST_EMERGENCY_CALL_STATE_CHANGES_BOOL);
                    logd("broadcastEmergencyCallStateChanges = " +
                            broadcastEmergencyCallStateChanges);
                    setBroadcastEmergencyCallStateChanges(broadcastEmergencyCallStateChanges);
                } else {
                    loge("didn't get broadcastEmergencyCallStateChanges from carrier config");
                }

                // Changing the cdma roaming settings based carrier config.
                if (b != null) {
                    int config_cdma_roaming_mode = b.getInt(
                            CarrierConfigManager.KEY_CDMA_ROAMING_MODE_INT);
                    int current_cdma_roaming_mode =
                            Settings.Global.getInt(getContext().getContentResolver(),
                            Settings.Global.CDMA_ROAMING_MODE,
                            TelephonyManager.CDMA_ROAMING_MODE_RADIO_DEFAULT);
                    switch (config_cdma_roaming_mode) {
                        // Carrier's cdma_roaming_mode will overwrite the user's previous settings
                        // Keep the user's previous setting in global variable which will be used
                        // when carrier's setting is turn off.
                        case TelephonyManager.CDMA_ROAMING_MODE_HOME:
                        case TelephonyManager.CDMA_ROAMING_MODE_AFFILIATED:
                        case TelephonyManager.CDMA_ROAMING_MODE_ANY:
                            logd("cdma_roaming_mode is going to changed to "
                                    + config_cdma_roaming_mode);
                            setCdmaRoamingPreference(config_cdma_roaming_mode,
                                    obtainMessage(EVENT_SET_ROAMING_PREFERENCE_DONE));
                            break;

                        // When carrier's setting is turn off, change the cdma_roaming_mode to the
                        // previous user's setting
                        case TelephonyManager.CDMA_ROAMING_MODE_RADIO_DEFAULT:
                            if (current_cdma_roaming_mode != config_cdma_roaming_mode) {
                                logd("cdma_roaming_mode is going to changed to "
                                        + current_cdma_roaming_mode);
                                setCdmaRoamingPreference(current_cdma_roaming_mode,
                                        obtainMessage(EVENT_SET_ROAMING_PREFERENCE_DONE));
                            }

                        default:
                            loge("Invalid cdma_roaming_mode settings: "
                                    + config_cdma_roaming_mode);
                    }
                } else {
                    loge("didn't get the cdma_roaming_mode changes from the carrier config.");
                }
                break;

            case EVENT_SET_ROAMING_PREFERENCE_DONE:
                logd("cdma_roaming_mode change is done");
                break;

            case EVENT_CDMA_SUBSCRIPTION_SOURCE_CHANGED:
                logd("EVENT_CDMA_SUBSCRIPTION_SOURCE_CHANGED");
                mCdmaSubscriptionSource = mCdmaSSM.getCdmaSubscriptionSource();
                break;

            case EVENT_REGISTERED_TO_NETWORK:
                logd("Event EVENT_REGISTERED_TO_NETWORK Received");
                if (isPhoneTypeGsm()) {
                    syncClirSetting();
                }
                break;

            case EVENT_SIM_RECORDS_LOADED:
                updateCurrentCarrierInProvider();

                // Check if this is a different SIM than the previous one. If so unset the
                // voice mail number.
                String imsi = getVmSimImsi();
                String imsiFromSIM = getSubscriberId();
                if ((!isPhoneTypeGsm() || imsi != null) && imsiFromSIM != null
                        && !imsiFromSIM.equals(imsi)) {
                    storeVoiceMailNumber(null);
                    setVmSimImsi(null);
                    setVideoCallForwardingPreference(false);
                }

                updateVoiceMail();

                mSimRecordsLoadedRegistrants.notifyRegistrants();
                break;

            case EVENT_GET_BASEBAND_VERSION_DONE:
                ar = (AsyncResult)msg.obj;

                if (ar.exception != null) {
                    break;
                }

                if (DBG) logd("Baseband version: " + ar.result);
                TelephonyManager.from(mContext).setBasebandVersionForPhone(getPhoneId(),
                        (String)ar.result);
            break;

            case EVENT_GET_IMEI_DONE:
                ar = (AsyncResult)msg.obj;

                if (ar.exception != null) {
                    break;
                }

                mImei = (String)ar.result;
            break;

            case EVENT_GET_IMEISV_DONE:
                ar = (AsyncResult)msg.obj;

                if (ar.exception != null) {
                    break;
                }

                mImeiSv = (String)ar.result;
            break;

            case EVENT_USSD:
                ar = (AsyncResult)msg.obj;

                String[] ussdResult = (String[]) ar.result;

                if (ussdResult.length > 1) {
                    try {
                        onIncomingUSSD(Integer.parseInt(ussdResult[0]), ussdResult[1]);
                    } catch (NumberFormatException e) {
                        Rlog.w(LOG_TAG, "error parsing USSD");
                    }
                }
            break;

            case EVENT_RADIO_OFF_OR_NOT_AVAILABLE: {
                logd("Event EVENT_RADIO_OFF_OR_NOT_AVAILABLE Received");
                handleRadioOffOrNotAvailable();
                break;
            }

            case EVENT_RADIO_STATE_CHANGED: {
                logd("EVENT EVENT_RADIO_STATE_CHANGED");
                handleRadioPowerStateChange();
                break;
            }

            case EVENT_SSN:
                logd("Event EVENT_SSN Received");
                if (isPhoneTypeGsm()) {
                    ar = (AsyncResult) msg.obj;
                    SuppServiceNotification not = (SuppServiceNotification) ar.result;
                    mSsnRegistrants.notifyRegistrants(ar);
                }
                break;

            case EVENT_REGISTRATION_FAILED:
                logd("Event RegistrationFailed Received");
                ar = (AsyncResult) msg.obj;
                RegistrationFailedEvent rfe = (RegistrationFailedEvent) ar.result;
                mNotifier.notifyRegistrationFailed(this, rfe.cellIdentity, rfe.chosenPlmn,
                        rfe.domain, rfe.causeCode, rfe.additionalCauseCode);
                break;

            case EVENT_BARRING_INFO_CHANGED:
                logd("Event BarringInfoChanged Received");
                ar = (AsyncResult) msg.obj;
                BarringInfo barringInfo = (BarringInfo) ar.result;
                mNotifier.notifyBarringInfoChanged(this, barringInfo);
                break;

            case EVENT_SET_CALL_FORWARD_DONE:
                ar = (AsyncResult)msg.obj;
                Cfu cfu = (Cfu) ar.userObj;
                if (ar.exception == null) {
                    setVoiceCallForwardingFlag(1, msg.arg1 == 1, cfu.mSetCfNumber);
                }
                if (cfu.mOnComplete != null) {
                    AsyncResult.forMessage(cfu.mOnComplete, ar.result, ar.exception);
                    cfu.mOnComplete.sendToTarget();
                }
                break;

            case EVENT_SET_VM_NUMBER_DONE:
                ar = (AsyncResult)msg.obj;
                if (((isPhoneTypeGsm() || mSimRecords != null)
                        && IccVmNotSupportedException.class.isInstance(ar.exception))
                        || (!isPhoneTypeGsm() && mSimRecords == null
                        && IccException.class.isInstance(ar.exception))) {
                    storeVoiceMailNumber(mVmNumber);
                    ar.exception = null;
                }
                onComplete = (Message) ar.userObj;
                if (onComplete != null) {
                    AsyncResult.forMessage(onComplete, ar.result, ar.exception);
                    onComplete.sendToTarget();
                }
                break;


            case EVENT_GET_CALL_FORWARD_DONE:
                ar = (AsyncResult)msg.obj;
                if (ar.exception == null) {
                    handleCfuQueryResult((CallForwardInfo[])ar.result);
                }
                onComplete = (Message) ar.userObj;
                if (onComplete != null) {
                    AsyncResult.forMessage(onComplete, ar.result, ar.exception);
                    onComplete.sendToTarget();
                }
                break;

            case EVENT_SET_NETWORK_AUTOMATIC:
                // Automatic network selection from EF_CSP SIM record
                ar = (AsyncResult) msg.obj;
                if (mSST.mSS.getIsManualSelection()) {
                    setNetworkSelectionModeAutomatic((Message) ar.result);
                    logd("SET_NETWORK_SELECTION_AUTOMATIC: set to automatic");
                } else {
                    // prevent duplicate request which will push current PLMN to low priority
                    logd("SET_NETWORK_SELECTION_AUTOMATIC: already automatic, ignore");
                }
                break;

            case EVENT_ICC_RECORD_EVENTS:
                ar = (AsyncResult)msg.obj;
                processIccRecordEvents((Integer)ar.result);
                break;

            case EVENT_SET_CLIR_COMPLETE:
                ar = (AsyncResult)msg.obj;
                if (ar.exception == null) {
                    saveClirSetting(msg.arg1);
                }
                onComplete = (Message) ar.userObj;
                if (onComplete != null) {
                    AsyncResult.forMessage(onComplete, ar.result, ar.exception);
                    onComplete.sendToTarget();
                }
                break;

            case EVENT_SS:
                ar = (AsyncResult)msg.obj;
                logd("Event EVENT_SS received");
                if (isPhoneTypeGsm()) {
                    // SS data is already being handled through MMI codes.
                    // So, this result if processed as MMI response would help
                    // in re-using the existing functionality.
                    GsmMmiCode mmi = new GsmMmiCode(this, mUiccApplication.get());
                    mmi.processSsData(ar);
                }
                break;

            case EVENT_GET_RADIO_CAPABILITY:
                ar = (AsyncResult) msg.obj;
                RadioCapability rc = (RadioCapability) ar.result;
                if (ar.exception != null) {
                    Rlog.d(LOG_TAG, "get phone radio capability fail, no need to change " +
                            "mRadioCapability");
                } else {
                    radioCapabilityUpdated(rc);
                }
                Rlog.d(LOG_TAG, "EVENT_GET_RADIO_CAPABILITY: phone rc: " + rc);
                break;
            case EVENT_VRS_OR_RAT_CHANGED:
                ar = (AsyncResult) msg.obj;
                Pair<Integer, Integer> vrsRatPair = (Pair<Integer, Integer>) ar.result;
                onVoiceRegStateOrRatChanged(vrsRatPair.first, vrsRatPair.second);
                break;

            case EVENT_SET_CARRIER_DATA_ENABLED:
                ar = (AsyncResult) msg.obj;
                boolean enabled = (boolean) ar.result;
                mDataEnabledSettings.setCarrierDataEnabled(enabled);
                break;
            case EVENT_DEVICE_PROVISIONED_CHANGE:
                mDataEnabledSettings.updateProvisionedChanged();
                break;
            case EVENT_DEVICE_PROVISIONING_DATA_SETTING_CHANGE:
                mDataEnabledSettings.updateProvisioningDataEnabled();
                break;
            case EVENT_GET_AVAILABLE_NETWORKS_DONE:
                ar = (AsyncResult) msg.obj;
                if (ar.exception == null && ar.result != null && mSST != null) {
                    List<OperatorInfo> operatorInfoList = (List<OperatorInfo>) ar.result;
                    List<OperatorInfo> filteredInfoList = new ArrayList<>();
                    for (OperatorInfo operatorInfo : operatorInfoList) {
                        if (OperatorInfo.State.CURRENT == operatorInfo.getState()) {
                            filteredInfoList.add(new OperatorInfo(
                                    mSST.filterOperatorNameByPattern(
                                            operatorInfo.getOperatorAlphaLong()),
                                    mSST.filterOperatorNameByPattern(
                                            operatorInfo.getOperatorAlphaShort()),
                                    operatorInfo.getOperatorNumeric(),
                                    operatorInfo.getState()
                            ));
                        } else {
                            filteredInfoList.add(operatorInfo);
                        }
                    }
                    ar.result = filteredInfoList;
                }

                onComplete = (Message) ar.userObj;
                if (onComplete != null) {
                    AsyncResult.forMessage(onComplete, ar.result, ar.exception);
                    onComplete.sendToTarget();
                }
                break;
            case EVENT_GET_UICC_APPS_ENABLEMENT_DONE:
            case EVENT_UICC_APPS_ENABLEMENT_CHANGED: {
                ar = (AsyncResult) msg.obj;
                if (ar == null) return;
                if (ar.exception != null) {
                    logd("Received exception on event" + msg.what + " : " + ar.exception);
                    return;
                }

                mUiccApplicationsEnabled = (Boolean) ar.result;
                reapplyUiccAppsEnablementIfNeeded();
                break;
            }
            case EVENT_REAPPLY_UICC_APPS_ENABLEMENT_DONE: {
                ar = (AsyncResult) msg.obj;
                if (ar == null || ar.exception == null) return;
                // TODO: b/146181737 don't throw exception and uncomment the retry below.
                boolean expectedValue = (boolean) ar.userObj;
                CommandException.Error error = ((CommandException) ar.exception).getCommandError();
                throw new RuntimeException("Error received when re-applying uicc application"
                        + " setting to " +  expectedValue + " on phone " + mPhoneId
                        + " Error code: " + error);
//                if (error == INTERNAL_ERR || error == SIM_BUSY) {
//                    // Retry for certain errors, but not for others like RADIO_NOT_AVAILABLE or
//                    // SIM_ABSENT, as they will trigger it whey they become available.
//                    postDelayed(()->reapplyUiccAppsEnablementIfNeeded(), 1000);
//                }
//                break;
            }
            default:
                super.handleMessage(msg);
        }
    }

    public UiccCardApplication getUiccCardApplication() {
        if (isPhoneTypeGsm()) {
            return mUiccController.getUiccCardApplication(mPhoneId, UiccController.APP_FAM_3GPP);
        } else {
            return mUiccController.getUiccCardApplication(mPhoneId, UiccController.APP_FAM_3GPP2);
        }
    }

    // todo: check if ICC availability needs to be handled here. mSimRecords should not be needed
    // now because APIs can be called directly on UiccProfile, and that should handle the requests
    // correctly based on supported apps, voice RAT, etc.
    @Override
    protected void onUpdateIccAvailability() {
        if (mUiccController == null ) {
            return;
        }

        UiccCardApplication newUiccApplication = null;

        // Update mIsimUiccRecords
        if (isPhoneTypeGsm() || isPhoneTypeCdmaLte()) {
            newUiccApplication =
                    mUiccController.getUiccCardApplication(mPhoneId, UiccController.APP_FAM_IMS);
            IsimUiccRecords newIsimUiccRecords = null;

            if (newUiccApplication != null) {
                newIsimUiccRecords = (IsimUiccRecords) newUiccApplication.getIccRecords();
                if (DBG) logd("New ISIM application found");
            }
            mIsimUiccRecords = newIsimUiccRecords;
        }

        // Update mSimRecords
        if (mSimRecords != null) {
            mSimRecords.unregisterForRecordsLoaded(this);
        }
        if (isPhoneTypeCdmaLte() || isPhoneTypeCdma()) {
            newUiccApplication = mUiccController.getUiccCardApplication(mPhoneId,
                    UiccController.APP_FAM_3GPP);
            SIMRecords newSimRecords = null;
            if (newUiccApplication != null) {
                newSimRecords = (SIMRecords) newUiccApplication.getIccRecords();
            }
            mSimRecords = newSimRecords;
            if (mSimRecords != null) {
                mSimRecords.registerForRecordsLoaded(this, EVENT_SIM_RECORDS_LOADED, null);
            }
        } else {
            mSimRecords = null;
        }

        // Update mIccRecords, mUiccApplication, mIccPhoneBookIntManager
        newUiccApplication = getUiccCardApplication();
        if (!isPhoneTypeGsm() && newUiccApplication == null) {
            logd("can't find 3GPP2 application; trying APP_FAM_3GPP");
            newUiccApplication = mUiccController.getUiccCardApplication(mPhoneId,
                    UiccController.APP_FAM_3GPP);
        }

        UiccCardApplication app = mUiccApplication.get();
        if (app != newUiccApplication) {
            if (app != null) {
                if (DBG) logd("Removing stale icc objects.");
                if (mIccRecords.get() != null) {
                    unregisterForIccRecordEvents();
                    mIccPhoneBookIntManager.updateIccRecords(null);
                }
                mIccRecords.set(null);
                mUiccApplication.set(null);
            }
            if (newUiccApplication != null) {
                if (DBG) {
                    logd("New Uicc application found. type = " + newUiccApplication.getType());
                }
                final IccRecords iccRecords = newUiccApplication.getIccRecords();
                mUiccApplication.set(newUiccApplication);
                mIccRecords.set(iccRecords);
                logd("mIccRecords = " + mIccRecords);
                registerForIccRecordEvents();
                mIccPhoneBookIntManager.updateIccRecords(iccRecords);
                if (iccRecords != null) {
                    final String simOperatorNumeric = iccRecords.getOperatorNumeric();
                    if (DBG) {
                        logd("New simOperatorNumeric = " + simOperatorNumeric);
                    }
                    if (!TextUtils.isEmpty(simOperatorNumeric)) {
                        TelephonyManager.from(mContext).setSimOperatorNumericForPhone(mPhoneId,
                                simOperatorNumeric);
                    }
                }
                updateDataConnectionTracker();
            }
        }

        reapplyUiccAppsEnablementIfNeeded();
    }

    @Override
    public SIMRecords getSIMRecords() {
        return mSimRecords;
    }

    private void processIccRecordEvents(int eventCode) {
        switch (eventCode) {
            case IccRecords.EVENT_CFI:
                logi("processIccRecordEvents: EVENT_CFI");
                notifyCallForwardingIndicator();
                break;
        }
    }

    /**
     * Sets the "current" field in the telephony provider according to the SIM's operator
     *
     * @return true for success; false otherwise.
     */
    @Override
    public boolean updateCurrentCarrierInProvider() {
        long currentDds = SubscriptionManager.getDefaultDataSubscriptionId();
        String operatorNumeric = getOperatorNumeric();

        logd("updateCurrentCarrierInProvider: mSubId = " + getSubId()
                + " currentDds = " + currentDds + " operatorNumeric = " + operatorNumeric);

        if (!TextUtils.isEmpty(operatorNumeric) && (getSubId() == currentDds)) {
            try {
                Uri uri = Uri.withAppendedPath(Telephony.Carriers.CONTENT_URI, "current");
                ContentValues map = new ContentValues();
                map.put(Telephony.Carriers.NUMERIC, operatorNumeric);
                mContext.getContentResolver().insert(uri, map);
                return true;
            } catch (SQLException e) {
                Rlog.e(LOG_TAG, "Can't store current operator", e);
            }
        }
        return false;
    }

    //CDMA
    /**
     * Sets the "current" field in the telephony provider according to the
     * build-time operator numeric property
     *
     * @return true for success; false otherwise.
     */
    private boolean updateCurrentCarrierInProvider(String operatorNumeric) {
        if (isPhoneTypeCdma()
                || (isPhoneTypeCdmaLte() && mUiccController.getUiccCardApplication(mPhoneId,
                        UiccController.APP_FAM_3GPP) == null)) {
            logd("CDMAPhone: updateCurrentCarrierInProvider called");
            if (!TextUtils.isEmpty(operatorNumeric)) {
                try {
                    Uri uri = Uri.withAppendedPath(Telephony.Carriers.CONTENT_URI, "current");
                    ContentValues map = new ContentValues();
                    map.put(Telephony.Carriers.NUMERIC, operatorNumeric);
                    logd("updateCurrentCarrierInProvider from system: numeric=" + operatorNumeric);
                    getContext().getContentResolver().insert(uri, map);

                    // Updates MCC MNC device configuration information
                    logd("update mccmnc=" + operatorNumeric);
                    MccTable.updateMccMncConfiguration(mContext, operatorNumeric);

                    return true;
                } catch (SQLException e) {
                    Rlog.e(LOG_TAG, "Can't store current operator", e);
                }
            }
            return false;
        } else { // isPhoneTypeCdmaLte()
            if (DBG) logd("updateCurrentCarrierInProvider not updated X retVal=" + true);
            return true;
        }
    }

    private void handleCfuQueryResult(CallForwardInfo[] infos) {
        if (infos == null || infos.length == 0) {
            // Assume the default is not active
            // Set unconditional CFF in SIM to false
            setVoiceCallForwardingFlag(1, false, null);
        } else {
            for (int i = 0, s = infos.length; i < s; i++) {
                if ((infos[i].serviceClass & SERVICE_CLASS_VOICE) != 0) {
                    setVoiceCallForwardingFlag(1, (infos[i].status == 1),
                        infos[i].number);
                    // should only have the one
                    break;
                }
            }
        }
    }

    /**
     * Retrieves the IccPhoneBookInterfaceManager of the GsmCdmaPhone
     */
    @Override
    public IccPhoneBookInterfaceManager getIccPhoneBookInterfaceManager(){
        return mIccPhoneBookIntManager;
    }

    /**
     * Activate or deactivate cell broadcast SMS.
     *
     * @param activate 0 = activate, 1 = deactivate
     * @param response Callback message is empty on completion
     */
    @Override
    public void activateCellBroadcastSms(int activate, Message response) {
        loge("[GsmCdmaPhone] activateCellBroadcastSms() is obsolete; use SmsManager");
        response.sendToTarget();
    }

    /**
     * Query the current configuration of cdma cell broadcast SMS.
     *
     * @param response Callback message is empty on completion
     */
    @Override
    public void getCellBroadcastSmsConfig(Message response) {
        loge("[GsmCdmaPhone] getCellBroadcastSmsConfig() is obsolete; use SmsManager");
        response.sendToTarget();
    }

    /**
     * Configure cdma cell broadcast SMS.
     *
     * @param response Callback message is empty on completion
     */
    @Override
    public void setCellBroadcastSmsConfig(int[] configValuesArray, Message response) {
        loge("[GsmCdmaPhone] setCellBroadcastSmsConfig() is obsolete; use SmsManager");
        response.sendToTarget();
    }

    /**
     * Returns true if OTA Service Provisioning needs to be performed.
     */
    @Override
    public boolean needsOtaServiceProvisioning() {
        if (isPhoneTypeGsm()) {
            return false;
        } else {
            return mSST.getOtasp() != TelephonyManager.OTASP_NOT_NEEDED;
        }
    }

    @Override
    public boolean isCspPlmnEnabled() {
        IccRecords r = mIccRecords.get();
        return (r != null) ? r.isCspPlmnEnabled() : false;
    }

    /**
     * Whether manual select is now allowed and we should set
     * to auto network select mode.
     */
    public boolean shouldForceAutoNetworkSelect() {

        int nwMode = Phone.PREFERRED_NT_MODE;
        int subId = getSubId();

        // If it's invalid subId, we shouldn't force to auto network select mode.
        if (!SubscriptionManager.isValidSubscriptionId(subId)) {
            return false;
        }

        nwMode = android.provider.Settings.Global.getInt(mContext.getContentResolver(),
                    android.provider.Settings.Global.PREFERRED_NETWORK_MODE + subId, nwMode);

        logd("shouldForceAutoNetworkSelect in mode = " + nwMode);
        /*
         *  For multimode targets in global mode manual network
         *  selection is disallowed. So we should force auto select mode.
         */
        if (isManualSelProhibitedInGlobalMode()
                && ((nwMode == TelephonyManager.NETWORK_MODE_LTE_CDMA_EVDO_GSM_WCDMA)
                        || (nwMode == TelephonyManager.NETWORK_MODE_GLOBAL)) ){
            logd("Should force auto network select mode = " + nwMode);
            return true;
        } else {
            logd("Should not force auto network select mode = " + nwMode);
        }

        /*
         *  Single mode phone with - GSM network modes/global mode
         *  LTE only for 3GPP
         *  LTE centric + 3GPP Legacy
         *  Note: the actual enabling/disabling manual selection for these
         *  cases will be controlled by csp
         */
        return false;
    }

    @UnsupportedAppUsage
    private boolean isManualSelProhibitedInGlobalMode() {
        boolean isProhibited = false;
        final String configString = TelephonyResourceUtils.getTelephonyResources(getContext())
                .getString(com.android.telephony.resources.R.string
                        .prohibit_manual_network_selection_in_gobal_mode);

        if (!TextUtils.isEmpty(configString)) {
            String[] configArray = configString.split(";");

            if (configArray != null &&
                    ((configArray.length == 1 && configArray[0].equalsIgnoreCase("true")) ||
                        (configArray.length == 2 && !TextUtils.isEmpty(configArray[1]) &&
                            configArray[0].equalsIgnoreCase("true") &&
                            isMatchGid(configArray[1])))) {
                            isProhibited = true;
            }
        }
        logd("isManualNetSelAllowedInGlobal in current carrier is " + isProhibited);
        return isProhibited;
    }

    private void registerForIccRecordEvents() {
        IccRecords r = mIccRecords.get();
        if (r == null) {
            return;
        }
        if (isPhoneTypeGsm()) {
            r.registerForNetworkSelectionModeAutomatic(
                    this, EVENT_SET_NETWORK_AUTOMATIC, null);
            r.registerForRecordsEvents(this, EVENT_ICC_RECORD_EVENTS, null);
            r.registerForRecordsLoaded(this, EVENT_SIM_RECORDS_LOADED, null);
        } else {
            r.registerForRecordsLoaded(this, EVENT_RUIM_RECORDS_LOADED, null);
            if (isPhoneTypeCdmaLte()) {
                // notify simRecordsLoaded registrants for cdmaLte phone
                r.registerForRecordsLoaded(this, EVENT_SIM_RECORDS_LOADED, null);
            }
        }
    }

    private void unregisterForIccRecordEvents() {
        IccRecords r = mIccRecords.get();
        if (r == null) {
            return;
        }
        r.unregisterForNetworkSelectionModeAutomatic(this);
        r.unregisterForRecordsEvents(this);
        r.unregisterForRecordsLoaded(this);
    }

    @UnsupportedAppUsage
    @Override
    public void exitEmergencyCallbackMode() {
<<<<<<< HEAD
=======
        if (DBG) {
            Rlog.d(LOG_TAG, "exitEmergencyCallbackMode: mImsPhone=" + mImsPhone
                    + " isPhoneTypeGsm=" + isPhoneTypeGsm());
        }
        if (mImsPhone != null && mImsPhone.isInImsEcm()) {
            mImsPhone.exitEmergencyCallbackMode();
        } else {
            if (mWakeLock.isHeld()) {
                mWakeLock.release();
            }
            mCi.exitEmergencyCallbackMode(null);
        }
    }

    //CDMA
    private void handleEnterEmergencyCallbackMode(Message msg) {
        if (DBG) {
            Rlog.d(LOG_TAG, "handleEnterEmergencyCallbackMode, isInEcm()="
                    + isInEcm());
        }
        // if phone is not in Ecm mode, and it's changed to Ecm mode
        if (!isInEcm()) {
            setIsInEcm(true);

            // notify change
            sendEmergencyCallbackModeChange();

            // Post this runnable so we will automatically exit
            // if no one invokes exitEmergencyCallbackMode() directly.
            long delayInMillis = TelephonyProperties.ecm_exit_timer()
                    .orElse(DEFAULT_ECM_EXIT_TIMER_VALUE);
            postDelayed(mExitEcmRunnable, delayInMillis);
            // We don't want to go to sleep while in Ecm
            mWakeLock.acquire();
        }
>>>>>>> 952f7183
    }

    public void notifyEmergencyCallRegistrants(boolean started) {
        mEmergencyCallToggledRegistrants.notifyResult(started ? 1 : 0);
    }

    //CDMA
    private static final String IS683A_FEATURE_CODE = "*228";
    private static final int IS683A_FEATURE_CODE_NUM_DIGITS = 4;
    private static final int IS683A_SYS_SEL_CODE_NUM_DIGITS = 2;
    private static final int IS683A_SYS_SEL_CODE_OFFSET = 4;

    private static final int IS683_CONST_800MHZ_A_BAND = 0;
    private static final int IS683_CONST_800MHZ_B_BAND = 1;
    private static final int IS683_CONST_1900MHZ_A_BLOCK = 2;
    private static final int IS683_CONST_1900MHZ_B_BLOCK = 3;
    private static final int IS683_CONST_1900MHZ_C_BLOCK = 4;
    private static final int IS683_CONST_1900MHZ_D_BLOCK = 5;
    private static final int IS683_CONST_1900MHZ_E_BLOCK = 6;
    private static final int IS683_CONST_1900MHZ_F_BLOCK = 7;
    private static final int INVALID_SYSTEM_SELECTION_CODE = -1;

    // Define the pattern/format for carrier specified OTASP number schema.
    // It separates by comma and/or whitespace.
    private static Pattern pOtaSpNumSchema = Pattern.compile("[,\\s]+");

    //CDMA
    private static boolean isIs683OtaSpDialStr(String dialStr) {
        int sysSelCodeInt;
        boolean isOtaspDialString = false;
        int dialStrLen = dialStr.length();

        if (dialStrLen == IS683A_FEATURE_CODE_NUM_DIGITS) {
            if (dialStr.equals(IS683A_FEATURE_CODE)) {
                isOtaspDialString = true;
            }
        } else {
            sysSelCodeInt = extractSelCodeFromOtaSpNum(dialStr);
            switch (sysSelCodeInt) {
                case IS683_CONST_800MHZ_A_BAND:
                case IS683_CONST_800MHZ_B_BAND:
                case IS683_CONST_1900MHZ_A_BLOCK:
                case IS683_CONST_1900MHZ_B_BLOCK:
                case IS683_CONST_1900MHZ_C_BLOCK:
                case IS683_CONST_1900MHZ_D_BLOCK:
                case IS683_CONST_1900MHZ_E_BLOCK:
                case IS683_CONST_1900MHZ_F_BLOCK:
                    isOtaspDialString = true;
                    break;
                default:
                    break;
            }
        }
        return isOtaspDialString;
    }

    //CDMA
    /**
     * This function extracts the system selection code from the dial string.
     */
    private static int extractSelCodeFromOtaSpNum(String dialStr) {
        int dialStrLen = dialStr.length();
        int sysSelCodeInt = INVALID_SYSTEM_SELECTION_CODE;

        if ((dialStr.regionMatches(0, IS683A_FEATURE_CODE,
                0, IS683A_FEATURE_CODE_NUM_DIGITS)) &&
                (dialStrLen >= (IS683A_FEATURE_CODE_NUM_DIGITS +
                        IS683A_SYS_SEL_CODE_NUM_DIGITS))) {
            // Since we checked the condition above, the system selection code
            // extracted from dialStr will not cause any exception
            sysSelCodeInt = Integer.parseInt (
                    dialStr.substring (IS683A_FEATURE_CODE_NUM_DIGITS,
                            IS683A_FEATURE_CODE_NUM_DIGITS + IS683A_SYS_SEL_CODE_NUM_DIGITS));
        }
        if (DBG) Rlog.d(LOG_TAG, "extractSelCodeFromOtaSpNum " + sysSelCodeInt);
        return sysSelCodeInt;
    }

    //CDMA
    /**
     * This function checks if the system selection code extracted from
     * the dial string "sysSelCodeInt' is the system selection code specified
     * in the carrier ota sp number schema "sch".
     */
    private static boolean checkOtaSpNumBasedOnSysSelCode(int sysSelCodeInt, String sch[]) {
        boolean isOtaSpNum = false;
        try {
            // Get how many number of system selection code ranges
            int selRc = Integer.parseInt(sch[1]);
            for (int i = 0; i < selRc; i++) {
                if (!TextUtils.isEmpty(sch[i+2]) && !TextUtils.isEmpty(sch[i+3])) {
                    int selMin = Integer.parseInt(sch[i+2]);
                    int selMax = Integer.parseInt(sch[i+3]);
                    // Check if the selection code extracted from the dial string falls
                    // within any of the range pairs specified in the schema.
                    if ((sysSelCodeInt >= selMin) && (sysSelCodeInt <= selMax)) {
                        isOtaSpNum = true;
                        break;
                    }
                }
            }
        } catch (NumberFormatException ex) {
            // If the carrier ota sp number schema is not correct, we still allow dial
            // and only log the error:
            Rlog.e(LOG_TAG, "checkOtaSpNumBasedOnSysSelCode, error", ex);
        }
        return isOtaSpNum;
    }

    //CDMA
    /**
     * The following function checks if a dial string is a carrier specified
     * OTASP number or not by checking against the OTASP number schema stored
     * in PROPERTY_OTASP_NUM_SCHEMA.
     *
     * Currently, there are 2 schemas for carriers to specify the OTASP number:
     * 1) Use system selection code:
     *    The schema is:
     *    SELC,the # of code pairs,min1,max1,min2,max2,...
     *    e.g "SELC,3,10,20,30,40,60,70" indicates that there are 3 pairs of
     *    selection codes, and they are {10,20}, {30,40} and {60,70} respectively.
     *
     * 2) Use feature code:
     *    The schema is:
     *    "FC,length of feature code,feature code".
     *     e.g "FC,2,*2" indicates that the length of the feature code is 2,
     *     and the code itself is "*2".
     */
    private boolean isCarrierOtaSpNum(String dialStr) {
        boolean isOtaSpNum = false;
        int sysSelCodeInt = extractSelCodeFromOtaSpNum(dialStr);
        if (sysSelCodeInt == INVALID_SYSTEM_SELECTION_CODE) {
            return isOtaSpNum;
        }
        // mCarrierOtaSpNumSchema is retrieved from PROPERTY_OTASP_NUM_SCHEMA:
        if (!TextUtils.isEmpty(mCarrierOtaSpNumSchema)) {
            Matcher m = pOtaSpNumSchema.matcher(mCarrierOtaSpNumSchema);
            if (DBG) {
                Rlog.d(LOG_TAG, "isCarrierOtaSpNum,schema" + mCarrierOtaSpNumSchema);
            }

            if (m.find()) {
                String sch[] = pOtaSpNumSchema.split(mCarrierOtaSpNumSchema);
                // If carrier uses system selection code mechanism
                if (!TextUtils.isEmpty(sch[0]) && sch[0].equals("SELC")) {
                    if (sysSelCodeInt!=INVALID_SYSTEM_SELECTION_CODE) {
                        isOtaSpNum=checkOtaSpNumBasedOnSysSelCode(sysSelCodeInt,sch);
                    } else {
                        if (DBG) {
                            Rlog.d(LOG_TAG, "isCarrierOtaSpNum,sysSelCodeInt is invalid");
                        }
                    }
                } else if (!TextUtils.isEmpty(sch[0]) && sch[0].equals("FC")) {
                    int fcLen =  Integer.parseInt(sch[1]);
                    String fc = sch[2];
                    if (dialStr.regionMatches(0,fc,0,fcLen)) {
                        isOtaSpNum = true;
                    } else {
                        if (DBG) Rlog.d(LOG_TAG, "isCarrierOtaSpNum,not otasp number");
                    }
                } else {
                    if (DBG) {
                        Rlog.d(LOG_TAG, "isCarrierOtaSpNum,ota schema not supported" + sch[0]);
                    }
                }
            } else {
                if (DBG) {
                    Rlog.d(LOG_TAG, "isCarrierOtaSpNum,ota schema pattern not right" +
                            mCarrierOtaSpNumSchema);
                }
            }
        } else {
            if (DBG) Rlog.d(LOG_TAG, "isCarrierOtaSpNum,ota schema pattern empty");
        }
        return isOtaSpNum;
    }

    /**
     * isOTASPNumber: checks a given number against the IS-683A OTASP dial string and carrier
     * OTASP dial string.
     *
     * @param dialStr the number to look up.
     * @return true if the number is in IS-683A OTASP dial string or carrier OTASP dial string
     */
    @Override
    public  boolean isOtaSpNumber(String dialStr) {
        if (isPhoneTypeGsm()) {
            return super.isOtaSpNumber(dialStr);
        } else {
            boolean isOtaSpNum = false;
            String dialableStr = PhoneNumberUtils.extractNetworkPortionAlt(dialStr);
            if (dialableStr != null) {
                isOtaSpNum = isIs683OtaSpDialStr(dialableStr);
                if (isOtaSpNum == false) {
                    isOtaSpNum = isCarrierOtaSpNum(dialableStr);
                }
            }
            if (DBG) Rlog.d(LOG_TAG, "isOtaSpNumber " + isOtaSpNum);
            return isOtaSpNum;
        }
    }

    @Override
    public int getOtasp() {
        return mSST.getOtasp();
    }

    @Override
    public int getCdmaEriIconIndex() {
        if (isPhoneTypeGsm()) {
            return super.getCdmaEriIconIndex();
        } else {
            return getServiceState().getCdmaEriIconIndex();
        }
    }

    /**
     * Returns the CDMA ERI icon mode,
     * 0 - ON
     * 1 - FLASHING
     */
    @Override
    public int getCdmaEriIconMode() {
        if (isPhoneTypeGsm()) {
            return super.getCdmaEriIconMode();
        } else {
            return getServiceState().getCdmaEriIconMode();
        }
    }

    /**
     * Returns the CDMA ERI text,
     */
    @UnsupportedAppUsage
    @Override
    public String getCdmaEriText() {
        if (isPhoneTypeGsm()) {
            return super.getCdmaEriText();
        } else {
            int roamInd = getServiceState().getCdmaRoamingIndicator();
            int defRoamInd = getServiceState().getCdmaDefaultRoamingIndicator();
            return mSST.getCdmaEriText(roamInd, defRoamInd);
        }
    }

    // Return true if either CSIM or RUIM app is present
    @Override
    public boolean isCdmaSubscriptionAppPresent() {
        UiccCardApplication cdmaApplication =
                mUiccController.getUiccCardApplication(mPhoneId, UiccController.APP_FAM_3GPP2);
        return cdmaApplication != null && (cdmaApplication.getType() == AppType.APPTYPE_CSIM ||
                cdmaApplication.getType() == AppType.APPTYPE_RUIM);
    }

    protected void phoneObjectUpdater(int newVoiceRadioTech) {
        logd("phoneObjectUpdater: newVoiceRadioTech=" + newVoiceRadioTech);

        // Check for a voice over LTE/NR replacement
        if (ServiceState.isPsOnlyTech(newVoiceRadioTech)
                || (newVoiceRadioTech == ServiceState.RIL_RADIO_TECHNOLOGY_UNKNOWN)) {
            CarrierConfigManager configMgr = (CarrierConfigManager)
                    getContext().getSystemService(Context.CARRIER_CONFIG_SERVICE);
            PersistableBundle b = configMgr.getConfigForSubId(getSubId());
            if (b != null) {
                int volteReplacementRat =
                        b.getInt(CarrierConfigManager.KEY_VOLTE_REPLACEMENT_RAT_INT);
                logd("phoneObjectUpdater: volteReplacementRat=" + volteReplacementRat);
                if (volteReplacementRat != ServiceState.RIL_RADIO_TECHNOLOGY_UNKNOWN &&
                           //In cdma case, replace rat only if csim or ruim app present
                           (ServiceState.isGsm(volteReplacementRat) ||
                           isCdmaSubscriptionAppPresent())) {
                    newVoiceRadioTech = volteReplacementRat;
                }
            } else {
                loge("phoneObjectUpdater: didn't get volteReplacementRat from carrier config");
            }
        }

        if(mRilVersion == 6 && getLteOnCdmaMode() == PhoneConstants.LTE_ON_CDMA_TRUE) {
            /*
             * On v6 RIL, when LTE_ON_CDMA is TRUE, always create CDMALTEPhone
             * irrespective of the voice radio tech reported.
             */
            if (getPhoneType() == PhoneConstants.PHONE_TYPE_CDMA) {
                logd("phoneObjectUpdater: LTE ON CDMA property is set. Use CDMA Phone" +
                        " newVoiceRadioTech=" + newVoiceRadioTech +
                        " mActivePhone=" + getPhoneName());
                return;
            } else {
                logd("phoneObjectUpdater: LTE ON CDMA property is set. Switch to CDMALTEPhone" +
                        " newVoiceRadioTech=" + newVoiceRadioTech +
                        " mActivePhone=" + getPhoneName());
                newVoiceRadioTech = ServiceState.RIL_RADIO_TECHNOLOGY_1xRTT;
            }
        } else {

            // If the device is shutting down, then there is no need to switch to the new phone
            // which might send unnecessary attach request to the modem.
            if (isShuttingDown()) {
                logd("Device is shutting down. No need to switch phone now.");
                return;
            }

            boolean matchCdma = ServiceState.isCdma(newVoiceRadioTech);
            boolean matchGsm = ServiceState.isGsm(newVoiceRadioTech);
            if ((matchCdma && getPhoneType() == PhoneConstants.PHONE_TYPE_CDMA) ||
                    (matchGsm && getPhoneType() == PhoneConstants.PHONE_TYPE_GSM)) {
                // Nothing changed. Keep phone as it is.
                logd("phoneObjectUpdater: No change ignore," +
                        " newVoiceRadioTech=" + newVoiceRadioTech +
                        " mActivePhone=" + getPhoneName());
                return;
            }
            if (!matchCdma && !matchGsm) {
                loge("phoneObjectUpdater: newVoiceRadioTech=" + newVoiceRadioTech +
                        " doesn't match either CDMA or GSM - error! No phone change");
                return;
            }
        }

        if (newVoiceRadioTech == ServiceState.RIL_RADIO_TECHNOLOGY_UNKNOWN) {
            // We need some voice phone object to be active always, so never
            // delete the phone without anything to replace it with!
            logd("phoneObjectUpdater: Unknown rat ignore, "
                    + " newVoiceRadioTech=Unknown. mActivePhone=" + getPhoneName());
            return;
        }

        boolean oldPowerState = false; // old power state to off
        if (mResetModemOnRadioTechnologyChange) {
            if (mCi.getRadioState() == TelephonyManager.RADIO_POWER_ON) {
                oldPowerState = true;
                logd("phoneObjectUpdater: Setting Radio Power to Off");
                mCi.setRadioPower(false, null);
            }
        }

        switchVoiceRadioTech(newVoiceRadioTech);

        if (mResetModemOnRadioTechnologyChange && oldPowerState) { // restore power state
            logd("phoneObjectUpdater: Resetting Radio");
            mCi.setRadioPower(oldPowerState, null);
        }

        // update voice radio tech in UiccProfile
        UiccProfile uiccProfile = getUiccProfile();
        if (uiccProfile != null) {
            uiccProfile.setVoiceRadioTech(newVoiceRadioTech);
        }

        // Send an Intent to the PhoneApp that we had a radio technology change
        Intent intent = new Intent(TelephonyIntents.ACTION_RADIO_TECHNOLOGY_CHANGED);
        intent.putExtra(PhoneConstants.PHONE_NAME_KEY, getPhoneName());
        SubscriptionManager.putPhoneIdAndSubIdExtra(intent, mPhoneId);
        mContext.sendStickyBroadcastAsUser(intent, UserHandle.ALL);
    }

    private void switchVoiceRadioTech(int newVoiceRadioTech) {

        String outgoingPhoneName = getPhoneName();

        logd("Switching Voice Phone : " + outgoingPhoneName + " >>> "
                + (ServiceState.isGsm(newVoiceRadioTech) ? "GSM" : "CDMA"));

        if (ServiceState.isCdma(newVoiceRadioTech)) {
            UiccCardApplication cdmaApplication =
                    mUiccController.getUiccCardApplication(mPhoneId, UiccController.APP_FAM_3GPP2);
            if (cdmaApplication != null && cdmaApplication.getType() == AppType.APPTYPE_RUIM) {
                switchPhoneType(PhoneConstants.PHONE_TYPE_CDMA);
            } else {
                switchPhoneType(PhoneConstants.PHONE_TYPE_CDMA_LTE);
            }
        } else if (ServiceState.isGsm(newVoiceRadioTech)) {
            switchPhoneType(PhoneConstants.PHONE_TYPE_GSM);
        } else {
            loge("deleteAndCreatePhone: newVoiceRadioTech=" + newVoiceRadioTech +
                    " is not CDMA or GSM (error) - aborting!");
            return;
        }
    }

    @Override
    public void setSignalStrengthReportingCriteria(
            int signalStrengthMeasure, int[] thresholds, int ran, boolean isEnabled) {
        mCi.setSignalStrengthReportingCriteria(new SignalThresholdInfo(signalStrengthMeasure,
                REPORTING_HYSTERESIS_MILLIS, REPORTING_HYSTERESIS_DB, thresholds, isEnabled),
                ran, null);
    }

    @Override
    public void setLinkCapacityReportingCriteria(int[] dlThresholds, int[] ulThresholds, int ran) {
        mCi.setLinkCapacityReportingCriteria(REPORTING_HYSTERESIS_MILLIS, REPORTING_HYSTERESIS_KBPS,
                REPORTING_HYSTERESIS_KBPS, dlThresholds, ulThresholds, ran, null);
    }

    @Override
    public IccSmsInterfaceManager getIccSmsInterfaceManager(){
        return mIccSmsInterfaceManager;
    }

    @Override
    public void updatePhoneObject(int voiceRadioTech) {
        logd("updatePhoneObject: radioTechnology=" + voiceRadioTech);
        sendMessage(obtainMessage(EVENT_UPDATE_PHONE_OBJECT, voiceRadioTech, 0, null));
    }

    @Override
    public void setImsRegistrationState(boolean registered) {
        mSST.setImsRegistrationState(registered);
    }

    @Override
    public boolean getIccRecordsLoaded() {
        UiccProfile uiccProfile = getUiccProfile();
        return uiccProfile != null && uiccProfile.getIccRecordsLoaded();
    }

    @Override
    public IccCard getIccCard() {
        // This function doesn't return null for backwards compatability purposes.
        // To differentiate between cases where SIM is absent vs. unknown we return a dummy
        // IccCard with the sim state set.
        IccCard card = getUiccProfile();
        if (card != null) {
            return card;
        } else {
            UiccSlot slot = mUiccController.getUiccSlotForPhone(mPhoneId);
            if (slot == null || slot.isStateUnknown()) {
                return new IccCard(IccCardConstants.State.UNKNOWN);
            } else {
                return new IccCard(IccCardConstants.State.ABSENT);
            }
        }
    }

    private UiccProfile getUiccProfile() {
        return UiccController.getInstance().getUiccProfileForPhone(mPhoneId);
    }

    @Override
    public void dump(FileDescriptor fd, PrintWriter pw, String[] args) {
        pw.println("GsmCdmaPhone extends:");
        super.dump(fd, pw, args);
        pw.println(" mPrecisePhoneType=" + mPrecisePhoneType);
        pw.println(" mSimRecords=" + mSimRecords);
        pw.println(" mIsimUiccRecords=" + mIsimUiccRecords);
        pw.println(" mCT=" + mCT);
        pw.println(" mSST=" + mSST);
        pw.println(" mPendingMMIs=" + mPendingMMIs);
        pw.println(" mIccPhoneBookIntManager=" + mIccPhoneBookIntManager);
        pw.println(" mImei=" + pii(mImei));
        pw.println(" mImeiSv=" + pii(mImeiSv));
        pw.println(" mVmNumber=" + pii(mVmNumber));
        pw.println(" mCdmaSSM=" + mCdmaSSM);
        pw.println(" mCdmaSubscriptionSource=" + mCdmaSubscriptionSource);
        pw.println(" mWakeLock=" + mWakeLock);
        pw.println(" isInEcm()=" + isInEcm());
        pw.println(" mEsn=" + pii(mEsn));
        pw.println(" mMeid=" + pii(mMeid));
        pw.println(" mCarrierOtaSpNumSchema=" + mCarrierOtaSpNumSchema);
        if (!isPhoneTypeGsm()) {
            pw.println(" getCdmaEriIconIndex()=" + getCdmaEriIconIndex());
            pw.println(" getCdmaEriIconMode()=" + getCdmaEriIconMode());
            pw.println(" getCdmaEriText()=" + getCdmaEriText());
            pw.println(" isMinInfoReady()=" + isMinInfoReady());
        }
        pw.println(" isCspPlmnEnabled()=" + isCspPlmnEnabled());
        pw.println(" mManualNetworkSelectionPlmn=" + mManualNetworkSelectionPlmn);
        pw.flush();
    }

    @Override
    public boolean setOperatorBrandOverride(String brand) {
        if (mUiccController == null) {
            return false;
        }

        UiccCard card = mUiccController.getUiccCard(getPhoneId());
        if (card == null) {
            return false;
        }

        boolean status = card.setOperatorBrandOverride(brand);

        // Refresh.
        if (status) {
            TelephonyManager.from(mContext).setSimOperatorNameForPhone(
                    getPhoneId(), mSST.getServiceProviderName());
            // TODO: check if pollState is need when set operator brand override.
            mSST.pollState();
        }
        return status;
    }

    /**
     * @return operator numeric.
     */
    @Override
    public String getOperatorNumeric() {
        String operatorNumeric = null;
        if (isPhoneTypeGsm()) {
            IccRecords r = mIccRecords.get();
            if (r != null) {
                operatorNumeric = r.getOperatorNumeric();
            }
        } else { //isPhoneTypeCdmaLte()
            IccRecords curIccRecords = null;
            if (mCdmaSubscriptionSource == CDMA_SUBSCRIPTION_NV) {
                operatorNumeric = SystemProperties.get("ro.cdma.home.operator.numeric");
            } else if (mCdmaSubscriptionSource == CDMA_SUBSCRIPTION_RUIM_SIM) {
                UiccCardApplication uiccCardApplication = mUiccApplication.get();
                if (uiccCardApplication != null
                        && uiccCardApplication.getType() == AppType.APPTYPE_RUIM) {
                    logd("Legacy RUIM app present");
                    curIccRecords = mIccRecords.get();
                } else {
                    // Use sim-records for SimApp, USimApp, CSimApp and ISimApp.
                    curIccRecords = mSimRecords;
                }
                if (curIccRecords != null && curIccRecords == mSimRecords) {
                    operatorNumeric = curIccRecords.getOperatorNumeric();
                } else {
                    curIccRecords = mIccRecords.get();
                    if (curIccRecords != null && (curIccRecords instanceof RuimRecords)) {
                        RuimRecords csim = (RuimRecords) curIccRecords;
                        operatorNumeric = csim.getRUIMOperatorNumeric();
                    }
                }
            }
            if (operatorNumeric == null) {
                loge("getOperatorNumeric: Cannot retrieve operatorNumeric:"
                        + " mCdmaSubscriptionSource = " + mCdmaSubscriptionSource +
                        " mIccRecords = " + ((curIccRecords != null) ?
                        curIccRecords.getRecordsLoaded() : null));
            }

            logd("getOperatorNumeric: mCdmaSubscriptionSource = " + mCdmaSubscriptionSource
                    + " operatorNumeric = " + operatorNumeric);

        }
        return operatorNumeric;
    }

    /**
     * @return The country ISO for the subscription associated with this phone.
     */
    public String getCountryIso() {
        int subId = getSubId();
        SubscriptionInfo subInfo = SubscriptionManager.from(getContext())
                .getActiveSubscriptionInfo(subId);
        if (subInfo == null || TextUtils.isEmpty(subInfo.getCountryIso())) {
            return null;
        }
        final String country = subInfo.getCountryIso();
        if (country == null) {
            return null;
        }
        return country.toUpperCase();
    }

    private static final int[] VOICE_PS_CALL_RADIO_TECHNOLOGY = {
            ServiceState.RIL_RADIO_TECHNOLOGY_LTE,
            ServiceState.RIL_RADIO_TECHNOLOGY_LTE_CA,
            ServiceState.RIL_RADIO_TECHNOLOGY_IWLAN,
            ServiceState.RIL_RADIO_TECHNOLOGY_NR
    };

    /**
     * Calculates current RIL voice radio technology for CS calls.
     *
     * This function should only be used in {@link com.android.internal.telephony.GsmCdmaConnection}
     * to indicate current CS call radio technology.
     *
     * @return the RIL voice radio technology used for CS calls,
     *         see {@code RIL_RADIO_TECHNOLOGY_*} in {@link android.telephony.ServiceState}.
     */
    public @RilRadioTechnology int getCsCallRadioTech() {
        int calcVrat = ServiceState.RIL_RADIO_TECHNOLOGY_UNKNOWN;
        if (mSST != null) {
            calcVrat = getCsCallRadioTech(mSST.mSS.getState(),
                    mSST.mSS.getRilVoiceRadioTechnology());
        }

        return calcVrat;
    }

    /**
     * Calculates current RIL voice radio technology for CS calls based on current voice
     * registration state and technology.
     *
     * Mark current RIL voice radio technology as unknow when any of below condtion is met:
     *  1) Current RIL voice registration state is not in-service.
     *  2) Current RIL voice radio technology is PS call technology, which means CSFB will
     *     happen later after call connection is established.
     *     It is inappropriate to notify upper layer the PS call technology while current call
     *     is CS call, so before CSFB happens, mark voice radio technology as unknow.
     *     After CSFB happens, {@link #onVoiceRegStateOrRatChanged} will update voice call radio
     *     technology with correct value.
     *
     * @param vrs the voice registration state
     * @param vrat the RIL voice radio technology
     *
     * @return the RIL voice radio technology used for CS calls,
     *         see {@code RIL_RADIO_TECHNOLOGY_*} in {@link android.telephony.ServiceState}.
     */
    private @RilRadioTechnology int getCsCallRadioTech(int vrs, int vrat) {
        logd("getCsCallRadioTech, current vrs=" + vrs + ", vrat=" + vrat);
        int calcVrat = vrat;
        if (vrs != ServiceState.STATE_IN_SERVICE
                || ArrayUtils.contains(VOICE_PS_CALL_RADIO_TECHNOLOGY, vrat)) {
            calcVrat = ServiceState.RIL_RADIO_TECHNOLOGY_UNKNOWN;
        }

        logd("getCsCallRadioTech, result calcVrat=" + calcVrat);
        return calcVrat;
    }

    /**
     * Handler of RIL Voice Radio Technology changed event.
     */
    private void onVoiceRegStateOrRatChanged(int vrs, int vrat) {
        logd("onVoiceRegStateOrRatChanged");
        mCT.dispatchCsCallRadioTech(getCsCallRadioTech(vrs, vrat));
    }

    /**
     * Sets the SIM voice message waiting indicator records.
     * @param line GSM Subscriber Profile Number, one-based. Only '1' is supported
     * @param countWaiting The number of messages waiting, if known. Use
     *                     -1 to indicate that an unknown number of
     *                      messages are waiting
     */
    @Override
    public void setVoiceMessageWaiting(int line, int countWaiting) {
        if (isPhoneTypeGsm()) {
            IccRecords r = mIccRecords.get();
            if (r != null) {
                r.setVoiceMessageWaiting(line, countWaiting);
            } else {
                logd("SIM Records not found, MWI not updated");
            }
        } else {
            setVoiceMessageCount(countWaiting);
        }
    }

    @UnsupportedAppUsage
    private void logd(String s) {
        Rlog.d(LOG_TAG, "[" + mPhoneId + "] " + s);
    }

    private void logi(String s) {
        Rlog.i(LOG_TAG, "[" + mPhoneId + "] " + s);
    }

    @UnsupportedAppUsage
    private void loge(String s) {
        Rlog.e(LOG_TAG, "[" + mPhoneId + "] " + s);
    }

    private static String pii(String s) {
        return Rlog.pii(LOG_TAG, s);
    }

    @Override
    public boolean isUtEnabled() {
        Phone imsPhone = mImsPhone;
        if (imsPhone != null) {
            return imsPhone.isUtEnabled();
        } else {
            logd("isUtEnabled: called for GsmCdma");
            return false;
        }
    }

    public String getDtmfToneDelayKey() {
        return isPhoneTypeGsm() ?
                CarrierConfigManager.KEY_GSM_DTMF_TONE_DELAY_INT :
                CarrierConfigManager.KEY_CDMA_DTMF_TONE_DELAY_INT;
    }

    @VisibleForTesting
    public PowerManager.WakeLock getWakeLock() {
        return mWakeLock;
    }

    @Override
    public int getLteOnCdmaMode() {
        int currentConfig = super.getLteOnCdmaMode();
        int lteOnCdmaModeDynamicValue = currentConfig;

        UiccCardApplication cdmaApplication =
                    mUiccController.getUiccCardApplication(mPhoneId, UiccController.APP_FAM_3GPP2);
        if (cdmaApplication != null && cdmaApplication.getType() == AppType.APPTYPE_RUIM) {
            //Legacy RUIM cards don't support LTE.
            lteOnCdmaModeDynamicValue = RILConstants.LTE_ON_CDMA_FALSE;

            //Override only if static configuration is TRUE.
            if (currentConfig == RILConstants.LTE_ON_CDMA_TRUE) {
                return lteOnCdmaModeDynamicValue;
            }
        }
        return currentConfig;
    }

    private void updateTtyMode(int ttyMode) {
        logi(String.format("updateTtyMode ttyMode=%d", ttyMode));
        setTTYMode(telecomModeToPhoneMode(ttyMode), null);
    }
    private void updateUiTtyMode(int ttyMode) {
        logi(String.format("updateUiTtyMode ttyMode=%d", ttyMode));
        setUiTTYMode(telecomModeToPhoneMode(ttyMode), null);
    }

    /**
     * Given a telecom TTY mode, convert to a Telephony mode equivalent.
     * @param telecomMode Telecom TTY mode.
     * @return Telephony phone TTY mode.
     */
    private static int telecomModeToPhoneMode(int telecomMode) {
        switch (telecomMode) {
            // AT command only has 0 and 1, so mapping VCO
            // and HCO to FULL
            case TelecomManager.TTY_MODE_FULL:
            case TelecomManager.TTY_MODE_VCO:
            case TelecomManager.TTY_MODE_HCO:
                return Phone.TTY_MODE_FULL;
            default:
                return Phone.TTY_MODE_OFF;
        }
    }

    /**
     * Load the current TTY mode in GsmCdmaPhone based on Telecom and UI settings.
     */
    private void loadTtyMode() {
        int ttyMode = TelecomManager.TTY_MODE_OFF;
        TelecomManager telecomManager = mContext.getSystemService(TelecomManager.class);
        if (telecomManager != null) {
            ttyMode = telecomManager.getCurrentTtyMode();
        }
        updateTtyMode(ttyMode);
        //Get preferred TTY mode from settings as UI Tty mode is always user preferred Tty mode.
        ttyMode = Settings.Secure.getInt(mContext.getContentResolver(),
                Settings.Secure.PREFERRED_TTY_MODE, TelecomManager.TTY_MODE_OFF);
        updateUiTtyMode(ttyMode);
    }

    private void reapplyUiccAppsEnablementIfNeeded() {
        UiccSlot slot = mUiccController.getUiccSlotForPhone(mPhoneId);

        // If no card is present or we don't have mUiccApplicationsEnabled yet, do nothing.
        if (slot == null || slot.getCardState() != IccCardStatus.CardState.CARDSTATE_PRESENT
                || mUiccApplicationsEnabled == null) {
            return;
        }

        String iccId = slot.getIccId();
        if (iccId == null) return;

        SubscriptionInfo info = SubscriptionController.getInstance().getSubInfoForIccId(iccId);

        // If info is null, it could be a new subscription. By default we enable it.
        boolean expectedValue = info == null ? true : info.areUiccApplicationsEnabled();

        // If for any reason current state is different from configured state, re-apply the
        // configured state.
        if (expectedValue != mUiccApplicationsEnabled) {
            mCi.enableUiccApplications(expectedValue, Message.obtain(
                    this, EVENT_REAPPLY_UICC_APPS_ENABLEMENT_DONE, expectedValue));
        }
    }

    // Enable or disable uicc applications.
    @Override
    public void enableUiccApplications(boolean enable, Message onCompleteMessage) {
        // First check if card is present. Otherwise mUiccApplicationsDisabled doesn't make
        // any sense.
        UiccSlot slot = mUiccController.getUiccSlotForPhone(mPhoneId);
        if (slot == null || slot.getCardState() != IccCardStatus.CardState.CARDSTATE_PRESENT) {
            if (onCompleteMessage != null) {
                AsyncResult.forMessage(onCompleteMessage, null,
                        new IllegalStateException("No SIM card is present"));
                onCompleteMessage.sendToTarget();
            }
            return;
        }

        mCi.enableUiccApplications(enable, onCompleteMessage);
    }

    /**
     * Whether disabling a physical subscription is supported or not.
     */
    @Override
    public boolean canDisablePhysicalSubscription() {
        return mCi.canToggleUiccApplicationsEnablement();
    }
}<|MERGE_RESOLUTION|>--- conflicted
+++ resolved
@@ -3378,44 +3378,6 @@
     @UnsupportedAppUsage
     @Override
     public void exitEmergencyCallbackMode() {
-<<<<<<< HEAD
-=======
-        if (DBG) {
-            Rlog.d(LOG_TAG, "exitEmergencyCallbackMode: mImsPhone=" + mImsPhone
-                    + " isPhoneTypeGsm=" + isPhoneTypeGsm());
-        }
-        if (mImsPhone != null && mImsPhone.isInImsEcm()) {
-            mImsPhone.exitEmergencyCallbackMode();
-        } else {
-            if (mWakeLock.isHeld()) {
-                mWakeLock.release();
-            }
-            mCi.exitEmergencyCallbackMode(null);
-        }
-    }
-
-    //CDMA
-    private void handleEnterEmergencyCallbackMode(Message msg) {
-        if (DBG) {
-            Rlog.d(LOG_TAG, "handleEnterEmergencyCallbackMode, isInEcm()="
-                    + isInEcm());
-        }
-        // if phone is not in Ecm mode, and it's changed to Ecm mode
-        if (!isInEcm()) {
-            setIsInEcm(true);
-
-            // notify change
-            sendEmergencyCallbackModeChange();
-
-            // Post this runnable so we will automatically exit
-            // if no one invokes exitEmergencyCallbackMode() directly.
-            long delayInMillis = TelephonyProperties.ecm_exit_timer()
-                    .orElse(DEFAULT_ECM_EXIT_TIMER_VALUE);
-            postDelayed(mExitEcmRunnable, delayInMillis);
-            // We don't want to go to sleep while in Ecm
-            mWakeLock.acquire();
-        }
->>>>>>> 952f7183
     }
 
     public void notifyEmergencyCallRegistrants(boolean started) {
