--- conflicted
+++ resolved
@@ -624,8 +624,6 @@
         }
     }
 
-<<<<<<< HEAD
-=======
     //CDMA
     private void sendEmergencyCallbackModeChange(){
         //Send an Intent
@@ -637,7 +635,6 @@
     }
 
     @Override
->>>>>>> 35dfc2b3
     public void sendEmergencyCallStateChange(boolean callActive) {
         if (!isPhoneTypeCdma()) {
             // It possible that this method got called from ImsPhoneCallTracker#
