/*
 * Copyright (C) 2015 The Android Open Source Project
 *
 * Licensed under the Apache License, Version 2.0 (the "License");
 * you may not use this file except in compliance with the License.
 * You may obtain a copy of the License at
 *
 *      http://www.apache.org/licenses/LICENSE-2.0
 *
 * Unless required by applicable law or agreed to in writing, software
 * distributed under the License is distributed on an "AS IS" BASIS,
 * WITHOUT WARRANTIES OR CONDITIONS OF ANY KIND, either express or implied.
 * See the License for the specific language governing permissions and
 * limitations under the License.
 */

package com.android.internal.telephony;

import static com.android.internal.telephony.CommandException.Error.GENERIC_FAILURE;
import static com.android.internal.telephony.CommandException.Error.SIM_BUSY;
import static com.android.internal.telephony.CommandsInterface.CF_ACTION_DISABLE;
import static com.android.internal.telephony.CommandsInterface.CF_ACTION_ENABLE;
import static com.android.internal.telephony.CommandsInterface.CF_ACTION_ERASURE;
import static com.android.internal.telephony.CommandsInterface.CF_ACTION_REGISTRATION;
import static com.android.internal.telephony.CommandsInterface.CF_REASON_ALL;
import static com.android.internal.telephony.CommandsInterface.CF_REASON_ALL_CONDITIONAL;
import static com.android.internal.telephony.CommandsInterface.CF_REASON_BUSY;
import static com.android.internal.telephony.CommandsInterface.CF_REASON_NOT_REACHABLE;
import static com.android.internal.telephony.CommandsInterface.CF_REASON_NO_REPLY;
import static com.android.internal.telephony.CommandsInterface.CF_REASON_UNCONDITIONAL;
import static com.android.internal.telephony.CommandsInterface.SERVICE_CLASS_VOICE;

import android.annotation.NonNull;
import android.annotation.Nullable;
import android.compat.annotation.UnsupportedAppUsage;
import android.content.BroadcastReceiver;
import android.content.ContentValues;
import android.content.Context;
import android.content.Intent;
import android.content.IntentFilter;
import android.content.SharedPreferences;
import android.database.SQLException;
import android.net.Uri;
import android.os.AsyncResult;
import android.os.Build;
import android.os.Bundle;
import android.os.Handler;
import android.os.HandlerExecutor;
import android.os.Looper;
import android.os.Message;
import android.os.PersistableBundle;
import android.os.PowerManager;
import android.os.Registrant;
import android.os.RegistrantList;
import android.os.ResultReceiver;
import android.os.SystemProperties;
import android.os.UserHandle;
import android.os.WorkSource;
import android.preference.PreferenceManager;
import android.provider.Settings;
import android.provider.Telephony;
import android.sysprop.TelephonyProperties;
import android.telecom.PhoneAccount;
import android.telecom.PhoneAccountHandle;
import android.telecom.TelecomManager;
import android.telecom.VideoProfile;
import android.telephony.AccessNetworkConstants;
import android.telephony.Annotation.RadioPowerState;
import android.telephony.BarringInfo;
import android.telephony.CarrierConfigManager;
import android.telephony.CellIdentity;
import android.telephony.ImsiEncryptionInfo;
import android.telephony.LinkCapacityEstimate;
import android.telephony.NetworkScanRequest;
import android.telephony.PhoneNumberUtils;
import android.telephony.RadioAccessFamily;
import android.telephony.ServiceState;
import android.telephony.ServiceState.RilRadioTechnology;
import android.telephony.SignalThresholdInfo;
import android.telephony.SubscriptionInfo;
import android.telephony.SubscriptionManager;
import android.telephony.TelephonyManager;
import android.telephony.UiccAccessRule;
import android.telephony.UssdResponse;
import android.telephony.data.ApnSetting;
import android.text.TextUtils;
import android.util.Log;
import android.util.Pair;

import com.android.ims.ImsManager;
import com.android.internal.annotations.VisibleForTesting;
import com.android.internal.telephony.cdma.CdmaMmiCode;
import com.android.internal.telephony.cdma.CdmaSubscriptionSourceManager;
import com.android.internal.telephony.data.AccessNetworksManager;
import com.android.internal.telephony.data.DataNetworkController;
import com.android.internal.telephony.data.LinkBandwidthEstimator;
import com.android.internal.telephony.dataconnection.DataEnabledSettings;
import com.android.internal.telephony.dataconnection.DcTracker;
import com.android.internal.telephony.dataconnection.TransportManager;
import com.android.internal.telephony.emergency.EmergencyNumberTracker;
import com.android.internal.telephony.gsm.GsmMmiCode;
import com.android.internal.telephony.gsm.SuppServiceNotification;
import com.android.internal.telephony.imsphone.ImsPhone;
import com.android.internal.telephony.imsphone.ImsPhoneCallTracker;
import com.android.internal.telephony.imsphone.ImsPhoneMmiCode;
import com.android.internal.telephony.metrics.TelephonyMetrics;
import com.android.internal.telephony.metrics.VoiceCallSessionStats;
import com.android.internal.telephony.test.SimulatedRadioControl;
import com.android.internal.telephony.uicc.IccCardApplicationStatus.AppType;
import com.android.internal.telephony.uicc.IccCardStatus;
import com.android.internal.telephony.uicc.IccException;
import com.android.internal.telephony.uicc.IccRecords;
import com.android.internal.telephony.uicc.IccUtils;
import com.android.internal.telephony.uicc.IccVmNotSupportedException;
import com.android.internal.telephony.uicc.IsimRecords;
import com.android.internal.telephony.uicc.IsimUiccRecords;
import com.android.internal.telephony.uicc.RuimRecords;
import com.android.internal.telephony.uicc.SIMRecords;
import com.android.internal.telephony.uicc.UiccCardApplication;
import com.android.internal.telephony.uicc.UiccController;
import com.android.internal.telephony.uicc.UiccPort;
import com.android.internal.telephony.uicc.UiccProfile;
import com.android.internal.telephony.uicc.UiccSlot;
import com.android.internal.telephony.util.ArrayUtils;
import com.android.telephony.Rlog;
import com.android.internal.telephony.util.QtiImsUtils;

import java.io.FileDescriptor;
import java.io.PrintWriter;
import java.util.ArrayList;
import java.util.Arrays;
import java.util.Collections;
import java.util.Iterator;
import java.util.List;
import java.util.function.Consumer;
import java.util.regex.Matcher;
import java.util.regex.Pattern;

/**
 * {@hide}
 */
public class GsmCdmaPhone extends Phone {
    // NOTE that LOG_TAG here is "GsmCdma", which means that log messages
    // from this file will go into the radio log rather than the main
    // log.  (Use "adb logcat -b radio" to see them.)
    public static final String LOG_TAG = "GsmCdmaPhone";
    private static final boolean DBG = true;
    private static final boolean VDBG = false; /* STOPSHIP if true */

    /** Required magnitude change between unsolicited SignalStrength reports. */
    private static final int REPORTING_HYSTERESIS_DB = 2;
    /** Required throughput change between unsolicited LinkCapacityEstimate reports. */
    private static final int REPORTING_HYSTERESIS_KBPS = 50;
    /** Minimum time between unsolicited SignalStrength and LinkCapacityEstimate reports. */
    private static final int REPORTING_HYSTERESIS_MILLIS = 3000;

    //GSM
    // Key used to read/write voice mail number
    private static final String VM_NUMBER = "vm_number_key";
    // Key used to read/write the SIM IMSI used for storing the voice mail
    private static final String VM_SIM_IMSI = "vm_sim_imsi_key";
    /** List of Registrants to receive Supplementary Service Notifications. */
    private RegistrantList mSsnRegistrants = new RegistrantList();

    private static final int IMEI_14_DIGIT = 14;

    //CDMA
    private static final String VM_NUMBER_CDMA = "vm_number_key_cdma";
    private static final String PREFIX_WPS = "*272";
    // WPS prefix when CLIR is being deactivated for the call.
    private static final String PREFIX_WPS_CLIR_DEACTIVATE = "#31#*272";
    // WPS prefix when CLIS is being activated for the call.
    private static final String PREFIX_WPS_CLIR_ACTIVATE = "*31#*272";
    private CdmaSubscriptionSourceManager mCdmaSSM;
    public int mCdmaSubscriptionSource = CdmaSubscriptionSourceManager.SUBSCRIPTION_SOURCE_UNKNOWN;
    private PowerManager.WakeLock mWakeLock;
    // mEcmExitRespRegistrant is informed after the phone has been exited
    @UnsupportedAppUsage
    private Registrant mEcmExitRespRegistrant;
    private String mEsn;
    private String mMeid;
    // string to define how the carrier specifies its own ota sp number
    private String mCarrierOtaSpNumSchema;
    protected Boolean mUiccApplicationsEnabled = null;
    // keeps track of when we have triggered an emergency call due to the ril.test.emergencynumber
    // param being set and we should generate a simulated exit from the modem upon exit of ECbM.
    private boolean mIsTestingEmergencyCallbackMode = false;
    @VisibleForTesting
    public static int ENABLE_UICC_APPS_MAX_RETRIES = 3;
    private static final int REAPPLY_UICC_APPS_SETTING_RETRY_TIME_GAP_IN_MS = 5000;

    public static final String PROPERTY_CDMA_HOME_OPERATOR_NUMERIC =
            "ro.cdma.home.operator.numeric";

    //CDMALTE
    /** PHONE_TYPE_CDMA_LTE in addition to RuimRecords needs access to SIMRecords and
     * IsimUiccRecords
     */
    private SIMRecords mSimRecords;

    // For non-persisted manual network selection
    private String mManualNetworkSelectionPlmn;

    //Common
    // Instance Variables
    @UnsupportedAppUsage(maxTargetSdk = Build.VERSION_CODES.R, trackingBug = 170729553)
    private IsimUiccRecords mIsimUiccRecords;
    @UnsupportedAppUsage(maxTargetSdk = Build.VERSION_CODES.R, trackingBug = 170729553)
    public GsmCdmaCallTracker mCT;
    @UnsupportedAppUsage(maxTargetSdk = Build.VERSION_CODES.R, trackingBug = 170729553)
    public ServiceStateTracker mSST;
    public EmergencyNumberTracker mEmergencyNumberTracker;
    @UnsupportedAppUsage(maxTargetSdk = Build.VERSION_CODES.R, trackingBug = 170729553)
    private ArrayList <MmiCode> mPendingMMIs = new ArrayList<MmiCode>();
    private IccPhoneBookInterfaceManager mIccPhoneBookIntManager;

    private int mPrecisePhoneType;

    private final RegistrantList mVolteSilentRedialRegistrants = new RegistrantList();
    private DialArgs mDialArgs = null;

    private String mImei;
    private String mImeiSv;
    private String mVmNumber;

    // Create Cfu (Call forward unconditional) so that dialing number &
    // mOnComplete (Message object passed by client) can be packed &
    // given as a single Cfu object as user data to RIL.
    private static class Cfu {
        final String mSetCfNumber;
        final Message mOnComplete;

        @UnsupportedAppUsage(maxTargetSdk = Build.VERSION_CODES.R, trackingBug = 170729553)
        Cfu(String cfNumber, Message onComplete) {
            mSetCfNumber = cfNumber;
            mOnComplete = onComplete;
        }
    }

    /**
     * Used to create ImsManager instances, which may be injected during testing.
     */
    @VisibleForTesting
    public interface ImsManagerFactory {
        /**
         * Create a new instance of ImsManager for the specified phoneId.
         */
        ImsManager create(Context context, int phoneId);
    }

    @UnsupportedAppUsage(maxTargetSdk = Build.VERSION_CODES.R, trackingBug = 170729553)
    private IccSmsInterfaceManager mIccSmsInterfaceManager;

    private boolean mResetModemOnRadioTechnologyChange = false;
    private boolean mSsOverCdmaSupported = false;

    private int mRilVersion;
    private boolean mBroadcastEmergencyCallStateChanges = false;
<<<<<<< HEAD
    private boolean mEnable14DigitImei = false;
=======
    private @ServiceState.RegState int mTelecomVoiceServiceStateOverride =
            ServiceState.STATE_OUT_OF_SERVICE;

>>>>>>> eb91b79a
    private CarrierKeyDownloadManager mCDM;
    private CarrierInfoManager mCIM;

    private final SettingsObserver mSettingsObserver;

    private final ImsManagerFactory mImsManagerFactory;
    private final CarrierPrivilegesTracker mCarrierPrivilegesTracker;

    private final SubscriptionManager.OnSubscriptionsChangedListener mSubscriptionsChangedListener;

    // Constructors

    public GsmCdmaPhone(Context context, CommandsInterface ci, PhoneNotifier notifier, int phoneId,
                        int precisePhoneType, TelephonyComponentFactory telephonyComponentFactory) {
        this(context, ci, notifier, false, phoneId, precisePhoneType, telephonyComponentFactory);
    }

    public GsmCdmaPhone(Context context, CommandsInterface ci, PhoneNotifier notifier,
                        boolean unitTestMode, int phoneId, int precisePhoneType,
                        TelephonyComponentFactory telephonyComponentFactory) {
        this(context, ci, notifier,
                unitTestMode, phoneId, precisePhoneType,
                telephonyComponentFactory,
                ImsManager::getInstance);
    }

    public GsmCdmaPhone(Context context, CommandsInterface ci, PhoneNotifier notifier,
            boolean unitTestMode, int phoneId, int precisePhoneType,
            TelephonyComponentFactory telephonyComponentFactory,
            ImsManagerFactory imsManagerFactory) {
        super(precisePhoneType == PhoneConstants.PHONE_TYPE_GSM ? "GSM" : "CDMA",
                notifier, context, ci, unitTestMode, phoneId, telephonyComponentFactory);

        // phone type needs to be set before other initialization as other objects rely on it
        mPrecisePhoneType = precisePhoneType;
        mVoiceCallSessionStats = new VoiceCallSessionStats(mPhoneId, this);
        mImsManagerFactory = imsManagerFactory;
        initOnce(ci);
        initRatSpecific(precisePhoneType);
        // CarrierSignalAgent uses CarrierActionAgent in construction so it needs to be created
        // after CarrierActionAgent.
        mCarrierActionAgent = mTelephonyComponentFactory.inject(CarrierActionAgent.class.getName())
                .makeCarrierActionAgent(this);
        mCarrierSignalAgent = mTelephonyComponentFactory.inject(CarrierSignalAgent.class.getName())
                .makeCarrierSignalAgent(this);
        mAccessNetworksManager = mTelephonyComponentFactory
                .inject(AccessNetworksManager.class.getName())
                .makeAccessNetworksManager(this);
        mTransportManager = mTelephonyComponentFactory.inject(TransportManager.class.getName())
                .makeTransportManager(this);
        // SST/DSM depends on SSC, so SSC is instanced before SST/DSM
        mSignalStrengthController = mTelephonyComponentFactory.inject(
                SignalStrengthController.class.getName()).makeSignalStrengthController(this);
        mSST = mTelephonyComponentFactory.inject(ServiceStateTracker.class.getName())
                .makeServiceStateTracker(this, this.mCi);
        mEmergencyNumberTracker = mTelephonyComponentFactory
                .inject(EmergencyNumberTracker.class.getName()).makeEmergencyNumberTracker(
                        this, this.mCi);
        mDataEnabledSettings = mTelephonyComponentFactory
                .inject(DataEnabledSettings.class.getName()).makeDataEnabledSettings(this);
        mDeviceStateMonitor = mTelephonyComponentFactory.inject(DeviceStateMonitor.class.getName())
                .makeDeviceStateMonitor(this);

        // DisplayInfoController creates an OverrideNetworkTypeController, which uses
        // DeviceStateMonitor so needs to be crated after it is instantiated.
        mDisplayInfoController = mTelephonyComponentFactory.inject(
                DisplayInfoController.class.getName()).makeDisplayInfoController(this);

        // DcTracker uses ServiceStateTracker and DisplayInfoController so needs to be created
        // after they are instantiated
        for (int transport : mTransportManager.getAvailableTransports()) {
            DcTracker dcTracker = mTelephonyComponentFactory.inject(DcTracker.class.getName())
                    .makeDcTracker(this, transport);
            mDcTrackers.put(transport, dcTracker);
            mTransportManager.registerDataThrottler(dcTracker.getDataThrottler());
        }

        if (isUsingNewDataStack()) {
            mDataNetworkController = mTelephonyComponentFactory.inject(
                    DataNetworkController.class.getName())
                    .makeDataNetworkController(this, getLooper());
        }

        mCarrierResolver = mTelephonyComponentFactory.inject(CarrierResolver.class.getName())
                .makeCarrierResolver(this);
        mCarrierPrivilegesTracker = new CarrierPrivilegesTracker(Looper.myLooper(), this, context);

        getCarrierActionAgent().registerForCarrierAction(
                CarrierActionAgent.CARRIER_ACTION_SET_METERED_APNS_ENABLED, this,
                EVENT_SET_CARRIER_DATA_ENABLED, null, false);

        mSST.registerForNetworkAttached(this, EVENT_REGISTERED_TO_NETWORK, null);
        mSST.registerForVoiceRegStateOrRatChanged(this, EVENT_VRS_OR_RAT_CHANGED, null);

        // TODO: Remove SettingsObserver and provisioning events when DataEnabledSettings is removed
        mSettingsObserver = new SettingsObserver(context, this);
        mSettingsObserver.observe(
                Settings.Global.getUriFor(Settings.Global.DEVICE_PROVISIONED),
                EVENT_DEVICE_PROVISIONED_CHANGE);
        mSettingsObserver.observe(
                Settings.Global.getUriFor(Settings.Global.DEVICE_PROVISIONING_MOBILE_DATA_ENABLED),
                EVENT_DEVICE_PROVISIONING_DATA_SETTING_CHANGE);

        SubscriptionController.getInstance().registerForUiccAppsEnabled(this,
                EVENT_UICC_APPS_ENABLEMENT_SETTING_CHANGED, null, false);

        mLinkBandwidthEstimator = mTelephonyComponentFactory
                .inject(LinkBandwidthEstimator.class.getName())
                .makeLinkBandwidthEstimator(this);

        loadTtyMode();

        CallManager.getInstance().registerPhone(this);

        mSubscriptionsChangedListener =
                new SubscriptionManager.OnSubscriptionsChangedListener() {
            @Override
            public void onSubscriptionsChanged() {
                sendEmptyMessage(EVENT_SUBSCRIPTIONS_CHANGED);
            }
        };

        SubscriptionManager subMan = context.getSystemService(SubscriptionManager.class);
        subMan.addOnSubscriptionsChangedListener(
                new HandlerExecutor(this), mSubscriptionsChangedListener);

        logd("GsmCdmaPhone: constructor: sub = " + mPhoneId);
    }

    private BroadcastReceiver mBroadcastReceiver = new BroadcastReceiver() {
        @Override
        public void onReceive(Context context, Intent intent) {
            Rlog.d(LOG_TAG, "mBroadcastReceiver: action " + intent.getAction());
            String action = intent.getAction();
            if (CarrierConfigManager.ACTION_CARRIER_CONFIG_CHANGED.equals(action) &&
                    intent.getExtras() != null &&
                    intent.getExtras().getInt(CarrierConfigManager.EXTRA_SLOT_INDEX,
                    SubscriptionManager.INVALID_SIM_SLOT_INDEX) == mPhoneId) {
                // Only handle carrier config changes for this phone id.
                if (mPhoneId == intent.getIntExtra(CarrierConfigManager.EXTRA_SLOT_INDEX, -1)) {
                    sendMessage(obtainMessage(EVENT_CARRIER_CONFIG_CHANGED));
                }
            } else if (TelecomManager.ACTION_CURRENT_TTY_MODE_CHANGED.equals(action)) {
                int ttyMode = intent.getIntExtra(
                        TelecomManager.EXTRA_CURRENT_TTY_MODE, TelecomManager.TTY_MODE_OFF);
                updateTtyMode(ttyMode);
            } else if (TelecomManager.ACTION_TTY_PREFERRED_MODE_CHANGED.equals(action)) {
                int newPreferredTtyMode = intent.getIntExtra(
                        TelecomManager.EXTRA_TTY_PREFERRED_MODE, TelecomManager.TTY_MODE_OFF);
                updateUiTtyMode(newPreferredTtyMode);
            }
        }
    };

    private void initOnce(CommandsInterface ci) {
        if (ci instanceof SimulatedRadioControl) {
            mSimulatedRadioControl = (SimulatedRadioControl) ci;
        }

        mEcbmHandler = EcbmHandler.getInstance().initialize(mContext, this, mCi, mPhoneId);
        mCT = mTelephonyComponentFactory.inject(GsmCdmaCallTracker.class.getName())
                .makeGsmCdmaCallTracker(this);
        mIccPhoneBookIntManager = mTelephonyComponentFactory
                .inject(IccPhoneBookInterfaceManager.class.getName())
                .makeIccPhoneBookInterfaceManager(this);
        PowerManager pm
                = (PowerManager) mContext.getSystemService(Context.POWER_SERVICE);
        mWakeLock = pm.newWakeLock(PowerManager.PARTIAL_WAKE_LOCK, LOG_TAG);
        mIccSmsInterfaceManager = mTelephonyComponentFactory
                .inject(IccSmsInterfaceManager.class.getName())
                .makeIccSmsInterfaceManager(this);

        mCi.registerForAvailable(this, EVENT_RADIO_AVAILABLE, null);
        mCi.registerForOffOrNotAvailable(this, EVENT_RADIO_OFF_OR_NOT_AVAILABLE, null);
        mCi.registerForOn(this, EVENT_RADIO_ON, null);
        mCi.registerForRadioStateChanged(this, EVENT_RADIO_STATE_CHANGED, null);
        mCi.registerUiccApplicationEnablementChanged(this,
                EVENT_UICC_APPS_ENABLEMENT_STATUS_CHANGED,
                null);
        mCi.setOnSuppServiceNotification(this, EVENT_SSN, null);
        mCi.setOnRegistrationFailed(this, EVENT_REGISTRATION_FAILED, null);
        mCi.registerForBarringInfoChanged(this, EVENT_BARRING_INFO_CHANGED, null);

        //GSM
        mCi.setOnUSSD(this, EVENT_USSD, null);
        mCi.setOnSs(this, EVENT_SS, null);

        //CDMA
        mCdmaSSM = mTelephonyComponentFactory.inject(CdmaSubscriptionSourceManager.class.getName())
                .getCdmaSubscriptionSourceManagerInstance(mContext,
                mCi, this, EVENT_CDMA_SUBSCRIPTION_SOURCE_CHANGED, null);
        mCi.registerForModemReset(this, EVENT_MODEM_RESET, null);
        // get the string that specifies the carrier OTA Sp number
        mCarrierOtaSpNumSchema = TelephonyManager.from(mContext).getOtaSpNumberSchemaForPhone(
                getPhoneId(), "");

        mResetModemOnRadioTechnologyChange = TelephonyProperties.reset_on_radio_tech_change()
                .orElse(false);

        mCi.registerForRilConnected(this, EVENT_RIL_CONNECTED, null);
        mCi.registerForVoiceRadioTechChanged(this, EVENT_VOICE_RADIO_TECH_CHANGED, null);
        mCi.registerForLceInfo(this, EVENT_LINK_CAPACITY_CHANGED, null);
        mCi.registerForCarrierInfoForImsiEncryption(this,
                EVENT_RESET_CARRIER_KEY_IMSI_ENCRYPTION, null);
        IntentFilter filter = new IntentFilter(
                CarrierConfigManager.ACTION_CARRIER_CONFIG_CHANGED);
        filter.addAction(TelecomManager.ACTION_CURRENT_TTY_MODE_CHANGED);
        filter.addAction(TelecomManager.ACTION_TTY_PREFERRED_MODE_CHANGED);
        mContext.registerReceiver(mBroadcastReceiver, filter,
                android.Manifest.permission.MODIFY_PHONE_STATE, null, Context.RECEIVER_EXPORTED);

        mCDM = new CarrierKeyDownloadManager(this);
        mCIM = mTelephonyComponentFactory.inject(CarrierInfoManager.class.getName())
                .makeCarrierInfoManager(this);
    }

    private void initRatSpecific(int precisePhoneType) {
        mPendingMMIs.clear();
        mIccPhoneBookIntManager.updateIccRecords(null);

        mPrecisePhoneType = precisePhoneType;
        logd("Precise phone type " + mPrecisePhoneType);

        TelephonyManager tm = TelephonyManager.from(mContext);
        UiccProfile uiccProfile = getUiccProfile();
        if (isPhoneTypeGsm()) {
            mCi.setPhoneType(PhoneConstants.PHONE_TYPE_GSM);
            tm.setPhoneType(getPhoneId(), PhoneConstants.PHONE_TYPE_GSM);
            if (uiccProfile != null) {
                uiccProfile.setVoiceRadioTech(ServiceState.RIL_RADIO_TECHNOLOGY_UMTS);
            }
        } else {
            mCdmaSubscriptionSource = mCdmaSSM.getCdmaSubscriptionSource();
            // This is needed to handle phone process crashes
            final boolean isInEcm = getInEcmMode();
            if (isInEcm) {
                try {
                    mEcbmHandler.exitEmergencyCallbackMode();
                } catch (Exception e) {
                    e.printStackTrace();
                }
            }
            if (isInScbm() && isExitScbmFeatureSupported()) {
                try {
                    exitScbm();
                } catch (Exception e) {
                    e.printStackTrace();
                }
            }

            mCi.setPhoneType(PhoneConstants.PHONE_TYPE_CDMA);
            tm.setPhoneType(getPhoneId(), PhoneConstants.PHONE_TYPE_CDMA);
            if (uiccProfile != null) {
                uiccProfile.setVoiceRadioTech(ServiceState.RIL_RADIO_TECHNOLOGY_1xRTT);
            }
            // Sets operator properties by retrieving from build-time system property
            String operatorAlpha = SystemProperties.get("ro.cdma.home.operator.alpha");
            String operatorNumeric = SystemProperties.get(PROPERTY_CDMA_HOME_OPERATOR_NUMERIC);
            logd("init: operatorAlpha='" + operatorAlpha
                    + "' operatorNumeric='" + operatorNumeric + "'");
            if (!TextUtils.isEmpty(operatorAlpha)) {
                logd("init: set 'gsm.sim.operator.alpha' to operator='" + operatorAlpha + "'");
                tm.setSimOperatorNameForPhone(mPhoneId, operatorAlpha);
            }
            if (!TextUtils.isEmpty(operatorNumeric)) {
                logd("init: set 'gsm.sim.operator.numeric' to operator='" + operatorNumeric +
                        "'");
                logd("update icc_operator_numeric=" + operatorNumeric);
                tm.setSimOperatorNumericForPhone(mPhoneId, operatorNumeric);

                SubscriptionController.getInstance().setMccMnc(operatorNumeric, getSubId());

                // Sets iso country property by retrieving from build-time system property
                String iso = "";
                try {
                    iso = MccTable.countryCodeForMcc(operatorNumeric.substring(0, 3));
                } catch (StringIndexOutOfBoundsException ex) {
                    Rlog.e(LOG_TAG, "init: countryCodeForMcc error", ex);
                }

                logd("init: set 'gsm.sim.operator.iso-country' to iso=" + iso);
                tm.setSimCountryIsoForPhone(mPhoneId, iso);
                SubscriptionController.getInstance().setCountryIso(iso, getSubId());

                // Updates MCC MNC device configuration information
                logd("update mccmnc=" + operatorNumeric);
                MccTable.updateMccMncConfiguration(mContext, operatorNumeric);
            }

            // Sets current entry in the telephony carrier table
            updateCurrentCarrierInProvider(operatorNumeric);
        }
    }

    @UnsupportedAppUsage(maxTargetSdk = Build.VERSION_CODES.R, trackingBug = 170729553)
    public boolean isPhoneTypeGsm() {
        return mPrecisePhoneType == PhoneConstants.PHONE_TYPE_GSM;
    }

    public boolean isPhoneTypeCdma() {
        return mPrecisePhoneType == PhoneConstants.PHONE_TYPE_CDMA;
    }

    public boolean isPhoneTypeCdmaLte() {
        return mPrecisePhoneType == PhoneConstants.PHONE_TYPE_CDMA_LTE;
    }

    private void switchPhoneType(int precisePhoneType) {

        initRatSpecific(precisePhoneType);

        mSST.updatePhoneType();
        setPhoneName(precisePhoneType == PhoneConstants.PHONE_TYPE_GSM ? "GSM" : "CDMA");
        onUpdateIccAvailability();
        // if is possible that onUpdateIccAvailability() does not unregister and re-register for
        // ICC events, for example if mUiccApplication does not change which can happen if phone
        // type is transitioning from CDMA to GSM but 3gpp2 application was not available.
        // To handle such cases, unregister and re-register here. They still need to be called in
        // onUpdateIccAvailability(), since in normal cases register/unregister calls can be on
        // different IccRecords objects. Here they are on the same IccRecords object.
        unregisterForIccRecordEvents();
        registerForIccRecordEvents();

        mCT.updatePhoneType();

        int radioState = mCi.getRadioState();
        if (radioState != TelephonyManager.RADIO_POWER_UNAVAILABLE) {
            handleRadioAvailable();
            if (radioState == TelephonyManager.RADIO_POWER_ON) {
                handleRadioOn();
            }
        }
        if (radioState != TelephonyManager.RADIO_POWER_ON) {
            handleRadioOffOrNotAvailable();
        }
    }

    private void updateLinkCapacityEstimate(List<LinkCapacityEstimate> linkCapacityEstimateList) {
        if (DBG) logd("updateLinkCapacityEstimate: lce list=" + linkCapacityEstimateList);
        if (linkCapacityEstimateList == null) {
            return;
        }
        notifyLinkCapacityEstimateChanged(linkCapacityEstimateList);
    }

    @Override
    protected void finalize() {
        if(DBG) logd("GsmCdmaPhone finalized");
        if (mWakeLock != null && mWakeLock.isHeld()) {
            Rlog.e(LOG_TAG, "UNEXPECTED; mWakeLock is held when finalizing.");
            mWakeLock.release();
        }
    }

    @UnsupportedAppUsage(maxTargetSdk = Build.VERSION_CODES.R, trackingBug = 170729553)
    @Override
    @NonNull
    public ServiceState getServiceState() {
        ServiceState baseSs = mSST != null ? mSST.getServiceState() : new ServiceState();
        ServiceState imsSs = mImsPhone != null ? mImsPhone.getServiceState() : new ServiceState();
        return mergeVoiceServiceStates(baseSs, imsSs, mTelecomVoiceServiceStateOverride);
    }

    @Override
    public void setVoiceServiceStateOverride(boolean hasService) {
        int newOverride =
                hasService ? ServiceState.STATE_IN_SERVICE : ServiceState.STATE_OUT_OF_SERVICE;
        boolean changed = newOverride != mTelecomVoiceServiceStateOverride;
        mTelecomVoiceServiceStateOverride = newOverride;
        if (changed && mSST != null) {
            mSST.onTelecomVoiceServiceStateOverrideChanged();
        }
    }

    @Override
    public void getCellIdentity(WorkSource workSource, Message rspMsg) {
        mSST.requestCellIdentity(workSource, rspMsg);
    }

    @UnsupportedAppUsage(maxTargetSdk = Build.VERSION_CODES.R, trackingBug = 170729553)
    @Override
    public PhoneConstants.State getState() {
        if (mImsPhone != null) {
            PhoneConstants.State imsState = mImsPhone.getState();
            if (imsState != PhoneConstants.State.IDLE) {
                return imsState;
            }
        }

        return mCT.mState;
    }

    @UnsupportedAppUsage(maxTargetSdk = Build.VERSION_CODES.R, trackingBug = 170729553)
    @Override
    public int getPhoneType() {
        if (mPrecisePhoneType == PhoneConstants.PHONE_TYPE_GSM) {
            return PhoneConstants.PHONE_TYPE_GSM;
        } else {
            return PhoneConstants.PHONE_TYPE_CDMA;
        }
    }

    @Override
    public ServiceStateTracker getServiceStateTracker() {
        return mSST;
    }

    @Override
    public EmergencyNumberTracker getEmergencyNumberTracker() {
        return mEmergencyNumberTracker;
    }

    @UnsupportedAppUsage(maxTargetSdk = Build.VERSION_CODES.R, trackingBug = 170729553)
    @Override
    public CallTracker getCallTracker() {
        return mCT;
    }

    @Override
    public TransportManager getTransportManager() {
        return mTransportManager;
    }

    @Override
    public AccessNetworksManager getAccessNetworksManager() {
        return mAccessNetworksManager;
    }

    @Override
    public DeviceStateMonitor getDeviceStateMonitor() {
        return mDeviceStateMonitor;
    }

    @Override
    public DisplayInfoController getDisplayInfoController() {
        return mDisplayInfoController;
    }

    @Override
    public SignalStrengthController getSignalStrengthController() {
        return mSignalStrengthController;
    }

    @Override
    public void updateVoiceMail() {
        if (isPhoneTypeGsm()) {
            int countVoiceMessages = 0;
            IccRecords r = mIccRecords.get();
            if (r != null) {
                // get voice mail count from SIM
                countVoiceMessages = r.getVoiceMessageCount();
            }
            if (countVoiceMessages == IccRecords.DEFAULT_VOICE_MESSAGE_COUNT) {
                countVoiceMessages = getStoredVoiceMessageCount();
            }
            logd("updateVoiceMail countVoiceMessages = " + countVoiceMessages
                    + " subId " + getSubId());
            setVoiceMessageCount(countVoiceMessages);
        } else {
            setVoiceMessageCount(getStoredVoiceMessageCount());
        }
    }

    @Override
    public List<? extends MmiCode>
    getPendingMmiCodes() {
        return mPendingMMIs;
    }

    private @NonNull DcTracker getActiveDcTrackerForApn(@NonNull String apnType) {
        int currentTransport = mTransportManager.getCurrentTransport(
                ApnSetting.getApnTypesBitmaskFromString(apnType));
        return getDcTracker(currentTransport);
    }

    @Override
    public boolean isDataSuspended() {
        return mCT.mState != PhoneConstants.State.IDLE && !mSST.isConcurrentVoiceAndDataAllowed();
    }

    @Override
    public PhoneConstants.DataState getDataConnectionState(String apnType) {
        PhoneConstants.DataState ret = PhoneConstants.DataState.DISCONNECTED;

        if (mSST == null) {
            // Radio Technology Change is ongoing, dispose() and removeReferences() have
            // already been called

            ret = PhoneConstants.DataState.DISCONNECTED;
        } else if (mSST.getCurrentDataConnectionState() != ServiceState.STATE_IN_SERVICE
                && (isPhoneTypeCdma() || isPhoneTypeCdmaLte() ||
                (isPhoneTypeGsm() && !apnType.equals(ApnSetting.TYPE_EMERGENCY_STRING)))) {
            // If we're out of service, open TCP sockets may still work
            // but no data will flow

            // Emergency APN is available even in Out Of Service
            // Pass the actual State of EPDN

            ret = PhoneConstants.DataState.DISCONNECTED;
        } else { /* mSST.gprsState == ServiceState.STATE_IN_SERVICE */
            int currentTransport = mTransportManager.getCurrentTransport(
                    ApnSetting.getApnTypesBitmaskFromString(apnType));
            if (getDcTracker(currentTransport) != null) {
                switch (getDcTracker(currentTransport).getState(apnType)) {
                    case CONNECTED:
                    case DISCONNECTING:
                        if (isDataSuspended()) {
                            ret = PhoneConstants.DataState.SUSPENDED;
                        } else {
                            ret = PhoneConstants.DataState.CONNECTED;
                        }
                        break;
                    case CONNECTING:
                        ret = PhoneConstants.DataState.CONNECTING;
                        break;
                    default:
                        ret = PhoneConstants.DataState.DISCONNECTED;
                }
            }
        }

        logd("getDataConnectionState apnType=" + apnType + " ret=" + ret);
        return ret;
    }

    @Override
    public DataActivityState getDataActivityState() {
        DataActivityState ret = DataActivityState.NONE;

        if (mSST.getCurrentDataConnectionState() == ServiceState.STATE_IN_SERVICE
                && getDcTracker(AccessNetworkConstants.TRANSPORT_TYPE_WWAN) != null) {
            switch (getDcTracker(AccessNetworkConstants.TRANSPORT_TYPE_WWAN).getActivity()) {
                case DATAIN:
                    ret = DataActivityState.DATAIN;
                break;

                case DATAOUT:
                    ret = DataActivityState.DATAOUT;
                break;

                case DATAINANDOUT:
                    ret = DataActivityState.DATAINANDOUT;
                break;

                case DORMANT:
                    ret = DataActivityState.DORMANT;
                break;

                default:
                    ret = DataActivityState.NONE;
                break;
            }
        }

        return ret;
    }

    /**
     * Notify any interested party of a Phone state change
     * {@link com.android.internal.telephony.PhoneConstants.State}
     */
    public void notifyPhoneStateChanged() {
        mNotifier.notifyPhoneState(this);
    }

    /**
     * Notify registrants of a change in the call state. This notifies changes in
     * {@link com.android.internal.telephony.Call.State}. Use this when changes
     * in the precise call state are needed, else use notifyPhoneStateChanged.
     */
    @UnsupportedAppUsage(maxTargetSdk = Build.VERSION_CODES.R, trackingBug = 170729553)
    public void notifyPreciseCallStateChanged() {
        /* we'd love it if this was package-scoped*/
        super.notifyPreciseCallStateChangedP();
    }

    public void notifyNewRingingConnection(Connection c) {
        super.notifyNewRingingConnectionP(c);
    }

    public void notifyDisconnect(Connection cn) {
        mDisconnectRegistrants.notifyResult(cn);

        mNotifier.notifyDisconnectCause(this, cn.getDisconnectCause(),
                cn.getPreciseDisconnectCause());
    }

    public void notifyUnknownConnection(Connection cn) {
        super.notifyUnknownConnectionP(cn);
    }

    @Override
    public boolean isInEmergencyCall() {
        if (isPhoneTypeGsm()) {
            return false;
        } else {
            return mCT.isInEmergencyCall();
        }
    }

    @Override
    protected void setIsInEmergencyCall() {
        if (!isPhoneTypeGsm()) {
            mCT.setIsInEmergencyCall();
        }
    }

    @Override
    public boolean isInEmergencySmsMode() {
        return super.isInEmergencySmsMode()
                || (mImsPhone != null && mImsPhone.isInEmergencySmsMode());
    }

    //CDMA
    @Override
    public void sendEmergencyCallStateChange(boolean callActive) {
        if (!isPhoneTypeCdma()) {
            // It possible that this method got called from ImsPhoneCallTracker#
            logi("sendEmergencyCallStateChange - skip for non-cdma");
            return;
        }
        if (mBroadcastEmergencyCallStateChanges) {
            Intent intent = new Intent(TelephonyIntents.ACTION_EMERGENCY_CALL_STATE_CHANGED);
            intent.putExtra(TelephonyManager.EXTRA_PHONE_IN_EMERGENCY_CALL, callActive);
            SubscriptionManager.putPhoneIdAndSubIdExtra(intent, getPhoneId());
            mContext.sendStickyBroadcastAsUser(intent, UserHandle.ALL);
            if (DBG) Rlog.d(LOG_TAG, "sendEmergencyCallStateChange: callActive " + callActive);
        }
    }

    @Override
    public void setBroadcastEmergencyCallStateChanges(boolean broadcast) {
        mBroadcastEmergencyCallStateChanges = broadcast;
    }

    public void notifySuppServiceFailed(SuppService code) {
        mSuppServiceFailedRegistrants.notifyResult(code);
    }

    @UnsupportedAppUsage(maxTargetSdk = Build.VERSION_CODES.R, trackingBug = 170729553)
    public void notifyServiceStateChanged(ServiceState ss) {
        super.notifyServiceStateChangedP(ss);
    }

    void notifyServiceStateChangedForSubId(ServiceState ss, int subId) {
        super.notifyServiceStateChangedPForSubId(ss, subId);
    }

    /**
     * Notify that the cell location has changed.
     *
     * @param cellIdentity the new CellIdentity
     */
    public void notifyLocationChanged(CellIdentity cellIdentity) {
        mNotifier.notifyCellLocation(this, cellIdentity);
    }

    @Override
    public void notifyCallForwardingIndicator() {
        mNotifier.notifyCallForwardingChanged(this);
    }

    @Override
    public void notifyMigrateUssd(String num, ResultReceiver wrappedCallback)
            throws UnsupportedOperationException {
        GsmMmiCode mmi = GsmMmiCode.newFromDialString(num, this,
                mUiccApplication.get(), wrappedCallback);
        mPendingMMIs.add(mmi);
    }

    @Override
    public void registerForSuppServiceNotification(
            Handler h, int what, Object obj) {
        mSsnRegistrants.addUnique(h, what, obj);
    }

    @Override
    public void unregisterForSuppServiceNotification(Handler h) {
        mSsnRegistrants.remove(h);
    }

    @Override
    public void registerForSimRecordsLoaded(Handler h, int what, Object obj) {
        mSimRecordsLoadedRegistrants.addUnique(h, what, obj);
    }

    @Override
    public void unregisterForSimRecordsLoaded(Handler h) {
        mSimRecordsLoadedRegistrants.remove(h);
    }

    @Override
    public void acceptCall(int videoState) throws CallStateException {
        Phone imsPhone = mImsPhone;
        if ( imsPhone != null && imsPhone.getRingingCall().isRinging() ) {
            imsPhone.acceptCall(videoState);
        } else {
            mCT.acceptCall();
        }
    }

    @Override
    public void rejectCall() throws CallStateException {
        mCT.rejectCall();
    }

    @Override
    public void switchHoldingAndActive() throws CallStateException {
        mCT.switchWaitingOrHoldingAndActive();
    }

    @Override
    public String getIccSerialNumber() {
        IccRecords r = mIccRecords.get();
        if (!isPhoneTypeGsm() && r == null) {
            // to get ICCID form SIMRecords because it is on MF.
            r = mUiccController.getIccRecords(mPhoneId, UiccController.APP_FAM_3GPP);
        }
        return (r != null) ? r.getIccId() : null;
    }

    @Override
    public String getFullIccSerialNumber() {
        IccRecords r = mIccRecords.get();
        if (!isPhoneTypeGsm() && r == null) {
            // to get ICCID form SIMRecords because it is on MF.
            r = mUiccController.getIccRecords(mPhoneId, UiccController.APP_FAM_3GPP);
        }
        return (r != null) ? r.getFullIccId() : null;
    }

    @Override
    public boolean canConference() {
        if (mImsPhone != null && mImsPhone.canConference()) {
            return true;
        }
        if (isPhoneTypeGsm()) {
            return mCT.canConference();
        } else {
            loge("canConference: not possible in CDMA");
            return false;
        }
    }

    @Override
    public void conference() {
        if (mImsPhone != null && mImsPhone.canConference()) {
            logd("conference() - delegated to IMS phone");
            try {
                mImsPhone.conference();
            } catch (CallStateException e) {
                loge(e.toString());
            }
            return;
        }
        if (isPhoneTypeGsm()) {
            mCT.conference();
        } else {
            // three way calls in CDMA will be handled by feature codes
            loge("conference: not possible in CDMA");
        }
    }

    @Override
    public void dispose() {
        // Note: this API is currently never called. We are defining actions here in case
        // we need to dispose GsmCdmaPhone/Phone object.
        super.dispose();
        SubscriptionController.getInstance().unregisterForUiccAppsEnabled(this);
    }

    @Override
    public void enableEnhancedVoicePrivacy(boolean enable, Message onComplete) {
        if (isPhoneTypeGsm()) {
            loge("enableEnhancedVoicePrivacy: not expected on GSM");
        } else {
            mCi.setPreferredVoicePrivacy(enable, onComplete);
        }
    }

    @Override
    public void getEnhancedVoicePrivacy(Message onComplete) {
        if (isPhoneTypeGsm()) {
            loge("getEnhancedVoicePrivacy: not expected on GSM");
        } else {
            mCi.getPreferredVoicePrivacy(onComplete);
        }
    }

    @Override
    public void clearDisconnected() {
        mCT.clearDisconnected();
    }

    @Override
    public boolean canTransfer() {
        if (isPhoneTypeGsm()) {
            return mCT.canTransfer();
        } else {
            loge("canTransfer: not possible in CDMA");
            return false;
        }
    }

    @Override
    public void explicitCallTransfer() {
        if (isPhoneTypeGsm()) {
            mCT.explicitCallTransfer();
        } else {
            loge("explicitCallTransfer: not possible in CDMA");
        }
    }

    @Override
    public GsmCdmaCall getForegroundCall() {
        return mCT.mForegroundCall;
    }

    @Override
    public GsmCdmaCall getBackgroundCall() {
        return mCT.mBackgroundCall;
    }

    @Override
    public Call getRingingCall() {
        Phone imsPhone = mImsPhone;
        // It returns the ringing call of ImsPhone if the ringing call of GSMPhone isn't ringing.
        // In CallManager.registerPhone(), it always registers ringing call of ImsPhone, because
        // the ringing call of GSMPhone isn't ringing. Consequently, it can't answer GSM call
        // successfully by invoking TelephonyManager.answerRingingCall() since the implementation
        // in PhoneInterfaceManager.answerRingingCallInternal() could not get the correct ringing
        // call from CallManager. So we check the ringing call state of imsPhone first as
        // accpetCall() does.
        if ( imsPhone != null && imsPhone.getRingingCall().isRinging()) {
            return imsPhone.getRingingCall();
        }
        //It returns the ringing connections which during SRVCC handover
        if (!mCT.mRingingCall.isRinging()
                && mCT.getRingingHandoverConnection() != null
                && mCT.getRingingHandoverConnection().getCall() != null
                && mCT.getRingingHandoverConnection().getCall().isRinging()) {
            return mCT.getRingingHandoverConnection().getCall();
        }
        return mCT.mRingingCall;
    }

    @Override
    public CarrierPrivilegesTracker getCarrierPrivilegesTracker() {
        return mCarrierPrivilegesTracker;
    }

    /**
     * Amends {@code baseSs} if its voice registration state is {@code OUT_OF_SERVICE}.
     *
     * <p>Even if the device has lost the CS link to the tower, there are two potential additional
     * sources of voice capability not directly saved inside ServiceStateTracker:
     *
     * <ul>
     *   <li>IMS voice registration state ({@code imsSs}) - if this is {@code IN_SERVICE} for voice,
     *       we substite {@code baseSs#getDataRegState} as the final voice service state (ImsService
     *       reports {@code IN_SERVICE} for its voice registration state even if the device has lost
     *       the physical link to the tower)
     *   <li>OTT voice capability provided through telecom ({@code telecomSs}) - if this is {@code
     *       IN_SERVICE}, we directly substitute it as the final voice service state
     * </ul>
     */
    private static ServiceState mergeVoiceServiceStates(
            ServiceState baseSs, ServiceState imsSs, @ServiceState.RegState int telecomSs) {
        if (baseSs.getState() == ServiceState.STATE_IN_SERVICE) {
            // No need to merge states if the baseSs is IN_SERVICE.
            return baseSs;
        }
        // If any of the following additional sources are IN_SERVICE, we use that since voice calls
        // can be routed through something other than the CS link.
        @ServiceState.RegState int finalVoiceSs = ServiceState.STATE_OUT_OF_SERVICE;
        if (telecomSs == ServiceState.STATE_IN_SERVICE) {
            // If telecom reports there's a PhoneAccount that can provide voice service
            // (CAPABILITY_VOICE_CALLING_AVAILABLE), then we trust that info as it may account for
            // external possibilities like wi-fi calling provided by the SIM call manager app. Note
            // that CAPABILITY_PLACE_EMERGENCY_CALLS is handled separately.
            finalVoiceSs = telecomSs;
        } else if (imsSs.getState() == ServiceState.STATE_IN_SERVICE) {
            // Voice override for IMS case. In this case, voice registration is OUT_OF_SERVICE, but
            // IMS is available, so use data registration state as a basis for determining
            // whether or not the physical link is available.
            finalVoiceSs = baseSs.getDataRegistrationState();
        }
        if (finalVoiceSs != ServiceState.STATE_IN_SERVICE) {
            // None of the additional sources provide a usable route, and they only use IN/OUT.
            return baseSs;
        }
        ServiceState newSs = new ServiceState(baseSs);
        newSs.setVoiceRegState(finalVoiceSs);
        newSs.setEmergencyOnly(false); // Must be IN_SERVICE if we're here
        return newSs;
    }

    private boolean handleCallDeflectionIncallSupplementaryService(
            String dialString) {
        if (dialString.length() > 1) {
            return false;
        }

        if (getRingingCall().getState() != GsmCdmaCall.State.IDLE) {
            if (DBG) logd("MmiCode 0: rejectCall");
            try {
                mCT.rejectCall();
            } catch (CallStateException e) {
                if (DBG) Rlog.d(LOG_TAG,
                        "reject failed", e);
                notifySuppServiceFailed(Phone.SuppService.REJECT);
            }
        } else if (getBackgroundCall().getState() != GsmCdmaCall.State.IDLE) {
            if (DBG) logd("MmiCode 0: hangupWaitingOrBackground");
            mCT.hangupWaitingOrBackground();
        }

        return true;
    }

    //GSM
    private boolean handleCallWaitingIncallSupplementaryService(String dialString) {
        int len = dialString.length();

        if (len > 2) {
            return false;
        }

        GsmCdmaCall call = getForegroundCall();

        try {
            if (len > 1) {
                char ch = dialString.charAt(1);
                int callIndex = ch - '0';

                if (callIndex >= 1 && callIndex <= GsmCdmaCallTracker.MAX_CONNECTIONS_GSM) {
                    if (DBG) logd("MmiCode 1: hangupConnectionByIndex " + callIndex);
                    mCT.hangupConnectionByIndex(call, callIndex);
                }
            } else {
                if (call.getState() != GsmCdmaCall.State.IDLE) {
                    if (DBG) logd("MmiCode 1: hangup foreground");
                    //mCT.hangupForegroundResumeBackground();
                    mCT.hangup(call);
                } else {
                    if (DBG) logd("MmiCode 1: switchWaitingOrHoldingAndActive");
                    mCT.switchWaitingOrHoldingAndActive();
                }
            }
        } catch (CallStateException e) {
            if (DBG) Rlog.d(LOG_TAG,
                    "hangup failed", e);
            notifySuppServiceFailed(Phone.SuppService.HANGUP);
        }

        return true;
    }

    private boolean handleCallHoldIncallSupplementaryService(String dialString) {
        int len = dialString.length();

        if (len > 2) {
            return false;
        }

        GsmCdmaCall call = getForegroundCall();

        if (len > 1) {
            try {
                char ch = dialString.charAt(1);
                int callIndex = ch - '0';
                GsmCdmaConnection conn = mCT.getConnectionByIndex(call, callIndex);

                // GsmCdma index starts at 1, up to 5 connections in a call,
                if (conn != null && callIndex >= 1 && callIndex <= GsmCdmaCallTracker.MAX_CONNECTIONS_GSM) {
                    if (DBG) logd("MmiCode 2: separate call " + callIndex);
                    mCT.separate(conn);
                } else {
                    if (DBG) logd("separate: invalid call index " + callIndex);
                    notifySuppServiceFailed(Phone.SuppService.SEPARATE);
                }
            } catch (CallStateException e) {
                if (DBG) Rlog.d(LOG_TAG, "separate failed", e);
                notifySuppServiceFailed(Phone.SuppService.SEPARATE);
            }
        } else {
            try {
                if (getRingingCall().getState() != GsmCdmaCall.State.IDLE) {
                    if (DBG) logd("MmiCode 2: accept ringing call");
                    mCT.acceptCall();
                } else {
                    if (DBG) logd("MmiCode 2: switchWaitingOrHoldingAndActive");
                    mCT.switchWaitingOrHoldingAndActive();
                }
            } catch (CallStateException e) {
                if (DBG) Rlog.d(LOG_TAG, "switch failed", e);
                notifySuppServiceFailed(Phone.SuppService.SWITCH);
            }
        }

        return true;
    }

    private boolean handleMultipartyIncallSupplementaryService(String dialString) {
        if (dialString.length() > 1) {
            return false;
        }

        if (DBG) logd("MmiCode 3: merge calls");
        conference();
        return true;
    }

    private boolean handleEctIncallSupplementaryService(String dialString) {

        int len = dialString.length();

        if (len != 1) {
            return false;
        }

        if (DBG) logd("MmiCode 4: explicit call transfer");
        explicitCallTransfer();
        return true;
    }

    private boolean handleCcbsIncallSupplementaryService(String dialString) {
        if (dialString.length() > 1) {
            return false;
        }

        Rlog.i(LOG_TAG, "MmiCode 5: CCBS not supported!");
        // Treat it as an "unknown" service.
        notifySuppServiceFailed(Phone.SuppService.UNKNOWN);
        return true;
    }

    @UnsupportedAppUsage(maxTargetSdk = Build.VERSION_CODES.R, trackingBug = 170729553)
    @Override
    public boolean handleInCallMmiCommands(String dialString) throws CallStateException {
        if (!isPhoneTypeGsm()) {
            loge("method handleInCallMmiCommands is NOT supported in CDMA!");
            return false;
        }

        if (!isInCall()) {
            Phone imsPhone = mImsPhone;
            if (imsPhone != null
                    && imsPhone.getServiceState().getState() == ServiceState.STATE_IN_SERVICE) {
                return imsPhone.handleInCallMmiCommands(dialString);
            }
            return false;
        }

        if (TextUtils.isEmpty(dialString)) {
            return false;
        }

        boolean result = false;
        char ch = dialString.charAt(0);
        switch (ch) {
            case '0':
                result = handleCallDeflectionIncallSupplementaryService(dialString);
                break;
            case '1':
                result = handleCallWaitingIncallSupplementaryService(dialString);
                break;
            case '2':
                result = handleCallHoldIncallSupplementaryService(dialString);
                break;
            case '3':
                result = handleMultipartyIncallSupplementaryService(dialString);
                break;
            case '4':
                result = handleEctIncallSupplementaryService(dialString);
                break;
            case '5':
                result = handleCcbsIncallSupplementaryService(dialString);
                break;
            default:
                break;
        }

        return result;
    }

    @UnsupportedAppUsage(maxTargetSdk = Build.VERSION_CODES.R, trackingBug = 170729553)
    public boolean isInCall() {
        GsmCdmaCall.State foregroundCallState = getForegroundCall().getState();
        GsmCdmaCall.State backgroundCallState = getBackgroundCall().getState();
        GsmCdmaCall.State ringingCallState = getRingingCall().getState();

       return (foregroundCallState.isAlive() ||
                backgroundCallState.isAlive() ||
                ringingCallState.isAlive());
    }

    private boolean useImsForCall(DialArgs dialArgs) {
        return isImsUseEnabled()
                && mImsPhone != null
                && (mImsPhone.isVoiceOverCellularImsEnabled() || mImsPhone.isWifiCallingEnabled()
                || (mImsPhone.isVideoEnabled() && VideoProfile.isVideo(dialArgs.videoState)))
                && (mImsPhone.getServiceState().getState() == ServiceState.STATE_IN_SERVICE);
    }

    public boolean useImsForEmergency() {
        CarrierConfigManager configManager =
                (CarrierConfigManager) mContext.getSystemService(Context.CARRIER_CONFIG_SERVICE);
        boolean alwaysTryImsForEmergencyCarrierConfig = configManager.getConfigForSubId(getSubId())
                .getBoolean(CarrierConfigManager.KEY_CARRIER_USE_IMS_FIRST_FOR_EMERGENCY_BOOL);
        return mImsPhone != null
                && alwaysTryImsForEmergencyCarrierConfig
                && ImsManager.getInstance(mContext, mPhoneId).isNonTtyOrTtyOnVolteEnabled()
                && mImsPhone.isImsAvailable();
    }

    private boolean useImsForPsOnlyCall() {
        return isImsUseEnabled()
                && mImsPhone != null
                && isOutgoingImsVoiceAllowed()
                && Settings.Global.getInt(mContext.getContentResolver(),
                        "enable_allow_PS_only_dial", 1) == 1
                && (mImsPhone.getServiceState().getState() == ServiceState.STATE_OUT_OF_SERVICE)
                && (mSST.mSS.getState() == ServiceState.STATE_OUT_OF_SERVICE);
    }

    @Override
    public Connection startConference(String[] participantsToDial, DialArgs dialArgs)
            throws CallStateException {
        Phone imsPhone = mImsPhone;
        boolean useImsForCall = useImsForCall(dialArgs);
        logd("useImsForCall=" + useImsForCall);
        if (useImsForCall) {
            try {
                if (DBG) logd("Trying IMS PS Conference call");
                return imsPhone.startConference(participantsToDial, dialArgs);
            } catch (CallStateException e) {
                if (DBG) logd("IMS PS conference call exception " + e +
                        "useImsForCall =" + useImsForCall + ", imsPhone =" + imsPhone);
                 CallStateException ce = new CallStateException(e.getError(), e.getMessage());
                 ce.setStackTrace(e.getStackTrace());
                 throw ce;
            }
        } else {
            throw new CallStateException(
                CallStateException.ERROR_OUT_OF_SERVICE,
                "cannot dial conference call in out of service");
        }
    }

    /* Validate the given extras if the call is for CS domain or not */
    protected boolean shallDialOnCircuitSwitch(Bundle extras) {
        return (extras != null && extras.getInt(QtiImsUtils.EXTRA_CALL_DOMAIN,
                QtiImsUtils.DOMAIN_AUTOMATIC) == QtiImsUtils.DOMAIN_CS);
    }

    @Override
    public Connection dial(String dialString, @NonNull DialArgs dialArgs,
            Consumer<Phone> chosenPhoneConsumer) throws CallStateException {
        if (!isPhoneTypeGsm() && dialArgs.uusInfo != null) {
            throw new CallStateException("Sending UUS information NOT supported in CDMA!");
        }
        String possibleEmergencyNumber = checkForTestEmergencyNumber(dialString);
        // Record if the dialed number was swapped for a test emergency number.
        boolean isDialedNumberSwapped = !TextUtils.equals(dialString, possibleEmergencyNumber);
        if (isDialedNumberSwapped) {
            logi("dialString replaced for possible emergency number: " + dialString + " -> "
                    + possibleEmergencyNumber);
            dialString = possibleEmergencyNumber;
        }

        CarrierConfigManager configManager =
                (CarrierConfigManager) mContext.getSystemService(Context.CARRIER_CONFIG_SERVICE);
        PersistableBundle carrierConfig = configManager.getConfigForSubId(getSubId());
        boolean allowWpsOverIms = carrierConfig.getBoolean(
                CarrierConfigManager.KEY_SUPPORT_WPS_OVER_IMS_BOOL);
        boolean useOnlyDialedSimEccList = carrierConfig.getBoolean(
                CarrierConfigManager.KEY_USE_ONLY_DIALED_SIM_ECC_LIST_BOOL);


        TelephonyManager tm = mContext.getSystemService(TelephonyManager.class);
        boolean isEmergency;
        // Check if the carrier wants to treat a call as an emergency call based on its own list of
        // known emergency numbers.
        // useOnlyDialedSimEccList is false for the vast majority of carriers.  There are, however,
        // some carriers which do not want to handle dial requests for numbers which are in the
        // emergency number list on another SIM, but is not on theirs.  In this case we will use the
        // emergency number list for this carrier's SIM only.
        if (useOnlyDialedSimEccList) {
            isEmergency = getEmergencyNumberTracker().isEmergencyNumber(dialString,
                    true /* exactMatch */);
            logi("dial; isEmergency=" + isEmergency
                    + " (based on this phone only); globalIsEmergency="
                    + tm.isEmergencyNumber(dialString));
        } else {
            isEmergency = tm.isEmergencyNumber(dialString);
            logi("dial; isEmergency=" + isEmergency + " (based on all phones)");
        }

        /** Check if the call is Wireless Priority Service call */
        boolean isWpsCall = dialString != null ? (dialString.startsWith(PREFIX_WPS)
                || dialString.startsWith(PREFIX_WPS_CLIR_ACTIVATE)
                || dialString.startsWith(PREFIX_WPS_CLIR_DEACTIVATE)) : false;

        ImsPhone.ImsDialArgs.Builder imsDialArgsBuilder;
        imsDialArgsBuilder = ImsPhone.ImsDialArgs.Builder.from(dialArgs)
                                                 .setIsEmergency(isEmergency)
                                                 .setIsWpsCall(isWpsCall);
        mDialArgs = dialArgs = imsDialArgsBuilder.build();

        Phone imsPhone = mImsPhone;

        boolean useImsForEmergency = isEmergency && useImsForEmergency();

        String dialPart = PhoneNumberUtils.extractNetworkPortionAlt(PhoneNumberUtils.
                stripSeparators(dialString));
        boolean isMmiCode = (dialPart.startsWith("*") || dialPart.startsWith("#"))
                && dialPart.endsWith("#");
        boolean isSuppServiceCode = ImsPhoneMmiCode.isSuppServiceCodes(dialPart, this);
        boolean isPotentialUssdCode = isMmiCode && !isSuppServiceCode;
        boolean useImsForUt = imsPhone != null && imsPhone.isUtEnabled();
        boolean useImsForCall = useImsForCall(dialArgs)
                && !shallDialOnCircuitSwitch(dialArgs.intentExtras)
                && (isWpsCall ? allowWpsOverIms : true);
        boolean useImsForPsOnlyCall = useImsForPsOnlyCall();

        if (DBG) {
            logi("useImsForCall=" + useImsForCall
                    + ", useImsForPsOnlyCall=" + useImsForPsOnlyCall
                    + ", useOnlyDialedSimEccList=" + useOnlyDialedSimEccList
                    + ", isEmergency=" + isEmergency
                    + ", useImsForEmergency=" + useImsForEmergency
                    + ", useImsForUt=" + useImsForUt
                    + ", isUt=" + isMmiCode
                    + ", isSuppServiceCode=" + isSuppServiceCode
                    + ", isPotentialUssdCode=" + isPotentialUssdCode
                    + ", isWpsCall=" + isWpsCall
                    + ", allowWpsOverIms=" + allowWpsOverIms
                    + ", imsPhone=" + imsPhone
                    + ", imsPhone.isVoiceOverCellularImsEnabled()="
                    + ((imsPhone != null) ? imsPhone.isVoiceOverCellularImsEnabled() : "N/A")
                    + ", imsPhone.isVowifiEnabled()="
                    + ((imsPhone != null) ? imsPhone.isWifiCallingEnabled() : "N/A")
                    + ", imsPhone.isVideoEnabled()="
                    + ((imsPhone != null) ? imsPhone.isVideoEnabled() : "N/A")
                    + ", imsPhone.getServiceState().getState()="
                    + ((imsPhone != null) ? imsPhone.getServiceState().getState() : "N/A"));
        }

        // Bypass WiFi Only WFC check if this is an emergency call - we should still try to
        // place over cellular if possible.
        if (!isEmergency) {
            Phone.checkWfcWifiOnlyModeBeforeDial(mImsPhone, mPhoneId, mContext);
        }
        if (imsPhone != null && !allowWpsOverIms && !useImsForCall && isWpsCall
                && imsPhone.getCallTracker() instanceof ImsPhoneCallTracker) {
            logi("WPS call placed over CS; disconnecting all IMS calls..");
            ImsPhoneCallTracker tracker = (ImsPhoneCallTracker) imsPhone.getCallTracker();
            tracker.hangupAllConnections();
        }

        if ((useImsForCall && (!isMmiCode || isPotentialUssdCode))
                || (isMmiCode && useImsForUt)
                || useImsForEmergency
                || (useImsForPsOnlyCall && !isMmiCode && !isPotentialUssdCode
                           && !VideoProfile.isVideo(dialArgs.videoState))) {
            try {
                if (DBG) logd("Trying IMS PS call");
                chosenPhoneConsumer.accept(imsPhone);
                return imsPhone.dial(dialString, dialArgs);
            } catch (CallStateException e) {
                if (DBG) logd("IMS PS call exception " + e +
                        "useImsForCall =" + useImsForCall + ", imsPhone =" + imsPhone);
                // Do not throw a CallStateException and instead fall back to Circuit switch
                // for emergency calls and MMI codes.
                if (Phone.CS_FALLBACK.equals(e.getMessage()) || isEmergency) {
                    logi("IMS call failed with Exception: " + e.getMessage() + ". Falling back "
                            + "to CS.");
                } else {
                    CallStateException ce = new CallStateException(e.getError(), e.getMessage());
                    ce.setStackTrace(e.getStackTrace());
                    throw ce;
                }
            }
        }

        if (mSST != null && mSST.mSS.getState() == ServiceState.STATE_OUT_OF_SERVICE
                && mSST.mSS.getDataRegistrationState() != ServiceState.STATE_IN_SERVICE
                && !isEmergency) {
            throw new CallStateException("cannot dial in current state");
        }
        // Check non-emergency voice CS call - shouldn't dial when POWER_OFF
        if (mSST != null && mSST.mSS.getState() == ServiceState.STATE_POWER_OFF /* CS POWER_OFF */
                && !VideoProfile.isVideo(dialArgs.videoState) /* voice call */
                && !isEmergency /* non-emergency call */
                && !(isMmiCode && useImsForUt) /* not UT */
                /* If config_allow_ussd_over_ims is false, USSD is sent over the CS pipe instead */
                && !isPotentialUssdCode) {
            throw new CallStateException(
                CallStateException.ERROR_POWER_OFF,
                "cannot dial voice call in airplane mode");
        }
        // Check for service before placing non emergency CS voice call.
        // Allow dial only if either CS is camped on any RAT (or) PS is in LTE/NR service.
        if (mSST != null
                && mSST.mSS.getState() == ServiceState.STATE_OUT_OF_SERVICE /* CS out of service */
                && !(mSST.mSS.getDataRegistrationState() == ServiceState.STATE_IN_SERVICE
                && ServiceState.isPsOnlyTech(
                        mSST.mSS.getRilDataRadioTechnology())) /* PS not in LTE/NR */
                && !VideoProfile.isVideo(dialArgs.videoState) /* voice call */
                && !isEmergency /* non-emergency call */
                /* If config_allow_ussd_over_ims is false, USSD is sent over the CS pipe instead */
                && !isPotentialUssdCode) {
            throw new CallStateException(
                CallStateException.ERROR_OUT_OF_SERVICE,
                "cannot dial voice call in out of service");
        }
        if (DBG) logd("Trying (non-IMS) CS call");
        if (isDialedNumberSwapped && isEmergency) {
            // Triggers ECM when CS call ends only for test emergency calls using
            // ril.test.emergencynumber.
            mIsTestingEmergencyCallbackMode = true;
            mCi.testingEmergencyCall();
        }

        chosenPhoneConsumer.accept(this);
        return dialInternal(dialString, dialArgs);
    }

    /**
     * @return {@code true} if the user should be informed of an attempt to dial an international
     * number while on WFC only, {@code false} otherwise.
     */
    public boolean isNotificationOfWfcCallRequired(String dialString) {
        CarrierConfigManager configManager =
                (CarrierConfigManager) mContext.getSystemService(Context.CARRIER_CONFIG_SERVICE);
        PersistableBundle config = configManager.getConfigForSubId(getSubId());

        // Determine if carrier config indicates that international calls over WFC should trigger a
        // notification to the user. This is controlled by carrier configuration and is off by
        // default.
        boolean shouldNotifyInternationalCallOnWfc = config != null
                && config.getBoolean(
                        CarrierConfigManager.KEY_NOTIFY_INTERNATIONAL_CALL_ON_WFC_BOOL);

        if (!shouldNotifyInternationalCallOnWfc) {
            return false;
        }

        Phone imsPhone = mImsPhone;
        TelephonyManager tm = mContext.getSystemService(TelephonyManager.class);
        boolean isEmergency = tm.isEmergencyNumber(dialString);
        boolean shouldConfirmCall =
                        // Using IMS
                        isImsUseEnabled()
                        && imsPhone != null
                        // VoLTE not available
                        && !imsPhone.isVoiceOverCellularImsEnabled()
                        // WFC is available
                        && imsPhone.isWifiCallingEnabled()
                        && !isEmergency
                        // Dialing international number
                        && PhoneNumberUtils.isInternationalNumber(dialString, getCountryIso());
        return shouldConfirmCall;
    }

    @Override
    protected Connection dialInternal(String dialString, DialArgs dialArgs)
            throws CallStateException {
        return dialInternal(dialString, dialArgs, null);
    }

    protected Connection dialInternal(String dialString, DialArgs dialArgs,
            ResultReceiver wrappedCallback)
            throws CallStateException {

        // Need to make sure dialString gets parsed properly
        String newDialString = PhoneNumberUtils.stripSeparators(dialString);

        if (isPhoneTypeGsm()) {
            // handle in-call MMI first if applicable
            if (handleInCallMmiCommands(newDialString)) {
                return null;
            }

            // Only look at the Network portion for mmi
            String networkPortion = PhoneNumberUtils.extractNetworkPortionAlt(newDialString);
            GsmMmiCode mmi = GsmMmiCode.newFromDialString(networkPortion, this,
                    mUiccApplication.get(), wrappedCallback);
            if (DBG) logd("dialInternal: dialing w/ mmi '" + mmi + "'...");

            if (mmi == null) {
                return mCT.dialGsm(newDialString, dialArgs);
            } else if (mmi.isTemporaryModeCLIR()) {
                return mCT.dialGsm(mmi.mDialingNumber, mmi.getCLIRMode(), dialArgs.uusInfo,
                        dialArgs.intentExtras);
            } else {
                mPendingMMIs.add(mmi);
                mMmiRegistrants.notifyRegistrants(new AsyncResult(null, mmi, null));
                mmi.processCode();
                return null;
            }
        } else {
            return mCT.dial(newDialString, dialArgs);
        }
    }

   @Override
    public boolean handlePinMmi(String dialString) {
        MmiCode mmi;
        if (isPhoneTypeGsm()) {
            mmi = GsmMmiCode.newFromDialString(dialString, this, mUiccApplication.get());
        } else {
            mmi = CdmaMmiCode.newFromDialString(dialString, this, mUiccApplication.get());
        }

        if (mmi != null && mmi.isPinPukCommand()) {
            mPendingMMIs.add(mmi);
            mMmiRegistrants.notifyRegistrants(new AsyncResult(null, mmi, null));
            try {
                mmi.processCode();
            } catch (CallStateException e) {
                //do nothing
            }
            return true;
        }

        loge("Mmi is null or unrecognized!");
        return false;
    }

    private void sendUssdResponse(String ussdRequest, CharSequence message, int returnCode,
                                   ResultReceiver wrappedCallback) {
        UssdResponse response = new UssdResponse(ussdRequest, message);
        Bundle returnData = new Bundle();
        returnData.putParcelable(TelephonyManager.USSD_RESPONSE, response);
        wrappedCallback.send(returnCode, returnData);
    }

    @Override
    public boolean handleUssdRequest(String ussdRequest, ResultReceiver wrappedCallback) {
        if (!isPhoneTypeGsm() || mPendingMMIs.size() > 0) {
            //todo: replace the generic failure with specific error code.
            sendUssdResponse(ussdRequest, null, TelephonyManager.USSD_RETURN_FAILURE,
                    wrappedCallback );
            return true;
        }

        // Try over IMS if possible.
        Phone imsPhone = mImsPhone;
        if ((imsPhone != null)
                && imsPhone.isUtEnabled()) {
            try {
                logd("handleUssdRequest: attempting over IMS");
                return imsPhone.handleUssdRequest(ussdRequest, wrappedCallback);
            } catch (CallStateException cse) {
                if (!CS_FALLBACK.equals(cse.getMessage())) {
                    return false;
                }
                // At this point we've tried over IMS but have been informed we need to handover
                // back to GSM.
                logd("handleUssdRequest: fallback to CS required");
            }
        }

        // Try USSD over GSM.
        try {
            dialInternal(ussdRequest, new DialArgs.Builder<>().build(), wrappedCallback);
        } catch (Exception e) {
            logd("handleUssdRequest: exception" + e);
            return false;
        }
        return true;
    }

    @Override
    public void sendUssdResponse(String ussdMessge) {
        if (isPhoneTypeGsm()) {
            GsmMmiCode mmi = GsmMmiCode.newFromUssdUserInput(ussdMessge, this, mUiccApplication.get());
            mPendingMMIs.add(mmi);
            mMmiRegistrants.notifyRegistrants(new AsyncResult(null, mmi, null));
            mmi.sendUssd(ussdMessge);
        } else {
            loge("sendUssdResponse: not possible in CDMA");
        }
    }

    @Override
    public void sendDtmf(char c) {
        if (!PhoneNumberUtils.is12Key(c)) {
            loge("sendDtmf called with invalid character '" + c + "'");
        } else {
            if (mCT.mState ==  PhoneConstants.State.OFFHOOK) {
                mCi.sendDtmf(c, null);
            }
        }
    }

    @Override
    public void startDtmf(char c) {
        if (!PhoneNumberUtils.is12Key(c)) {
            loge("startDtmf called with invalid character '" + c + "'");
        } else {
            mCi.startDtmf(c, null);
        }
    }

    @Override
    public void stopDtmf() {
        mCi.stopDtmf(null);
    }

    @Override
    public void sendBurstDtmf(String dtmfString, int on, int off, Message onComplete) {
        if (isPhoneTypeGsm()) {
            loge("[GsmCdmaPhone] sendBurstDtmf() is a CDMA method");
        } else {
            boolean check = true;
            for (int itr = 0;itr < dtmfString.length(); itr++) {
                if (!PhoneNumberUtils.is12Key(dtmfString.charAt(itr))) {
                    Rlog.e(LOG_TAG,
                            "sendDtmf called with invalid character '" + dtmfString.charAt(itr)+ "'");
                    check = false;
                    break;
                }
            }
            if (mCT.mState == PhoneConstants.State.OFFHOOK && check) {
                mCi.sendBurstDtmf(dtmfString, on, off, onComplete);
            }
        }
    }

    @Override
    public void setRadioPowerOnForTestEmergencyCall(boolean isSelectedPhoneForEmergencyCall) {
        mSST.clearAllRadioOffReasons();

        // We don't want to have forEmergency call be true to prevent radio emergencyDial command
        // from being called for a test emergency number because the network may not be able to
        // find emergency routing for it and dial it do the default emergency services line.
        setRadioPower(true, false, isSelectedPhoneForEmergencyCall, false);
    }

    @Override
    public void setRadioPower(boolean power, boolean forEmergencyCall,
            boolean isSelectedPhoneForEmergencyCall, boolean forceApply) {
        setRadioPowerForReason(power, forEmergencyCall, isSelectedPhoneForEmergencyCall, forceApply,
                Phone.RADIO_POWER_REASON_USER);
    }

    @Override
    public void setRadioPowerForReason(boolean power, boolean forEmergencyCall,
            boolean isSelectedPhoneForEmergencyCall, boolean forceApply, int reason) {
        mSST.setRadioPowerForReason(power, forEmergencyCall, isSelectedPhoneForEmergencyCall,
                forceApply, reason);
    }

    private void storeVoiceMailNumber(String number) {
        SharedPreferences sp = PreferenceManager.getDefaultSharedPreferences(getContext());
        SharedPreferences.Editor editor = sp.edit();
        setVmSimImsi(getSubscriberId());
        logd("storeVoiceMailNumber: mPrecisePhoneType=" + mPrecisePhoneType + " vmNumber="
                + Rlog.pii(LOG_TAG, number));
        if (isPhoneTypeGsm()) {
            editor.putString(VM_NUMBER + getPhoneId(), number);
            editor.apply();
        } else {
            editor.putString(VM_NUMBER_CDMA + getPhoneId(), number);
            editor.apply();
        }
    }

    @Override
    public String getVoiceMailNumber() {
        String number = null;
        if (isPhoneTypeGsm() || mSimRecords != null) {
            // Read from the SIM. If its null, try reading from the shared preference area.
            IccRecords r = isPhoneTypeGsm() ? mIccRecords.get() : mSimRecords;
            number = (r != null) ? r.getVoiceMailNumber() : "";
            if (TextUtils.isEmpty(number)) {
                SharedPreferences sp = PreferenceManager.getDefaultSharedPreferences(getContext());
                String spName = isPhoneTypeGsm() ? VM_NUMBER : VM_NUMBER_CDMA;
                number = sp.getString(spName + getPhoneId(), null);
                logd("getVoiceMailNumber: from " + spName + " number="
                        + Rlog.pii(LOG_TAG, number));
            } else {
                logd("getVoiceMailNumber: from IccRecords number=" + Rlog.pii(LOG_TAG, number));
            }
        }
        if (!isPhoneTypeGsm() && TextUtils.isEmpty(number)) {
            SharedPreferences sp = PreferenceManager.getDefaultSharedPreferences(getContext());
            number = sp.getString(VM_NUMBER_CDMA + getPhoneId(), null);
            logd("getVoiceMailNumber: from VM_NUMBER_CDMA number=" + number);
        }

        if (TextUtils.isEmpty(number)) {
            CarrierConfigManager configManager = (CarrierConfigManager)
                    getContext().getSystemService(Context.CARRIER_CONFIG_SERVICE);
            PersistableBundle b = configManager.getConfigForSubId(getSubId());
            if (b != null) {
                String defaultVmNumber =
                        b.getString(CarrierConfigManager.KEY_DEFAULT_VM_NUMBER_STRING);
                String defaultVmNumberRoaming =
                        b.getString(CarrierConfigManager.KEY_DEFAULT_VM_NUMBER_ROAMING_STRING);
                String defaultVmNumberRoamingAndImsUnregistered = b.getString(
                        CarrierConfigManager
                                .KEY_DEFAULT_VM_NUMBER_ROAMING_AND_IMS_UNREGISTERED_STRING);

                if (!TextUtils.isEmpty(defaultVmNumber)) number = defaultVmNumber;
                if (mSST.mSS.getRoaming()) {
                    if (!TextUtils.isEmpty(defaultVmNumberRoamingAndImsUnregistered)
                            && !mSST.isImsRegistered()) {
                        // roaming and IMS unregistered case if CC configured
                        number = defaultVmNumberRoamingAndImsUnregistered;
                    } else if (!TextUtils.isEmpty(defaultVmNumberRoaming)) {
                        // roaming default case if CC configured
                        number = defaultVmNumberRoaming;
                    }
                }
            }
        }

        if (TextUtils.isEmpty(number)) {
            // Read platform settings for dynamic voicemail number
            CarrierConfigManager configManager = (CarrierConfigManager)
                    getContext().getSystemService(Context.CARRIER_CONFIG_SERVICE);
            PersistableBundle b = configManager.getConfigForSubId(getSubId());
            if (b != null && b.getBoolean(
                    CarrierConfigManager.KEY_CONFIG_TELEPHONY_USE_OWN_NUMBER_FOR_VOICEMAIL_BOOL)) {
                number = getLine1Number();
            }
        }

        return number;
    }

    private String getVmSimImsi() {
        SharedPreferences sp = PreferenceManager.getDefaultSharedPreferences(getContext());
        return sp.getString(VM_SIM_IMSI + getPhoneId(), null);
    }

    private void setVmSimImsi(String imsi) {
        SharedPreferences sp = PreferenceManager.getDefaultSharedPreferences(getContext());
        SharedPreferences.Editor editor = sp.edit();
        editor.putString(VM_SIM_IMSI + getPhoneId(), imsi);
        editor.apply();
    }

    @Override
    public String getVoiceMailAlphaTag() {
        String ret = "";

        if (isPhoneTypeGsm() || mSimRecords != null) {
            IccRecords r = isPhoneTypeGsm() ? mIccRecords.get() : mSimRecords;

            ret = (r != null) ? r.getVoiceMailAlphaTag() : "";
        }

        if (ret == null || ret.length() == 0) {
            return mContext.getText(
                com.android.internal.R.string.defaultVoiceMailAlphaTag).toString();
        }

        return ret;
    }

    @Override
    public String getDeviceId() {
        if (isPhoneTypeGsm()) {
            return getImei();
        } else {
            CarrierConfigManager configManager = (CarrierConfigManager)
                    mContext.getSystemService(Context.CARRIER_CONFIG_SERVICE);
            boolean force_imei = configManager.getConfigForSubId(getSubId())
                    .getBoolean(CarrierConfigManager.KEY_FORCE_IMEI_BOOL);
            if (force_imei) return getImei();

            String id = getMeid();
            if ((id == null) || id.matches("^0*$")) {
                loge("getDeviceId(): MEID is not initialized use ESN");
                id = getEsn();
            }
            return id;
        }
    }

    @Override
    public String getDeviceSvn() {
        if (isPhoneTypeGsm() || isPhoneTypeCdmaLte()) {
            return mImeiSv;
        } else {
            loge("getDeviceSvn(): return 0");
            return "0";
        }
    }

    @Override
    public IsimRecords getIsimRecords() {
        return mIsimUiccRecords;
    }

    @Override
    public String getImei() {
        if (mEnable14DigitImei && !TextUtils.isEmpty(mImei)
                && mImei.length() > IMEI_14_DIGIT) {
            return mImei.substring(0, IMEI_14_DIGIT);
        }
        return mImei;
    }

    @UnsupportedAppUsage(maxTargetSdk = Build.VERSION_CODES.R, trackingBug = 170729553)
    @Override
    public String getEsn() {
        if (isPhoneTypeGsm()) {
            loge("[GsmCdmaPhone] getEsn() is a CDMA method");
            return "0";
        } else {
            return mEsn;
        }
    }

    @Override
    public String getMeid() {
        return mMeid;
    }

    @Override
    public String getNai() {
        IccRecords r = mUiccController.getIccRecords(mPhoneId, UiccController.APP_FAM_3GPP2);
        if (Log.isLoggable(LOG_TAG, Log.VERBOSE)) {
            Rlog.v(LOG_TAG, "IccRecords is " + r);
        }
        return (r != null) ? r.getNAI() : null;
    }

    @Override
    @Nullable
    public String getSubscriberId() {
        String subscriberId = null;
        if (isPhoneTypeCdma()) {
            subscriberId = mSST.getImsi();
        } else {
            // Both Gsm and CdmaLte get the IMSI from Usim.
            IccRecords iccRecords = mUiccController.getIccRecords(
                    mPhoneId, UiccController.APP_FAM_3GPP);
            if (iccRecords != null) {
                subscriberId = iccRecords.getIMSI();
            }
        }
        return subscriberId;
    }

    @Override
    public ImsiEncryptionInfo getCarrierInfoForImsiEncryption(int keyType, boolean fallback) {
        final TelephonyManager telephonyManager = mContext.getSystemService(TelephonyManager.class)
                .createForSubscriptionId(getSubId());
        String operatorNumeric = telephonyManager.getSimOperator();
        int carrierId = telephonyManager.getSimCarrierId();
        return CarrierInfoManager.getCarrierInfoForImsiEncryption(keyType,
                mContext, operatorNumeric, carrierId, fallback, getSubId());
    }

    @Override
    public void setCarrierInfoForImsiEncryption(ImsiEncryptionInfo imsiEncryptionInfo) {
        CarrierInfoManager.setCarrierInfoForImsiEncryption(imsiEncryptionInfo, mContext, mPhoneId);
        mCi.setCarrierInfoForImsiEncryption(imsiEncryptionInfo, null);
    }

    @Override
    public void deleteCarrierInfoForImsiEncryption(int carrierId) {
        CarrierInfoManager.deleteCarrierInfoForImsiEncryption(mContext, getSubId(),
                carrierId);
    }

    @Override
    public int getCarrierId() {
        return mCarrierResolver != null
                ? mCarrierResolver.getCarrierId() : super.getCarrierId();
    }

    @Override
    public String getCarrierName() {
        return mCarrierResolver != null
                ? mCarrierResolver.getCarrierName() : super.getCarrierName();
    }

    @Override
    public int getMNOCarrierId() {
        return mCarrierResolver != null
                ? mCarrierResolver.getMnoCarrierId() : super.getMNOCarrierId();
    }

    @Override
    public int getSpecificCarrierId() {
        return mCarrierResolver != null
                ? mCarrierResolver.getSpecificCarrierId() : super.getSpecificCarrierId();
    }

    @Override
    public String getSpecificCarrierName() {
        return mCarrierResolver != null
                ? mCarrierResolver.getSpecificCarrierName() : super.getSpecificCarrierName();
    }

    @Override
    public void resolveSubscriptionCarrierId(String simState) {
        if (mCarrierResolver != null) {
            mCarrierResolver.resolveSubscriptionCarrierId(simState);
        }
    }

    @Override
    public int getCarrierIdListVersion() {
        return mCarrierResolver != null
                ? mCarrierResolver.getCarrierListVersion() : super.getCarrierIdListVersion();
    }

    @Override
    public int getEmergencyNumberDbVersion() {
        return getEmergencyNumberTracker().getEmergencyNumberDbVersion();
    }

    @Override
    public void resetCarrierKeysForImsiEncryption() {
        mCIM.resetCarrierKeysForImsiEncryption(mContext, mPhoneId);
    }

    @Override
    public void setCarrierTestOverride(String mccmnc, String imsi, String iccid, String gid1,
            String gid2, String pnn, String spn, String carrierPrivilegeRules, String apn) {
        mCarrierResolver.setTestOverrideApn(apn);
        UiccProfile uiccProfile = mUiccController.getUiccProfileForPhone(getPhoneId());
        if (uiccProfile != null) {
            List<UiccAccessRule> testRules;
            if (carrierPrivilegeRules == null) {
                testRules = null;
            } else if (carrierPrivilegeRules.isEmpty()) {
                testRules = Collections.emptyList();
            } else {
                UiccAccessRule accessRule = new UiccAccessRule(
                        IccUtils.hexStringToBytes(carrierPrivilegeRules), null, 0);
                testRules = Collections.singletonList(accessRule);
            }
            uiccProfile.setTestOverrideCarrierPrivilegeRules(testRules);
        } else {
            // TODO: Fix "privilege" typo throughout telephony.
            mCarrierResolver.setTestOverrideCarrierPriviledgeRule(carrierPrivilegeRules); // NOTYPO
        }
        IccRecords r = null;
        if (isPhoneTypeGsm()) {
            r = mIccRecords.get();
        } else if (isPhoneTypeCdmaLte()) {
            r = mSimRecords;
        } else {
            loge("setCarrierTestOverride fails in CDMA only");
        }
        if (r != null) {
            r.setCarrierTestOverride(mccmnc, imsi, iccid, gid1, gid2, pnn, spn);
        }
    }

    @Override
    public String getGroupIdLevel1() {
        if (isPhoneTypeGsm()) {
            IccRecords r = mIccRecords.get();
            return (r != null) ? r.getGid1() : null;
        } else if (isPhoneTypeCdma()) {
            loge("GID1 is not available in CDMA");
            return null;
        } else { //isPhoneTypeCdmaLte()
            return (mSimRecords != null) ? mSimRecords.getGid1() : "";
        }
    }

    @Override
    public String getGroupIdLevel2() {
        if (isPhoneTypeGsm()) {
            IccRecords r = mIccRecords.get();
            return (r != null) ? r.getGid2() : null;
        } else if (isPhoneTypeCdma()) {
            loge("GID2 is not available in CDMA");
            return null;
        } else { //isPhoneTypeCdmaLte()
            return (mSimRecords != null) ? mSimRecords.getGid2() : "";
        }
    }

    @UnsupportedAppUsage(maxTargetSdk = Build.VERSION_CODES.R, trackingBug = 170729553)
    @Override
    public String getLine1Number() {
        String number = getMsisdnNumber();
        if (!TextUtils.isEmpty(number)) {
            return number;
        }
        return mImsPhone != null ? mImsPhone.getSubscriberUriNumber() : null;
    }

    private String getMsisdnNumber() {
        if (isPhoneTypeGsm()) {
            IccRecords r = mIccRecords.get();
            return (r != null) ? r.getMsisdnNumber() : null;
        } else {
            CarrierConfigManager configManager = (CarrierConfigManager)
                    mContext.getSystemService(Context.CARRIER_CONFIG_SERVICE);
            boolean use_usim = configManager.getConfigForSubId(getSubId()).getBoolean(
                    CarrierConfigManager.KEY_USE_USIM_BOOL);
            if (use_usim) {
                return (mSimRecords != null) ? mSimRecords.getMsisdnNumber() : null;
            }
            return mSST.getMdnNumber();
        }
    }

    @Override
    public String getPlmn() {
        if (isPhoneTypeGsm()) {
            IccRecords r = mIccRecords.get();
            return (r != null) ? r.getPnnHomeName() : null;
        } else if (isPhoneTypeCdma()) {
            loge("Plmn is not available in CDMA");
            return null;
        } else { //isPhoneTypeCdmaLte()
            return (mSimRecords != null) ? mSimRecords.getPnnHomeName() : null;
        }
    }

    /**
     * Update non-persisited manual network selection.
     *
     * @param nsm contains Plmn info
     */
    @Override
    protected void updateManualNetworkSelection(NetworkSelectMessage nsm) {
        int subId = getSubId();
        if (SubscriptionManager.isValidSubscriptionId(subId)) {
            mManualNetworkSelectionPlmn = nsm.operatorNumeric;
        } else {
        //on Phone0 in emergency mode (no SIM), or in some races then clear the cache
            mManualNetworkSelectionPlmn = null;
            Rlog.e(LOG_TAG, "Cannot update network selection due to invalid subId "
                    + subId);
        }
    }

    @Override
    public String getManualNetworkSelectionPlmn() {
        return (mManualNetworkSelectionPlmn == null) ? "" : mManualNetworkSelectionPlmn;
    }

    @Override
    public String getCdmaPrlVersion() {
        return mSST.getPrlVersion();
    }

    @Override
    public String getCdmaMin() {
        return mSST.getCdmaMin();
    }

    @Override
    public boolean isMinInfoReady() {
        return mSST.isMinInfoReady();
    }

    @Override
    public String getMsisdn() {
        if (isPhoneTypeGsm()) {
            IccRecords r = mIccRecords.get();
            return (r != null) ? r.getMsisdnNumber() : null;
        } else if (isPhoneTypeCdmaLte()) {
            return (mSimRecords != null) ? mSimRecords.getMsisdnNumber() : null;
        } else {
            loge("getMsisdn: not expected on CDMA");
            return null;
        }
    }

    @Override
    public String getLine1AlphaTag() {
        if (isPhoneTypeGsm()) {
            IccRecords r = mIccRecords.get();
            return (r != null) ? r.getMsisdnAlphaTag() : null;
        } else {
            loge("getLine1AlphaTag: not possible in CDMA");
            return null;
        }
    }

    @Override
    public boolean setLine1Number(String alphaTag, String number, Message onComplete) {
        if (isPhoneTypeGsm()) {
            IccRecords r = mIccRecords.get();
            if (r != null) {
                r.setMsisdnNumber(alphaTag, number, onComplete);
                return true;
            } else {
                return false;
            }
        } else {
            loge("setLine1Number: not possible in CDMA");
            return false;
        }
    }

    @Override
    public void setVoiceMailNumber(String alphaTag, String voiceMailNumber, Message onComplete) {
        Message resp;
        mVmNumber = voiceMailNumber;
        resp = obtainMessage(EVENT_SET_VM_NUMBER_DONE, 0, 0, onComplete);

        IccRecords r = mIccRecords.get();

        if (!isPhoneTypeGsm() && mSimRecords != null) {
            r = mSimRecords;
        }

        if (r != null) {
            r.setVoiceMailNumber(alphaTag, mVmNumber, resp);
        }
    }

    @UnsupportedAppUsage(maxTargetSdk = Build.VERSION_CODES.R, trackingBug = 170729553)
    private boolean isValidCommandInterfaceCFReason (int commandInterfaceCFReason) {
        switch (commandInterfaceCFReason) {
            case CF_REASON_UNCONDITIONAL:
            case CF_REASON_BUSY:
            case CF_REASON_NO_REPLY:
            case CF_REASON_NOT_REACHABLE:
            case CF_REASON_ALL:
            case CF_REASON_ALL_CONDITIONAL:
                return true;
            default:
                return false;
        }
    }

    @UnsupportedAppUsage(maxTargetSdk = Build.VERSION_CODES.R, trackingBug = 170729553)
    @Override
    public String getSystemProperty(String property, String defValue) {
        if (getUnitTestMode()) {
            return null;
        }
        return TelephonyManager.getTelephonyProperty(mPhoneId, property, defValue);
    }

    @UnsupportedAppUsage(maxTargetSdk = Build.VERSION_CODES.R, trackingBug = 170729553)
    private boolean isValidCommandInterfaceCFAction (int commandInterfaceCFAction) {
        switch (commandInterfaceCFAction) {
            case CF_ACTION_DISABLE:
            case CF_ACTION_ENABLE:
            case CF_ACTION_REGISTRATION:
            case CF_ACTION_ERASURE:
                return true;
            default:
                return false;
        }
    }

    @UnsupportedAppUsage(maxTargetSdk = Build.VERSION_CODES.R, trackingBug = 170729553)
    private boolean isCfEnable(int action) {
        return (action == CF_ACTION_ENABLE) || (action == CF_ACTION_REGISTRATION);
    }

    private boolean isImsUtEnabledOverCdma() {
        return isPhoneTypeCdmaLte()
            && mImsPhone != null
            && mImsPhone.isUtEnabled();
    }

    private boolean isCsRetry(Message onComplete) {
        if (onComplete != null) {
            return onComplete.getData().getBoolean(CS_FALLBACK_SS, false);
        }
        return false;
    }

    private void updateSsOverCdmaSupported(PersistableBundle b) {
        if (b == null) return;
        mSsOverCdmaSupported = b.getBoolean(CarrierConfigManager.KEY_SUPPORT_SS_OVER_CDMA_BOOL);
    }

    @Override
    public boolean useSsOverIms(Message onComplete) {
        boolean isUtEnabled = isUtEnabled();

        Rlog.d(LOG_TAG, "useSsOverIms: isUtEnabled()= " + isUtEnabled +
                " isCsRetry(onComplete))= " + isCsRetry(onComplete));

        if (isUtEnabled && !isCsRetry(onComplete)) {
            return true;
        }
        return false;
    }

    @Override
    public void getCallForwardingOption(int commandInterfaceCFReason, Message onComplete) {
        getCallForwardingOption(commandInterfaceCFReason,
            CommandsInterface.SERVICE_CLASS_NONE, onComplete);
    }

    @Override
    public void getCallForwardingOption(int commandInterfaceCFReason, int serviceClass,
            Message onComplete) {
        Phone imsPhone = mImsPhone;
        if (useSsOverIms(onComplete)) {
            imsPhone.getCallForwardingOption(commandInterfaceCFReason, serviceClass, onComplete);
            return;
        }

        if (isPhoneTypeGsm()) {
            if (isValidCommandInterfaceCFReason(commandInterfaceCFReason)) {
                if (DBG) logd("requesting call forwarding query.");
                Message resp;
                if (commandInterfaceCFReason == CF_REASON_UNCONDITIONAL) {
                    resp = obtainMessage(EVENT_GET_CALL_FORWARD_DONE, onComplete);
                } else {
                    resp = onComplete;
                }
                mCi.queryCallForwardStatus(commandInterfaceCFReason, serviceClass, null, resp);
            }
        } else {
            if (!mSsOverCdmaSupported) {
                // If SS over CDMA is not supported and UT is not at the time, notify the user of
                // the error and disable the option.
                AsyncResult.forMessage(onComplete, null,
                        new CommandException(CommandException.Error.INVALID_STATE,
                                "Call Forwarding over CDMA unavailable"));
            } else {
                loge("getCallForwardingOption: not possible in CDMA, just return empty result");
                AsyncResult.forMessage(onComplete, makeEmptyCallForward(), null);
            }
            onComplete.sendToTarget();
        }
    }

    @Override
    public void setCallForwardingOption(int commandInterfaceCFAction,
            int commandInterfaceCFReason,
            String dialingNumber,
            int timerSeconds,
            Message onComplete) {
        setCallForwardingOption(commandInterfaceCFAction, commandInterfaceCFReason,
                dialingNumber, CommandsInterface.SERVICE_CLASS_VOICE, timerSeconds, onComplete);
    }

    @Override
    public void setCallForwardingOption(int commandInterfaceCFAction,
            int commandInterfaceCFReason,
            String dialingNumber,
            int serviceClass,
            int timerSeconds,
            Message onComplete) {
        Phone imsPhone = mImsPhone;
        if (useSsOverIms(onComplete)) {
            imsPhone.setCallForwardingOption(commandInterfaceCFAction, commandInterfaceCFReason,
                    dialingNumber, serviceClass, timerSeconds, onComplete);
            return;
        }

        if (isPhoneTypeGsm()) {
            if ((isValidCommandInterfaceCFAction(commandInterfaceCFAction)) &&
                    (isValidCommandInterfaceCFReason(commandInterfaceCFReason))) {

                Message resp;
                if (commandInterfaceCFReason == CF_REASON_UNCONDITIONAL) {
                    Cfu cfu = new Cfu(dialingNumber, onComplete);
                    resp = obtainMessage(EVENT_SET_CALL_FORWARD_DONE,
                            isCfEnable(commandInterfaceCFAction) ? 1 : 0, 0, cfu);
                } else {
                    resp = onComplete;
                }
                mCi.setCallForward(commandInterfaceCFAction,
                        commandInterfaceCFReason,
                        serviceClass,
                        dialingNumber,
                        timerSeconds,
                        resp);
            }
        } else if (mSsOverCdmaSupported) {
            String formatNumber = GsmCdmaConnection.formatDialString(dialingNumber);
            String cfNumber = CdmaMmiCode.getCallForwardingPrefixAndNumber(
                    commandInterfaceCFAction, commandInterfaceCFReason, formatNumber);
            loge("setCallForwardingOption: dial for set call forwarding"
                    + " prefixWithNumber= " + cfNumber + " number= " + dialingNumber);

            PhoneAccountHandle phoneAccountHandle = subscriptionIdToPhoneAccountHandle(getSubId());
            Bundle extras = new Bundle();
            extras.putParcelable(TelecomManager.EXTRA_PHONE_ACCOUNT_HANDLE, phoneAccountHandle);

            final TelecomManager telecomManager = TelecomManager.from(mContext);
            telecomManager.placeCall(
                    Uri.fromParts(PhoneAccount.SCHEME_TEL, cfNumber, null), extras);

            AsyncResult.forMessage(onComplete, CommandsInterface.SS_STATUS_UNKNOWN, null);
            onComplete.sendToTarget();
        } else {
            loge("setCallForwardingOption: SS over CDMA not supported, can not complete");
            AsyncResult.forMessage(onComplete, CommandsInterface.SS_STATUS_UNKNOWN, null);
            onComplete.sendToTarget();
        }
    }

    @Override
    public void getCallBarring(String facility, String password, Message onComplete,
            int serviceClass) {
        Phone imsPhone = mImsPhone;
        if (useSsOverIms(onComplete)) {
            imsPhone.getCallBarring(facility, password, onComplete, serviceClass);
            return;
        }

        if (isPhoneTypeGsm()) {
            mCi.queryFacilityLock(facility, password, serviceClass, onComplete);
        } else {
            loge("getCallBarringOption: not possible in CDMA");
        }
    }

    @Override
    public void setCallBarring(String facility, boolean lockState, String password,
            Message onComplete, int serviceClass) {
        Phone imsPhone = mImsPhone;
        if (useSsOverIms(onComplete)) {
            imsPhone.setCallBarring(facility, lockState, password, onComplete, serviceClass);
            return;
        }

        if (isPhoneTypeGsm()) {
            mCi.setFacilityLock(facility, lockState, password, serviceClass, onComplete);
        } else {
            loge("setCallBarringOption: not possible in CDMA");
        }
    }

    /**
     * Changes access code used for call barring
     *
     * @param facility is one of CB_FACILTY_*
     * @param oldPwd is old password
     * @param newPwd is new password
     * @param onComplete is callback message when the action is completed.
     */
    public void changeCallBarringPassword(String facility, String oldPwd, String newPwd,
            Message onComplete) {
        if (isPhoneTypeGsm()) {
            mCi.changeBarringPassword(facility, oldPwd, newPwd, onComplete);
        } else {
            loge("changeCallBarringPassword: not possible in CDMA");
        }
    }

    @Override
    public void getOutgoingCallerIdDisplay(Message onComplete) {
        Phone imsPhone = mImsPhone;
        if (useSsOverIms(onComplete)) {
            imsPhone.getOutgoingCallerIdDisplay(onComplete);
            return;
        }

        if (isPhoneTypeGsm()) {
            mCi.getCLIR(onComplete);
        } else {
            loge("getOutgoingCallerIdDisplay: not possible in CDMA");
            AsyncResult.forMessage(onComplete, null,
                    new CommandException(CommandException.Error.REQUEST_NOT_SUPPORTED));
            onComplete.sendToTarget();
        }
    }

    @Override
    public void setOutgoingCallerIdDisplay(int commandInterfaceCLIRMode, Message onComplete) {
        Phone imsPhone = mImsPhone;
        if (useSsOverIms(onComplete)) {
            imsPhone.setOutgoingCallerIdDisplay(commandInterfaceCLIRMode, onComplete);
            return;
        }

        if (isPhoneTypeGsm()) {
            // Packing CLIR value in the message. This will be required for
            // SharedPreference caching, if the message comes back as part of
            // a success response.
            mCi.setCLIR(commandInterfaceCLIRMode,
                    obtainMessage(EVENT_SET_CLIR_COMPLETE, commandInterfaceCLIRMode, 0, onComplete));
        } else {
            loge("setOutgoingCallerIdDisplay: not possible in CDMA");
            AsyncResult.forMessage(onComplete, null,
                    new CommandException(CommandException.Error.REQUEST_NOT_SUPPORTED));
            onComplete.sendToTarget();
        }
    }

    @Override
    public void queryCLIP(Message onComplete) {
        Phone imsPhone = mImsPhone;
        if (useSsOverIms(onComplete)) {
            imsPhone.queryCLIP(onComplete);
            return;
        }

        if (isPhoneTypeGsm()) {
            mCi.queryCLIP(onComplete);
        } else {
            loge("queryCLIP: not possible in CDMA");
            AsyncResult.forMessage(onComplete, null,
                    new CommandException(CommandException.Error.REQUEST_NOT_SUPPORTED));
            onComplete.sendToTarget();
        }
    }

    @Override
    public void getCallWaiting(Message onComplete) {
        Phone imsPhone = mImsPhone;
        if (useSsOverIms(onComplete)) {
            imsPhone.getCallWaiting(onComplete);
            return;
        }

        if (isPhoneTypeGsm()) {
            //As per 3GPP TS 24.083, section 1.6 UE doesn't need to send service
            //class parameter in call waiting interrogation  to network
            mCi.queryCallWaiting(CommandsInterface.SERVICE_CLASS_NONE, onComplete);
        } else {
            if (!mSsOverCdmaSupported) {
                // If SS over CDMA is not supported and UT is not at the time, notify the user of
                // the error and disable the option.
                AsyncResult.forMessage(onComplete, null,
                        new CommandException(CommandException.Error.INVALID_STATE,
                                "Call Waiting over CDMA unavailable"));
            } else {
                int[] arr =
                        {CommandsInterface.SS_STATUS_UNKNOWN, CommandsInterface.SERVICE_CLASS_NONE};
                AsyncResult.forMessage(onComplete, arr, null);
            }
            onComplete.sendToTarget();
        }
    }

    @Override
    public void setCallWaiting(boolean enable, Message onComplete) {
        int serviceClass = CommandsInterface.SERVICE_CLASS_VOICE;
        CarrierConfigManager configManager = (CarrierConfigManager)
            getContext().getSystemService(Context.CARRIER_CONFIG_SERVICE);
        PersistableBundle b = configManager.getConfigForSubId(getSubId());
        if (b != null) {
            serviceClass = b.getInt(CarrierConfigManager.KEY_CALL_WAITING_SERVICE_CLASS_INT,
                    CommandsInterface.SERVICE_CLASS_VOICE);
        }
        setCallWaiting(enable, serviceClass, onComplete);
    }

    @Override
    public void setCallWaiting(boolean enable, int serviceClass, Message onComplete) {
        Phone imsPhone = mImsPhone;
        if (useSsOverIms(onComplete)) {
            imsPhone.setCallWaiting(enable, onComplete);
            return;
        }

        if (isPhoneTypeGsm()) {
            mCi.setCallWaiting(enable, serviceClass, onComplete);
        } else if (mSsOverCdmaSupported) {
            String cwPrefix = CdmaMmiCode.getCallWaitingPrefix(enable);
            Rlog.i(LOG_TAG, "setCallWaiting in CDMA : dial for set call waiting" + " prefix= " + cwPrefix);

            PhoneAccountHandle phoneAccountHandle = subscriptionIdToPhoneAccountHandle(getSubId());
            Bundle extras = new Bundle();
            extras.putParcelable(TelecomManager.EXTRA_PHONE_ACCOUNT_HANDLE, phoneAccountHandle);

            final TelecomManager telecomManager = TelecomManager.from(mContext);
            telecomManager.placeCall(
                    Uri.fromParts(PhoneAccount.SCHEME_TEL, cwPrefix, null), extras);

            AsyncResult.forMessage(onComplete, CommandsInterface.SS_STATUS_UNKNOWN, null);
            onComplete.sendToTarget();
        } else {
            loge("setCallWaiting: SS over CDMA not supported, can not complete");
            AsyncResult.forMessage(onComplete, CommandsInterface.SS_STATUS_UNKNOWN, null);
            onComplete.sendToTarget();
        }
    }

    @Override
    public void getAvailableNetworks(Message response) {
        if (isPhoneTypeGsm() || isPhoneTypeCdmaLte()) {
            Message msg = obtainMessage(EVENT_GET_AVAILABLE_NETWORKS_DONE, response);
            mCi.getAvailableNetworks(msg);
        } else {
            loge("getAvailableNetworks: not possible in CDMA");
        }
    }

    @Override
    public void startNetworkScan(NetworkScanRequest nsr, Message response) {
        mCi.startNetworkScan(nsr, response);
    }

    @Override
    public void stopNetworkScan(Message response) {
        mCi.stopNetworkScan(response);
    }

    @Override
    public void setTTYMode(int ttyMode, Message onComplete) {
        // Send out the TTY Mode change over RIL as well
        super.setTTYMode(ttyMode, onComplete);
        if (mImsPhone != null) {
            mImsPhone.setTTYMode(ttyMode, onComplete);
        }
    }

    @Override
    public void setUiTTYMode(int uiTtyMode, Message onComplete) {
       if (mImsPhone != null) {
           mImsPhone.setUiTTYMode(uiTtyMode, onComplete);
       }
    }

    @Override
    public void setMute(boolean muted) {
        mCT.setMute(muted);
    }

    @Override
    public boolean getMute() {
        return mCT.getMute();
    }

    @Override
    public void updateServiceLocation(WorkSource workSource) {
        mSST.enableSingleLocationUpdate(workSource);
    }

    @Override
    public void enableLocationUpdates() {
        mSST.enableLocationUpdates();
    }

    @Override
    public void disableLocationUpdates() {
        mSST.disableLocationUpdates();
    }

    @Override
    public boolean getDataRoamingEnabled() {
        if (isUsingNewDataStack()) {
            return getDataSettingsManager().isDataRoamingEnabled();
        }
        if (getDcTracker(AccessNetworkConstants.TRANSPORT_TYPE_WWAN) != null) {
            return getDcTracker(AccessNetworkConstants.TRANSPORT_TYPE_WWAN).getDataRoamingEnabled();
        }
        return false;
    }

    @Override
    public void setDataRoamingEnabled(boolean enable) {
        if (isUsingNewDataStack()) {
            getDataSettingsManager().setDataRoamingEnabled(enable);
            return;
        }
        if (getDcTracker(AccessNetworkConstants.TRANSPORT_TYPE_WWAN) != null) {
            getDcTracker(AccessNetworkConstants.TRANSPORT_TYPE_WWAN)
                    .setDataRoamingEnabledByUser(enable);
        }
    }

    @Override
    public void registerForCdmaOtaStatusChange(Handler h, int what, Object obj) {
        mCi.registerForCdmaOtaProvision(h, what, obj);
    }

    @Override
    public void unregisterForCdmaOtaStatusChange(Handler h) {
        mCi.unregisterForCdmaOtaProvision(h);
    }

    @Override
    public void registerForSubscriptionInfoReady(Handler h, int what, Object obj) {
        mSST.registerForSubscriptionInfoReady(h, what, obj);
    }

    @Override
    public void unregisterForSubscriptionInfoReady(Handler h) {
        mSST.unregisterForSubscriptionInfoReady(h);
    }

    @UnsupportedAppUsage(maxTargetSdk = Build.VERSION_CODES.R, trackingBug = 170729553)
    @Override
    public void setOnEcbModeExitResponse(Handler h, int what, Object obj) {
    }

    @Override
    public void unsetOnEcbModeExitResponse(Handler h) {
    }

    @Override
    public void registerForCallWaiting(Handler h, int what, Object obj) {
        mCT.registerForCallWaiting(h, what, obj);
    }

    @Override
    public void unregisterForCallWaiting(Handler h) {
        mCT.unregisterForCallWaiting(h);
    }

    /**
     * Whether data is enabled by user. Unlike isDataEnabled, this only
     * checks user setting stored in {@link android.provider.Settings.Global#MOBILE_DATA}
     * if not provisioning, or isProvisioningDataEnabled if provisioning.
     */
    @Override
    public boolean isUserDataEnabled() {
        if (isUsingNewDataStack()) {
            return getDataSettingsManager().isDataEnabledForReason(
                    TelephonyManager.DATA_ENABLED_REASON_USER);
        }
        if (mDataEnabledSettings.isProvisioning()) {
            return mDataEnabledSettings.isProvisioningDataEnabled();
        } else {
            return mDataEnabledSettings.isUserDataEnabled();
        }
    }

    /**
     * Removes the given MMI from the pending list and notifies
     * registrants that it is complete.
     * @param mmi MMI that is done
     */
    public void onMMIDone(MmiCode mmi) {
        /* Only notify complete if it's on the pending list.
         * Otherwise, it's already been handled (eg, previously canceled).
         * The exception is cancellation of an incoming USSD-REQUEST, which is
         * not on the list.
         */
        if (mPendingMMIs.remove(mmi) || (isPhoneTypeGsm() && (mmi.isUssdRequest() ||
                ((GsmMmiCode)mmi).isSsInfo()))) {
            ResultReceiver receiverCallback = mmi.getUssdCallbackReceiver();
            if (receiverCallback != null) {
                Rlog.i(LOG_TAG, "onMMIDone: invoking callback: " + mmi);
                int returnCode = (mmi.getState() ==  MmiCode.State.COMPLETE) ?
                    TelephonyManager.USSD_RETURN_SUCCESS : TelephonyManager.USSD_RETURN_FAILURE;
                sendUssdResponse(mmi.getDialString(), mmi.getMessage(), returnCode,
                        receiverCallback );
            } else {
                Rlog.i(LOG_TAG, "onMMIDone: notifying registrants: " + mmi);
                mMmiCompleteRegistrants.notifyRegistrants(new AsyncResult(null, mmi, null));
            }
        } else {
            Rlog.i(LOG_TAG, "onMMIDone: invalid response or already handled; ignoring: " + mmi);
        }
    }

    public boolean supports3gppCallForwardingWhileRoaming() {
        CarrierConfigManager configManager = (CarrierConfigManager)
                getContext().getSystemService(Context.CARRIER_CONFIG_SERVICE);
        PersistableBundle b = configManager.getConfigForSubId(getSubId());
        if (b != null) {
            return b.getBoolean(
                    CarrierConfigManager.KEY_SUPPORT_3GPP_CALL_FORWARDING_WHILE_ROAMING_BOOL, true);
        } else {
            // Default value set in CarrierConfigManager
            return true;
        }
    }

    private void onNetworkInitiatedUssd(MmiCode mmi) {
        Rlog.v(LOG_TAG, "onNetworkInitiatedUssd: mmi=" + mmi);
        mMmiCompleteRegistrants.notifyRegistrants(
            new AsyncResult(null, mmi, null));
    }

    /** ussdMode is one of CommandsInterface.USSD_MODE_* */
    private void onIncomingUSSD (int ussdMode, String ussdMessage) {
        if (!isPhoneTypeGsm()) {
            loge("onIncomingUSSD: not expected on GSM");
        }

        boolean isUssdError;
        boolean isUssdRequest;
        boolean isUssdRelease;

        isUssdRequest
            = (ussdMode == CommandsInterface.USSD_MODE_REQUEST);

        isUssdError
            = (ussdMode != CommandsInterface.USSD_MODE_NOTIFY
                && ussdMode != CommandsInterface.USSD_MODE_REQUEST);

        isUssdRelease = (ussdMode == CommandsInterface.USSD_MODE_NW_RELEASE);


        // See comments in GsmMmiCode.java
        // USSD requests aren't finished until one
        // of these two events happen
        GsmMmiCode found = null;
        for (int i = 0, s = mPendingMMIs.size() ; i < s; i++) {
            if(((GsmMmiCode)mPendingMMIs.get(i)).isPendingUSSD()) {
                found = (GsmMmiCode)mPendingMMIs.get(i);
                break;
            }
        }

        if (found != null) {
            // Complete pending USSD
            if (isUssdRelease) {
                found.onUssdRelease();
            } else if (isUssdError) {
                found.onUssdFinishedError();
            } else {
                found.onUssdFinished(ussdMessage, isUssdRequest);
            }
        } else if (!isUssdError && !TextUtils.isEmpty(ussdMessage)) {
            // pending USSD not found
            // The network may initiate its own USSD request

            // ignore everything that isnt a Notify or a Request
            // also, discard if there is no message to present
            GsmMmiCode mmi;
            mmi = GsmMmiCode.newNetworkInitiatedUssd(ussdMessage,
                                                   isUssdRequest,
                                                   GsmCdmaPhone.this,
                                                   mUiccApplication.get());
            onNetworkInitiatedUssd(mmi);
        } else if (isUssdError && !isUssdRelease) {
            GsmMmiCode mmi;
            mmi = GsmMmiCode.newNetworkInitiatedUssd(ussdMessage,
                    true,
                    GsmCdmaPhone.this,
                    mUiccApplication.get());
            mmi.onUssdFinishedError();
        }
    }

    /**
     * Make sure the network knows our preferred setting.
     */
    @UnsupportedAppUsage(maxTargetSdk = Build.VERSION_CODES.R, trackingBug = 170729553)
    private void syncClirSetting() {
        SharedPreferences sp = PreferenceManager.getDefaultSharedPreferences(getContext());
        migrateClirSettingIfNeeded(sp);

        int clirSetting = sp.getInt(CLIR_KEY + getSubId(), -1);
        Rlog.i(LOG_TAG, "syncClirSetting: " + CLIR_KEY + getSubId() + "=" + clirSetting);
        if (clirSetting >= 0) {
            mCi.setCLIR(clirSetting, null);
        } else {
            // if there is no preference set, ensure the CLIR is updated to the default value in
            // order to ensure that CLIR values in the RIL are not carried over during SIM swap.
            mCi.setCLIR(CommandsInterface.CLIR_DEFAULT, null);
        }
    }

    /**
     * Migrate CLIR setting with sudId mapping once if there's CLIR setting mapped with phoneId.
     */
    private void migrateClirSettingIfNeeded(SharedPreferences sp) {
        // Get old CLIR setting mapped with phoneId
        int clirSetting = sp.getInt("clir_key" + getPhoneId(), -1);
        if (clirSetting >= 0) {
            // Migrate CLIR setting to new shared preference key with subId
            Rlog.i(LOG_TAG, "Migrate CLIR setting: value=" + clirSetting + ", clir_key"
                    + getPhoneId() + " -> " + CLIR_KEY + getSubId());
            SharedPreferences.Editor editor = sp.edit();
            editor.putInt(CLIR_KEY + getSubId(), clirSetting);

            // Remove old CLIR setting key
            editor.remove("clir_key" + getPhoneId()).commit();
        }
    }

    private void handleRadioAvailable() {
        mCi.getBasebandVersion(obtainMessage(EVENT_GET_BASEBAND_VERSION_DONE));

        mCi.getDeviceIdentity(obtainMessage(EVENT_GET_DEVICE_IDENTITY_DONE));
        mCi.getRadioCapability(obtainMessage(EVENT_GET_RADIO_CAPABILITY));
        mCi.areUiccApplicationsEnabled(obtainMessage(EVENT_GET_UICC_APPS_ENABLEMENT_DONE));

        startLceAfterRadioIsAvailable();
        mCi.setSuppServiceNotifications(true, null);
    }

    private void handleRadioOn() {
        /* Proactively query voice radio technologies */
        mCi.getVoiceRadioTechnology(obtainMessage(EVENT_REQUEST_VOICE_RADIO_TECH_DONE));

        if (!isPhoneTypeGsm()) {
            mCdmaSubscriptionSource = mCdmaSSM.getCdmaSubscriptionSource();
        }
    }

    private void handleRadioOffOrNotAvailable() {
        if (isPhoneTypeGsm()) {
            // Some MMI requests (eg USSD) are not completed
            // within the course of a CommandsInterface request
            // If the radio shuts off or resets while one of these
            // is pending, we need to clean up.

            for (int i = mPendingMMIs.size() - 1; i >= 0; i--) {
                if (((GsmMmiCode) mPendingMMIs.get(i)).isPendingUSSD()) {
                    ((GsmMmiCode) mPendingMMIs.get(i)).onUssdFinishedError();
                }
            }
        }
        mRadioOffOrNotAvailableRegistrants.notifyRegistrants();
    }

    private void handleRadioPowerStateChange() {
        @RadioPowerState int newState = mCi.getRadioState();
        Rlog.d(LOG_TAG, "handleRadioPowerStateChange, state= " + newState);
        mNotifier.notifyRadioPowerStateChanged(this, newState);
        TelephonyMetrics.getInstance().writeRadioState(mPhoneId, newState);
    }

    @Override
    public void handleMessage(Message msg) {
        AsyncResult ar;
        Message onComplete;

        switch (msg.what) {
            case EVENT_RADIO_AVAILABLE: {
                handleRadioAvailable();
            }
            break;

            case EVENT_GET_DEVICE_IDENTITY_DONE:{
                ar = (AsyncResult)msg.obj;

                if (ar.exception != null) {
                    break;
                }
                String[] respId = (String[])ar.result;
                mImei = respId[0];
                mImeiSv = respId[1];
                mEsn  =  respId[2];
                mMeid =  respId[3];
                // some modems return all 0's instead of null/empty string when MEID is unavailable
                if (!TextUtils.isEmpty(mMeid) && mMeid.matches("^0*$")) {
                    logd("EVENT_GET_DEVICE_IDENTITY_DONE: set mMeid to null");
                    mMeid = null;
                }
            }
            break;

            case EVENT_MODEM_RESET: {
                logd("Event EVENT_MODEM_RESET Received" + " isInEcm = " + mEcbmHandler.isInEcm());
                if (mEcbmHandler.isInEcm()) {
                    mEcbmHandler.handleExitEmergencyCallbackMode(mPhoneId);
                }
            }
            break;

            case EVENT_RUIM_RECORDS_LOADED:
                logd("Event EVENT_RUIM_RECORDS_LOADED Received");
                updateCurrentCarrierInProvider();
                break;

            case EVENT_RADIO_ON:
                logd("Event EVENT_RADIO_ON Received");
                handleRadioOn();
                break;

            case EVENT_RIL_CONNECTED:
                ar = (AsyncResult) msg.obj;
                if (ar.exception == null && ar.result != null) {
                    mRilVersion = (Integer) ar.result;
                } else {
                    logd("Unexpected exception on EVENT_RIL_CONNECTED");
                    mRilVersion = -1;
                }
                break;

            case EVENT_VOICE_RADIO_TECH_CHANGED:
            case EVENT_REQUEST_VOICE_RADIO_TECH_DONE:
                String what = (msg.what == EVENT_VOICE_RADIO_TECH_CHANGED) ?
                        "EVENT_VOICE_RADIO_TECH_CHANGED" : "EVENT_REQUEST_VOICE_RADIO_TECH_DONE";
                ar = (AsyncResult) msg.obj;
                if (ar.exception == null) {
                    if ((ar.result != null) && (((int[]) ar.result).length != 0)) {
                        int newVoiceTech = ((int[]) ar.result)[0];
                        logd(what + ": newVoiceTech=" + newVoiceTech);
                        phoneObjectUpdater(newVoiceTech);
                    } else {
                        loge(what + ": has no tech!");
                    }
                } else {
                    loge(what + ": exception=" + ar.exception);
                }
                break;

            case EVENT_LINK_CAPACITY_CHANGED:
                ar = (AsyncResult) msg.obj;
                if (ar.exception == null && ar.result != null) {
                    updateLinkCapacityEstimate((List<LinkCapacityEstimate>) ar.result);
                } else {
                    logd("Unexpected exception on EVENT_LINK_CAPACITY_CHANGED");
                }
                break;

            case EVENT_UPDATE_PHONE_OBJECT:
                phoneObjectUpdater(msg.arg1);
                break;

            case EVENT_CARRIER_CONFIG_CHANGED:
                // Only check for the voice radio tech if it not going to be updated by the voice
                // registration changes.
                if (!mContext.getResources().getBoolean(
                        com.android.internal.R.bool
                                .config_switch_phone_on_voice_reg_state_change)) {
                    mCi.getVoiceRadioTechnology(obtainMessage(EVENT_REQUEST_VOICE_RADIO_TECH_DONE));
                }

                // Cache the config value for displaying 14 digit IMEI
                CarrierConfigManager configMgr = (CarrierConfigManager)
                        getContext().getSystemService(Context.CARRIER_CONFIG_SERVICE);
                PersistableBundle b = configMgr.getConfigForSubId(getSubId());
                if (b != null) {
                    mEnable14DigitImei = b.getBoolean("config_enable_display_14digit_imei");
                }

                updateBroadcastEmergencyCallStateChangesAfterCarrierConfigChanged(b);

                updateCdmaRoamingSettingsAfterCarrierConfigChanged(b);

                updateNrSettingsAfterCarrierConfigChanged(b);
                updateVoNrSettings(b);
                updateSsOverCdmaSupported(b);
                loadAllowedNetworksFromSubscriptionDatabase();
                // Obtain new radio capabilities from the modem, since some are SIM-dependent
                mCi.getRadioCapability(obtainMessage(EVENT_GET_RADIO_CAPABILITY));
                break;

            case EVENT_SET_ROAMING_PREFERENCE_DONE:
                logd("cdma_roaming_mode change is done");
                break;

            case EVENT_CDMA_SUBSCRIPTION_SOURCE_CHANGED:
                logd("EVENT_CDMA_SUBSCRIPTION_SOURCE_CHANGED");
                mCdmaSubscriptionSource = mCdmaSSM.getCdmaSubscriptionSource();
                break;

            case EVENT_REGISTERED_TO_NETWORK:
                logd("Event EVENT_REGISTERED_TO_NETWORK Received");
                if (isPhoneTypeGsm()) {
                    syncClirSetting();
                }
                break;

            case EVENT_SIM_RECORDS_LOADED:
                updateCurrentCarrierInProvider();

                // Check if this is a different SIM than the previous one. If so unset the
                // voice mail number.
                String imsi = getVmSimImsi();
                String imsiFromSIM = getSubscriberId();
                if ((!isPhoneTypeGsm() || imsi != null) && imsiFromSIM != null
                        && !imsiFromSIM.equals(imsi)) {
                    storeVoiceMailNumber(null);
                    setVmSimImsi(null);
                    setVideoCallForwardingPreference(false);
                }

                updateVoiceMail();

                mSimRecordsLoadedRegistrants.notifyRegistrants();
                break;

            case EVENT_GET_BASEBAND_VERSION_DONE:
                ar = (AsyncResult)msg.obj;

                if (ar.exception != null) {
                    break;
                }

                if (DBG) logd("Baseband version: " + ar.result);
                /* Android property value is limited to 91 characters, but low layer
                 could pass a larger version string. To avoid runtime exception,
                 truncate the string baseband version string to 45 characters at most
                 for this per sub property. Since the latter part of the version string
                 is meaningful, truncated the version string from the beginning and
                 keep the end of the version.
                */
                String version = (String)ar.result;
                if (version != null) {
                    int length = version.length();
                    final int MAX_VERSION_LEN = SystemProperties.PROP_VALUE_MAX/2;
                    TelephonyManager.from(mContext).setBasebandVersionForPhone(getPhoneId(),
                            length <= MAX_VERSION_LEN ? version
                                : version.substring(length - MAX_VERSION_LEN, length));
                }
            break;

            case EVENT_USSD:
                ar = (AsyncResult)msg.obj;

                String[] ussdResult = (String[]) ar.result;

                if (ussdResult.length > 1) {
                    try {
                        onIncomingUSSD(Integer.parseInt(ussdResult[0]), ussdResult[1]);
                    } catch (NumberFormatException e) {
                        Rlog.w(LOG_TAG, "error parsing USSD");
                    }
                }
            break;

            case EVENT_RADIO_OFF_OR_NOT_AVAILABLE: {
                logd("Event EVENT_RADIO_OFF_OR_NOT_AVAILABLE Received");
                handleRadioOffOrNotAvailable();
                break;
            }

            case EVENT_RADIO_STATE_CHANGED: {
                logd("EVENT EVENT_RADIO_STATE_CHANGED");
                handleRadioPowerStateChange();
                break;
            }

            case EVENT_SSN:
                logd("Event EVENT_SSN Received");
                if (isPhoneTypeGsm()) {
                    ar = (AsyncResult) msg.obj;
                    SuppServiceNotification not = (SuppServiceNotification) ar.result;
                    mSsnRegistrants.notifyRegistrants(ar);
                }
                break;

            case EVENT_REGISTRATION_FAILED:
                logd("Event RegistrationFailed Received");
                ar = (AsyncResult) msg.obj;
                RegistrationFailedEvent rfe = (RegistrationFailedEvent) ar.result;
                mNotifier.notifyRegistrationFailed(this, rfe.cellIdentity, rfe.chosenPlmn,
                        rfe.domain, rfe.causeCode, rfe.additionalCauseCode);
                break;

            case EVENT_BARRING_INFO_CHANGED:
                logd("Event BarringInfoChanged Received");
                ar = (AsyncResult) msg.obj;
                BarringInfo barringInfo = (BarringInfo) ar.result;
                mNotifier.notifyBarringInfoChanged(this, barringInfo);
                break;

            case EVENT_SET_CALL_FORWARD_DONE:
                ar = (AsyncResult)msg.obj;
                Cfu cfu = (Cfu) ar.userObj;
                if (ar.exception == null) {
                    setVoiceCallForwardingFlag(1, msg.arg1 == 1, cfu.mSetCfNumber);
                }
                if (cfu.mOnComplete != null) {
                    AsyncResult.forMessage(cfu.mOnComplete, ar.result, ar.exception);
                    cfu.mOnComplete.sendToTarget();
                }
                break;

            case EVENT_SET_VM_NUMBER_DONE:
                ar = (AsyncResult)msg.obj;
                if (((isPhoneTypeGsm() || mSimRecords != null)
                        && IccVmNotSupportedException.class.isInstance(ar.exception))
                        || (!isPhoneTypeGsm() && mSimRecords == null
                        && IccException.class.isInstance(ar.exception))) {
                    storeVoiceMailNumber(mVmNumber);
                    ar.exception = null;
                }
                onComplete = (Message) ar.userObj;
                if (onComplete != null) {
                    AsyncResult.forMessage(onComplete, ar.result, ar.exception);
                    onComplete.sendToTarget();
                }
                break;


            case EVENT_GET_CALL_FORWARD_DONE:
                ar = (AsyncResult)msg.obj;
                if (ar.exception == null) {
                    handleCfuQueryResult((CallForwardInfo[])ar.result);
                }
                onComplete = (Message) ar.userObj;
                if (onComplete != null) {
                    AsyncResult.forMessage(onComplete, ar.result, ar.exception);
                    onComplete.sendToTarget();
                }
                break;

            case EVENT_SET_NETWORK_AUTOMATIC:
                // Automatic network selection from EF_CSP SIM record
                ar = (AsyncResult) msg.obj;
                if (mSST.mSS.getIsManualSelection()) {
                    setNetworkSelectionModeAutomatic((Message) ar.result);
                    logd("SET_NETWORK_SELECTION_AUTOMATIC: set to automatic");
                } else {
                    // prevent duplicate request which will push current PLMN to low priority
                    logd("SET_NETWORK_SELECTION_AUTOMATIC: already automatic, ignore");
                }
                break;

            case EVENT_ICC_RECORD_EVENTS:
                ar = (AsyncResult)msg.obj;
                processIccRecordEvents((Integer)ar.result);
                break;

            case EVENT_SET_CLIR_COMPLETE:
                ar = (AsyncResult)msg.obj;
                if (ar.exception == null) {
                    saveClirSetting(msg.arg1);
                }
                onComplete = (Message) ar.userObj;
                if (onComplete != null) {
                    AsyncResult.forMessage(onComplete, ar.result, ar.exception);
                    onComplete.sendToTarget();
                }
                break;

            case EVENT_SS:
                ar = (AsyncResult)msg.obj;
                logd("Event EVENT_SS received");
                if (isPhoneTypeGsm()) {
                    // SS data is already being handled through MMI codes.
                    // So, this result if processed as MMI response would help
                    // in re-using the existing functionality.
                    GsmMmiCode mmi = new GsmMmiCode(this, mUiccApplication.get());
                    mmi.processSsData(ar);
                }
                break;

            case EVENT_GET_RADIO_CAPABILITY:
                ar = (AsyncResult) msg.obj;
                RadioCapability rc = (RadioCapability) ar.result;
                if (ar.exception != null) {
                    Rlog.d(LOG_TAG, "get phone radio capability fail, no need to change " +
                            "mRadioCapability");
                } else {
                    radioCapabilityUpdated(rc, false);
                }
                Rlog.d(LOG_TAG, "EVENT_GET_RADIO_CAPABILITY: phone rc: " + rc);
                break;
            case EVENT_VRS_OR_RAT_CHANGED:
                ar = (AsyncResult) msg.obj;
                Pair<Integer, Integer> vrsRatPair = (Pair<Integer, Integer>) ar.result;
                onVoiceRegStateOrRatChanged(vrsRatPair.first, vrsRatPair.second);
                break;

            case EVENT_SET_CARRIER_DATA_ENABLED:
                ar = (AsyncResult) msg.obj;
                boolean enabled = (boolean) ar.result;
                if (isUsingNewDataStack()) {
                    getDataSettingsManager().setDataEnabled(
                            TelephonyManager.DATA_ENABLED_REASON_CARRIER, enabled);
                    return;
                }
                mDataEnabledSettings.setDataEnabled(TelephonyManager.DATA_ENABLED_REASON_CARRIER,
                        enabled);
                break;
            case EVENT_DEVICE_PROVISIONED_CHANGE:
                if (!isUsingNewDataStack()) {
                    mDataEnabledSettings.updateProvisionedChanged();
                }
                break;
            case EVENT_DEVICE_PROVISIONING_DATA_SETTING_CHANGE:
                if (!isUsingNewDataStack()) {
                    mDataEnabledSettings.updateProvisioningDataEnabled();
                }
                break;
            case EVENT_GET_AVAILABLE_NETWORKS_DONE:
                ar = (AsyncResult) msg.obj;
                if (ar.exception == null && ar.result != null && mSST != null) {
                    List<OperatorInfo> operatorInfoList = (List<OperatorInfo>) ar.result;
                    List<OperatorInfo> filteredInfoList = new ArrayList<>();
                    for (OperatorInfo operatorInfo : operatorInfoList) {
                        if (OperatorInfo.State.CURRENT == operatorInfo.getState()) {
                            filteredInfoList.add(new OperatorInfo(
                                    mSST.filterOperatorNameByPattern(
                                            operatorInfo.getOperatorAlphaLong()),
                                    mSST.filterOperatorNameByPattern(
                                            operatorInfo.getOperatorAlphaShort()),
                                    operatorInfo.getOperatorNumeric(),
                                    operatorInfo.getState()
                            ));
                        } else {
                            filteredInfoList.add(operatorInfo);
                        }
                    }
                    ar.result = filteredInfoList;
                }

                onComplete = (Message) ar.userObj;
                if (onComplete != null) {
                    AsyncResult.forMessage(onComplete, ar.result, ar.exception);
                    onComplete.sendToTarget();
                }
                break;
            case EVENT_GET_UICC_APPS_ENABLEMENT_DONE:
            case EVENT_UICC_APPS_ENABLEMENT_STATUS_CHANGED:
                ar = (AsyncResult) msg.obj;
                if (ar == null) return;
                if (ar.exception != null) {
                    logd("Received exception on event" + msg.what + " : " + ar.exception);
                    return;
                }

                mUiccApplicationsEnabled = (Boolean) ar.result;
            // Intentional falling through.
            case EVENT_UICC_APPS_ENABLEMENT_SETTING_CHANGED:
                reapplyUiccAppsEnablementIfNeeded(ENABLE_UICC_APPS_MAX_RETRIES);
                break;

            case EVENT_REAPPLY_UICC_APPS_ENABLEMENT_DONE: {
                ar = (AsyncResult) msg.obj;
                if (ar == null || ar.exception == null) return;
                Pair<Boolean, Integer> userObject = (Pair) ar.userObj;
                if (userObject == null) return;
                boolean expectedValue = userObject.first;
                int retries = userObject.second;
                CommandException.Error error = ((CommandException) ar.exception).getCommandError();
                loge("Error received when re-applying uicc application"
                        + " setting to " +  expectedValue + " on phone " + mPhoneId
                        + " Error code: " + error + " retry count left: " + retries);
                if (retries > 0 && (error == GENERIC_FAILURE || error == SIM_BUSY)) {
                    // Retry for certain errors, but not for others like RADIO_NOT_AVAILABLE or
                    // SIM_ABSENT, as they will trigger it whey they become available.
                    postDelayed(()->reapplyUiccAppsEnablementIfNeeded(retries - 1),
                            REAPPLY_UICC_APPS_SETTING_RETRY_TIME_GAP_IN_MS);
                }
                break;
            }
            case EVENT_RESET_CARRIER_KEY_IMSI_ENCRYPTION: {
                resetCarrierKeysForImsiEncryption();
                break;
            }
            case EVENT_SET_VONR_ENABLED_DONE:
                logd("EVENT_SET_VONR_ENABLED_DONE is done");
                break;
            case EVENT_SUBSCRIPTIONS_CHANGED:
                logd("EVENT_SUBSCRIPTIONS_CHANGED");
                updateUsageSetting();
                break;

            default:
                super.handleMessage(msg);
        }
    }

    public UiccCardApplication getUiccCardApplication() {
        if (isPhoneTypeGsm()) {
            return mUiccController.getUiccCardApplication(mPhoneId, UiccController.APP_FAM_3GPP);
        } else {
            return mUiccController.getUiccCardApplication(mPhoneId, UiccController.APP_FAM_3GPP2);
        }
    }

    // todo: check if ICC availability needs to be handled here. mSimRecords should not be needed
    // now because APIs can be called directly on UiccProfile, and that should handle the requests
    // correctly based on supported apps, voice RAT, etc.
    @Override
    protected void onUpdateIccAvailability() {
        if (mUiccController == null ) {
            return;
        }

        UiccCardApplication newUiccApplication = null;

        // Update mIsimUiccRecords
        if (isPhoneTypeGsm() || isPhoneTypeCdmaLte()) {
            newUiccApplication =
                    mUiccController.getUiccCardApplication(mPhoneId, UiccController.APP_FAM_IMS);
            IsimUiccRecords newIsimUiccRecords = null;

            if (newUiccApplication != null) {
                newIsimUiccRecords = (IsimUiccRecords) newUiccApplication.getIccRecords();
                if (DBG) logd("New ISIM application found");
            }
            mIsimUiccRecords = newIsimUiccRecords;
        }

        // Update mSimRecords
        if (mSimRecords != null) {
            mSimRecords.unregisterForRecordsLoaded(this);
        }
        if (isPhoneTypeCdmaLte() || isPhoneTypeCdma()) {
            newUiccApplication = mUiccController.getUiccCardApplication(mPhoneId,
                    UiccController.APP_FAM_3GPP);
            SIMRecords newSimRecords = null;
            if (newUiccApplication != null) {
                newSimRecords = (SIMRecords) newUiccApplication.getIccRecords();
            }
            mSimRecords = newSimRecords;
            if (mSimRecords != null) {
                mSimRecords.registerForRecordsLoaded(this, EVENT_SIM_RECORDS_LOADED, null);
            }
        } else {
            mSimRecords = null;
        }

        // Update mIccRecords, mUiccApplication, mIccPhoneBookIntManager
        newUiccApplication = getUiccCardApplication();
        if (!isPhoneTypeGsm() && newUiccApplication == null) {
            logd("can't find 3GPP2 application; trying APP_FAM_3GPP");
            newUiccApplication = mUiccController.getUiccCardApplication(mPhoneId,
                    UiccController.APP_FAM_3GPP);
        }

        UiccCardApplication app = mUiccApplication.get();
        if (app != newUiccApplication) {
            if (app != null) {
                if (DBG) logd("Removing stale icc objects.");
                if (mIccRecords.get() != null) {
                    unregisterForIccRecordEvents();
                    mIccPhoneBookIntManager.updateIccRecords(null);
                }
                mIccRecords.set(null);
                mUiccApplication.set(null);
            }
            if (newUiccApplication != null) {
                if (DBG) {
                    logd("New Uicc application found. type = " + newUiccApplication.getType());
                }
                final IccRecords iccRecords = newUiccApplication.getIccRecords();
                mUiccApplication.set(newUiccApplication);
                mIccRecords.set(iccRecords);
                logd("mIccRecords = " + mIccRecords);
                registerForIccRecordEvents();
                mIccPhoneBookIntManager.updateIccRecords(iccRecords);
                if (iccRecords != null) {
                    final String simOperatorNumeric = iccRecords.getOperatorNumeric();
                    if (DBG) {
                        logd("New simOperatorNumeric = " + simOperatorNumeric);
                    }
                    if (!TextUtils.isEmpty(simOperatorNumeric)) {
                        TelephonyManager.from(mContext).setSimOperatorNumericForPhone(mPhoneId,
                                simOperatorNumeric);
                    }
                }
                updateCurrentCarrierInProvider();
            }
        }

    }

    @Override
    public SIMRecords getSIMRecords() {
        return mSimRecords;
    }

    private void processIccRecordEvents(int eventCode) {
        switch (eventCode) {
            case IccRecords.EVENT_CFI:
                logi("processIccRecordEvents: EVENT_CFI");
                notifyCallForwardingIndicator();
                break;
        }
    }

    /**
     * Sets the "current" field in the telephony provider according to the SIM's operator
     *
     * @return true for success; false otherwise.
     */
    @Override
    public boolean updateCurrentCarrierInProvider() {
        long currentDds = SubscriptionManager.getDefaultDataSubscriptionId();
        String operatorNumeric = getOperatorNumeric();

        logd("updateCurrentCarrierInProvider: mSubId = " + getSubId()
                + " currentDds = " + currentDds + " operatorNumeric = " + operatorNumeric);

        if (!TextUtils.isEmpty(operatorNumeric) && (getSubId() == currentDds)) {
            try {
                Uri uri = Uri.withAppendedPath(Telephony.Carriers.CONTENT_URI, "current");
                ContentValues map = new ContentValues();
                map.put(Telephony.Carriers.NUMERIC, operatorNumeric);
                mContext.getContentResolver().insert(uri, map);
                return true;
            } catch (SQLException e) {
                Rlog.e(LOG_TAG, "Can't store current operator", e);
            }
        }
        return false;
    }

    //CDMA
    /**
     * Sets the "current" field in the telephony provider according to the
     * build-time operator numeric property
     *
     * @return true for success; false otherwise.
     */
    private boolean updateCurrentCarrierInProvider(String operatorNumeric) {
        if (isPhoneTypeCdma()
                || (isPhoneTypeCdmaLte() && mUiccController.getUiccCardApplication(mPhoneId,
                        UiccController.APP_FAM_3GPP) == null)) {
            logd("CDMAPhone: updateCurrentCarrierInProvider called");
            if (!TextUtils.isEmpty(operatorNumeric)) {
                try {
                    Uri uri = Uri.withAppendedPath(Telephony.Carriers.CONTENT_URI, "current");
                    ContentValues map = new ContentValues();
                    map.put(Telephony.Carriers.NUMERIC, operatorNumeric);
                    logd("updateCurrentCarrierInProvider from system: numeric=" + operatorNumeric);
                    getContext().getContentResolver().insert(uri, map);

                    // Updates MCC MNC device configuration information
                    logd("update mccmnc=" + operatorNumeric);
                    MccTable.updateMccMncConfiguration(mContext, operatorNumeric);

                    return true;
                } catch (SQLException e) {
                    Rlog.e(LOG_TAG, "Can't store current operator", e);
                }
            }
            return false;
        } else { // isPhoneTypeCdmaLte()
            if (DBG) logd("updateCurrentCarrierInProvider not updated X retVal=" + true);
            return true;
        }
    }

    private void handleCfuQueryResult(CallForwardInfo[] infos) {
        if (infos == null || infos.length == 0) {
            // Assume the default is not active
            // Set unconditional CFF in SIM to false
            setVoiceCallForwardingFlag(1, false, null);
        } else {
            for (int i = 0, s = infos.length; i < s; i++) {
                if ((infos[i].serviceClass & SERVICE_CLASS_VOICE) != 0) {
                    setVoiceCallForwardingFlag(1, (infos[i].status == 1),
                        infos[i].number);
                    // should only have the one
                    break;
                }
            }
        }
    }

    /**
     * Retrieves the IccPhoneBookInterfaceManager of the GsmCdmaPhone
     */
    @Override
    public IccPhoneBookInterfaceManager getIccPhoneBookInterfaceManager(){
        return mIccPhoneBookIntManager;
    }

    /**
     * Activate or deactivate cell broadcast SMS.
     *
     * @param activate 0 = activate, 1 = deactivate
     * @param response Callback message is empty on completion
     */
    @Override
    public void activateCellBroadcastSms(int activate, Message response) {
        loge("[GsmCdmaPhone] activateCellBroadcastSms() is obsolete; use SmsManager");
        response.sendToTarget();
    }

    /**
     * Query the current configuration of cdma cell broadcast SMS.
     *
     * @param response Callback message is empty on completion
     */
    @Override
    public void getCellBroadcastSmsConfig(Message response) {
        loge("[GsmCdmaPhone] getCellBroadcastSmsConfig() is obsolete; use SmsManager");
        response.sendToTarget();
    }

    /**
     * Configure cdma cell broadcast SMS.
     *
     * @param response Callback message is empty on completion
     */
    @Override
    public void setCellBroadcastSmsConfig(int[] configValuesArray, Message response) {
        loge("[GsmCdmaPhone] setCellBroadcastSmsConfig() is obsolete; use SmsManager");
        response.sendToTarget();
    }

    /**
     * Returns true if OTA Service Provisioning needs to be performed.
     */
    @Override
    public boolean needsOtaServiceProvisioning() {
        if (isPhoneTypeGsm()) {
            return false;
        } else {
            return mSST.getOtasp() != TelephonyManager.OTASP_NOT_NEEDED;
        }
    }

    @Override
    public boolean isCspPlmnEnabled() {
        IccRecords r = mIccRecords.get();
        return (r != null) ? r.isCspPlmnEnabled() : false;
    }

    /**
     * Whether manual select is now allowed and we should set
     * to auto network select mode.
     */
    public boolean shouldForceAutoNetworkSelect() {

        int networkTypeBitmask = RadioAccessFamily.getRafFromNetworkType(
                RILConstants.PREFERRED_NETWORK_MODE);
        int subId = getSubId();

        // If it's invalid subId, we shouldn't force to auto network select mode.
        if (!SubscriptionManager.isValidSubscriptionId(subId)) {
            return false;
        }

        networkTypeBitmask = (int) getAllowedNetworkTypes(
                TelephonyManager.ALLOWED_NETWORK_TYPES_REASON_USER);

        logd("shouldForceAutoNetworkSelect in mode = " + networkTypeBitmask);
        /*
         *  For multimode targets in global mode manual network
         *  selection is disallowed. So we should force auto select mode.
         */
        if (isManualSelProhibitedInGlobalMode()
                && ((networkTypeBitmask == RadioAccessFamily.getRafFromNetworkType(
                TelephonyManager.NETWORK_MODE_LTE_CDMA_EVDO_GSM_WCDMA))
                || (networkTypeBitmask == RadioAccessFamily.getRafFromNetworkType(
                TelephonyManager.NETWORK_MODE_GLOBAL)))) {
            logd("Should force auto network select mode = " + networkTypeBitmask);
            return true;
        } else {
            logd("Should not force auto network select mode = " + networkTypeBitmask);
        }

        /*
         *  Single mode phone with - GSM network modes/global mode
         *  LTE only for 3GPP
         *  LTE centric + 3GPP Legacy
         *  Note: the actual enabling/disabling manual selection for these
         *  cases will be controlled by csp
         */
        return false;
    }

    @UnsupportedAppUsage(maxTargetSdk = Build.VERSION_CODES.R, trackingBug = 170729553)
    private boolean isManualSelProhibitedInGlobalMode() {
        boolean isProhibited = false;
        final String configString = getContext().getResources().getString(com.android.internal
                .R.string.prohibit_manual_network_selection_in_gobal_mode);

        if (!TextUtils.isEmpty(configString)) {
            String[] configArray = configString.split(";");

            if (configArray != null &&
                    ((configArray.length == 1 && configArray[0].equalsIgnoreCase("true")) ||
                        (configArray.length == 2 && !TextUtils.isEmpty(configArray[1]) &&
                            configArray[0].equalsIgnoreCase("true") &&
                            isMatchGid(configArray[1])))) {
                            isProhibited = true;
            }
        }
        logd("isManualNetSelAllowedInGlobal in current carrier is " + isProhibited);
        return isProhibited;
    }

    protected void registerForIccRecordEvents() {
        IccRecords r = mIccRecords.get();
        if (r == null) {
            return;
        }
        if (isPhoneTypeGsm()) {
            r.registerForNetworkSelectionModeAutomatic(
                    this, EVENT_SET_NETWORK_AUTOMATIC, null);
            r.registerForRecordsEvents(this, EVENT_ICC_RECORD_EVENTS, null);
            r.registerForRecordsLoaded(this, EVENT_SIM_RECORDS_LOADED, null);
        } else {
            r.registerForRecordsLoaded(this, EVENT_RUIM_RECORDS_LOADED, null);
            if (isPhoneTypeCdmaLte()) {
                // notify simRecordsLoaded registrants for cdmaLte phone
                r.registerForRecordsLoaded(this, EVENT_SIM_RECORDS_LOADED, null);
            }
        }
    }

    protected void unregisterForIccRecordEvents() {
        IccRecords r = mIccRecords.get();
        if (r == null) {
            return;
        }
        r.unregisterForNetworkSelectionModeAutomatic(this);
        r.unregisterForRecordsEvents(this);
        r.unregisterForRecordsLoaded(this);
    }

    @UnsupportedAppUsage(maxTargetSdk = Build.VERSION_CODES.R, trackingBug = 170729553)
    @Override
    public void exitEmergencyCallbackMode() {
    }

    public void notifyEmergencyCallRegistrants(boolean started) {
        mEmergencyCallToggledRegistrants.notifyResult(started ? 1 : 0);
    }

    //CDMA
    private static final String IS683A_FEATURE_CODE = "*228";
    private static final int IS683A_FEATURE_CODE_NUM_DIGITS = 4;
    private static final int IS683A_SYS_SEL_CODE_NUM_DIGITS = 2;
    private static final int IS683A_SYS_SEL_CODE_OFFSET = 4;

    private static final int IS683_CONST_800MHZ_A_BAND = 0;
    private static final int IS683_CONST_800MHZ_B_BAND = 1;
    private static final int IS683_CONST_1900MHZ_A_BLOCK = 2;
    private static final int IS683_CONST_1900MHZ_B_BLOCK = 3;
    private static final int IS683_CONST_1900MHZ_C_BLOCK = 4;
    private static final int IS683_CONST_1900MHZ_D_BLOCK = 5;
    private static final int IS683_CONST_1900MHZ_E_BLOCK = 6;
    private static final int IS683_CONST_1900MHZ_F_BLOCK = 7;
    private static final int INVALID_SYSTEM_SELECTION_CODE = -1;

    // Define the pattern/format for carrier specified OTASP number schema.
    // It separates by comma and/or whitespace.
    private static Pattern pOtaSpNumSchema = Pattern.compile("[,\\s]+");

    //CDMA
    private static boolean isIs683OtaSpDialStr(String dialStr) {
        int sysSelCodeInt;
        boolean isOtaspDialString = false;
        int dialStrLen = dialStr.length();

        if (dialStrLen == IS683A_FEATURE_CODE_NUM_DIGITS) {
            if (dialStr.equals(IS683A_FEATURE_CODE)) {
                isOtaspDialString = true;
            }
        } else {
            sysSelCodeInt = extractSelCodeFromOtaSpNum(dialStr);
            switch (sysSelCodeInt) {
                case IS683_CONST_800MHZ_A_BAND:
                case IS683_CONST_800MHZ_B_BAND:
                case IS683_CONST_1900MHZ_A_BLOCK:
                case IS683_CONST_1900MHZ_B_BLOCK:
                case IS683_CONST_1900MHZ_C_BLOCK:
                case IS683_CONST_1900MHZ_D_BLOCK:
                case IS683_CONST_1900MHZ_E_BLOCK:
                case IS683_CONST_1900MHZ_F_BLOCK:
                    isOtaspDialString = true;
                    break;
                default:
                    break;
            }
        }
        return isOtaspDialString;
    }

    //CDMA
    /**
     * This function extracts the system selection code from the dial string.
     */
    private static int extractSelCodeFromOtaSpNum(String dialStr) {
        int dialStrLen = dialStr.length();
        int sysSelCodeInt = INVALID_SYSTEM_SELECTION_CODE;

        if ((dialStr.regionMatches(0, IS683A_FEATURE_CODE,
                0, IS683A_FEATURE_CODE_NUM_DIGITS)) &&
                (dialStrLen >= (IS683A_FEATURE_CODE_NUM_DIGITS +
                        IS683A_SYS_SEL_CODE_NUM_DIGITS))) {
            // Since we checked the condition above, the system selection code
            // extracted from dialStr will not cause any exception
            sysSelCodeInt = Integer.parseInt (
                    dialStr.substring (IS683A_FEATURE_CODE_NUM_DIGITS,
                            IS683A_FEATURE_CODE_NUM_DIGITS + IS683A_SYS_SEL_CODE_NUM_DIGITS));
        }
        if (DBG) Rlog.d(LOG_TAG, "extractSelCodeFromOtaSpNum " + sysSelCodeInt);
        return sysSelCodeInt;
    }

    //CDMA
    /**
     * This function checks if the system selection code extracted from
     * the dial string "sysSelCodeInt' is the system selection code specified
     * in the carrier ota sp number schema "sch".
     */
    private static boolean checkOtaSpNumBasedOnSysSelCode(int sysSelCodeInt, String sch[]) {
        boolean isOtaSpNum = false;
        try {
            // Get how many number of system selection code ranges
            int selRc = Integer.parseInt(sch[1]);
            for (int i = 0; i < selRc; i++) {
                if (!TextUtils.isEmpty(sch[i*2+2]) && !TextUtils.isEmpty(sch[i*2+3])) {
                    int selMin = Integer.parseInt(sch[i*2+2]);
                    int selMax = Integer.parseInt(sch[i*2+3]);
                    // Check if the selection code extracted from the dial string falls
                    // within any of the range pairs specified in the schema.
                    if ((sysSelCodeInt >= selMin) && (sysSelCodeInt <= selMax)) {
                        isOtaSpNum = true;
                        break;
                    }
                }
            }
        } catch (NumberFormatException ex) {
            // If the carrier ota sp number schema is not correct, we still allow dial
            // and only log the error:
            Rlog.e(LOG_TAG, "checkOtaSpNumBasedOnSysSelCode, error", ex);
        }
        return isOtaSpNum;
    }

    //CDMA
    /**
     * The following function checks if a dial string is a carrier specified
     * OTASP number or not by checking against the OTASP number schema stored
     * in PROPERTY_OTASP_NUM_SCHEMA.
     *
     * Currently, there are 2 schemas for carriers to specify the OTASP number:
     * 1) Use system selection code:
     *    The schema is:
     *    SELC,the # of code pairs,min1,max1,min2,max2,...
     *    e.g "SELC,3,10,20,30,40,60,70" indicates that there are 3 pairs of
     *    selection codes, and they are {10,20}, {30,40} and {60,70} respectively.
     *
     * 2) Use feature code:
     *    The schema is:
     *    "FC,length of feature code,feature code".
     *     e.g "FC,2,*2" indicates that the length of the feature code is 2,
     *     and the code itself is "*2".
     */
    private boolean isCarrierOtaSpNum(String dialStr) {
        boolean isOtaSpNum = false;
        int sysSelCodeInt = extractSelCodeFromOtaSpNum(dialStr);
        if (sysSelCodeInt == INVALID_SYSTEM_SELECTION_CODE) {
            return isOtaSpNum;
        }
        // mCarrierOtaSpNumSchema is retrieved from PROPERTY_OTASP_NUM_SCHEMA:
        if (!TextUtils.isEmpty(mCarrierOtaSpNumSchema)) {
            Matcher m = pOtaSpNumSchema.matcher(mCarrierOtaSpNumSchema);
            if (DBG) {
                Rlog.d(LOG_TAG, "isCarrierOtaSpNum,schema" + mCarrierOtaSpNumSchema);
            }

            if (m.find()) {
                String sch[] = pOtaSpNumSchema.split(mCarrierOtaSpNumSchema);
                // If carrier uses system selection code mechanism
                if (!TextUtils.isEmpty(sch[0]) && sch[0].equals("SELC")) {
                    if (sysSelCodeInt!=INVALID_SYSTEM_SELECTION_CODE) {
                        isOtaSpNum=checkOtaSpNumBasedOnSysSelCode(sysSelCodeInt,sch);
                    } else {
                        if (DBG) {
                            Rlog.d(LOG_TAG, "isCarrierOtaSpNum,sysSelCodeInt is invalid");
                        }
                    }
                } else if (!TextUtils.isEmpty(sch[0]) && sch[0].equals("FC")) {
                    int fcLen =  Integer.parseInt(sch[1]);
                    String fc = sch[2];
                    if (dialStr.regionMatches(0,fc,0,fcLen)) {
                        isOtaSpNum = true;
                    } else {
                        if (DBG) Rlog.d(LOG_TAG, "isCarrierOtaSpNum,not otasp number");
                    }
                } else {
                    if (DBG) {
                        Rlog.d(LOG_TAG, "isCarrierOtaSpNum,ota schema not supported" + sch[0]);
                    }
                }
            } else {
                if (DBG) {
                    Rlog.d(LOG_TAG, "isCarrierOtaSpNum,ota schema pattern not right" +
                            mCarrierOtaSpNumSchema);
                }
            }
        } else {
            if (DBG) Rlog.d(LOG_TAG, "isCarrierOtaSpNum,ota schema pattern empty");
        }
        return isOtaSpNum;
    }

    /**
     * isOTASPNumber: checks a given number against the IS-683A OTASP dial string and carrier
     * OTASP dial string.
     *
     * @param dialStr the number to look up.
     * @return true if the number is in IS-683A OTASP dial string or carrier OTASP dial string
     */
    @Override
    public  boolean isOtaSpNumber(String dialStr) {
        if (isPhoneTypeGsm()) {
            return super.isOtaSpNumber(dialStr);
        } else {
            boolean isOtaSpNum = false;
            String dialableStr = PhoneNumberUtils.extractNetworkPortionAlt(dialStr);
            if (dialableStr != null) {
                isOtaSpNum = isIs683OtaSpDialStr(dialableStr);
                if (isOtaSpNum == false) {
                    isOtaSpNum = isCarrierOtaSpNum(dialableStr);
                }
            }
            if (DBG) Rlog.d(LOG_TAG, "isOtaSpNumber " + isOtaSpNum);
            return isOtaSpNum;
        }
    }

    @Override
    public int getOtasp() {
        return mSST.getOtasp();
    }

    @Override
    public int getCdmaEriIconIndex() {
        if (isPhoneTypeGsm()) {
            return super.getCdmaEriIconIndex();
        } else {
            return getServiceState().getCdmaEriIconIndex();
        }
    }

    /**
     * Returns the CDMA ERI icon mode,
     * 0 - ON
     * 1 - FLASHING
     */
    @Override
    public int getCdmaEriIconMode() {
        if (isPhoneTypeGsm()) {
            return super.getCdmaEriIconMode();
        } else {
            return getServiceState().getCdmaEriIconMode();
        }
    }

    /**
     * Returns the CDMA ERI text,
     */
    @UnsupportedAppUsage(maxTargetSdk = Build.VERSION_CODES.R, trackingBug = 170729553)
    @Override
    public String getCdmaEriText() {
        if (isPhoneTypeGsm()) {
            return super.getCdmaEriText();
        } else {
            int roamInd = getServiceState().getCdmaRoamingIndicator();
            int defRoamInd = getServiceState().getCdmaDefaultRoamingIndicator();
            return mSST.getCdmaEriText(roamInd, defRoamInd);
        }
    }

    // Return true if either CSIM or RUIM app is present
    @Override
    public boolean isCdmaSubscriptionAppPresent() {
        UiccCardApplication cdmaApplication =
                mUiccController.getUiccCardApplication(mPhoneId, UiccController.APP_FAM_3GPP2);
        return cdmaApplication != null && (cdmaApplication.getType() == AppType.APPTYPE_CSIM ||
                cdmaApplication.getType() == AppType.APPTYPE_RUIM);
    }

    protected void phoneObjectUpdater(int newVoiceRadioTech) {
        logd("phoneObjectUpdater: newVoiceRadioTech=" + newVoiceRadioTech);

        // Check for a voice over LTE/NR replacement
        if (ServiceState.isPsOnlyTech(newVoiceRadioTech)
                || (newVoiceRadioTech == ServiceState.RIL_RADIO_TECHNOLOGY_UNKNOWN)) {
            CarrierConfigManager configMgr = (CarrierConfigManager)
                    getContext().getSystemService(Context.CARRIER_CONFIG_SERVICE);
            PersistableBundle b = configMgr.getConfigForSubId(getSubId());
            if (b != null) {
                int volteReplacementRat =
                        b.getInt(CarrierConfigManager.KEY_VOLTE_REPLACEMENT_RAT_INT);
                logd("phoneObjectUpdater: volteReplacementRat=" + volteReplacementRat);
                if (volteReplacementRat != ServiceState.RIL_RADIO_TECHNOLOGY_UNKNOWN &&
                           //In cdma case, replace rat only if csim or ruim app present
                           (ServiceState.isGsm(volteReplacementRat) ||
                           isCdmaSubscriptionAppPresent())) {
                    newVoiceRadioTech = volteReplacementRat;
                }
            } else {
                loge("phoneObjectUpdater: didn't get volteReplacementRat from carrier config");
            }
        }

        if(mRilVersion == 6 && getLteOnCdmaMode() == PhoneConstants.LTE_ON_CDMA_TRUE) {
            /*
             * On v6 RIL, when LTE_ON_CDMA is TRUE, always create CDMALTEPhone
             * irrespective of the voice radio tech reported.
             */
            if (getPhoneType() == PhoneConstants.PHONE_TYPE_CDMA) {
                logd("phoneObjectUpdater: LTE ON CDMA property is set. Use CDMA Phone" +
                        " newVoiceRadioTech=" + newVoiceRadioTech +
                        " mActivePhone=" + getPhoneName());
                return;
            } else {
                logd("phoneObjectUpdater: LTE ON CDMA property is set. Switch to CDMALTEPhone" +
                        " newVoiceRadioTech=" + newVoiceRadioTech +
                        " mActivePhone=" + getPhoneName());
                newVoiceRadioTech = ServiceState.RIL_RADIO_TECHNOLOGY_1xRTT;
            }
        } else {

            // If the device is shutting down, then there is no need to switch to the new phone
            // which might send unnecessary attach request to the modem.
            if (isShuttingDown()) {
                logd("Device is shutting down. No need to switch phone now.");
                return;
            }

            boolean matchCdma = ServiceState.isCdma(newVoiceRadioTech);
            boolean matchGsm = ServiceState.isGsm(newVoiceRadioTech);
            if ((matchCdma && getPhoneType() == PhoneConstants.PHONE_TYPE_CDMA) ||
                    (matchGsm && getPhoneType() == PhoneConstants.PHONE_TYPE_GSM)) {
                // Nothing changed. Keep phone as it is.
                logd("phoneObjectUpdater: No change ignore," +
                        " newVoiceRadioTech=" + newVoiceRadioTech +
                        " mActivePhone=" + getPhoneName());
                return;
            }
            if (!matchCdma && !matchGsm) {
                loge("phoneObjectUpdater: newVoiceRadioTech=" + newVoiceRadioTech +
                        " doesn't match either CDMA or GSM - error! No phone change");
                return;
            }
        }

        if (newVoiceRadioTech == ServiceState.RIL_RADIO_TECHNOLOGY_UNKNOWN) {
            // We need some voice phone object to be active always, so never
            // delete the phone without anything to replace it with!
            logd("phoneObjectUpdater: Unknown rat ignore, "
                    + " newVoiceRadioTech=Unknown. mActivePhone=" + getPhoneName());
            return;
        }

        boolean oldPowerState = false; // old power state to off
        if (mResetModemOnRadioTechnologyChange) {
            if (mCi.getRadioState() == TelephonyManager.RADIO_POWER_ON) {
                oldPowerState = true;
                logd("phoneObjectUpdater: Setting Radio Power to Off");
                mCi.setRadioPower(false, null);
            }
        }

        switchVoiceRadioTech(newVoiceRadioTech);

        if (mResetModemOnRadioTechnologyChange && oldPowerState) { // restore power state
            logd("phoneObjectUpdater: Resetting Radio");
            mCi.setRadioPower(oldPowerState, null);
        }

        // update voice radio tech in UiccProfile
        UiccProfile uiccProfile = getUiccProfile();
        if (uiccProfile != null) {
            uiccProfile.setVoiceRadioTech(newVoiceRadioTech);
        }

        // Send an Intent to the PhoneApp that we had a radio technology change
        Intent intent = new Intent(TelephonyIntents.ACTION_RADIO_TECHNOLOGY_CHANGED);
        intent.putExtra(PhoneConstants.PHONE_NAME_KEY, getPhoneName());
        SubscriptionManager.putPhoneIdAndSubIdExtra(intent, mPhoneId);
        mContext.sendStickyBroadcastAsUser(intent, UserHandle.ALL);
    }

    private void switchVoiceRadioTech(int newVoiceRadioTech) {

        String outgoingPhoneName = getPhoneName();

        logd("Switching Voice Phone : " + outgoingPhoneName + " >>> "
                + (ServiceState.isGsm(newVoiceRadioTech) ? "GSM" : "CDMA"));

        if (ServiceState.isCdma(newVoiceRadioTech)) {
            UiccCardApplication cdmaApplication =
                    mUiccController.getUiccCardApplication(mPhoneId, UiccController.APP_FAM_3GPP2);
            if (cdmaApplication != null && cdmaApplication.getType() == AppType.APPTYPE_RUIM) {
                switchPhoneType(PhoneConstants.PHONE_TYPE_CDMA);
            } else {
                switchPhoneType(PhoneConstants.PHONE_TYPE_CDMA_LTE);
            }
        } else if (ServiceState.isGsm(newVoiceRadioTech)) {
            switchPhoneType(PhoneConstants.PHONE_TYPE_GSM);
        } else {
            loge("deleteAndCreatePhone: newVoiceRadioTech=" + newVoiceRadioTech +
                    " is not CDMA or GSM (error) - aborting!");
            return;
        }
    }

    @Override
    public void setSignalStrengthReportingCriteria(int signalStrengthMeasure,
            int[] systemThresholds, int ran, boolean isEnabledForSystem) {
        int[] consolidatedThresholds = mSignalStrengthController.getConsolidatedSignalThresholds(
                ran,
                signalStrengthMeasure,
                isEnabledForSystem && mSignalStrengthController.shouldHonorSystemThresholds()
                        ? systemThresholds
                        : new int[]{},
                REPORTING_HYSTERESIS_DB);
        boolean isEnabledForAppRequest =
                mSignalStrengthController.shouldEnableSignalThresholdForAppRequest(
                        ran,
                        signalStrengthMeasure,
                        getSubId(),
                        isDeviceIdle());
        mCi.setSignalStrengthReportingCriteria(
                new SignalThresholdInfo.Builder()
                        .setRadioAccessNetworkType(ran)
                        .setSignalMeasurementType(signalStrengthMeasure)
                        .setHysteresisMs(REPORTING_HYSTERESIS_MILLIS)
                        .setHysteresisDb(REPORTING_HYSTERESIS_DB)
                        .setThresholds(consolidatedThresholds, true /*isSystem*/)
                        .setIsEnabled(isEnabledForSystem || isEnabledForAppRequest)
                        .build(),
                ran, null);
    }

    @Override
    public void setLinkCapacityReportingCriteria(int[] dlThresholds, int[] ulThresholds, int ran) {
        mCi.setLinkCapacityReportingCriteria(REPORTING_HYSTERESIS_MILLIS, REPORTING_HYSTERESIS_KBPS,
                REPORTING_HYSTERESIS_KBPS, dlThresholds, ulThresholds, ran, null);
    }

    @Override
    public IccSmsInterfaceManager getIccSmsInterfaceManager(){
        return mIccSmsInterfaceManager;
    }

    @Override
    public void updatePhoneObject(int voiceRadioTech) {
        logd("updatePhoneObject: radioTechnology=" + voiceRadioTech);
        sendMessage(obtainMessage(EVENT_UPDATE_PHONE_OBJECT, voiceRadioTech, 0, null));
    }

    @Override
    public void setImsRegistrationState(boolean registered) {
        mSST.setImsRegistrationState(registered);
    }

    @Override
    public boolean getIccRecordsLoaded() {
        UiccProfile uiccProfile = getUiccProfile();
        return uiccProfile != null && uiccProfile.getIccRecordsLoaded();
    }

    @Override
    public IccCard getIccCard() {
        // This function doesn't return null for backwards compatability purposes.
        // To differentiate between cases where SIM is absent vs. unknown we return a placeholder
        // IccCard with the sim state set.
        IccCard card = getUiccProfile();
        if (card != null) {
            return card;
        } else {
            UiccSlot slot = mUiccController.getUiccSlotForPhone(mPhoneId);
            if (slot == null || slot.isStateUnknown()) {
                return new IccCard(IccCardConstants.State.UNKNOWN);
            } else {
                return new IccCard(IccCardConstants.State.ABSENT);
            }
        }
    }

    private UiccProfile getUiccProfile() {
        return UiccController.getInstance().getUiccProfileForPhone(mPhoneId);
    }

    @Override
    public void dump(FileDescriptor fd, PrintWriter pw, String[] args) {
        pw.println("GsmCdmaPhone extends:");
        super.dump(fd, pw, args);
        pw.println(" mPrecisePhoneType=" + mPrecisePhoneType);
        pw.println(" mSimRecords=" + mSimRecords);
        pw.println(" mIsimUiccRecords=" + mIsimUiccRecords);
        pw.println(" mCT=" + mCT);
        pw.println(" mSST=" + mSST);
        pw.println(" mPendingMMIs=" + mPendingMMIs);
        pw.println(" mIccPhoneBookIntManager=" + mIccPhoneBookIntManager);
        pw.println(" mImei=" + pii(mImei));
        pw.println(" mImeiSv=" + pii(mImeiSv));
        pw.println(" mVmNumber=" + pii(mVmNumber));
        pw.println(" mCdmaSSM=" + mCdmaSSM);
        pw.println(" mCdmaSubscriptionSource=" + mCdmaSubscriptionSource);
        pw.println(" mWakeLock=" + mWakeLock);
        pw.println(" isInEcm()=" + isInEcm());
        pw.println(" mEsn=" + pii(mEsn));
        pw.println(" mMeid=" + pii(mMeid));
        pw.println(" mCarrierOtaSpNumSchema=" + mCarrierOtaSpNumSchema);
        if (!isPhoneTypeGsm()) {
            pw.println(" getCdmaEriIconIndex()=" + getCdmaEriIconIndex());
            pw.println(" getCdmaEriIconMode()=" + getCdmaEriIconMode());
            pw.println(" getCdmaEriText()=" + getCdmaEriText());
            pw.println(" isMinInfoReady()=" + isMinInfoReady());
        }
        pw.println(" isCspPlmnEnabled()=" + isCspPlmnEnabled());
        pw.println(" mManualNetworkSelectionPlmn=" + mManualNetworkSelectionPlmn);
        pw.println(
                " mTelecomVoiceServiceStateOverride=" + mTelecomVoiceServiceStateOverride + "("
                        + ServiceState.rilServiceStateToString(mTelecomVoiceServiceStateOverride)
                        + ")");
        pw.flush();
    }

    @Override
    public boolean setOperatorBrandOverride(String brand) {
        if (mUiccController == null) {
            return false;
        }

        UiccPort port = mUiccController.getUiccPort(getPhoneId());
        if (port == null) {
            return false;
        }

        boolean status = port.setOperatorBrandOverride(brand);

        // Refresh.
        if (status) {
            TelephonyManager.from(mContext).setSimOperatorNameForPhone(
                    getPhoneId(), mSST.getServiceProviderName());
            // TODO: check if pollState is need when set operator brand override.
            mSST.pollState();
        }
        return status;
    }

    /**
     * This allows a short number to be remapped to a test emergency number for testing how the
     * frameworks handles Emergency Callback Mode without actually calling an emergency number.
     *
     * This is not a full test and is not a substitute for testing real emergency
     * numbers but can be useful.
     *
     * To use this feature, first set a test emergency number using
     * adb shell cmd phone emergency-number-test-mode -a 1-555-555-1212
     *
     * and then set the system property ril.test.emergencynumber to a pair of
     * numbers separated by a colon. If the first number matches the number parameter
     * this routine returns the second number. Example:
     *
     * ril.test.emergencynumber=411:1-555-555-1212
     *
     * To test Dial 411 take call then hang up on MO device to enter ECM.
     *
     * @param dialString to test if it should be remapped
     * @return the same number or the remapped number.
     */
    private String checkForTestEmergencyNumber(String dialString) {
        String testEn = SystemProperties.get("ril.test.emergencynumber");
        if (!TextUtils.isEmpty(testEn)) {
            String[] values = testEn.split(":");
            logd("checkForTestEmergencyNumber: values.length=" + values.length);
            if (values.length == 2) {
                if (values[0].equals(PhoneNumberUtils.stripSeparators(dialString))) {
                    logd("checkForTestEmergencyNumber: remap " + dialString + " to " + values[1]);
                    dialString = values[1];
                }
            }
        }
        return dialString;
    }

    @Override
    @NonNull
    public String getOperatorNumeric() {
        String operatorNumeric = null;
        if (isPhoneTypeGsm()) {
            IccRecords r = mIccRecords.get();
            if (r != null) {
                operatorNumeric = r.getOperatorNumeric();
            }
        } else { //isPhoneTypeCdmaLte()
            IccRecords curIccRecords = null;
            if (mCdmaSubscriptionSource == CDMA_SUBSCRIPTION_NV) {
                operatorNumeric = SystemProperties.get("ro.cdma.home.operator.numeric");
            } else if (mCdmaSubscriptionSource == CDMA_SUBSCRIPTION_RUIM_SIM) {
                UiccCardApplication uiccCardApplication = mUiccApplication.get();
                if (uiccCardApplication != null
                        && uiccCardApplication.getType() == AppType.APPTYPE_RUIM) {
                    logd("Legacy RUIM app present");
                    curIccRecords = mIccRecords.get();
                } else {
                    // Use sim-records for SimApp, USimApp, CSimApp and ISimApp.
                    curIccRecords = mSimRecords;
                }
                if (curIccRecords != null && curIccRecords == mSimRecords) {
                    operatorNumeric = curIccRecords.getOperatorNumeric();
                } else {
                    curIccRecords = mIccRecords.get();
                    if (curIccRecords != null && (curIccRecords instanceof RuimRecords)) {
                        RuimRecords csim = (RuimRecords) curIccRecords;
                        operatorNumeric = csim.getRUIMOperatorNumeric();
                    }
                }
            }
            if (operatorNumeric == null) {
                loge("getOperatorNumeric: Cannot retrieve operatorNumeric:"
                        + " mCdmaSubscriptionSource = " + mCdmaSubscriptionSource +
                        " mIccRecords = " + ((curIccRecords != null) ?
                        curIccRecords.getRecordsLoaded() : null));
            }

            logd("getOperatorNumeric: mCdmaSubscriptionSource = " + mCdmaSubscriptionSource
                    + " operatorNumeric = " + operatorNumeric);

        }
        return TextUtils.emptyIfNull(operatorNumeric);
    }

    /**
     * @return The country ISO for the subscription associated with this phone.
     */
    public String getCountryIso() {
        int subId = getSubId();
        SubscriptionInfo subInfo = SubscriptionManager.from(getContext())
                .getActiveSubscriptionInfo(subId);
        if (subInfo == null || TextUtils.isEmpty(subInfo.getCountryIso())) {
            return null;
        }
        final String country = subInfo.getCountryIso();
        if (country == null) {
            return null;
        }
        return country.toUpperCase();
    }

    private static final int[] VOICE_PS_CALL_RADIO_TECHNOLOGY = {
            ServiceState.RIL_RADIO_TECHNOLOGY_LTE,
            ServiceState.RIL_RADIO_TECHNOLOGY_LTE_CA,
            ServiceState.RIL_RADIO_TECHNOLOGY_IWLAN,
            ServiceState.RIL_RADIO_TECHNOLOGY_NR
    };

    /**
     * Calculates current RIL voice radio technology for CS calls.
     *
     * This function should only be used in {@link com.android.internal.telephony.GsmCdmaConnection}
     * to indicate current CS call radio technology.
     *
     * @return the RIL voice radio technology used for CS calls,
     *         see {@code RIL_RADIO_TECHNOLOGY_*} in {@link android.telephony.ServiceState}.
     */
    public @RilRadioTechnology int getCsCallRadioTech() {
        int calcVrat = ServiceState.RIL_RADIO_TECHNOLOGY_UNKNOWN;
        if (mSST != null) {
            calcVrat = getCsCallRadioTech(mSST.mSS.getState(),
                    mSST.mSS.getRilVoiceRadioTechnology());
        }

        return calcVrat;
    }

    /**
     * Calculates current RIL voice radio technology for CS calls based on current voice
     * registration state and technology.
     *
     * Mark current RIL voice radio technology as unknow when any of below condtion is met:
     *  1) Current RIL voice registration state is not in-service.
     *  2) Current RIL voice radio technology is PS call technology, which means CSFB will
     *     happen later after call connection is established.
     *     It is inappropriate to notify upper layer the PS call technology while current call
     *     is CS call, so before CSFB happens, mark voice radio technology as unknow.
     *     After CSFB happens, {@link #onVoiceRegStateOrRatChanged} will update voice call radio
     *     technology with correct value.
     *
     * @param vrs the voice registration state
     * @param vrat the RIL voice radio technology
     *
     * @return the RIL voice radio technology used for CS calls,
     *         see {@code RIL_RADIO_TECHNOLOGY_*} in {@link android.telephony.ServiceState}.
     */
    private @RilRadioTechnology int getCsCallRadioTech(int vrs, int vrat) {
        logd("getCsCallRadioTech, current vrs=" + vrs + ", vrat=" + vrat);
        int calcVrat = vrat;
        if (vrs != ServiceState.STATE_IN_SERVICE
                || ArrayUtils.contains(VOICE_PS_CALL_RADIO_TECHNOLOGY, vrat)) {
            calcVrat = ServiceState.RIL_RADIO_TECHNOLOGY_UNKNOWN;
        }

        logd("getCsCallRadioTech, result calcVrat=" + calcVrat);
        return calcVrat;
    }

    /**
     * Handler of RIL Voice Radio Technology changed event.
     */
    private void onVoiceRegStateOrRatChanged(int vrs, int vrat) {
        logd("onVoiceRegStateOrRatChanged");
        mCT.dispatchCsCallRadioTech(getCsCallRadioTech(vrs, vrat));
    }

    @Override
    public void registerForVolteSilentRedial(Handler h, int what, Object obj) {
        mVolteSilentRedialRegistrants.addUnique(h, what, obj);
    }

    @Override
    public void unregisterForVolteSilentRedial(Handler h) {
        mVolteSilentRedialRegistrants.remove(h);
    }

    public void notifyVolteSilentRedial(String dialString, int causeCode) {
        logd("notifyVolteSilentRedial: dialString=" + dialString + " causeCode=" + causeCode);
        AsyncResult ar = new AsyncResult(null,
                new SilentRedialParam(dialString, causeCode, mDialArgs), null);
        mVolteSilentRedialRegistrants.notifyRegistrants(ar);
    }

    /**
     * Sets the SIM voice message waiting indicator records.
     * @param line GSM Subscriber Profile Number, one-based. Only '1' is supported
     * @param countWaiting The number of messages waiting, if known. Use
     *                     -1 to indicate that an unknown number of
     *                      messages are waiting
     */
    @Override
    public void setVoiceMessageWaiting(int line, int countWaiting) {
        if (isPhoneTypeGsm()) {
            IccRecords r = mIccRecords.get();
            if (r != null) {
                r.setVoiceMessageWaiting(line, countWaiting);
            } else {
                logd("SIM Records not found, MWI not updated");
            }
        } else {
            setVoiceMessageCount(countWaiting);
        }
    }

    private CallForwardInfo[] makeEmptyCallForward() {
        CallForwardInfo infos[] = new CallForwardInfo[1];

        infos[0] = new CallForwardInfo();
        infos[0].status = CommandsInterface.SS_STATUS_UNKNOWN;
        infos[0].reason = 0;
        infos[0].serviceClass = CommandsInterface.SERVICE_CLASS_VOICE;
        infos[0].toa = PhoneNumberUtils.TOA_Unknown;
        infos[0].number = "";
        infos[0].timeSeconds = 0;

        return infos;
    }

    private PhoneAccountHandle subscriptionIdToPhoneAccountHandle(final int subId) {
        final TelecomManager telecomManager = TelecomManager.from(mContext);
        final TelephonyManager telephonyManager = TelephonyManager.from(mContext);
        final Iterator<PhoneAccountHandle> phoneAccounts =
            telecomManager.getCallCapablePhoneAccounts(true).listIterator();

        while (phoneAccounts.hasNext()) {
            final PhoneAccountHandle phoneAccountHandle = phoneAccounts.next();
            final PhoneAccount phoneAccount = telecomManager.getPhoneAccount(phoneAccountHandle);
            if (subId == telephonyManager.getSubIdForPhoneAccount(phoneAccount)) {
                return phoneAccountHandle;
            }
        }

        return null;
    }

    @UnsupportedAppUsage(maxTargetSdk = Build.VERSION_CODES.R, trackingBug = 170729553)
    private void logd(String s) {
        Rlog.d(LOG_TAG, "[" + mPhoneId + "] " + s);
    }

    private void logi(String s) {
        Rlog.i(LOG_TAG, "[" + mPhoneId + "] " + s);
    }

    @UnsupportedAppUsage(maxTargetSdk = Build.VERSION_CODES.R, trackingBug = 170729553)
    private void loge(String s) {
        Rlog.e(LOG_TAG, "[" + mPhoneId + "] " + s);
    }

    private static String pii(String s) {
        return Rlog.pii(LOG_TAG, s);
    }

    @Override
    public boolean isUtEnabled() {
        Phone imsPhone = mImsPhone;
        if (imsPhone != null) {
            return imsPhone.isUtEnabled();
        } else {
            logd("isUtEnabled: called for GsmCdma");
            return false;
        }
    }

    public String getDtmfToneDelayKey() {
        return isPhoneTypeGsm() ?
                CarrierConfigManager.KEY_GSM_DTMF_TONE_DELAY_INT :
                CarrierConfigManager.KEY_CDMA_DTMF_TONE_DELAY_INT;
    }

    @VisibleForTesting
    public PowerManager.WakeLock getWakeLock() {
        return mWakeLock;
    }

    public int getLteOnCdmaMode() {
        int currentConfig = TelephonyProperties.lte_on_cdma_device()
                .orElse(PhoneConstants.LTE_ON_CDMA_FALSE);
        int lteOnCdmaModeDynamicValue = currentConfig;

        UiccCardApplication cdmaApplication =
                    mUiccController.getUiccCardApplication(mPhoneId, UiccController.APP_FAM_3GPP2);
        if (cdmaApplication != null && cdmaApplication.getType() == AppType.APPTYPE_RUIM) {
            //Legacy RUIM cards don't support LTE.
            lteOnCdmaModeDynamicValue = RILConstants.LTE_ON_CDMA_FALSE;

            //Override only if static configuration is TRUE.
            if (currentConfig == RILConstants.LTE_ON_CDMA_TRUE) {
                return lteOnCdmaModeDynamicValue;
            }
        }
        return currentConfig;
    }

    private void updateTtyMode(int ttyMode) {
        logi(String.format("updateTtyMode ttyMode=%d", ttyMode));
        setTTYMode(telecomModeToPhoneMode(ttyMode), null);
    }
    private void updateUiTtyMode(int ttyMode) {
        logi(String.format("updateUiTtyMode ttyMode=%d", ttyMode));
        setUiTTYMode(telecomModeToPhoneMode(ttyMode), null);
    }

    /**
     * Given a telecom TTY mode, convert to a Telephony mode equivalent.
     * @param telecomMode Telecom TTY mode.
     * @return Telephony phone TTY mode.
     */
    private static int telecomModeToPhoneMode(int telecomMode) {
        switch (telecomMode) {
            // AT command only has 0 and 1, so mapping VCO
            // and HCO to FULL
            case TelecomManager.TTY_MODE_FULL:
            case TelecomManager.TTY_MODE_VCO:
            case TelecomManager.TTY_MODE_HCO:
                return Phone.TTY_MODE_FULL;
            default:
                return Phone.TTY_MODE_OFF;
        }
    }

    /**
     * Load the current TTY mode in GsmCdmaPhone based on Telecom and UI settings.
     */
    private void loadTtyMode() {
        int ttyMode = TelecomManager.TTY_MODE_OFF;
        TelecomManager telecomManager = mContext.getSystemService(TelecomManager.class);
        if (telecomManager != null) {
            ttyMode = telecomManager.getCurrentTtyMode();
        }
        updateTtyMode(ttyMode);
        //Get preferred TTY mode from settings as UI Tty mode is always user preferred Tty mode.
        ttyMode = Settings.Secure.getInt(mContext.getContentResolver(),
                Settings.Secure.PREFERRED_TTY_MODE, TelecomManager.TTY_MODE_OFF);
        updateUiTtyMode(ttyMode);
    }

    protected void reapplyUiccAppsEnablementIfNeeded(int retries) {
        UiccSlot slot = mUiccController.getUiccSlotForPhone(mPhoneId);

        // If no card is present or we don't have mUiccApplicationsEnabled yet, do nothing.
        if (slot == null || slot.getCardState() != IccCardStatus.CardState.CARDSTATE_PRESENT
                || mUiccApplicationsEnabled == null) {
            return;
        }

        UiccPort port = mUiccController.getUiccPort(mPhoneId);
        String iccId = (port == null) ? null : port.getIccId();
        if (iccId == null) {
            return;
        }

        SubscriptionInfo info = SubscriptionController.getInstance().getSubInfoForIccId(
                IccUtils.stripTrailingFs(iccId));

        // If info is null, it could be a new subscription. By default we enable it.
        boolean expectedValue = info == null ? true : info.areUiccApplicationsEnabled();

        // If for any reason current state is different from configured state, re-apply the
        // configured state.
        if (expectedValue != mUiccApplicationsEnabled) {
            mCi.enableUiccApplications(expectedValue, Message.obtain(
                    this, EVENT_REAPPLY_UICC_APPS_ENABLEMENT_DONE,
                    new Pair<Boolean, Integer>(expectedValue, retries)));
        }
    }

    // Enable or disable uicc applications.
    @Override
    public void enableUiccApplications(boolean enable, Message onCompleteMessage) {
        // First check if card is present. Otherwise mUiccApplicationsDisabled doesn't make
        // any sense.
        UiccSlot slot = mUiccController.getUiccSlotForPhone(mPhoneId);
        if (slot == null || slot.getCardState() != IccCardStatus.CardState.CARDSTATE_PRESENT) {
            if (onCompleteMessage != null) {
                AsyncResult.forMessage(onCompleteMessage, null,
                        new IllegalStateException("No SIM card is present"));
                onCompleteMessage.sendToTarget();
            }
            return;
        }

        mCi.enableUiccApplications(enable, onCompleteMessage);
    }

    /**
     * Whether disabling a physical subscription is supported or not.
     */
    @Override
    public boolean canDisablePhysicalSubscription() {
        return mCi.canToggleUiccApplicationsEnablement();
    }

    @Override
    public @NonNull List<String> getEquivalentHomePlmns() {
        if (isPhoneTypeGsm()) {
            IccRecords r = mIccRecords.get();
            if (r != null && r.getEhplmns() != null) {
                return Arrays.asList(r.getEhplmns());
            }
        } else if (isPhoneTypeCdma()) {
            loge("EHPLMN is not available in CDMA");
        }
        return Collections.emptyList();
    }

    /**
     * @return Currently bound data service package names.
     */
    public @NonNull List<String> getDataServicePackages() {
        if (isUsingNewDataStack()) {
            return getDataNetworkController().getDataServicePackages();
        }
        List<String> packages = new ArrayList<>();
        int[] transports = new int[]{AccessNetworkConstants.TRANSPORT_TYPE_WWAN,
                AccessNetworkConstants.TRANSPORT_TYPE_WLAN};

        for (int transport : transports) {
            DcTracker dct = getDcTracker(transport);
            if (dct != null) {
                String pkg = dct.getDataServiceManager().getDataServicePackageName();
                if (!TextUtils.isEmpty(pkg)) {
                    packages.add(pkg);
                }
            }
        }

        return packages;
    }

    private void updateBroadcastEmergencyCallStateChangesAfterCarrierConfigChanged(
            PersistableBundle config) {
        if (config == null) {
            loge("didn't get broadcastEmergencyCallStateChanges from carrier config");
            return;
        }

        // get broadcastEmergencyCallStateChanges
        boolean broadcastEmergencyCallStateChanges = config.getBoolean(
                CarrierConfigManager.KEY_BROADCAST_EMERGENCY_CALL_STATE_CHANGES_BOOL);
        logd("broadcastEmergencyCallStateChanges = " + broadcastEmergencyCallStateChanges);
        setBroadcastEmergencyCallStateChanges(broadcastEmergencyCallStateChanges);
    }

    private void updateNrSettingsAfterCarrierConfigChanged(PersistableBundle config) {
        if (config == null) {
            loge("didn't get the carrier_nr_availability_int from the carrier config.");
            return;
        }
        int[] nrAvailabilities = config.getIntArray(
                CarrierConfigManager.KEY_CARRIER_NR_AVAILABILITIES_INT_ARRAY);
        mIsCarrierNrSupported = !ArrayUtils.isEmpty(nrAvailabilities);
    }

    private void updateVoNrSettings(PersistableBundle config) {
        UiccSlot slot = mUiccController.getUiccSlotForPhone(mPhoneId);

        // If no card is present, do nothing.
        if (slot == null || slot.getCardState() != IccCardStatus.CardState.CARDSTATE_PRESENT) {
            return;
        }

        if (config == null) {
            loge("didn't get the vonr_enabled_bool from the carrier config.");
            return;
        }

        boolean mIsVonrEnabledByCarrier =
                config.getBoolean(CarrierConfigManager.KEY_VONR_ENABLED_BOOL);

        String result = SubscriptionController.getInstance().getSubscriptionProperty(
                getSubId(),
                SubscriptionManager.NR_ADVANCED_CALLING_ENABLED);

        int setting = -1;
        if (result != null) {
            setting = Integer.parseInt(result);
        }

        logd("VoNR setting from telephony.db:"
                + setting
                + " ,vonr_enabled_bool:"
                + mIsVonrEnabledByCarrier);

        if (!mIsVonrEnabledByCarrier) {
            mCi.setVoNrEnabled(false, obtainMessage(EVENT_SET_VONR_ENABLED_DONE), null);
        } else if (setting == 1 || setting == -1) {
            mCi.setVoNrEnabled(true, obtainMessage(EVENT_SET_VONR_ENABLED_DONE), null);
        } else if (setting == 0) {
            mCi.setVoNrEnabled(false, obtainMessage(EVENT_SET_VONR_ENABLED_DONE), null);
        }
    }

    private void updateCdmaRoamingSettingsAfterCarrierConfigChanged(PersistableBundle config) {
        if (config == null) {
            loge("didn't get the cdma_roaming_mode changes from the carrier config.");
            return;
        }

        // Changing the cdma roaming settings based carrier config.
        int config_cdma_roaming_mode = config.getInt(
                CarrierConfigManager.KEY_CDMA_ROAMING_MODE_INT);
        int current_cdma_roaming_mode =
                Settings.Global.getInt(getContext().getContentResolver(),
                        Settings.Global.CDMA_ROAMING_MODE,
                        TelephonyManager.CDMA_ROAMING_MODE_RADIO_DEFAULT);
        switch (config_cdma_roaming_mode) {
            // Carrier's cdma_roaming_mode will overwrite the user's previous settings
            // Keep the user's previous setting in global variable which will be used
            // when carrier's setting is turn off.
            case TelephonyManager.CDMA_ROAMING_MODE_HOME:
            case TelephonyManager.CDMA_ROAMING_MODE_AFFILIATED:
            case TelephonyManager.CDMA_ROAMING_MODE_ANY:
                logd("cdma_roaming_mode is going to changed to "
                        + config_cdma_roaming_mode);
                setCdmaRoamingPreference(config_cdma_roaming_mode,
                        obtainMessage(EVENT_SET_ROAMING_PREFERENCE_DONE));
                break;

            // When carrier's setting is turn off, change the cdma_roaming_mode to the
            // previous user's setting
            case TelephonyManager.CDMA_ROAMING_MODE_RADIO_DEFAULT:
                if (current_cdma_roaming_mode != config_cdma_roaming_mode) {
                    logd("cdma_roaming_mode is going to changed to "
                            + current_cdma_roaming_mode);
                    setCdmaRoamingPreference(current_cdma_roaming_mode,
                            obtainMessage(EVENT_SET_ROAMING_PREFERENCE_DONE));
                }
                break;
            default:
                loge("Invalid cdma_roaming_mode settings: " + config_cdma_roaming_mode);
        }
    }

    /**
     * Determines if IMS is enabled for call.
     *
     * @return {@code true} if IMS calling is enabled.
     */
    public boolean isImsUseEnabled() {
        ImsManager imsManager = mImsManagerFactory.create(mContext, mPhoneId);
        boolean imsUseEnabled = ((imsManager.isVolteEnabledByPlatform()
                && imsManager.isEnhanced4gLteModeSettingEnabledByUser())
                || (imsManager.isWfcEnabledByPlatform() && imsManager.isWfcEnabledByUser())
                && imsManager.isNonTtyOrTtyOnVolteEnabled());
        return imsUseEnabled;
    }

    @Override
    public InboundSmsHandler getInboundSmsHandler(boolean is3gpp2) {
        return mIccSmsInterfaceManager.getInboundSmsHandler(is3gpp2);
    }
}<|MERGE_RESOLUTION|>--- conflicted
+++ resolved
@@ -256,13 +256,11 @@
 
     private int mRilVersion;
     private boolean mBroadcastEmergencyCallStateChanges = false;
-<<<<<<< HEAD
-    private boolean mEnable14DigitImei = false;
-=======
     private @ServiceState.RegState int mTelecomVoiceServiceStateOverride =
             ServiceState.STATE_OUT_OF_SERVICE;
 
->>>>>>> eb91b79a
+    private boolean mEnable14DigitImei = false;
+
     private CarrierKeyDownloadManager mCDM;
     private CarrierInfoManager mCIM;
 
