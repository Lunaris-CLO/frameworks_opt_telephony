/*
 * Copyright (C) 2015 The Android Open Source Project
 *
 * Licensed under the Apache License, Version 2.0 (the "License");
 * you may not use this file except in compliance with the License.
 * You may obtain a copy of the License at
 *
 *      http://www.apache.org/licenses/LICENSE-2.0
 *
 * Unless required by applicable law or agreed to in writing, software
 * distributed under the License is distributed on an "AS IS" BASIS,
 * WITHOUT WARRANTIES OR CONDITIONS OF ANY KIND, either express or implied.
 * See the License for the specific language governing permissions and
 * limitations under the License.
 */

package com.android.internal.telephony;

import static android.telephony.NetworkRegistrationInfo.DOMAIN_CS;
import static android.telephony.NetworkRegistrationInfo.DOMAIN_CS_PS;
import static android.telephony.NetworkRegistrationInfo.DOMAIN_PS;
import static android.telephony.NetworkRegistrationInfo.DOMAIN_UNKNOWN;

import static com.android.internal.telephony.CommandException.Error.GENERIC_FAILURE;
import static com.android.internal.telephony.CommandException.Error.SIM_BUSY;
import static com.android.internal.telephony.CommandsInterface.CF_ACTION_DISABLE;
import static com.android.internal.telephony.CommandsInterface.CF_ACTION_ENABLE;
import static com.android.internal.telephony.CommandsInterface.CF_ACTION_ERASURE;
import static com.android.internal.telephony.CommandsInterface.CF_ACTION_REGISTRATION;
import static com.android.internal.telephony.CommandsInterface.CF_REASON_ALL;
import static com.android.internal.telephony.CommandsInterface.CF_REASON_ALL_CONDITIONAL;
import static com.android.internal.telephony.CommandsInterface.CF_REASON_BUSY;
import static com.android.internal.telephony.CommandsInterface.CF_REASON_NOT_REACHABLE;
import static com.android.internal.telephony.CommandsInterface.CF_REASON_NO_REPLY;
import static com.android.internal.telephony.CommandsInterface.CF_REASON_UNCONDITIONAL;
import static com.android.internal.telephony.CommandsInterface.SERVICE_CLASS_VOICE;

import android.annotation.NonNull;
import android.annotation.Nullable;
import android.app.ActivityManager;
import android.compat.annotation.UnsupportedAppUsage;
import android.content.BroadcastReceiver;
import android.content.ContentValues;
import android.content.Context;
import android.content.Intent;
import android.content.IntentFilter;
import android.content.SharedPreferences;
import android.database.SQLException;
import android.hardware.radio.modem.ImeiInfo;
import android.net.Uri;
import android.os.AsyncResult;
import android.os.Build;
import android.os.Bundle;
import android.os.Handler;
import android.os.HandlerExecutor;
import android.os.Looper;
import android.os.Message;
import android.os.PersistableBundle;
import android.os.PowerManager;
import android.os.Registrant;
import android.os.RegistrantList;
import android.os.ResultReceiver;
import android.os.SystemProperties;
import android.os.UserHandle;
import android.os.WorkSource;
import android.preference.PreferenceManager;
import android.provider.DeviceConfig;
import android.provider.Settings;
import android.provider.Telephony;
import android.sysprop.TelephonyProperties;
import android.telecom.PhoneAccount;
import android.telecom.PhoneAccountHandle;
import android.telecom.TelecomManager;
import android.telecom.VideoProfile;
import android.telephony.AccessNetworkConstants.TransportType;
import android.telephony.Annotation.DataActivityType;
import android.telephony.Annotation.RadioPowerState;
import android.telephony.AnomalyReporter;
import android.telephony.BarringInfo;
import android.telephony.CarrierConfigManager;
import android.telephony.CellBroadcastIdRange;
import android.telephony.CellIdentity;
import android.telephony.ImsiEncryptionInfo;
import android.telephony.LinkCapacityEstimate;
import android.telephony.NetworkScanRequest;
import android.telephony.PhoneNumberUtils;
import android.telephony.RadioAccessFamily;
import android.telephony.ServiceState;
import android.telephony.ServiceState.RilRadioTechnology;
import android.telephony.SubscriptionInfo;
import android.telephony.SubscriptionManager;
import android.telephony.TelephonyManager;
import android.telephony.UiccAccessRule;
import android.telephony.UssdResponse;
import android.telephony.ims.ImsCallProfile;
import android.text.TextUtils;
import android.util.Log;
import android.util.Pair;

import com.android.ims.ImsManager;
import com.android.internal.annotations.VisibleForTesting;
import com.android.internal.telephony.cdma.CdmaMmiCode;
import com.android.internal.telephony.cdma.CdmaSubscriptionSourceManager;
import com.android.internal.telephony.data.AccessNetworksManager;
import com.android.internal.telephony.data.DataNetworkController;
import com.android.internal.telephony.data.LinkBandwidthEstimator;
import com.android.internal.telephony.domainselection.DomainSelectionResolver;
import com.android.internal.telephony.emergency.EmergencyNumberTracker;
import com.android.internal.telephony.emergency.EmergencyStateTracker;
import com.android.internal.telephony.flags.FeatureFlags;
import com.android.internal.telephony.gsm.GsmMmiCode;
import com.android.internal.telephony.gsm.SsData;
import com.android.internal.telephony.gsm.SuppServiceNotification;
import com.android.internal.telephony.imsphone.ImsPhone;
import com.android.internal.telephony.imsphone.ImsPhoneCallTracker;
import com.android.internal.telephony.imsphone.ImsPhoneMmiCode;
import com.android.internal.telephony.metrics.TelephonyMetrics;
import com.android.internal.telephony.metrics.VoiceCallSessionStats;
import com.android.internal.telephony.subscription.SubscriptionInfoInternal;
import com.android.internal.telephony.subscription.SubscriptionManagerService.SubscriptionManagerServiceCallback;
import com.android.internal.telephony.test.SimulatedRadioControl;
import com.android.internal.telephony.uicc.IccCardApplicationStatus.AppType;
import com.android.internal.telephony.uicc.IccCardStatus;
import com.android.internal.telephony.uicc.IccException;
import com.android.internal.telephony.uicc.IccRecords;
import com.android.internal.telephony.uicc.IccUtils;
import com.android.internal.telephony.uicc.IccVmNotSupportedException;
import com.android.internal.telephony.uicc.IsimRecords;
import com.android.internal.telephony.uicc.IsimUiccRecords;
import com.android.internal.telephony.uicc.RuimRecords;
import com.android.internal.telephony.uicc.SIMRecords;
import com.android.internal.telephony.uicc.UiccCardApplication;
import com.android.internal.telephony.uicc.UiccController;
import com.android.internal.telephony.uicc.UiccPort;
import com.android.internal.telephony.uicc.UiccProfile;
import com.android.internal.telephony.uicc.UiccSlot;
import com.android.internal.telephony.util.ArrayUtils;
import com.android.telephony.Rlog;
import com.android.internal.telephony.util.QtiImsUtils;

import java.io.FileDescriptor;
import java.io.PrintWriter;
import java.util.ArrayList;
import java.util.Arrays;
import java.util.Collections;
import java.util.Iterator;
import java.util.List;
import java.util.Locale;
import java.util.Set;
import java.util.UUID;
import java.util.function.Consumer;
import java.util.regex.Matcher;
import java.util.regex.Pattern;

/**
 * {@hide}
 */
public class GsmCdmaPhone extends Phone {
    // NOTE that LOG_TAG here is "GsmCdma", which means that log messages
    // from this file will go into the radio log rather than the main
    // log.  (Use "adb logcat -b radio" to see them.)
    public static final String LOG_TAG = "GsmCdmaPhone";
    private static final boolean DBG = true;
    private static final boolean VDBG = false; /* STOPSHIP if true */

    /** Required throughput change between unsolicited LinkCapacityEstimate reports. */
    private static final int REPORTING_HYSTERESIS_KBPS = 50;
    /** Minimum time between unsolicited LinkCapacityEstimate reports. */
    private static final int REPORTING_HYSTERESIS_MILLIS = 3000;

    //GSM
    // Key used to read/write voice mail number
    private static final String VM_NUMBER = "vm_number_key";
    // Key used to read/write the SIM IMSI used for storing the voice mail
    private static final String VM_SIM_IMSI = "vm_sim_imsi_key";
    /** List of Registrants to receive Supplementary Service Notifications. */
    // Key used to read/write the current sub Id. Updated on SIM loaded.
    public static final String CURR_SUBID = "curr_subid";
    private RegistrantList mSsnRegistrants = new RegistrantList();

    private static final int IMEI_14_DIGIT = 14;

    //CDMA
    private static final String VM_NUMBER_CDMA = "vm_number_key_cdma";
    private CdmaSubscriptionSourceManager mCdmaSSM;
    public int mCdmaSubscriptionSource = CdmaSubscriptionSourceManager.SUBSCRIPTION_SOURCE_UNKNOWN;
    private PowerManager.WakeLock mWakeLock;
    // mEcmExitRespRegistrant is informed after the phone has been exited
    @UnsupportedAppUsage
    private Registrant mEcmExitRespRegistrant;
    private String mEsn;
    private String mMeid;
    // string to define how the carrier specifies its own ota sp number
    private String mCarrierOtaSpNumSchema;
    protected Boolean mUiccApplicationsEnabled = null;
    // keeps track of when we have triggered an emergency call due to the ril.test.emergencynumber
    // param being set and we should generate a simulated exit from the modem upon exit of ECbM.
    private boolean mIsTestingEmergencyCallbackMode = false;
    @VisibleForTesting
    public static int ENABLE_UICC_APPS_MAX_RETRIES = 3;
    private static final int REAPPLY_UICC_APPS_SETTING_RETRY_TIME_GAP_IN_MS = 5000;

    public static final String PROPERTY_CDMA_HOME_OPERATOR_NUMERIC =
            "ro.cdma.home.operator.numeric";

    //CDMALTE
    /** PHONE_TYPE_CDMA_LTE in addition to RuimRecords needs access to SIMRecords and
     * IsimUiccRecords
     */
    private SIMRecords mSimRecords;

    // For non-persisted manual network selection
    private String mManualNetworkSelectionPlmn;

    //Common
    // Instance Variables
    @UnsupportedAppUsage(maxTargetSdk = Build.VERSION_CODES.R, trackingBug = 170729553)
    private IsimUiccRecords mIsimUiccRecords;
    @UnsupportedAppUsage(maxTargetSdk = Build.VERSION_CODES.R, trackingBug = 170729553)
    public GsmCdmaCallTracker mCT;
    @UnsupportedAppUsage(maxTargetSdk = Build.VERSION_CODES.R, trackingBug = 170729553)
    public ServiceStateTracker mSST;
    public EmergencyNumberTracker mEmergencyNumberTracker;
    @UnsupportedAppUsage(maxTargetSdk = Build.VERSION_CODES.R, trackingBug = 170729553)
    private ArrayList <MmiCode> mPendingMMIs = new ArrayList<MmiCode>();
    private IccPhoneBookInterfaceManager mIccPhoneBookIntManager;

    private int mPrecisePhoneType;

    private final RegistrantList mVolteSilentRedialRegistrants = new RegistrantList();
    private DialArgs mDialArgs = null;
    private final RegistrantList mEmergencyDomainSelectedRegistrants = new RegistrantList();
    protected String mImei;
    private String mImeiSv;
    private String mVmNumber;
    protected int mImeiType = IMEI_TYPE_UNKNOWN;

    @VisibleForTesting
    public CellBroadcastConfigTracker mCellBroadcastConfigTracker =
            CellBroadcastConfigTracker.make(this, null, true);

    private boolean mIsNullCipherAndIntegritySupported = false;

    // Create Cfu (Call forward unconditional) so that dialing number &
    // mOnComplete (Message object passed by client) can be packed &
    // given as a single Cfu object as user data to RIL.
    private static class Cfu {
        final String mSetCfNumber;
        final Message mOnComplete;

        @UnsupportedAppUsage(maxTargetSdk = Build.VERSION_CODES.R, trackingBug = 170729553)
        Cfu(String cfNumber, Message onComplete) {
            mSetCfNumber = cfNumber;
            mOnComplete = onComplete;
        }
    }

    /**
     * Used to create ImsManager instances, which may be injected during testing.
     */
    @VisibleForTesting
    public interface ImsManagerFactory {
        /**
         * Create a new instance of ImsManager for the specified phoneId.
         */
        ImsManager create(Context context, int phoneId);
    }

    @UnsupportedAppUsage(maxTargetSdk = Build.VERSION_CODES.R, trackingBug = 170729553)
    private IccSmsInterfaceManager mIccSmsInterfaceManager;

    private boolean mResetModemOnRadioTechnologyChange = false;
    private boolean mSsOverCdmaSupported = false;

    private int mRilVersion;
    private boolean mBroadcastEmergencyCallStateChanges = false;
    private @ServiceState.RegState int mTelecomVoiceServiceStateOverride =
            ServiceState.STATE_OUT_OF_SERVICE;

    private boolean mEnable14DigitImei = false;

    private CarrierKeyDownloadManager mCDM;
    private CarrierInfoManager mCIM;

    private final ImsManagerFactory mImsManagerFactory;
    private final CarrierPrivilegesTracker mCarrierPrivilegesTracker;

    private final SubscriptionManager.OnSubscriptionsChangedListener mSubscriptionsChangedListener;
    private final CallWaitingController mCallWaitingController;

    // Set via Carrier Config
    private boolean mIsN1ModeAllowedByCarrier = true;
    // Set via a call to the method on Phone; the only caller is IMS, and all of this code will
    // need to be updated to a voting mechanism (...enabled for reason...) if additional callers
    // are desired.
    private boolean mIsN1ModeAllowedByIms = true;
    // If this value is null, then the modem value is unknown. If a caller explicitly sets the
    // N1 mode, this value will be initialized before any attempt to set the value in the modem.
    private Boolean mModemN1Mode = null;

    // Constructors

    public GsmCdmaPhone(Context context, CommandsInterface ci, PhoneNotifier notifier, int phoneId,
                        int precisePhoneType, TelephonyComponentFactory telephonyComponentFactory,
            @NonNull FeatureFlags featureFlags) {
        this(context, ci, notifier, false, phoneId, precisePhoneType, telephonyComponentFactory,
                featureFlags);
    }

    public GsmCdmaPhone(Context context, CommandsInterface ci, PhoneNotifier notifier,
                        boolean unitTestMode, int phoneId, int precisePhoneType,
                        TelephonyComponentFactory telephonyComponentFactory,
            @NonNull FeatureFlags featureFlags) {
        this(context, ci, notifier,
                unitTestMode, phoneId, precisePhoneType,
                telephonyComponentFactory,
                ImsManager::getInstance, featureFlags);
    }

    public GsmCdmaPhone(Context context, CommandsInterface ci, PhoneNotifier notifier,
            boolean unitTestMode, int phoneId, int precisePhoneType,
            TelephonyComponentFactory telephonyComponentFactory,
            ImsManagerFactory imsManagerFactory, @NonNull FeatureFlags featureFlags) {
        super(precisePhoneType == PhoneConstants.PHONE_TYPE_GSM ? "GSM" : "CDMA",
                notifier, context, ci, unitTestMode, phoneId, telephonyComponentFactory,
                featureFlags);

        // phone type needs to be set before other initialization as other objects rely on it
        mPrecisePhoneType = precisePhoneType;
        mVoiceCallSessionStats = new VoiceCallSessionStats(mPhoneId, this);
        mImsManagerFactory = imsManagerFactory;
        initOnce(ci);
        initRatSpecific(precisePhoneType);
        // CarrierSignalAgent uses CarrierActionAgent in construction so it needs to be created
        // after CarrierActionAgent.
        mCarrierActionAgent = mTelephonyComponentFactory.inject(CarrierActionAgent.class.getName())
                .makeCarrierActionAgent(this);
        mCarrierSignalAgent = mTelephonyComponentFactory.inject(CarrierSignalAgent.class.getName())
                .makeCarrierSignalAgent(this);
        mAccessNetworksManager = mTelephonyComponentFactory
                .inject(AccessNetworksManager.class.getName())
                .makeAccessNetworksManager(this, getLooper());
        // SST/DSM depends on SSC, so SSC is instanced before SST/DSM
        mSignalStrengthController = mTelephonyComponentFactory.inject(
                SignalStrengthController.class.getName()).makeSignalStrengthController(this);
        mSST = mTelephonyComponentFactory.inject(ServiceStateTracker.class.getName())
                .makeServiceStateTracker(this, this.mCi);
        mEmergencyNumberTracker = mTelephonyComponentFactory
                .inject(EmergencyNumberTracker.class.getName()).makeEmergencyNumberTracker(
                        this, this.mCi);
        mDeviceStateMonitor = mTelephonyComponentFactory.inject(DeviceStateMonitor.class.getName())
                .makeDeviceStateMonitor(this);

        // DisplayInfoController creates an OverrideNetworkTypeController, which uses
        // DeviceStateMonitor so needs to be crated after it is instantiated.
        mDisplayInfoController = mTelephonyComponentFactory.inject(
                DisplayInfoController.class.getName()).makeDisplayInfoController(this);

        mDataNetworkController = mTelephonyComponentFactory.inject(
                DataNetworkController.class.getName())
                .makeDataNetworkController(this, getLooper(), featureFlags);

        mCarrierResolver = mTelephonyComponentFactory.inject(CarrierResolver.class.getName())
                .makeCarrierResolver(this);
        mCarrierPrivilegesTracker = new CarrierPrivilegesTracker(Looper.myLooper(), this, context);

        getCarrierActionAgent().registerForCarrierAction(
                CarrierActionAgent.CARRIER_ACTION_SET_METERED_APNS_ENABLED, this,
                EVENT_SET_CARRIER_DATA_ENABLED, null, false);

        mSST.registerForNetworkAttached(this, EVENT_REGISTERED_TO_NETWORK, null);
        mSST.registerForVoiceRegStateOrRatChanged(this, EVENT_VRS_OR_RAT_CHANGED, null);
        mSST.getServiceStateStats().registerDataNetworkControllerCallback();

        if (isSubscriptionManagerServiceEnabled()) {
            mSubscriptionManagerService.registerCallback(new SubscriptionManagerServiceCallback(
                    this::post) {
                @Override
                public void onUiccApplicationsEnabledChanged(int subId) {
                    reapplyUiccAppsEnablementIfNeeded(ENABLE_UICC_APPS_MAX_RETRIES);
                }
            });
        } else {
            SubscriptionController.getInstance().registerForUiccAppsEnabled(this,
                    EVENT_UICC_APPS_ENABLEMENT_SETTING_CHANGED, null, false);
        }

        mLinkBandwidthEstimator = mTelephonyComponentFactory
                .inject(LinkBandwidthEstimator.class.getName())
                .makeLinkBandwidthEstimator(this);

        mCallWaitingController = new CallWaitingController(this);

        loadTtyMode();

        CallManager.getInstance().registerPhone(this);

        mSubscriptionsChangedListener =
                new SubscriptionManager.OnSubscriptionsChangedListener() {
            @Override
            public void onSubscriptionsChanged() {
                sendEmptyMessage(EVENT_SUBSCRIPTIONS_CHANGED);
            }
        };

        SubscriptionManager subMan = context.getSystemService(SubscriptionManager.class);
        subMan.addOnSubscriptionsChangedListener(
                new HandlerExecutor(this), mSubscriptionsChangedListener);

        logd("GsmCdmaPhone: constructor: sub = " + mPhoneId);
    }

    private BroadcastReceiver mBroadcastReceiver = new BroadcastReceiver() {
        @Override
        public void onReceive(Context context, Intent intent) {
            Rlog.d(LOG_TAG, "mBroadcastReceiver: action " + intent.getAction());
            String action = intent.getAction();
            if ((CarrierConfigManager.ACTION_CARRIER_CONFIG_CHANGED.equals(action) ||
                    CarrierConfigManager.ACTION_ESSENTIAL_RECORDS_LOADED.equals(action)) &&
                    intent.getExtras() != null &&
                    intent.getExtras().getInt(CarrierConfigManager.EXTRA_SLOT_INDEX,
                    SubscriptionManager.INVALID_SIM_SLOT_INDEX) == mPhoneId) {
                // Only handle carrier config changes for this phone id.
                if (mPhoneId == intent.getIntExtra(CarrierConfigManager.EXTRA_SLOT_INDEX, -1)) {
                    sendMessage(obtainMessage(EVENT_CARRIER_CONFIG_CHANGED));
                }
            } else if (TelecomManager.ACTION_CURRENT_TTY_MODE_CHANGED.equals(action)) {
                int ttyMode = intent.getIntExtra(
                        TelecomManager.EXTRA_CURRENT_TTY_MODE, TelecomManager.TTY_MODE_OFF);
                updateTtyMode(ttyMode);
            } else if (TelecomManager.ACTION_TTY_PREFERRED_MODE_CHANGED.equals(action)) {
                int newPreferredTtyMode = intent.getIntExtra(
                        TelecomManager.EXTRA_TTY_PREFERRED_MODE, TelecomManager.TTY_MODE_OFF);
                updateUiTtyMode(newPreferredTtyMode);
            } else if (TelephonyManager.ACTION_SIM_APPLICATION_STATE_CHANGED.equals(action)) {
                if (mPhoneId == intent.getIntExtra(
                        SubscriptionManager.EXTRA_SLOT_INDEX,
                        SubscriptionManager.INVALID_SIM_SLOT_INDEX)) {
                    int simState = intent.getIntExtra(TelephonyManager.EXTRA_SIM_STATE,
                            TelephonyManager.SIM_STATE_UNKNOWN);
                    if (simState == TelephonyManager.SIM_STATE_LOADED
                            && currentSlotSubIdChanged()) {
                        setNetworkSelectionModeAutomatic(null);
                    }
                }
            }
        }
    };

    private void initOnce(CommandsInterface ci) {
        if (ci instanceof SimulatedRadioControl) {
            mSimulatedRadioControl = (SimulatedRadioControl) ci;
        }

        mEcbmHandler = EcbmHandler.getInstance().initialize(mContext, this, mCi, mPhoneId);
        mCT = mTelephonyComponentFactory.inject(GsmCdmaCallTracker.class.getName())
                .makeGsmCdmaCallTracker(this);
        mIccPhoneBookIntManager = mTelephonyComponentFactory
                .inject(IccPhoneBookInterfaceManager.class.getName())
                .makeIccPhoneBookInterfaceManager(this);
        PowerManager pm
                = (PowerManager) mContext.getSystemService(Context.POWER_SERVICE);
        mWakeLock = pm.newWakeLock(PowerManager.PARTIAL_WAKE_LOCK, LOG_TAG);
        mIccSmsInterfaceManager = mTelephonyComponentFactory
                .inject(IccSmsInterfaceManager.class.getName())
                .makeIccSmsInterfaceManager(this);

        mCi.registerForAvailable(this, EVENT_RADIO_AVAILABLE, null);
        mCi.registerForOffOrNotAvailable(this, EVENT_RADIO_OFF_OR_NOT_AVAILABLE, null);
        mCi.registerForOn(this, EVENT_RADIO_ON, null);
        mCi.registerForRadioStateChanged(this, EVENT_RADIO_STATE_CHANGED, null);
        mCi.registerUiccApplicationEnablementChanged(this,
                EVENT_UICC_APPS_ENABLEMENT_STATUS_CHANGED,
                null);
        mCi.setOnSuppServiceNotification(this, EVENT_SSN, null);
        mCi.setOnRegistrationFailed(this, EVENT_REGISTRATION_FAILED, null);
        mCi.registerForBarringInfoChanged(this, EVENT_BARRING_INFO_CHANGED, null);

        //GSM
        mCi.setOnUSSD(this, EVENT_USSD, null);
        mCi.setOnSs(this, EVENT_SS, null);

        //CDMA
        mCdmaSSM = mTelephonyComponentFactory.inject(CdmaSubscriptionSourceManager.class.getName())
                .getCdmaSubscriptionSourceManagerInstance(mContext,
                mCi, this, EVENT_CDMA_SUBSCRIPTION_SOURCE_CHANGED, null);
        mCi.registerForModemReset(this, EVENT_MODEM_RESET, null);
        // get the string that specifies the carrier OTA Sp number
        mCarrierOtaSpNumSchema = TelephonyManager.from(mContext).getOtaSpNumberSchemaForPhone(
                getPhoneId(), "");

        mResetModemOnRadioTechnologyChange = TelephonyProperties.reset_on_radio_tech_change()
                .orElse(false);

        mCi.registerForRilConnected(this, EVENT_RIL_CONNECTED, null);
        mCi.registerForVoiceRadioTechChanged(this, EVENT_VOICE_RADIO_TECH_CHANGED, null);
        mCi.registerForLceInfo(this, EVENT_LINK_CAPACITY_CHANGED, null);
        mCi.registerForCarrierInfoForImsiEncryption(this,
                EVENT_RESET_CARRIER_KEY_IMSI_ENCRYPTION, null);
        mCi.registerForTriggerImsDeregistration(this, EVENT_IMS_DEREGISTRATION_TRIGGERED, null);
        mCi.registerForNotifyAnbr(this, EVENT_TRIGGER_NOTIFY_ANBR, null);
        IntentFilter filter = new IntentFilter(
                CarrierConfigManager.ACTION_CARRIER_CONFIG_CHANGED);
        filter.addAction(CarrierConfigManager.ACTION_ESSENTIAL_RECORDS_LOADED);
        filter.addAction(TelecomManager.ACTION_CURRENT_TTY_MODE_CHANGED);
        filter.addAction(TelecomManager.ACTION_TTY_PREFERRED_MODE_CHANGED);
        filter.addAction(TelephonyManager.ACTION_SIM_APPLICATION_STATE_CHANGED);
        mContext.registerReceiver(mBroadcastReceiver, filter,
                android.Manifest.permission.MODIFY_PHONE_STATE, null, Context.RECEIVER_EXPORTED);

        mCDM = new CarrierKeyDownloadManager(this);
        mCIM = mTelephonyComponentFactory.inject(CarrierInfoManager.class.getName())
                .makeCarrierInfoManager(this);

        if (isSubscriptionManagerServiceEnabled()) {
            initializeCarrierApps();
        }
    }

    private void initRatSpecific(int precisePhoneType) {
        mPendingMMIs.clear();
        mIccPhoneBookIntManager.updateIccRecords(null);

        mPrecisePhoneType = precisePhoneType;
        logd("Precise phone type " + mPrecisePhoneType);

        TelephonyManager tm = TelephonyManager.from(mContext);
        UiccProfile uiccProfile = getUiccProfile();
        if (isPhoneTypeGsm()) {
            mCi.setPhoneType(PhoneConstants.PHONE_TYPE_GSM);
            tm.setPhoneType(getPhoneId(), PhoneConstants.PHONE_TYPE_GSM);
            if (uiccProfile != null) {
                uiccProfile.setVoiceRadioTech(ServiceState.RIL_RADIO_TECHNOLOGY_UMTS);
            }
        } else {
            mCdmaSubscriptionSource = mCdmaSSM.getCdmaSubscriptionSource();
            // This is needed to handle phone process crashes
            final boolean isInEcm = getInEcmMode();
            if (isInEcm) {
                try {
                    mEcbmHandler.exitEmergencyCallbackMode();
                } catch (Exception e) {
                    e.printStackTrace();
                }
            }
            if (isInScbm() && isExitScbmFeatureSupported()) {
                try {
                    exitScbm();
                } catch (Exception e) {
                    e.printStackTrace();
                }
            }

            mCi.setPhoneType(PhoneConstants.PHONE_TYPE_CDMA);
            tm.setPhoneType(getPhoneId(), PhoneConstants.PHONE_TYPE_CDMA);
            if (uiccProfile != null) {
                uiccProfile.setVoiceRadioTech(ServiceState.RIL_RADIO_TECHNOLOGY_1xRTT);
            }
            // Sets operator properties by retrieving from build-time system property
            String operatorAlpha = SystemProperties.get("ro.cdma.home.operator.alpha");
            String operatorNumeric = SystemProperties.get(PROPERTY_CDMA_HOME_OPERATOR_NUMERIC);
            logd("init: operatorAlpha='" + operatorAlpha
                    + "' operatorNumeric='" + operatorNumeric + "'");
            if (!TextUtils.isEmpty(operatorAlpha)) {
                logd("init: set 'gsm.sim.operator.alpha' to operator='" + operatorAlpha + "'");
                tm.setSimOperatorNameForPhone(mPhoneId, operatorAlpha);
            }
            if (!TextUtils.isEmpty(operatorNumeric)) {
                logd("init: set 'gsm.sim.operator.numeric' to operator='" + operatorNumeric +
                        "'");
                logd("update icc_operator_numeric=" + operatorNumeric);
                tm.setSimOperatorNumericForPhone(mPhoneId, operatorNumeric);

                if (isSubscriptionManagerServiceEnabled()) {
                    mSubscriptionManagerService.setMccMnc(getSubId(), operatorNumeric);
                } else {
                    SubscriptionController.getInstance().setMccMnc(operatorNumeric, getSubId());
                }

                // Sets iso country property by retrieving from build-time system property
                String iso = "";
                try {
                    iso = MccTable.countryCodeForMcc(operatorNumeric.substring(0, 3));
                } catch (StringIndexOutOfBoundsException ex) {
                    Rlog.e(LOG_TAG, "init: countryCodeForMcc error", ex);
                }

                logd("init: set 'gsm.sim.operator.iso-country' to iso=" + iso);
                tm.setSimCountryIsoForPhone(mPhoneId, iso);
                if (isSubscriptionManagerServiceEnabled()) {
                    mSubscriptionManagerService.setCountryIso(getSubId(), iso);
                } else {
                    SubscriptionController.getInstance().setCountryIso(iso, getSubId());
                }

                // Updates MCC MNC device configuration information
                logd("update mccmnc=" + operatorNumeric);
                MccTable.updateMccMncConfiguration(mContext, operatorNumeric);
            }

            // Sets current entry in the telephony carrier table
            updateCurrentCarrierInProvider(operatorNumeric);
        }
    }

    /**
     * Initialize the carrier apps.
     */
    private void initializeCarrierApps() {
        // Only perform on the default phone. There is no need to do it twice on the DSDS device.
        if (mPhoneId != 0) return;

        logd("initializeCarrierApps");
        mContext.registerReceiverForAllUsers(new BroadcastReceiver() {
            @Override
            public void onReceive(Context context, Intent intent) {
                // Remove this line after testing
                if (Intent.ACTION_USER_FOREGROUND.equals(intent.getAction())) {
                    UserHandle userHandle = intent.getParcelableExtra(Intent.EXTRA_USER);
                    // If couldn't get current user ID, guess it's 0.
                    CarrierAppUtils.disableCarrierAppsUntilPrivileged(mContext.getOpPackageName(),
                            TelephonyManager.getDefault(),
                            userHandle != null ? userHandle.getIdentifier() : 0, mContext);
                }
            }
        }, new IntentFilter(Intent.ACTION_USER_FOREGROUND), null, null);
        CarrierAppUtils.disableCarrierAppsUntilPrivileged(mContext.getOpPackageName(),
                TelephonyManager.getDefault(), ActivityManager.getCurrentUser(), mContext);
    }

    @UnsupportedAppUsage(maxTargetSdk = Build.VERSION_CODES.R, trackingBug = 170729553)
    public boolean isPhoneTypeGsm() {
        return mPrecisePhoneType == PhoneConstants.PHONE_TYPE_GSM;
    }

    public boolean isPhoneTypeCdma() {
        return mPrecisePhoneType == PhoneConstants.PHONE_TYPE_CDMA;
    }

    public boolean isPhoneTypeCdmaLte() {
        return mPrecisePhoneType == PhoneConstants.PHONE_TYPE_CDMA_LTE;
    }

    private void switchPhoneType(int precisePhoneType) {

        initRatSpecific(precisePhoneType);

        mSST.updatePhoneType();
        setPhoneName(precisePhoneType == PhoneConstants.PHONE_TYPE_GSM ? "GSM" : "CDMA");
        onUpdateIccAvailability();
        // if is possible that onUpdateIccAvailability() does not unregister and re-register for
        // ICC events, for example if mUiccApplication does not change which can happen if phone
        // type is transitioning from CDMA to GSM but 3gpp2 application was not available.
        // To handle such cases, unregister and re-register here. They still need to be called in
        // onUpdateIccAvailability(), since in normal cases register/unregister calls can be on
        // different IccRecords objects. Here they are on the same IccRecords object.
        unregisterForIccRecordEvents();
        registerForIccRecordEvents();

        mCT.updatePhoneType();

        int radioState = mCi.getRadioState();
        if (radioState != TelephonyManager.RADIO_POWER_UNAVAILABLE) {
            handleRadioAvailable();
            if (radioState == TelephonyManager.RADIO_POWER_ON) {
                handleRadioOn();
            }
        }
        if (radioState != TelephonyManager.RADIO_POWER_ON) {
            handleRadioOffOrNotAvailable();
        }
    }

    private void updateLinkCapacityEstimate(List<LinkCapacityEstimate> linkCapacityEstimateList) {
        if (DBG) logd("updateLinkCapacityEstimate: lce list=" + linkCapacityEstimateList);
        if (linkCapacityEstimateList == null) {
            return;
        }
        notifyLinkCapacityEstimateChanged(linkCapacityEstimateList);
    }

    @Override
    protected void finalize() {
        if(DBG) logd("GsmCdmaPhone finalized");
        if (mWakeLock != null && mWakeLock.isHeld()) {
            Rlog.e(LOG_TAG, "UNEXPECTED; mWakeLock is held when finalizing.");
            mWakeLock.release();
        }
    }

    @UnsupportedAppUsage(maxTargetSdk = Build.VERSION_CODES.R, trackingBug = 170729553)
    @Override
    @NonNull
    public ServiceState getServiceState() {
        ServiceState baseSs = mSST != null ? mSST.getServiceState() : new ServiceState();
        ServiceState imsSs = mImsPhone != null ? mImsPhone.getServiceState() : new ServiceState();
        return mergeVoiceServiceStates(baseSs, imsSs, mTelecomVoiceServiceStateOverride);
    }

    @Override
    public void setVoiceServiceStateOverride(boolean hasService) {
        int newOverride =
                hasService ? ServiceState.STATE_IN_SERVICE : ServiceState.STATE_OUT_OF_SERVICE;
        boolean changed = newOverride != mTelecomVoiceServiceStateOverride;
        mTelecomVoiceServiceStateOverride = newOverride;
        if (changed && mSST != null) {
            mSST.onTelecomVoiceServiceStateOverrideChanged();
            mSST.getServiceStateStats().onVoiceServiceStateOverrideChanged(hasService);
        }
    }

    @Override
    public void getCellIdentity(WorkSource workSource, Message rspMsg) {
        mSST.requestCellIdentity(workSource, rspMsg);
    }

    @UnsupportedAppUsage(maxTargetSdk = Build.VERSION_CODES.R, trackingBug = 170729553)
    @Override
    public PhoneConstants.State getState() {
        if (mImsPhone != null) {
            PhoneConstants.State imsState = mImsPhone.getState();
            if (imsState != PhoneConstants.State.IDLE) {
                return imsState;
            }
        }

        return mCT.mState;
    }

    @UnsupportedAppUsage(maxTargetSdk = Build.VERSION_CODES.R, trackingBug = 170729553)
    @Override
    public int getPhoneType() {
        if (mPrecisePhoneType == PhoneConstants.PHONE_TYPE_GSM) {
            return PhoneConstants.PHONE_TYPE_GSM;
        } else {
            return PhoneConstants.PHONE_TYPE_CDMA;
        }
    }

    @Override
    public ServiceStateTracker getServiceStateTracker() {
        return mSST;
    }

    @Override
    public EmergencyNumberTracker getEmergencyNumberTracker() {
        return mEmergencyNumberTracker;
    }

    @UnsupportedAppUsage(maxTargetSdk = Build.VERSION_CODES.R, trackingBug = 170729553)
    @Override
    public CallTracker getCallTracker() {
        return mCT;
    }

    @Override
    public AccessNetworksManager getAccessNetworksManager() {
        return mAccessNetworksManager;
    }

    @Override
    public DeviceStateMonitor getDeviceStateMonitor() {
        return mDeviceStateMonitor;
    }

    @Override
    public DisplayInfoController getDisplayInfoController() {
        return mDisplayInfoController;
    }

    @Override
    public SignalStrengthController getSignalStrengthController() {
        return mSignalStrengthController;
    }

    @Override
    public void updateVoiceMail() {
        if (isPhoneTypeGsm()) {
            int countVoiceMessages = 0;
            IccRecords r = mIccRecords.get();
            if (r != null) {
                // get voice mail count from SIM
                countVoiceMessages = r.getVoiceMessageCount();
            }
            if (countVoiceMessages == IccRecords.DEFAULT_VOICE_MESSAGE_COUNT) {
                countVoiceMessages = getStoredVoiceMessageCount();
            }
            logd("updateVoiceMail countVoiceMessages = " + countVoiceMessages
                    + " subId " + getSubId());
            setVoiceMessageCount(countVoiceMessages);
        } else {
            setVoiceMessageCount(getStoredVoiceMessageCount());
        }
    }

    @Override
    public List<? extends MmiCode>
    getPendingMmiCodes() {
        return mPendingMMIs;
    }

    @Override
    public boolean isDataSuspended() {
        return mCT.mState != PhoneConstants.State.IDLE && !mSST.isConcurrentVoiceAndDataAllowed();
    }

    @Override
    public @DataActivityType int getDataActivityState() {
        return getDataNetworkController().getDataActivity();
    }

    /**
     * Notify any interested party of a Phone state change
     * {@link com.android.internal.telephony.PhoneConstants.State}
     */
    public void notifyPhoneStateChanged() {
        mNotifier.notifyPhoneState(this);
    }

    /**
     * Notify registrants of a change in the call state. This notifies changes in
     * {@link com.android.internal.telephony.Call.State}. Use this when changes
     * in the precise call state are needed, else use notifyPhoneStateChanged.
     */
    @UnsupportedAppUsage(maxTargetSdk = Build.VERSION_CODES.R, trackingBug = 170729553)
    public void notifyPreciseCallStateChanged() {
        /* we'd love it if this was package-scoped*/
        AsyncResult ar = new AsyncResult(null, this, null);
        mPreciseCallStateRegistrants.notifyRegistrants(ar);

        mNotifier.notifyPreciseCallState(this, null, null, null);
    }

    public void notifyNewRingingConnection(Connection c) {
        super.notifyNewRingingConnectionP(c);
    }

    public void notifyDisconnect(Connection cn) {
        mDisconnectRegistrants.notifyResult(cn);

        mNotifier.notifyDisconnectCause(this, cn.getDisconnectCause(),
                cn.getPreciseDisconnectCause());
    }

    public void notifyUnknownConnection(Connection cn) {
        super.notifyUnknownConnectionP(cn);
    }

    @Override
    public boolean isInEmergencyCall() {
        if (isPhoneTypeGsm()) {
            return false;
        } else {
            return mCT.isInEmergencyCall();
        }
    }

    @Override
    protected void setIsInEmergencyCall() {
        if (!isPhoneTypeGsm()) {
            mCT.setIsInEmergencyCall();
        }
    }

    @Override
    public boolean isInEmergencySmsMode() {
        return super.isInEmergencySmsMode()
                || (mImsPhone != null && mImsPhone.isInEmergencySmsMode());
    }

    //CDMA
    @Override
    public void sendEmergencyCallStateChange(boolean callActive) {
        if (!isPhoneTypeCdma()) {
            // It possible that this method got called from ImsPhoneCallTracker#
            logi("sendEmergencyCallStateChange - skip for non-cdma");
            return;
        }
        if (mBroadcastEmergencyCallStateChanges) {
            Intent intent = new Intent(TelephonyIntents.ACTION_EMERGENCY_CALL_STATE_CHANGED);
            intent.putExtra(TelephonyManager.EXTRA_PHONE_IN_EMERGENCY_CALL, callActive);
            SubscriptionManager.putPhoneIdAndSubIdExtra(intent, getPhoneId());
            mContext.sendStickyBroadcastAsUser(intent, UserHandle.ALL);
            if (DBG) Rlog.d(LOG_TAG, "sendEmergencyCallStateChange: callActive " + callActive);
        }
    }

    @Override
    public void setBroadcastEmergencyCallStateChanges(boolean broadcast) {
        mBroadcastEmergencyCallStateChanges = broadcast;
    }

    public void notifySuppServiceFailed(SuppService code) {
        mSuppServiceFailedRegistrants.notifyResult(code);
    }

    @UnsupportedAppUsage(maxTargetSdk = Build.VERSION_CODES.R, trackingBug = 170729553)
    public void notifyServiceStateChanged(ServiceState ss) {
        super.notifyServiceStateChangedP(ss);
    }

    void notifyServiceStateChangedForSubId(ServiceState ss, int subId) {
        super.notifyServiceStateChangedPForSubId(ss, subId);
    }

    /**
     * Notify that the cell location has changed.
     *
     * @param cellIdentity the new CellIdentity
     */
    public void notifyLocationChanged(CellIdentity cellIdentity) {
        mNotifier.notifyCellLocation(this, cellIdentity);
    }

    @Override
    public void notifyCallForwardingIndicator() {
        mNotifier.notifyCallForwardingChanged(this);
    }

    @Override
    public void notifyMigrateUssd(String num, ResultReceiver wrappedCallback)
            throws UnsupportedOperationException {
        GsmMmiCode mmi = GsmMmiCode.newFromDialString(num, this,
                mUiccApplication.get(), wrappedCallback);
        mPendingMMIs.add(mmi);
    }

    @Override
    public void registerForSuppServiceNotification(
            Handler h, int what, Object obj) {
        mSsnRegistrants.addUnique(h, what, obj);
    }

    @Override
    public void unregisterForSuppServiceNotification(Handler h) {
        mSsnRegistrants.remove(h);
    }

    @Override
    public void registerForSimRecordsLoaded(Handler h, int what, Object obj) {
        mSimRecordsLoadedRegistrants.addUnique(h, what, obj);
    }

    @Override
    public void unregisterForSimRecordsLoaded(Handler h) {
        mSimRecordsLoadedRegistrants.remove(h);
    }

    @Override
    public void acceptCall(int videoState) throws CallStateException {
        Phone imsPhone = mImsPhone;
        if ( imsPhone != null && imsPhone.getRingingCall().isRinging() ) {
            imsPhone.acceptCall(videoState);
        } else {
            mCT.acceptCall();
        }
    }

    @Override
    public void rejectCall() throws CallStateException {
        mCT.rejectCall();
    }

    @Override
    public void switchHoldingAndActive() throws CallStateException {
        mCT.switchWaitingOrHoldingAndActive();
    }

    @Override
    public String getIccSerialNumber() {
        IccRecords r = mIccRecords.get();
        if (!isPhoneTypeGsm() && r == null) {
            // to get ICCID form SIMRecords because it is on MF.
            r = mUiccController.getIccRecords(mPhoneId, UiccController.APP_FAM_3GPP);
        }
        return (r != null) ? r.getIccId() : null;
    }

    @Override
    public String getFullIccSerialNumber() {
        IccRecords r = mIccRecords.get();
        if (!isPhoneTypeGsm() && r == null) {
            // to get ICCID form SIMRecords because it is on MF.
            r = mUiccController.getIccRecords(mPhoneId, UiccController.APP_FAM_3GPP);
        }
        return (r != null) ? r.getFullIccId() : null;
    }

    @Override
    public boolean canConference() {
        if (mImsPhone != null && mImsPhone.canConference()) {
            return true;
        }
        if (isPhoneTypeGsm()) {
            return mCT.canConference();
        } else {
            loge("canConference: not possible in CDMA");
            return false;
        }
    }

    @Override
    public void conference() {
        if (mImsPhone != null && mImsPhone.canConference()) {
            logd("conference() - delegated to IMS phone");
            try {
                mImsPhone.conference();
            } catch (CallStateException e) {
                loge(e.toString());
            }
            return;
        }
        if (isPhoneTypeGsm()) {
            mCT.conference();
        } else {
            // three way calls in CDMA will be handled by feature codes
            loge("conference: not possible in CDMA");
        }
    }

    @Override
    public void enableEnhancedVoicePrivacy(boolean enable, Message onComplete) {
        if (isPhoneTypeGsm()) {
            loge("enableEnhancedVoicePrivacy: not expected on GSM");
        } else {
            mCi.setPreferredVoicePrivacy(enable, onComplete);
        }
    }

    @Override
    public void getEnhancedVoicePrivacy(Message onComplete) {
        if (isPhoneTypeGsm()) {
            loge("getEnhancedVoicePrivacy: not expected on GSM");
        } else {
            mCi.getPreferredVoicePrivacy(onComplete);
        }
    }

    @Override
    public void clearDisconnected() {
        mCT.clearDisconnected();
    }

    @Override
    public boolean canTransfer() {
        if (isPhoneTypeGsm()) {
            return mCT.canTransfer();
        } else {
            loge("canTransfer: not possible in CDMA");
            return false;
        }
    }

    @Override
    public void explicitCallTransfer() {
        if (isPhoneTypeGsm()) {
            mCT.explicitCallTransfer();
        } else {
            loge("explicitCallTransfer: not possible in CDMA");
        }
    }

    @Override
    public GsmCdmaCall getForegroundCall() {
        return mCT.mForegroundCall;
    }

    @Override
    public GsmCdmaCall getBackgroundCall() {
        return mCT.mBackgroundCall;
    }

    @Override
    public Call getRingingCall() {
        Phone imsPhone = mImsPhone;
        // It returns the ringing call of ImsPhone if the ringing call of GSMPhone isn't ringing.
        // In CallManager.registerPhone(), it always registers ringing call of ImsPhone, because
        // the ringing call of GSMPhone isn't ringing. Consequently, it can't answer GSM call
        // successfully by invoking TelephonyManager.answerRingingCall() since the implementation
        // in PhoneInterfaceManager.answerRingingCallInternal() could not get the correct ringing
        // call from CallManager. So we check the ringing call state of imsPhone first as
        // accpetCall() does.
        if ( imsPhone != null && imsPhone.getRingingCall().isRinging()) {
            return imsPhone.getRingingCall();
        }
        //It returns the ringing connections which during SRVCC handover
        if (!mCT.mRingingCall.isRinging()
                && mCT.getRingingHandoverConnection() != null
                && mCT.getRingingHandoverConnection().getCall() != null
                && mCT.getRingingHandoverConnection().getCall().isRinging()) {
            return mCT.getRingingHandoverConnection().getCall();
        }
        return mCT.mRingingCall;
    }

    @Override
    @NonNull
    public CarrierPrivilegesTracker getCarrierPrivilegesTracker() {
        return mCarrierPrivilegesTracker;
    }

    /**
     * Amends {@code baseSs} if its voice registration state is {@code OUT_OF_SERVICE}.
     *
     * <p>Even if the device has lost the CS link to the tower, there are two potential additional
     * sources of voice capability not directly saved inside ServiceStateTracker:
     *
     * <ul>
     *   <li>IMS voice registration state ({@code imsSs}) - if this is {@code IN_SERVICE} for voice,
     *       we substite {@code baseSs#getDataRegState} as the final voice service state (ImsService
     *       reports {@code IN_SERVICE} for its voice registration state even if the device has lost
     *       the physical link to the tower)
     *   <li>OTT voice capability provided through telecom ({@code telecomSs}) - if this is {@code
     *       IN_SERVICE}, we directly substitute it as the final voice service state
     * </ul>
     */
    private static ServiceState mergeVoiceServiceStates(
            ServiceState baseSs, ServiceState imsSs, @ServiceState.RegState int telecomSs) {
        if (baseSs.getState() == ServiceState.STATE_IN_SERVICE) {
            // No need to merge states if the baseSs is IN_SERVICE.
            return baseSs;
        }
        // If any of the following additional sources are IN_SERVICE, we use that since voice calls
        // can be routed through something other than the CS link.
        @ServiceState.RegState int finalVoiceSs = ServiceState.STATE_OUT_OF_SERVICE;
        if (telecomSs == ServiceState.STATE_IN_SERVICE) {
            // If telecom reports there's a PhoneAccount that can provide voice service
            // (CAPABILITY_VOICE_CALLING_AVAILABLE), then we trust that info as it may account for
            // external possibilities like wi-fi calling provided by the SIM call manager app. Note
            // that CAPABILITY_PLACE_EMERGENCY_CALLS is handled separately.
            finalVoiceSs = telecomSs;
        } else if (imsSs.getState() == ServiceState.STATE_IN_SERVICE) {
            // Voice override for IMS case. In this case, voice registration is OUT_OF_SERVICE, but
            // IMS is available, so use data registration state as a basis for determining
            // whether or not the physical link is available.
            finalVoiceSs = baseSs.getDataRegistrationState();
        }
        if (finalVoiceSs != ServiceState.STATE_IN_SERVICE) {
            // None of the additional sources provide a usable route, and they only use IN/OUT.
            return baseSs;
        }
        ServiceState newSs = new ServiceState(baseSs);
        newSs.setVoiceRegState(finalVoiceSs);
        newSs.setEmergencyOnly(false); // Must be IN_SERVICE if we're here
        return newSs;
    }

    private boolean handleCallDeflectionIncallSupplementaryService(
            String dialString) {
        if (dialString.length() > 1) {
            return false;
        }

        if (getRingingCall().getState() != GsmCdmaCall.State.IDLE) {
            if (DBG) logd("MmiCode 0: rejectCall");
            try {
                mCT.rejectCall();
            } catch (CallStateException e) {
                if (DBG) Rlog.d(LOG_TAG,
                        "reject failed", e);
                notifySuppServiceFailed(Phone.SuppService.REJECT);
            }
        } else if (getBackgroundCall().getState() != GsmCdmaCall.State.IDLE) {
            if (DBG) logd("MmiCode 0: hangupWaitingOrBackground");
            mCT.hangupWaitingOrBackground();
        }

        return true;
    }

    //GSM
    private boolean handleCallWaitingIncallSupplementaryService(String dialString) {
        int len = dialString.length();

        if (len > 2) {
            return false;
        }

        GsmCdmaCall call = getForegroundCall();

        try {
            if (len > 1) {
                char ch = dialString.charAt(1);
                int callIndex = ch - '0';

                if (callIndex >= 1 && callIndex <= GsmCdmaCallTracker.MAX_CONNECTIONS_GSM) {
                    if (DBG) logd("MmiCode 1: hangupConnectionByIndex " + callIndex);
                    mCT.hangupConnectionByIndex(call, callIndex);
                }
            } else {
                if (call.getState() != GsmCdmaCall.State.IDLE) {
                    if (DBG) logd("MmiCode 1: hangup foreground");
                    //mCT.hangupForegroundResumeBackground();
                    mCT.hangup(call);
                } else {
                    if (DBG) logd("MmiCode 1: switchWaitingOrHoldingAndActive");
                    mCT.switchWaitingOrHoldingAndActive();
                }
            }
        } catch (CallStateException e) {
            if (DBG) Rlog.d(LOG_TAG,
                    "hangup failed", e);
            notifySuppServiceFailed(Phone.SuppService.HANGUP);
        }

        return true;
    }

    private boolean handleCallHoldIncallSupplementaryService(String dialString) {
        int len = dialString.length();

        if (len > 2) {
            return false;
        }

        GsmCdmaCall call = getForegroundCall();

        if (len > 1) {
            try {
                char ch = dialString.charAt(1);
                int callIndex = ch - '0';
                GsmCdmaConnection conn = mCT.getConnectionByIndex(call, callIndex);

                // GsmCdma index starts at 1, up to 5 connections in a call,
                if (conn != null && callIndex >= 1 && callIndex <= GsmCdmaCallTracker.MAX_CONNECTIONS_GSM) {
                    if (DBG) logd("MmiCode 2: separate call " + callIndex);
                    mCT.separate(conn);
                } else {
                    if (DBG) logd("separate: invalid call index " + callIndex);
                    notifySuppServiceFailed(Phone.SuppService.SEPARATE);
                }
            } catch (CallStateException e) {
                if (DBG) Rlog.d(LOG_TAG, "separate failed", e);
                notifySuppServiceFailed(Phone.SuppService.SEPARATE);
            }
        } else {
            try {
                if (getRingingCall().getState() != GsmCdmaCall.State.IDLE) {
                    if (DBG) logd("MmiCode 2: accept ringing call");
                    mCT.acceptCall();
                } else {
                    if (DBG) logd("MmiCode 2: switchWaitingOrHoldingAndActive");
                    mCT.switchWaitingOrHoldingAndActive();
                }
            } catch (CallStateException e) {
                if (DBG) Rlog.d(LOG_TAG, "switch failed", e);
                notifySuppServiceFailed(Phone.SuppService.SWITCH);
            }
        }

        return true;
    }

    private boolean handleMultipartyIncallSupplementaryService(String dialString) {
        if (dialString.length() > 1) {
            return false;
        }

        if (DBG) logd("MmiCode 3: merge calls");
        conference();
        return true;
    }

    private boolean handleEctIncallSupplementaryService(String dialString) {

        int len = dialString.length();

        if (len != 1) {
            return false;
        }

        if (DBG) logd("MmiCode 4: explicit call transfer");
        explicitCallTransfer();
        return true;
    }

    private boolean handleCcbsIncallSupplementaryService(String dialString) {
        if (dialString.length() > 1) {
            return false;
        }

        Rlog.i(LOG_TAG, "MmiCode 5: CCBS not supported!");
        // Treat it as an "unknown" service.
        notifySuppServiceFailed(Phone.SuppService.UNKNOWN);
        return true;
    }

    @UnsupportedAppUsage(maxTargetSdk = Build.VERSION_CODES.R, trackingBug = 170729553)
    @Override
    public boolean handleInCallMmiCommands(String dialString) throws CallStateException {
        if (!isPhoneTypeGsm()) {
            loge("method handleInCallMmiCommands is NOT supported in CDMA!");
            return false;
        }

        if (!isInCall()) {
            Phone imsPhone = mImsPhone;
            if (imsPhone != null
                    && imsPhone.getServiceState().getState() == ServiceState.STATE_IN_SERVICE) {
                return imsPhone.handleInCallMmiCommands(dialString);
            }
            return false;
        }

        if (TextUtils.isEmpty(dialString)) {
            return false;
        }

        boolean result = false;
        char ch = dialString.charAt(0);
        switch (ch) {
            case '0':
                result = handleCallDeflectionIncallSupplementaryService(dialString);
                break;
            case '1':
                result = handleCallWaitingIncallSupplementaryService(dialString);
                break;
            case '2':
                result = handleCallHoldIncallSupplementaryService(dialString);
                break;
            case '3':
                result = handleMultipartyIncallSupplementaryService(dialString);
                break;
            case '4':
                result = handleEctIncallSupplementaryService(dialString);
                break;
            case '5':
                result = handleCcbsIncallSupplementaryService(dialString);
                break;
            default:
                break;
        }

        return result;
    }

    @UnsupportedAppUsage(maxTargetSdk = Build.VERSION_CODES.R, trackingBug = 170729553)
    public boolean isInCall() {
        GsmCdmaCall.State foregroundCallState = getForegroundCall().getState();
        GsmCdmaCall.State backgroundCallState = getBackgroundCall().getState();
        GsmCdmaCall.State ringingCallState = getRingingCall().getState();

       return (foregroundCallState.isAlive() ||
                backgroundCallState.isAlive() ||
                ringingCallState.isAlive());
    }

    private boolean useImsForCall(DialArgs dialArgs) {
        return isImsUseEnabled()
                && mImsPhone != null
                && (mImsPhone.isVoiceOverCellularImsEnabled() || mImsPhone.isWifiCallingEnabled()
                || (mImsPhone.isVideoEnabled() && VideoProfile.isVideo(dialArgs.videoState)))
                && (mImsPhone.getServiceState().getState() == ServiceState.STATE_IN_SERVICE);
    }

    public boolean useImsForEmergency() {
        CarrierConfigManager configManager =
                (CarrierConfigManager) mContext.getSystemService(Context.CARRIER_CONFIG_SERVICE);
        boolean alwaysTryImsForEmergencyCarrierConfig = configManager.getConfigForSubId(getSubId())
                .getBoolean(CarrierConfigManager.KEY_CARRIER_USE_IMS_FIRST_FOR_EMERGENCY_BOOL);
        return mImsPhone != null
                && alwaysTryImsForEmergencyCarrierConfig
                && ImsManager.getInstance(mContext, mPhoneId).isNonTtyOrTtyOnVolteEnabled()
                && mImsPhone.isImsAvailable();
    }

    private boolean useImsForPsOnlyCall() {
        return isImsUseEnabled()
                && mImsPhone != null
                && isOutgoingImsVoiceAllowed()
                && Settings.Global.getInt(mContext.getContentResolver(),
                        "enable_allow_PS_only_dial", 1) == 1
                && (mImsPhone.getServiceState().getState() == ServiceState.STATE_OUT_OF_SERVICE)
                && (mSST.mSS.getRilVoiceRadioTechnology() == ServiceState.RIL_RADIO_TECHNOLOGY_NR
                || (mSST.mSS.getState() == ServiceState.STATE_OUT_OF_SERVICE));
    }

    @Override
    public Connection startConference(String[] participantsToDial, DialArgs dialArgs)
            throws CallStateException {
        Phone imsPhone = mImsPhone;
        boolean useImsForCall = useImsForCall(dialArgs);
        logd("useImsForCall=" + useImsForCall);
        if (useImsForCall) {
            try {
                if (DBG) logd("Trying IMS PS Conference call");
                return imsPhone.startConference(participantsToDial, dialArgs);
            } catch (CallStateException e) {
                if (DBG) logd("IMS PS conference call exception " + e +
                        "useImsForCall =" + useImsForCall + ", imsPhone =" + imsPhone);
                 CallStateException ce = new CallStateException(e.getError(), e.getMessage());
                 ce.setStackTrace(e.getStackTrace());
                 throw ce;
            }
        } else {
            throw new CallStateException(
                CallStateException.ERROR_OUT_OF_SERVICE,
                "cannot dial conference call in out of service");
        }
    }

    /* Validate the given extras if the call is for CS domain or not */
    protected boolean shallDialOnCircuitSwitch(Bundle extras) {
        return (extras != null && extras.getInt(QtiImsUtils.EXTRA_CALL_DOMAIN,
                QtiImsUtils.DOMAIN_AUTOMATIC) == QtiImsUtils.DOMAIN_CS);
    }

    @Override
    public Connection dial(String dialString, @NonNull DialArgs dialArgs,
            Consumer<Phone> chosenPhoneConsumer) throws CallStateException {
        if (!isPhoneTypeGsm() && dialArgs.uusInfo != null) {
            throw new CallStateException("Sending UUS information NOT supported in CDMA!");
        }
        String possibleEmergencyNumber = checkForTestEmergencyNumber(dialString);
        // Record if the dialed number was swapped for a test emergency number.
        boolean isDialedNumberSwapped = !TextUtils.equals(dialString, possibleEmergencyNumber);
        if (isDialedNumberSwapped) {
            logi("dialString replaced for possible emergency number: " + dialString + " -> "
                    + possibleEmergencyNumber);
            dialString = possibleEmergencyNumber;
        }

        CarrierConfigManager configManager =
                (CarrierConfigManager) mContext.getSystemService(Context.CARRIER_CONFIG_SERVICE);
        PersistableBundle carrierConfig = configManager.getConfigForSubId(getSubId());
        boolean allowWpsOverIms = carrierConfig.getBoolean(
                CarrierConfigManager.KEY_SUPPORT_WPS_OVER_IMS_BOOL);
        boolean useOnlyDialedSimEccList = carrierConfig.getBoolean(
                CarrierConfigManager.KEY_USE_ONLY_DIALED_SIM_ECC_LIST_BOOL);


        TelephonyManager tm = mContext.getSystemService(TelephonyManager.class);
        boolean isEmergency;
        // Check if the carrier wants to treat a call as an emergency call based on its own list of
        // known emergency numbers.
        // useOnlyDialedSimEccList is false for the vast majority of carriers.  There are, however,
        // some carriers which do not want to handle dial requests for numbers which are in the
        // emergency number list on another SIM, but is not on theirs.  In this case we will use the
        // emergency number list for this carrier's SIM only.
        if (useOnlyDialedSimEccList) {
            isEmergency = getEmergencyNumberTracker().isEmergencyNumber(dialString);
            logi("dial; isEmergency=" + isEmergency
                    + " (based on this phone only); globalIsEmergency="
                    + tm.isEmergencyNumber(dialString));
        } else {
            isEmergency = tm.isEmergencyNumber(dialString);
            logi("dial; isEmergency=" + isEmergency + " (based on all phones)");
        }

        // Undetectable emergeny number indicated by new domain selection service
        if (dialArgs.isEmergency) {
            logi("dial; isEmergency=" + isEmergency + " (domain selection module)");
            isEmergency = true;
        }

        /** Check if the call is Wireless Priority Service call */
        boolean isWpsCall = PhoneNumberUtils.isWpsCallNumber(dialString);

        ImsPhone.ImsDialArgs.Builder imsDialArgsBuilder;
        imsDialArgsBuilder = ImsPhone.ImsDialArgs.Builder.from(dialArgs)
                                                 .setIsEmergency(isEmergency)
                                                 .setIsWpsCall(isWpsCall);
        mDialArgs = dialArgs = imsDialArgsBuilder.build();

        Phone imsPhone = mImsPhone;

        boolean useImsForEmergency = isEmergency && useImsForEmergency();

        String dialPart = PhoneNumberUtils.extractNetworkPortionAlt(PhoneNumberUtils.
                stripSeparators(dialString));
        boolean isMmiCode = (dialPart.startsWith("*") || dialPart.startsWith("#"))
                && dialPart.endsWith("#");
        boolean isSuppServiceCode = ImsPhoneMmiCode.isSuppServiceCodes(dialPart, this);
        boolean isPotentialUssdCode = isMmiCode && !isSuppServiceCode;
        boolean useImsForUt = imsPhone != null && imsPhone.isUtEnabled();
        boolean useImsForCall = useImsForCall(dialArgs)
                && !shallDialOnCircuitSwitch(dialArgs.intentExtras)
                && (isWpsCall ? allowWpsOverIms : true);
        boolean useImsForPsOnlyCall = useImsForPsOnlyCall();

        Bundle extras = dialArgs.intentExtras;
        if (extras != null && extras.containsKey(PhoneConstants.EXTRA_COMPARE_DOMAIN)) {
            int domain = extras.getInt(PhoneConstants.EXTRA_DIAL_DOMAIN);
            if (!isEmergency && (!isMmiCode || isPotentialUssdCode)) {
                if ((domain == DOMAIN_PS && !useImsForCall)
                        || (domain == DOMAIN_CS && useImsForCall)
                        || domain == DOMAIN_UNKNOWN || domain == DOMAIN_CS_PS) {
                    loge("[Anomaly] legacy-useImsForCall:" + useImsForCall
                            + ", NCDS-domain:" + domain);

                    AnomalyReporter.reportAnomaly(
                            UUID.fromString("bfae6c2e-ca2f-4121-b167-9cad26a3b353"),
                            "Domain selection results don't match. useImsForCall:"
                                    + useImsForCall + ", NCDS-domain:" + domain);
                }
            }
            extras.remove(PhoneConstants.EXTRA_COMPARE_DOMAIN);
        }

        // Only when the domain selection service is supported, EXTRA_DIAL_DOMAIN extra shall exist.
        if (extras != null && extras.containsKey(PhoneConstants.EXTRA_DIAL_DOMAIN)) {
            int domain = extras.getInt(PhoneConstants.EXTRA_DIAL_DOMAIN);
            logi("dial domain=" + domain);
            useImsForCall = false;
            useImsForUt = false;
            useImsForEmergency = false;
            if (domain == DOMAIN_PS) {
                if (isEmergency) {
                    useImsForEmergency = true;
                } else if (!isMmiCode || isPotentialUssdCode) {
                    useImsForCall = true;
                } else {
                    // should not reach here
                    loge("dial unexpected Ut domain selection, ignored");
                }
            } else if (domain == PhoneConstants.DOMAIN_NON_3GPP_PS) {
                if (isEmergency) {
                    useImsForEmergency = true;
                    extras.putString(ImsCallProfile.EXTRA_CALL_RAT_TYPE,
                            String.valueOf(ServiceState.RIL_RADIO_TECHNOLOGY_IWLAN));
                } else {
                    // should not reach here
                    loge("dial DOMAIN_NON_3GPP_PS should be used only for emergency calls");
                }
            }

            extras.remove(PhoneConstants.EXTRA_DIAL_DOMAIN);
        }

        if (DBG) {
            logi("useImsForCall=" + useImsForCall
                    + ", useImsForPsOnlyCall=" + useImsForPsOnlyCall
                    + ", useOnlyDialedSimEccList=" + useOnlyDialedSimEccList
                    + ", isEmergency=" + isEmergency
                    + ", useImsForEmergency=" + useImsForEmergency
                    + ", useImsForUt=" + useImsForUt
                    + ", isUt=" + isMmiCode
                    + ", isSuppServiceCode=" + isSuppServiceCode
                    + ", isPotentialUssdCode=" + isPotentialUssdCode
                    + ", isWpsCall=" + isWpsCall
                    + ", allowWpsOverIms=" + allowWpsOverIms
                    + ", imsPhone=" + imsPhone
                    + ", imsPhone.isVoiceOverCellularImsEnabled()="
                    + ((imsPhone != null) ? imsPhone.isVoiceOverCellularImsEnabled() : "N/A")
                    + ", imsPhone.isVowifiEnabled()="
                    + ((imsPhone != null) ? imsPhone.isWifiCallingEnabled() : "N/A")
                    + ", imsPhone.isVideoEnabled()="
                    + ((imsPhone != null) ? imsPhone.isVideoEnabled() : "N/A")
                    + ", imsPhone.getServiceState().getState()="
                    + ((imsPhone != null) ? imsPhone.getServiceState().getState() : "N/A"));
        }

        // Perform FDN check for non-emergency calls - shouldn't dial if number is blocked by FDN
        if(!isEmergency && FdnUtils.isNumberBlockedByFDN(mPhoneId, dialString, getCountryIso())) {
            throw new CallStateException(CallStateException.ERROR_FDN_BLOCKED,
                    "cannot dial number blocked by FDN");
        }

        // Bypass WiFi Only WFC check if this is an emergency call - we should still try to
        // place over cellular if possible.
        if (!isEmergency) {
            Phone.checkWfcWifiOnlyModeBeforeDial(mImsPhone, mPhoneId, mContext);
        }
        if (imsPhone != null && !allowWpsOverIms && !useImsForCall && isWpsCall
                && imsPhone.getCallTracker() instanceof ImsPhoneCallTracker) {
            logi("WPS call placed over CS; disconnecting all IMS calls..");
            ImsPhoneCallTracker tracker = (ImsPhoneCallTracker) imsPhone.getCallTracker();
            tracker.hangupAllConnections();
        }

        if ((useImsForCall && (!isMmiCode || isPotentialUssdCode))
                || (isMmiCode && useImsForUt)
                || useImsForEmergency
                || (useImsForPsOnlyCall && !isMmiCode && !isPotentialUssdCode
                           && !VideoProfile.isVideo(dialArgs.videoState))) {
            try {
                if (DBG) logd("Trying IMS PS call");
                chosenPhoneConsumer.accept(imsPhone);
                return imsPhone.dial(dialString, dialArgs);
            } catch (CallStateException e) {
                if (DBG) logd("IMS PS call exception " + e +
                        "useImsForCall =" + useImsForCall + ", imsPhone =" + imsPhone);
                // Do not throw a CallStateException and instead fall back to Circuit switch
                // for emergency calls and MMI codes.
                if (Phone.CS_FALLBACK.equals(e.getMessage()) || isEmergency) {
                    logi("IMS call failed with Exception: " + e.getMessage() + ". Falling back "
                            + "to CS.");
                } else {
                    CallStateException ce = new CallStateException(e.getError(), e.getMessage());
                    ce.setStackTrace(e.getStackTrace());
                    throw ce;
                }
            }
        }

        if (mSST != null && mSST.mSS.getState() == ServiceState.STATE_OUT_OF_SERVICE
                && mSST.mSS.getDataRegistrationState() != ServiceState.STATE_IN_SERVICE
                && !isEmergency) {
            throw new CallStateException("cannot dial in current state");
        }
        // Check non-emergency voice CS call - shouldn't dial when POWER_OFF
        if (mSST != null && mSST.mSS.getState() == ServiceState.STATE_POWER_OFF /* CS POWER_OFF */
                && !VideoProfile.isVideo(dialArgs.videoState) /* voice call */
                && !isEmergency /* non-emergency call */
                && !(isMmiCode && useImsForUt) /* not UT */
                /* If config_allow_ussd_over_ims is false, USSD is sent over the CS pipe instead */
                && !isPotentialUssdCode) {
            throw new CallStateException(
                CallStateException.ERROR_POWER_OFF,
                "cannot dial voice call in airplane mode");
        }
        // Check for service before placing non emergency CS voice call.
        // Allow dial only if either CS is camped on any RAT (or) PS is in LTE/NR service.
        if (mSST != null
                && mSST.mSS.getState() == ServiceState.STATE_OUT_OF_SERVICE /* CS out of service */
                && !(mSST.mSS.getDataRegistrationState() == ServiceState.STATE_IN_SERVICE
                && ServiceState.isPsOnlyTech(
                        mSST.mSS.getRilDataRadioTechnology())) /* PS not in LTE/NR */
                && !VideoProfile.isVideo(dialArgs.videoState) /* voice call */
                && !isEmergency /* non-emergency call */
                /* If config_allow_ussd_over_ims is false, USSD is sent over the CS pipe instead */
                && !isPotentialUssdCode) {
            throw new CallStateException(
                CallStateException.ERROR_OUT_OF_SERVICE,
                "cannot dial voice call in out of service");
        }
        if (DBG) logd("Trying (non-IMS) CS call");
        if (isDialedNumberSwapped && isEmergency) {
            // If domain selection is enabled, ECM testing is handled in EmergencyStateTracker
            if (!DomainSelectionResolver.getInstance().isDomainSelectionSupported()) {
                // Triggers ECM when CS call ends only for test emergency calls using
                // ril.test.emergencynumber.
                mIsTestingEmergencyCallbackMode = true;
                mCi.testingEmergencyCall();
            }
        }

        chosenPhoneConsumer.accept(this);
        return dialInternal(dialString, dialArgs);
    }

    /**
     * @return {@code true} if the user should be informed of an attempt to dial an international
     * number while on WFC only, {@code false} otherwise.
     */
    public boolean isNotificationOfWfcCallRequired(String dialString) {
        CarrierConfigManager configManager =
                (CarrierConfigManager) mContext.getSystemService(Context.CARRIER_CONFIG_SERVICE);
        PersistableBundle config = configManager.getConfigForSubId(getSubId());

        // Determine if carrier config indicates that international calls over WFC should trigger a
        // notification to the user. This is controlled by carrier configuration and is off by
        // default.
        boolean shouldNotifyInternationalCallOnWfc = config != null
                && config.getBoolean(
                        CarrierConfigManager.KEY_NOTIFY_INTERNATIONAL_CALL_ON_WFC_BOOL);

        if (!shouldNotifyInternationalCallOnWfc) {
            return false;
        }

        Phone imsPhone = mImsPhone;
        TelephonyManager tm = mContext.getSystemService(TelephonyManager.class);
        boolean isEmergency = tm.isEmergencyNumber(dialString);
        boolean shouldConfirmCall =
                        // Using IMS
                        isImsUseEnabled()
                        && imsPhone != null
                        // VoLTE not available
                        && !imsPhone.isVoiceOverCellularImsEnabled()
                        // WFC is available
                        && imsPhone.isWifiCallingEnabled()
                        && !isEmergency
                        // Dialing international number
                        && PhoneNumberUtils.isInternationalNumber(dialString, getCountryIso());
        return shouldConfirmCall;
    }

    @Override
    protected Connection dialInternal(String dialString, DialArgs dialArgs)
            throws CallStateException {
        return dialInternal(dialString, dialArgs, null);
    }

    protected Connection dialInternal(String dialString, DialArgs dialArgs,
            ResultReceiver wrappedCallback)
            throws CallStateException {

        // Need to make sure dialString gets parsed properly
        String newDialString = PhoneNumberUtils.stripSeparators(dialString);

        if (isPhoneTypeGsm()) {
            // handle in-call MMI first if applicable
            if (handleInCallMmiCommands(newDialString)) {
                return null;
            }

            // Only look at the Network portion for mmi
            String networkPortion = PhoneNumberUtils.extractNetworkPortionAlt(newDialString);
            GsmMmiCode mmi = GsmMmiCode.newFromDialString(networkPortion, this,
                    mUiccApplication.get(), wrappedCallback);
            if (DBG) logd("dialInternal: dialing w/ mmi '" + mmi + "'...");

            if (mmi == null) {
                return mCT.dialGsm(newDialString, dialArgs);
            } else if (mmi.isTemporaryModeCLIR()) {
                return mCT.dialGsm(mmi.mDialingNumber, mmi.getCLIRMode(), dialArgs.uusInfo,
                        dialArgs.intentExtras);
            } else {
                mPendingMMIs.add(mmi);
                mMmiRegistrants.notifyRegistrants(new AsyncResult(null, mmi, null));
                mmi.processCode();
                return null;
            }
        } else {
            return mCT.dial(newDialString, dialArgs);
        }
    }

   @Override
    public boolean handlePinMmi(String dialString) {
        MmiCode mmi;
        if (isPhoneTypeGsm()) {
            mmi = GsmMmiCode.newFromDialString(dialString, this, mUiccApplication.get());
        } else {
            mmi = CdmaMmiCode.newFromDialString(dialString, this, mUiccApplication.get());
        }

        if (mmi != null && mmi.isPinPukCommand()) {
            mPendingMMIs.add(mmi);
            mMmiRegistrants.notifyRegistrants(new AsyncResult(null, mmi, null));
            try {
                mmi.processCode();
            } catch (CallStateException e) {
                //do nothing
            }
            return true;
        }

        loge("Mmi is null or unrecognized!");
        return false;
    }

    protected void sendUssdResponse(String ussdRequest, CharSequence message, int returnCode,
                                   ResultReceiver wrappedCallback) {
        UssdResponse response = new UssdResponse(ussdRequest, message);
        Bundle returnData = new Bundle();
        returnData.putParcelable(TelephonyManager.USSD_RESPONSE, response);
        wrappedCallback.send(returnCode, returnData);
    }

    @Override
    public boolean handleUssdRequest(String ussdRequest, ResultReceiver wrappedCallback) {
        if (!isPhoneTypeGsm() || mPendingMMIs.size() > 0) {
            //todo: replace the generic failure with specific error code.
            sendUssdResponse(ussdRequest, null, TelephonyManager.USSD_RETURN_FAILURE,
                    wrappedCallback );
            return true;
        }

        // Perform FDN check
        if(FdnUtils.isNumberBlockedByFDN(mPhoneId, ussdRequest, getCountryIso())) {
            sendUssdResponse(ussdRequest, null, TelephonyManager.USSD_RETURN_FAILURE,
                    wrappedCallback );
            return true;
        }

        // Try over IMS if possible.
        Phone imsPhone = mImsPhone;
        if ((imsPhone != null)
                && imsPhone.isUtEnabled()) {
            try {
                logd("handleUssdRequest: attempting over IMS");
                return imsPhone.handleUssdRequest(ussdRequest, wrappedCallback);
            } catch (CallStateException cse) {
                if (!CS_FALLBACK.equals(cse.getMessage())) {
                    return false;
                }
                // At this point we've tried over IMS but have been informed we need to handover
                // back to GSM.
                logd("handleUssdRequest: fallback to CS required");
            }
        }

        // Try USSD over GSM.
        try {
            dialInternal(ussdRequest, new DialArgs.Builder<>().build(), wrappedCallback);
        } catch (Exception e) {
            logd("handleUssdRequest: exception" + e);
            return false;
        }
        return true;
    }

    @Override
    public void sendUssdResponse(String ussdMessge) {
        if (isPhoneTypeGsm()) {
            GsmMmiCode mmi = GsmMmiCode.newFromUssdUserInput(ussdMessge, this, mUiccApplication.get());
            mPendingMMIs.add(mmi);
            mMmiRegistrants.notifyRegistrants(new AsyncResult(null, mmi, null));
            mmi.sendUssd(ussdMessge);
        } else {
            loge("sendUssdResponse: not possible in CDMA");
        }
    }

    @Override
    public void sendDtmf(char c) {
        if (!PhoneNumberUtils.is12Key(c)) {
            loge("sendDtmf called with invalid character '" + c + "'");
        } else {
            if (mCT.mState ==  PhoneConstants.State.OFFHOOK) {
                mCi.sendDtmf(c, null);
            }
        }
    }

    @Override
    public void startDtmf(char c) {
        if (!PhoneNumberUtils.is12Key(c)) {
            loge("startDtmf called with invalid character '" + c + "'");
        } else {
            mCi.startDtmf(c, null);
        }
    }

    @Override
    public void stopDtmf() {
        mCi.stopDtmf(null);
    }

    @Override
    public void sendBurstDtmf(String dtmfString, int on, int off, Message onComplete) {
        if (isPhoneTypeGsm()) {
            loge("[GsmCdmaPhone] sendBurstDtmf() is a CDMA method");
        } else {
            boolean check = true;
            for (int itr = 0;itr < dtmfString.length(); itr++) {
                if (!PhoneNumberUtils.is12Key(dtmfString.charAt(itr))) {
                    Rlog.e(LOG_TAG,
                            "sendDtmf called with invalid character '" + dtmfString.charAt(itr)+ "'");
                    check = false;
                    break;
                }
            }
            if (mCT.mState == PhoneConstants.State.OFFHOOK && check) {
                mCi.sendBurstDtmf(dtmfString, on, off, onComplete);
            }
        }
    }

    @Override
    public void setRadioPowerOnForTestEmergencyCall(boolean isSelectedPhoneForEmergencyCall) {
        mSST.clearAllRadioOffReasons();

        // We don't want to have forEmergency call be true to prevent radio emergencyDial command
        // from being called for a test emergency number because the network may not be able to
        // find emergency routing for it and dial it do the default emergency services line.
        setRadioPower(true, false, isSelectedPhoneForEmergencyCall, false);
    }

    @Override
    public void setRadioPower(boolean power, boolean forEmergencyCall,
            boolean isSelectedPhoneForEmergencyCall, boolean forceApply) {
        setRadioPowerForReason(power, forEmergencyCall, isSelectedPhoneForEmergencyCall, forceApply,
                TelephonyManager.RADIO_POWER_REASON_USER);
    }

    @Override
    public void setRadioPowerForReason(boolean power, boolean forEmergencyCall,
            boolean isSelectedPhoneForEmergencyCall, boolean forceApply, int reason) {
        mSST.setRadioPowerForReason(power, forEmergencyCall, isSelectedPhoneForEmergencyCall,
                forceApply, reason);
    }

    @Override
    public Set<Integer> getRadioPowerOffReasons() {
        return mSST.getRadioPowerOffReasons();
    }

    private void storeVoiceMailNumber(String number) {
        SharedPreferences sp = PreferenceManager.getDefaultSharedPreferences(getContext());
        SharedPreferences.Editor editor = sp.edit();
        setVmSimImsi(getSubscriberId());
        logd("storeVoiceMailNumber: mPrecisePhoneType=" + mPrecisePhoneType + " vmNumber="
                + Rlog.pii(LOG_TAG, number));
        if (isPhoneTypeGsm()) {
            editor.putString(VM_NUMBER + getPhoneId(), number);
            editor.apply();
        } else {
            editor.putString(VM_NUMBER_CDMA + getPhoneId(), number);
            editor.apply();
        }
    }

    @Override
    public String getVoiceMailNumber() {
        String number = null;
        if (isPhoneTypeGsm() || mSimRecords != null) {
            // Read from the SIM. If its null, try reading from the shared preference area.
            IccRecords r = isPhoneTypeGsm() ? mIccRecords.get() : mSimRecords;
            number = (r != null) ? r.getVoiceMailNumber() : "";
            if (TextUtils.isEmpty(number)) {
                SharedPreferences sp = PreferenceManager.getDefaultSharedPreferences(getContext());
                String spName = isPhoneTypeGsm() ? VM_NUMBER : VM_NUMBER_CDMA;
                number = sp.getString(spName + getPhoneId(), null);
                logd("getVoiceMailNumber: from " + spName + " number="
                        + Rlog.piiHandle(number));
            } else {
                logd("getVoiceMailNumber: from IccRecords number=" + Rlog.piiHandle(number));
            }
        }
        if (!isPhoneTypeGsm() && TextUtils.isEmpty(number)) {
            SharedPreferences sp = PreferenceManager.getDefaultSharedPreferences(getContext());
            number = sp.getString(VM_NUMBER_CDMA + getPhoneId(), null);
            logd("getVoiceMailNumber: from VM_NUMBER_CDMA number=" + Rlog.piiHandle(number));
        }

        if (TextUtils.isEmpty(number)) {
            CarrierConfigManager configManager = (CarrierConfigManager)
                    getContext().getSystemService(Context.CARRIER_CONFIG_SERVICE);
            PersistableBundle b = configManager.getConfigForSubId(getSubId());
            if (b != null) {
                String defaultVmNumber =
                        b.getString(CarrierConfigManager.KEY_DEFAULT_VM_NUMBER_STRING);
                String defaultVmNumberRoaming =
                        b.getString(CarrierConfigManager.KEY_DEFAULT_VM_NUMBER_ROAMING_STRING);
                String defaultVmNumberRoamingAndImsUnregistered = b.getString(
                        CarrierConfigManager
                                .KEY_DEFAULT_VM_NUMBER_ROAMING_AND_IMS_UNREGISTERED_STRING);

                if (!TextUtils.isEmpty(defaultVmNumber)) number = defaultVmNumber;
                if (mSST.mSS.getRoaming()) {
                    if (!TextUtils.isEmpty(defaultVmNumberRoamingAndImsUnregistered)
                            && !mSST.isImsRegistered()) {
                        // roaming and IMS unregistered case if CC configured
                        number = defaultVmNumberRoamingAndImsUnregistered;
                        logd("getVoiceMailNumber: from defaultVmNumberRoamingAndImsUnregistered "
                                + "number=" + Rlog.piiHandle(number));
                    } else if (!TextUtils.isEmpty(defaultVmNumberRoaming)) {
                        // roaming default case if CC configured
                        number = defaultVmNumberRoaming;
                        logd("getVoiceMailNumber: from defaultVmNumberRoaming number=" +
                                Rlog.piiHandle(number));
                    }
                }
            }
        }

        if (TextUtils.isEmpty(number)) {
            // Read platform settings for dynamic voicemail number
            CarrierConfigManager configManager = (CarrierConfigManager)
                    getContext().getSystemService(Context.CARRIER_CONFIG_SERVICE);
            PersistableBundle b = configManager.getConfigForSubId(getSubId());
            if (b != null && b.getBoolean(
                    CarrierConfigManager.KEY_CONFIG_TELEPHONY_USE_OWN_NUMBER_FOR_VOICEMAIL_BOOL)) {
                number = getLine1Number();
                logd("getVoiceMailNumber: from MSISDN number=" + Rlog.piiHandle(number));
            }
        }
        return number;
    }


    private String getVmSimImsi() {
        SharedPreferences sp = PreferenceManager.getDefaultSharedPreferences(getContext());
        return sp.getString(VM_SIM_IMSI + getPhoneId(), null);
    }

    private void setVmSimImsi(String imsi) {
        SharedPreferences sp = PreferenceManager.getDefaultSharedPreferences(getContext());
        SharedPreferences.Editor editor = sp.edit();
        editor.putString(VM_SIM_IMSI + getPhoneId(), imsi);
        editor.apply();
    }

    @Override
    public String getVoiceMailAlphaTag() {
        String ret = "";

        if (isPhoneTypeGsm() || mSimRecords != null) {
            IccRecords r = isPhoneTypeGsm() ? mIccRecords.get() : mSimRecords;

            ret = (r != null) ? r.getVoiceMailAlphaTag() : "";
        }

        if (ret == null || ret.length() == 0) {
            return mContext.getText(
                com.android.internal.R.string.defaultVoiceMailAlphaTag).toString();
        }

        return ret;
    }

    @Override
    public String getDeviceId() {
        if (isPhoneTypeGsm()) {
            return getImei();
        } else {
            CarrierConfigManager configManager = (CarrierConfigManager)
                    mContext.getSystemService(Context.CARRIER_CONFIG_SERVICE);
            boolean force_imei = configManager.getConfigForSubId(getSubId())
                    .getBoolean(CarrierConfigManager.KEY_FORCE_IMEI_BOOL);
            if (force_imei) return getImei();

            String id = getMeid();
            if ((id == null) || id.matches("^0*$")) {
                loge("getDeviceId(): MEID is not initialized use ESN");
                id = getEsn();
            }
            return id;
        }
    }

    @Override
    public String getDeviceSvn() {
        if (isPhoneTypeGsm() || isPhoneTypeCdmaLte()) {
            return mImeiSv;
        } else {
            loge("getDeviceSvn(): return 0");
            return "0";
        }
    }

    @Override
    public IsimRecords getIsimRecords() {
        return mIsimUiccRecords;
    }

    @Override
    public String getImei() {
        if (mEnable14DigitImei && !TextUtils.isEmpty(mImei)
                && mImei.length() > IMEI_14_DIGIT) {
            return mImei.substring(0, IMEI_14_DIGIT);
        }
        return mImei;
    }

    @Override
    public int getImeiType() {
        return mImeiType;
    }

    @UnsupportedAppUsage(maxTargetSdk = Build.VERSION_CODES.R, trackingBug = 170729553)
    @Override
    public String getEsn() {
        if (isPhoneTypeGsm()) {
            loge("[GsmCdmaPhone] getEsn() is a CDMA method");
            return "0";
        } else {
            return mEsn;
        }
    }

    @Override
    public String getMeid() {
        return mMeid;
    }

    @Override
    public String getNai() {
        IccRecords r = mUiccController.getIccRecords(mPhoneId, UiccController.APP_FAM_3GPP2);
        if (Log.isLoggable(LOG_TAG, Log.VERBOSE)) {
            Rlog.v(LOG_TAG, "IccRecords is " + r);
        }
        return (r != null) ? r.getNAI() : null;
    }

    @Override
    @Nullable
    public String getSubscriberId() {
        String subscriberId = null;
        if (isPhoneTypeCdma()) {
            subscriberId = mSST.getImsi();
        } else {
            // Both Gsm and CdmaLte get the IMSI from Usim.
            IccRecords iccRecords = mUiccController.getIccRecords(
                    mPhoneId, UiccController.APP_FAM_3GPP);
            if (iccRecords != null) {
                subscriberId = iccRecords.getIMSI();
            }
        }
        return subscriberId;
    }

    @Override
    public ImsiEncryptionInfo getCarrierInfoForImsiEncryption(int keyType, boolean fallback) {
        final TelephonyManager telephonyManager = mContext.getSystemService(TelephonyManager.class)
                .createForSubscriptionId(getSubId());
        String operatorNumeric = telephonyManager.getSimOperator();
        int carrierId = telephonyManager.getSimCarrierId();
        return CarrierInfoManager.getCarrierInfoForImsiEncryption(keyType,
                mContext, operatorNumeric, carrierId, fallback, getSubId());
    }

    @Override
    public void setCarrierInfoForImsiEncryption(ImsiEncryptionInfo imsiEncryptionInfo) {
        CarrierInfoManager.setCarrierInfoForImsiEncryption(imsiEncryptionInfo, mContext, mPhoneId);
        mCi.setCarrierInfoForImsiEncryption(imsiEncryptionInfo, null);
    }

    @Override
    public void deleteCarrierInfoForImsiEncryption(int carrierId) {
        CarrierInfoManager.deleteCarrierInfoForImsiEncryption(mContext, getSubId(),
                carrierId);
    }

    @Override
    public int getCarrierId() {
        return mCarrierResolver != null
                ? mCarrierResolver.getCarrierId() : super.getCarrierId();
    }

    @Override
    public String getCarrierName() {
        return mCarrierResolver != null
                ? mCarrierResolver.getCarrierName() : super.getCarrierName();
    }

    @Override
    public int getMNOCarrierId() {
        return mCarrierResolver != null
                ? mCarrierResolver.getMnoCarrierId() : super.getMNOCarrierId();
    }

    @Override
    public int getSpecificCarrierId() {
        return mCarrierResolver != null
                ? mCarrierResolver.getSpecificCarrierId() : super.getSpecificCarrierId();
    }

    @Override
    public String getSpecificCarrierName() {
        return mCarrierResolver != null
                ? mCarrierResolver.getSpecificCarrierName() : super.getSpecificCarrierName();
    }

    @Override
    public void resolveSubscriptionCarrierId(String simState) {
        if (mCarrierResolver != null) {
            mCarrierResolver.resolveSubscriptionCarrierId(simState);
        }
    }

    @Override
    public int getCarrierIdListVersion() {
        return mCarrierResolver != null
                ? mCarrierResolver.getCarrierListVersion() : super.getCarrierIdListVersion();
    }

    @Override
    public int getEmergencyNumberDbVersion() {
        return getEmergencyNumberTracker().getEmergencyNumberDbVersion();
    }

    @Override
    public void resetCarrierKeysForImsiEncryption() {
        mCIM.resetCarrierKeysForImsiEncryption(mContext, mPhoneId);
    }

    @Override
    public void setCarrierTestOverride(String mccmnc, String imsi, String iccid, String gid1,
            String gid2, String pnn, String spn, String carrierPrivilegeRules, String apn) {
        mCarrierResolver.setTestOverrideApn(apn);
        UiccProfile uiccProfile = mUiccController.getUiccProfileForPhone(getPhoneId());
        if (uiccProfile != null) {
            List<UiccAccessRule> testRules;
            if (carrierPrivilegeRules == null) {
                testRules = null;
            } else if (carrierPrivilegeRules.isEmpty()) {
                testRules = Collections.emptyList();
            } else {
                UiccAccessRule accessRule = new UiccAccessRule(
                        IccUtils.hexStringToBytes(carrierPrivilegeRules), null, 0);
                testRules = Collections.singletonList(accessRule);
            }
            uiccProfile.setTestOverrideCarrierPrivilegeRules(testRules);
        } else {
            // TODO: Fix "privilege" typo throughout telephony.
            mCarrierResolver.setTestOverrideCarrierPriviledgeRule(carrierPrivilegeRules); // NOTYPO
        }
        IccRecords r = null;
        if (isPhoneTypeGsm()) {
            r = mIccRecords.get();
        } else if (isPhoneTypeCdmaLte()) {
            r = mSimRecords;
        } else {
            loge("setCarrierTestOverride fails in CDMA only");
        }
        if (r != null) {
            r.setCarrierTestOverride(mccmnc, imsi, iccid, gid1, gid2, pnn, spn);
        }
    }

    @Override
    public String getGroupIdLevel1() {
        if (isPhoneTypeGsm()) {
            IccRecords r = mIccRecords.get();
            return (r != null) ? r.getGid1() : null;
        } else if (isPhoneTypeCdma()) {
            loge("GID1 is not available in CDMA");
            return null;
        } else { //isPhoneTypeCdmaLte()
            return (mSimRecords != null) ? mSimRecords.getGid1() : "";
        }
    }

    @Override
    public String getGroupIdLevel2() {
        if (isPhoneTypeGsm()) {
            IccRecords r = mIccRecords.get();
            return (r != null) ? r.getGid2() : null;
        } else if (isPhoneTypeCdma()) {
            loge("GID2 is not available in CDMA");
            return null;
        } else { //isPhoneTypeCdmaLte()
            return (mSimRecords != null) ? mSimRecords.getGid2() : "";
        }
    }

    @UnsupportedAppUsage(maxTargetSdk = Build.VERSION_CODES.R, trackingBug = 170729553)
    @Override
    public String getLine1Number() {
        String number = getMsisdnNumber();
        if (!TextUtils.isEmpty(number)) {
            return number;
        }
        return mImsPhone != null ? mImsPhone.getSubscriberUriNumber() : null;
    }

    private String getMsisdnNumber() {
        if (isPhoneTypeGsm()) {
            IccRecords r = mIccRecords.get();
            return (r != null) ? r.getMsisdnNumber() : null;
        } else {
            CarrierConfigManager configManager = (CarrierConfigManager)
                    mContext.getSystemService(Context.CARRIER_CONFIG_SERVICE);
            boolean use_usim = configManager.getConfigForSubId(getSubId()).getBoolean(
                    CarrierConfigManager.KEY_USE_USIM_BOOL);
            if (use_usim) {
                return (mSimRecords != null) ? mSimRecords.getMsisdnNumber() : null;
            }
            return mSST.getMdnNumber();
        }
    }

    @Override
    public String getPlmn() {
        if (isPhoneTypeGsm()) {
            IccRecords r = mIccRecords.get();
            return (r != null) ? r.getPnnHomeName() : null;
        } else if (isPhoneTypeCdma()) {
            loge("Plmn is not available in CDMA");
            return null;
        } else { //isPhoneTypeCdmaLte()
            return (mSimRecords != null) ? mSimRecords.getPnnHomeName() : null;
        }
    }

    /**
     * Update non-persisited manual network selection.
     *
     * @param nsm contains Plmn info
     */
    @Override
    protected void updateManualNetworkSelection(NetworkSelectMessage nsm) {
        int subId = getSubId();
        if (SubscriptionManager.isValidSubscriptionId(subId)) {
            mManualNetworkSelectionPlmn = nsm.operatorNumeric;
        } else {
        //on Phone0 in emergency mode (no SIM), or in some races then clear the cache
            mManualNetworkSelectionPlmn = null;
            Rlog.e(LOG_TAG, "Cannot update network selection due to invalid subId "
                    + subId);
        }
    }

    @Override
    public String getManualNetworkSelectionPlmn() {
        return (mManualNetworkSelectionPlmn == null) ? "" : mManualNetworkSelectionPlmn;
    }

    @Override
    public String getCdmaPrlVersion() {
        return mSST.getPrlVersion();
    }

    @Override
    public String getCdmaMin() {
        return mSST.getCdmaMin();
    }

    @Override
    public boolean isMinInfoReady() {
        return mSST.isMinInfoReady();
    }

    @Override
    public String getMsisdn() {
        if (isPhoneTypeGsm()) {
            IccRecords r = mIccRecords.get();
            return (r != null) ? r.getMsisdnNumber() : null;
        } else if (isPhoneTypeCdmaLte()) {
            return (mSimRecords != null) ? mSimRecords.getMsisdnNumber() : null;
        } else {
            loge("getMsisdn: not expected on CDMA");
            return null;
        }
    }

    @Override
    public String getLine1AlphaTag() {
        if (isPhoneTypeGsm()) {
            IccRecords r = mIccRecords.get();
            return (r != null) ? r.getMsisdnAlphaTag() : null;
        } else {
            loge("getLine1AlphaTag: not possible in CDMA");
            return null;
        }
    }

    @Override
    public boolean setLine1Number(String alphaTag, String number, Message onComplete) {
        if (isPhoneTypeGsm()) {
            IccRecords r = mIccRecords.get();
            if (r != null) {
                r.setMsisdnNumber(alphaTag, number, onComplete);
                return true;
            } else {
                return false;
            }
        } else {
            loge("setLine1Number: not possible in CDMA");
            return false;
        }
    }

    @Override
    public void setVoiceMailNumber(String alphaTag, String voiceMailNumber, Message onComplete) {
        Message resp;
        mVmNumber = voiceMailNumber;
        resp = obtainMessage(EVENT_SET_VM_NUMBER_DONE, 0, 0, onComplete);

        IccRecords r = mIccRecords.get();

        if (!isPhoneTypeGsm() && mSimRecords != null) {
            r = mSimRecords;
        }

        if (r != null) {
            r.setVoiceMailNumber(alphaTag, mVmNumber, resp);
        }
    }

    @UnsupportedAppUsage(maxTargetSdk = Build.VERSION_CODES.R, trackingBug = 170729553)
    private boolean isValidCommandInterfaceCFReason (int commandInterfaceCFReason) {
        switch (commandInterfaceCFReason) {
            case CF_REASON_UNCONDITIONAL:
            case CF_REASON_BUSY:
            case CF_REASON_NO_REPLY:
            case CF_REASON_NOT_REACHABLE:
            case CF_REASON_ALL:
            case CF_REASON_ALL_CONDITIONAL:
                return true;
            default:
                return false;
        }
    }

    @UnsupportedAppUsage(maxTargetSdk = Build.VERSION_CODES.R, trackingBug = 170729553)
    @Override
    public String getSystemProperty(String property, String defValue) {
        if (getUnitTestMode()) {
            return null;
        }
        return TelephonyManager.getTelephonyProperty(mPhoneId, property, defValue);
    }

    @UnsupportedAppUsage(maxTargetSdk = Build.VERSION_CODES.R, trackingBug = 170729553)
    private boolean isValidCommandInterfaceCFAction (int commandInterfaceCFAction) {
        switch (commandInterfaceCFAction) {
            case CF_ACTION_DISABLE:
            case CF_ACTION_ENABLE:
            case CF_ACTION_REGISTRATION:
            case CF_ACTION_ERASURE:
                return true;
            default:
                return false;
        }
    }

    @UnsupportedAppUsage(maxTargetSdk = Build.VERSION_CODES.R, trackingBug = 170729553)
    private boolean isCfEnable(int action) {
        return (action == CF_ACTION_ENABLE) || (action == CF_ACTION_REGISTRATION);
    }

    private boolean isImsUtEnabledOverCdma() {
        return isPhoneTypeCdmaLte()
            && mImsPhone != null
            && mImsPhone.isUtEnabled();
    }

    private boolean isCsRetry(Message onComplete) {
        if (onComplete != null) {
            return onComplete.getData().getBoolean(CS_FALLBACK_SS, false);
        }
        return false;
    }

    private void updateSsOverCdmaSupported(@NonNull PersistableBundle b) {
        mSsOverCdmaSupported = b.getBoolean(CarrierConfigManager.KEY_SUPPORT_SS_OVER_CDMA_BOOL);
    }

    /**
     * Enables or disables N1 mode (access to 5G core network) in accordance with
     * 3GPP TS 24.501 4.9.
     *
     * <p> To prevent redundant calls down to the modem and to support a mechanism whereby
     * N1 mode is only on if both IMS and carrier config believe that it should be on, this
     * method will first sync the value from the modem prior to possibly setting it. In addition
     * N1 mode will not be set to enabled unless both IMS and Carrier want it, since the use
     * cases require all entities to agree lest it default to disabled.
     *
     * @param enable {@code true} to enable N1 mode, {@code false} to disable N1 mode.
     * @param result Callback message to receive the result or null.
     */
    @Override
    public void setN1ModeEnabled(boolean enable, @Nullable Message result) {
        if (mFeatureFlags.enableCarrierConfigN1Control()) {
            // This might be called by IMS on another thread, so to avoid the requirement to
            // lock, post it through the handler.
            post(() -> {
                mIsN1ModeAllowedByIms = enable;
                if (mModemN1Mode == null) {
                    mCi.isN1ModeEnabled(obtainMessage(EVENT_GET_N1_MODE_ENABLED_DONE, result));
                } else {
                    maybeUpdateModemN1Mode(result);
                }
            });
        } else {
            super.setN1ModeEnabled(enable, result);
        }
    }

    /** Only called on the handler thread. */
    private void maybeUpdateModemN1Mode(@Nullable Message result) {
        final boolean wantN1Enabled = mIsN1ModeAllowedByCarrier && mIsN1ModeAllowedByIms;

        logd("N1 Mode: isModemN1Enabled=" + mModemN1Mode + ", wantN1Enabled=" + wantN1Enabled);

        // mModemN1Mode is never null here
        if (mModemN1Mode != wantN1Enabled) {
            // Assume success pending a response, which avoids multiple concurrent requests
            // going down to the modem. If it fails, that is addressed in the response.
            mModemN1Mode = wantN1Enabled;
            super.setN1ModeEnabled(
                    wantN1Enabled, obtainMessage(EVENT_SET_N1_MODE_ENABLED_DONE, result));
        } else if (result != null) {
            AsyncResult.forMessage(result);
            result.sendToTarget();
        }
    }

    /** Only called on the handler thread. */
    private void updateCarrierN1ModeSupported(@NonNull PersistableBundle b) {
        if (!mFeatureFlags.enableCarrierConfigN1Control()) return;

        final int[] supportedNrModes = b.getIntArray(
                CarrierConfigManager.KEY_CARRIER_NR_AVAILABILITIES_INT_ARRAY);

        mIsN1ModeAllowedByCarrier = ArrayUtils.contains(
                supportedNrModes, CarrierConfigManager.CARRIER_NR_AVAILABILITY_SA);
        if (mModemN1Mode == null) {
            mCi.isN1ModeEnabled(obtainMessage(EVENT_GET_N1_MODE_ENABLED_DONE));
        } else {
            maybeUpdateModemN1Mode(null);
        }
    }

    @Override
    public boolean useSsOverIms(Message onComplete) {
        boolean isUtEnabled = isUtEnabled();

        Rlog.d(LOG_TAG, "useSsOverIms: isUtEnabled()= " + isUtEnabled +
                " isCsRetry(onComplete))= " + isCsRetry(onComplete));

        if (isUtEnabled && !isCsRetry(onComplete)) {
            return true;
        }
        return false;
    }

    @Override
    public void getCallForwardingOption(int commandInterfaceCFReason, Message onComplete) {
        getCallForwardingOption(commandInterfaceCFReason,
            CommandsInterface.SERVICE_CLASS_NONE, onComplete);
    }

    @Override
    public void getCallForwardingOption(int commandInterfaceCFReason, int serviceClass,
            Message onComplete) {
        // Perform FDN check
        SsData.ServiceType serviceType = GsmMmiCode.cfReasonToServiceType(commandInterfaceCFReason);
        if(isRequestBlockedByFDN(SsData.RequestType.SS_INTERROGATION, serviceType)) {
            AsyncResult.forMessage(onComplete, null,
                    new CommandException(CommandException.Error.FDN_CHECK_FAILURE));
            onComplete.sendToTarget();
            return;
        }

        Phone imsPhone = mImsPhone;
        if (useSsOverIms(onComplete)) {
            imsPhone.getCallForwardingOption(commandInterfaceCFReason, serviceClass, onComplete);
            return;
        }

        if (isPhoneTypeGsm()) {
            if (isValidCommandInterfaceCFReason(commandInterfaceCFReason)) {
                if (DBG) logd("requesting call forwarding query.");
                Message resp;
                if (commandInterfaceCFReason == CF_REASON_UNCONDITIONAL) {
                    resp = obtainMessage(EVENT_GET_CALL_FORWARD_DONE, onComplete);
                } else {
                    resp = onComplete;
                }
                mCi.queryCallForwardStatus(commandInterfaceCFReason, serviceClass, null, resp);
            }
        } else {
            if (!mSsOverCdmaSupported) {
                // If SS over CDMA is not supported and UT is not at the time, notify the user of
                // the error and disable the option.
                AsyncResult.forMessage(onComplete, null,
                        new CommandException(CommandException.Error.INVALID_STATE,
                                "Call Forwarding over CDMA unavailable"));
            } else {
                loge("getCallForwardingOption: not possible in CDMA, just return empty result");
                AsyncResult.forMessage(onComplete, makeEmptyCallForward(), null);
            }
            onComplete.sendToTarget();
        }
    }

    @Override
    public void setCallForwardingOption(int commandInterfaceCFAction,
            int commandInterfaceCFReason,
            String dialingNumber,
            int timerSeconds,
            Message onComplete) {
        setCallForwardingOption(commandInterfaceCFAction, commandInterfaceCFReason,
                dialingNumber, CommandsInterface.SERVICE_CLASS_VOICE, timerSeconds, onComplete);
    }

    @Override
    public void setCallForwardingOption(int commandInterfaceCFAction,
            int commandInterfaceCFReason,
            String dialingNumber,
            int serviceClass,
            int timerSeconds,
            Message onComplete) {
        // Perform FDN check
        SsData.RequestType requestType = GsmMmiCode.cfActionToRequestType(commandInterfaceCFAction);
        SsData.ServiceType serviceType = GsmMmiCode.cfReasonToServiceType(commandInterfaceCFReason);
        if(isRequestBlockedByFDN(requestType, serviceType)) {
            AsyncResult.forMessage(onComplete, null,
                    new CommandException(CommandException.Error.FDN_CHECK_FAILURE));
            onComplete.sendToTarget();
            return;
        }

        Phone imsPhone = mImsPhone;
        if (useSsOverIms(onComplete)) {
            imsPhone.setCallForwardingOption(commandInterfaceCFAction, commandInterfaceCFReason,
                    dialingNumber, serviceClass, timerSeconds, onComplete);
            return;
        }

        if (isPhoneTypeGsm()) {
            if ((isValidCommandInterfaceCFAction(commandInterfaceCFAction)) &&
                    (isValidCommandInterfaceCFReason(commandInterfaceCFReason))) {

                Message resp;
                if (commandInterfaceCFReason == CF_REASON_UNCONDITIONAL) {
                    Cfu cfu = new Cfu(dialingNumber, onComplete);
                    resp = obtainMessage(EVENT_SET_CALL_FORWARD_DONE,
                            isCfEnable(commandInterfaceCFAction) ? 1 : 0, 0, cfu);
                } else {
                    resp = onComplete;
                }
                mCi.setCallForward(commandInterfaceCFAction,
                        commandInterfaceCFReason,
                        serviceClass,
                        dialingNumber,
                        timerSeconds,
                        resp);
            }
        } else if (mSsOverCdmaSupported) {
            String formatNumber = GsmCdmaConnection.formatDialString(dialingNumber);
            String cfNumber = CdmaMmiCode.getCallForwardingPrefixAndNumber(
                    commandInterfaceCFAction, commandInterfaceCFReason, formatNumber);
            loge("setCallForwardingOption: dial for set call forwarding"
                    + " prefixWithNumber= " + cfNumber + " number= " + dialingNumber);

            PhoneAccountHandle phoneAccountHandle = subscriptionIdToPhoneAccountHandle(getSubId());
            Bundle extras = new Bundle();
            extras.putParcelable(TelecomManager.EXTRA_PHONE_ACCOUNT_HANDLE, phoneAccountHandle);

            final TelecomManager telecomManager = TelecomManager.from(mContext);
            telecomManager.placeCall(
                    Uri.fromParts(PhoneAccount.SCHEME_TEL, cfNumber, null), extras);

            AsyncResult.forMessage(onComplete, CommandsInterface.SS_STATUS_UNKNOWN, null);
            onComplete.sendToTarget();
        } else {
            loge("setCallForwardingOption: SS over CDMA not supported, can not complete");
            AsyncResult.forMessage(onComplete, CommandsInterface.SS_STATUS_UNKNOWN, null);
            onComplete.sendToTarget();
        }
    }

    @Override
    public void getCallBarring(String facility, String password, Message onComplete,
            int serviceClass) {
        // Perform FDN check
        SsData.ServiceType serviceType = GsmMmiCode.cbFacilityToServiceType(facility);
        if (isRequestBlockedByFDN(SsData.RequestType.SS_INTERROGATION, serviceType)) {
            AsyncResult.forMessage(onComplete, null,
                    new CommandException(CommandException.Error.FDN_CHECK_FAILURE));
            onComplete.sendToTarget();
            return;
        }

        Phone imsPhone = mImsPhone;
        if (useSsOverIms(onComplete)) {
            imsPhone.getCallBarring(facility, password, onComplete, serviceClass);
            return;
        }

        if (isPhoneTypeGsm()) {
            mCi.queryFacilityLock(facility, password, serviceClass, onComplete);
        } else {
            loge("getCallBarringOption: not possible in CDMA");
        }
    }

    @Override
    public void setCallBarring(String facility, boolean lockState, String password,
            Message onComplete, int serviceClass) {
        // Perform FDN check
        SsData.RequestType requestType = lockState ? SsData.RequestType.SS_ACTIVATION :
                SsData.RequestType.SS_DEACTIVATION;
        SsData.ServiceType serviceType = GsmMmiCode.cbFacilityToServiceType(facility);
        if (isRequestBlockedByFDN(requestType, serviceType)) {
            AsyncResult.forMessage(onComplete, null,
                    new CommandException(CommandException.Error.FDN_CHECK_FAILURE));
            onComplete.sendToTarget();
            return;
        }

        Phone imsPhone = mImsPhone;
        if (useSsOverIms(onComplete)) {
            imsPhone.setCallBarring(facility, lockState, password, onComplete, serviceClass);
            return;
        }

        if (isPhoneTypeGsm()) {
            mCi.setFacilityLock(facility, lockState, password, serviceClass, onComplete);
        } else {
            loge("setCallBarringOption: not possible in CDMA");
        }
    }

    /**
     * Changes access code used for call barring
     *
     * @param facility is one of CB_FACILTY_*
     * @param oldPwd is old password
     * @param newPwd is new password
     * @param onComplete is callback message when the action is completed.
     */
    public void changeCallBarringPassword(String facility, String oldPwd, String newPwd,
            Message onComplete) {
        // Perform FDN check
        SsData.ServiceType serviceType = GsmMmiCode.cbFacilityToServiceType(facility);
        ArrayList<String> controlStrings = GsmMmiCode.getControlStringsForPwd(
                SsData.RequestType.SS_REGISTRATION,
                serviceType);
        if(FdnUtils.isSuppServiceRequestBlockedByFdn(mPhoneId, controlStrings, getCountryIso())) {
            AsyncResult.forMessage(onComplete, null,
                    new CommandException(CommandException.Error.FDN_CHECK_FAILURE));
            onComplete.sendToTarget();
            return;
        }

        if (isPhoneTypeGsm()) {
            mCi.changeBarringPassword(facility, oldPwd, newPwd, onComplete);
        } else {
            loge("changeCallBarringPassword: not possible in CDMA");
        }
    }

    @Override
    public void getOutgoingCallerIdDisplay(Message onComplete) {
        // Perform FDN check
        if(isRequestBlockedByFDN(SsData.RequestType.SS_INTERROGATION, SsData.ServiceType.SS_CLIR)){
            AsyncResult.forMessage(onComplete, null,
                    new CommandException(CommandException.Error.FDN_CHECK_FAILURE));
            onComplete.sendToTarget();
            return;
        }

        Phone imsPhone = mImsPhone;

        if (useSsOverIms(onComplete)) {
            imsPhone.getOutgoingCallerIdDisplay(onComplete);
            return;
        }

        if (isPhoneTypeGsm()) {
            mCi.getCLIR(onComplete);
        } else {
            loge("getOutgoingCallerIdDisplay: not possible in CDMA");
            AsyncResult.forMessage(onComplete, null,
                    new CommandException(CommandException.Error.REQUEST_NOT_SUPPORTED));
            onComplete.sendToTarget();
        }
    }

    @Override
    public void setOutgoingCallerIdDisplay(int commandInterfaceCLIRMode, Message onComplete) {
        // Perform FDN check
        SsData.RequestType requestType = GsmMmiCode.clirModeToRequestType(commandInterfaceCLIRMode);
        if (isRequestBlockedByFDN(requestType, SsData.ServiceType.SS_CLIR)) {
            AsyncResult.forMessage(onComplete, null,
                    new CommandException(CommandException.Error.FDN_CHECK_FAILURE));
            onComplete.sendToTarget();
            return;
        }

        Phone imsPhone = mImsPhone;
        if (useSsOverIms(onComplete)) {
            imsPhone.setOutgoingCallerIdDisplay(commandInterfaceCLIRMode, onComplete);
            return;
        }

        if (isPhoneTypeGsm()) {
            // Packing CLIR value in the message. This will be required for
            // SharedPreference caching, if the message comes back as part of
            // a success response.
            mCi.setCLIR(commandInterfaceCLIRMode,
                    obtainMessage(EVENT_SET_CLIR_COMPLETE, commandInterfaceCLIRMode, 0, onComplete));
        } else {
            loge("setOutgoingCallerIdDisplay: not possible in CDMA");
            AsyncResult.forMessage(onComplete, null,
                    new CommandException(CommandException.Error.REQUEST_NOT_SUPPORTED));
            onComplete.sendToTarget();
        }
    }

    @Override
    public void queryCLIP(Message onComplete) {
        // Perform FDN check
        if(isRequestBlockedByFDN(SsData.RequestType.SS_INTERROGATION, SsData.ServiceType.SS_CLIP)){
            AsyncResult.forMessage(onComplete, null,
                    new CommandException(CommandException.Error.FDN_CHECK_FAILURE));
            onComplete.sendToTarget();
            return;
        }

        Phone imsPhone = mImsPhone;
        if (useSsOverIms(onComplete)) {
            imsPhone.queryCLIP(onComplete);
            return;
        }

        if (isPhoneTypeGsm()) {
            mCi.queryCLIP(onComplete);
        } else {
            loge("queryCLIP: not possible in CDMA");
            AsyncResult.forMessage(onComplete, null,
                    new CommandException(CommandException.Error.REQUEST_NOT_SUPPORTED));
            onComplete.sendToTarget();
        }
    }

    @Override
    public void getCallWaiting(Message onComplete) {
        // Perform FDN check
        if(isRequestBlockedByFDN(SsData.RequestType.SS_INTERROGATION, SsData.ServiceType.SS_WAIT)){
            AsyncResult.forMessage(onComplete, null,
                    new CommandException(CommandException.Error.FDN_CHECK_FAILURE));
            onComplete.sendToTarget();
            return;
        }

        if (mCallWaitingController.getCallWaiting(onComplete)) return;

        Phone imsPhone = mImsPhone;
        if (useSsOverIms(onComplete)) {
            imsPhone.getCallWaiting(onComplete);
            return;
        }

        if (isPhoneTypeGsm()) {
            //As per 3GPP TS 24.083, section 1.6 UE doesn't need to send service
            //class parameter in call waiting interrogation  to network
            mCi.queryCallWaiting(CommandsInterface.SERVICE_CLASS_NONE, onComplete);
        } else {
            if (!mSsOverCdmaSupported) {
                // If SS over CDMA is not supported and UT is not at the time, notify the user of
                // the error and disable the option.
                AsyncResult.forMessage(onComplete, null,
                        new CommandException(CommandException.Error.INVALID_STATE,
                                "Call Waiting over CDMA unavailable"));
            } else {
                int[] arr =
                        {CommandsInterface.SS_STATUS_UNKNOWN, CommandsInterface.SERVICE_CLASS_NONE};
                AsyncResult.forMessage(onComplete, arr, null);
            }
            onComplete.sendToTarget();
        }
    }

    @Override
    public void setCallWaiting(boolean enable, Message onComplete) {
        int serviceClass = CommandsInterface.SERVICE_CLASS_VOICE;
        CarrierConfigManager configManager = (CarrierConfigManager)
            getContext().getSystemService(Context.CARRIER_CONFIG_SERVICE);
        PersistableBundle b = configManager.getConfigForSubId(getSubId());
        if (b != null) {
            serviceClass = b.getInt(CarrierConfigManager.KEY_CALL_WAITING_SERVICE_CLASS_INT,
                    CommandsInterface.SERVICE_CLASS_VOICE);
        }
        setCallWaiting(enable, serviceClass, onComplete);
    }

    @Override
    public void setCallWaiting(boolean enable, int serviceClass, Message onComplete) {
        // Perform FDN check
        SsData.RequestType requestType = enable ? SsData.RequestType.SS_ACTIVATION :
                SsData.RequestType.SS_DEACTIVATION;
        if (isRequestBlockedByFDN(requestType, SsData.ServiceType.SS_WAIT)) {
            AsyncResult.forMessage(onComplete, null,
                    new CommandException(CommandException.Error.FDN_CHECK_FAILURE));
            onComplete.sendToTarget();
            return;
        }

        if (mCallWaitingController.setCallWaiting(enable, serviceClass, onComplete)) return;

        Phone imsPhone = mImsPhone;
        if (useSsOverIms(onComplete)) {
            imsPhone.setCallWaiting(enable, onComplete);
            return;
        }

        if (isPhoneTypeGsm()) {
            mCi.setCallWaiting(enable, serviceClass, onComplete);
        } else if (mSsOverCdmaSupported) {
            String cwPrefix = CdmaMmiCode.getCallWaitingPrefix(enable);
            Rlog.i(LOG_TAG, "setCallWaiting in CDMA : dial for set call waiting" + " prefix= " + cwPrefix);

            PhoneAccountHandle phoneAccountHandle = subscriptionIdToPhoneAccountHandle(getSubId());
            Bundle extras = new Bundle();
            extras.putParcelable(TelecomManager.EXTRA_PHONE_ACCOUNT_HANDLE, phoneAccountHandle);

            final TelecomManager telecomManager = TelecomManager.from(mContext);
            telecomManager.placeCall(
                    Uri.fromParts(PhoneAccount.SCHEME_TEL, cwPrefix, null), extras);

            AsyncResult.forMessage(onComplete, CommandsInterface.SS_STATUS_UNKNOWN, null);
            onComplete.sendToTarget();
        } else {
            loge("setCallWaiting: SS over CDMA not supported, can not complete");
            AsyncResult.forMessage(onComplete, CommandsInterface.SS_STATUS_UNKNOWN, null);
            onComplete.sendToTarget();
        }
    }

    @Override
    public int getTerminalBasedCallWaitingState(boolean forCsOnly) {
        return mCallWaitingController.getTerminalBasedCallWaitingState(forCsOnly);
    }

    @Override
    public void setTerminalBasedCallWaitingStatus(int state) {
        if (mImsPhone != null) {
            mImsPhone.setTerminalBasedCallWaitingStatus(state);
        }
    }

    @Override
    public void setTerminalBasedCallWaitingSupported(boolean supported) {
        mCallWaitingController.setTerminalBasedCallWaitingSupported(supported);
    }

    @Override
    public void getAvailableNetworks(Message response) {
        if (isPhoneTypeGsm() || isPhoneTypeCdmaLte()) {
            Message msg = obtainMessage(EVENT_GET_AVAILABLE_NETWORKS_DONE, response);
            mCi.getAvailableNetworks(msg);
        } else {
            loge("getAvailableNetworks: not possible in CDMA");
        }
    }

    @Override
    public void startNetworkScan(NetworkScanRequest nsr, Message response) {
        mCi.startNetworkScan(nsr, response);
    }

    @Override
    public void stopNetworkScan(Message response) {
        mCi.stopNetworkScan(response);
    }

    @Override
    public void setTTYMode(int ttyMode, Message onComplete) {
        // Send out the TTY Mode change over RIL as well
        super.setTTYMode(ttyMode, onComplete);
        if (mImsPhone != null) {
            mImsPhone.setTTYMode(ttyMode, onComplete);
        }
    }

    @Override
    public void setUiTTYMode(int uiTtyMode, Message onComplete) {
       if (mImsPhone != null) {
           mImsPhone.setUiTTYMode(uiTtyMode, onComplete);
       }
    }

    @Override
    public void setMute(boolean muted) {
        mCT.setMute(muted);
    }

    @Override
    public boolean getMute() {
        return mCT.getMute();
    }

    @Override
    public void updateServiceLocation(WorkSource workSource) {
        mSST.enableSingleLocationUpdate(workSource);
    }

    @Override
    public void enableLocationUpdates() {
        mSST.enableLocationUpdates();
    }

    @Override
    public void disableLocationUpdates() {
        mSST.disableLocationUpdates();
    }

    @Override
    public boolean getDataRoamingEnabled() {
        return getDataSettingsManager().isDataRoamingEnabled();
    }

    @Override
    public void setDataRoamingEnabled(boolean enable) {
        getDataSettingsManager().setDataRoamingEnabled(enable);
    }

    @Override
    public void registerForCdmaOtaStatusChange(Handler h, int what, Object obj) {
        mCi.registerForCdmaOtaProvision(h, what, obj);
    }

    @Override
    public void unregisterForCdmaOtaStatusChange(Handler h) {
        mCi.unregisterForCdmaOtaProvision(h);
    }

    @Override
    public void registerForSubscriptionInfoReady(Handler h, int what, Object obj) {
        mSST.registerForSubscriptionInfoReady(h, what, obj);
    }

    @Override
    public void unregisterForSubscriptionInfoReady(Handler h) {
        mSST.unregisterForSubscriptionInfoReady(h);
    }

    @UnsupportedAppUsage(maxTargetSdk = Build.VERSION_CODES.R, trackingBug = 170729553)
    @Override
    public void setOnEcbModeExitResponse(Handler h, int what, Object obj) {
    }

    @Override
    public void unsetOnEcbModeExitResponse(Handler h) {
    }

    @Override
    public void registerForCallWaiting(Handler h, int what, Object obj) {
        mCT.registerForCallWaiting(h, what, obj);
    }

    @Override
    public void unregisterForCallWaiting(Handler h) {
        mCT.unregisterForCallWaiting(h);
    }

    /**
     * Whether data is enabled by user.
     */
    @Override
    public boolean isUserDataEnabled() {
        return getDataSettingsManager().isDataEnabledForReason(
                TelephonyManager.DATA_ENABLED_REASON_USER);
    }

    /**
     * Removes the given MMI from the pending list and notifies
     * registrants that it is complete.
     * @param mmi MMI that is done
     */
    public void onMMIDone(MmiCode mmi) {
        /* Only notify complete if it's on the pending list.
         * Otherwise, it's already been handled (eg, previously canceled).
         * The exception is cancellation of an incoming USSD-REQUEST, which is
         * not on the list.
         */
        if (mPendingMMIs.remove(mmi) || (isPhoneTypeGsm() && (mmi.isUssdRequest() ||
                ((GsmMmiCode)mmi).isSsInfo()))) {
            ResultReceiver receiverCallback = mmi.getUssdCallbackReceiver();
            if (receiverCallback != null) {
                Rlog.i(LOG_TAG, "onMMIDone: invoking callback: " + mmi);
                int returnCode = (mmi.getState() ==  MmiCode.State.COMPLETE) ?
                    TelephonyManager.USSD_RETURN_SUCCESS : TelephonyManager.USSD_RETURN_FAILURE;
                sendUssdResponse(mmi.getDialString(), mmi.getMessage(), returnCode,
                        receiverCallback );
            } else {
                Rlog.i(LOG_TAG, "onMMIDone: notifying registrants: " + mmi);
                mMmiCompleteRegistrants.notifyRegistrants(new AsyncResult(null, mmi, null));
            }
        } else {
            Rlog.i(LOG_TAG, "onMMIDone: invalid response or already handled; ignoring: " + mmi);
        }
    }

    public boolean supports3gppCallForwardingWhileRoaming() {
        CarrierConfigManager configManager = (CarrierConfigManager)
                getContext().getSystemService(Context.CARRIER_CONFIG_SERVICE);
        PersistableBundle b = configManager.getConfigForSubId(getSubId());
        if (b != null) {
            return b.getBoolean(
                    CarrierConfigManager.KEY_SUPPORT_3GPP_CALL_FORWARDING_WHILE_ROAMING_BOOL, true);
        } else {
            // Default value set in CarrierConfigManager
            return true;
        }
    }

    private void onNetworkInitiatedUssd(MmiCode mmi) {
        Rlog.v(LOG_TAG, "onNetworkInitiatedUssd: mmi=" + mmi);
        mMmiCompleteRegistrants.notifyRegistrants(
            new AsyncResult(null, mmi, null));
    }

    /** ussdMode is one of CommandsInterface.USSD_MODE_* */
    private void onIncomingUSSD (int ussdMode, String ussdMessage) {
        if (!isPhoneTypeGsm()) {
            loge("onIncomingUSSD: not expected on GSM");
        }

        boolean isUssdError;
        boolean isUssdRequest;
        boolean isUssdRelease;

        isUssdRequest
            = (ussdMode == CommandsInterface.USSD_MODE_REQUEST);

        isUssdError
            = (ussdMode != CommandsInterface.USSD_MODE_NOTIFY
                && ussdMode != CommandsInterface.USSD_MODE_REQUEST);

        isUssdRelease = (ussdMode == CommandsInterface.USSD_MODE_NW_RELEASE);


        // See comments in GsmMmiCode.java
        // USSD requests aren't finished until one
        // of these two events happen
        GsmMmiCode found = null;
        for (int i = 0, s = mPendingMMIs.size() ; i < s; i++) {
            if(((GsmMmiCode)mPendingMMIs.get(i)).isPendingUSSD()) {
                found = (GsmMmiCode)mPendingMMIs.get(i);
                break;
            }
        }

        if (found != null) {
            // Complete pending USSD
            if (isUssdRelease) {
                found.onUssdRelease();
            } else if (isUssdError) {
                found.onUssdFinishedError();
            } else {
                found.onUssdFinished(ussdMessage, isUssdRequest);
            }
        } else if (!isUssdError && !TextUtils.isEmpty(ussdMessage)) {
            // pending USSD not found
            // The network may initiate its own USSD request

            // ignore everything that isnt a Notify or a Request
            // also, discard if there is no message to present
            GsmMmiCode mmi;
            mmi = GsmMmiCode.newNetworkInitiatedUssd(ussdMessage,
                                                   isUssdRequest,
                                                   GsmCdmaPhone.this,
                                                   mUiccApplication.get());
            onNetworkInitiatedUssd(mmi);
        } else if (isUssdError && !isUssdRelease) {
            GsmMmiCode mmi;
            mmi = GsmMmiCode.newNetworkInitiatedUssd(ussdMessage,
                    true,
                    GsmCdmaPhone.this,
                    mUiccApplication.get());
            mmi.onUssdFinishedError();
        }
    }

    /**
     * Make sure the network knows our preferred setting.
     */
    @UnsupportedAppUsage(maxTargetSdk = Build.VERSION_CODES.R, trackingBug = 170729553)
    private void syncClirSetting() {
        SharedPreferences sp = PreferenceManager.getDefaultSharedPreferences(getContext());
        migrateClirSettingIfNeeded(sp);

        int clirSetting = sp.getInt(CLIR_KEY + getSubId(), -1);
        Rlog.i(LOG_TAG, "syncClirSetting: " + CLIR_KEY + getSubId() + "=" + clirSetting);
        if (clirSetting >= 0) {
            mCi.setCLIR(clirSetting, null);
        } else {
            // if there is no preference set, ensure the CLIR is updated to the default value in
            // order to ensure that CLIR values in the RIL are not carried over during SIM swap.
            mCi.setCLIR(CommandsInterface.CLIR_DEFAULT, null);
        }
    }

    /**
     * Migrate CLIR setting with sudId mapping once if there's CLIR setting mapped with phoneId.
     */
    private void migrateClirSettingIfNeeded(SharedPreferences sp) {
        // Get old CLIR setting mapped with phoneId
        int clirSetting = sp.getInt("clir_key" + getPhoneId(), -1);
        if (clirSetting >= 0) {
            // Migrate CLIR setting to new shared preference key with subId
            Rlog.i(LOG_TAG, "Migrate CLIR setting: value=" + clirSetting + ", clir_key"
                    + getPhoneId() + " -> " + CLIR_KEY + getSubId());
            SharedPreferences.Editor editor = sp.edit();
            editor.putInt(CLIR_KEY + getSubId(), clirSetting);

            // Remove old CLIR setting key
            editor.remove("clir_key" + getPhoneId()).commit();
        }
    }

    private void handleRadioAvailable() {
        mCi.getBasebandVersion(obtainMessage(EVENT_GET_BASEBAND_VERSION_DONE));
        mCi.getImei(obtainMessage(EVENT_GET_DEVICE_IMEI_DONE));
        mCi.getDeviceIdentity(obtainMessage(EVENT_GET_DEVICE_IDENTITY_DONE));
        mCi.getRadioCapability(obtainMessage(EVENT_GET_RADIO_CAPABILITY));
        mCi.areUiccApplicationsEnabled(obtainMessage(EVENT_GET_UICC_APPS_ENABLEMENT_DONE));

        handleNullCipherEnabledChange();
        mCi.setSuppServiceNotifications(true, null);
    }

    private void handleRadioOn() {
        /* Proactively query voice radio technologies */
        mCi.getVoiceRadioTechnology(obtainMessage(EVENT_REQUEST_VOICE_RADIO_TECH_DONE));

        if (!isPhoneTypeGsm()) {
            mCdmaSubscriptionSource = mCdmaSSM.getCdmaSubscriptionSource();
        }
    }

    private void handleRadioOffOrNotAvailable() {
        if (isPhoneTypeGsm()) {
            // Some MMI requests (eg USSD) are not completed
            // within the course of a CommandsInterface request
            // If the radio shuts off or resets while one of these
            // is pending, we need to clean up.

            for (int i = mPendingMMIs.size() - 1; i >= 0; i--) {
                if (((GsmMmiCode) mPendingMMIs.get(i)).isPendingUSSD()) {
                    ((GsmMmiCode) mPendingMMIs.get(i)).onUssdFinishedError();
                }
            }
        }
        mRadioOffOrNotAvailableRegistrants.notifyRegistrants();
    }

    private void handleRadioPowerStateChange() {
        @RadioPowerState int newState = mCi.getRadioState();
        Rlog.d(LOG_TAG, "handleRadioPowerStateChange, state= " + newState);
        mNotifier.notifyRadioPowerStateChanged(this, newState);
        TelephonyMetrics.getInstance().writeRadioState(mPhoneId, newState);
    }

    @Override
    public void handleMessage(Message msg) {
        AsyncResult ar;
        Message onComplete;

        switch (msg.what) {
            case EVENT_RADIO_AVAILABLE: {
                handleRadioAvailable();
            }
            break;
            case EVENT_GET_DEVICE_IMEI_DONE :
                ar = (AsyncResult)msg.obj;
                if (ar.exception != null || ar.result == null) {
                    loge("Exception received : " + ar.exception);
                    break;
                }
                ImeiInfo imeiInfo = (ImeiInfo) ar.result;
                if (!TextUtils.isEmpty(imeiInfo.imei)) {
                    mImeiType = imeiInfo.type;
                    mImei = imeiInfo.imei;
                    mImeiSv = imeiInfo.svn;
                } else {
                    // TODO Report telephony anomaly
                }
                break;
            case EVENT_GET_DEVICE_IDENTITY_DONE:{
                ar = (AsyncResult)msg.obj;

                if (ar.exception != null) {
                    break;
                }
                String[] respId = (String[])ar.result;
                if (TextUtils.isEmpty(mImei)) {
                    mImei = respId[0];
                    mImeiSv = respId[1];
                }
                mEsn  =  respId[2];
                mMeid =  respId[3];
                // some modems return all 0's instead of null/empty string when MEID is unavailable
                if (!TextUtils.isEmpty(mMeid) && mMeid.matches("^0*$")) {
                    logd("EVENT_GET_DEVICE_IDENTITY_DONE: set mMeid to null");
                    mMeid = null;
                }
            }
            break;

            case EVENT_MODEM_RESET: {
                logd("Event EVENT_MODEM_RESET Received" + " isInEcm = " + mEcbmHandler.isInEcm());
                if (mEcbmHandler.isInEcm()) {
                    mEcbmHandler.handleExitEmergencyCallbackMode(mPhoneId);
                }
            }
            break;

            case EVENT_RUIM_RECORDS_LOADED:
                logd("Event EVENT_RUIM_RECORDS_LOADED Received");
                updateCurrentCarrierInProvider();
                break;

            case EVENT_RADIO_ON:
                logd("Event EVENT_RADIO_ON Received");
                handleRadioOn();
                break;

            case EVENT_RIL_CONNECTED:
                ar = (AsyncResult) msg.obj;
                if (ar.exception == null && ar.result != null) {
                    mRilVersion = (Integer) ar.result;
                } else {
                    logd("Unexpected exception on EVENT_RIL_CONNECTED");
                    mRilVersion = -1;
                }
                break;

            case EVENT_VOICE_RADIO_TECH_CHANGED:
            case EVENT_REQUEST_VOICE_RADIO_TECH_DONE:
                String what = (msg.what == EVENT_VOICE_RADIO_TECH_CHANGED) ?
                        "EVENT_VOICE_RADIO_TECH_CHANGED" : "EVENT_REQUEST_VOICE_RADIO_TECH_DONE";
                ar = (AsyncResult) msg.obj;
                if (ar.exception == null) {
                    if ((ar.result != null) && (((int[]) ar.result).length != 0)) {
                        int newVoiceTech = ((int[]) ar.result)[0];
                        logd(what + ": newVoiceTech=" + newVoiceTech);
                        phoneObjectUpdater(newVoiceTech);
                    } else {
                        loge(what + ": has no tech!");
                    }
                } else {
                    loge(what + ": exception=" + ar.exception);
                }
                break;

            case EVENT_LINK_CAPACITY_CHANGED:
                ar = (AsyncResult) msg.obj;
                if (ar.exception == null && ar.result != null) {
                    updateLinkCapacityEstimate((List<LinkCapacityEstimate>) ar.result);
                } else {
                    logd("Unexpected exception on EVENT_LINK_CAPACITY_CHANGED");
                }
                break;

            case EVENT_UPDATE_PHONE_OBJECT:
                phoneObjectUpdater(msg.arg1);
                break;

            case EVENT_CARRIER_CONFIG_CHANGED:
                // Only check for the voice radio tech if it not going to be updated by the voice
                // registration changes.
                if (!mContext.getResources().getBoolean(
                        com.android.internal.R.bool
                                .config_switch_phone_on_voice_reg_state_change)) {
                    mCi.getVoiceRadioTechnology(obtainMessage(EVENT_REQUEST_VOICE_RADIO_TECH_DONE));
                }

                // Cache the config value for displaying 14 digit IMEI
                CarrierConfigManager configMgr = (CarrierConfigManager)
                        getContext().getSystemService(Context.CARRIER_CONFIG_SERVICE);
<<<<<<< HEAD
                PersistableBundle b = configMgr.getConfigForSubId(getSubId());
                if (b != null) {
                    mEnable14DigitImei = b.getBoolean("config_enable_display_14digit_imei");
                }

                updateBroadcastEmergencyCallStateChangesAfterCarrierConfigChanged(b);

                updateCdmaRoamingSettingsAfterCarrierConfigChanged(b);

                updateNrSettingsAfterCarrierConfigChanged(b);
                updateVoNrSettings(b);
                updateSsOverCdmaSupported(b);
=======
                final PersistableBundle b = configMgr.getConfigForSubId(getSubId());
                if (b != null) {
                    updateBroadcastEmergencyCallStateChangesAfterCarrierConfigChanged(b);
                    updateCdmaRoamingSettingsAfterCarrierConfigChanged(b);
                    updateNrSettingsAfterCarrierConfigChanged(b);
                    updateVoNrSettings(b);
                    updateSsOverCdmaSupported(b);
                    updateCarrierN1ModeSupported(b);
                } else {
                    loge("Failed to retrieve a carrier config bundle for subId=" + getSubId());
                }
>>>>>>> 4fb7a573
                loadAllowedNetworksFromSubscriptionDatabase();
                // Obtain new radio capabilities from the modem, since some are SIM-dependent
                mCi.getRadioCapability(obtainMessage(EVENT_GET_RADIO_CAPABILITY));
                break;

            case EVENT_SET_ROAMING_PREFERENCE_DONE:
                logd("cdma_roaming_mode change is done");
                break;

            case EVENT_CDMA_SUBSCRIPTION_SOURCE_CHANGED:
                logd("EVENT_CDMA_SUBSCRIPTION_SOURCE_CHANGED");
                mCdmaSubscriptionSource = mCdmaSSM.getCdmaSubscriptionSource();
                break;

            case EVENT_REGISTERED_TO_NETWORK:
                logd("Event EVENT_REGISTERED_TO_NETWORK Received");
                if (isPhoneTypeGsm()) {
                    syncClirSetting();
                }
                break;

            case EVENT_SIM_RECORDS_LOADED:
                updateCurrentCarrierInProvider();

                // Check if this is a different SIM than the previous one. If so unset the
                // voice mail number.
                String imsi = getVmSimImsi();
                String imsiFromSIM = getSubscriberId();
                if ((!isPhoneTypeGsm() || imsi != null) && imsiFromSIM != null
                        && !imsiFromSIM.equals(imsi)) {
                    storeVoiceMailNumber(null);
                    setVmSimImsi(null);
                    setVideoCallForwardingPreference(false);
                }

                updateVoiceMail();

                mSimRecordsLoadedRegistrants.notifyRegistrants();
                break;

            case EVENT_GET_BASEBAND_VERSION_DONE:
                ar = (AsyncResult)msg.obj;

                if (ar.exception != null) {
                    break;
                }

                if (DBG) logd("Baseband version: " + ar.result);
                /* Android property value is limited to 91 characters, but low layer
                 could pass a larger version string. To avoid runtime exception,
                 truncate the string baseband version string to 45 characters at most
                 for this per sub property. Since the latter part of the version string
                 is meaningful, truncated the version string from the beginning and
                 keep the end of the version.
                */
                String version = (String)ar.result;
                if (version != null) {
                    int length = version.length();
                    final int MAX_VERSION_LEN = SystemProperties.PROP_VALUE_MAX/2;
                    TelephonyManager.from(mContext).setBasebandVersionForPhone(getPhoneId(),
                            length <= MAX_VERSION_LEN ? version
                                : version.substring(length - MAX_VERSION_LEN, length));
                }
            break;

            case EVENT_USSD:
                ar = (AsyncResult)msg.obj;

                String[] ussdResult = (String[]) ar.result;

                if (ussdResult.length > 1) {
                    try {
                        onIncomingUSSD(Integer.parseInt(ussdResult[0]), ussdResult[1]);
                    } catch (NumberFormatException e) {
                        Rlog.w(LOG_TAG, "error parsing USSD");
                    }
                }
            break;

            case EVENT_RADIO_OFF_OR_NOT_AVAILABLE: {
                logd("Event EVENT_RADIO_OFF_OR_NOT_AVAILABLE Received");
                handleRadioOffOrNotAvailable();
                break;
            }

            case EVENT_RADIO_STATE_CHANGED: {
                logd("EVENT EVENT_RADIO_STATE_CHANGED");
                handleRadioPowerStateChange();
                break;
            }

            case EVENT_SSN:
                logd("Event EVENT_SSN Received");
                if (isPhoneTypeGsm()) {
                    ar = (AsyncResult) msg.obj;
                    SuppServiceNotification not = (SuppServiceNotification) ar.result;
                    mSsnRegistrants.notifyRegistrants(ar);
                }
                break;

            case EVENT_REGISTRATION_FAILED:
                logd("Event RegistrationFailed Received");
                ar = (AsyncResult) msg.obj;
                RegistrationFailedEvent rfe = (RegistrationFailedEvent) ar.result;
                mNotifier.notifyRegistrationFailed(this, rfe.cellIdentity, rfe.chosenPlmn,
                        rfe.domain, rfe.causeCode, rfe.additionalCauseCode);
                break;

            case EVENT_BARRING_INFO_CHANGED:
                logd("Event BarringInfoChanged Received");
                ar = (AsyncResult) msg.obj;
                BarringInfo barringInfo = (BarringInfo) ar.result;
                mNotifier.notifyBarringInfoChanged(this, barringInfo);
                break;

            case EVENT_SET_CALL_FORWARD_DONE:
                ar = (AsyncResult)msg.obj;
                Cfu cfu = (Cfu) ar.userObj;
                if (ar.exception == null) {
                    setVoiceCallForwardingFlag(1, msg.arg1 == 1, cfu.mSetCfNumber);
                }
                if (cfu.mOnComplete != null) {
                    AsyncResult.forMessage(cfu.mOnComplete, ar.result, ar.exception);
                    cfu.mOnComplete.sendToTarget();
                }
                break;

            case EVENT_SET_VM_NUMBER_DONE:
                ar = (AsyncResult)msg.obj;
                if (((isPhoneTypeGsm() || mSimRecords != null)
                        && IccVmNotSupportedException.class.isInstance(ar.exception))
                        || (!isPhoneTypeGsm() && mSimRecords == null
                        && IccException.class.isInstance(ar.exception))) {
                    storeVoiceMailNumber(mVmNumber);
                    ar.exception = null;
                }
                onComplete = (Message) ar.userObj;
                if (onComplete != null) {
                    AsyncResult.forMessage(onComplete, ar.result, ar.exception);
                    onComplete.sendToTarget();
                }
                break;


            case EVENT_GET_CALL_FORWARD_DONE:
                ar = (AsyncResult)msg.obj;
                if (ar.exception == null) {
                    handleCfuQueryResult((CallForwardInfo[])ar.result);
                }
                onComplete = (Message) ar.userObj;
                if (onComplete != null) {
                    AsyncResult.forMessage(onComplete, ar.result, ar.exception);
                    onComplete.sendToTarget();
                }
                break;

            case EVENT_SET_NETWORK_AUTOMATIC:
                // Automatic network selection from EF_CSP SIM record
                ar = (AsyncResult) msg.obj;
                if (mSST.mSS.getIsManualSelection()) {
                    setNetworkSelectionModeAutomatic((Message) ar.result);
                    logd("SET_NETWORK_SELECTION_AUTOMATIC: set to automatic");
                } else {
                    // prevent duplicate request which will push current PLMN to low priority
                    logd("SET_NETWORK_SELECTION_AUTOMATIC: already automatic, ignore");
                }
                break;

            case EVENT_ICC_RECORD_EVENTS:
                ar = (AsyncResult)msg.obj;
                processIccRecordEvents((Integer)ar.result);
                break;

            case EVENT_SET_CLIR_COMPLETE:
                ar = (AsyncResult)msg.obj;
                if (ar.exception == null) {
                    saveClirSetting(msg.arg1);
                }
                onComplete = (Message) ar.userObj;
                if (onComplete != null) {
                    AsyncResult.forMessage(onComplete, ar.result, ar.exception);
                    onComplete.sendToTarget();
                }
                break;

            case EVENT_SS:
                ar = (AsyncResult)msg.obj;
                logd("Event EVENT_SS received");
                if (isPhoneTypeGsm()) {
                    // SS data is already being handled through MMI codes.
                    // So, this result if processed as MMI response would help
                    // in re-using the existing functionality.
                    GsmMmiCode mmi = new GsmMmiCode(this, mUiccApplication.get());
                    mmi.processSsData(ar);
                }
                break;

            case EVENT_GET_RADIO_CAPABILITY:
                ar = (AsyncResult) msg.obj;
                RadioCapability rc = (RadioCapability) ar.result;
                if (ar.exception != null) {
                    Rlog.d(LOG_TAG, "get phone radio capability fail, no need to change " +
                            "mRadioCapability");
                } else {
                    radioCapabilityUpdated(rc, false);
                }
                Rlog.d(LOG_TAG, "EVENT_GET_RADIO_CAPABILITY: phone rc: " + rc);
                break;
            case EVENT_VRS_OR_RAT_CHANGED:
                ar = (AsyncResult) msg.obj;
                Pair<Integer, Integer> vrsRatPair = (Pair<Integer, Integer>) ar.result;
                onVoiceRegStateOrRatChanged(vrsRatPair.first, vrsRatPair.second);
                break;

            case EVENT_SET_CARRIER_DATA_ENABLED:
                ar = (AsyncResult) msg.obj;
                boolean enabled = (boolean) ar.result;
                getDataSettingsManager().setDataEnabled(
                        TelephonyManager.DATA_ENABLED_REASON_CARRIER, enabled,
                        mContext.getOpPackageName());
                break;
            case EVENT_GET_AVAILABLE_NETWORKS_DONE:
                ar = (AsyncResult) msg.obj;
                if (ar.exception == null && ar.result != null && mSST != null) {
                    List<OperatorInfo> operatorInfoList = (List<OperatorInfo>) ar.result;
                    List<OperatorInfo> filteredInfoList = new ArrayList<>();
                    for (OperatorInfo operatorInfo : operatorInfoList) {
                        if (OperatorInfo.State.CURRENT == operatorInfo.getState()) {
                            filteredInfoList.add(new OperatorInfo(
                                    mSST.filterOperatorNameByPattern(
                                            operatorInfo.getOperatorAlphaLong()),
                                    mSST.filterOperatorNameByPattern(
                                            operatorInfo.getOperatorAlphaShort()),
                                    operatorInfo.getOperatorNumeric(),
                                    operatorInfo.getState()
                            ));
                        } else {
                            filteredInfoList.add(operatorInfo);
                        }
                    }
                    ar.result = filteredInfoList;
                }

                onComplete = (Message) ar.userObj;
                if (onComplete != null) {
                    AsyncResult.forMessage(onComplete, ar.result, ar.exception);
                    onComplete.sendToTarget();
                }
                break;
            case EVENT_GET_UICC_APPS_ENABLEMENT_DONE:
            case EVENT_UICC_APPS_ENABLEMENT_STATUS_CHANGED:
                ar = (AsyncResult) msg.obj;
                if (ar == null) return;
                if (ar.exception != null) {
                    logd("Received exception on event" + msg.what + " : " + ar.exception);
                    return;
                }

                mUiccApplicationsEnabled = (Boolean) ar.result;
            // Intentional falling through.
            case EVENT_UICC_APPS_ENABLEMENT_SETTING_CHANGED:
                reapplyUiccAppsEnablementIfNeeded(ENABLE_UICC_APPS_MAX_RETRIES);
                break;

            case EVENT_REAPPLY_UICC_APPS_ENABLEMENT_DONE: {
                ar = (AsyncResult) msg.obj;
                if (ar == null || ar.exception == null) return;
                Pair<Boolean, Integer> userObject = (Pair) ar.userObj;
                if (userObject == null) return;
                boolean expectedValue = userObject.first;
                int retries = userObject.second;
                CommandException.Error error = ((CommandException) ar.exception).getCommandError();
                loge("Error received when re-applying uicc application"
                        + " setting to " +  expectedValue + " on phone " + mPhoneId
                        + " Error code: " + error + " retry count left: " + retries);
                if (retries > 0 && (error == GENERIC_FAILURE || error == SIM_BUSY)) {
                    // Retry for certain errors, but not for others like RADIO_NOT_AVAILABLE or
                    // SIM_ABSENT, as they will trigger it whey they become available.
                    postDelayed(()->reapplyUiccAppsEnablementIfNeeded(retries - 1),
                            REAPPLY_UICC_APPS_SETTING_RETRY_TIME_GAP_IN_MS);
                }
                break;
            }
            case EVENT_RESET_CARRIER_KEY_IMSI_ENCRYPTION: {
                resetCarrierKeysForImsiEncryption();
                break;
            }
            case EVENT_SET_VONR_ENABLED_DONE:
                logd("EVENT_SET_VONR_ENABLED_DONE is done");
                break;
            case EVENT_SUBSCRIPTIONS_CHANGED:
                logd("EVENT_SUBSCRIPTIONS_CHANGED");
                updateUsageSetting();
                break;
            case EVENT_SET_NULL_CIPHER_AND_INTEGRITY_DONE:
                logd("EVENT_SET_NULL_CIPHER_AND_INTEGRITY_DONE");
                ar = (AsyncResult) msg.obj;
                // Only test for a success here in order to flip the support flag.
                // Testing for the negative case, e.g. REQUEST_NOT_SUPPORTED, is insufficient
                // because the modem or the RIL could still return exceptions for temporary
                // failures even when the feature is unsupported.
                if (ar == null || ar.exception == null) {
                    mIsNullCipherAndIntegritySupported = true;
                    return;
                }
                break;

            case EVENT_IMS_DEREGISTRATION_TRIGGERED:
                logd("EVENT_IMS_DEREGISTRATION_TRIGGERED");
                ar = (AsyncResult) msg.obj;
                if (ar.exception == null) {
                    mImsPhone.triggerImsDeregistration(((int[]) ar.result)[0]);
                } else {
                    Rlog.e(LOG_TAG, "Unexpected unsol with exception", ar.exception);
                }
                break;

            case EVENT_TRIGGER_NOTIFY_ANBR:
                logd("EVENT_TRIGGER_NOTIFY_ANBR");
                ar = (AsyncResult) msg.obj;
                if (ar.exception == null) {
                    if (mImsPhone != null) {
                        mImsPhone.triggerNotifyAnbr(((int[]) ar.result)[0], ((int[]) ar.result)[1],
                                ((int[]) ar.result)[2]);
                    }
                }
                break;

            case EVENT_GET_N1_MODE_ENABLED_DONE:
                logd("EVENT_GET_N1_MODE_ENABLED_DONE");
                ar = (AsyncResult) msg.obj;
                if (ar == null || ar.exception != null
                        || ar.result == null || !(ar.result instanceof Boolean)) {
                    Rlog.e(LOG_TAG, "Failed to Retrieve N1 Mode", ar.exception);
                    if (ar != null && ar.userObj instanceof Message) {
                        // original requester's message is stashed in the userObj
                        final Message rsp = (Message) ar.userObj;
                        AsyncResult.forMessage(rsp, null, ar.exception);
                        rsp.sendToTarget();
                    }
                    break;
                }

                mModemN1Mode = (Boolean) ar.result;
                maybeUpdateModemN1Mode((Message) ar.userObj);
                break;

            case EVENT_SET_N1_MODE_ENABLED_DONE:
                logd("EVENT_SET_N1_MODE_ENABLED_DONE");
                ar = (AsyncResult) msg.obj;
                if (ar == null || ar.exception != null) {
                    Rlog.e(LOG_TAG, "Failed to Set N1 Mode", ar.exception);
                    // Set failed, so we have no idea at this point.
                    mModemN1Mode = null;
                }
                if (ar != null && ar.userObj instanceof Message) {
                    // original requester's message is stashed in the userObj
                    final Message rsp = (Message) ar.userObj;
                    AsyncResult.forMessage(rsp, null, ar.exception);
                    rsp.sendToTarget();
                }
                break;
            default:
                super.handleMessage(msg);
        }
    }

    /**
     * Check if a different SIM is inserted at this slot from the last time. Storing last subId
     * in SharedPreference for now to detect SIM change.
     *
     * @return {@code true} if current slot mapping changed; {@code false} otherwise.
     */
    private boolean currentSlotSubIdChanged() {
        SharedPreferences sp =
                PreferenceManager.getDefaultSharedPreferences(mContext);
        int storedSubId = sp.getInt(CURR_SUBID + mPhoneId, -1);
        boolean changed = storedSubId != getSubId();
        if (changed) {
            // Update stored subId
            SharedPreferences.Editor editor = sp.edit();
            editor.putInt(CURR_SUBID + mPhoneId, getSubId());
            editor.apply();
        }
        Rlog.d(LOG_TAG, "currentSlotSubIdChanged: changed=" + changed);
        return changed;
    }

    public UiccCardApplication getUiccCardApplication() {
        if (isPhoneTypeGsm()) {
            return mUiccController.getUiccCardApplication(mPhoneId, UiccController.APP_FAM_3GPP);
        } else {
            return mUiccController.getUiccCardApplication(mPhoneId, UiccController.APP_FAM_3GPP2);
        }
    }

    // todo: check if ICC availability needs to be handled here. mSimRecords should not be needed
    // now because APIs can be called directly on UiccProfile, and that should handle the requests
    // correctly based on supported apps, voice RAT, etc.
    @Override
    protected void onUpdateIccAvailability() {
        if (mUiccController == null ) {
            return;
        }

        UiccCardApplication newUiccApplication = null;

        // Update mIsimUiccRecords
        if (isPhoneTypeGsm() || isPhoneTypeCdmaLte()) {
            newUiccApplication =
                    mUiccController.getUiccCardApplication(mPhoneId, UiccController.APP_FAM_IMS);
            IsimUiccRecords newIsimUiccRecords = null;

            if (newUiccApplication != null) {
                newIsimUiccRecords = (IsimUiccRecords) newUiccApplication.getIccRecords();
                if (DBG) logd("New ISIM application found");
            }
            mIsimUiccRecords = newIsimUiccRecords;
        }

        // Update mSimRecords
        if (mSimRecords != null) {
            mSimRecords.unregisterForRecordsLoaded(this);
        }
        if (isPhoneTypeCdmaLte() || isPhoneTypeCdma()) {
            newUiccApplication = mUiccController.getUiccCardApplication(mPhoneId,
                    UiccController.APP_FAM_3GPP);
            SIMRecords newSimRecords = null;
            if (newUiccApplication != null) {
                newSimRecords = (SIMRecords) newUiccApplication.getIccRecords();
            }
            mSimRecords = newSimRecords;
            if (mSimRecords != null) {
                mSimRecords.registerForRecordsLoaded(this, EVENT_SIM_RECORDS_LOADED, null);
            }
        } else {
            mSimRecords = null;
        }

        // Update mIccRecords, mUiccApplication, mIccPhoneBookIntManager
        newUiccApplication = getUiccCardApplication();
        if (!isPhoneTypeGsm() && newUiccApplication == null) {
            logd("can't find 3GPP2 application; trying APP_FAM_3GPP");
            newUiccApplication = mUiccController.getUiccCardApplication(mPhoneId,
                    UiccController.APP_FAM_3GPP);
        }

        UiccCardApplication app = mUiccApplication.get();
        if (app != newUiccApplication) {
            if (app != null) {
                if (DBG) logd("Removing stale icc objects.");
                if (mIccRecords.get() != null) {
                    unregisterForIccRecordEvents();
                    mIccPhoneBookIntManager.updateIccRecords(null);
                }
                mIccRecords.set(null);
                mUiccApplication.set(null);
            }
            if (newUiccApplication != null) {
                if (DBG) {
                    logd("New Uicc application found. type = " + newUiccApplication.getType());
                }
                final IccRecords iccRecords = newUiccApplication.getIccRecords();
                mUiccApplication.set(newUiccApplication);
                mIccRecords.set(iccRecords);
                logd("mIccRecords = " + mIccRecords);
                registerForIccRecordEvents();
                mIccPhoneBookIntManager.updateIccRecords(iccRecords);
                if (iccRecords != null) {
                    final String simOperatorNumeric = iccRecords.getOperatorNumeric();
                    if (DBG) {
                        logd("New simOperatorNumeric = " + simOperatorNumeric);
                    }
                    if (!TextUtils.isEmpty(simOperatorNumeric)) {
                        TelephonyManager.from(mContext).setSimOperatorNumericForPhone(mPhoneId,
                                simOperatorNumeric);
                    }
                }
                updateCurrentCarrierInProvider();
            }
        }

    }

    @Override
    public SIMRecords getSIMRecords() {
        return mSimRecords;
    }

    private void processIccRecordEvents(int eventCode) {
        switch (eventCode) {
            case IccRecords.EVENT_CFI:
                logi("processIccRecordEvents: EVENT_CFI");
                notifyCallForwardingIndicator();
                break;
        }
    }

    /**
     * Sets the "current" field in the telephony provider according to the SIM's operator
     *
     * @return true for success; false otherwise.
     */
    @Override
    public boolean updateCurrentCarrierInProvider() {
        long currentDds = SubscriptionManager.getDefaultDataSubscriptionId();
        String operatorNumeric = getOperatorNumeric();

        logd("updateCurrentCarrierInProvider: mSubId = " + getSubId()
                + " currentDds = " + currentDds + " operatorNumeric = " + operatorNumeric);

        if (!TextUtils.isEmpty(operatorNumeric) && (getSubId() == currentDds)) {
            try {
                Uri uri = Uri.withAppendedPath(Telephony.Carriers.CONTENT_URI, "current");
                ContentValues map = new ContentValues();
                map.put(Telephony.Carriers.NUMERIC, operatorNumeric);
                mContext.getContentResolver().insert(uri, map);
                return true;
            } catch (SQLException e) {
                Rlog.e(LOG_TAG, "Can't store current operator", e);
            }
        }
        return false;
    }

    //CDMA
    /**
     * Sets the "current" field in the telephony provider according to the
     * build-time operator numeric property
     *
     * @return true for success; false otherwise.
     */
    private boolean updateCurrentCarrierInProvider(String operatorNumeric) {
        if (isPhoneTypeCdma()
                || (isPhoneTypeCdmaLte() && mUiccController.getUiccCardApplication(mPhoneId,
                        UiccController.APP_FAM_3GPP) == null)) {
            logd("CDMAPhone: updateCurrentCarrierInProvider called");
            if (!TextUtils.isEmpty(operatorNumeric)) {
                try {
                    Uri uri = Uri.withAppendedPath(Telephony.Carriers.CONTENT_URI, "current");
                    ContentValues map = new ContentValues();
                    map.put(Telephony.Carriers.NUMERIC, operatorNumeric);
                    logd("updateCurrentCarrierInProvider from system: numeric=" + operatorNumeric);
                    getContext().getContentResolver().insert(uri, map);

                    // Updates MCC MNC device configuration information
                    logd("update mccmnc=" + operatorNumeric);
                    MccTable.updateMccMncConfiguration(mContext, operatorNumeric);

                    return true;
                } catch (SQLException e) {
                    Rlog.e(LOG_TAG, "Can't store current operator", e);
                }
            }
            return false;
        } else { // isPhoneTypeCdmaLte()
            if (DBG) logd("updateCurrentCarrierInProvider not updated X retVal=" + true);
            return true;
        }
    }

    private void handleCfuQueryResult(CallForwardInfo[] infos) {
        if (infos == null || infos.length == 0) {
            // Assume the default is not active
            // Set unconditional CFF in SIM to false
            setVoiceCallForwardingFlag(1, false, null);
        } else {
            for (int i = 0, s = infos.length; i < s; i++) {
                if ((infos[i].serviceClass & SERVICE_CLASS_VOICE) != 0) {
                    setVoiceCallForwardingFlag(1, (infos[i].status == 1),
                        infos[i].number);
                    // should only have the one
                    break;
                }
            }
        }
    }

    /**
     * Retrieves the IccPhoneBookInterfaceManager of the GsmCdmaPhone
     */
    @Override
    public IccPhoneBookInterfaceManager getIccPhoneBookInterfaceManager(){
        return mIccPhoneBookIntManager;
    }

    /**
     * Activate or deactivate cell broadcast SMS.
     *
     * @param activate 0 = activate, 1 = deactivate
     * @param response Callback message is empty on completion
     */
    @Override
    public void activateCellBroadcastSms(int activate, Message response) {
        loge("[GsmCdmaPhone] activateCellBroadcastSms() is obsolete; use SmsManager");
        response.sendToTarget();
    }

    /**
     * Query the current configuration of cdma cell broadcast SMS.
     *
     * @param response Callback message is empty on completion
     */
    @Override
    public void getCellBroadcastSmsConfig(Message response) {
        loge("[GsmCdmaPhone] getCellBroadcastSmsConfig() is obsolete; use SmsManager");
        response.sendToTarget();
    }

    /**
     * Configure cdma cell broadcast SMS.
     *
     * @param response Callback message is empty on completion
     */
    @Override
    public void setCellBroadcastSmsConfig(int[] configValuesArray, Message response) {
        loge("[GsmCdmaPhone] setCellBroadcastSmsConfig() is obsolete; use SmsManager");
        response.sendToTarget();
    }

    /**
     * Returns true if OTA Service Provisioning needs to be performed.
     */
    @Override
    public boolean needsOtaServiceProvisioning() {
        if (isPhoneTypeGsm()) {
            return false;
        } else {
            return mSST.getOtasp() != TelephonyManager.OTASP_NOT_NEEDED;
        }
    }

    @Override
    public boolean isCspPlmnEnabled() {
        IccRecords r = mIccRecords.get();
        return (r != null) ? r.isCspPlmnEnabled() : false;
    }

    /**
     * Whether manual select is now allowed and we should set
     * to auto network select mode.
     */
    public boolean shouldForceAutoNetworkSelect() {

        int networkTypeBitmask = RadioAccessFamily.getRafFromNetworkType(
                RILConstants.PREFERRED_NETWORK_MODE);
        int subId = getSubId();

        // If it's invalid subId, we shouldn't force to auto network select mode.
        if (!SubscriptionManager.isValidSubscriptionId(subId)) {
            return false;
        }

        networkTypeBitmask = (int) getAllowedNetworkTypes(
                TelephonyManager.ALLOWED_NETWORK_TYPES_REASON_USER);

        logd("shouldForceAutoNetworkSelect in mode = " + networkTypeBitmask);
        /*
         *  For multimode targets in global mode manual network
         *  selection is disallowed. So we should force auto select mode.
         */
        if (isManualSelProhibitedInGlobalMode()
                && ((networkTypeBitmask == RadioAccessFamily.getRafFromNetworkType(
                TelephonyManager.NETWORK_MODE_LTE_CDMA_EVDO_GSM_WCDMA))
                || (networkTypeBitmask == RadioAccessFamily.getRafFromNetworkType(
                TelephonyManager.NETWORK_MODE_GLOBAL)))) {
            logd("Should force auto network select mode = " + networkTypeBitmask);
            return true;
        } else {
            logd("Should not force auto network select mode = " + networkTypeBitmask);
        }

        /*
         *  Single mode phone with - GSM network modes/global mode
         *  LTE only for 3GPP
         *  LTE centric + 3GPP Legacy
         *  Note: the actual enabling/disabling manual selection for these
         *  cases will be controlled by csp
         */
        return false;
    }

    @UnsupportedAppUsage(maxTargetSdk = Build.VERSION_CODES.R, trackingBug = 170729553)
    private boolean isManualSelProhibitedInGlobalMode() {
        boolean isProhibited = false;
        final String configString = getContext().getResources().getString(com.android.internal
                .R.string.prohibit_manual_network_selection_in_gobal_mode);

        if (!TextUtils.isEmpty(configString)) {
            String[] configArray = configString.split(";");

            if (configArray != null &&
                    ((configArray.length == 1 && configArray[0].equalsIgnoreCase("true")) ||
                        (configArray.length == 2 && !TextUtils.isEmpty(configArray[1]) &&
                            configArray[0].equalsIgnoreCase("true") &&
                            isMatchGid(configArray[1])))) {
                            isProhibited = true;
            }
        }
        logd("isManualNetSelAllowedInGlobal in current carrier is " + isProhibited);
        return isProhibited;
    }

    protected void registerForIccRecordEvents() {
        IccRecords r = mIccRecords.get();
        if (r == null) {
            return;
        }
        if (isPhoneTypeGsm()) {
            r.registerForNetworkSelectionModeAutomatic(
                    this, EVENT_SET_NETWORK_AUTOMATIC, null);
            r.registerForRecordsEvents(this, EVENT_ICC_RECORD_EVENTS, null);
            r.registerForRecordsLoaded(this, EVENT_SIM_RECORDS_LOADED, null);
        } else {
            r.registerForRecordsLoaded(this, EVENT_RUIM_RECORDS_LOADED, null);
            if (isPhoneTypeCdmaLte()) {
                // notify simRecordsLoaded registrants for cdmaLte phone
                r.registerForRecordsLoaded(this, EVENT_SIM_RECORDS_LOADED, null);
            }
        }
    }

    protected void unregisterForIccRecordEvents() {
        IccRecords r = mIccRecords.get();
        if (r == null) {
            return;
        }
        r.unregisterForNetworkSelectionModeAutomatic(this);
        r.unregisterForRecordsEvents(this);
        r.unregisterForRecordsLoaded(this);
    }

    @UnsupportedAppUsage(maxTargetSdk = Build.VERSION_CODES.R, trackingBug = 170729553)
    @Override
    public void exitEmergencyCallbackMode() {
    }

    public void notifyEmergencyCallRegistrants(boolean started) {
        mEmergencyCallToggledRegistrants.notifyResult(started ? 1 : 0);
    }

    //CDMA
    private static final String IS683A_FEATURE_CODE = "*228";
    private static final int IS683A_FEATURE_CODE_NUM_DIGITS = 4;
    private static final int IS683A_SYS_SEL_CODE_NUM_DIGITS = 2;
    private static final int IS683A_SYS_SEL_CODE_OFFSET = 4;

    private static final int IS683_CONST_800MHZ_A_BAND = 0;
    private static final int IS683_CONST_800MHZ_B_BAND = 1;
    private static final int IS683_CONST_1900MHZ_A_BLOCK = 2;
    private static final int IS683_CONST_1900MHZ_B_BLOCK = 3;
    private static final int IS683_CONST_1900MHZ_C_BLOCK = 4;
    private static final int IS683_CONST_1900MHZ_D_BLOCK = 5;
    private static final int IS683_CONST_1900MHZ_E_BLOCK = 6;
    private static final int IS683_CONST_1900MHZ_F_BLOCK = 7;
    private static final int INVALID_SYSTEM_SELECTION_CODE = -1;

    // Define the pattern/format for carrier specified OTASP number schema.
    // It separates by comma and/or whitespace.
    private static Pattern pOtaSpNumSchema = Pattern.compile("[,\\s]+");

    //CDMA
    private static boolean isIs683OtaSpDialStr(String dialStr) {
        int sysSelCodeInt;
        boolean isOtaspDialString = false;
        int dialStrLen = dialStr.length();

        if (dialStrLen == IS683A_FEATURE_CODE_NUM_DIGITS) {
            if (dialStr.equals(IS683A_FEATURE_CODE)) {
                isOtaspDialString = true;
            }
        } else {
            sysSelCodeInt = extractSelCodeFromOtaSpNum(dialStr);
            switch (sysSelCodeInt) {
                case IS683_CONST_800MHZ_A_BAND:
                case IS683_CONST_800MHZ_B_BAND:
                case IS683_CONST_1900MHZ_A_BLOCK:
                case IS683_CONST_1900MHZ_B_BLOCK:
                case IS683_CONST_1900MHZ_C_BLOCK:
                case IS683_CONST_1900MHZ_D_BLOCK:
                case IS683_CONST_1900MHZ_E_BLOCK:
                case IS683_CONST_1900MHZ_F_BLOCK:
                    isOtaspDialString = true;
                    break;
                default:
                    break;
            }
        }
        return isOtaspDialString;
    }

    //CDMA
    /**
     * This function extracts the system selection code from the dial string.
     */
    private static int extractSelCodeFromOtaSpNum(String dialStr) {
        int dialStrLen = dialStr.length();
        int sysSelCodeInt = INVALID_SYSTEM_SELECTION_CODE;

        if ((dialStr.regionMatches(0, IS683A_FEATURE_CODE,
                0, IS683A_FEATURE_CODE_NUM_DIGITS)) &&
                (dialStrLen >= (IS683A_FEATURE_CODE_NUM_DIGITS +
                        IS683A_SYS_SEL_CODE_NUM_DIGITS))) {
            // Since we checked the condition above, the system selection code
            // extracted from dialStr will not cause any exception
            sysSelCodeInt = Integer.parseInt (
                    dialStr.substring (IS683A_FEATURE_CODE_NUM_DIGITS,
                            IS683A_FEATURE_CODE_NUM_DIGITS + IS683A_SYS_SEL_CODE_NUM_DIGITS));
        }
        if (DBG) Rlog.d(LOG_TAG, "extractSelCodeFromOtaSpNum " + sysSelCodeInt);
        return sysSelCodeInt;
    }

    //CDMA
    /**
     * This function checks if the system selection code extracted from
     * the dial string "sysSelCodeInt' is the system selection code specified
     * in the carrier ota sp number schema "sch".
     */
    private static boolean checkOtaSpNumBasedOnSysSelCode(int sysSelCodeInt, String sch[]) {
        boolean isOtaSpNum = false;
        try {
            // Get how many number of system selection code ranges
            int selRc = Integer.parseInt(sch[1]);
            for (int i = 0; i < selRc; i++) {
                if (!TextUtils.isEmpty(sch[i*2+2]) && !TextUtils.isEmpty(sch[i*2+3])) {
                    int selMin = Integer.parseInt(sch[i*2+2]);
                    int selMax = Integer.parseInt(sch[i*2+3]);
                    // Check if the selection code extracted from the dial string falls
                    // within any of the range pairs specified in the schema.
                    if ((sysSelCodeInt >= selMin) && (sysSelCodeInt <= selMax)) {
                        isOtaSpNum = true;
                        break;
                    }
                }
            }
        } catch (NumberFormatException ex) {
            // If the carrier ota sp number schema is not correct, we still allow dial
            // and only log the error:
            Rlog.e(LOG_TAG, "checkOtaSpNumBasedOnSysSelCode, error", ex);
        }
        return isOtaSpNum;
    }

    //CDMA
    /**
     * The following function checks if a dial string is a carrier specified
     * OTASP number or not by checking against the OTASP number schema stored
     * in PROPERTY_OTASP_NUM_SCHEMA.
     *
     * Currently, there are 2 schemas for carriers to specify the OTASP number:
     * 1) Use system selection code:
     *    The schema is:
     *    SELC,the # of code pairs,min1,max1,min2,max2,...
     *    e.g "SELC,3,10,20,30,40,60,70" indicates that there are 3 pairs of
     *    selection codes, and they are {10,20}, {30,40} and {60,70} respectively.
     *
     * 2) Use feature code:
     *    The schema is:
     *    "FC,length of feature code,feature code".
     *     e.g "FC,2,*2" indicates that the length of the feature code is 2,
     *     and the code itself is "*2".
     */
    private boolean isCarrierOtaSpNum(String dialStr) {
        boolean isOtaSpNum = false;
        int sysSelCodeInt = extractSelCodeFromOtaSpNum(dialStr);
        if (sysSelCodeInt == INVALID_SYSTEM_SELECTION_CODE) {
            return isOtaSpNum;
        }
        // mCarrierOtaSpNumSchema is retrieved from PROPERTY_OTASP_NUM_SCHEMA:
        if (!TextUtils.isEmpty(mCarrierOtaSpNumSchema)) {
            Matcher m = pOtaSpNumSchema.matcher(mCarrierOtaSpNumSchema);
            if (DBG) {
                Rlog.d(LOG_TAG, "isCarrierOtaSpNum,schema" + mCarrierOtaSpNumSchema);
            }

            if (m.find()) {
                String sch[] = pOtaSpNumSchema.split(mCarrierOtaSpNumSchema);
                // If carrier uses system selection code mechanism
                if (!TextUtils.isEmpty(sch[0]) && sch[0].equals("SELC")) {
                    if (sysSelCodeInt!=INVALID_SYSTEM_SELECTION_CODE) {
                        isOtaSpNum=checkOtaSpNumBasedOnSysSelCode(sysSelCodeInt,sch);
                    } else {
                        if (DBG) {
                            Rlog.d(LOG_TAG, "isCarrierOtaSpNum,sysSelCodeInt is invalid");
                        }
                    }
                } else if (!TextUtils.isEmpty(sch[0]) && sch[0].equals("FC")) {
                    int fcLen =  Integer.parseInt(sch[1]);
                    String fc = sch[2];
                    if (dialStr.regionMatches(0,fc,0,fcLen)) {
                        isOtaSpNum = true;
                    } else {
                        if (DBG) Rlog.d(LOG_TAG, "isCarrierOtaSpNum,not otasp number");
                    }
                } else {
                    if (DBG) {
                        Rlog.d(LOG_TAG, "isCarrierOtaSpNum,ota schema not supported" + sch[0]);
                    }
                }
            } else {
                if (DBG) {
                    Rlog.d(LOG_TAG, "isCarrierOtaSpNum,ota schema pattern not right" +
                            mCarrierOtaSpNumSchema);
                }
            }
        } else {
            if (DBG) Rlog.d(LOG_TAG, "isCarrierOtaSpNum,ota schema pattern empty");
        }
        return isOtaSpNum;
    }

    /**
     * isOTASPNumber: checks a given number against the IS-683A OTASP dial string and carrier
     * OTASP dial string.
     *
     * @param dialStr the number to look up.
     * @return true if the number is in IS-683A OTASP dial string or carrier OTASP dial string
     */
    @Override
    public  boolean isOtaSpNumber(String dialStr) {
        if (isPhoneTypeGsm()) {
            return super.isOtaSpNumber(dialStr);
        } else {
            boolean isOtaSpNum = false;
            String dialableStr = PhoneNumberUtils.extractNetworkPortionAlt(dialStr);
            if (dialableStr != null) {
                isOtaSpNum = isIs683OtaSpDialStr(dialableStr);
                if (isOtaSpNum == false) {
                    isOtaSpNum = isCarrierOtaSpNum(dialableStr);
                }
            }
            if (DBG) Rlog.d(LOG_TAG, "isOtaSpNumber " + isOtaSpNum);
            return isOtaSpNum;
        }
    }

    @Override
    public int getOtasp() {
        return mSST.getOtasp();
    }

    @Override
    public int getCdmaEriIconIndex() {
        if (isPhoneTypeGsm()) {
            return super.getCdmaEriIconIndex();
        } else {
            return getServiceState().getCdmaEriIconIndex();
        }
    }

    /**
     * Returns the CDMA ERI icon mode,
     * 0 - ON
     * 1 - FLASHING
     */
    @Override
    public int getCdmaEriIconMode() {
        if (isPhoneTypeGsm()) {
            return super.getCdmaEriIconMode();
        } else {
            return getServiceState().getCdmaEriIconMode();
        }
    }

    /**
     * Returns the CDMA ERI text,
     */
    @UnsupportedAppUsage(maxTargetSdk = Build.VERSION_CODES.R, trackingBug = 170729553)
    @Override
    public String getCdmaEriText() {
        if (isPhoneTypeGsm()) {
            return super.getCdmaEriText();
        } else {
            int roamInd = getServiceState().getCdmaRoamingIndicator();
            int defRoamInd = getServiceState().getCdmaDefaultRoamingIndicator();
            return mSST.getCdmaEriText(roamInd, defRoamInd);
        }
    }

    // Return true if either CSIM or RUIM app is present
    @Override
    public boolean isCdmaSubscriptionAppPresent() {
        UiccCardApplication cdmaApplication =
                mUiccController.getUiccCardApplication(mPhoneId, UiccController.APP_FAM_3GPP2);
        return cdmaApplication != null && (cdmaApplication.getType() == AppType.APPTYPE_CSIM ||
                cdmaApplication.getType() == AppType.APPTYPE_RUIM);
    }

    protected void phoneObjectUpdater(int newVoiceRadioTech) {
        logd("phoneObjectUpdater: newVoiceRadioTech=" + newVoiceRadioTech);

        // Check for a voice over LTE/NR replacement
        if (ServiceState.isPsOnlyTech(newVoiceRadioTech)
                || (newVoiceRadioTech == ServiceState.RIL_RADIO_TECHNOLOGY_UNKNOWN)) {
            CarrierConfigManager configMgr = (CarrierConfigManager)
                    getContext().getSystemService(Context.CARRIER_CONFIG_SERVICE);
            PersistableBundle b = configMgr.getConfigForSubId(getSubId());
            if (b != null) {
                int volteReplacementRat =
                        b.getInt(CarrierConfigManager.KEY_VOLTE_REPLACEMENT_RAT_INT);
                logd("phoneObjectUpdater: volteReplacementRat=" + volteReplacementRat);
                if (volteReplacementRat != ServiceState.RIL_RADIO_TECHNOLOGY_UNKNOWN &&
                           //In cdma case, replace rat only if csim or ruim app present
                           (ServiceState.isGsm(volteReplacementRat) ||
                           isCdmaSubscriptionAppPresent())) {
                    newVoiceRadioTech = volteReplacementRat;
                }
            } else {
                loge("phoneObjectUpdater: didn't get volteReplacementRat from carrier config");
            }
        }

        if(mRilVersion == 6 && getLteOnCdmaMode() == PhoneConstants.LTE_ON_CDMA_TRUE) {
            /*
             * On v6 RIL, when LTE_ON_CDMA is TRUE, always create CDMALTEPhone
             * irrespective of the voice radio tech reported.
             */
            if (getPhoneType() == PhoneConstants.PHONE_TYPE_CDMA) {
                logd("phoneObjectUpdater: LTE ON CDMA property is set. Use CDMA Phone" +
                        " newVoiceRadioTech=" + newVoiceRadioTech +
                        " mActivePhone=" + getPhoneName());
                return;
            } else {
                logd("phoneObjectUpdater: LTE ON CDMA property is set. Switch to CDMALTEPhone" +
                        " newVoiceRadioTech=" + newVoiceRadioTech +
                        " mActivePhone=" + getPhoneName());
                newVoiceRadioTech = ServiceState.RIL_RADIO_TECHNOLOGY_1xRTT;
            }
        } else {

            // If the device is shutting down, then there is no need to switch to the new phone
            // which might send unnecessary attach request to the modem.
            if (isShuttingDown()) {
                logd("Device is shutting down. No need to switch phone now.");
                return;
            }

            boolean matchCdma = ServiceState.isCdma(newVoiceRadioTech);
            boolean matchGsm = ServiceState.isGsm(newVoiceRadioTech);
            if ((matchCdma && getPhoneType() == PhoneConstants.PHONE_TYPE_CDMA) ||
                    (matchGsm && getPhoneType() == PhoneConstants.PHONE_TYPE_GSM)) {
                // Nothing changed. Keep phone as it is.
                logd("phoneObjectUpdater: No change ignore," +
                        " newVoiceRadioTech=" + newVoiceRadioTech +
                        " mActivePhone=" + getPhoneName());
                return;
            }
            if (!matchCdma && !matchGsm) {
                loge("phoneObjectUpdater: newVoiceRadioTech=" + newVoiceRadioTech +
                        " doesn't match either CDMA or GSM - error! No phone change");
                return;
            }
        }

        if (newVoiceRadioTech == ServiceState.RIL_RADIO_TECHNOLOGY_UNKNOWN) {
            // We need some voice phone object to be active always, so never
            // delete the phone without anything to replace it with!
            logd("phoneObjectUpdater: Unknown rat ignore, "
                    + " newVoiceRadioTech=Unknown. mActivePhone=" + getPhoneName());
            return;
        }

        boolean oldPowerState = false; // old power state to off
        if (mResetModemOnRadioTechnologyChange) {
            if (mCi.getRadioState() == TelephonyManager.RADIO_POWER_ON) {
                oldPowerState = true;
                logd("phoneObjectUpdater: Setting Radio Power to Off");
                mCi.setRadioPower(false, null);
            }
        }

        switchVoiceRadioTech(newVoiceRadioTech);

        if (mResetModemOnRadioTechnologyChange && oldPowerState) { // restore power state
            logd("phoneObjectUpdater: Resetting Radio");
            mCi.setRadioPower(oldPowerState, null);
        }

        // update voice radio tech in UiccProfile
        UiccProfile uiccProfile = getUiccProfile();
        if (uiccProfile != null) {
            uiccProfile.setVoiceRadioTech(newVoiceRadioTech);
        }

        // Send an Intent to the PhoneApp that we had a radio technology change
        Intent intent = new Intent(TelephonyIntents.ACTION_RADIO_TECHNOLOGY_CHANGED);
        intent.putExtra(PhoneConstants.PHONE_NAME_KEY, getPhoneName());
        SubscriptionManager.putPhoneIdAndSubIdExtra(intent, mPhoneId);
        mContext.sendStickyBroadcastAsUser(intent, UserHandle.ALL);
    }

    private void switchVoiceRadioTech(int newVoiceRadioTech) {

        String outgoingPhoneName = getPhoneName();

        logd("Switching Voice Phone : " + outgoingPhoneName + " >>> "
                + (ServiceState.isGsm(newVoiceRadioTech) ? "GSM" : "CDMA"));

        if (ServiceState.isCdma(newVoiceRadioTech)) {
            UiccCardApplication cdmaApplication =
                    mUiccController.getUiccCardApplication(mPhoneId, UiccController.APP_FAM_3GPP2);
            if (cdmaApplication != null && cdmaApplication.getType() == AppType.APPTYPE_RUIM) {
                switchPhoneType(PhoneConstants.PHONE_TYPE_CDMA);
            } else {
                switchPhoneType(PhoneConstants.PHONE_TYPE_CDMA_LTE);
            }
        } else if (ServiceState.isGsm(newVoiceRadioTech)) {
            switchPhoneType(PhoneConstants.PHONE_TYPE_GSM);
        } else {
            loge("deleteAndCreatePhone: newVoiceRadioTech=" + newVoiceRadioTech +
                    " is not CDMA or GSM (error) - aborting!");
        }
    }

    @Override
    public void setLinkCapacityReportingCriteria(int[] dlThresholds, int[] ulThresholds, int ran) {
        mCi.setLinkCapacityReportingCriteria(REPORTING_HYSTERESIS_MILLIS, REPORTING_HYSTERESIS_KBPS,
                REPORTING_HYSTERESIS_KBPS, dlThresholds, ulThresholds, ran, null);
    }

    @Override
    public IccSmsInterfaceManager getIccSmsInterfaceManager(){
        return mIccSmsInterfaceManager;
    }

    @Override
    public void updatePhoneObject(int voiceRadioTech) {
        logd("updatePhoneObject: radioTechnology=" + voiceRadioTech);
        sendMessage(obtainMessage(EVENT_UPDATE_PHONE_OBJECT, voiceRadioTech, 0, null));
    }

    @Override
    public void setImsRegistrationState(boolean registered) {
        mSST.setImsRegistrationState(registered);
        mCallWaitingController.setImsRegistrationState(registered);
    }

    @Override
    public boolean getIccRecordsLoaded() {
        UiccProfile uiccProfile = getUiccProfile();
        return uiccProfile != null && uiccProfile.getIccRecordsLoaded();
    }

    @Override
    public IccCard getIccCard() {
        // This function doesn't return null for backwards compatability purposes.
        // To differentiate between cases where SIM is absent vs. unknown we return a placeholder
        // IccCard with the sim state set.
        IccCard card = getUiccProfile();
        if (card != null) {
            return card;
        } else {
            UiccSlot slot = mUiccController.getUiccSlotForPhone(mPhoneId);
            if (slot == null || slot.isStateUnknown()) {
                return new IccCard(IccCardConstants.State.UNKNOWN);
            } else {
                return new IccCard(IccCardConstants.State.ABSENT);
            }
        }
    }

    private UiccProfile getUiccProfile() {
        return UiccController.getInstance().getUiccProfileForPhone(mPhoneId);
    }

    @Override
    public void dump(FileDescriptor fd, PrintWriter pw, String[] args) {
        pw.println("GsmCdmaPhone extends:");
        super.dump(fd, pw, args);
        pw.println(" mPrecisePhoneType=" + mPrecisePhoneType);
        pw.println(" mSimRecords=" + mSimRecords);
        pw.println(" mIsimUiccRecords=" + mIsimUiccRecords);
        pw.println(" mCT=" + mCT);
        pw.println(" mSST=" + mSST);
        pw.println(" mPendingMMIs=" + mPendingMMIs);
        pw.println(" mIccPhoneBookIntManager=" + mIccPhoneBookIntManager);
        pw.println(" mImei=" + pii(mImei));
        pw.println(" mImeiSv=" + pii(mImeiSv));
        pw.println(" mVmNumber=" + pii(mVmNumber));
        pw.println(" mCdmaSSM=" + mCdmaSSM);
        pw.println(" mCdmaSubscriptionSource=" + mCdmaSubscriptionSource);
        pw.println(" mWakeLock=" + mWakeLock);
        pw.println(" isInEcm()=" + isInEcm());
        pw.println(" mEsn=" + pii(mEsn));
        pw.println(" mMeid=" + pii(mMeid));
        pw.println(" mCarrierOtaSpNumSchema=" + mCarrierOtaSpNumSchema);
        if (!isPhoneTypeGsm()) {
            pw.println(" getCdmaEriIconIndex()=" + getCdmaEriIconIndex());
            pw.println(" getCdmaEriIconMode()=" + getCdmaEriIconMode());
            pw.println(" getCdmaEriText()=" + getCdmaEriText());
            pw.println(" isMinInfoReady()=" + isMinInfoReady());
        }
        pw.println(" isCspPlmnEnabled()=" + isCspPlmnEnabled());
        pw.println(" mManualNetworkSelectionPlmn=" + mManualNetworkSelectionPlmn);
        pw.println(
                " mTelecomVoiceServiceStateOverride=" + mTelecomVoiceServiceStateOverride + "("
                        + ServiceState.rilServiceStateToString(mTelecomVoiceServiceStateOverride)
                        + ")");
        pw.println(" mUiccApplicationsEnabled=" + mUiccApplicationsEnabled);
        pw.flush();
        try {
            mCallWaitingController.dump(pw);
        } catch (Exception e) {
            e.printStackTrace();
        }
        pw.flush();
        try {
            mCellBroadcastConfigTracker.dump(fd, pw, args);
        } catch (Exception e) {
            e.printStackTrace();
        }
        pw.flush();
    }

    @Override
    public boolean setOperatorBrandOverride(String brand) {
        if (mUiccController == null) {
            return false;
        }

        UiccPort port = mUiccController.getUiccPort(getPhoneId());
        if (port == null) {
            return false;
        }

        boolean status = port.setOperatorBrandOverride(brand);

        // Refresh.
        if (status) {
            TelephonyManager.from(mContext).setSimOperatorNameForPhone(
                    getPhoneId(), mSST.getServiceProviderName());
            // TODO: check if pollState is need when set operator brand override.
            mSST.pollState();
        }
        return status;
    }

    /**
     * This allows a short number to be remapped to a test emergency number for testing how the
     * frameworks handles Emergency Callback Mode without actually calling an emergency number.
     *
     * This is not a full test and is not a substitute for testing real emergency
     * numbers but can be useful.
     *
     * To use this feature, first set a test emergency number using
     * adb shell cmd phone emergency-number-test-mode -a 1-555-555-1212
     *
     * and then set the system property ril.test.emergencynumber to a pair of
     * numbers separated by a colon. If the first number matches the number parameter
     * this routine returns the second number. Example:
     *
     * ril.test.emergencynumber=411:1-555-555-1212
     *
     * To test Dial 411 take call then hang up on MO device to enter ECM.
     *
     * @param dialString to test if it should be remapped
     * @return the same number or the remapped number.
     */
    private String checkForTestEmergencyNumber(String dialString) {
        String testEn = SystemProperties.get("ril.test.emergencynumber");
        if (!TextUtils.isEmpty(testEn)) {
            String[] values = testEn.split(":");
            logd("checkForTestEmergencyNumber: values.length=" + values.length);
            if (values.length == 2) {
                if (values[0].equals(PhoneNumberUtils.stripSeparators(dialString))) {
                    logd("checkForTestEmergencyNumber: remap " + dialString + " to " + values[1]);
                    dialString = values[1];
                }
            }
        }
        return dialString;
    }

    @Override
    @NonNull
    public String getOperatorNumeric() {
        String operatorNumeric = null;
        if (isPhoneTypeGsm()) {
            IccRecords r = mIccRecords.get();
            if (r != null) {
                operatorNumeric = r.getOperatorNumeric();
            }
        } else { //isPhoneTypeCdmaLte()
            IccRecords curIccRecords = null;
            if (mCdmaSubscriptionSource == CDMA_SUBSCRIPTION_NV) {
                operatorNumeric = SystemProperties.get("ro.cdma.home.operator.numeric");
            } else if (mCdmaSubscriptionSource == CDMA_SUBSCRIPTION_RUIM_SIM) {
                UiccCardApplication uiccCardApplication = mUiccApplication.get();
                if (uiccCardApplication != null
                        && uiccCardApplication.getType() == AppType.APPTYPE_RUIM) {
                    logd("Legacy RUIM app present");
                    curIccRecords = mIccRecords.get();
                } else {
                    // Use sim-records for SimApp, USimApp, CSimApp and ISimApp.
                    curIccRecords = mSimRecords;
                }
                if (curIccRecords != null && curIccRecords == mSimRecords) {
                    operatorNumeric = curIccRecords.getOperatorNumeric();
                } else {
                    curIccRecords = mIccRecords.get();
                    if (curIccRecords != null && (curIccRecords instanceof RuimRecords)) {
                        RuimRecords csim = (RuimRecords) curIccRecords;
                        operatorNumeric = csim.getRUIMOperatorNumeric();
                    }
                }
            }
            if (operatorNumeric == null) {
                loge("getOperatorNumeric: Cannot retrieve operatorNumeric:"
                        + " mCdmaSubscriptionSource = " + mCdmaSubscriptionSource +
                        " mIccRecords = " + ((curIccRecords != null) ?
                        curIccRecords.getRecordsLoaded() : null));
            }

            logd("getOperatorNumeric: mCdmaSubscriptionSource = " + mCdmaSubscriptionSource
                    + " operatorNumeric = " + operatorNumeric);

        }
        return TextUtils.emptyIfNull(operatorNumeric);
    }

    /**
     * @return The country ISO for the subscription associated with this phone.
     */
    public String getCountryIso() {
        int subId = getSubId();
        SubscriptionInfo subInfo = SubscriptionManager.from(getContext())
                .getActiveSubscriptionInfo(subId);
        if (subInfo == null || TextUtils.isEmpty(subInfo.getCountryIso())) {
            return null;
        }
        final String country = subInfo.getCountryIso();
        if (country == null) {
            return null;
        }
        return country.toUpperCase(Locale.ROOT);
    }

    private static final int[] VOICE_PS_CALL_RADIO_TECHNOLOGY = {
            ServiceState.RIL_RADIO_TECHNOLOGY_LTE,
            ServiceState.RIL_RADIO_TECHNOLOGY_LTE_CA,
            ServiceState.RIL_RADIO_TECHNOLOGY_IWLAN,
            ServiceState.RIL_RADIO_TECHNOLOGY_NR
    };

    /**
     * Calculates current RIL voice radio technology for CS calls.
     *
     * This function should only be used in {@link com.android.internal.telephony.GsmCdmaConnection}
     * to indicate current CS call radio technology.
     *
     * @return the RIL voice radio technology used for CS calls,
     *         see {@code RIL_RADIO_TECHNOLOGY_*} in {@link android.telephony.ServiceState}.
     */
    public @RilRadioTechnology int getCsCallRadioTech() {
        int calcVrat = ServiceState.RIL_RADIO_TECHNOLOGY_UNKNOWN;
        if (mSST != null) {
            calcVrat = getCsCallRadioTech(mSST.mSS.getState(),
                    mSST.mSS.getRilVoiceRadioTechnology());
        }

        return calcVrat;
    }

    /**
     * Calculates current RIL voice radio technology for CS calls based on current voice
     * registration state and technology.
     *
     * Mark current RIL voice radio technology as unknow when any of below condtion is met:
     *  1) Current RIL voice registration state is not in-service.
     *  2) Current RIL voice radio technology is PS call technology, which means CSFB will
     *     happen later after call connection is established.
     *     It is inappropriate to notify upper layer the PS call technology while current call
     *     is CS call, so before CSFB happens, mark voice radio technology as unknow.
     *     After CSFB happens, {@link #onVoiceRegStateOrRatChanged} will update voice call radio
     *     technology with correct value.
     *
     * @param vrs the voice registration state
     * @param vrat the RIL voice radio technology
     *
     * @return the RIL voice radio technology used for CS calls,
     *         see {@code RIL_RADIO_TECHNOLOGY_*} in {@link android.telephony.ServiceState}.
     */
    private @RilRadioTechnology int getCsCallRadioTech(int vrs, int vrat) {
        logd("getCsCallRadioTech, current vrs=" + vrs + ", vrat=" + vrat);
        int calcVrat = vrat;
        if (vrs != ServiceState.STATE_IN_SERVICE
                || ArrayUtils.contains(VOICE_PS_CALL_RADIO_TECHNOLOGY, vrat)) {
            calcVrat = ServiceState.RIL_RADIO_TECHNOLOGY_UNKNOWN;
        }

        logd("getCsCallRadioTech, result calcVrat=" + calcVrat);
        return calcVrat;
    }

    /**
     * Handler of RIL Voice Radio Technology changed event.
     */
    private void onVoiceRegStateOrRatChanged(int vrs, int vrat) {
        logd("onVoiceRegStateOrRatChanged");
        mCT.dispatchCsCallRadioTech(getCsCallRadioTech(vrs, vrat));
    }

    @Override
    public void registerForVolteSilentRedial(Handler h, int what, Object obj) {
        mVolteSilentRedialRegistrants.addUnique(h, what, obj);
    }

    @Override
    public void unregisterForVolteSilentRedial(Handler h) {
        mVolteSilentRedialRegistrants.remove(h);
    }

    public void notifyVolteSilentRedial(String dialString, int causeCode) {
        logd("notifyVolteSilentRedial: dialString=" + dialString + " causeCode=" + causeCode);
        AsyncResult ar = new AsyncResult(null,
                new SilentRedialParam(dialString, causeCode, mDialArgs), null);
        mVolteSilentRedialRegistrants.notifyRegistrants(ar);
    }

    /** {@inheritDoc} */
    @Override
    public void registerForEmergencyDomainSelected(
            @NonNull Handler h, int what, @Nullable Object obj) {
        mEmergencyDomainSelectedRegistrants.addUnique(h, what, obj);
    }

    /** {@inheritDoc} */
    @Override
    public void unregisterForEmergencyDomainSelected(@NonNull Handler h) {
        mEmergencyDomainSelectedRegistrants.remove(h);
    }

    /** {@inheritDoc} */
    @Override
    public void notifyEmergencyDomainSelected(@TransportType int transportType) {
        logd("notifyEmergencyDomainSelected transportType=" + transportType);
        mEmergencyDomainSelectedRegistrants.notifyRegistrants(
                new AsyncResult(null, transportType, null));
    }

    /**
     * Sets the SIM voice message waiting indicator records.
     * @param line GSM Subscriber Profile Number, one-based. Only '1' is supported
     * @param countWaiting The number of messages waiting, if known. Use
     *                     -1 to indicate that an unknown number of
     *                      messages are waiting
     */
    @Override
    public void setVoiceMessageWaiting(int line, int countWaiting) {
        if (isPhoneTypeGsm()) {
            IccRecords r = mIccRecords.get();
            if (r != null) {
                r.setVoiceMessageWaiting(line, countWaiting);
            } else {
                logd("SIM Records not found, MWI not updated");
            }
        } else {
            setVoiceMessageCount(countWaiting);
        }
    }

    private CallForwardInfo[] makeEmptyCallForward() {
        CallForwardInfo infos[] = new CallForwardInfo[1];

        infos[0] = new CallForwardInfo();
        infos[0].status = CommandsInterface.SS_STATUS_UNKNOWN;
        infos[0].reason = 0;
        infos[0].serviceClass = CommandsInterface.SERVICE_CLASS_VOICE;
        infos[0].toa = PhoneNumberUtils.TOA_Unknown;
        infos[0].number = "";
        infos[0].timeSeconds = 0;

        return infos;
    }

    private PhoneAccountHandle subscriptionIdToPhoneAccountHandle(final int subId) {
        final TelecomManager telecomManager = TelecomManager.from(mContext);
        final TelephonyManager telephonyManager = TelephonyManager.from(mContext);
        final Iterator<PhoneAccountHandle> phoneAccounts =
            telecomManager.getCallCapablePhoneAccounts(true).listIterator();

        while (phoneAccounts.hasNext()) {
            final PhoneAccountHandle phoneAccountHandle = phoneAccounts.next();
            final PhoneAccount phoneAccount = telecomManager.getPhoneAccount(phoneAccountHandle);
            if (subId == telephonyManager.getSubIdForPhoneAccount(phoneAccount)) {
                return phoneAccountHandle;
            }
        }

        return null;
    }

    @UnsupportedAppUsage(maxTargetSdk = Build.VERSION_CODES.R, trackingBug = 170729553)
    private void logd(String s) {
        Rlog.d(LOG_TAG, "[" + mPhoneId + "] " + s);
    }

    private void logi(String s) {
        Rlog.i(LOG_TAG, "[" + mPhoneId + "] " + s);
    }

    @UnsupportedAppUsage(maxTargetSdk = Build.VERSION_CODES.R, trackingBug = 170729553)
    private void loge(String s) {
        Rlog.e(LOG_TAG, "[" + mPhoneId + "] " + s);
    }

    private static String pii(String s) {
        return Rlog.pii(LOG_TAG, s);
    }

    @Override
    public boolean isUtEnabled() {
        Phone imsPhone = mImsPhone;
        if (imsPhone != null) {
            return imsPhone.isUtEnabled();
        } else {
            logd("isUtEnabled: called for GsmCdma");
            return false;
        }
    }

    public String getDtmfToneDelayKey() {
        return isPhoneTypeGsm() ?
                CarrierConfigManager.KEY_GSM_DTMF_TONE_DELAY_INT :
                CarrierConfigManager.KEY_CDMA_DTMF_TONE_DELAY_INT;
    }

    @VisibleForTesting
    public PowerManager.WakeLock getWakeLock() {
        return mWakeLock;
    }

    public int getLteOnCdmaMode() {
        int currentConfig = TelephonyProperties.lte_on_cdma_device()
                .orElse(PhoneConstants.LTE_ON_CDMA_FALSE);
        int lteOnCdmaModeDynamicValue = currentConfig;

        UiccCardApplication cdmaApplication =
                    mUiccController.getUiccCardApplication(mPhoneId, UiccController.APP_FAM_3GPP2);
        if (cdmaApplication != null && cdmaApplication.getType() == AppType.APPTYPE_RUIM) {
            //Legacy RUIM cards don't support LTE.
            lteOnCdmaModeDynamicValue = RILConstants.LTE_ON_CDMA_FALSE;

            //Override only if static configuration is TRUE.
            if (currentConfig == RILConstants.LTE_ON_CDMA_TRUE) {
                return lteOnCdmaModeDynamicValue;
            }
        }
        return currentConfig;
    }

    private void updateTtyMode(int ttyMode) {
        logi(String.format("updateTtyMode ttyMode=%d", ttyMode));
        setTTYMode(telecomModeToPhoneMode(ttyMode), null);
    }
    private void updateUiTtyMode(int ttyMode) {
        logi(String.format("updateUiTtyMode ttyMode=%d", ttyMode));
        setUiTTYMode(telecomModeToPhoneMode(ttyMode), null);
    }

    /**
     * Given a telecom TTY mode, convert to a Telephony mode equivalent.
     * @param telecomMode Telecom TTY mode.
     * @return Telephony phone TTY mode.
     */
    private static int telecomModeToPhoneMode(int telecomMode) {
        switch (telecomMode) {
            // AT command only has 0 and 1, so mapping VCO
            // and HCO to FULL
            case TelecomManager.TTY_MODE_FULL:
            case TelecomManager.TTY_MODE_VCO:
            case TelecomManager.TTY_MODE_HCO:
                return Phone.TTY_MODE_FULL;
            default:
                return Phone.TTY_MODE_OFF;
        }
    }

    /**
     * Load the current TTY mode in GsmCdmaPhone based on Telecom and UI settings.
     */
    private void loadTtyMode() {
        int ttyMode = TelecomManager.TTY_MODE_OFF;
        TelecomManager telecomManager = mContext.getSystemService(TelecomManager.class);
        if (telecomManager != null) {
            ttyMode = telecomManager.getCurrentTtyMode();
        }
        updateTtyMode(ttyMode);
        //Get preferred TTY mode from settings as UI Tty mode is always user preferred Tty mode.
        ttyMode = Settings.Secure.getInt(mContext.getContentResolver(),
                Settings.Secure.PREFERRED_TTY_MODE, TelecomManager.TTY_MODE_OFF);
        updateUiTtyMode(ttyMode);
    }

    protected void reapplyUiccAppsEnablementIfNeeded(int retries) {
        UiccSlot slot = mUiccController.getUiccSlotForPhone(mPhoneId);

        // If no card is present or we don't have mUiccApplicationsEnabled yet, do nothing.
        if (slot == null || slot.getCardState() != IccCardStatus.CardState.CARDSTATE_PRESENT
                || mUiccApplicationsEnabled == null) {
            loge("reapplyUiccAppsEnablementIfNeeded: slot state="
                    + (slot != null ? slot.getCardState() : null));
            return;
        }

        // Due to timing issue, sometimes UiccPort is coming null, so don't use UiccPort object
        // to retrieve the iccId here. Instead, depend on the UiccSlot API.
        String iccId = slot.getIccId(slot.getPortIndexFromPhoneId(mPhoneId));
        if (iccId == null) {
            loge("reapplyUiccAppsEnablementIfNeeded iccId is null, phoneId: " + mPhoneId
                    + " portIndex: " + slot.getPortIndexFromPhoneId(mPhoneId));
            return;
        }

        SubscriptionInfo info;
        if (isSubscriptionManagerServiceEnabled()) {
            info = mSubscriptionManagerService
                    .getAllSubInfoList(mContext.getOpPackageName(), mContext.getAttributionTag())
                    .stream()
                    .filter(subInfo -> subInfo.getIccId().equals(IccUtils.stripTrailingFs(iccId)))
                    .findFirst()
                    .orElse(null);
        } else {
            info = SubscriptionController.getInstance().getSubInfoForIccId(
                    IccUtils.stripTrailingFs(iccId));
        }

        logd("reapplyUiccAppsEnablementIfNeeded: retries=" + retries + ", subInfo=" + info);

        // If info is null, it could be a new subscription. By default we enable it.
        boolean expectedValue = info == null || info.areUiccApplicationsEnabled();

        // If for any reason current state is different from configured state, re-apply the
        // configured state.
        if (expectedValue != mUiccApplicationsEnabled) {
            mCi.enableUiccApplications(expectedValue, Message.obtain(
                    this, EVENT_REAPPLY_UICC_APPS_ENABLEMENT_DONE,
                    new Pair<>(expectedValue, retries)));
        }
    }

    // Enable or disable uicc applications.
    @Override
    public void enableUiccApplications(boolean enable, Message onCompleteMessage) {
        // First check if card is present. Otherwise mUiccApplicationsDisabled doesn't make
        // any sense.
        UiccSlot slot = mUiccController.getUiccSlotForPhone(mPhoneId);
        if (slot == null || slot.getCardState() != IccCardStatus.CardState.CARDSTATE_PRESENT) {
            if (onCompleteMessage != null) {
                AsyncResult.forMessage(onCompleteMessage, null,
                        new IllegalStateException("No SIM card is present"));
                onCompleteMessage.sendToTarget();
            }
            return;
        }

        mCi.enableUiccApplications(enable, onCompleteMessage);
    }

    /**
     * Whether disabling a physical subscription is supported or not.
     */
    @Override
    public boolean canDisablePhysicalSubscription() {
        return mCi.canToggleUiccApplicationsEnablement();
    }

    @Override
    public @NonNull List<String> getEquivalentHomePlmns() {
        if (isPhoneTypeGsm()) {
            IccRecords r = mIccRecords.get();
            if (r != null && r.getEhplmns() != null) {
                return Arrays.asList(r.getEhplmns());
            }
        } else if (isPhoneTypeCdma()) {
            loge("EHPLMN is not available in CDMA");
        }
        return Collections.emptyList();
    }

    /**
     * @return Currently bound data service package names.
     */
    public @NonNull List<String> getDataServicePackages() {
        return getDataNetworkController().getDataServicePackages();
    }

    private void updateBroadcastEmergencyCallStateChangesAfterCarrierConfigChanged(
            @NonNull PersistableBundle config) {
        // get broadcastEmergencyCallStateChanges
        boolean broadcastEmergencyCallStateChanges = config.getBoolean(
                CarrierConfigManager.KEY_BROADCAST_EMERGENCY_CALL_STATE_CHANGES_BOOL);
        logd("broadcastEmergencyCallStateChanges = " + broadcastEmergencyCallStateChanges);
        setBroadcastEmergencyCallStateChanges(broadcastEmergencyCallStateChanges);
    }

    private void updateNrSettingsAfterCarrierConfigChanged(@NonNull PersistableBundle config) {
        int[] nrAvailabilities = config.getIntArray(
                CarrierConfigManager.KEY_CARRIER_NR_AVAILABILITIES_INT_ARRAY);
        mIsCarrierNrSupported = !ArrayUtils.isEmpty(nrAvailabilities);
    }

<<<<<<< HEAD
    protected void updateVoNrSettings(PersistableBundle config) {
=======
    private void updateVoNrSettings(@NonNull PersistableBundle config) {
>>>>>>> 4fb7a573
        UiccSlot slot = mUiccController.getUiccSlotForPhone(mPhoneId);

        // If no card is present, do nothing.
        if (slot == null || slot.getCardState() != IccCardStatus.CardState.CARDSTATE_PRESENT) {
            return;
        }

        boolean mIsVonrEnabledByCarrier =
                config.getBoolean(CarrierConfigManager.KEY_VONR_ENABLED_BOOL);
        boolean mDefaultVonr =
                config.getBoolean(CarrierConfigManager.KEY_VONR_ON_BY_DEFAULT_BOOL);

        int setting = -1;
        if (isSubscriptionManagerServiceEnabled()) {
            SubscriptionInfoInternal subInfo = mSubscriptionManagerService
                    .getSubscriptionInfoInternal(getSubId());
            if (subInfo != null) {
                setting = subInfo.getNrAdvancedCallingEnabled();
            }
        } else {
            String result = SubscriptionController.getInstance().getSubscriptionProperty(
                    getSubId(), SubscriptionManager.NR_ADVANCED_CALLING_ENABLED);
            if (result != null) {
                setting = Integer.parseInt(result);
            }
        }

        logd("VoNR setting from telephony.db:"
                + setting
                + " ,vonr_enabled_bool:"
                + mIsVonrEnabledByCarrier
                + " ,vonr_on_by_default_bool:"
                + mDefaultVonr);

        boolean enbleVonr = mIsVonrEnabledByCarrier
                && (setting == 1 || (setting == -1 && mDefaultVonr));
        mCi.setVoNrEnabled(enbleVonr, obtainMessage(EVENT_SET_VONR_ENABLED_DONE), null);
    }

    private void updateCdmaRoamingSettingsAfterCarrierConfigChanged(
            @NonNull PersistableBundle config) {
        // Changing the cdma roaming settings based carrier config.
        int config_cdma_roaming_mode = config.getInt(
                CarrierConfigManager.KEY_CDMA_ROAMING_MODE_INT);
        int current_cdma_roaming_mode =
                Settings.Global.getInt(getContext().getContentResolver(),
                        Settings.Global.CDMA_ROAMING_MODE,
                        TelephonyManager.CDMA_ROAMING_MODE_RADIO_DEFAULT);
        switch (config_cdma_roaming_mode) {
            // Carrier's cdma_roaming_mode will overwrite the user's previous settings
            // Keep the user's previous setting in global variable which will be used
            // when carrier's setting is turn off.
            case TelephonyManager.CDMA_ROAMING_MODE_HOME:
            case TelephonyManager.CDMA_ROAMING_MODE_AFFILIATED:
            case TelephonyManager.CDMA_ROAMING_MODE_ANY:
                logd("cdma_roaming_mode is going to changed to "
                        + config_cdma_roaming_mode);
                setCdmaRoamingPreference(config_cdma_roaming_mode,
                        obtainMessage(EVENT_SET_ROAMING_PREFERENCE_DONE));
                break;

            // When carrier's setting is turn off, change the cdma_roaming_mode to the
            // previous user's setting
            case TelephonyManager.CDMA_ROAMING_MODE_RADIO_DEFAULT:
                if (current_cdma_roaming_mode != config_cdma_roaming_mode) {
                    logd("cdma_roaming_mode is going to changed to "
                            + current_cdma_roaming_mode);
                    setCdmaRoamingPreference(current_cdma_roaming_mode,
                            obtainMessage(EVENT_SET_ROAMING_PREFERENCE_DONE));
                }
                break;
            default:
                loge("Invalid cdma_roaming_mode settings: " + config_cdma_roaming_mode);
        }
    }

    /**
     * Determines if IMS is enabled for call.
     *
     * @return {@code true} if IMS calling is enabled.
     */
    public boolean isImsUseEnabled() {
        ImsManager imsManager = mImsManagerFactory.create(mContext, mPhoneId);
        boolean imsUseEnabled = ((imsManager.isVolteEnabledByPlatform()
                && imsManager.isEnhanced4gLteModeSettingEnabledByUser())
                || (imsManager.isWfcEnabledByPlatform() && imsManager.isWfcEnabledByUser())
                && imsManager.isNonTtyOrTtyOnVolteEnabled());
        return imsUseEnabled;
    }

    @Override
    public InboundSmsHandler getInboundSmsHandler(boolean is3gpp2) {
        return mIccSmsInterfaceManager.getInboundSmsHandler(is3gpp2);
    }

    /**
     * Return current cell broadcast ranges.
     */
    public List<CellBroadcastIdRange> getCellBroadcastIdRanges() {
        return mCellBroadcastConfigTracker.getCellBroadcastIdRanges();
    }

    /**
     * Set reception of cell broadcast messages with the list of the given ranges.
     */
    @Override
    public void setCellBroadcastIdRanges(
            @NonNull List<CellBroadcastIdRange> ranges, Consumer<Integer> callback) {
        mCellBroadcastConfigTracker.setCellBroadcastIdRanges(ranges, callback);
    }

    /**
     * The following function checks if supplementary service request is blocked due to FDN.
     * @param requestType request type associated with the supplementary service
     * @param serviceType supplementary service type
     * @return {@code true} if request is blocked due to FDN.
     */
    private boolean isRequestBlockedByFDN(SsData.RequestType requestType,
            SsData.ServiceType serviceType) {
        ArrayList<String> controlStrings = GsmMmiCode.getControlStrings(requestType, serviceType);
        return FdnUtils.isSuppServiceRequestBlockedByFdn(mPhoneId, controlStrings, getCountryIso());
    }

    @Override
    public void handleNullCipherEnabledChange() {
        if (!DeviceConfig.getBoolean(DeviceConfig.NAMESPACE_CELLULAR_SECURITY,
                TelephonyManager.PROPERTY_ENABLE_NULL_CIPHER_TOGGLE, true)) {
            logi("Not handling null cipher update. Feature disabled by DeviceConfig.");
            return;
        }
        mCi.setNullCipherAndIntegrityEnabled(
                getNullCipherAndIntegrityEnabledPreference(),
                obtainMessage(EVENT_SET_NULL_CIPHER_AND_INTEGRITY_DONE));
    }

    @Override
    public boolean isNullCipherAndIntegritySupported() {
        return mIsNullCipherAndIntegritySupported;
    }
}<|MERGE_RESOLUTION|>--- conflicted
+++ resolved
@@ -3319,22 +3319,9 @@
                 // Cache the config value for displaying 14 digit IMEI
                 CarrierConfigManager configMgr = (CarrierConfigManager)
                         getContext().getSystemService(Context.CARRIER_CONFIG_SERVICE);
-<<<<<<< HEAD
                 PersistableBundle b = configMgr.getConfigForSubId(getSubId());
                 if (b != null) {
                     mEnable14DigitImei = b.getBoolean("config_enable_display_14digit_imei");
-                }
-
-                updateBroadcastEmergencyCallStateChangesAfterCarrierConfigChanged(b);
-
-                updateCdmaRoamingSettingsAfterCarrierConfigChanged(b);
-
-                updateNrSettingsAfterCarrierConfigChanged(b);
-                updateVoNrSettings(b);
-                updateSsOverCdmaSupported(b);
-=======
-                final PersistableBundle b = configMgr.getConfigForSubId(getSubId());
-                if (b != null) {
                     updateBroadcastEmergencyCallStateChangesAfterCarrierConfigChanged(b);
                     updateCdmaRoamingSettingsAfterCarrierConfigChanged(b);
                     updateNrSettingsAfterCarrierConfigChanged(b);
@@ -3344,7 +3331,7 @@
                 } else {
                     loge("Failed to retrieve a carrier config bundle for subId=" + getSubId());
                 }
->>>>>>> 4fb7a573
+
                 loadAllowedNetworksFromSubscriptionDatabase();
                 // Obtain new radio capabilities from the modem, since some are SIM-dependent
                 mCi.getRadioCapability(obtainMessage(EVENT_GET_RADIO_CAPABILITY));
@@ -5048,11 +5035,7 @@
         mIsCarrierNrSupported = !ArrayUtils.isEmpty(nrAvailabilities);
     }
 
-<<<<<<< HEAD
-    protected void updateVoNrSettings(PersistableBundle config) {
-=======
-    private void updateVoNrSettings(@NonNull PersistableBundle config) {
->>>>>>> 4fb7a573
+    protected void updateVoNrSettings(@NonNull PersistableBundle config) {
         UiccSlot slot = mUiccController.getUiccSlotForPhone(mPhoneId);
 
         // If no card is present, do nothing.
