--- conflicted
+++ resolved
@@ -3172,11 +3172,8 @@
         mCi.areUiccApplicationsEnabled(obtainMessage(EVENT_GET_UICC_APPS_ENABLEMENT_DONE));
 
         handleNullCipherEnabledChange();
-<<<<<<< HEAD
         mCi.setSuppServiceNotifications(true, null);
-=======
         handleIdentifierDisclosureNotificationPreferenceChange();
->>>>>>> 5f976cd5
     }
 
     private void handleRadioOn() {
