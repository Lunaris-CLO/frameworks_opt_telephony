/*
 * Copyright (C) 2015 The Android Open Source Project
 *
 * Licensed under the Apache License, Version 2.0 (the "License");
 * you may not use this file except in compliance with the License.
 * You may obtain a copy of the License at
 *
 *      http://www.apache.org/licenses/LICENSE-2.0
 *
 * Unless required by applicable law or agreed to in writing, software
 * distributed under the License is distributed on an "AS IS" BASIS,
 * WITHOUT WARRANTIES OR CONDITIONS OF ANY KIND, either express or implied.
 * See the License for the specific language governing permissions and
 * limitations under the License.
 */

package com.android.internal.telephony;

import static com.android.internal.telephony.CommandException.Error.GENERIC_FAILURE;
import static com.android.internal.telephony.CommandException.Error.SIM_BUSY;
import static com.android.internal.telephony.CommandsInterface.CF_ACTION_DISABLE;
import static com.android.internal.telephony.CommandsInterface.CF_ACTION_ENABLE;
import static com.android.internal.telephony.CommandsInterface.CF_ACTION_ERASURE;
import static com.android.internal.telephony.CommandsInterface.CF_ACTION_REGISTRATION;
import static com.android.internal.telephony.CommandsInterface.CF_REASON_ALL;
import static com.android.internal.telephony.CommandsInterface.CF_REASON_ALL_CONDITIONAL;
import static com.android.internal.telephony.CommandsInterface.CF_REASON_BUSY;
import static com.android.internal.telephony.CommandsInterface.CF_REASON_NOT_REACHABLE;
import static com.android.internal.telephony.CommandsInterface.CF_REASON_NO_REPLY;
import static com.android.internal.telephony.CommandsInterface.CF_REASON_UNCONDITIONAL;
import static com.android.internal.telephony.CommandsInterface.SERVICE_CLASS_VOICE;

import android.annotation.NonNull;
import android.annotation.Nullable;
import android.compat.annotation.UnsupportedAppUsage;
import android.content.BroadcastReceiver;
import android.content.ContentValues;
import android.content.Context;
import android.content.Intent;
import android.content.IntentFilter;
import android.content.SharedPreferences;
import android.database.SQLException;
import android.net.Uri;
import android.os.AsyncResult;
import android.os.Build;
import android.os.Bundle;
import android.os.Handler;
import android.os.Message;
import android.os.PersistableBundle;
import android.os.PowerManager;
import android.os.Registrant;
import android.os.RegistrantList;
import android.os.ResultReceiver;
import android.os.SystemProperties;
import android.os.UserHandle;
import android.os.WorkSource;
import android.preference.PreferenceManager;
import android.provider.Settings;
import android.provider.Telephony;
import android.sysprop.TelephonyProperties;
import android.telecom.PhoneAccount;
import android.telecom.PhoneAccountHandle;
import android.telecom.TelecomManager;
import android.telecom.VideoProfile;
import android.telephony.AccessNetworkConstants;
import android.telephony.BarringInfo;
import android.telephony.CarrierBandwidth;
import android.telephony.CarrierConfigManager;
import android.telephony.CellIdentity;
import android.telephony.ImsiEncryptionInfo;
import android.telephony.NetworkScanRequest;
import android.telephony.PhoneNumberUtils;
import android.telephony.ServiceState;
import android.telephony.ServiceState.RilRadioTechnology;
import android.telephony.SignalThresholdInfo;
import android.telephony.SubscriptionInfo;
import android.telephony.SubscriptionManager;
import android.telephony.TelephonyManager;
import android.telephony.UiccAccessRule;
import android.telephony.UssdResponse;
import android.telephony.data.ApnSetting;
import android.text.TextUtils;
import android.util.Log;
import android.util.Pair;

import com.android.ims.ImsManager;
import com.android.internal.annotations.VisibleForTesting;
import com.android.internal.telephony.cdma.CdmaMmiCode;
import com.android.internal.telephony.cdma.CdmaSubscriptionSourceManager;
import com.android.internal.telephony.dataconnection.DataEnabledSettings;
import com.android.internal.telephony.dataconnection.DcTracker;
import com.android.internal.telephony.dataconnection.TransportManager;
import com.android.internal.telephony.emergency.EmergencyNumberTracker;
import com.android.internal.telephony.gsm.GsmMmiCode;
import com.android.internal.telephony.gsm.SuppServiceNotification;
import com.android.internal.telephony.imsphone.ImsPhoneCallTracker;
import com.android.internal.telephony.imsphone.ImsPhoneMmiCode;
import com.android.internal.telephony.metrics.VoiceCallSessionStats;
import com.android.internal.telephony.test.SimulatedRadioControl;
import com.android.internal.telephony.uicc.IccCardApplicationStatus.AppType;
import com.android.internal.telephony.uicc.IccCardStatus;
import com.android.internal.telephony.uicc.IccException;
import com.android.internal.telephony.uicc.IccRecords;
import com.android.internal.telephony.uicc.IccUtils;
import com.android.internal.telephony.uicc.IccVmNotSupportedException;
import com.android.internal.telephony.uicc.IsimRecords;
import com.android.internal.telephony.uicc.IsimUiccRecords;
import com.android.internal.telephony.uicc.RuimRecords;
import com.android.internal.telephony.uicc.SIMRecords;
import com.android.internal.telephony.uicc.UiccCard;
import com.android.internal.telephony.uicc.UiccCardApplication;
import com.android.internal.telephony.uicc.UiccController;
import com.android.internal.telephony.uicc.UiccProfile;
import com.android.internal.telephony.uicc.UiccSlot;
import com.android.internal.telephony.util.ArrayUtils;
import com.android.telephony.Rlog;
import com.android.internal.telephony.util.QtiImsUtils;

import java.io.FileDescriptor;
import java.io.PrintWriter;
import java.util.ArrayList;
import java.util.Arrays;
import java.util.Collections;
import java.util.Iterator;
import java.util.List;
import java.util.regex.Matcher;
import java.util.regex.Pattern;

/**
 * {@hide}
 */
public class GsmCdmaPhone extends Phone {
    // NOTE that LOG_TAG here is "GsmCdma", which means that log messages
    // from this file will go into the radio log rather than the main
    // log.  (Use "adb logcat -b radio" to see them.)
    public static final String LOG_TAG = "GsmCdmaPhone";
    private static final boolean DBG = true;
    private static final boolean VDBG = false; /* STOPSHIP if true */

    /** Required magnitude change between unsolicited SignalStrength reports. */
    private static final int REPORTING_HYSTERESIS_DB = 2;
    /** Required throughput change between unsolicited LinkCapacityEstimate reports. */
    private static final int REPORTING_HYSTERESIS_KBPS = 50;
    /** Minimum time between unsolicited SignalStrength and LinkCapacityEstimate reports. */
    private static final int REPORTING_HYSTERESIS_MILLIS = 3000;

    //GSM
    // Key used to read/write voice mail number
    private static final String VM_NUMBER = "vm_number_key";
    // Key used to read/write the SIM IMSI used for storing the voice mail
    private static final String VM_SIM_IMSI = "vm_sim_imsi_key";
    /** List of Registrants to receive Supplementary Service Notifications. */
    private RegistrantList mSsnRegistrants = new RegistrantList();

    private static final int IMEI_14_DIGIT = 14;

    //CDMA
    private static final String VM_NUMBER_CDMA = "vm_number_key_cdma";
    private static final String PREFIX_WPS = "*272";
<<<<<<< HEAD
    private static final String PREFIX_WPS_CLIR_ACTIVATE = "*31#*272";
    private static final String PREFIX_WPS_CLIR_DEACTIVATE = "#31#*272";
=======
    // WPS prefix when CLIR is being deactivated for the call.
    private static final String PREFIX_WPS_CLIR_DEACTIVATE = "#31#*272";
    // WPS prefix when CLIS is being activated for the call.
    private static final String PREFIX_WPS_CLIR_ACTIVATE = "*31#*272";
>>>>>>> 9921dfd7
    private CdmaSubscriptionSourceManager mCdmaSSM;
    public int mCdmaSubscriptionSource = CdmaSubscriptionSourceManager.SUBSCRIPTION_SOURCE_UNKNOWN;
    private PowerManager.WakeLock mWakeLock;
    // mEcmExitRespRegistrant is informed after the phone has been exited
    @UnsupportedAppUsage
    private Registrant mEcmExitRespRegistrant;
    private String mEsn;
    private String mMeid;
    // string to define how the carrier specifies its own ota sp number
    private String mCarrierOtaSpNumSchema;
    protected Boolean mUiccApplicationsEnabled = null;
    // keeps track of when we have triggered an emergency call due to the ril.test.emergencynumber
    // param being set and we should generate a simulated exit from the modem upon exit of ECbM.
    private boolean mIsTestingEmergencyCallbackMode = false;
    @VisibleForTesting
    public static int ENABLE_UICC_APPS_MAX_RETRIES = 3;
    private static final int REAPPLY_UICC_APPS_SETTING_RETRY_TIME_GAP_IN_MS = 5000;

    public static final String PROPERTY_CDMA_HOME_OPERATOR_NUMERIC =
            "ro.cdma.home.operator.numeric";

    //CDMALTE
    /** PHONE_TYPE_CDMA_LTE in addition to RuimRecords needs access to SIMRecords and
     * IsimUiccRecords
     */
    private SIMRecords mSimRecords;

    // For non-persisted manual network selection
    private String mManualNetworkSelectionPlmn;

    //Common
    // Instance Variables
    @UnsupportedAppUsage(maxTargetSdk = Build.VERSION_CODES.R, trackingBug = 170729553)
    private IsimUiccRecords mIsimUiccRecords;
    @UnsupportedAppUsage(maxTargetSdk = Build.VERSION_CODES.R, trackingBug = 170729553)
    public GsmCdmaCallTracker mCT;
    @UnsupportedAppUsage(maxTargetSdk = Build.VERSION_CODES.R, trackingBug = 170729553)
    public ServiceStateTracker mSST;
    public EmergencyNumberTracker mEmergencyNumberTracker;
    @UnsupportedAppUsage(maxTargetSdk = Build.VERSION_CODES.R, trackingBug = 170729553)
    private ArrayList <MmiCode> mPendingMMIs = new ArrayList<MmiCode>();
    private IccPhoneBookInterfaceManager mIccPhoneBookIntManager;

    private int mPrecisePhoneType;

    private final RegistrantList mVolteSilentRedialRegistrants = new RegistrantList();
    private DialArgs mDialArgs = null;

    private String mImei;
    private String mImeiSv;
    private String mVmNumber;

    // Create Cfu (Call forward unconditional) so that dialing number &
    // mOnComplete (Message object passed by client) can be packed &
    // given as a single Cfu object as user data to RIL.
    private static class Cfu {
        final String mSetCfNumber;
        final Message mOnComplete;

        @UnsupportedAppUsage(maxTargetSdk = Build.VERSION_CODES.R, trackingBug = 170729553)
        Cfu(String cfNumber, Message onComplete) {
            mSetCfNumber = cfNumber;
            mOnComplete = onComplete;
        }
    }

    @UnsupportedAppUsage(maxTargetSdk = Build.VERSION_CODES.R, trackingBug = 170729553)
    private IccSmsInterfaceManager mIccSmsInterfaceManager;

    private boolean mResetModemOnRadioTechnologyChange = false;

    private int mRilVersion;
    private boolean mBroadcastEmergencyCallStateChanges = false;
    private boolean mEnable14DigitImei = false;
    private CarrierKeyDownloadManager mCDM;
    private CarrierInfoManager mCIM;

    private final SettingsObserver mSettingsObserver;
    private CarrierBandwidth mCarrierBandwidth = new CarrierBandwidth();

    // Constructors

    public GsmCdmaPhone(Context context, CommandsInterface ci, PhoneNotifier notifier, int phoneId,
                        int precisePhoneType, TelephonyComponentFactory telephonyComponentFactory) {
        this(context, ci, notifier, false, phoneId, precisePhoneType, telephonyComponentFactory);
    }

    public GsmCdmaPhone(Context context, CommandsInterface ci, PhoneNotifier notifier,
                        boolean unitTestMode, int phoneId, int precisePhoneType,
                        TelephonyComponentFactory telephonyComponentFactory) {
        super(precisePhoneType == PhoneConstants.PHONE_TYPE_GSM ? "GSM" : "CDMA",
                notifier, context, ci, unitTestMode, phoneId, telephonyComponentFactory);

        // phone type needs to be set before other initialization as other objects rely on it
        mPrecisePhoneType = precisePhoneType;
        mVoiceCallSessionStats = new VoiceCallSessionStats(mPhoneId, this);
        initOnce(ci);
        initRatSpecific(precisePhoneType);
        // CarrierSignalAgent uses CarrierActionAgent in construction so it needs to be created
        // after CarrierActionAgent.
        mCarrierActionAgent = mTelephonyComponentFactory.inject(CarrierActionAgent.class.getName())
                .makeCarrierActionAgent(this);
        mCarrierSignalAgent = mTelephonyComponentFactory.inject(CarrierSignalAgent.class.getName())
                .makeCarrierSignalAgent(this);
        mTransportManager = mTelephonyComponentFactory.inject(TransportManager.class.getName())
                .makeTransportManager(this);
        mSST = mTelephonyComponentFactory.inject(ServiceStateTracker.class.getName())
                .makeServiceStateTracker(this, this.mCi);
        mEmergencyNumberTracker = mTelephonyComponentFactory
                .inject(EmergencyNumberTracker.class.getName()).makeEmergencyNumberTracker(
                this, this.mCi);
        mDataEnabledSettings = mTelephonyComponentFactory
                .inject(DataEnabledSettings.class.getName()).makeDataEnabledSettings(this);
        mDeviceStateMonitor = mTelephonyComponentFactory.inject(DeviceStateMonitor.class.getName())
                .makeDeviceStateMonitor(this);

        // DisplayInfoController creates an OverrideNetworkTypeController, which uses
        // DeviceStateMonitor so needs to be crated after it is instantiated.
        mDisplayInfoController = mTelephonyComponentFactory.inject(
                DisplayInfoController.class.getName()).makeDisplayInfoController(this);

        // DcTracker uses ServiceStateTracker and DisplayInfoController so needs to be created
        // after they are instantiated
        for (int transport : mTransportManager.getAvailableTransports()) {
            DcTracker dcTracker = mTelephonyComponentFactory.inject(DcTracker.class.getName())
                    .makeDcTracker(this, transport);
            mDcTrackers.put(transport, dcTracker);
            mTransportManager.registerDataThrottler(dcTracker.getDataThrottler());
        }

        mCarrierResolver = mTelephonyComponentFactory.inject(CarrierResolver.class.getName())
                .makeCarrierResolver(this);

        getCarrierActionAgent().registerForCarrierAction(
                CarrierActionAgent.CARRIER_ACTION_SET_METERED_APNS_ENABLED, this,
                EVENT_SET_CARRIER_DATA_ENABLED, null, false);

        mSST.registerForNetworkAttached(this, EVENT_REGISTERED_TO_NETWORK, null);
        mSST.registerForVoiceRegStateOrRatChanged(this, EVENT_VRS_OR_RAT_CHANGED, null);

        mSettingsObserver = new SettingsObserver(context, this);
        mSettingsObserver.observe(
                Settings.Global.getUriFor(Settings.Global.DEVICE_PROVISIONED),
                EVENT_DEVICE_PROVISIONED_CHANGE);
        mSettingsObserver.observe(
                Settings.Global.getUriFor(Settings.Global.DEVICE_PROVISIONING_MOBILE_DATA_ENABLED),
                EVENT_DEVICE_PROVISIONING_DATA_SETTING_CHANGE);

        SubscriptionController.getInstance().registerForUiccAppsEnabled(this,
                EVENT_UICC_APPS_ENABLEMENT_SETTING_CHANGED, null, false);

        loadTtyMode();
        logd("GsmCdmaPhone: constructor: sub = " + mPhoneId);
    }

    private BroadcastReceiver mBroadcastReceiver = new BroadcastReceiver() {
        @Override
        public void onReceive(Context context, Intent intent) {
            Rlog.d(LOG_TAG, "mBroadcastReceiver: action " + intent.getAction());
            String action = intent.getAction();
            if (CarrierConfigManager.ACTION_CARRIER_CONFIG_CHANGED.equals(action) &&
                    intent.getExtras() != null &&
                    intent.getExtras().getInt(CarrierConfigManager.EXTRA_SLOT_INDEX,
                    SubscriptionManager.INVALID_SIM_SLOT_INDEX) == mPhoneId) {
                // Only handle carrier config changes for this phone id.
                if (mPhoneId == intent.getIntExtra(CarrierConfigManager.EXTRA_SLOT_INDEX, -1)) {
                    sendMessage(obtainMessage(EVENT_CARRIER_CONFIG_CHANGED));
                }
            } else if (TelecomManager.ACTION_CURRENT_TTY_MODE_CHANGED.equals(action)) {
                int ttyMode = intent.getIntExtra(
                        TelecomManager.EXTRA_CURRENT_TTY_MODE, TelecomManager.TTY_MODE_OFF);
                updateTtyMode(ttyMode);
            } else if (TelecomManager.ACTION_TTY_PREFERRED_MODE_CHANGED.equals(action)) {
                int newPreferredTtyMode = intent.getIntExtra(
                        TelecomManager.EXTRA_TTY_PREFERRED_MODE, TelecomManager.TTY_MODE_OFF);
                updateUiTtyMode(newPreferredTtyMode);
            }
        }
    };

    private void initOnce(CommandsInterface ci) {
        if (ci instanceof SimulatedRadioControl) {
            mSimulatedRadioControl = (SimulatedRadioControl) ci;
        }

        mEcbmHandler = EcbmHandler.getInstance().initialize(mContext, this, mCi, mPhoneId);
        mCT = mTelephonyComponentFactory.inject(GsmCdmaCallTracker.class.getName())
                .makeGsmCdmaCallTracker(this);
        mIccPhoneBookIntManager = mTelephonyComponentFactory
                .inject(IccPhoneBookInterfaceManager.class.getName())
                .makeIccPhoneBookInterfaceManager(this);
        PowerManager pm
                = (PowerManager) mContext.getSystemService(Context.POWER_SERVICE);
        mWakeLock = pm.newWakeLock(PowerManager.PARTIAL_WAKE_LOCK, LOG_TAG);
        mIccSmsInterfaceManager = mTelephonyComponentFactory
                .inject(IccSmsInterfaceManager.class.getName())
                .makeIccSmsInterfaceManager(this);

        mCi.registerForAvailable(this, EVENT_RADIO_AVAILABLE, null);
        mCi.registerForOffOrNotAvailable(this, EVENT_RADIO_OFF_OR_NOT_AVAILABLE, null);
        mCi.registerForOn(this, EVENT_RADIO_ON, null);
        mCi.registerForRadioStateChanged(this, EVENT_RADIO_STATE_CHANGED, null);
        mCi.registerUiccApplicationEnablementChanged(this,
                EVENT_UICC_APPS_ENABLEMENT_STATUS_CHANGED,
                null);
        mCi.setOnSuppServiceNotification(this, EVENT_SSN, null);
        mCi.setOnRegistrationFailed(this, EVENT_REGISTRATION_FAILED, null);
        mCi.registerForBarringInfoChanged(this, EVENT_BARRING_INFO_CHANGED, null);

        //GSM
        mCi.setOnUSSD(this, EVENT_USSD, null);
        mCi.setOnSs(this, EVENT_SS, null);

        //CDMA
        mCdmaSSM = mTelephonyComponentFactory.inject(CdmaSubscriptionSourceManager.class.getName())
                .getCdmaSubscriptionSourceManagerInstance(mContext,
                mCi, this, EVENT_CDMA_SUBSCRIPTION_SOURCE_CHANGED, null);
        mCi.registerForModemReset(this, EVENT_MODEM_RESET, null);
        // get the string that specifies the carrier OTA Sp number
        mCarrierOtaSpNumSchema = TelephonyManager.from(mContext).getOtaSpNumberSchemaForPhone(
                getPhoneId(), "");

        mResetModemOnRadioTechnologyChange = TelephonyProperties.reset_on_radio_tech_change()
                .orElse(false);

        mCi.registerForRilConnected(this, EVENT_RIL_CONNECTED, null);
        mCi.registerForVoiceRadioTechChanged(this, EVENT_VOICE_RADIO_TECH_CHANGED, null);
        mCi.registerForLceInfo(this, EVENT_LINK_CAPACITY_CHANGED, null);
        IntentFilter filter = new IntentFilter(
                CarrierConfigManager.ACTION_CARRIER_CONFIG_CHANGED);
        filter.addAction(TelecomManager.ACTION_CURRENT_TTY_MODE_CHANGED);
        filter.addAction(TelecomManager.ACTION_TTY_PREFERRED_MODE_CHANGED);
        mContext.registerReceiver(mBroadcastReceiver, filter);

        mCDM = new CarrierKeyDownloadManager(this);
        mCIM = mTelephonyComponentFactory.inject(CarrierInfoManager.class.getName())
                .makeCarrierInfoManager(this);
    }

    private void initRatSpecific(int precisePhoneType) {
        mPendingMMIs.clear();
        mIccPhoneBookIntManager.updateIccRecords(null);
        mEsn = null;
        mMeid = null;

        mPrecisePhoneType = precisePhoneType;
        logd("Precise phone type " + mPrecisePhoneType);

        TelephonyManager tm = TelephonyManager.from(mContext);
        UiccProfile uiccProfile = getUiccProfile();
        if (isPhoneTypeGsm()) {
            mCi.setPhoneType(PhoneConstants.PHONE_TYPE_GSM);
            tm.setPhoneType(getPhoneId(), PhoneConstants.PHONE_TYPE_GSM);
            if (uiccProfile != null) {
                uiccProfile.setVoiceRadioTech(ServiceState.RIL_RADIO_TECHNOLOGY_UMTS);
            }
        } else {
            mCdmaSubscriptionSource = mCdmaSSM.getCdmaSubscriptionSource();
            // This is needed to handle phone process crashes
            final boolean isInEcm = getInEcmMode();
            if (isInEcm) {
                try {
                    mEcbmHandler.exitEmergencyCallbackMode();
                } catch (Exception e) {
                    e.printStackTrace();
                }
            }

            mCi.setPhoneType(PhoneConstants.PHONE_TYPE_CDMA);
            tm.setPhoneType(getPhoneId(), PhoneConstants.PHONE_TYPE_CDMA);
            if (uiccProfile != null) {
                uiccProfile.setVoiceRadioTech(ServiceState.RIL_RADIO_TECHNOLOGY_1xRTT);
            }
            // Sets operator properties by retrieving from build-time system property
            String operatorAlpha = SystemProperties.get("ro.cdma.home.operator.alpha");
            String operatorNumeric = SystemProperties.get(PROPERTY_CDMA_HOME_OPERATOR_NUMERIC);
            logd("init: operatorAlpha='" + operatorAlpha
                    + "' operatorNumeric='" + operatorNumeric + "'");
            if (!TextUtils.isEmpty(operatorAlpha)) {
                logd("init: set 'gsm.sim.operator.alpha' to operator='" + operatorAlpha + "'");
                tm.setSimOperatorNameForPhone(mPhoneId, operatorAlpha);
            }
            if (!TextUtils.isEmpty(operatorNumeric)) {
                logd("init: set 'gsm.sim.operator.numeric' to operator='" + operatorNumeric +
                        "'");
                logd("update icc_operator_numeric=" + operatorNumeric);
                tm.setSimOperatorNumericForPhone(mPhoneId, operatorNumeric);

                SubscriptionController.getInstance().setMccMnc(operatorNumeric, getSubId());

                // Sets iso country property by retrieving from build-time system property
                String iso = "";
                try {
                    iso = MccTable.countryCodeForMcc(operatorNumeric.substring(0, 3));
                } catch (StringIndexOutOfBoundsException ex) {
                    Rlog.e(LOG_TAG, "init: countryCodeForMcc error", ex);
                }

                logd("init: set 'gsm.sim.operator.iso-country' to iso=" + iso);
                tm.setSimCountryIsoForPhone(mPhoneId, iso);
                SubscriptionController.getInstance().setCountryIso(iso, getSubId());

                // Updates MCC MNC device configuration information
                logd("update mccmnc=" + operatorNumeric);
                MccTable.updateMccMncConfiguration(mContext, operatorNumeric);
            }

            // Sets current entry in the telephony carrier table
            updateCurrentCarrierInProvider(operatorNumeric);
        }
    }

    @UnsupportedAppUsage(maxTargetSdk = Build.VERSION_CODES.R, trackingBug = 170729553)
    public boolean isPhoneTypeGsm() {
        return mPrecisePhoneType == PhoneConstants.PHONE_TYPE_GSM;
    }

    public boolean isPhoneTypeCdma() {
        return mPrecisePhoneType == PhoneConstants.PHONE_TYPE_CDMA;
    }

    public boolean isPhoneTypeCdmaLte() {
        return mPrecisePhoneType == PhoneConstants.PHONE_TYPE_CDMA_LTE;
    }

    private void switchPhoneType(int precisePhoneType) {

        initRatSpecific(precisePhoneType);

        mSST.updatePhoneType();
        setPhoneName(precisePhoneType == PhoneConstants.PHONE_TYPE_GSM ? "GSM" : "CDMA");
        onUpdateIccAvailability();
        // if is possible that onUpdateIccAvailability() does not unregister and re-register for
        // ICC events, for example if mUiccApplication does not change which can happen if phone
        // type is transitioning from CDMA to GSM but 3gpp2 application was not available.
        // To handle such cases, unregister and re-register here. They still need to be called in
        // onUpdateIccAvailability(), since in normal cases register/unregister calls can be on
        // different IccRecords objects. Here they are on the same IccRecords object.
        unregisterForIccRecordEvents();
        registerForIccRecordEvents();

        mCT.updatePhoneType();

        int radioState = mCi.getRadioState();
        if (radioState != TelephonyManager.RADIO_POWER_UNAVAILABLE) {
            handleRadioAvailable();
            if (radioState == TelephonyManager.RADIO_POWER_ON) {
                handleRadioOn();
            }
        }
        if (radioState != TelephonyManager.RADIO_POWER_ON) {
            handleRadioOffOrNotAvailable();
        }
    }

    /**
     * get carrier bandwidth per primary and secondary carrier
     * @return CarrierBandwidth with bandwidth of both primary and secondary carrier.
     */
    public CarrierBandwidth getCarrierBandwidth() {
        return mCarrierBandwidth;
    }

    private void updateCarrierBandwidths(LinkCapacityEstimate lce) {
        if (DBG) logd("updateCarrierBandwidths: lce=" + lce);
        if (lce == null) {
            mCarrierBandwidth = new CarrierBandwidth();
            return;
        }
        int primaryDownlinkCapacityKbps = lce.downlinkCapacityKbps;
        int primaryUplinkCapacityKbps = lce.uplinkCapacityKbps;
        if (primaryDownlinkCapacityKbps != CarrierBandwidth.INVALID
                && lce.secondaryDownlinkCapacityKbps != CarrierBandwidth.INVALID) {
            primaryDownlinkCapacityKbps =
                    lce.downlinkCapacityKbps - lce.secondaryDownlinkCapacityKbps;
        }
        if (primaryUplinkCapacityKbps != CarrierBandwidth.INVALID
                && lce.secondaryUplinkCapacityKbps != CarrierBandwidth.INVALID) {
            primaryUplinkCapacityKbps =
                    lce.uplinkCapacityKbps - lce.secondaryUplinkCapacityKbps;
        }
        mCarrierBandwidth = new CarrierBandwidth(primaryDownlinkCapacityKbps,
                primaryUplinkCapacityKbps, lce.secondaryDownlinkCapacityKbps,
                lce.secondaryUplinkCapacityKbps);
    }

    @Override
    protected void finalize() {
        if(DBG) logd("GsmCdmaPhone finalized");
        if (mWakeLock != null && mWakeLock.isHeld()) {
            Rlog.e(LOG_TAG, "UNEXPECTED; mWakeLock is held when finalizing.");
            mWakeLock.release();
        }
    }

    @UnsupportedAppUsage(maxTargetSdk = Build.VERSION_CODES.R, trackingBug = 170729553)
    @Override
    @NonNull
    public ServiceState getServiceState() {
        if (mSST == null || mSST.mSS.getState() != ServiceState.STATE_IN_SERVICE) {
            if (mImsPhone != null) {
                return mergeServiceStates((mSST == null) ? new ServiceState() : mSST.mSS,
                        mImsPhone.getServiceState());
            }
        }

        if (mSST != null) {
            return mSST.mSS;
        } else {
            // avoid potential NPE in EmergencyCallHelper during Phone switch
            return new ServiceState();
        }
    }

    @Override
    public void getCellIdentity(WorkSource workSource, Message rspMsg) {
        mSST.requestCellIdentity(workSource, rspMsg);
    }

    @UnsupportedAppUsage(maxTargetSdk = Build.VERSION_CODES.R, trackingBug = 170729553)
    @Override
    public PhoneConstants.State getState() {
        if (mImsPhone != null) {
            PhoneConstants.State imsState = mImsPhone.getState();
            if (imsState != PhoneConstants.State.IDLE) {
                return imsState;
            }
        }

        return mCT.mState;
    }

    @UnsupportedAppUsage(maxTargetSdk = Build.VERSION_CODES.R, trackingBug = 170729553)
    @Override
    public int getPhoneType() {
        if (mPrecisePhoneType == PhoneConstants.PHONE_TYPE_GSM) {
            return PhoneConstants.PHONE_TYPE_GSM;
        } else {
            return PhoneConstants.PHONE_TYPE_CDMA;
        }
    }

    @Override
    public ServiceStateTracker getServiceStateTracker() {
        return mSST;
    }

    @Override
    public EmergencyNumberTracker getEmergencyNumberTracker() {
        return mEmergencyNumberTracker;
    }

    @UnsupportedAppUsage(maxTargetSdk = Build.VERSION_CODES.R, trackingBug = 170729553)
    @Override
    public CallTracker getCallTracker() {
        return mCT;
    }

    @Override
    public TransportManager getTransportManager() {
        return mTransportManager;
    }

    @Override
    public DeviceStateMonitor getDeviceStateMonitor() {
        return mDeviceStateMonitor;
    }

    @Override
    public DisplayInfoController getDisplayInfoController() {
        return mDisplayInfoController;
    }

    @Override
    public void updateVoiceMail() {
        if (isPhoneTypeGsm()) {
            int countVoiceMessages = 0;
            IccRecords r = mIccRecords.get();
            if (r != null) {
                // get voice mail count from SIM
                countVoiceMessages = r.getVoiceMessageCount();
            }
            if (countVoiceMessages == IccRecords.DEFAULT_VOICE_MESSAGE_COUNT) {
                countVoiceMessages = getStoredVoiceMessageCount();
            }
            logd("updateVoiceMail countVoiceMessages = " + countVoiceMessages
                    + " subId " + getSubId());
            setVoiceMessageCount(countVoiceMessages);
        } else {
            setVoiceMessageCount(getStoredVoiceMessageCount());
        }
    }

    @Override
    public List<? extends MmiCode>
    getPendingMmiCodes() {
        return mPendingMMIs;
    }

    private @NonNull DcTracker getActiveDcTrackerForApn(@NonNull String apnType) {
        int currentTransport = mTransportManager.getCurrentTransport(
                ApnSetting.getApnTypesBitmaskFromString(apnType));
        return getDcTracker(currentTransport);
    }

    @Override
    public boolean isDataSuspended() {
        return mCT.mState != PhoneConstants.State.IDLE && !mSST.isConcurrentVoiceAndDataAllowed();
    }

    @Override
    public PhoneConstants.DataState getDataConnectionState(String apnType) {
        PhoneConstants.DataState ret = PhoneConstants.DataState.DISCONNECTED;

        if (mSST == null) {
            // Radio Technology Change is ongoing, dispose() and removeReferences() have
            // already been called

            ret = PhoneConstants.DataState.DISCONNECTED;
        } else if (mSST.getCurrentDataConnectionState() != ServiceState.STATE_IN_SERVICE
                && (isPhoneTypeCdma() || isPhoneTypeCdmaLte() ||
                (isPhoneTypeGsm() && !apnType.equals(PhoneConstants.APN_TYPE_EMERGENCY)))) {
            // If we're out of service, open TCP sockets may still work
            // but no data will flow

            // Emergency APN is available even in Out Of Service
            // Pass the actual State of EPDN

            ret = PhoneConstants.DataState.DISCONNECTED;
        } else { /* mSST.gprsState == ServiceState.STATE_IN_SERVICE */
            int currentTransport = mTransportManager.getCurrentTransport(
                    ApnSetting.getApnTypesBitmaskFromString(apnType));
            if (getDcTracker(currentTransport) != null) {
                switch (getDcTracker(currentTransport).getState(apnType)) {
                    case CONNECTED:
                    case DISCONNECTING:
                        if (isDataSuspended()) {
                            ret = PhoneConstants.DataState.SUSPENDED;
                        } else {
                            ret = PhoneConstants.DataState.CONNECTED;
                        }
                        break;
                    case CONNECTING:
                        ret = PhoneConstants.DataState.CONNECTING;
                        break;
                    default:
                        ret = PhoneConstants.DataState.DISCONNECTED;
                }
            }
        }

        logd("getDataConnectionState apnType=" + apnType + " ret=" + ret);
        return ret;
    }

    @Override
    public DataActivityState getDataActivityState() {
        DataActivityState ret = DataActivityState.NONE;

        if (mSST.getCurrentDataConnectionState() == ServiceState.STATE_IN_SERVICE
                && getDcTracker(AccessNetworkConstants.TRANSPORT_TYPE_WWAN) != null) {
            switch (getDcTracker(AccessNetworkConstants.TRANSPORT_TYPE_WWAN).getActivity()) {
                case DATAIN:
                    ret = DataActivityState.DATAIN;
                break;

                case DATAOUT:
                    ret = DataActivityState.DATAOUT;
                break;

                case DATAINANDOUT:
                    ret = DataActivityState.DATAINANDOUT;
                break;

                case DORMANT:
                    ret = DataActivityState.DORMANT;
                break;

                default:
                    ret = DataActivityState.NONE;
                break;
            }
        }

        return ret;
    }

    /**
     * Notify any interested party of a Phone state change
     * {@link com.android.internal.telephony.PhoneConstants.State}
     */
    public void notifyPhoneStateChanged() {
        mNotifier.notifyPhoneState(this);
    }

    /**
     * Notify registrants of a change in the call state. This notifies changes in
     * {@link com.android.internal.telephony.Call.State}. Use this when changes
     * in the precise call state are needed, else use notifyPhoneStateChanged.
     */
    @UnsupportedAppUsage(maxTargetSdk = Build.VERSION_CODES.R, trackingBug = 170729553)
    public void notifyPreciseCallStateChanged() {
        /* we'd love it if this was package-scoped*/
        super.notifyPreciseCallStateChangedP();
    }

    public void notifyNewRingingConnection(Connection c) {
        super.notifyNewRingingConnectionP(c);
    }

    public void notifyDisconnect(Connection cn) {
        mDisconnectRegistrants.notifyResult(cn);

        mNotifier.notifyDisconnectCause(this, cn.getDisconnectCause(),
                cn.getPreciseDisconnectCause());
    }

    public void notifyUnknownConnection(Connection cn) {
        super.notifyUnknownConnectionP(cn);
    }

    @Override
    public boolean isInEmergencyCall() {
        if (isPhoneTypeGsm()) {
            return false;
        } else {
            return mCT.isInEmergencyCall();
        }
    }

    @Override
    protected void setIsInEmergencyCall() {
        if (!isPhoneTypeGsm()) {
            mCT.setIsInEmergencyCall();
        }
    }

    @Override
    public boolean isInEmergencySmsMode() {
        return super.isInEmergencySmsMode()
                || (mImsPhone != null && mImsPhone.isInEmergencySmsMode());
    }

    //CDMA
    @Override
    public void sendEmergencyCallStateChange(boolean callActive) {
        if (!isPhoneTypeCdma()) {
            // It possible that this method got called from ImsPhoneCallTracker#
            logi("sendEmergencyCallStateChange - skip for non-cdma");
            return;
        }
        if (mBroadcastEmergencyCallStateChanges) {
            Intent intent = new Intent(TelephonyIntents.ACTION_EMERGENCY_CALL_STATE_CHANGED);
            intent.putExtra(TelephonyManager.EXTRA_PHONE_IN_EMERGENCY_CALL, callActive);
            SubscriptionManager.putPhoneIdAndSubIdExtra(intent, getPhoneId());
            mContext.sendStickyBroadcastAsUser(intent, UserHandle.ALL);
            if (DBG) Rlog.d(LOG_TAG, "sendEmergencyCallStateChange: callActive " + callActive);
        }
    }

    @Override
    public void setBroadcastEmergencyCallStateChanges(boolean broadcast) {
        mBroadcastEmergencyCallStateChanges = broadcast;
    }

    public void notifySuppServiceFailed(SuppService code) {
        mSuppServiceFailedRegistrants.notifyResult(code);
    }

    @UnsupportedAppUsage(maxTargetSdk = Build.VERSION_CODES.R, trackingBug = 170729553)
    public void notifyServiceStateChanged(ServiceState ss) {
        super.notifyServiceStateChangedP(ss);
    }

    void notifyServiceStateChangedForSubId(ServiceState ss, int subId) {
        super.notifyServiceStateChangedPForSubId(ss, subId);
    }

    /**
     * Notify that the cell location has changed.
     *
     * @param cellIdentity the new CellIdentity
     */
    public void notifyLocationChanged(CellIdentity cellIdentity) {
        mNotifier.notifyCellLocation(this, cellIdentity);
    }

    @Override
    public void notifyCallForwardingIndicator() {
        mNotifier.notifyCallForwardingChanged(this);
    }

    @Override
    public void notifyMigrateUssd(String num, ResultReceiver wrappedCallback)
            throws UnsupportedOperationException {
        GsmMmiCode mmi = GsmMmiCode.newFromDialString(num, this,
                mUiccApplication.get(), wrappedCallback);
        mPendingMMIs.add(mmi);
    }

    @Override
    public void registerForSuppServiceNotification(
            Handler h, int what, Object obj) {
        mSsnRegistrants.addUnique(h, what, obj);
    }

    @Override
    public void unregisterForSuppServiceNotification(Handler h) {
        mSsnRegistrants.remove(h);
    }

    @Override
    public void registerForSimRecordsLoaded(Handler h, int what, Object obj) {
        mSimRecordsLoadedRegistrants.addUnique(h, what, obj);
    }

    @Override
    public void unregisterForSimRecordsLoaded(Handler h) {
        mSimRecordsLoadedRegistrants.remove(h);
    }

    @Override
    public void acceptCall(int videoState) throws CallStateException {
        Phone imsPhone = mImsPhone;
        if ( imsPhone != null && imsPhone.getRingingCall().isRinging() ) {
            imsPhone.acceptCall(videoState);
        } else {
            mCT.acceptCall();
        }
    }

    @Override
    public void rejectCall() throws CallStateException {
        mCT.rejectCall();
    }

    @Override
    public void switchHoldingAndActive() throws CallStateException {
        mCT.switchWaitingOrHoldingAndActive();
    }

    @Override
    public String getIccSerialNumber() {
        IccRecords r = mIccRecords.get();
        if (!isPhoneTypeGsm() && r == null) {
            // to get ICCID form SIMRecords because it is on MF.
            r = mUiccController.getIccRecords(mPhoneId, UiccController.APP_FAM_3GPP);
        }
        return (r != null) ? r.getIccId() : null;
    }

    @Override
    public String getFullIccSerialNumber() {
        IccRecords r = mIccRecords.get();
        if (!isPhoneTypeGsm() && r == null) {
            // to get ICCID form SIMRecords because it is on MF.
            r = mUiccController.getIccRecords(mPhoneId, UiccController.APP_FAM_3GPP);
        }
        return (r != null) ? r.getFullIccId() : null;
    }

    @Override
    public boolean canConference() {
        if (mImsPhone != null && mImsPhone.canConference()) {
            return true;
        }
        if (isPhoneTypeGsm()) {
            return mCT.canConference();
        } else {
            loge("canConference: not possible in CDMA");
            return false;
        }
    }

    @Override
    public void conference() {
        if (mImsPhone != null && mImsPhone.canConference()) {
            logd("conference() - delegated to IMS phone");
            try {
                mImsPhone.conference();
            } catch (CallStateException e) {
                loge(e.toString());
            }
            return;
        }
        if (isPhoneTypeGsm()) {
            mCT.conference();
        } else {
            // three way calls in CDMA will be handled by feature codes
            loge("conference: not possible in CDMA");
        }
    }

    @Override
    public void dispose() {
        // Note: this API is currently never called. We are defining actions here in case
        // we need to dispose GsmCdmaPhone/Phone object.
        super.dispose();
        SubscriptionController.getInstance().unregisterForUiccAppsEnabled(this);
    }

    @Override
    public void enableEnhancedVoicePrivacy(boolean enable, Message onComplete) {
        if (isPhoneTypeGsm()) {
            loge("enableEnhancedVoicePrivacy: not expected on GSM");
        } else {
            mCi.setPreferredVoicePrivacy(enable, onComplete);
        }
    }

    @Override
    public void getEnhancedVoicePrivacy(Message onComplete) {
        if (isPhoneTypeGsm()) {
            loge("getEnhancedVoicePrivacy: not expected on GSM");
        } else {
            mCi.getPreferredVoicePrivacy(onComplete);
        }
    }

    @Override
    public void clearDisconnected() {
        mCT.clearDisconnected();
    }

    @Override
    public boolean canTransfer() {
        if (isPhoneTypeGsm()) {
            return mCT.canTransfer();
        } else {
            loge("canTransfer: not possible in CDMA");
            return false;
        }
    }

    @Override
    public void explicitCallTransfer() {
        if (isPhoneTypeGsm()) {
            mCT.explicitCallTransfer();
        } else {
            loge("explicitCallTransfer: not possible in CDMA");
        }
    }

    @Override
    public GsmCdmaCall getForegroundCall() {
        return mCT.mForegroundCall;
    }

    @Override
    public GsmCdmaCall getBackgroundCall() {
        return mCT.mBackgroundCall;
    }

    @Override
    public Call getRingingCall() {
        Phone imsPhone = mImsPhone;
        // It returns the ringing call of ImsPhone if the ringing call of GSMPhone isn't ringing.
        // In CallManager.registerPhone(), it always registers ringing call of ImsPhone, because
        // the ringing call of GSMPhone isn't ringing. Consequently, it can't answer GSM call
        // successfully by invoking TelephonyManager.answerRingingCall() since the implementation
        // in PhoneInterfaceManager.answerRingingCallInternal() could not get the correct ringing
        // call from CallManager. So we check the ringing call state of imsPhone first as
        // accpetCall() does.
        if ( imsPhone != null && imsPhone.getRingingCall().isRinging()) {
            return imsPhone.getRingingCall();
        }
        //It returns the ringing connections which during SRVCC handover
        if (!mCT.mRingingCall.isRinging()
                && mCT.getRingingHandoverConnection() != null
                && mCT.getRingingHandoverConnection().getCall() != null
                && mCT.getRingingHandoverConnection().getCall().isRinging()) {
            return mCT.getRingingHandoverConnection().getCall();
        }
        return mCT.mRingingCall;
    }

    /**
     * ImsService reports "IN_SERVICE" for its voice registration state even if the device
     * has lost the physical link to the tower. This helper method merges the IMS and modem
     * ServiceState, only overriding the voice registration state when we are registered to IMS. In
     * this case the voice registration state may be "OUT_OF_SERVICE", so override the voice
     * registration state with the data registration state.
     */
    private ServiceState mergeServiceStates(ServiceState baseSs, ServiceState imsSs) {
        // No need to merge states if the baseSs is IN_SERVICE.
        if (baseSs.getState() == ServiceState.STATE_IN_SERVICE) {
            return baseSs;
        }
        // "IN_SERVICE" in this case means IMS is registered.
        if (imsSs.getState() != ServiceState.STATE_IN_SERVICE) {
            return baseSs;
        }

        ServiceState newSs = new ServiceState(baseSs);
        // Voice override for IMS case. In this case, voice registration is OUT_OF_SERVICE, but
        // IMS is available, so use data registration state as a basis for determining
        // whether or not the physical link is available.
        newSs.setVoiceRegState(baseSs.getDataRegistrationState());
        newSs.setEmergencyOnly(false); // only get here if voice is IN_SERVICE
        return newSs;
    }

    private boolean handleCallDeflectionIncallSupplementaryService(
            String dialString) {
        if (dialString.length() > 1) {
            return false;
        }

        if (getRingingCall().getState() != GsmCdmaCall.State.IDLE) {
            if (DBG) logd("MmiCode 0: rejectCall");
            try {
                mCT.rejectCall();
            } catch (CallStateException e) {
                if (DBG) Rlog.d(LOG_TAG,
                        "reject failed", e);
                notifySuppServiceFailed(Phone.SuppService.REJECT);
            }
        } else if (getBackgroundCall().getState() != GsmCdmaCall.State.IDLE) {
            if (DBG) logd("MmiCode 0: hangupWaitingOrBackground");
            mCT.hangupWaitingOrBackground();
        }

        return true;
    }

    //GSM
    private boolean handleCallWaitingIncallSupplementaryService(String dialString) {
        int len = dialString.length();

        if (len > 2) {
            return false;
        }

        GsmCdmaCall call = getForegroundCall();

        try {
            if (len > 1) {
                char ch = dialString.charAt(1);
                int callIndex = ch - '0';

                if (callIndex >= 1 && callIndex <= GsmCdmaCallTracker.MAX_CONNECTIONS_GSM) {
                    if (DBG) logd("MmiCode 1: hangupConnectionByIndex " + callIndex);
                    mCT.hangupConnectionByIndex(call, callIndex);
                }
            } else {
                if (call.getState() != GsmCdmaCall.State.IDLE) {
                    if (DBG) logd("MmiCode 1: hangup foreground");
                    //mCT.hangupForegroundResumeBackground();
                    mCT.hangup(call);
                } else {
                    if (DBG) logd("MmiCode 1: switchWaitingOrHoldingAndActive");
                    mCT.switchWaitingOrHoldingAndActive();
                }
            }
        } catch (CallStateException e) {
            if (DBG) Rlog.d(LOG_TAG,
                    "hangup failed", e);
            notifySuppServiceFailed(Phone.SuppService.HANGUP);
        }

        return true;
    }

    private boolean handleCallHoldIncallSupplementaryService(String dialString) {
        int len = dialString.length();

        if (len > 2) {
            return false;
        }

        GsmCdmaCall call = getForegroundCall();

        if (len > 1) {
            try {
                char ch = dialString.charAt(1);
                int callIndex = ch - '0';
                GsmCdmaConnection conn = mCT.getConnectionByIndex(call, callIndex);

                // GsmCdma index starts at 1, up to 5 connections in a call,
                if (conn != null && callIndex >= 1 && callIndex <= GsmCdmaCallTracker.MAX_CONNECTIONS_GSM) {
                    if (DBG) logd("MmiCode 2: separate call " + callIndex);
                    mCT.separate(conn);
                } else {
                    if (DBG) logd("separate: invalid call index " + callIndex);
                    notifySuppServiceFailed(Phone.SuppService.SEPARATE);
                }
            } catch (CallStateException e) {
                if (DBG) Rlog.d(LOG_TAG, "separate failed", e);
                notifySuppServiceFailed(Phone.SuppService.SEPARATE);
            }
        } else {
            try {
                if (getRingingCall().getState() != GsmCdmaCall.State.IDLE) {
                    if (DBG) logd("MmiCode 2: accept ringing call");
                    mCT.acceptCall();
                } else {
                    if (DBG) logd("MmiCode 2: switchWaitingOrHoldingAndActive");
                    mCT.switchWaitingOrHoldingAndActive();
                }
            } catch (CallStateException e) {
                if (DBG) Rlog.d(LOG_TAG, "switch failed", e);
                notifySuppServiceFailed(Phone.SuppService.SWITCH);
            }
        }

        return true;
    }

    private boolean handleMultipartyIncallSupplementaryService(String dialString) {
        if (dialString.length() > 1) {
            return false;
        }

        if (DBG) logd("MmiCode 3: merge calls");
        conference();
        return true;
    }

    private boolean handleEctIncallSupplementaryService(String dialString) {

        int len = dialString.length();

        if (len != 1) {
            return false;
        }

        if (DBG) logd("MmiCode 4: explicit call transfer");
        explicitCallTransfer();
        return true;
    }

    private boolean handleCcbsIncallSupplementaryService(String dialString) {
        if (dialString.length() > 1) {
            return false;
        }

        Rlog.i(LOG_TAG, "MmiCode 5: CCBS not supported!");
        // Treat it as an "unknown" service.
        notifySuppServiceFailed(Phone.SuppService.UNKNOWN);
        return true;
    }

    @UnsupportedAppUsage(maxTargetSdk = Build.VERSION_CODES.R, trackingBug = 170729553)
    @Override
    public boolean handleInCallMmiCommands(String dialString) throws CallStateException {
        if (!isPhoneTypeGsm()) {
            loge("method handleInCallMmiCommands is NOT supported in CDMA!");
            return false;
        }

        Phone imsPhone = mImsPhone;
        if (imsPhone != null
                && imsPhone.getServiceState().getState() == ServiceState.STATE_IN_SERVICE) {
            return imsPhone.handleInCallMmiCommands(dialString);
        }

        if (!isInCall()) {
            return false;
        }

        if (TextUtils.isEmpty(dialString)) {
            return false;
        }

        boolean result = false;
        char ch = dialString.charAt(0);
        switch (ch) {
            case '0':
                result = handleCallDeflectionIncallSupplementaryService(dialString);
                break;
            case '1':
                result = handleCallWaitingIncallSupplementaryService(dialString);
                break;
            case '2':
                result = handleCallHoldIncallSupplementaryService(dialString);
                break;
            case '3':
                result = handleMultipartyIncallSupplementaryService(dialString);
                break;
            case '4':
                result = handleEctIncallSupplementaryService(dialString);
                break;
            case '5':
                result = handleCcbsIncallSupplementaryService(dialString);
                break;
            default:
                break;
        }

        return result;
    }

    @UnsupportedAppUsage(maxTargetSdk = Build.VERSION_CODES.R, trackingBug = 170729553)
    public boolean isInCall() {
        GsmCdmaCall.State foregroundCallState = getForegroundCall().getState();
        GsmCdmaCall.State backgroundCallState = getBackgroundCall().getState();
        GsmCdmaCall.State ringingCallState = getRingingCall().getState();

       return (foregroundCallState.isAlive() ||
                backgroundCallState.isAlive() ||
                ringingCallState.isAlive());
    }

    private boolean useImsForCall(DialArgs dialArgs) {
        return isImsUseEnabled()
                && mImsPhone != null
                && (mImsPhone.isVolteEnabled() || mImsPhone.isWifiCallingEnabled() ||
                (mImsPhone.isVideoEnabled() && VideoProfile.isVideo(dialArgs.videoState)))
                && (mImsPhone.getServiceState().getState() == ServiceState.STATE_IN_SERVICE);
    }

    public boolean useImsForEmergency() {
        CarrierConfigManager configManager =
                (CarrierConfigManager) mContext.getSystemService(Context.CARRIER_CONFIG_SERVICE);
        boolean alwaysTryImsForEmergencyCarrierConfig = configManager.getConfigForSubId(getSubId())
                .getBoolean(CarrierConfigManager.KEY_CARRIER_USE_IMS_FIRST_FOR_EMERGENCY_BOOL);
        return mImsPhone != null
                && alwaysTryImsForEmergencyCarrierConfig
                && ImsManager.getInstance(mContext, mPhoneId).isNonTtyOrTtyOnVolteEnabled()
                && mImsPhone.isImsAvailable();
    }

    @Override
    public Connection startConference(String[] participantsToDial, DialArgs dialArgs)
            throws CallStateException {
        Phone imsPhone = mImsPhone;
        boolean useImsForCall = useImsForCall(dialArgs);
        logd("useImsForCall=" + useImsForCall);
        if (useImsForCall) {
            try {
                if (DBG) logd("Trying IMS PS Conference call");
                return imsPhone.startConference(participantsToDial, dialArgs);
            } catch (CallStateException e) {
                if (DBG) logd("IMS PS conference call exception " + e +
                        "useImsForCall =" + useImsForCall + ", imsPhone =" + imsPhone);
                 CallStateException ce = new CallStateException(e.getError(), e.getMessage());
                 ce.setStackTrace(e.getStackTrace());
                 throw ce;
            }
        } else {
            throw new CallStateException(
                CallStateException.ERROR_OUT_OF_SERVICE,
                "cannot dial conference call in out of service");
        }
    }

    /* Validate the given extras if the call is for CS domain or not */
    protected boolean shallDialOnCircuitSwitch(Bundle extras) {
        return (extras != null && extras.getInt(QtiImsUtils.EXTRA_CALL_DOMAIN,
                QtiImsUtils.DOMAIN_AUTOMATIC) == QtiImsUtils.DOMAIN_CS);
    }

    @Override
    public Connection dial(String dialString, @NonNull DialArgs dialArgs)
            throws CallStateException {
        if (!isPhoneTypeGsm() && dialArgs.uusInfo != null) {
            throw new CallStateException("Sending UUS information NOT supported in CDMA!");
        }
        String possibleEmergencyNumber = checkForTestEmergencyNumber(dialString);
        // Record if the dialed number was swapped for a test emergency number.
        boolean isDialedNumberSwapped = !TextUtils.equals(dialString, possibleEmergencyNumber);
        if (isDialedNumberSwapped) {
            logi("dialString replaced for possible emergency number: " + dialString + " -> "
                    + possibleEmergencyNumber);
            dialString = possibleEmergencyNumber;
        }
        TelephonyManager tm = mContext.getSystemService(TelephonyManager.class);
        boolean isEmergency = tm.isEmergencyNumber(dialString);
        Phone imsPhone = mImsPhone;
        mDialArgs = dialArgs;

        CarrierConfigManager configManager =
                (CarrierConfigManager) mContext.getSystemService(Context.CARRIER_CONFIG_SERVICE);

        /** Check if the call is Wireless Priority Service call */
<<<<<<< HEAD
        boolean isWpsCall = dialString != null ? (dialString.startsWith(PREFIX_WPS) ||
                dialString.startsWith(PREFIX_WPS_CLIR_ACTIVATE) ||
                dialString.startsWith(PREFIX_WPS_CLIR_DEACTIVATE)) : false;
=======
        boolean isWpsCall = dialString != null ? (dialString.startsWith(PREFIX_WPS)
                || dialString.startsWith(PREFIX_WPS_CLIR_ACTIVATE)
                || dialString.startsWith(PREFIX_WPS_CLIR_DEACTIVATE)) : false;
>>>>>>> 9921dfd7
        boolean allowWpsOverIms = configManager.getConfigForSubId(getSubId())
                .getBoolean(CarrierConfigManager.KEY_SUPPORT_WPS_OVER_IMS_BOOL);

        boolean useImsForEmergency = isEmergency && useImsForEmergency();

        String dialPart = PhoneNumberUtils.extractNetworkPortionAlt(PhoneNumberUtils.
                stripSeparators(dialString));
        boolean isMmiCode = (dialPart.startsWith("*") || dialPart.startsWith("#"))
                && dialPart.endsWith("#");
        boolean isSuppServiceCode = ImsPhoneMmiCode.isSuppServiceCodes(dialPart, this);
        boolean isPotentialUssdCode = isMmiCode && !isSuppServiceCode;
        boolean useImsForUt = imsPhone != null && imsPhone.isUtEnabled();
        boolean useImsForCall = useImsForCall(dialArgs)
                && !shallDialOnCircuitSwitch(dialArgs.intentExtras)
                && (isWpsCall ? allowWpsOverIms : true);

        if (DBG) {
            logd("useImsForCall=" + useImsForCall
                    + ", isEmergency=" + isEmergency
                    + ", useImsForEmergency=" + useImsForEmergency
                    + ", useImsForUt=" + useImsForUt
                    + ", isUt=" + isMmiCode
                    + ", isSuppServiceCode=" + isSuppServiceCode
                    + ", isPotentialUssdCode=" + isPotentialUssdCode
                    + ", isWpsCall=" + isWpsCall
                    + ", allowWpsOverIms=" + allowWpsOverIms
                    + ", imsPhone=" + imsPhone
                    + ", imsPhone.isVolteEnabled()="
                    + ((imsPhone != null) ? imsPhone.isVolteEnabled() : "N/A")
                    + ", imsPhone.isVowifiEnabled()="
                    + ((imsPhone != null) ? imsPhone.isWifiCallingEnabled() : "N/A")
                    + ", imsPhone.isVideoEnabled()="
                    + ((imsPhone != null) ? imsPhone.isVideoEnabled() : "N/A")
                    + ", imsPhone.getServiceState().getState()="
                    + ((imsPhone != null) ? imsPhone.getServiceState().getState() : "N/A"));
        }

        Phone.checkWfcWifiOnlyModeBeforeDial(mImsPhone, mPhoneId, mContext);
        if (imsPhone != null && !allowWpsOverIms && !useImsForCall && isWpsCall
                && imsPhone.getCallTracker() instanceof ImsPhoneCallTracker) {
            logi("WPS call placed over CS; disconnecting all IMS calls..");
            ImsPhoneCallTracker tracker = (ImsPhoneCallTracker) imsPhone.getCallTracker();
            tracker.hangupAllConnections();
        }

        if ((useImsForCall && (!isMmiCode || isPotentialUssdCode))
                || (isMmiCode && useImsForUt)
                || useImsForEmergency) {
            try {
                if (DBG) logd("Trying IMS PS call");
                return imsPhone.dial(dialString, dialArgs);
            } catch (CallStateException e) {
                if (DBG) logd("IMS PS call exception " + e +
                        "useImsForCall =" + useImsForCall + ", imsPhone =" + imsPhone);
                // Do not throw a CallStateException and instead fall back to Circuit switch
                // for emergency calls and MMI codes.
                if (Phone.CS_FALLBACK.equals(e.getMessage()) || isEmergency) {
                    logi("IMS call failed with Exception: " + e.getMessage() + ". Falling back "
                            + "to CS.");
                } else {
                    CallStateException ce = new CallStateException(e.getError(), e.getMessage());
                    ce.setStackTrace(e.getStackTrace());
                    throw ce;
                }
            }
        }

        if (mSST != null && mSST.mSS.getState() == ServiceState.STATE_OUT_OF_SERVICE
                && mSST.mSS.getDataRegistrationState() != ServiceState.STATE_IN_SERVICE
                && !isEmergency) {
            throw new CallStateException("cannot dial in current state");
        }
        // Check non-emergency voice CS call - shouldn't dial when POWER_OFF
        if (mSST != null && mSST.mSS.getState() == ServiceState.STATE_POWER_OFF /* CS POWER_OFF */
                && !VideoProfile.isVideo(dialArgs.videoState) /* voice call */
                && !isEmergency /* non-emergency call */
                && !(isMmiCode && useImsForUt) /* not UT */
                /* If config_allow_ussd_over_ims is false, USSD is sent over the CS pipe instead */
                && !isPotentialUssdCode) {
            throw new CallStateException(
                CallStateException.ERROR_POWER_OFF,
                "cannot dial voice call in airplane mode");
        }
        // Check for service before placing non emergency CS voice call.
        // Allow dial only if either CS is camped on any RAT (or) PS is in LTE/NR service.
        if (mSST != null
                && mSST.mSS.getState() == ServiceState.STATE_OUT_OF_SERVICE /* CS out of service */
                && !(mSST.mSS.getDataRegistrationState() == ServiceState.STATE_IN_SERVICE
                && ServiceState.isPsOnlyTech(
                        mSST.mSS.getRilDataRadioTechnology())) /* PS not in LTE/NR */
                && !VideoProfile.isVideo(dialArgs.videoState) /* voice call */
                && !isEmergency /* non-emergency call */
                /* If config_allow_ussd_over_ims is false, USSD is sent over the CS pipe instead */
                && !isPotentialUssdCode) {
            throw new CallStateException(
                CallStateException.ERROR_OUT_OF_SERVICE,
                "cannot dial voice call in out of service");
        }
        if (DBG) logd("Trying (non-IMS) CS call");
        if (isDialedNumberSwapped && isEmergency) {
            // Triggers ECM when CS call ends only for test emergency calls using
            // ril.test.emergencynumber.
            mIsTestingEmergencyCallbackMode = true;
            mCi.testingEmergencyCall();
        }
        if (isPhoneTypeGsm()) {
            return dialInternal(dialString, new DialArgs.Builder<>()
                    .setIntentExtras(dialArgs.intentExtras)
                    .build());
        } else {
            return dialInternal(dialString, dialArgs);
        }
    }

    /**
     * @return {@code true} if the user should be informed of an attempt to dial an international
     * number while on WFC only, {@code false} otherwise.
     */
    public boolean isNotificationOfWfcCallRequired(String dialString) {
        CarrierConfigManager configManager =
                (CarrierConfigManager) mContext.getSystemService(Context.CARRIER_CONFIG_SERVICE);
        PersistableBundle config = configManager.getConfigForSubId(getSubId());

        // Determine if carrier config indicates that international calls over WFC should trigger a
        // notification to the user. This is controlled by carrier configuration and is off by
        // default.
        boolean shouldNotifyInternationalCallOnWfc = config != null
                && config.getBoolean(
                        CarrierConfigManager.KEY_NOTIFY_INTERNATIONAL_CALL_ON_WFC_BOOL);

        if (!shouldNotifyInternationalCallOnWfc) {
            return false;
        }

        Phone imsPhone = mImsPhone;
        TelephonyManager tm = mContext.getSystemService(TelephonyManager.class);
        boolean isEmergency = tm.isEmergencyNumber(dialString);
        boolean shouldConfirmCall =
                        // Using IMS
                        isImsUseEnabled()
                        && imsPhone != null
                        // VoLTE not available
                        && !imsPhone.isVolteEnabled()
                        // WFC is available
                        && imsPhone.isWifiCallingEnabled()
                        && !isEmergency
                        // Dialing international number
                        && PhoneNumberUtils.isInternationalNumber(dialString, getCountryIso());
        return shouldConfirmCall;
    }

    @Override
    protected Connection dialInternal(String dialString, DialArgs dialArgs)
            throws CallStateException {
        return dialInternal(dialString, dialArgs, null);
    }

    protected Connection dialInternal(String dialString, DialArgs dialArgs,
            ResultReceiver wrappedCallback)
            throws CallStateException {

        // Need to make sure dialString gets parsed properly
        String newDialString = PhoneNumberUtils.stripSeparators(dialString);

        if (isPhoneTypeGsm()) {
            // handle in-call MMI first if applicable
            if (handleInCallMmiCommands(newDialString)) {
                return null;
            }

            // Only look at the Network portion for mmi
            String networkPortion = PhoneNumberUtils.extractNetworkPortionAlt(newDialString);
            GsmMmiCode mmi = GsmMmiCode.newFromDialString(networkPortion, this,
                    mUiccApplication.get(), wrappedCallback);
            if (DBG) logd("dialInternal: dialing w/ mmi '" + mmi + "'...");

            if (mmi == null) {
                return mCT.dialGsm(newDialString, dialArgs.uusInfo, dialArgs.intentExtras);
            } else if (mmi.isTemporaryModeCLIR()) {
                return mCT.dialGsm(mmi.mDialingNumber, mmi.getCLIRMode(), dialArgs.uusInfo,
                        dialArgs.intentExtras);
            } else {
                mPendingMMIs.add(mmi);
                mMmiRegistrants.notifyRegistrants(new AsyncResult(null, mmi, null));
                mmi.processCode();
                return null;
            }
        } else {
            return mCT.dial(newDialString, dialArgs.intentExtras);
        }
    }

   @Override
    public boolean handlePinMmi(String dialString) {
        MmiCode mmi;
        if (isPhoneTypeGsm()) {
            mmi = GsmMmiCode.newFromDialString(dialString, this, mUiccApplication.get());
        } else {
            mmi = CdmaMmiCode.newFromDialString(dialString, this, mUiccApplication.get());
        }

        if (mmi != null && mmi.isPinPukCommand()) {
            mPendingMMIs.add(mmi);
            mMmiRegistrants.notifyRegistrants(new AsyncResult(null, mmi, null));
            try {
                mmi.processCode();
            } catch (CallStateException e) {
                //do nothing
            }
            return true;
        }

        loge("Mmi is null or unrecognized!");
        return false;
    }

    private void sendUssdResponse(String ussdRequest, CharSequence message, int returnCode,
                                   ResultReceiver wrappedCallback) {
        UssdResponse response = new UssdResponse(ussdRequest, message);
        Bundle returnData = new Bundle();
        returnData.putParcelable(TelephonyManager.USSD_RESPONSE, response);
        wrappedCallback.send(returnCode, returnData);
    }

    @Override
    public boolean handleUssdRequest(String ussdRequest, ResultReceiver wrappedCallback) {
        if (!isPhoneTypeGsm() || mPendingMMIs.size() > 0) {
            //todo: replace the generic failure with specific error code.
            sendUssdResponse(ussdRequest, null, TelephonyManager.USSD_RETURN_FAILURE,
                    wrappedCallback );
            return true;
        }

        // Try over IMS if possible.
        Phone imsPhone = mImsPhone;
        if ((imsPhone != null)
                && imsPhone.isUtEnabled()) {
            try {
                logd("handleUssdRequest: attempting over IMS");
                return imsPhone.handleUssdRequest(ussdRequest, wrappedCallback);
            } catch (CallStateException cse) {
                if (!CS_FALLBACK.equals(cse.getMessage())) {
                    return false;
                }
                // At this point we've tried over IMS but have been informed we need to handover
                // back to GSM.
                logd("handleUssdRequest: fallback to CS required");
            }
        }

        // Try USSD over GSM.
        try {
            dialInternal(ussdRequest, new DialArgs.Builder<>().build(), wrappedCallback);
        } catch (Exception e) {
            logd("handleUssdRequest: exception" + e);
            return false;
        }
        return true;
    }

    @Override
    public void sendUssdResponse(String ussdMessge) {
        if (isPhoneTypeGsm()) {
            GsmMmiCode mmi = GsmMmiCode.newFromUssdUserInput(ussdMessge, this, mUiccApplication.get());
            mPendingMMIs.add(mmi);
            mMmiRegistrants.notifyRegistrants(new AsyncResult(null, mmi, null));
            mmi.sendUssd(ussdMessge);
        } else {
            loge("sendUssdResponse: not possible in CDMA");
        }
    }

    @Override
    public void sendDtmf(char c) {
        if (!PhoneNumberUtils.is12Key(c)) {
            loge("sendDtmf called with invalid character '" + c + "'");
        } else {
            if (mCT.mState ==  PhoneConstants.State.OFFHOOK) {
                mCi.sendDtmf(c, null);
            }
        }
    }

    @Override
    public void startDtmf(char c) {
        if (!PhoneNumberUtils.is12Key(c)) {
            loge("startDtmf called with invalid character '" + c + "'");
        } else {
            mCi.startDtmf(c, null);
        }
    }

    @Override
    public void stopDtmf() {
        mCi.stopDtmf(null);
    }

    @Override
    public void sendBurstDtmf(String dtmfString, int on, int off, Message onComplete) {
        if (isPhoneTypeGsm()) {
            loge("[GsmCdmaPhone] sendBurstDtmf() is a CDMA method");
        } else {
            boolean check = true;
            for (int itr = 0;itr < dtmfString.length(); itr++) {
                if (!PhoneNumberUtils.is12Key(dtmfString.charAt(itr))) {
                    Rlog.e(LOG_TAG,
                            "sendDtmf called with invalid character '" + dtmfString.charAt(itr)+ "'");
                    check = false;
                    break;
                }
            }
            if (mCT.mState == PhoneConstants.State.OFFHOOK && check) {
                mCi.sendBurstDtmf(dtmfString, on, off, onComplete);
            }
        }
    }

    @Override
    public void setRadioPower(boolean power, boolean forEmergencyCall,
            boolean isSelectedPhoneForEmergencyCall, boolean forceApply) {
        setRadioPowerForReason(power, forEmergencyCall, isSelectedPhoneForEmergencyCall, forceApply,
                Phone.RADIO_POWER_REASON_USER);
    }

    @Override
    public void setRadioPowerForReason(boolean power, boolean forEmergencyCall,
            boolean isSelectedPhoneForEmergencyCall, boolean forceApply, int reason) {
        mSST.setRadioPowerForReason(power, forEmergencyCall, isSelectedPhoneForEmergencyCall,
                forceApply, reason);

    }

    private void storeVoiceMailNumber(String number) {
        SharedPreferences sp = PreferenceManager.getDefaultSharedPreferences(getContext());
        SharedPreferences.Editor editor = sp.edit();
        setVmSimImsi(getSubscriberId());
        logd("storeVoiceMailNumber: mPrecisePhoneType=" + mPrecisePhoneType + " vmNumber="
                + number);
        if (isPhoneTypeGsm()) {
            editor.putString(VM_NUMBER + getPhoneId(), number);
            editor.apply();
        } else {
            editor.putString(VM_NUMBER_CDMA + getPhoneId(), number);
            editor.apply();
        }
    }

    @Override
    public String getVoiceMailNumber() {
        String number = null;
        if (isPhoneTypeGsm() || mSimRecords != null) {
            // Read from the SIM. If its null, try reading from the shared preference area.
            IccRecords r = isPhoneTypeGsm() ? mIccRecords.get() : mSimRecords;
            number = (r != null) ? r.getVoiceMailNumber() : "";
            if (TextUtils.isEmpty(number)) {
                SharedPreferences sp = PreferenceManager.getDefaultSharedPreferences(getContext());
                String spName = isPhoneTypeGsm() ? VM_NUMBER : VM_NUMBER_CDMA;
                number = sp.getString(spName + getPhoneId(), null);
                logd("getVoiceMailNumber: from " + spName + " number=" + number);
            } else {
                logd("getVoiceMailNumber: from IccRecords number=" + number);
            }
        }
        if (!isPhoneTypeGsm() && TextUtils.isEmpty(number)) {
            SharedPreferences sp = PreferenceManager.getDefaultSharedPreferences(getContext());
            number = sp.getString(VM_NUMBER_CDMA + getPhoneId(), null);
            logd("getVoiceMailNumber: from VM_NUMBER_CDMA number=" + number);
        }

        if (TextUtils.isEmpty(number)) {
            CarrierConfigManager configManager = (CarrierConfigManager)
                    getContext().getSystemService(Context.CARRIER_CONFIG_SERVICE);
            PersistableBundle b = configManager.getConfigForSubId(getSubId());
            if (b != null) {
                String defaultVmNumber =
                        b.getString(CarrierConfigManager.KEY_DEFAULT_VM_NUMBER_STRING);
                String defaultVmNumberRoaming =
                        b.getString(CarrierConfigManager.KEY_DEFAULT_VM_NUMBER_ROAMING_STRING);
                String defaultVmNumberRoamingAndImsUnregistered = b.getString(
                        CarrierConfigManager
                                .KEY_DEFAULT_VM_NUMBER_ROAMING_AND_IMS_UNREGISTERED_STRING);

                if (!TextUtils.isEmpty(defaultVmNumber)) number = defaultVmNumber;
                if (mSST.mSS.getRoaming()) {
                    if (!TextUtils.isEmpty(defaultVmNumberRoamingAndImsUnregistered)
                            && !mSST.isImsRegistered()) {
                        // roaming and IMS unregistered case if CC configured
                        number = defaultVmNumberRoamingAndImsUnregistered;
                    } else if (!TextUtils.isEmpty(defaultVmNumberRoaming)) {
                        // roaming default case if CC configured
                        number = defaultVmNumberRoaming;
                    }
                }
            }
        }

        if (TextUtils.isEmpty(number)) {
            // Read platform settings for dynamic voicemail number
            CarrierConfigManager configManager = (CarrierConfigManager)
                    getContext().getSystemService(Context.CARRIER_CONFIG_SERVICE);
            PersistableBundle b = configManager.getConfigForSubId(getSubId());
            if (b != null && b.getBoolean(
                    CarrierConfigManager.KEY_CONFIG_TELEPHONY_USE_OWN_NUMBER_FOR_VOICEMAIL_BOOL)) {
                number = getLine1Number();
            }
        }

        return number;
    }

    private String getVmSimImsi() {
        SharedPreferences sp = PreferenceManager.getDefaultSharedPreferences(getContext());
        return sp.getString(VM_SIM_IMSI + getPhoneId(), null);
    }

    private void setVmSimImsi(String imsi) {
        SharedPreferences sp = PreferenceManager.getDefaultSharedPreferences(getContext());
        SharedPreferences.Editor editor = sp.edit();
        editor.putString(VM_SIM_IMSI + getPhoneId(), imsi);
        editor.apply();
    }

    @Override
    public String getVoiceMailAlphaTag() {
        String ret = "";

        if (isPhoneTypeGsm() || mSimRecords != null) {
            IccRecords r = isPhoneTypeGsm() ? mIccRecords.get() : mSimRecords;

            ret = (r != null) ? r.getVoiceMailAlphaTag() : "";
        }

        if (ret == null || ret.length() == 0) {
            return mContext.getText(
                com.android.internal.R.string.defaultVoiceMailAlphaTag).toString();
        }

        return ret;
    }

    @Override
    public String getDeviceId() {
        if (isPhoneTypeGsm()) {
            return getImei();
        } else {
            CarrierConfigManager configManager = (CarrierConfigManager)
                    mContext.getSystemService(Context.CARRIER_CONFIG_SERVICE);
            boolean force_imei = configManager.getConfigForSubId(getSubId())
                    .getBoolean(CarrierConfigManager.KEY_FORCE_IMEI_BOOL);
            if (force_imei) return getImei();

            String id = getMeid();
            if ((id == null) || id.matches("^0*$")) {
                loge("getDeviceId(): MEID is not initialized use ESN");
                id = getEsn();
            }
            return id;
        }
    }

    @Override
    public String getDeviceSvn() {
        if (isPhoneTypeGsm() || isPhoneTypeCdmaLte()) {
            return mImeiSv;
        } else {
            loge("getDeviceSvn(): return 0");
            return "0";
        }
    }

    @Override
    public IsimRecords getIsimRecords() {
        return mIsimUiccRecords;
    }

    @Override
    public String getImei() {
        if (mEnable14DigitImei && !TextUtils.isEmpty(mImei)
                && mImei.length() > IMEI_14_DIGIT) {
            return mImei.substring(0, IMEI_14_DIGIT);
        }
        return mImei;
    }

    @UnsupportedAppUsage(maxTargetSdk = Build.VERSION_CODES.R, trackingBug = 170729553)
    @Override
    public String getEsn() {
        if (isPhoneTypeGsm()) {
            loge("[GsmCdmaPhone] getEsn() is a CDMA method");
            return "0";
        } else {
            return mEsn;
        }
    }

    @Override
    public String getMeid() {
        return mMeid;
    }

    @Override
    public String getNai() {
        IccRecords r = mUiccController.getIccRecords(mPhoneId, UiccController.APP_FAM_3GPP2);
        if (Log.isLoggable(LOG_TAG, Log.VERBOSE)) {
            Rlog.v(LOG_TAG, "IccRecords is " + r);
        }
        return (r != null) ? r.getNAI() : null;
    }

    @Override
    @Nullable
    public String getSubscriberId() {
        String subscriberId = null;
        if (isPhoneTypeCdma()) {
            subscriberId = mSST.getImsi();
        } else {
            // Both Gsm and CdmaLte get the IMSI from Usim.
            IccRecords iccRecords = mUiccController.getIccRecords(
                    mPhoneId, UiccController.APP_FAM_3GPP);
            if (iccRecords != null) {
                subscriberId = iccRecords.getIMSI();
            }
        }
        return subscriberId;
    }

    @Override
    public ImsiEncryptionInfo getCarrierInfoForImsiEncryption(int keyType) {
        String operatorNumeric = TelephonyManager.from(mContext)
                .getSimOperatorNumericForPhone(mPhoneId);
        return CarrierInfoManager.getCarrierInfoForImsiEncryption(keyType,
                mContext, operatorNumeric);
    }

    @Override
    public void setCarrierInfoForImsiEncryption(ImsiEncryptionInfo imsiEncryptionInfo) {
        CarrierInfoManager.setCarrierInfoForImsiEncryption(imsiEncryptionInfo, mContext, mPhoneId);
    }

    @Override
    public int getCarrierId() {
        return mCarrierResolver != null
                ? mCarrierResolver.getCarrierId() : super.getCarrierId();
    }

    @Override
    public String getCarrierName() {
        return mCarrierResolver != null
                ? mCarrierResolver.getCarrierName() : super.getCarrierName();
    }

    @Override
    public int getMNOCarrierId() {
        return mCarrierResolver != null
                ? mCarrierResolver.getMnoCarrierId() : super.getMNOCarrierId();
    }

    @Override
    public int getSpecificCarrierId() {
        return mCarrierResolver != null
                ? mCarrierResolver.getSpecificCarrierId() : super.getSpecificCarrierId();
    }

    @Override
    public String getSpecificCarrierName() {
        return mCarrierResolver != null
                ? mCarrierResolver.getSpecificCarrierName() : super.getSpecificCarrierName();
    }

    @Override
    public void resolveSubscriptionCarrierId(String simState) {
        if (mCarrierResolver != null) {
            mCarrierResolver.resolveSubscriptionCarrierId(simState);
        }
    }

    @Override
    public int getCarrierIdListVersion() {
        return mCarrierResolver != null
                ? mCarrierResolver.getCarrierListVersion() : super.getCarrierIdListVersion();
    }

    @Override
    public int getEmergencyNumberDbVersion() {
        return getEmergencyNumberTracker().getEmergencyNumberDbVersion();
    }

    @Override
    public void resetCarrierKeysForImsiEncryption() {
        mCIM.resetCarrierKeysForImsiEncryption(mContext, mPhoneId);
    }

    @Override
    public void setCarrierTestOverride(String mccmnc, String imsi, String iccid, String gid1,
            String gid2, String pnn, String spn, String carrierPrivilegeRules, String apn) {
        mCarrierResolver.setTestOverrideApn(apn);
        UiccProfile uiccProfile = mUiccController.getUiccProfileForPhone(getPhoneId());
        if (uiccProfile != null) {
            List<UiccAccessRule> testRules;
            if (carrierPrivilegeRules == null) {
                testRules = null;
            } else if (carrierPrivilegeRules.isEmpty()) {
                testRules = Collections.emptyList();
            } else {
                UiccAccessRule accessRule = new UiccAccessRule(
                        IccUtils.hexStringToBytes(carrierPrivilegeRules), null, 0);
                testRules = Collections.singletonList(accessRule);
            }
            uiccProfile.setTestOverrideCarrierPrivilegeRules(testRules);
        } else {
            // TODO: Fix "privilege" typo throughout telephony.
            mCarrierResolver.setTestOverrideCarrierPriviledgeRule(carrierPrivilegeRules); // NOTYPO
        }
        IccRecords r = null;
        if (isPhoneTypeGsm()) {
            r = mIccRecords.get();
        } else if (isPhoneTypeCdmaLte()) {
            r = mSimRecords;
        } else {
            loge("setCarrierTestOverride fails in CDMA only");
        }
        if (r != null) {
            r.setCarrierTestOverride(mccmnc, imsi, iccid, gid1, gid2, pnn, spn);
        }
    }

    @Override
    public String getGroupIdLevel1() {
        if (isPhoneTypeGsm()) {
            IccRecords r = mIccRecords.get();
            return (r != null) ? r.getGid1() : null;
        } else if (isPhoneTypeCdma()) {
            loge("GID1 is not available in CDMA");
            return null;
        } else { //isPhoneTypeCdmaLte()
            return (mSimRecords != null) ? mSimRecords.getGid1() : "";
        }
    }

    @Override
    public String getGroupIdLevel2() {
        if (isPhoneTypeGsm()) {
            IccRecords r = mIccRecords.get();
            return (r != null) ? r.getGid2() : null;
        } else if (isPhoneTypeCdma()) {
            loge("GID2 is not available in CDMA");
            return null;
        } else { //isPhoneTypeCdmaLte()
            return (mSimRecords != null) ? mSimRecords.getGid2() : "";
        }
    }

    @UnsupportedAppUsage(maxTargetSdk = Build.VERSION_CODES.R, trackingBug = 170729553)
    @Override
    public String getLine1Number() {
        if (isPhoneTypeGsm()) {
            IccRecords r = mIccRecords.get();
            return (r != null) ? r.getMsisdnNumber() : null;
        } else {
            CarrierConfigManager configManager = (CarrierConfigManager)
                    mContext.getSystemService(Context.CARRIER_CONFIG_SERVICE);
            boolean use_usim = configManager.getConfigForSubId(getSubId()).getBoolean(
                    CarrierConfigManager.KEY_USE_USIM_BOOL);
            if (use_usim) {
                return (mSimRecords != null) ? mSimRecords.getMsisdnNumber() : null;
            }
            return mSST.getMdnNumber();
        }
    }

    @Override
    public String getPlmn() {
        if (isPhoneTypeGsm()) {
            IccRecords r = mIccRecords.get();
            return (r != null) ? r.getPnnHomeName() : null;
        } else if (isPhoneTypeCdma()) {
            loge("Plmn is not available in CDMA");
            return null;
        } else { //isPhoneTypeCdmaLte()
            return (mSimRecords != null) ? mSimRecords.getPnnHomeName() : null;
        }
    }

    /**
     * Update non-persisited manual network selection.
     *
     * @param nsm contains Plmn info
     */
    @Override
    protected void updateManualNetworkSelection(NetworkSelectMessage nsm) {
        int subId = getSubId();
        if (SubscriptionManager.isValidSubscriptionId(subId)) {
            mManualNetworkSelectionPlmn = nsm.operatorNumeric;
        } else {
        //on Phone0 in emergency mode (no SIM), or in some races then clear the cache
            mManualNetworkSelectionPlmn = null;
            Rlog.e(LOG_TAG, "Cannot update network selection due to invalid subId "
                    + subId);
        }
    }

    @Override
    public String getManualNetworkSelectionPlmn() {
        return (mManualNetworkSelectionPlmn == null) ? "" : mManualNetworkSelectionPlmn;
    }

    @Override
    public String getCdmaPrlVersion() {
        return mSST.getPrlVersion();
    }

    @Override
    public String getCdmaMin() {
        return mSST.getCdmaMin();
    }

    @Override
    public boolean isMinInfoReady() {
        return mSST.isMinInfoReady();
    }

    @Override
    public String getMsisdn() {
        if (isPhoneTypeGsm()) {
            IccRecords r = mIccRecords.get();
            return (r != null) ? r.getMsisdnNumber() : null;
        } else if (isPhoneTypeCdmaLte()) {
            return (mSimRecords != null) ? mSimRecords.getMsisdnNumber() : null;
        } else {
            loge("getMsisdn: not expected on CDMA");
            return null;
        }
    }

    @Override
    public String getLine1AlphaTag() {
        if (isPhoneTypeGsm()) {
            IccRecords r = mIccRecords.get();
            return (r != null) ? r.getMsisdnAlphaTag() : null;
        } else {
            loge("getLine1AlphaTag: not possible in CDMA");
            return null;
        }
    }

    @Override
    public boolean setLine1Number(String alphaTag, String number, Message onComplete) {
        if (isPhoneTypeGsm()) {
            IccRecords r = mIccRecords.get();
            if (r != null) {
                r.setMsisdnNumber(alphaTag, number, onComplete);
                return true;
            } else {
                return false;
            }
        } else {
            loge("setLine1Number: not possible in CDMA");
            return false;
        }
    }

    @Override
    public void setVoiceMailNumber(String alphaTag, String voiceMailNumber, Message onComplete) {
        Message resp;
        mVmNumber = voiceMailNumber;
        resp = obtainMessage(EVENT_SET_VM_NUMBER_DONE, 0, 0, onComplete);

        IccRecords r = mIccRecords.get();

        if (!isPhoneTypeGsm() && mSimRecords != null) {
            r = mSimRecords;
        }

        if (r != null) {
            r.setVoiceMailNumber(alphaTag, mVmNumber, resp);
        }
    }

    @UnsupportedAppUsage(maxTargetSdk = Build.VERSION_CODES.R, trackingBug = 170729553)
    private boolean isValidCommandInterfaceCFReason (int commandInterfaceCFReason) {
        switch (commandInterfaceCFReason) {
            case CF_REASON_UNCONDITIONAL:
            case CF_REASON_BUSY:
            case CF_REASON_NO_REPLY:
            case CF_REASON_NOT_REACHABLE:
            case CF_REASON_ALL:
            case CF_REASON_ALL_CONDITIONAL:
                return true;
            default:
                return false;
        }
    }

    @UnsupportedAppUsage(maxTargetSdk = Build.VERSION_CODES.R, trackingBug = 170729553)
    @Override
    public String getSystemProperty(String property, String defValue) {
        if (getUnitTestMode()) {
            return null;
        }
        return TelephonyManager.getTelephonyProperty(mPhoneId, property, defValue);
    }

    @UnsupportedAppUsage(maxTargetSdk = Build.VERSION_CODES.R, trackingBug = 170729553)
    private boolean isValidCommandInterfaceCFAction (int commandInterfaceCFAction) {
        switch (commandInterfaceCFAction) {
            case CF_ACTION_DISABLE:
            case CF_ACTION_ENABLE:
            case CF_ACTION_REGISTRATION:
            case CF_ACTION_ERASURE:
                return true;
            default:
                return false;
        }
    }

    @UnsupportedAppUsage(maxTargetSdk = Build.VERSION_CODES.R, trackingBug = 170729553)
    private boolean isCfEnable(int action) {
        return (action == CF_ACTION_ENABLE) || (action == CF_ACTION_REGISTRATION);
    }

    private boolean isImsUtEnabledOverCdma() {
        return isPhoneTypeCdmaLte()
            && mImsPhone != null
            && mImsPhone.isUtEnabled();
    }

    private boolean isCsRetry(Message onComplete) {
        if (onComplete != null) {
            return onComplete.getData().getBoolean(CS_FALLBACK_SS, false);
        }
        return false;
    }

    @Override
    public boolean useSsOverIms(Message onComplete) {
        boolean isUtEnabled = isUtEnabled();

        Rlog.d(LOG_TAG, "useSsOverIms: isUtEnabled()= " + isUtEnabled +
                " isCsRetry(onComplete))= " + isCsRetry(onComplete));

        if (isUtEnabled && !isCsRetry(onComplete)) {
            return true;
        }
        return false;
    }

    @Override
    public void getCallForwardingOption(int commandInterfaceCFReason, Message onComplete) {
        getCallForwardingOption(commandInterfaceCFReason,
            CommandsInterface.SERVICE_CLASS_NONE, onComplete);
    }

    @Override
    public void getCallForwardingOption(int commandInterfaceCFReason, int serviceClass,
            Message onComplete) {
        Phone imsPhone = mImsPhone;
        if (useSsOverIms(onComplete)) {
            imsPhone.getCallForwardingOption(commandInterfaceCFReason, serviceClass, onComplete);
            return;
        }

        if (isPhoneTypeGsm()) {
            if (isValidCommandInterfaceCFReason(commandInterfaceCFReason)) {
                if (DBG) logd("requesting call forwarding query.");
                Message resp;
                if (commandInterfaceCFReason == CF_REASON_UNCONDITIONAL) {
                    resp = obtainMessage(EVENT_GET_CALL_FORWARD_DONE, onComplete);
                } else {
                    resp = onComplete;
                }
                mCi.queryCallForwardStatus(commandInterfaceCFReason, serviceClass, null, resp);
            }
        } else {
            loge("getCallForwardingOption: not possible in CDMA, just return empty result");
            AsyncResult.forMessage(onComplete, makeEmptyCallForward(), null);
            onComplete.sendToTarget();
        }
    }

    @Override
    public void setCallForwardingOption(int commandInterfaceCFAction,
            int commandInterfaceCFReason,
            String dialingNumber,
            int timerSeconds,
            Message onComplete) {
        setCallForwardingOption(commandInterfaceCFAction, commandInterfaceCFReason,
                dialingNumber, CommandsInterface.SERVICE_CLASS_VOICE, timerSeconds, onComplete);
    }

    @Override
    public void setCallForwardingOption(int commandInterfaceCFAction,
            int commandInterfaceCFReason,
            String dialingNumber,
            int serviceClass,
            int timerSeconds,
            Message onComplete) {
        Phone imsPhone = mImsPhone;
        if (useSsOverIms(onComplete)) {
            imsPhone.setCallForwardingOption(commandInterfaceCFAction, commandInterfaceCFReason,
                    dialingNumber, serviceClass, timerSeconds, onComplete);
            return;
        }

        if (isPhoneTypeGsm()) {
            if ((isValidCommandInterfaceCFAction(commandInterfaceCFAction)) &&
                    (isValidCommandInterfaceCFReason(commandInterfaceCFReason))) {

                Message resp;
                if (commandInterfaceCFReason == CF_REASON_UNCONDITIONAL) {
                    Cfu cfu = new Cfu(dialingNumber, onComplete);
                    resp = obtainMessage(EVENT_SET_CALL_FORWARD_DONE,
                            isCfEnable(commandInterfaceCFAction) ? 1 : 0, 0, cfu);
                } else {
                    resp = onComplete;
                }
                mCi.setCallForward(commandInterfaceCFAction,
                        commandInterfaceCFReason,
                        serviceClass,
                        dialingNumber,
                        timerSeconds,
                        resp);
            }
        } else {
            String formatNumber = GsmCdmaConnection.formatDialString(dialingNumber);
            String cfNumber = CdmaMmiCode.getCallForwardingPrefixAndNumber(
                    commandInterfaceCFAction, commandInterfaceCFReason, formatNumber);
            loge("setCallForwardingOption: dial for set call forwarding"
                    + " prefixWithNumber= " + cfNumber + " number= " + dialingNumber);

            PhoneAccountHandle phoneAccountHandle = subscriptionIdToPhoneAccountHandle(getSubId());
            Bundle extras = new Bundle();
            extras.putParcelable(TelecomManager.EXTRA_PHONE_ACCOUNT_HANDLE, phoneAccountHandle);

            final TelecomManager telecomManager = TelecomManager.from(mContext);
            telecomManager.placeCall(Uri.parse(PhoneAccount.SCHEME_TEL + cfNumber), extras);

            AsyncResult.forMessage(onComplete, CommandsInterface.SS_STATUS_UNKNOWN, null);
            onComplete.sendToTarget();
        }
    }

    @Override
    public void getCallBarring(String facility, String password, Message onComplete,
            int serviceClass) {
        Phone imsPhone = mImsPhone;
        if (useSsOverIms(onComplete)) {
            imsPhone.getCallBarring(facility, password, onComplete, serviceClass);
            return;
        }

        if (isPhoneTypeGsm()) {
            mCi.queryFacilityLock(facility, password, serviceClass, onComplete);
        } else {
            loge("getCallBarringOption: not possible in CDMA");
        }
    }

    @Override
    public void setCallBarring(String facility, boolean lockState, String password,
            Message onComplete, int serviceClass) {
        Phone imsPhone = mImsPhone;
        if (useSsOverIms(onComplete)) {
            imsPhone.setCallBarring(facility, lockState, password, onComplete, serviceClass);
            return;
        }

        if (isPhoneTypeGsm()) {
            mCi.setFacilityLock(facility, lockState, password, serviceClass, onComplete);
        } else {
            loge("setCallBarringOption: not possible in CDMA");
        }
    }

    /**
     * Changes access code used for call barring
     *
     * @param facility is one of CB_FACILTY_*
     * @param oldPwd is old password
     * @param newPwd is new password
     * @param onComplete is callback message when the action is completed.
     */
    public void changeCallBarringPassword(String facility, String oldPwd, String newPwd,
            Message onComplete) {
        if (isPhoneTypeGsm()) {
            mCi.changeBarringPassword(facility, oldPwd, newPwd, onComplete);
        } else {
            loge("changeCallBarringPassword: not possible in CDMA");
        }
    }

    @Override
    public void getOutgoingCallerIdDisplay(Message onComplete) {
        Phone imsPhone = mImsPhone;
        if (useSsOverIms(onComplete)) {
            imsPhone.getOutgoingCallerIdDisplay(onComplete);
            return;
        }

        if (isPhoneTypeGsm()) {
            mCi.getCLIR(onComplete);
        } else {
            loge("getOutgoingCallerIdDisplay: not possible in CDMA");
            AsyncResult.forMessage(onComplete, null,
                    new CommandException(CommandException.Error.REQUEST_NOT_SUPPORTED));
            onComplete.sendToTarget();
        }
    }

    @Override
    public void setOutgoingCallerIdDisplay(int commandInterfaceCLIRMode, Message onComplete) {
        Phone imsPhone = mImsPhone;
        if (useSsOverIms(onComplete)) {
            imsPhone.setOutgoingCallerIdDisplay(commandInterfaceCLIRMode, onComplete);
            return;
        }

        if (isPhoneTypeGsm()) {
            // Packing CLIR value in the message. This will be required for
            // SharedPreference caching, if the message comes back as part of
            // a success response.
            mCi.setCLIR(commandInterfaceCLIRMode,
                    obtainMessage(EVENT_SET_CLIR_COMPLETE, commandInterfaceCLIRMode, 0, onComplete));
        } else {
            loge("setOutgoingCallerIdDisplay: not possible in CDMA");
            AsyncResult.forMessage(onComplete, null,
                    new CommandException(CommandException.Error.REQUEST_NOT_SUPPORTED));
            onComplete.sendToTarget();
        }
    }

    @Override
    public void queryCLIP(Message onComplete) {
        Phone imsPhone = mImsPhone;
        if (useSsOverIms(onComplete)) {
            imsPhone.queryCLIP(onComplete);
            return;
        }

        if (isPhoneTypeGsm()) {
            mCi.queryCLIP(onComplete);
        } else {
            loge("queryCLIP: not possible in CDMA");
            AsyncResult.forMessage(onComplete, null,
                    new CommandException(CommandException.Error.REQUEST_NOT_SUPPORTED));
            onComplete.sendToTarget();
        }
    }

    @Override
    public void getCallWaiting(Message onComplete) {
        Phone imsPhone = mImsPhone;
        if (useSsOverIms(onComplete)) {
            imsPhone.getCallWaiting(onComplete);
            return;
        }

        if (isPhoneTypeGsm()) {
            //As per 3GPP TS 24.083, section 1.6 UE doesn't need to send service
            //class parameter in call waiting interrogation  to network
            mCi.queryCallWaiting(CommandsInterface.SERVICE_CLASS_NONE, onComplete);
        } else {
            int arr[] = {CommandsInterface.SS_STATUS_UNKNOWN, CommandsInterface.SERVICE_CLASS_NONE};
            AsyncResult.forMessage(onComplete, arr, null);
            onComplete.sendToTarget();
        }
    }

    @Override
    public void setCallWaiting(boolean enable, Message onComplete) {
        int serviceClass = CommandsInterface.SERVICE_CLASS_VOICE;
        CarrierConfigManager configManager = (CarrierConfigManager)
            getContext().getSystemService(Context.CARRIER_CONFIG_SERVICE);
        PersistableBundle b = configManager.getConfigForSubId(getSubId());
        if (b != null) {
            serviceClass = b.getInt(CarrierConfigManager.KEY_CALL_WAITING_SERVICE_CLASS_INT,
                    CommandsInterface.SERVICE_CLASS_VOICE);
        }
        setCallWaiting(enable, serviceClass, onComplete);
    }

    @Override
    public void setCallWaiting(boolean enable, int serviceClass, Message onComplete) {
        Phone imsPhone = mImsPhone;
        if (useSsOverIms(onComplete)) {
            imsPhone.setCallWaiting(enable, onComplete);
            return;
        }

        if (isPhoneTypeGsm()) {
            mCi.setCallWaiting(enable, serviceClass, onComplete);
        } else {
            String cwPrefix = CdmaMmiCode.getCallWaitingPrefix(enable);
            Rlog.i(LOG_TAG, "setCallWaiting in CDMA : dial for set call waiting" + " prefix= " + cwPrefix);

            PhoneAccountHandle phoneAccountHandle = subscriptionIdToPhoneAccountHandle(getSubId());
            Bundle extras = new Bundle();
            extras.putParcelable(TelecomManager.EXTRA_PHONE_ACCOUNT_HANDLE, phoneAccountHandle);

            final TelecomManager telecomManager = TelecomManager.from(mContext);
            telecomManager.placeCall(Uri.parse(PhoneAccount.SCHEME_TEL + cwPrefix), extras);

            AsyncResult.forMessage(onComplete, CommandsInterface.SS_STATUS_UNKNOWN, null);
            onComplete.sendToTarget();
        }
    }

    @Override
    public void getAvailableNetworks(Message response) {
        if (isPhoneTypeGsm() || isPhoneTypeCdmaLte()) {
            Message msg = obtainMessage(EVENT_GET_AVAILABLE_NETWORKS_DONE, response);
            mCi.getAvailableNetworks(msg);
        } else {
            loge("getAvailableNetworks: not possible in CDMA");
        }
    }

    @Override
    public void startNetworkScan(NetworkScanRequest nsr, Message response) {
        mCi.startNetworkScan(nsr, response);
    }

    @Override
    public void stopNetworkScan(Message response) {
        mCi.stopNetworkScan(response);
    }

    @Override
    public void setTTYMode(int ttyMode, Message onComplete) {
        // Send out the TTY Mode change over RIL as well
        super.setTTYMode(ttyMode, onComplete);
        if (mImsPhone != null) {
            mImsPhone.setTTYMode(ttyMode, onComplete);
        }
    }

    @Override
    public void setUiTTYMode(int uiTtyMode, Message onComplete) {
       if (mImsPhone != null) {
           mImsPhone.setUiTTYMode(uiTtyMode, onComplete);
       }
    }

    @Override
    public void setMute(boolean muted) {
        mCT.setMute(muted);
    }

    @Override
    public boolean getMute() {
        return mCT.getMute();
    }

    @Override
    public void updateServiceLocation(WorkSource workSource) {
        mSST.enableSingleLocationUpdate(workSource);
    }

    @Override
    public void enableLocationUpdates() {
        mSST.enableLocationUpdates();
    }

    @Override
    public void disableLocationUpdates() {
        mSST.disableLocationUpdates();
    }

    @Override
    public boolean getDataRoamingEnabled() {
        if (getDcTracker(AccessNetworkConstants.TRANSPORT_TYPE_WWAN) != null) {
            return getDcTracker(AccessNetworkConstants.TRANSPORT_TYPE_WWAN).getDataRoamingEnabled();
        }
        return false;
    }

    @Override
    public void setDataRoamingEnabled(boolean enable) {
        if (getDcTracker(AccessNetworkConstants.TRANSPORT_TYPE_WWAN) != null) {
            getDcTracker(AccessNetworkConstants.TRANSPORT_TYPE_WWAN)
                    .setDataRoamingEnabledByUser(enable);
        }
    }

    @Override
    public void registerForCdmaOtaStatusChange(Handler h, int what, Object obj) {
        mCi.registerForCdmaOtaProvision(h, what, obj);
    }

    @Override
    public void unregisterForCdmaOtaStatusChange(Handler h) {
        mCi.unregisterForCdmaOtaProvision(h);
    }

    @Override
    public void registerForSubscriptionInfoReady(Handler h, int what, Object obj) {
        mSST.registerForSubscriptionInfoReady(h, what, obj);
    }

    @Override
    public void unregisterForSubscriptionInfoReady(Handler h) {
        mSST.unregisterForSubscriptionInfoReady(h);
    }

    @UnsupportedAppUsage(maxTargetSdk = Build.VERSION_CODES.R, trackingBug = 170729553)
    @Override
    public void setOnEcbModeExitResponse(Handler h, int what, Object obj) {
    }

    @Override
    public void unsetOnEcbModeExitResponse(Handler h) {
    }

    @Override
    public void registerForCallWaiting(Handler h, int what, Object obj) {
        mCT.registerForCallWaiting(h, what, obj);
    }

    @Override
    public void unregisterForCallWaiting(Handler h) {
        mCT.unregisterForCallWaiting(h);
    }

    /**
     * Whether data is enabled by user. Unlike isDataEnabled, this only
     * checks user setting stored in {@link android.provider.Settings.Global#MOBILE_DATA}
     * if not provisioning, or isProvisioningDataEnabled if provisioning.
     */
    @Override
    public boolean isUserDataEnabled() {
        if (mDataEnabledSettings.isProvisioning()) {
            return mDataEnabledSettings.isProvisioningDataEnabled();
        } else {
            return mDataEnabledSettings.isUserDataEnabled();
        }
    }

    /**
     * Removes the given MMI from the pending list and notifies
     * registrants that it is complete.
     * @param mmi MMI that is done
     */
    public void onMMIDone(MmiCode mmi) {

        /* Only notify complete if it's on the pending list.
         * Otherwise, it's already been handled (eg, previously canceled).
         * The exception is cancellation of an incoming USSD-REQUEST, which is
         * not on the list.
         */
        if (mPendingMMIs.remove(mmi) || (isPhoneTypeGsm() && (mmi.isUssdRequest() ||
                ((GsmMmiCode)mmi).isSsInfo()))) {

            ResultReceiver receiverCallback = mmi.getUssdCallbackReceiver();
            if (receiverCallback != null) {
                Rlog.i(LOG_TAG, "onMMIDone: invoking callback: " + mmi);
                int returnCode = (mmi.getState() ==  MmiCode.State.COMPLETE) ?
                    TelephonyManager.USSD_RETURN_SUCCESS : TelephonyManager.USSD_RETURN_FAILURE;
                sendUssdResponse(mmi.getDialString(), mmi.getMessage(), returnCode,
                        receiverCallback );
            } else {
                Rlog.i(LOG_TAG, "onMMIDone: notifying registrants: " + mmi);
                mMmiCompleteRegistrants.notifyRegistrants(new AsyncResult(null, mmi, null));
            }
        } else {
            Rlog.i(LOG_TAG, "onMMIDone: invalid response or already handled; ignoring: " + mmi);
        }
    }

    public boolean supports3gppCallForwardingWhileRoaming() {
        CarrierConfigManager configManager = (CarrierConfigManager)
                getContext().getSystemService(Context.CARRIER_CONFIG_SERVICE);
        PersistableBundle b = configManager.getConfigForSubId(getSubId());
        if (b != null) {
            return b.getBoolean(
                    CarrierConfigManager.KEY_SUPPORT_3GPP_CALL_FORWARDING_WHILE_ROAMING_BOOL, true);
        } else {
            // Default value set in CarrierConfigManager
            return true;
        }
    }

    private void onNetworkInitiatedUssd(MmiCode mmi) {
        Rlog.v(LOG_TAG, "onNetworkInitiatedUssd: mmi=" + mmi);
        mMmiCompleteRegistrants.notifyRegistrants(
            new AsyncResult(null, mmi, null));
    }

    /** ussdMode is one of CommandsInterface.USSD_MODE_* */
    private void onIncomingUSSD (int ussdMode, String ussdMessage) {
        if (!isPhoneTypeGsm()) {
            loge("onIncomingUSSD: not expected on GSM");
        }
        boolean isUssdError;
        boolean isUssdRequest;
        boolean isUssdRelease;

        isUssdRequest
            = (ussdMode == CommandsInterface.USSD_MODE_REQUEST);

        isUssdError
            = (ussdMode != CommandsInterface.USSD_MODE_NOTIFY
                && ussdMode != CommandsInterface.USSD_MODE_REQUEST);

        isUssdRelease = (ussdMode == CommandsInterface.USSD_MODE_NW_RELEASE);


        // See comments in GsmMmiCode.java
        // USSD requests aren't finished until one
        // of these two events happen
        GsmMmiCode found = null;
        for (int i = 0, s = mPendingMMIs.size() ; i < s; i++) {
            if(((GsmMmiCode)mPendingMMIs.get(i)).isPendingUSSD()) {
                found = (GsmMmiCode)mPendingMMIs.get(i);
                break;
            }
        }

        if (found != null) {
            // Complete pending USSD

            if (isUssdRelease) {
                found.onUssdRelease();
            } else if (isUssdError) {
                found.onUssdFinishedError();
            } else {
                found.onUssdFinished(ussdMessage, isUssdRequest);
            }
        } else if (!isUssdError && !TextUtils.isEmpty(ussdMessage)) {
            // pending USSD not found
            // The network may initiate its own USSD request

            // ignore everything that isnt a Notify or a Request
            // also, discard if there is no message to present
            GsmMmiCode mmi;
            mmi = GsmMmiCode.newNetworkInitiatedUssd(ussdMessage,
                                                   isUssdRequest,
                                                   GsmCdmaPhone.this,
                                                   mUiccApplication.get());
            onNetworkInitiatedUssd(mmi);
        }
    }

    /**
     * Make sure the network knows our preferred setting.
     */
    @UnsupportedAppUsage(maxTargetSdk = Build.VERSION_CODES.R, trackingBug = 170729553)
    private void syncClirSetting() {
        SharedPreferences sp = PreferenceManager.getDefaultSharedPreferences(getContext());
        migrateClirSettingIfNeeded(sp);

        int clirSetting = sp.getInt(CLIR_KEY + getSubId(), -1);
        Rlog.i(LOG_TAG, "syncClirSetting: " + CLIR_KEY + getSubId() + "=" + clirSetting);
        if (clirSetting >= 0) {
            mCi.setCLIR(clirSetting, null);
        }
    }

    /**
     * Migrate CLIR setting with sudId mapping once if there's CLIR setting mapped with phoneId.
     */
    private void migrateClirSettingIfNeeded(SharedPreferences sp) {
        // Get old CLIR setting mapped with phoneId
        int clirSetting = sp.getInt("clir_key" + getPhoneId(), -1);
        if (clirSetting >= 0) {
            // Migrate CLIR setting to new shared preference key with subId
            Rlog.i(LOG_TAG, "Migrate CLIR setting: value=" + clirSetting + ", clir_key"
                    + getPhoneId() + " -> " + CLIR_KEY + getSubId());
            SharedPreferences.Editor editor = sp.edit();
            editor.putInt(CLIR_KEY + getSubId(), clirSetting);

            // Remove old CLIR setting key
            editor.remove("clir_key" + getPhoneId()).commit();
        }
    }

    private void handleRadioAvailable() {
        mCi.getBasebandVersion(obtainMessage(EVENT_GET_BASEBAND_VERSION_DONE));

        mCi.getDeviceIdentity(obtainMessage(EVENT_GET_DEVICE_IDENTITY_DONE));
        mCi.getRadioCapability(obtainMessage(EVENT_GET_RADIO_CAPABILITY));
        mCi.areUiccApplicationsEnabled(obtainMessage(EVENT_GET_UICC_APPS_ENABLEMENT_DONE));

        startLceAfterRadioIsAvailable();
        mCi.setSuppServiceNotifications(true, null);
    }

    private void handleRadioOn() {
        /* Proactively query voice radio technologies */
        mCi.getVoiceRadioTechnology(obtainMessage(EVENT_REQUEST_VOICE_RADIO_TECH_DONE));

        if (!isPhoneTypeGsm()) {
            mCdmaSubscriptionSource = mCdmaSSM.getCdmaSubscriptionSource();
        }

        // If this is on APM off, SIM may already be loaded. Send setPreferredNetworkType
        // request to RIL to preserve user setting across APM toggling
        setPreferredNetworkTypeIfSimLoaded();
    }

    private void handleRadioOffOrNotAvailable() {
        if (isPhoneTypeGsm()) {
            // Some MMI requests (eg USSD) are not completed
            // within the course of a CommandsInterface request
            // If the radio shuts off or resets while one of these
            // is pending, we need to clean up.

            for (int i = mPendingMMIs.size() - 1; i >= 0; i--) {
                if (((GsmMmiCode) mPendingMMIs.get(i)).isPendingUSSD()) {
                    ((GsmMmiCode) mPendingMMIs.get(i)).onUssdFinishedError();
                }
            }
        }
        mRadioOffOrNotAvailableRegistrants.notifyRegistrants();
    }

    private void handleRadioPowerStateChange() {
        Rlog.d(LOG_TAG, "handleRadioPowerStateChange, state= " + mCi.getRadioState());
        mNotifier.notifyRadioPowerStateChanged(this, mCi.getRadioState());
    }

    @Override
    public void handleMessage(Message msg) {
        AsyncResult ar;
        Message onComplete;

        switch (msg.what) {
            case EVENT_RADIO_AVAILABLE: {
                handleRadioAvailable();
            }
            break;

            case EVENT_GET_DEVICE_IDENTITY_DONE:{
                ar = (AsyncResult)msg.obj;

                if (ar.exception != null) {
                    break;
                }
                String[] respId = (String[])ar.result;
                mImei = respId[0];
                mImeiSv = respId[1];
                mEsn  =  respId[2];
                mMeid =  respId[3];
            }
            break;

            case EVENT_MODEM_RESET: {
                logd("Event EVENT_MODEM_RESET Received" + " isInEcm = " + mEcbmHandler.isInEcm());
                if (mEcbmHandler.isInEcm()) {
                    mEcbmHandler.handleExitEmergencyCallbackMode(mPhoneId);
                }
            }
            break;

            case EVENT_RUIM_RECORDS_LOADED:
                logd("Event EVENT_RUIM_RECORDS_LOADED Received");
                updateCurrentCarrierInProvider();
                break;

            case EVENT_RADIO_ON:
                logd("Event EVENT_RADIO_ON Received");
                handleRadioOn();
                break;

            case EVENT_RIL_CONNECTED:
                ar = (AsyncResult) msg.obj;
                if (ar.exception == null && ar.result != null) {
                    mRilVersion = (Integer) ar.result;
                } else {
                    logd("Unexpected exception on EVENT_RIL_CONNECTED");
                    mRilVersion = -1;
                }
                break;

            case EVENT_VOICE_RADIO_TECH_CHANGED:
            case EVENT_REQUEST_VOICE_RADIO_TECH_DONE:
                String what = (msg.what == EVENT_VOICE_RADIO_TECH_CHANGED) ?
                        "EVENT_VOICE_RADIO_TECH_CHANGED" : "EVENT_REQUEST_VOICE_RADIO_TECH_DONE";
                ar = (AsyncResult) msg.obj;
                if (ar.exception == null) {
                    if ((ar.result != null) && (((int[]) ar.result).length != 0)) {
                        int newVoiceTech = ((int[]) ar.result)[0];
                        logd(what + ": newVoiceTech=" + newVoiceTech);
                        phoneObjectUpdater(newVoiceTech);
                    } else {
                        loge(what + ": has no tech!");
                    }
                } else {
                    loge(what + ": exception=" + ar.exception);
                }
                break;

            case EVENT_LINK_CAPACITY_CHANGED:
                ar = (AsyncResult) msg.obj;
                if (ar.exception == null && ar.result != null) {
                    updateCarrierBandwidths((LinkCapacityEstimate) ar.result);
                } else {
                    logd("Unexpected exception on EVENT_LINK_CAPACITY_CHANGED");
                }
                break;

            case EVENT_UPDATE_PHONE_OBJECT:
                phoneObjectUpdater(msg.arg1);
                break;

            case EVENT_CARRIER_CONFIG_CHANGED:
                // Obtain new radio capabilities from the modem, since some are SIM-dependent
                mCi.getRadioCapability(obtainMessage(EVENT_GET_RADIO_CAPABILITY));
                // Only check for the voice radio tech if it not going to be updated by the voice
                // registration changes.
                if (!mContext.getResources().getBoolean(
                        com.android.internal.R.bool
                                .config_switch_phone_on_voice_reg_state_change)) {
                    mCi.getVoiceRadioTechnology(obtainMessage(EVENT_REQUEST_VOICE_RADIO_TECH_DONE));
                }
                // Force update IMS service if it is available, if it isn't the config will be
                // updated when ImsPhoneCallTracker opens a connection.
                ImsManager imsManager = ImsManager.getInstance(mContext, mPhoneId);
                if (imsManager.isServiceAvailable() && getIccRecordsLoaded()) {
                    imsManager.updateImsServiceConfig();
                } else {
                    logd("ImsManager/IccRecords Loaded are not available to update CarrierConfig.");
                }

                // Update broadcastEmergencyCallStateChanges
                // also cache the config value for displaying 14 digit IMEI
                CarrierConfigManager configMgr = (CarrierConfigManager)
                        getContext().getSystemService(Context.CARRIER_CONFIG_SERVICE);
                PersistableBundle b = configMgr.getConfigForSubId(getSubId());
                if (b != null) {
                    mEnable14DigitImei = b.getBoolean("config_enable_display_14digit_imei");
                    boolean broadcastEmergencyCallStateChanges = b.getBoolean(
                            CarrierConfigManager.KEY_BROADCAST_EMERGENCY_CALL_STATE_CHANGES_BOOL);
                    logd("broadcastEmergencyCallStateChanges = " +
                            broadcastEmergencyCallStateChanges);
                    setBroadcastEmergencyCallStateChanges(broadcastEmergencyCallStateChanges);
                } else {
                    loge("didn't get broadcastEmergencyCallStateChanges from carrier config");
                }

                // Changing the cdma roaming settings based carrier config.
                if (b != null) {
                    int config_cdma_roaming_mode = b.getInt(
                            CarrierConfigManager.KEY_CDMA_ROAMING_MODE_INT);
                    int current_cdma_roaming_mode =
                            Settings.Global.getInt(getContext().getContentResolver(),
                            Settings.Global.CDMA_ROAMING_MODE,
                            TelephonyManager.CDMA_ROAMING_MODE_RADIO_DEFAULT);
                    switch (config_cdma_roaming_mode) {
                        // Carrier's cdma_roaming_mode will overwrite the user's previous settings
                        // Keep the user's previous setting in global variable which will be used
                        // when carrier's setting is turn off.
                        case TelephonyManager.CDMA_ROAMING_MODE_HOME:
                        case TelephonyManager.CDMA_ROAMING_MODE_AFFILIATED:
                        case TelephonyManager.CDMA_ROAMING_MODE_ANY:
                            logd("cdma_roaming_mode is going to changed to "
                                    + config_cdma_roaming_mode);
                            setCdmaRoamingPreference(config_cdma_roaming_mode,
                                    obtainMessage(EVENT_SET_ROAMING_PREFERENCE_DONE));
                            break;

                        // When carrier's setting is turn off, change the cdma_roaming_mode to the
                        // previous user's setting
                        case TelephonyManager.CDMA_ROAMING_MODE_RADIO_DEFAULT:
                            if (current_cdma_roaming_mode != config_cdma_roaming_mode) {
                                logd("cdma_roaming_mode is going to changed to "
                                        + current_cdma_roaming_mode);
                                setCdmaRoamingPreference(current_cdma_roaming_mode,
                                        obtainMessage(EVENT_SET_ROAMING_PREFERENCE_DONE));
                            }

                        default:
                            loge("Invalid cdma_roaming_mode settings: "
                                    + config_cdma_roaming_mode);
                    }
                } else {
                    loge("didn't get the cdma_roaming_mode changes from the carrier config.");
                }
                break;

            case EVENT_SET_ROAMING_PREFERENCE_DONE:
                logd("cdma_roaming_mode change is done");
                break;

            case EVENT_CDMA_SUBSCRIPTION_SOURCE_CHANGED:
                logd("EVENT_CDMA_SUBSCRIPTION_SOURCE_CHANGED");
                mCdmaSubscriptionSource = mCdmaSSM.getCdmaSubscriptionSource();
                break;

            case EVENT_REGISTERED_TO_NETWORK:
                logd("Event EVENT_REGISTERED_TO_NETWORK Received");
                if (isPhoneTypeGsm()) {
                    syncClirSetting();
                }
                break;

            case EVENT_SIM_RECORDS_LOADED:
                updateCurrentCarrierInProvider();

                // Check if this is a different SIM than the previous one. If so unset the
                // voice mail number.
                String imsi = getVmSimImsi();
                String imsiFromSIM = getSubscriberId();
                if ((!isPhoneTypeGsm() || imsi != null) && imsiFromSIM != null
                        && !imsiFromSIM.equals(imsi)) {
                    storeVoiceMailNumber(null);
                    setVmSimImsi(null);
                    setVideoCallForwardingPreference(false);
                }

                updateVoiceMail();

                mSimRecordsLoadedRegistrants.notifyRegistrants();
                break;

            case EVENT_GET_BASEBAND_VERSION_DONE:
                ar = (AsyncResult)msg.obj;

                if (ar.exception != null) {
                    break;
                }

                if (DBG) logd("Baseband version: " + ar.result);
                /* Android property value is limited to 91 characters, but low layer
                 could pass a larger version string. To avoid runtime exception,
                 truncate the string baseband version string to 45 characters at most
                 for this per sub property. Since the latter part of the version string
                 is meaningful, truncated the version string from the beginning and
                 keep the end of the version.
                */
                String version = (String)ar.result;
                if (version != null) {
                    int length = version.length();
                    final int MAX_VERSION_LEN = SystemProperties.PROP_VALUE_MAX/2;
                    TelephonyManager.from(mContext).setBasebandVersionForPhone(getPhoneId(),
                            length <= MAX_VERSION_LEN ? version
                                : version.substring(length - MAX_VERSION_LEN, length));
                }
            break;

            case EVENT_GET_IMEI_DONE:
                ar = (AsyncResult)msg.obj;

                if (ar.exception != null) {
                    break;
                }

                mImei = (String)ar.result;
            break;

            case EVENT_GET_IMEISV_DONE:
                ar = (AsyncResult)msg.obj;

                if (ar.exception != null) {
                    break;
                }

                mImeiSv = (String)ar.result;
            break;

            case EVENT_USSD:
                ar = (AsyncResult)msg.obj;

                String[] ussdResult = (String[]) ar.result;

                if (ussdResult.length > 1) {
                    try {
                        onIncomingUSSD(Integer.parseInt(ussdResult[0]), ussdResult[1]);
                    } catch (NumberFormatException e) {
                        Rlog.w(LOG_TAG, "error parsing USSD");
                    }
                }
            break;

            case EVENT_RADIO_OFF_OR_NOT_AVAILABLE: {
                logd("Event EVENT_RADIO_OFF_OR_NOT_AVAILABLE Received");
                handleRadioOffOrNotAvailable();
                break;
            }

            case EVENT_RADIO_STATE_CHANGED: {
                logd("EVENT EVENT_RADIO_STATE_CHANGED");
                handleRadioPowerStateChange();
                break;
            }

            case EVENT_SSN:
                logd("Event EVENT_SSN Received");
                if (isPhoneTypeGsm()) {
                    ar = (AsyncResult) msg.obj;
                    SuppServiceNotification not = (SuppServiceNotification) ar.result;
                    mSsnRegistrants.notifyRegistrants(ar);
                }
                break;

            case EVENT_REGISTRATION_FAILED:
                logd("Event RegistrationFailed Received");
                ar = (AsyncResult) msg.obj;
                RegistrationFailedEvent rfe = (RegistrationFailedEvent) ar.result;
                mNotifier.notifyRegistrationFailed(this, rfe.cellIdentity, rfe.chosenPlmn,
                        rfe.domain, rfe.causeCode, rfe.additionalCauseCode);
                break;

            case EVENT_BARRING_INFO_CHANGED:
                logd("Event BarringInfoChanged Received");
                ar = (AsyncResult) msg.obj;
                BarringInfo barringInfo = (BarringInfo) ar.result;
                mNotifier.notifyBarringInfoChanged(this, barringInfo);
                break;

            case EVENT_SET_CALL_FORWARD_DONE:
                ar = (AsyncResult)msg.obj;
                Cfu cfu = (Cfu) ar.userObj;
                if (ar.exception == null) {
                    setVoiceCallForwardingFlag(1, msg.arg1 == 1, cfu.mSetCfNumber);
                }
                if (cfu.mOnComplete != null) {
                    AsyncResult.forMessage(cfu.mOnComplete, ar.result, ar.exception);
                    cfu.mOnComplete.sendToTarget();
                }
                break;

            case EVENT_SET_VM_NUMBER_DONE:
                ar = (AsyncResult)msg.obj;
                if (((isPhoneTypeGsm() || mSimRecords != null)
                        && IccVmNotSupportedException.class.isInstance(ar.exception))
                        || (!isPhoneTypeGsm() && mSimRecords == null
                        && IccException.class.isInstance(ar.exception))) {
                    storeVoiceMailNumber(mVmNumber);
                    ar.exception = null;
                }
                onComplete = (Message) ar.userObj;
                if (onComplete != null) {
                    AsyncResult.forMessage(onComplete, ar.result, ar.exception);
                    onComplete.sendToTarget();
                }
                break;


            case EVENT_GET_CALL_FORWARD_DONE:
                ar = (AsyncResult)msg.obj;
                if (ar.exception == null) {
                    handleCfuQueryResult((CallForwardInfo[])ar.result);
                }
                onComplete = (Message) ar.userObj;
                if (onComplete != null) {
                    AsyncResult.forMessage(onComplete, ar.result, ar.exception);
                    onComplete.sendToTarget();
                }
                break;

            case EVENT_SET_NETWORK_AUTOMATIC:
                // Automatic network selection from EF_CSP SIM record
                ar = (AsyncResult) msg.obj;
                if (mSST.mSS.getIsManualSelection()) {
                    setNetworkSelectionModeAutomatic((Message) ar.result);
                    logd("SET_NETWORK_SELECTION_AUTOMATIC: set to automatic");
                } else {
                    // prevent duplicate request which will push current PLMN to low priority
                    logd("SET_NETWORK_SELECTION_AUTOMATIC: already automatic, ignore");
                }
                break;

            case EVENT_ICC_RECORD_EVENTS:
                ar = (AsyncResult)msg.obj;
                processIccRecordEvents((Integer)ar.result);
                break;

            case EVENT_SET_CLIR_COMPLETE:
                ar = (AsyncResult)msg.obj;
                if (ar.exception == null) {
                    saveClirSetting(msg.arg1);
                }
                onComplete = (Message) ar.userObj;
                if (onComplete != null) {
                    AsyncResult.forMessage(onComplete, ar.result, ar.exception);
                    onComplete.sendToTarget();
                }
                break;

            case EVENT_SS:
                ar = (AsyncResult)msg.obj;
                logd("Event EVENT_SS received");
                if (isPhoneTypeGsm()) {
                    // SS data is already being handled through MMI codes.
                    // So, this result if processed as MMI response would help
                    // in re-using the existing functionality.
                    GsmMmiCode mmi = new GsmMmiCode(this, mUiccApplication.get());
                    mmi.processSsData(ar);
                }
                break;

            case EVENT_GET_RADIO_CAPABILITY:
                ar = (AsyncResult) msg.obj;
                RadioCapability rc = (RadioCapability) ar.result;
                if (ar.exception != null) {
                    Rlog.d(LOG_TAG, "get phone radio capability fail, no need to change " +
                            "mRadioCapability");
                } else {
                    radioCapabilityUpdated(rc);
                }
                Rlog.d(LOG_TAG, "EVENT_GET_RADIO_CAPABILITY: phone rc: " + rc);
                break;
            case EVENT_VRS_OR_RAT_CHANGED:
                ar = (AsyncResult) msg.obj;
                Pair<Integer, Integer> vrsRatPair = (Pair<Integer, Integer>) ar.result;
                onVoiceRegStateOrRatChanged(vrsRatPair.first, vrsRatPair.second);
                break;

            case EVENT_SET_CARRIER_DATA_ENABLED:
                ar = (AsyncResult) msg.obj;
                boolean enabled = (boolean) ar.result;
                mDataEnabledSettings.setDataEnabled(TelephonyManager.DATA_ENABLED_REASON_CARRIER,
                        enabled);
                break;
            case EVENT_DEVICE_PROVISIONED_CHANGE:
                mDataEnabledSettings.updateProvisionedChanged();
                break;
            case EVENT_DEVICE_PROVISIONING_DATA_SETTING_CHANGE:
                mDataEnabledSettings.updateProvisioningDataEnabled();
                break;
            case EVENT_GET_AVAILABLE_NETWORKS_DONE:
                ar = (AsyncResult) msg.obj;
                if (ar.exception == null && ar.result != null && mSST != null) {
                    List<OperatorInfo> operatorInfoList = (List<OperatorInfo>) ar.result;
                    List<OperatorInfo> filteredInfoList = new ArrayList<>();
                    for (OperatorInfo operatorInfo : operatorInfoList) {
                        if (OperatorInfo.State.CURRENT == operatorInfo.getState()) {
                            filteredInfoList.add(new OperatorInfo(
                                    mSST.filterOperatorNameByPattern(
                                            operatorInfo.getOperatorAlphaLong()),
                                    mSST.filterOperatorNameByPattern(
                                            operatorInfo.getOperatorAlphaShort()),
                                    operatorInfo.getOperatorNumeric(),
                                    operatorInfo.getState()
                            ));
                        } else {
                            filteredInfoList.add(operatorInfo);
                        }
                    }
                    ar.result = filteredInfoList;
                }

                onComplete = (Message) ar.userObj;
                if (onComplete != null) {
                    AsyncResult.forMessage(onComplete, ar.result, ar.exception);
                    onComplete.sendToTarget();
                }
                break;
            case EVENT_GET_UICC_APPS_ENABLEMENT_DONE:
            case EVENT_UICC_APPS_ENABLEMENT_STATUS_CHANGED:
                ar = (AsyncResult) msg.obj;
                if (ar == null) return;
                if (ar.exception != null) {
                    logd("Received exception on event" + msg.what + " : " + ar.exception);
                    return;
                }

                mUiccApplicationsEnabled = (Boolean) ar.result;
            // Intentional falling through.
            case EVENT_UICC_APPS_ENABLEMENT_SETTING_CHANGED:
                reapplyUiccAppsEnablementIfNeeded(ENABLE_UICC_APPS_MAX_RETRIES);
                break;

            case EVENT_REAPPLY_UICC_APPS_ENABLEMENT_DONE: {
                ar = (AsyncResult) msg.obj;
                if (ar == null || ar.exception == null) return;
                Pair<Boolean, Integer> userObject = (Pair) ar.userObj;
                if (userObject == null) return;
                boolean expectedValue = userObject.first;
                int retries = userObject.second;
                CommandException.Error error = ((CommandException) ar.exception).getCommandError();
                loge("Error received when re-applying uicc application"
                        + " setting to " +  expectedValue + " on phone " + mPhoneId
                        + " Error code: " + error + " retry count left: " + retries);
                if (retries > 0 && (error == GENERIC_FAILURE || error == SIM_BUSY)) {
                    // Retry for certain errors, but not for others like RADIO_NOT_AVAILABLE or
                    // SIM_ABSENT, as they will trigger it whey they become available.
                    postDelayed(()->reapplyUiccAppsEnablementIfNeeded(retries - 1),
                            REAPPLY_UICC_APPS_SETTING_RETRY_TIME_GAP_IN_MS);
                }
                break;
            }
            default:
                super.handleMessage(msg);
        }
    }

    public UiccCardApplication getUiccCardApplication() {
        if (isPhoneTypeGsm()) {
            return mUiccController.getUiccCardApplication(mPhoneId, UiccController.APP_FAM_3GPP);
        } else {
            return mUiccController.getUiccCardApplication(mPhoneId, UiccController.APP_FAM_3GPP2);
        }
    }

    // todo: check if ICC availability needs to be handled here. mSimRecords should not be needed
    // now because APIs can be called directly on UiccProfile, and that should handle the requests
    // correctly based on supported apps, voice RAT, etc.
    @Override
    protected void onUpdateIccAvailability() {
        if (mUiccController == null ) {
            return;
        }

        UiccCardApplication newUiccApplication = null;

        // Update mIsimUiccRecords
        if (isPhoneTypeGsm() || isPhoneTypeCdmaLte()) {
            newUiccApplication =
                    mUiccController.getUiccCardApplication(mPhoneId, UiccController.APP_FAM_IMS);
            IsimUiccRecords newIsimUiccRecords = null;

            if (newUiccApplication != null) {
                newIsimUiccRecords = (IsimUiccRecords) newUiccApplication.getIccRecords();
                if (DBG) logd("New ISIM application found");
            }
            mIsimUiccRecords = newIsimUiccRecords;
        }

        // Update mSimRecords
        if (mSimRecords != null) {
            mSimRecords.unregisterForRecordsLoaded(this);
        }
        if (isPhoneTypeCdmaLte() || isPhoneTypeCdma()) {
            newUiccApplication = mUiccController.getUiccCardApplication(mPhoneId,
                    UiccController.APP_FAM_3GPP);
            SIMRecords newSimRecords = null;
            if (newUiccApplication != null) {
                newSimRecords = (SIMRecords) newUiccApplication.getIccRecords();
            }
            mSimRecords = newSimRecords;
            if (mSimRecords != null) {
                mSimRecords.registerForRecordsLoaded(this, EVENT_SIM_RECORDS_LOADED, null);
            }
        } else {
            mSimRecords = null;
        }

        // Update mIccRecords, mUiccApplication, mIccPhoneBookIntManager
        newUiccApplication = getUiccCardApplication();
        if (!isPhoneTypeGsm() && newUiccApplication == null) {
            logd("can't find 3GPP2 application; trying APP_FAM_3GPP");
            newUiccApplication = mUiccController.getUiccCardApplication(mPhoneId,
                    UiccController.APP_FAM_3GPP);
        }

        UiccCardApplication app = mUiccApplication.get();
        if (app != newUiccApplication) {
            if (app != null) {
                if (DBG) logd("Removing stale icc objects.");
                if (mIccRecords.get() != null) {
                    unregisterForIccRecordEvents();
                    mIccPhoneBookIntManager.updateIccRecords(null);
                }
                mIccRecords.set(null);
                mUiccApplication.set(null);
            }
            if (newUiccApplication != null) {
                if (DBG) {
                    logd("New Uicc application found. type = " + newUiccApplication.getType());
                }
                final IccRecords iccRecords = newUiccApplication.getIccRecords();
                mUiccApplication.set(newUiccApplication);
                mIccRecords.set(iccRecords);
                logd("mIccRecords = " + mIccRecords);
                registerForIccRecordEvents();
                mIccPhoneBookIntManager.updateIccRecords(iccRecords);
                if (iccRecords != null) {
                    final String simOperatorNumeric = iccRecords.getOperatorNumeric();
                    if (DBG) {
                        logd("New simOperatorNumeric = " + simOperatorNumeric);
                    }
                    if (!TextUtils.isEmpty(simOperatorNumeric)) {
                        TelephonyManager.from(mContext).setSimOperatorNumericForPhone(mPhoneId,
                                simOperatorNumeric);
                    }
                }
                updateCurrentCarrierInProvider();
            }
        }

    }

    @Override
    public SIMRecords getSIMRecords() {
        return mSimRecords;
    }

    private void processIccRecordEvents(int eventCode) {
        switch (eventCode) {
            case IccRecords.EVENT_CFI:
                logi("processIccRecordEvents: EVENT_CFI");
                notifyCallForwardingIndicator();
                break;
        }
    }

    /**
     * Sets the "current" field in the telephony provider according to the SIM's operator
     *
     * @return true for success; false otherwise.
     */
    @Override
    public boolean updateCurrentCarrierInProvider() {
        long currentDds = SubscriptionManager.getDefaultDataSubscriptionId();
        String operatorNumeric = getOperatorNumeric();

        logd("updateCurrentCarrierInProvider: mSubId = " + getSubId()
                + " currentDds = " + currentDds + " operatorNumeric = " + operatorNumeric);

        if (!TextUtils.isEmpty(operatorNumeric) && (getSubId() == currentDds)) {
            try {
                Uri uri = Uri.withAppendedPath(Telephony.Carriers.CONTENT_URI, "current");
                ContentValues map = new ContentValues();
                map.put(Telephony.Carriers.NUMERIC, operatorNumeric);
                mContext.getContentResolver().insert(uri, map);
                return true;
            } catch (SQLException e) {
                Rlog.e(LOG_TAG, "Can't store current operator", e);
            }
        }
        return false;
    }

    //CDMA
    /**
     * Sets the "current" field in the telephony provider according to the
     * build-time operator numeric property
     *
     * @return true for success; false otherwise.
     */
    private boolean updateCurrentCarrierInProvider(String operatorNumeric) {
        if (isPhoneTypeCdma()
                || (isPhoneTypeCdmaLte() && mUiccController.getUiccCardApplication(mPhoneId,
                        UiccController.APP_FAM_3GPP) == null)) {
            logd("CDMAPhone: updateCurrentCarrierInProvider called");
            if (!TextUtils.isEmpty(operatorNumeric)) {
                try {
                    Uri uri = Uri.withAppendedPath(Telephony.Carriers.CONTENT_URI, "current");
                    ContentValues map = new ContentValues();
                    map.put(Telephony.Carriers.NUMERIC, operatorNumeric);
                    logd("updateCurrentCarrierInProvider from system: numeric=" + operatorNumeric);
                    getContext().getContentResolver().insert(uri, map);

                    // Updates MCC MNC device configuration information
                    logd("update mccmnc=" + operatorNumeric);
                    MccTable.updateMccMncConfiguration(mContext, operatorNumeric);

                    return true;
                } catch (SQLException e) {
                    Rlog.e(LOG_TAG, "Can't store current operator", e);
                }
            }
            return false;
        } else { // isPhoneTypeCdmaLte()
            if (DBG) logd("updateCurrentCarrierInProvider not updated X retVal=" + true);
            return true;
        }
    }

    private void handleCfuQueryResult(CallForwardInfo[] infos) {
        if (infos == null || infos.length == 0) {
            // Assume the default is not active
            // Set unconditional CFF in SIM to false
            setVoiceCallForwardingFlag(1, false, null);
        } else {
            for (int i = 0, s = infos.length; i < s; i++) {
                if ((infos[i].serviceClass & SERVICE_CLASS_VOICE) != 0) {
                    setVoiceCallForwardingFlag(1, (infos[i].status == 1),
                        infos[i].number);
                    // should only have the one
                    break;
                }
            }
        }
    }

    /**
     * Retrieves the IccPhoneBookInterfaceManager of the GsmCdmaPhone
     */
    @Override
    public IccPhoneBookInterfaceManager getIccPhoneBookInterfaceManager(){
        return mIccPhoneBookIntManager;
    }

    /**
     * Activate or deactivate cell broadcast SMS.
     *
     * @param activate 0 = activate, 1 = deactivate
     * @param response Callback message is empty on completion
     */
    @Override
    public void activateCellBroadcastSms(int activate, Message response) {
        loge("[GsmCdmaPhone] activateCellBroadcastSms() is obsolete; use SmsManager");
        response.sendToTarget();
    }

    /**
     * Query the current configuration of cdma cell broadcast SMS.
     *
     * @param response Callback message is empty on completion
     */
    @Override
    public void getCellBroadcastSmsConfig(Message response) {
        loge("[GsmCdmaPhone] getCellBroadcastSmsConfig() is obsolete; use SmsManager");
        response.sendToTarget();
    }

    /**
     * Configure cdma cell broadcast SMS.
     *
     * @param response Callback message is empty on completion
     */
    @Override
    public void setCellBroadcastSmsConfig(int[] configValuesArray, Message response) {
        loge("[GsmCdmaPhone] setCellBroadcastSmsConfig() is obsolete; use SmsManager");
        response.sendToTarget();
    }

    /**
     * Returns true if OTA Service Provisioning needs to be performed.
     */
    @Override
    public boolean needsOtaServiceProvisioning() {
        if (isPhoneTypeGsm()) {
            return false;
        } else {
            return mSST.getOtasp() != TelephonyManager.OTASP_NOT_NEEDED;
        }
    }

    @Override
    public boolean isCspPlmnEnabled() {
        IccRecords r = mIccRecords.get();
        return (r != null) ? r.isCspPlmnEnabled() : false;
    }

    /**
     * Whether manual select is now allowed and we should set
     * to auto network select mode.
     */
    public boolean shouldForceAutoNetworkSelect() {

        int nwMode = Phone.PREFERRED_NT_MODE;
        int subId = getSubId();

        // If it's invalid subId, we shouldn't force to auto network select mode.
        if (!SubscriptionManager.isValidSubscriptionId(subId)) {
            return false;
        }

        nwMode = android.provider.Settings.Global.getInt(mContext.getContentResolver(),
                    android.provider.Settings.Global.PREFERRED_NETWORK_MODE + subId, nwMode);

        logd("shouldForceAutoNetworkSelect in mode = " + nwMode);
        /*
         *  For multimode targets in global mode manual network
         *  selection is disallowed. So we should force auto select mode.
         */
        if (isManualSelProhibitedInGlobalMode()
                && ((nwMode == TelephonyManager.NETWORK_MODE_LTE_CDMA_EVDO_GSM_WCDMA)
                        || (nwMode == TelephonyManager.NETWORK_MODE_GLOBAL)) ){
            logd("Should force auto network select mode = " + nwMode);
            return true;
        } else {
            logd("Should not force auto network select mode = " + nwMode);
        }

        /*
         *  Single mode phone with - GSM network modes/global mode
         *  LTE only for 3GPP
         *  LTE centric + 3GPP Legacy
         *  Note: the actual enabling/disabling manual selection for these
         *  cases will be controlled by csp
         */
        return false;
    }

    @UnsupportedAppUsage(maxTargetSdk = Build.VERSION_CODES.R, trackingBug = 170729553)
    private boolean isManualSelProhibitedInGlobalMode() {
        boolean isProhibited = false;
        final String configString = getContext().getResources().getString(com.android.internal
                .R.string.prohibit_manual_network_selection_in_gobal_mode);

        if (!TextUtils.isEmpty(configString)) {
            String[] configArray = configString.split(";");

            if (configArray != null &&
                    ((configArray.length == 1 && configArray[0].equalsIgnoreCase("true")) ||
                        (configArray.length == 2 && !TextUtils.isEmpty(configArray[1]) &&
                            configArray[0].equalsIgnoreCase("true") &&
                            isMatchGid(configArray[1])))) {
                            isProhibited = true;
            }
        }
        logd("isManualNetSelAllowedInGlobal in current carrier is " + isProhibited);
        return isProhibited;
    }

    private void registerForIccRecordEvents() {
        IccRecords r = mIccRecords.get();
        if (r == null) {
            return;
        }
        if (isPhoneTypeGsm()) {
            r.registerForNetworkSelectionModeAutomatic(
                    this, EVENT_SET_NETWORK_AUTOMATIC, null);
            r.registerForRecordsEvents(this, EVENT_ICC_RECORD_EVENTS, null);
            r.registerForRecordsLoaded(this, EVENT_SIM_RECORDS_LOADED, null);
        } else {
            r.registerForRecordsLoaded(this, EVENT_RUIM_RECORDS_LOADED, null);
            if (isPhoneTypeCdmaLte()) {
                // notify simRecordsLoaded registrants for cdmaLte phone
                r.registerForRecordsLoaded(this, EVENT_SIM_RECORDS_LOADED, null);
            }
        }
    }

    private void unregisterForIccRecordEvents() {
        IccRecords r = mIccRecords.get();
        if (r == null) {
            return;
        }
        r.unregisterForNetworkSelectionModeAutomatic(this);
        r.unregisterForRecordsEvents(this);
        r.unregisterForRecordsLoaded(this);
    }

    @UnsupportedAppUsage(maxTargetSdk = Build.VERSION_CODES.R, trackingBug = 170729553)
    @Override
    public void exitEmergencyCallbackMode() {
    }

    public void notifyEmergencyCallRegistrants(boolean started) {
        mEmergencyCallToggledRegistrants.notifyResult(started ? 1 : 0);
    }

    //CDMA
    private static final String IS683A_FEATURE_CODE = "*228";
    private static final int IS683A_FEATURE_CODE_NUM_DIGITS = 4;
    private static final int IS683A_SYS_SEL_CODE_NUM_DIGITS = 2;
    private static final int IS683A_SYS_SEL_CODE_OFFSET = 4;

    private static final int IS683_CONST_800MHZ_A_BAND = 0;
    private static final int IS683_CONST_800MHZ_B_BAND = 1;
    private static final int IS683_CONST_1900MHZ_A_BLOCK = 2;
    private static final int IS683_CONST_1900MHZ_B_BLOCK = 3;
    private static final int IS683_CONST_1900MHZ_C_BLOCK = 4;
    private static final int IS683_CONST_1900MHZ_D_BLOCK = 5;
    private static final int IS683_CONST_1900MHZ_E_BLOCK = 6;
    private static final int IS683_CONST_1900MHZ_F_BLOCK = 7;
    private static final int INVALID_SYSTEM_SELECTION_CODE = -1;

    // Define the pattern/format for carrier specified OTASP number schema.
    // It separates by comma and/or whitespace.
    private static Pattern pOtaSpNumSchema = Pattern.compile("[,\\s]+");

    //CDMA
    private static boolean isIs683OtaSpDialStr(String dialStr) {
        int sysSelCodeInt;
        boolean isOtaspDialString = false;
        int dialStrLen = dialStr.length();

        if (dialStrLen == IS683A_FEATURE_CODE_NUM_DIGITS) {
            if (dialStr.equals(IS683A_FEATURE_CODE)) {
                isOtaspDialString = true;
            }
        } else {
            sysSelCodeInt = extractSelCodeFromOtaSpNum(dialStr);
            switch (sysSelCodeInt) {
                case IS683_CONST_800MHZ_A_BAND:
                case IS683_CONST_800MHZ_B_BAND:
                case IS683_CONST_1900MHZ_A_BLOCK:
                case IS683_CONST_1900MHZ_B_BLOCK:
                case IS683_CONST_1900MHZ_C_BLOCK:
                case IS683_CONST_1900MHZ_D_BLOCK:
                case IS683_CONST_1900MHZ_E_BLOCK:
                case IS683_CONST_1900MHZ_F_BLOCK:
                    isOtaspDialString = true;
                    break;
                default:
                    break;
            }
        }
        return isOtaspDialString;
    }

    //CDMA
    /**
     * This function extracts the system selection code from the dial string.
     */
    private static int extractSelCodeFromOtaSpNum(String dialStr) {
        int dialStrLen = dialStr.length();
        int sysSelCodeInt = INVALID_SYSTEM_SELECTION_CODE;

        if ((dialStr.regionMatches(0, IS683A_FEATURE_CODE,
                0, IS683A_FEATURE_CODE_NUM_DIGITS)) &&
                (dialStrLen >= (IS683A_FEATURE_CODE_NUM_DIGITS +
                        IS683A_SYS_SEL_CODE_NUM_DIGITS))) {
            // Since we checked the condition above, the system selection code
            // extracted from dialStr will not cause any exception
            sysSelCodeInt = Integer.parseInt (
                    dialStr.substring (IS683A_FEATURE_CODE_NUM_DIGITS,
                            IS683A_FEATURE_CODE_NUM_DIGITS + IS683A_SYS_SEL_CODE_NUM_DIGITS));
        }
        if (DBG) Rlog.d(LOG_TAG, "extractSelCodeFromOtaSpNum " + sysSelCodeInt);
        return sysSelCodeInt;
    }

    //CDMA
    /**
     * This function checks if the system selection code extracted from
     * the dial string "sysSelCodeInt' is the system selection code specified
     * in the carrier ota sp number schema "sch".
     */
    private static boolean checkOtaSpNumBasedOnSysSelCode(int sysSelCodeInt, String sch[]) {
        boolean isOtaSpNum = false;
        try {
            // Get how many number of system selection code ranges
            int selRc = Integer.parseInt(sch[1]);
            for (int i = 0; i < selRc; i++) {
                if (!TextUtils.isEmpty(sch[i+2]) && !TextUtils.isEmpty(sch[i+3])) {
                    int selMin = Integer.parseInt(sch[i+2]);
                    int selMax = Integer.parseInt(sch[i+3]);
                    // Check if the selection code extracted from the dial string falls
                    // within any of the range pairs specified in the schema.
                    if ((sysSelCodeInt >= selMin) && (sysSelCodeInt <= selMax)) {
                        isOtaSpNum = true;
                        break;
                    }
                }
            }
        } catch (NumberFormatException ex) {
            // If the carrier ota sp number schema is not correct, we still allow dial
            // and only log the error:
            Rlog.e(LOG_TAG, "checkOtaSpNumBasedOnSysSelCode, error", ex);
        }
        return isOtaSpNum;
    }

    //CDMA
    /**
     * The following function checks if a dial string is a carrier specified
     * OTASP number or not by checking against the OTASP number schema stored
     * in PROPERTY_OTASP_NUM_SCHEMA.
     *
     * Currently, there are 2 schemas for carriers to specify the OTASP number:
     * 1) Use system selection code:
     *    The schema is:
     *    SELC,the # of code pairs,min1,max1,min2,max2,...
     *    e.g "SELC,3,10,20,30,40,60,70" indicates that there are 3 pairs of
     *    selection codes, and they are {10,20}, {30,40} and {60,70} respectively.
     *
     * 2) Use feature code:
     *    The schema is:
     *    "FC,length of feature code,feature code".
     *     e.g "FC,2,*2" indicates that the length of the feature code is 2,
     *     and the code itself is "*2".
     */
    private boolean isCarrierOtaSpNum(String dialStr) {
        boolean isOtaSpNum = false;
        int sysSelCodeInt = extractSelCodeFromOtaSpNum(dialStr);
        if (sysSelCodeInt == INVALID_SYSTEM_SELECTION_CODE) {
            return isOtaSpNum;
        }
        // mCarrierOtaSpNumSchema is retrieved from PROPERTY_OTASP_NUM_SCHEMA:
        if (!TextUtils.isEmpty(mCarrierOtaSpNumSchema)) {
            Matcher m = pOtaSpNumSchema.matcher(mCarrierOtaSpNumSchema);
            if (DBG) {
                Rlog.d(LOG_TAG, "isCarrierOtaSpNum,schema" + mCarrierOtaSpNumSchema);
            }

            if (m.find()) {
                String sch[] = pOtaSpNumSchema.split(mCarrierOtaSpNumSchema);
                // If carrier uses system selection code mechanism
                if (!TextUtils.isEmpty(sch[0]) && sch[0].equals("SELC")) {
                    if (sysSelCodeInt!=INVALID_SYSTEM_SELECTION_CODE) {
                        isOtaSpNum=checkOtaSpNumBasedOnSysSelCode(sysSelCodeInt,sch);
                    } else {
                        if (DBG) {
                            Rlog.d(LOG_TAG, "isCarrierOtaSpNum,sysSelCodeInt is invalid");
                        }
                    }
                } else if (!TextUtils.isEmpty(sch[0]) && sch[0].equals("FC")) {
                    int fcLen =  Integer.parseInt(sch[1]);
                    String fc = sch[2];
                    if (dialStr.regionMatches(0,fc,0,fcLen)) {
                        isOtaSpNum = true;
                    } else {
                        if (DBG) Rlog.d(LOG_TAG, "isCarrierOtaSpNum,not otasp number");
                    }
                } else {
                    if (DBG) {
                        Rlog.d(LOG_TAG, "isCarrierOtaSpNum,ota schema not supported" + sch[0]);
                    }
                }
            } else {
                if (DBG) {
                    Rlog.d(LOG_TAG, "isCarrierOtaSpNum,ota schema pattern not right" +
                            mCarrierOtaSpNumSchema);
                }
            }
        } else {
            if (DBG) Rlog.d(LOG_TAG, "isCarrierOtaSpNum,ota schema pattern empty");
        }
        return isOtaSpNum;
    }

    /**
     * isOTASPNumber: checks a given number against the IS-683A OTASP dial string and carrier
     * OTASP dial string.
     *
     * @param dialStr the number to look up.
     * @return true if the number is in IS-683A OTASP dial string or carrier OTASP dial string
     */
    @Override
    public  boolean isOtaSpNumber(String dialStr) {
        if (isPhoneTypeGsm()) {
            return super.isOtaSpNumber(dialStr);
        } else {
            boolean isOtaSpNum = false;
            String dialableStr = PhoneNumberUtils.extractNetworkPortionAlt(dialStr);
            if (dialableStr != null) {
                isOtaSpNum = isIs683OtaSpDialStr(dialableStr);
                if (isOtaSpNum == false) {
                    isOtaSpNum = isCarrierOtaSpNum(dialableStr);
                }
            }
            if (DBG) Rlog.d(LOG_TAG, "isOtaSpNumber " + isOtaSpNum);
            return isOtaSpNum;
        }
    }

    @Override
    public int getOtasp() {
        return mSST.getOtasp();
    }

    @Override
    public int getCdmaEriIconIndex() {
        if (isPhoneTypeGsm()) {
            return super.getCdmaEriIconIndex();
        } else {
            return getServiceState().getCdmaEriIconIndex();
        }
    }

    /**
     * Returns the CDMA ERI icon mode,
     * 0 - ON
     * 1 - FLASHING
     */
    @Override
    public int getCdmaEriIconMode() {
        if (isPhoneTypeGsm()) {
            return super.getCdmaEriIconMode();
        } else {
            return getServiceState().getCdmaEriIconMode();
        }
    }

    /**
     * Returns the CDMA ERI text,
     */
    @UnsupportedAppUsage(maxTargetSdk = Build.VERSION_CODES.R, trackingBug = 170729553)
    @Override
    public String getCdmaEriText() {
        if (isPhoneTypeGsm()) {
            return super.getCdmaEriText();
        } else {
            int roamInd = getServiceState().getCdmaRoamingIndicator();
            int defRoamInd = getServiceState().getCdmaDefaultRoamingIndicator();
            return mSST.getCdmaEriText(roamInd, defRoamInd);
        }
    }

    // Return true if either CSIM or RUIM app is present
    @Override
    public boolean isCdmaSubscriptionAppPresent() {
        UiccCardApplication cdmaApplication =
                mUiccController.getUiccCardApplication(mPhoneId, UiccController.APP_FAM_3GPP2);
        return cdmaApplication != null && (cdmaApplication.getType() == AppType.APPTYPE_CSIM ||
                cdmaApplication.getType() == AppType.APPTYPE_RUIM);
    }

    protected void phoneObjectUpdater(int newVoiceRadioTech) {
        logd("phoneObjectUpdater: newVoiceRadioTech=" + newVoiceRadioTech);

        // Check for a voice over LTE/NR replacement
        if (ServiceState.isPsOnlyTech(newVoiceRadioTech)
                || (newVoiceRadioTech == ServiceState.RIL_RADIO_TECHNOLOGY_UNKNOWN)) {
            CarrierConfigManager configMgr = (CarrierConfigManager)
                    getContext().getSystemService(Context.CARRIER_CONFIG_SERVICE);
            PersistableBundle b = configMgr.getConfigForSubId(getSubId());
            if (b != null) {
                int volteReplacementRat =
                        b.getInt(CarrierConfigManager.KEY_VOLTE_REPLACEMENT_RAT_INT);
                logd("phoneObjectUpdater: volteReplacementRat=" + volteReplacementRat);
                if (volteReplacementRat != ServiceState.RIL_RADIO_TECHNOLOGY_UNKNOWN &&
                           //In cdma case, replace rat only if csim or ruim app present
                           (ServiceState.isGsm(volteReplacementRat) ||
                           isCdmaSubscriptionAppPresent())) {
                    newVoiceRadioTech = volteReplacementRat;
                }
            } else {
                loge("phoneObjectUpdater: didn't get volteReplacementRat from carrier config");
            }
        }

        if(mRilVersion == 6 && getLteOnCdmaMode() == PhoneConstants.LTE_ON_CDMA_TRUE) {
            /*
             * On v6 RIL, when LTE_ON_CDMA is TRUE, always create CDMALTEPhone
             * irrespective of the voice radio tech reported.
             */
            if (getPhoneType() == PhoneConstants.PHONE_TYPE_CDMA) {
                logd("phoneObjectUpdater: LTE ON CDMA property is set. Use CDMA Phone" +
                        " newVoiceRadioTech=" + newVoiceRadioTech +
                        " mActivePhone=" + getPhoneName());
                return;
            } else {
                logd("phoneObjectUpdater: LTE ON CDMA property is set. Switch to CDMALTEPhone" +
                        " newVoiceRadioTech=" + newVoiceRadioTech +
                        " mActivePhone=" + getPhoneName());
                newVoiceRadioTech = ServiceState.RIL_RADIO_TECHNOLOGY_1xRTT;
            }
        } else {

            // If the device is shutting down, then there is no need to switch to the new phone
            // which might send unnecessary attach request to the modem.
            if (isShuttingDown()) {
                logd("Device is shutting down. No need to switch phone now.");
                return;
            }

            boolean matchCdma = ServiceState.isCdma(newVoiceRadioTech);
            boolean matchGsm = ServiceState.isGsm(newVoiceRadioTech);
            if ((matchCdma && getPhoneType() == PhoneConstants.PHONE_TYPE_CDMA) ||
                    (matchGsm && getPhoneType() == PhoneConstants.PHONE_TYPE_GSM)) {
                // Nothing changed. Keep phone as it is.
                logd("phoneObjectUpdater: No change ignore," +
                        " newVoiceRadioTech=" + newVoiceRadioTech +
                        " mActivePhone=" + getPhoneName());
                return;
            }
            if (!matchCdma && !matchGsm) {
                loge("phoneObjectUpdater: newVoiceRadioTech=" + newVoiceRadioTech +
                        " doesn't match either CDMA or GSM - error! No phone change");
                return;
            }
        }

        if (newVoiceRadioTech == ServiceState.RIL_RADIO_TECHNOLOGY_UNKNOWN) {
            // We need some voice phone object to be active always, so never
            // delete the phone without anything to replace it with!
            logd("phoneObjectUpdater: Unknown rat ignore, "
                    + " newVoiceRadioTech=Unknown. mActivePhone=" + getPhoneName());
            return;
        }

        boolean oldPowerState = false; // old power state to off
        if (mResetModemOnRadioTechnologyChange) {
            if (mCi.getRadioState() == TelephonyManager.RADIO_POWER_ON) {
                oldPowerState = true;
                logd("phoneObjectUpdater: Setting Radio Power to Off");
                mCi.setRadioPower(false, null);
            }
        }

        switchVoiceRadioTech(newVoiceRadioTech);

        if (mResetModemOnRadioTechnologyChange && oldPowerState) { // restore power state
            logd("phoneObjectUpdater: Resetting Radio");
            mCi.setRadioPower(oldPowerState, null);
        }

        // update voice radio tech in UiccProfile
        UiccProfile uiccProfile = getUiccProfile();
        if (uiccProfile != null) {
            uiccProfile.setVoiceRadioTech(newVoiceRadioTech);
        }

        // Send an Intent to the PhoneApp that we had a radio technology change
        Intent intent = new Intent(TelephonyIntents.ACTION_RADIO_TECHNOLOGY_CHANGED);
        intent.putExtra(PhoneConstants.PHONE_NAME_KEY, getPhoneName());
        SubscriptionManager.putPhoneIdAndSubIdExtra(intent, mPhoneId);
        mContext.sendStickyBroadcastAsUser(intent, UserHandle.ALL);
    }

    private void switchVoiceRadioTech(int newVoiceRadioTech) {

        String outgoingPhoneName = getPhoneName();

        logd("Switching Voice Phone : " + outgoingPhoneName + " >>> "
                + (ServiceState.isGsm(newVoiceRadioTech) ? "GSM" : "CDMA"));

        if (ServiceState.isCdma(newVoiceRadioTech)) {
            UiccCardApplication cdmaApplication =
                    mUiccController.getUiccCardApplication(mPhoneId, UiccController.APP_FAM_3GPP2);
            if (cdmaApplication != null && cdmaApplication.getType() == AppType.APPTYPE_RUIM) {
                switchPhoneType(PhoneConstants.PHONE_TYPE_CDMA);
            } else {
                switchPhoneType(PhoneConstants.PHONE_TYPE_CDMA_LTE);
            }
        } else if (ServiceState.isGsm(newVoiceRadioTech)) {
            switchPhoneType(PhoneConstants.PHONE_TYPE_GSM);
        } else {
            loge("deleteAndCreatePhone: newVoiceRadioTech=" + newVoiceRadioTech +
                    " is not CDMA or GSM (error) - aborting!");
            return;
        }
    }

    @Override
    public void setSignalStrengthReportingCriteria(
            int signalStrengthMeasure, int[] thresholds, int ran, boolean isEnabled) {
        mCi.setSignalStrengthReportingCriteria(new SignalThresholdInfo(signalStrengthMeasure,
                REPORTING_HYSTERESIS_MILLIS, REPORTING_HYSTERESIS_DB, thresholds, isEnabled),
                ran, null);
    }

    @Override
    public void setLinkCapacityReportingCriteria(int[] dlThresholds, int[] ulThresholds, int ran) {
        mCi.setLinkCapacityReportingCriteria(REPORTING_HYSTERESIS_MILLIS, REPORTING_HYSTERESIS_KBPS,
                REPORTING_HYSTERESIS_KBPS, dlThresholds, ulThresholds, ran, null);
    }

    @Override
    public IccSmsInterfaceManager getIccSmsInterfaceManager(){
        return mIccSmsInterfaceManager;
    }

    @Override
    public void updatePhoneObject(int voiceRadioTech) {
        logd("updatePhoneObject: radioTechnology=" + voiceRadioTech);
        sendMessage(obtainMessage(EVENT_UPDATE_PHONE_OBJECT, voiceRadioTech, 0, null));
    }

    @Override
    public void setImsRegistrationState(boolean registered) {
        mSST.setImsRegistrationState(registered);
    }

    @Override
    public boolean getIccRecordsLoaded() {
        UiccProfile uiccProfile = getUiccProfile();
        return uiccProfile != null && uiccProfile.getIccRecordsLoaded();
    }

    @Override
    public IccCard getIccCard() {
        // This function doesn't return null for backwards compatability purposes.
        // To differentiate between cases where SIM is absent vs. unknown we return a placeholder
        // IccCard with the sim state set.
        IccCard card = getUiccProfile();
        if (card != null) {
            return card;
        } else {
            UiccSlot slot = mUiccController.getUiccSlotForPhone(mPhoneId);
            if (slot == null || slot.isStateUnknown()) {
                return new IccCard(IccCardConstants.State.UNKNOWN);
            } else {
                return new IccCard(IccCardConstants.State.ABSENT);
            }
        }
    }

    private UiccProfile getUiccProfile() {
        return UiccController.getInstance().getUiccProfileForPhone(mPhoneId);
    }

    @Override
    public void dump(FileDescriptor fd, PrintWriter pw, String[] args) {
        pw.println("GsmCdmaPhone extends:");
        super.dump(fd, pw, args);
        pw.println(" mPrecisePhoneType=" + mPrecisePhoneType);
        pw.println(" mSimRecords=" + mSimRecords);
        pw.println(" mIsimUiccRecords=" + mIsimUiccRecords);
        pw.println(" mCT=" + mCT);
        pw.println(" mSST=" + mSST);
        pw.println(" mPendingMMIs=" + mPendingMMIs);
        pw.println(" mIccPhoneBookIntManager=" + mIccPhoneBookIntManager);
        pw.println(" mImei=" + pii(mImei));
        pw.println(" mImeiSv=" + pii(mImeiSv));
        pw.println(" mVmNumber=" + pii(mVmNumber));
        pw.println(" mCdmaSSM=" + mCdmaSSM);
        pw.println(" mCdmaSubscriptionSource=" + mCdmaSubscriptionSource);
        pw.println(" mWakeLock=" + mWakeLock);
        pw.println(" isInEcm()=" + isInEcm());
        pw.println(" mEsn=" + pii(mEsn));
        pw.println(" mMeid=" + pii(mMeid));
        pw.println(" mCarrierOtaSpNumSchema=" + mCarrierOtaSpNumSchema);
        if (!isPhoneTypeGsm()) {
            pw.println(" getCdmaEriIconIndex()=" + getCdmaEriIconIndex());
            pw.println(" getCdmaEriIconMode()=" + getCdmaEriIconMode());
            pw.println(" getCdmaEriText()=" + getCdmaEriText());
            pw.println(" isMinInfoReady()=" + isMinInfoReady());
        }
        pw.println(" isCspPlmnEnabled()=" + isCspPlmnEnabled());
        pw.println(" mManualNetworkSelectionPlmn=" + mManualNetworkSelectionPlmn);
        pw.flush();
    }

    @Override
    public boolean setOperatorBrandOverride(String brand) {
        if (mUiccController == null) {
            return false;
        }

        UiccCard card = mUiccController.getUiccCard(getPhoneId());
        if (card == null) {
            return false;
        }

        boolean status = card.setOperatorBrandOverride(brand);

        // Refresh.
        if (status) {
            TelephonyManager.from(mContext).setSimOperatorNameForPhone(
                    getPhoneId(), mSST.getServiceProviderName());
            // TODO: check if pollState is need when set operator brand override.
            mSST.pollState();
        }
        return status;
    }

    /**
     * This allows a short number to be remapped to a test emergency number for testing how the
     * frameworks handles Emergency Callback Mode without actually calling an emergency number.
     *
     * This is not a full test and is not a substitute for testing real emergency
     * numbers but can be useful.
     *
     * To use this feature, first set a test emergency number using
     * adb shell cmd phone emergency-number-test-mode -a 1-555-555-1212
     *
     * and then set the system property ril.test.emergencynumber to a pair of
     * numbers separated by a colon. If the first number matches the number parameter
     * this routine returns the second number. Example:
     *
     * ril.test.emergencynumber=411:1-555-555-1212
     *
     * To test Dial 411 take call then hang up on MO device to enter ECM.
     *
     * @param dialString to test if it should be remapped
     * @return the same number or the remapped number.
     */
    private String checkForTestEmergencyNumber(String dialString) {
        String testEn = SystemProperties.get("ril.test.emergencynumber");
        if (!TextUtils.isEmpty(testEn)) {
            String[] values = testEn.split(":");
            logd("checkForTestEmergencyNumber: values.length=" + values.length);
            if (values.length == 2) {
                if (values[0].equals(PhoneNumberUtils.stripSeparators(dialString))) {
                    logd("checkForTestEmergencyNumber: remap " + dialString + " to " + values[1]);
                    dialString = values[1];
                }
            }
        }
        return dialString;
    }

    @Override
    @NonNull
    public String getOperatorNumeric() {
        String operatorNumeric = null;
        if (isPhoneTypeGsm()) {
            IccRecords r = mIccRecords.get();
            if (r != null) {
                operatorNumeric = r.getOperatorNumeric();
            }
        } else { //isPhoneTypeCdmaLte()
            IccRecords curIccRecords = null;
            if (mCdmaSubscriptionSource == CDMA_SUBSCRIPTION_NV) {
                operatorNumeric = SystemProperties.get("ro.cdma.home.operator.numeric");
            } else if (mCdmaSubscriptionSource == CDMA_SUBSCRIPTION_RUIM_SIM) {
                UiccCardApplication uiccCardApplication = mUiccApplication.get();
                if (uiccCardApplication != null
                        && uiccCardApplication.getType() == AppType.APPTYPE_RUIM) {
                    logd("Legacy RUIM app present");
                    curIccRecords = mIccRecords.get();
                } else {
                    // Use sim-records for SimApp, USimApp, CSimApp and ISimApp.
                    curIccRecords = mSimRecords;
                }
                if (curIccRecords != null && curIccRecords == mSimRecords) {
                    operatorNumeric = curIccRecords.getOperatorNumeric();
                } else {
                    curIccRecords = mIccRecords.get();
                    if (curIccRecords != null && (curIccRecords instanceof RuimRecords)) {
                        RuimRecords csim = (RuimRecords) curIccRecords;
                        operatorNumeric = csim.getRUIMOperatorNumeric();
                    }
                }
            }
            if (operatorNumeric == null) {
                loge("getOperatorNumeric: Cannot retrieve operatorNumeric:"
                        + " mCdmaSubscriptionSource = " + mCdmaSubscriptionSource +
                        " mIccRecords = " + ((curIccRecords != null) ?
                        curIccRecords.getRecordsLoaded() : null));
            }

            logd("getOperatorNumeric: mCdmaSubscriptionSource = " + mCdmaSubscriptionSource
                    + " operatorNumeric = " + operatorNumeric);

        }
        return TextUtils.emptyIfNull(operatorNumeric);
    }

    /**
     * @return The country ISO for the subscription associated with this phone.
     */
    public String getCountryIso() {
        int subId = getSubId();
        SubscriptionInfo subInfo = SubscriptionManager.from(getContext())
                .getActiveSubscriptionInfo(subId);
        if (subInfo == null || TextUtils.isEmpty(subInfo.getCountryIso())) {
            return null;
        }
        final String country = subInfo.getCountryIso();
        if (country == null) {
            return null;
        }
        return country.toUpperCase();
    }

    private static final int[] VOICE_PS_CALL_RADIO_TECHNOLOGY = {
            ServiceState.RIL_RADIO_TECHNOLOGY_LTE,
            ServiceState.RIL_RADIO_TECHNOLOGY_LTE_CA,
            ServiceState.RIL_RADIO_TECHNOLOGY_IWLAN,
            ServiceState.RIL_RADIO_TECHNOLOGY_NR
    };

    /**
     * Calculates current RIL voice radio technology for CS calls.
     *
     * This function should only be used in {@link com.android.internal.telephony.GsmCdmaConnection}
     * to indicate current CS call radio technology.
     *
     * @return the RIL voice radio technology used for CS calls,
     *         see {@code RIL_RADIO_TECHNOLOGY_*} in {@link android.telephony.ServiceState}.
     */
    public @RilRadioTechnology int getCsCallRadioTech() {
        int calcVrat = ServiceState.RIL_RADIO_TECHNOLOGY_UNKNOWN;
        if (mSST != null) {
            calcVrat = getCsCallRadioTech(mSST.mSS.getState(),
                    mSST.mSS.getRilVoiceRadioTechnology());
        }

        return calcVrat;
    }

    /**
     * Calculates current RIL voice radio technology for CS calls based on current voice
     * registration state and technology.
     *
     * Mark current RIL voice radio technology as unknow when any of below condtion is met:
     *  1) Current RIL voice registration state is not in-service.
     *  2) Current RIL voice radio technology is PS call technology, which means CSFB will
     *     happen later after call connection is established.
     *     It is inappropriate to notify upper layer the PS call technology while current call
     *     is CS call, so before CSFB happens, mark voice radio technology as unknow.
     *     After CSFB happens, {@link #onVoiceRegStateOrRatChanged} will update voice call radio
     *     technology with correct value.
     *
     * @param vrs the voice registration state
     * @param vrat the RIL voice radio technology
     *
     * @return the RIL voice radio technology used for CS calls,
     *         see {@code RIL_RADIO_TECHNOLOGY_*} in {@link android.telephony.ServiceState}.
     */
    private @RilRadioTechnology int getCsCallRadioTech(int vrs, int vrat) {
        logd("getCsCallRadioTech, current vrs=" + vrs + ", vrat=" + vrat);
        int calcVrat = vrat;
        if (vrs != ServiceState.STATE_IN_SERVICE
                || ArrayUtils.contains(VOICE_PS_CALL_RADIO_TECHNOLOGY, vrat)) {
            calcVrat = ServiceState.RIL_RADIO_TECHNOLOGY_UNKNOWN;
        }

        logd("getCsCallRadioTech, result calcVrat=" + calcVrat);
        return calcVrat;
    }

    /**
     * Handler of RIL Voice Radio Technology changed event.
     */
    private void onVoiceRegStateOrRatChanged(int vrs, int vrat) {
        logd("onVoiceRegStateOrRatChanged");
        mCT.dispatchCsCallRadioTech(getCsCallRadioTech(vrs, vrat));
    }

    @Override
    public void registerForVolteSilentRedial(Handler h, int what, Object obj) {
        mVolteSilentRedialRegistrants.addUnique(h, what, obj);
    }

    @Override
    public void unregisterForVolteSilentRedial(Handler h) {
        mVolteSilentRedialRegistrants.remove(h);
    }

    public void notifyVolteSilentRedial(String dialString, int causeCode) {
        logd("notifyVolteSilentRedial: dialString=" + dialString + " causeCode=" + causeCode);
        AsyncResult ar = new AsyncResult(null,
                new SilentRedialParam(dialString, causeCode, mDialArgs), null);
        mVolteSilentRedialRegistrants.notifyRegistrants(ar);
    }

    /**
     * Sets the SIM voice message waiting indicator records.
     * @param line GSM Subscriber Profile Number, one-based. Only '1' is supported
     * @param countWaiting The number of messages waiting, if known. Use
     *                     -1 to indicate that an unknown number of
     *                      messages are waiting
     */
    @Override
    public void setVoiceMessageWaiting(int line, int countWaiting) {
        if (isPhoneTypeGsm()) {
            IccRecords r = mIccRecords.get();
            if (r != null) {
                r.setVoiceMessageWaiting(line, countWaiting);
            } else {
                logd("SIM Records not found, MWI not updated");
            }
        } else {
            setVoiceMessageCount(countWaiting);
        }
    }

    private CallForwardInfo[] makeEmptyCallForward() {
        CallForwardInfo infos[] = new CallForwardInfo[1];

        infos[0] = new CallForwardInfo();
        infos[0].status = CommandsInterface.SS_STATUS_UNKNOWN;
        infos[0].reason = 0;
        infos[0].serviceClass = CommandsInterface.SERVICE_CLASS_VOICE;
        infos[0].toa = PhoneNumberUtils.TOA_Unknown;
        infos[0].number = "";
        infos[0].timeSeconds = 0;

        return infos;
    }

    private PhoneAccountHandle subscriptionIdToPhoneAccountHandle(final int subId) {
        final TelecomManager telecomManager = TelecomManager.from(mContext);
        final TelephonyManager telephonyManager = TelephonyManager.from(mContext);
        final Iterator<PhoneAccountHandle> phoneAccounts =
            telecomManager.getCallCapablePhoneAccounts(true).listIterator();

        while (phoneAccounts.hasNext()) {
            final PhoneAccountHandle phoneAccountHandle = phoneAccounts.next();
            final PhoneAccount phoneAccount = telecomManager.getPhoneAccount(phoneAccountHandle);
            if (subId == telephonyManager.getSubIdForPhoneAccount(phoneAccount)) {
                return phoneAccountHandle;
            }
        }

        return null;
    }

    @UnsupportedAppUsage(maxTargetSdk = Build.VERSION_CODES.R, trackingBug = 170729553)
    private void logd(String s) {
        Rlog.d(LOG_TAG, "[" + mPhoneId + "] " + s);
    }

    private void logi(String s) {
        Rlog.i(LOG_TAG, "[" + mPhoneId + "] " + s);
    }

    @UnsupportedAppUsage(maxTargetSdk = Build.VERSION_CODES.R, trackingBug = 170729553)
    private void loge(String s) {
        Rlog.e(LOG_TAG, "[" + mPhoneId + "] " + s);
    }

    private static String pii(String s) {
        return Rlog.pii(LOG_TAG, s);
    }

    @Override
    public boolean isUtEnabled() {
        Phone imsPhone = mImsPhone;
        if (imsPhone != null) {
            return imsPhone.isUtEnabled();
        } else {
            logd("isUtEnabled: called for GsmCdma");
            return false;
        }
    }

    public String getDtmfToneDelayKey() {
        return isPhoneTypeGsm() ?
                CarrierConfigManager.KEY_GSM_DTMF_TONE_DELAY_INT :
                CarrierConfigManager.KEY_CDMA_DTMF_TONE_DELAY_INT;
    }

    @VisibleForTesting
    public PowerManager.WakeLock getWakeLock() {
        return mWakeLock;
    }

    public int getLteOnCdmaMode() {
        int currentConfig = TelephonyProperties.lte_on_cdma_device()
                .orElse(PhoneConstants.LTE_ON_CDMA_FALSE);
        int lteOnCdmaModeDynamicValue = currentConfig;

        UiccCardApplication cdmaApplication =
                    mUiccController.getUiccCardApplication(mPhoneId, UiccController.APP_FAM_3GPP2);
        if (cdmaApplication != null && cdmaApplication.getType() == AppType.APPTYPE_RUIM) {
            //Legacy RUIM cards don't support LTE.
            lteOnCdmaModeDynamicValue = RILConstants.LTE_ON_CDMA_FALSE;

            //Override only if static configuration is TRUE.
            if (currentConfig == RILConstants.LTE_ON_CDMA_TRUE) {
                return lteOnCdmaModeDynamicValue;
            }
        }
        return currentConfig;
    }

    private void updateTtyMode(int ttyMode) {
        logi(String.format("updateTtyMode ttyMode=%d", ttyMode));
        setTTYMode(telecomModeToPhoneMode(ttyMode), null);
    }
    private void updateUiTtyMode(int ttyMode) {
        logi(String.format("updateUiTtyMode ttyMode=%d", ttyMode));
        setUiTTYMode(telecomModeToPhoneMode(ttyMode), null);
    }

    /**
     * Given a telecom TTY mode, convert to a Telephony mode equivalent.
     * @param telecomMode Telecom TTY mode.
     * @return Telephony phone TTY mode.
     */
    private static int telecomModeToPhoneMode(int telecomMode) {
        switch (telecomMode) {
            // AT command only has 0 and 1, so mapping VCO
            // and HCO to FULL
            case TelecomManager.TTY_MODE_FULL:
            case TelecomManager.TTY_MODE_VCO:
            case TelecomManager.TTY_MODE_HCO:
                return Phone.TTY_MODE_FULL;
            default:
                return Phone.TTY_MODE_OFF;
        }
    }

    /**
     * Load the current TTY mode in GsmCdmaPhone based on Telecom and UI settings.
     */
    private void loadTtyMode() {
        int ttyMode = TelecomManager.TTY_MODE_OFF;
        TelecomManager telecomManager = mContext.getSystemService(TelecomManager.class);
        if (telecomManager != null) {
            ttyMode = telecomManager.getCurrentTtyMode();
        }
        updateTtyMode(ttyMode);
        //Get preferred TTY mode from settings as UI Tty mode is always user preferred Tty mode.
        ttyMode = Settings.Secure.getInt(mContext.getContentResolver(),
                Settings.Secure.PREFERRED_TTY_MODE, TelecomManager.TTY_MODE_OFF);
        updateUiTtyMode(ttyMode);
    }

    protected void reapplyUiccAppsEnablementIfNeeded(int retries) {
        UiccSlot slot = mUiccController.getUiccSlotForPhone(mPhoneId);

        // If no card is present or we don't have mUiccApplicationsEnabled yet, do nothing.
        if (slot == null || slot.getCardState() != IccCardStatus.CardState.CARDSTATE_PRESENT
                || mUiccApplicationsEnabled == null) {
            return;
        }

        String iccId = slot.getIccId();
        if (iccId == null) return;

        SubscriptionInfo info = SubscriptionController.getInstance().getSubInfoForIccId(
                IccUtils.stripTrailingFs(iccId));

        // If info is null, it could be a new subscription. By default we enable it.
        boolean expectedValue = info == null ? true : info.areUiccApplicationsEnabled();

        // If for any reason current state is different from configured state, re-apply the
        // configured state.
        if (expectedValue != mUiccApplicationsEnabled) {
            mCi.enableUiccApplications(expectedValue, Message.obtain(
                    this, EVENT_REAPPLY_UICC_APPS_ENABLEMENT_DONE,
                    new Pair<Boolean, Integer>(expectedValue, retries)));
        }
    }

    // Enable or disable uicc applications.
    @Override
    public void enableUiccApplications(boolean enable, Message onCompleteMessage) {
        // First check if card is present. Otherwise mUiccApplicationsDisabled doesn't make
        // any sense.
        UiccSlot slot = mUiccController.getUiccSlotForPhone(mPhoneId);
        if (slot == null || slot.getCardState() != IccCardStatus.CardState.CARDSTATE_PRESENT) {
            if (onCompleteMessage != null) {
                AsyncResult.forMessage(onCompleteMessage, null,
                        new IllegalStateException("No SIM card is present"));
                onCompleteMessage.sendToTarget();
            }
            return;
        }

        mCi.enableUiccApplications(enable, onCompleteMessage);
    }

    /**
     * Whether disabling a physical subscription is supported or not.
     */
    @Override
    public boolean canDisablePhysicalSubscription() {
        return mCi.canToggleUiccApplicationsEnablement();
    }

    @Override
    public @NonNull List<String> getEquivalentHomePlmns() {
        if (isPhoneTypeGsm()) {
            IccRecords r = mIccRecords.get();
            if (r != null && r.getEhplmns() != null) {
                return Arrays.asList(r.getEhplmns());
            }
        } else if (isPhoneTypeCdma()) {
            loge("EHPLMN is not available in CDMA");
        }
        return Collections.emptyList();
    }

    /**
     * @return Currently bound data service package names.
     */
    public @NonNull List<String> getDataServicePackages() {
        List<String> packages = new ArrayList<>();
        int[] transports = new int[]{AccessNetworkConstants.TRANSPORT_TYPE_WWAN,
                AccessNetworkConstants.TRANSPORT_TYPE_WLAN};

        for (int transport : transports) {
            DcTracker dct = getDcTracker(transport);
            if (dct != null) {
                String pkg = dct.getDataServiceManager().getDataServicePackageName();
                if (!TextUtils.isEmpty(pkg)) {
                    packages.add(pkg);
                }
            }
        }

        return packages;
    }
}<|MERGE_RESOLUTION|>--- conflicted
+++ resolved
@@ -157,15 +157,10 @@
     //CDMA
     private static final String VM_NUMBER_CDMA = "vm_number_key_cdma";
     private static final String PREFIX_WPS = "*272";
-<<<<<<< HEAD
-    private static final String PREFIX_WPS_CLIR_ACTIVATE = "*31#*272";
-    private static final String PREFIX_WPS_CLIR_DEACTIVATE = "#31#*272";
-=======
     // WPS prefix when CLIR is being deactivated for the call.
     private static final String PREFIX_WPS_CLIR_DEACTIVATE = "#31#*272";
     // WPS prefix when CLIS is being activated for the call.
     private static final String PREFIX_WPS_CLIR_ACTIVATE = "*31#*272";
->>>>>>> 9921dfd7
     private CdmaSubscriptionSourceManager mCdmaSSM;
     public int mCdmaSubscriptionSource = CdmaSubscriptionSourceManager.SUBSCRIPTION_SOURCE_UNKNOWN;
     private PowerManager.WakeLock mWakeLock;
@@ -1341,15 +1336,9 @@
                 (CarrierConfigManager) mContext.getSystemService(Context.CARRIER_CONFIG_SERVICE);
 
         /** Check if the call is Wireless Priority Service call */
-<<<<<<< HEAD
-        boolean isWpsCall = dialString != null ? (dialString.startsWith(PREFIX_WPS) ||
-                dialString.startsWith(PREFIX_WPS_CLIR_ACTIVATE) ||
-                dialString.startsWith(PREFIX_WPS_CLIR_DEACTIVATE)) : false;
-=======
         boolean isWpsCall = dialString != null ? (dialString.startsWith(PREFIX_WPS)
                 || dialString.startsWith(PREFIX_WPS_CLIR_ACTIVATE)
                 || dialString.startsWith(PREFIX_WPS_CLIR_DEACTIVATE)) : false;
->>>>>>> 9921dfd7
         boolean allowWpsOverIms = configManager.getConfigForSubId(getSubId())
                 .getBoolean(CarrierConfigManager.KEY_SUPPORT_WPS_OVER_IMS_BOOL);
 
