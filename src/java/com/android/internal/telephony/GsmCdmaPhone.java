/*
 * Copyright (C) 2015 The Android Open Source Project
 *
 * Licensed under the Apache License, Version 2.0 (the "License");
 * you may not use this file except in compliance with the License.
 * You may obtain a copy of the License at
 *
 *      http://www.apache.org/licenses/LICENSE-2.0
 *
 * Unless required by applicable law or agreed to in writing, software
 * distributed under the License is distributed on an "AS IS" BASIS,
 * WITHOUT WARRANTIES OR CONDITIONS OF ANY KIND, either express or implied.
 * See the License for the specific language governing permissions and
 * limitations under the License.
 */

package com.android.internal.telephony;

import static android.telephony.NetworkRegistrationInfo.DOMAIN_CS;
import static android.telephony.NetworkRegistrationInfo.DOMAIN_CS_PS;
import static android.telephony.NetworkRegistrationInfo.DOMAIN_PS;
import static android.telephony.NetworkRegistrationInfo.DOMAIN_UNKNOWN;

import static com.android.internal.telephony.CommandException.Error.GENERIC_FAILURE;
import static com.android.internal.telephony.CommandException.Error.SIM_BUSY;
import static com.android.internal.telephony.CommandsInterface.CF_ACTION_DISABLE;
import static com.android.internal.telephony.CommandsInterface.CF_ACTION_ENABLE;
import static com.android.internal.telephony.CommandsInterface.CF_ACTION_ERASURE;
import static com.android.internal.telephony.CommandsInterface.CF_ACTION_REGISTRATION;
import static com.android.internal.telephony.CommandsInterface.CF_REASON_ALL;
import static com.android.internal.telephony.CommandsInterface.CF_REASON_ALL_CONDITIONAL;
import static com.android.internal.telephony.CommandsInterface.CF_REASON_BUSY;
import static com.android.internal.telephony.CommandsInterface.CF_REASON_NOT_REACHABLE;
import static com.android.internal.telephony.CommandsInterface.CF_REASON_NO_REPLY;
import static com.android.internal.telephony.CommandsInterface.CF_REASON_UNCONDITIONAL;
import static com.android.internal.telephony.CommandsInterface.SERVICE_CLASS_VOICE;

import android.annotation.NonNull;
import android.annotation.Nullable;
import android.app.ActivityManager;
import android.compat.annotation.UnsupportedAppUsage;
import android.content.BroadcastReceiver;
import android.content.ContentValues;
import android.content.Context;
import android.content.Intent;
import android.content.IntentFilter;
import android.content.SharedPreferences;
import android.database.SQLException;
import android.hardware.radio.modem.ImeiInfo;
import android.net.Uri;
import android.os.AsyncResult;
import android.os.Build;
import android.os.Bundle;
import android.os.Handler;
import android.os.HandlerExecutor;
import android.os.Looper;
import android.os.Message;
import android.os.PersistableBundle;
import android.os.PowerManager;
import android.os.Registrant;
import android.os.RegistrantList;
import android.os.ResultReceiver;
import android.os.SystemProperties;
import android.os.UserHandle;
import android.os.WorkSource;
import android.preference.PreferenceManager;
import android.provider.DeviceConfig;
import android.provider.Settings;
import android.provider.Telephony;
import android.sysprop.TelephonyProperties;
import android.telecom.PhoneAccount;
import android.telecom.PhoneAccountHandle;
import android.telecom.TelecomManager;
import android.telecom.VideoProfile;
import android.telephony.AccessNetworkConstants.TransportType;
import android.telephony.Annotation.DataActivityType;
import android.telephony.Annotation.RadioPowerState;
import android.telephony.AnomalyReporter;
import android.telephony.BarringInfo;
import android.telephony.CarrierConfigManager;
import android.telephony.CellBroadcastIdRange;
import android.telephony.CellIdentity;
import android.telephony.CellularIdentifierDisclosure;
import android.telephony.ImsiEncryptionInfo;
import android.telephony.LinkCapacityEstimate;
import android.telephony.NetworkScanRequest;
import android.telephony.PhoneNumberUtils;
import android.telephony.RadioAccessFamily;
import android.telephony.SecurityAlgorithmUpdate;
import android.telephony.ServiceState;
import android.telephony.ServiceState.RilRadioTechnology;
import android.telephony.SubscriptionInfo;
import android.telephony.SubscriptionManager;
import android.telephony.TelephonyManager;
import android.telephony.UiccAccessRule;
import android.telephony.UssdResponse;
import android.telephony.ims.ImsCallProfile;
import android.text.TextUtils;
import android.util.Log;
import android.util.Pair;

import com.android.ims.ImsManager;
import com.android.internal.annotations.VisibleForTesting;
import com.android.internal.telephony.cdma.CdmaMmiCode;
import com.android.internal.telephony.cdma.CdmaSubscriptionSourceManager;
import com.android.internal.telephony.data.AccessNetworksManager;
import com.android.internal.telephony.data.DataNetworkController;
import com.android.internal.telephony.data.LinkBandwidthEstimator;
import com.android.internal.telephony.domainselection.DomainSelectionResolver;
import com.android.internal.telephony.emergency.EmergencyNumberTracker;
import com.android.internal.telephony.emergency.EmergencyStateTracker;
import com.android.internal.telephony.flags.FeatureFlags;
import com.android.internal.telephony.gsm.GsmMmiCode;
import com.android.internal.telephony.gsm.SsData;
import com.android.internal.telephony.gsm.SuppServiceNotification;
import com.android.internal.telephony.imsphone.ImsPhone;
import com.android.internal.telephony.imsphone.ImsPhoneCallTracker;
import com.android.internal.telephony.imsphone.ImsPhoneMmiCode;
import com.android.internal.telephony.metrics.TelephonyMetrics;
import com.android.internal.telephony.metrics.VoiceCallSessionStats;
import com.android.internal.telephony.security.CellularIdentifierDisclosureNotifier;
import com.android.internal.telephony.security.NullCipherNotifier;
import com.android.internal.telephony.subscription.SubscriptionInfoInternal;
import com.android.internal.telephony.subscription.SubscriptionManagerService.SubscriptionManagerServiceCallback;
import com.android.internal.telephony.test.SimulatedRadioControl;
import com.android.internal.telephony.uicc.IccCardApplicationStatus.AppType;
import com.android.internal.telephony.uicc.IccCardStatus;
import com.android.internal.telephony.uicc.IccException;
import com.android.internal.telephony.uicc.IccRecords;
import com.android.internal.telephony.uicc.IccUtils;
import com.android.internal.telephony.uicc.IccVmNotSupportedException;
import com.android.internal.telephony.uicc.IsimRecords;
import com.android.internal.telephony.uicc.IsimUiccRecords;
import com.android.internal.telephony.uicc.RuimRecords;
import com.android.internal.telephony.uicc.SIMRecords;
import com.android.internal.telephony.uicc.UiccCardApplication;
import com.android.internal.telephony.uicc.UiccController;
import com.android.internal.telephony.uicc.UiccPort;
import com.android.internal.telephony.uicc.UiccProfile;
import com.android.internal.telephony.uicc.UiccSlot;
import com.android.internal.telephony.util.ArrayUtils;
import com.android.telephony.Rlog;
import com.android.internal.telephony.util.QtiImsUtils;

import java.io.FileDescriptor;
import java.io.PrintWriter;
import java.util.ArrayList;
import java.util.Arrays;
import java.util.Collections;
import java.util.Iterator;
import java.util.List;
import java.util.Locale;
import java.util.Set;
import java.util.UUID;
import java.util.function.Consumer;
import java.util.regex.Matcher;
import java.util.regex.Pattern;

/**
 * {@hide}
 */
public class GsmCdmaPhone extends Phone {
    // NOTE that LOG_TAG here is "GsmCdma", which means that log messages
    // from this file will go into the radio log rather than the main
    // log.  (Use "adb logcat -b radio" to see them.)
    public static final String LOG_TAG = "GsmCdmaPhone";
    private static final boolean DBG = true;
    private static final boolean VDBG = false; /* STOPSHIP if true */

    /** Required throughput change between unsolicited LinkCapacityEstimate reports. */
    private static final int REPORTING_HYSTERESIS_KBPS = 50;
    /** Minimum time between unsolicited LinkCapacityEstimate reports. */
    private static final int REPORTING_HYSTERESIS_MILLIS = 3000;

    //GSM
    // Key used to read/write voice mail number
    private static final String VM_NUMBER = "vm_number_key";
    // Key used to read/write the SIM IMSI used for storing the voice mail
    private static final String VM_SIM_IMSI = "vm_sim_imsi_key";
    /** List of Registrants to receive Supplementary Service Notifications. */
    // Key used to read/write the current sub Id. Updated on SIM loaded.
    public static final String CURR_SUBID = "curr_subid";
    private RegistrantList mSsnRegistrants = new RegistrantList();

    private static final int IMEI_14_DIGIT = 14;

    //CDMA
    private static final String VM_NUMBER_CDMA = "vm_number_key_cdma";
    private CdmaSubscriptionSourceManager mCdmaSSM;
    public int mCdmaSubscriptionSource = CdmaSubscriptionSourceManager.SUBSCRIPTION_SOURCE_UNKNOWN;
    private PowerManager.WakeLock mWakeLock;
    // mEcmExitRespRegistrant is informed after the phone has been exited
    @UnsupportedAppUsage
    private Registrant mEcmExitRespRegistrant;
    private String mEsn;
    private String mMeid;
    // string to define how the carrier specifies its own ota sp number
    private String mCarrierOtaSpNumSchema;
    protected Boolean mUiccApplicationsEnabled = null;
    // keeps track of when we have triggered an emergency call due to the ril.test.emergencynumber
    // param being set and we should generate a simulated exit from the modem upon exit of ECbM.
    private boolean mIsTestingEmergencyCallbackMode = false;
    @VisibleForTesting
    public static int ENABLE_UICC_APPS_MAX_RETRIES = 3;
    private static final int REAPPLY_UICC_APPS_SETTING_RETRY_TIME_GAP_IN_MS = 5000;

    public static final String PROPERTY_CDMA_HOME_OPERATOR_NUMERIC =
            "ro.cdma.home.operator.numeric";

    //CDMALTE
    /** PHONE_TYPE_CDMA_LTE in addition to RuimRecords needs access to SIMRecords and
     * IsimUiccRecords
     */
    private SIMRecords mSimRecords;

    // For non-persisted manual network selection
    private String mManualNetworkSelectionPlmn;

    //Common
    // Instance Variables
    @UnsupportedAppUsage(maxTargetSdk = Build.VERSION_CODES.R, trackingBug = 170729553)
    private IsimUiccRecords mIsimUiccRecords;
    @UnsupportedAppUsage(maxTargetSdk = Build.VERSION_CODES.R, trackingBug = 170729553)
    public GsmCdmaCallTracker mCT;
    @UnsupportedAppUsage(maxTargetSdk = Build.VERSION_CODES.R, trackingBug = 170729553)
    public ServiceStateTracker mSST;
    public EmergencyNumberTracker mEmergencyNumberTracker;
    @UnsupportedAppUsage(maxTargetSdk = Build.VERSION_CODES.R, trackingBug = 170729553)
    private ArrayList <MmiCode> mPendingMMIs = new ArrayList<MmiCode>();
    private IccPhoneBookInterfaceManager mIccPhoneBookIntManager;

    private int mPrecisePhoneType;

    // mEcmTimerResetRegistrants are informed after Ecm timer is canceled or re-started
    private final RegistrantList mEcmTimerResetRegistrants = new RegistrantList();

    private final RegistrantList mVolteSilentRedialRegistrants = new RegistrantList();
    private DialArgs mDialArgs = null;
    private final RegistrantList mEmergencyDomainSelectedRegistrants = new RegistrantList();
    protected String mImei;
    private String mImeiSv;
    private String mVmNumber;
    protected int mImeiType = IMEI_TYPE_UNKNOWN;
    private int mSimState = TelephonyManager.SIM_STATE_UNKNOWN;

    @VisibleForTesting
    public CellBroadcastConfigTracker mCellBroadcastConfigTracker =
            CellBroadcastConfigTracker.make(this, null, true);

    private boolean mIsNullCipherAndIntegritySupported = false;
    private boolean mIsIdentifierDisclosureTransparencySupported = false;
    private boolean mIsNullCipherNotificationSupported = false;

    // Create Cfu (Call forward unconditional) so that dialing number &
    // mOnComplete (Message object passed by client) can be packed &
    // given as a single Cfu object as user data to RIL.
    private static class Cfu {
        final String mSetCfNumber;
        final Message mOnComplete;

        @UnsupportedAppUsage(maxTargetSdk = Build.VERSION_CODES.R, trackingBug = 170729553)
        Cfu(String cfNumber, Message onComplete) {
            mSetCfNumber = cfNumber;
            mOnComplete = onComplete;
        }
    }

    /**
     * Used to create ImsManager instances, which may be injected during testing.
     */
    @VisibleForTesting
    public interface ImsManagerFactory {
        /**
         * Create a new instance of ImsManager for the specified phoneId.
         */
        ImsManager create(Context context, int phoneId);
    }

    @UnsupportedAppUsage(maxTargetSdk = Build.VERSION_CODES.R, trackingBug = 170729553)
    private IccSmsInterfaceManager mIccSmsInterfaceManager;

    private boolean mResetModemOnRadioTechnologyChange = false;
    private boolean mSsOverCdmaSupported = false;

    private int mRilVersion;
    private boolean mBroadcastEmergencyCallStateChanges = false;
    private @ServiceState.RegState int mTelecomVoiceServiceStateOverride =
            ServiceState.STATE_OUT_OF_SERVICE;

    private boolean mEnable14DigitImei = false;

    private CarrierKeyDownloadManager mCDM;
    private CarrierInfoManager mCIM;

    private final ImsManagerFactory mImsManagerFactory;
    private final CarrierPrivilegesTracker mCarrierPrivilegesTracker;

    private final SubscriptionManager.OnSubscriptionsChangedListener mSubscriptionsChangedListener;
    private final CallWaitingController mCallWaitingController;

    private CellularIdentifierDisclosureNotifier mIdentifierDisclosureNotifier;
    private NullCipherNotifier mNullCipherNotifier;

    // Set via Carrier Config
    private boolean mIsN1ModeAllowedByCarrier = true;
    // Set via a call to the method on Phone; the only caller is IMS, and all of this code will
    // need to be updated to a voting mechanism (...enabled for reason...) if additional callers
    // are desired.
    private boolean mIsN1ModeAllowedByIms = true;
    // If this value is null, then the modem value is unknown. If a caller explicitly sets the
    // N1 mode, this value will be initialized before any attempt to set the value in the modem.
    private Boolean mModemN1Mode = null;

    // Constructors

    public GsmCdmaPhone(Context context, CommandsInterface ci, PhoneNotifier notifier, int phoneId,
                        int precisePhoneType, TelephonyComponentFactory telephonyComponentFactory,
            @NonNull FeatureFlags featureFlags) {
        this(context, ci, notifier, false, phoneId, precisePhoneType, telephonyComponentFactory,
                featureFlags);
    }

    public GsmCdmaPhone(Context context, CommandsInterface ci, PhoneNotifier notifier,
                        boolean unitTestMode, int phoneId, int precisePhoneType,
                        TelephonyComponentFactory telephonyComponentFactory,
            @NonNull FeatureFlags featureFlags) {
        this(context, ci, notifier,
                unitTestMode, phoneId, precisePhoneType,
                telephonyComponentFactory,
                ImsManager::getInstance, featureFlags);
    }

    public GsmCdmaPhone(Context context, CommandsInterface ci, PhoneNotifier notifier,
            boolean unitTestMode, int phoneId, int precisePhoneType,
            TelephonyComponentFactory telephonyComponentFactory,
            ImsManagerFactory imsManagerFactory, @NonNull FeatureFlags featureFlags) {
        super(precisePhoneType == PhoneConstants.PHONE_TYPE_GSM ? "GSM" : "CDMA",
                notifier, context, ci, unitTestMode, phoneId, telephonyComponentFactory,
                featureFlags);

        // phone type needs to be set before other initialization as other objects rely on it
        mPrecisePhoneType = precisePhoneType;
        mVoiceCallSessionStats = new VoiceCallSessionStats(mPhoneId, this, featureFlags);
        mImsManagerFactory = imsManagerFactory;
        initOnce(ci);
        initRatSpecific(precisePhoneType);
        // CarrierSignalAgent uses CarrierActionAgent in construction so it needs to be created
        // after CarrierActionAgent.
        mCarrierActionAgent = mTelephonyComponentFactory.inject(CarrierActionAgent.class.getName())
                .makeCarrierActionAgent(this);
        mCarrierSignalAgent = mTelephonyComponentFactory.inject(CarrierSignalAgent.class.getName())
                .makeCarrierSignalAgent(this);
        mAccessNetworksManager = mTelephonyComponentFactory
                .inject(AccessNetworksManager.class.getName())
                .makeAccessNetworksManager(this, getLooper());
        // SST/DSM depends on SSC, so SSC is instanced before SST/DSM
        mSignalStrengthController = mTelephonyComponentFactory.inject(
                SignalStrengthController.class.getName()).makeSignalStrengthController(this);
        mSST = mTelephonyComponentFactory.inject(ServiceStateTracker.class.getName())
                .makeServiceStateTracker(this, this.mCi, featureFlags);
        mEmergencyNumberTracker = mTelephonyComponentFactory
                .inject(EmergencyNumberTracker.class.getName()).makeEmergencyNumberTracker(
                        this, this.mCi);
        mDeviceStateMonitor = mTelephonyComponentFactory.inject(DeviceStateMonitor.class.getName())
                .makeDeviceStateMonitor(this, mFeatureFlags);

        // DisplayInfoController creates an OverrideNetworkTypeController, which uses
        // DeviceStateMonitor so needs to be crated after it is instantiated.
        mDisplayInfoController = mTelephonyComponentFactory.inject(
                DisplayInfoController.class.getName())
                .makeDisplayInfoController(this, featureFlags);

        mDataNetworkController = mTelephonyComponentFactory.inject(
                DataNetworkController.class.getName())
                .makeDataNetworkController(this, getLooper(), featureFlags);

        mCarrierResolver = mTelephonyComponentFactory.inject(CarrierResolver.class.getName())
                .makeCarrierResolver(this);
        mCarrierPrivilegesTracker = new CarrierPrivilegesTracker(Looper.myLooper(), this, context);

        getCarrierActionAgent().registerForCarrierAction(
                CarrierActionAgent.CARRIER_ACTION_SET_METERED_APNS_ENABLED, this,
                EVENT_SET_CARRIER_DATA_ENABLED, null, false);

        mSST.registerForNetworkAttached(this, EVENT_REGISTERED_TO_NETWORK, null);
        mSST.registerForVoiceRegStateOrRatChanged(this, EVENT_VRS_OR_RAT_CHANGED, null);
        mSST.getServiceStateStats().registerDataNetworkControllerCallback();

        mSubscriptionManagerService.registerCallback(new SubscriptionManagerServiceCallback(
                this::post) {
            @Override
            public void onUiccApplicationsEnabledChanged(int subId) {
                reapplyUiccAppsEnablementIfNeeded(ENABLE_UICC_APPS_MAX_RETRIES);
            }
        });

        mLinkBandwidthEstimator = mTelephonyComponentFactory
                .inject(LinkBandwidthEstimator.class.getName())
                .makeLinkBandwidthEstimator(this);

        mCallWaitingController = new CallWaitingController(this);

        loadTtyMode();

        CallManager.getInstance().registerPhone(this);

        mSubscriptionsChangedListener =
                new SubscriptionManager.OnSubscriptionsChangedListener() {
            @Override
            public void onSubscriptionsChanged() {
                sendEmptyMessage(EVENT_SUBSCRIPTIONS_CHANGED);
            }
        };

        SubscriptionManager subMan = context.getSystemService(SubscriptionManager.class);
        subMan.addOnSubscriptionsChangedListener(
                new HandlerExecutor(this), mSubscriptionsChangedListener);

        logd("GsmCdmaPhone: constructor: sub = " + mPhoneId);
    }

    private BroadcastReceiver mBroadcastReceiver = new BroadcastReceiver() {
        @Override
        public void onReceive(Context context, Intent intent) {
            Rlog.d(LOG_TAG, "mBroadcastReceiver: action " + intent.getAction());
            String action = intent.getAction();
            if ((CarrierConfigManager.ACTION_CARRIER_CONFIG_CHANGED.equals(action) ||
                    CarrierConfigManager.ACTION_ESSENTIAL_RECORDS_LOADED.equals(action)) &&
                    intent.getExtras() != null &&
                    intent.getExtras().getInt(CarrierConfigManager.EXTRA_SLOT_INDEX,
                    SubscriptionManager.INVALID_SIM_SLOT_INDEX) == mPhoneId) {
                // Only handle carrier config changes for this phone id.
                if (mPhoneId == intent.getIntExtra(CarrierConfigManager.EXTRA_SLOT_INDEX, -1)) {
                    sendMessage(obtainMessage(EVENT_CARRIER_CONFIG_CHANGED));
                }
            } else if (TelecomManager.ACTION_CURRENT_TTY_MODE_CHANGED.equals(action)) {
                int ttyMode = intent.getIntExtra(
                        TelecomManager.EXTRA_CURRENT_TTY_MODE, TelecomManager.TTY_MODE_OFF);
                updateTtyMode(ttyMode);
            } else if (TelecomManager.ACTION_TTY_PREFERRED_MODE_CHANGED.equals(action)) {
                int newPreferredTtyMode = intent.getIntExtra(
                        TelecomManager.EXTRA_TTY_PREFERRED_MODE, TelecomManager.TTY_MODE_OFF);
                updateUiTtyMode(newPreferredTtyMode);
            } else if (TelephonyManager.ACTION_SIM_APPLICATION_STATE_CHANGED.equals(action)) {
                if (mPhoneId == intent.getIntExtra(
                        SubscriptionManager.EXTRA_SLOT_INDEX,
                        SubscriptionManager.INVALID_SIM_SLOT_INDEX)) {
                    mSimState = intent.getIntExtra(TelephonyManager.EXTRA_SIM_STATE,
                            TelephonyManager.SIM_STATE_UNKNOWN);
                    if (mSimState == TelephonyManager.SIM_STATE_LOADED
                            && currentSlotSubIdChanged()) {
                        setNetworkSelectionModeAutomatic(null);
                    }
                }
            }
        }
    };

    private void initOnce(CommandsInterface ci) {
        if (ci instanceof SimulatedRadioControl) {
            mSimulatedRadioControl = (SimulatedRadioControl) ci;
        }

        mEcbmHandler = EcbmHandler.getInstance().initialize(mContext, this, mCi, mPhoneId);
        mCT = mTelephonyComponentFactory.inject(GsmCdmaCallTracker.class.getName())
                .makeGsmCdmaCallTracker(this);
        mIccPhoneBookIntManager = mTelephonyComponentFactory
                .inject(IccPhoneBookInterfaceManager.class.getName())
                .makeIccPhoneBookInterfaceManager(this);
        PowerManager pm
                = (PowerManager) mContext.getSystemService(Context.POWER_SERVICE);
        mWakeLock = pm.newWakeLock(PowerManager.PARTIAL_WAKE_LOCK, LOG_TAG);
        mIccSmsInterfaceManager = mTelephonyComponentFactory
                .inject(IccSmsInterfaceManager.class.getName())
                .makeIccSmsInterfaceManager(this, mFeatureFlags);

        mCi.registerForAvailable(this, EVENT_RADIO_AVAILABLE, null);
        mCi.registerForOffOrNotAvailable(this, EVENT_RADIO_OFF_OR_NOT_AVAILABLE, null);
        mCi.registerForOn(this, EVENT_RADIO_ON, null);
        mCi.registerForRadioStateChanged(this, EVENT_RADIO_STATE_CHANGED, null);
        mCi.registerUiccApplicationEnablementChanged(this,
                EVENT_UICC_APPS_ENABLEMENT_STATUS_CHANGED,
                null);
        mCi.setOnSuppServiceNotification(this, EVENT_SSN, null);
        mCi.setOnRegistrationFailed(this, EVENT_REGISTRATION_FAILED, null);
        mCi.registerForBarringInfoChanged(this, EVENT_BARRING_INFO_CHANGED, null);

        //GSM
        mCi.setOnUSSD(this, EVENT_USSD, null);
        mCi.setOnSs(this, EVENT_SS, null);

        //CDMA
        mCdmaSSM = mTelephonyComponentFactory.inject(CdmaSubscriptionSourceManager.class.getName())
                .getCdmaSubscriptionSourceManagerInstance(mContext,
                mCi, this, EVENT_CDMA_SUBSCRIPTION_SOURCE_CHANGED, null);
        mCi.registerForModemReset(this, EVENT_MODEM_RESET, null);
        // get the string that specifies the carrier OTA Sp number
        mCarrierOtaSpNumSchema = TelephonyManager.from(mContext).getOtaSpNumberSchemaForPhone(
                getPhoneId(), "");

        mResetModemOnRadioTechnologyChange = TelephonyProperties.reset_on_radio_tech_change()
                .orElse(false);

        mCi.registerForRilConnected(this, EVENT_RIL_CONNECTED, null);
        mCi.registerForVoiceRadioTechChanged(this, EVENT_VOICE_RADIO_TECH_CHANGED, null);
        mCi.registerForLceInfo(this, EVENT_LINK_CAPACITY_CHANGED, null);
        mCi.registerForCarrierInfoForImsiEncryption(this,
                EVENT_RESET_CARRIER_KEY_IMSI_ENCRYPTION, null);
        mCi.registerForTriggerImsDeregistration(this, EVENT_IMS_DEREGISTRATION_TRIGGERED, null);
        mCi.registerForNotifyAnbr(this, EVENT_TRIGGER_NOTIFY_ANBR, null);
        IntentFilter filter = new IntentFilter(
                CarrierConfigManager.ACTION_CARRIER_CONFIG_CHANGED);
        filter.addAction(CarrierConfigManager.ACTION_ESSENTIAL_RECORDS_LOADED);
        filter.addAction(TelecomManager.ACTION_CURRENT_TTY_MODE_CHANGED);
        filter.addAction(TelecomManager.ACTION_TTY_PREFERRED_MODE_CHANGED);
        filter.addAction(TelephonyManager.ACTION_SIM_APPLICATION_STATE_CHANGED);
        mContext.registerReceiver(mBroadcastReceiver, filter,
                android.Manifest.permission.MODIFY_PHONE_STATE, null, Context.RECEIVER_EXPORTED);

        mCDM = new CarrierKeyDownloadManager(this, mFeatureFlags);
        mCIM = mTelephonyComponentFactory.inject(CarrierInfoManager.class.getName())
                .makeCarrierInfoManager(this);

        mCi.registerForImeiMappingChanged(this, EVENT_IMEI_MAPPING_CHANGED, null);

        if (mFeatureFlags.enableIdentifierDisclosureTransparencyUnsolEvents()) {
            logi(
                    "enable_identifier_disclosure_transparency_unsol_events is on. Registering for "
                            + "cellular identifier disclosures from phone "
                            + getPhoneId());
            mIdentifierDisclosureNotifier =
                    mTelephonyComponentFactory
                            .inject(CellularIdentifierDisclosureNotifier.class.getName())
                            .makeIdentifierDisclosureNotifier();
            mCi.registerForCellularIdentifierDisclosures(
                    this, EVENT_CELL_IDENTIFIER_DISCLOSURE, null);
        }

        if (mFeatureFlags.enableModemCipherTransparencyUnsolEvents()) {
            logi(
                    "enable_modem_cipher_transparency_unsol_events is on. Registering for security "
                            + "algorithm updates from phone "
                            + getPhoneId());
            mNullCipherNotifier =
                    mTelephonyComponentFactory
                            .inject(NullCipherNotifier.class.getName())
                            .makeNullCipherNotifier();
            mCi.registerForSecurityAlgorithmUpdates(
                    this, EVENT_SECURITY_ALGORITHM_UPDATE, null);
        }

        initializeCarrierApps();
    }

    private void initRatSpecific(int precisePhoneType) {
        mPendingMMIs.clear();
        mIccPhoneBookIntManager.updateIccRecords(null);

        mPrecisePhoneType = precisePhoneType;
        logd("Precise phone type " + mPrecisePhoneType);

        TelephonyManager tm = TelephonyManager.from(mContext);
        UiccProfile uiccProfile = getUiccProfile();
        if (isPhoneTypeGsm()) {
            mCi.setPhoneType(PhoneConstants.PHONE_TYPE_GSM);
            tm.setPhoneType(getPhoneId(), PhoneConstants.PHONE_TYPE_GSM);
            if (uiccProfile != null) {
                uiccProfile.setVoiceRadioTech(ServiceState.RIL_RADIO_TECHNOLOGY_UMTS);
            }
        } else {
            mCdmaSubscriptionSource = mCdmaSSM.getCdmaSubscriptionSource();
            // This is needed to handle phone process crashes
            final boolean isInEcm = getInEcmMode();
            if (isInEcm) {
                try {
                    mEcbmHandler.exitEmergencyCallbackMode();
                } catch (Exception e) {
                    e.printStackTrace();
                }
            }
            if (isInScbm() && isExitScbmFeatureSupported()) {
                try {
                    exitScbm();
                } catch (Exception e) {
                    e.printStackTrace();
                }
            }

            mCi.setPhoneType(PhoneConstants.PHONE_TYPE_CDMA);
            tm.setPhoneType(getPhoneId(), PhoneConstants.PHONE_TYPE_CDMA);
            if (uiccProfile != null) {
                uiccProfile.setVoiceRadioTech(ServiceState.RIL_RADIO_TECHNOLOGY_1xRTT);
            }
            // Sets operator properties by retrieving from build-time system property
            String operatorAlpha = SystemProperties.get("ro.cdma.home.operator.alpha");
            String operatorNumeric = SystemProperties.get(PROPERTY_CDMA_HOME_OPERATOR_NUMERIC);
            logd("init: operatorAlpha='" + operatorAlpha
                    + "' operatorNumeric='" + operatorNumeric + "'");
            if (!TextUtils.isEmpty(operatorAlpha)) {
                logd("init: set 'gsm.sim.operator.alpha' to operator='" + operatorAlpha + "'");
                tm.setSimOperatorNameForPhone(mPhoneId, operatorAlpha);
            }
            if (!TextUtils.isEmpty(operatorNumeric)) {
                logd("init: set 'gsm.sim.operator.numeric' to operator='" + operatorNumeric +
                        "'");
                logd("update icc_operator_numeric=" + operatorNumeric);
                tm.setSimOperatorNumericForPhone(mPhoneId, operatorNumeric);

                mSubscriptionManagerService.setMccMnc(getSubId(), operatorNumeric);

                // Sets iso country property by retrieving from build-time system property
                String iso = "";
                try {
                    iso = MccTable.countryCodeForMcc(operatorNumeric.substring(0, 3));
                } catch (StringIndexOutOfBoundsException ex) {
                    Rlog.e(LOG_TAG, "init: countryCodeForMcc error", ex);
                }

                logd("init: set 'gsm.sim.operator.iso-country' to iso=" + iso);
                tm.setSimCountryIsoForPhone(mPhoneId, iso);
                mSubscriptionManagerService.setCountryIso(getSubId(), iso);

                // Updates MCC MNC device configuration information
                logd("update mccmnc=" + operatorNumeric);
                MccTable.updateMccMncConfiguration(mContext, operatorNumeric);
            }

            // Sets current entry in the telephony carrier table
            updateCurrentCarrierInProvider(operatorNumeric);
        }
    }

    /**
     * Initialize the carrier apps.
     */
    private void initializeCarrierApps() {
        // Only perform on the default phone. There is no need to do it twice on the DSDS device.
        if (mPhoneId != 0) return;

        logd("initializeCarrierApps");
        mContext.registerReceiverForAllUsers(new BroadcastReceiver() {
            @Override
            public void onReceive(Context context, Intent intent) {
                // Remove this line after testing
                if (Intent.ACTION_USER_FOREGROUND.equals(intent.getAction())) {
                    UserHandle userHandle = intent.getParcelableExtra(Intent.EXTRA_USER);
                    // If couldn't get current user ID, guess it's 0.
                    CarrierAppUtils.disableCarrierAppsUntilPrivileged(mContext.getOpPackageName(),
                            TelephonyManager.getDefault(),
                            userHandle != null ? userHandle.getIdentifier() : 0, mContext);
                }
            }
        }, new IntentFilter(Intent.ACTION_USER_FOREGROUND), null, null);
        CarrierAppUtils.disableCarrierAppsUntilPrivileged(mContext.getOpPackageName(),
                TelephonyManager.getDefault(), ActivityManager.getCurrentUser(), mContext);
    }

    @UnsupportedAppUsage(maxTargetSdk = Build.VERSION_CODES.R, trackingBug = 170729553)
    public boolean isPhoneTypeGsm() {
        return mPrecisePhoneType == PhoneConstants.PHONE_TYPE_GSM;
    }

    public boolean isPhoneTypeCdma() {
        return mPrecisePhoneType == PhoneConstants.PHONE_TYPE_CDMA;
    }

    public boolean isPhoneTypeCdmaLte() {
        return mPrecisePhoneType == PhoneConstants.PHONE_TYPE_CDMA_LTE;
    }

    private void switchPhoneType(int precisePhoneType) {

        initRatSpecific(precisePhoneType);

        mSST.updatePhoneType();
        setPhoneName(precisePhoneType == PhoneConstants.PHONE_TYPE_GSM ? "GSM" : "CDMA");
        onUpdateIccAvailability();
        // if is possible that onUpdateIccAvailability() does not unregister and re-register for
        // ICC events, for example if mUiccApplication does not change which can happen if phone
        // type is transitioning from CDMA to GSM but 3gpp2 application was not available.
        // To handle such cases, unregister and re-register here. They still need to be called in
        // onUpdateIccAvailability(), since in normal cases register/unregister calls can be on
        // different IccRecords objects. Here they are on the same IccRecords object.
        unregisterForIccRecordEvents();
        registerForIccRecordEvents();

        mCT.updatePhoneType();

        int radioState = mCi.getRadioState();
        if (radioState != TelephonyManager.RADIO_POWER_UNAVAILABLE) {
            handleRadioAvailable();
            if (radioState == TelephonyManager.RADIO_POWER_ON) {
                handleRadioOn();
            }
        }
        if (radioState != TelephonyManager.RADIO_POWER_ON) {
            handleRadioOffOrNotAvailable();
        }
    }

    private void updateLinkCapacityEstimate(List<LinkCapacityEstimate> linkCapacityEstimateList) {
        if (DBG) logd("updateLinkCapacityEstimate: lce list=" + linkCapacityEstimateList);
        if (linkCapacityEstimateList == null) {
            return;
        }
        notifyLinkCapacityEstimateChanged(linkCapacityEstimateList);
    }

    @Override
    protected void finalize() {
        if(DBG) logd("GsmCdmaPhone finalized");
        if (mWakeLock != null && mWakeLock.isHeld()) {
            Rlog.e(LOG_TAG, "UNEXPECTED; mWakeLock is held when finalizing.");
            mWakeLock.release();
        }
    }

    @UnsupportedAppUsage(maxTargetSdk = Build.VERSION_CODES.R, trackingBug = 170729553)
    @Override
    @NonNull
    public ServiceState getServiceState() {
        ServiceState baseSs = mSST != null ? mSST.getServiceState() : new ServiceState();
        ServiceState imsSs = mImsPhone != null ? mImsPhone.getServiceState() : new ServiceState();
        return mergeVoiceServiceStates(baseSs, imsSs, mTelecomVoiceServiceStateOverride);
    }

    @Override
    public void setVoiceServiceStateOverride(boolean hasService) {
        int newOverride =
                hasService ? ServiceState.STATE_IN_SERVICE : ServiceState.STATE_OUT_OF_SERVICE;
        boolean changed = newOverride != mTelecomVoiceServiceStateOverride;
        mTelecomVoiceServiceStateOverride = newOverride;
        if (changed && mSST != null) {
            mSST.onTelecomVoiceServiceStateOverrideChanged();
            mSST.getServiceStateStats().onVoiceServiceStateOverrideChanged(hasService);
        }
    }

    @Override
    public void getCellIdentity(WorkSource workSource, Message rspMsg) {
        mSST.requestCellIdentity(workSource, rspMsg);
    }

    @UnsupportedAppUsage(maxTargetSdk = Build.VERSION_CODES.R, trackingBug = 170729553)
    @Override
    public PhoneConstants.State getState() {
        if (mImsPhone != null) {
            PhoneConstants.State imsState = mImsPhone.getState();
            if (imsState != PhoneConstants.State.IDLE) {
                return imsState;
            }
        }

        return mCT.mState;
    }

    @UnsupportedAppUsage(maxTargetSdk = Build.VERSION_CODES.R, trackingBug = 170729553)
    @Override
    public int getPhoneType() {
        if (mPrecisePhoneType == PhoneConstants.PHONE_TYPE_GSM) {
            return PhoneConstants.PHONE_TYPE_GSM;
        } else {
            return PhoneConstants.PHONE_TYPE_CDMA;
        }
    }

    @Override
    public ServiceStateTracker getServiceStateTracker() {
        return mSST;
    }

    @Override
    public EmergencyNumberTracker getEmergencyNumberTracker() {
        return mEmergencyNumberTracker;
    }

    @UnsupportedAppUsage(maxTargetSdk = Build.VERSION_CODES.R, trackingBug = 170729553)
    @Override
    public CallTracker getCallTracker() {
        return mCT;
    }

    @Override
    public AccessNetworksManager getAccessNetworksManager() {
        return mAccessNetworksManager;
    }

    @Override
    public DeviceStateMonitor getDeviceStateMonitor() {
        return mDeviceStateMonitor;
    }

    @Override
    public DisplayInfoController getDisplayInfoController() {
        return mDisplayInfoController;
    }

    @Override
    public SignalStrengthController getSignalStrengthController() {
        return mSignalStrengthController;
    }

    @Override
    public void updateVoiceMail() {
        if (isPhoneTypeGsm()) {
            int countVoiceMessages = 0;
            IccRecords r = mIccRecords.get();
            if (r != null) {
                // get voice mail count from SIM
                countVoiceMessages = r.getVoiceMessageCount();
            }
            if (countVoiceMessages == IccRecords.DEFAULT_VOICE_MESSAGE_COUNT) {
                countVoiceMessages = getStoredVoiceMessageCount();
            }
            logd("updateVoiceMail countVoiceMessages = " + countVoiceMessages
                    + " subId " + getSubId());
            setVoiceMessageCount(countVoiceMessages);
        } else {
            setVoiceMessageCount(getStoredVoiceMessageCount());
        }
    }

    @Override
    public List<? extends MmiCode>
    getPendingMmiCodes() {
        return mPendingMMIs;
    }

    @Override
    public boolean isDataSuspended() {
        return mCT.mState != PhoneConstants.State.IDLE && !mSST.isConcurrentVoiceAndDataAllowed();
    }

    @Override
    public @DataActivityType int getDataActivityState() {
        return getDataNetworkController().getDataActivity();
    }

    /**
     * Notify any interested party of a Phone state change
     * {@link com.android.internal.telephony.PhoneConstants.State}
     */
    public void notifyPhoneStateChanged() {
        mNotifier.notifyPhoneState(this);
    }

    /**
     * Notify registrants of a change in the call state. This notifies changes in
     * {@link com.android.internal.telephony.Call.State}. Use this when changes
     * in the precise call state are needed, else use notifyPhoneStateChanged.
     */
    @UnsupportedAppUsage(maxTargetSdk = Build.VERSION_CODES.R, trackingBug = 170729553)
    public void notifyPreciseCallStateChanged() {
        /* we'd love it if this was package-scoped*/
        AsyncResult ar = new AsyncResult(null, this, null);
        mPreciseCallStateRegistrants.notifyRegistrants(ar);

        mNotifier.notifyPreciseCallState(this, null, null, null);
    }

    public void notifyNewRingingConnection(Connection c) {
        super.notifyNewRingingConnectionP(c);
    }

    public void notifyDisconnect(Connection cn) {
        mDisconnectRegistrants.notifyResult(cn);

        mNotifier.notifyDisconnectCause(this, cn.getDisconnectCause(),
                cn.getPreciseDisconnectCause());
    }

    public void notifyUnknownConnection(Connection cn) {
        super.notifyUnknownConnectionP(cn);
    }

    @Override
    public boolean isInEmergencyCall() {
        if (isPhoneTypeGsm()) {
            return false;
        } else {
            return mCT.isInEmergencyCall();
        }
    }

    @Override
    protected void setIsInEmergencyCall() {
        if (!isPhoneTypeGsm()) {
            mCT.setIsInEmergencyCall();
        }
    }

    @Override
    public boolean isInEmergencySmsMode() {
        return super.isInEmergencySmsMode()
                || (mImsPhone != null && mImsPhone.isInEmergencySmsMode());
    }

    //CDMA
    @Override
    public void sendEmergencyCallStateChange(boolean callActive) {
        if (!isPhoneTypeCdma()) {
            // It possible that this method got called from ImsPhoneCallTracker#
            logi("sendEmergencyCallStateChange - skip for non-cdma");
            return;
        }
        if (mBroadcastEmergencyCallStateChanges) {
            Intent intent = new Intent(TelephonyIntents.ACTION_EMERGENCY_CALL_STATE_CHANGED);
            intent.putExtra(TelephonyManager.EXTRA_PHONE_IN_EMERGENCY_CALL, callActive);
            SubscriptionManager.putPhoneIdAndSubIdExtra(intent, getPhoneId());
            mContext.sendStickyBroadcastAsUser(intent, UserHandle.ALL);
            if (DBG) Rlog.d(LOG_TAG, "sendEmergencyCallStateChange: callActive " + callActive);
        }
    }

    @Override
    public void setBroadcastEmergencyCallStateChanges(boolean broadcast) {
        mBroadcastEmergencyCallStateChanges = broadcast;
    }

    public void notifySuppServiceFailed(SuppService code) {
        mSuppServiceFailedRegistrants.notifyResult(code);
    }

    @UnsupportedAppUsage(maxTargetSdk = Build.VERSION_CODES.R, trackingBug = 170729553)
    public void notifyServiceStateChanged(ServiceState ss) {
        super.notifyServiceStateChangedP(ss);
    }

    void notifyServiceStateChangedForSubId(ServiceState ss, int subId) {
        super.notifyServiceStateChangedPForSubId(ss, subId);
    }

    /**
     * Notify that the cell location has changed.
     *
     * @param cellIdentity the new CellIdentity
     */
    public void notifyLocationChanged(CellIdentity cellIdentity) {
        mNotifier.notifyCellLocation(this, cellIdentity);
    }

    @Override
    public void notifyCallForwardingIndicator() {
        mNotifier.notifyCallForwardingChanged(this);
    }

    @Override
    public void notifyMigrateUssd(String num, ResultReceiver wrappedCallback)
            throws UnsupportedOperationException {
        GsmMmiCode mmi = GsmMmiCode.newFromDialString(num, this,
                mUiccApplication.get(), wrappedCallback);
        mPendingMMIs.add(mmi);
    }

    @Override
    public void registerForSuppServiceNotification(
            Handler h, int what, Object obj) {
        mSsnRegistrants.addUnique(h, what, obj);
    }

    @Override
    public void unregisterForSuppServiceNotification(Handler h) {
        mSsnRegistrants.remove(h);
    }

    @Override
    public void registerForSimRecordsLoaded(Handler h, int what, Object obj) {
        mSimRecordsLoadedRegistrants.addUnique(h, what, obj);
    }

    @Override
    public void unregisterForSimRecordsLoaded(Handler h) {
        mSimRecordsLoadedRegistrants.remove(h);
    }

    @Override
    public void acceptCall(int videoState) throws CallStateException {
        Phone imsPhone = mImsPhone;
        if ( imsPhone != null && imsPhone.getRingingCall().isRinging() ) {
            imsPhone.acceptCall(videoState);
        } else {
            mCT.acceptCall();
        }
    }

    @Override
    public void rejectCall() throws CallStateException {
        mCT.rejectCall();
    }

    @Override
    public void switchHoldingAndActive() throws CallStateException {
        mCT.switchWaitingOrHoldingAndActive();
    }

    @Override
    public String getIccSerialNumber() {
        IccRecords r = mIccRecords.get();
        if (!isPhoneTypeGsm() && r == null) {
            // to get ICCID form SIMRecords because it is on MF.
            r = mUiccController.getIccRecords(mPhoneId, UiccController.APP_FAM_3GPP);
        }
        return (r != null) ? r.getIccId() : null;
    }

    @Override
    public String getFullIccSerialNumber() {
        IccRecords r = mIccRecords.get();
        if (!isPhoneTypeGsm() && r == null) {
            // to get ICCID form SIMRecords because it is on MF.
            r = mUiccController.getIccRecords(mPhoneId, UiccController.APP_FAM_3GPP);
        }
        return (r != null) ? r.getFullIccId() : null;
    }

    @Override
    public boolean canConference() {
        if (mImsPhone != null && mImsPhone.canConference()) {
            return true;
        }
        if (isPhoneTypeGsm()) {
            return mCT.canConference();
        } else {
            loge("canConference: not possible in CDMA");
            return false;
        }
    }

    @Override
    public void conference() {
        if (mImsPhone != null && mImsPhone.canConference()) {
            logd("conference() - delegated to IMS phone");
            try {
                mImsPhone.conference();
            } catch (CallStateException e) {
                loge(e.toString());
            }
            return;
        }
        if (isPhoneTypeGsm()) {
            mCT.conference();
        } else {
            // three way calls in CDMA will be handled by feature codes
            loge("conference: not possible in CDMA");
        }
    }

    @Override
    public void enableEnhancedVoicePrivacy(boolean enable, Message onComplete) {
        if (isPhoneTypeGsm()) {
            loge("enableEnhancedVoicePrivacy: not expected on GSM");
        } else {
            mCi.setPreferredVoicePrivacy(enable, onComplete);
        }
    }

    @Override
    public void getEnhancedVoicePrivacy(Message onComplete) {
        if (isPhoneTypeGsm()) {
            loge("getEnhancedVoicePrivacy: not expected on GSM");
        } else {
            mCi.getPreferredVoicePrivacy(onComplete);
        }
    }

    @Override
    public void clearDisconnected() {
        mCT.clearDisconnected();
    }

    @Override
    public boolean canTransfer() {
        if (isPhoneTypeGsm()) {
            return mCT.canTransfer();
        } else {
            loge("canTransfer: not possible in CDMA");
            return false;
        }
    }

    @Override
    public void explicitCallTransfer() {
        if (isPhoneTypeGsm()) {
            mCT.explicitCallTransfer();
        } else {
            loge("explicitCallTransfer: not possible in CDMA");
        }
    }

    @Override
    public GsmCdmaCall getForegroundCall() {
        return mCT.mForegroundCall;
    }

    @Override
    public GsmCdmaCall getBackgroundCall() {
        return mCT.mBackgroundCall;
    }

    @Override
    public Call getRingingCall() {
        Phone imsPhone = mImsPhone;
        // It returns the ringing call of ImsPhone if the ringing call of GSMPhone isn't ringing.
        // In CallManager.registerPhone(), it always registers ringing call of ImsPhone, because
        // the ringing call of GSMPhone isn't ringing. Consequently, it can't answer GSM call
        // successfully by invoking TelephonyManager.answerRingingCall() since the implementation
        // in PhoneInterfaceManager.answerRingingCallInternal() could not get the correct ringing
        // call from CallManager. So we check the ringing call state of imsPhone first as
        // accpetCall() does.
        if ( imsPhone != null && imsPhone.getRingingCall().isRinging()) {
            return imsPhone.getRingingCall();
        }
        //It returns the ringing connections which during SRVCC handover
        if (!mCT.mRingingCall.isRinging()
                && mCT.getRingingHandoverConnection() != null
                && mCT.getRingingHandoverConnection().getCall() != null
                && mCT.getRingingHandoverConnection().getCall().isRinging()) {
            return mCT.getRingingHandoverConnection().getCall();
        }
        return mCT.mRingingCall;
    }

    @Override
    @NonNull
    public CarrierPrivilegesTracker getCarrierPrivilegesTracker() {
        return mCarrierPrivilegesTracker;
    }

    /**
     * Amends {@code baseSs} if its voice registration state is {@code OUT_OF_SERVICE}.
     *
     * <p>Even if the device has lost the CS link to the tower, there are two potential additional
     * sources of voice capability not directly saved inside ServiceStateTracker:
     *
     * <ul>
     *   <li>IMS voice registration state ({@code imsSs}) - if this is {@code IN_SERVICE} for voice,
     *       we substite {@code baseSs#getDataRegState} as the final voice service state (ImsService
     *       reports {@code IN_SERVICE} for its voice registration state even if the device has lost
     *       the physical link to the tower)
     *   <li>OTT voice capability provided through telecom ({@code telecomSs}) - if this is {@code
     *       IN_SERVICE}, we directly substitute it as the final voice service state
     * </ul>
     */
    private static ServiceState mergeVoiceServiceStates(
            ServiceState baseSs, ServiceState imsSs, @ServiceState.RegState int telecomSs) {
        if (baseSs.getState() == ServiceState.STATE_IN_SERVICE) {
            // No need to merge states if the baseSs is IN_SERVICE.
            return baseSs;
        }
        // If any of the following additional sources are IN_SERVICE, we use that since voice calls
        // can be routed through something other than the CS link.
        @ServiceState.RegState int finalVoiceSs = ServiceState.STATE_OUT_OF_SERVICE;
        if (telecomSs == ServiceState.STATE_IN_SERVICE) {
            // If telecom reports there's a PhoneAccount that can provide voice service
            // (CAPABILITY_VOICE_CALLING_AVAILABLE), then we trust that info as it may account for
            // external possibilities like wi-fi calling provided by the SIM call manager app. Note
            // that CAPABILITY_PLACE_EMERGENCY_CALLS is handled separately.
            finalVoiceSs = telecomSs;
        } else if (imsSs.getState() == ServiceState.STATE_IN_SERVICE) {
            // Voice override for IMS case. In this case, voice registration is OUT_OF_SERVICE, but
            // IMS is available, so use data registration state as a basis for determining
            // whether or not the physical link is available.
            finalVoiceSs = baseSs.getDataRegistrationState();
        }
        if (finalVoiceSs != ServiceState.STATE_IN_SERVICE) {
            // None of the additional sources provide a usable route, and they only use IN/OUT.
            return baseSs;
        }
        ServiceState newSs = new ServiceState(baseSs);
        newSs.setVoiceRegState(finalVoiceSs);
        newSs.setEmergencyOnly(false); // Must be IN_SERVICE if we're here
        return newSs;
    }

    private boolean handleCallDeflectionIncallSupplementaryService(
            String dialString) {
        if (dialString.length() > 1) {
            return false;
        }

        if (getRingingCall().getState() != GsmCdmaCall.State.IDLE) {
            if (DBG) logd("MmiCode 0: rejectCall");
            try {
                mCT.rejectCall();
            } catch (CallStateException e) {
                if (DBG) Rlog.d(LOG_TAG,
                        "reject failed", e);
                notifySuppServiceFailed(Phone.SuppService.REJECT);
            }
        } else if (getBackgroundCall().getState() != GsmCdmaCall.State.IDLE) {
            if (DBG) logd("MmiCode 0: hangupWaitingOrBackground");
            mCT.hangupWaitingOrBackground();
        }

        return true;
    }

    //GSM
    private boolean handleCallWaitingIncallSupplementaryService(String dialString) {
        int len = dialString.length();

        if (len > 2) {
            return false;
        }

        GsmCdmaCall call = getForegroundCall();

        try {
            if (len > 1) {
                char ch = dialString.charAt(1);
                int callIndex = ch - '0';

                if (callIndex >= 1 && callIndex <= GsmCdmaCallTracker.MAX_CONNECTIONS_GSM) {
                    if (DBG) logd("MmiCode 1: hangupConnectionByIndex " + callIndex);
                    mCT.hangupConnectionByIndex(call, callIndex);
                }
            } else {
                if (call.getState() != GsmCdmaCall.State.IDLE) {
                    if (DBG) logd("MmiCode 1: hangup foreground");
                    //mCT.hangupForegroundResumeBackground();
                    mCT.hangup(call);
                } else {
                    if (DBG) logd("MmiCode 1: switchWaitingOrHoldingAndActive");
                    mCT.switchWaitingOrHoldingAndActive();
                }
            }
        } catch (CallStateException e) {
            if (DBG) Rlog.d(LOG_TAG,
                    "hangup failed", e);
            notifySuppServiceFailed(Phone.SuppService.HANGUP);
        }

        return true;
    }

    private boolean handleCallHoldIncallSupplementaryService(String dialString) {
        int len = dialString.length();

        if (len > 2) {
            return false;
        }

        GsmCdmaCall call = getForegroundCall();

        if (len > 1) {
            try {
                char ch = dialString.charAt(1);
                int callIndex = ch - '0';
                GsmCdmaConnection conn = mCT.getConnectionByIndex(call, callIndex);

                // GsmCdma index starts at 1, up to 5 connections in a call,
                if (conn != null && callIndex >= 1 && callIndex <= GsmCdmaCallTracker.MAX_CONNECTIONS_GSM) {
                    if (DBG) logd("MmiCode 2: separate call " + callIndex);
                    mCT.separate(conn);
                } else {
                    if (DBG) logd("separate: invalid call index " + callIndex);
                    notifySuppServiceFailed(Phone.SuppService.SEPARATE);
                }
            } catch (CallStateException e) {
                if (DBG) Rlog.d(LOG_TAG, "separate failed", e);
                notifySuppServiceFailed(Phone.SuppService.SEPARATE);
            }
        } else {
            try {
                if (getRingingCall().getState() != GsmCdmaCall.State.IDLE) {
                    if (DBG) logd("MmiCode 2: accept ringing call");
                    mCT.acceptCall();
                } else {
                    if (DBG) logd("MmiCode 2: switchWaitingOrHoldingAndActive");
                    mCT.switchWaitingOrHoldingAndActive();
                }
            } catch (CallStateException e) {
                if (DBG) Rlog.d(LOG_TAG, "switch failed", e);
                notifySuppServiceFailed(Phone.SuppService.SWITCH);
            }
        }

        return true;
    }

    private boolean handleMultipartyIncallSupplementaryService(String dialString) {
        if (dialString.length() > 1) {
            return false;
        }

        if (DBG) logd("MmiCode 3: merge calls");
        conference();
        return true;
    }

    private boolean handleEctIncallSupplementaryService(String dialString) {

        int len = dialString.length();

        if (len != 1) {
            return false;
        }

        if (DBG) logd("MmiCode 4: explicit call transfer");
        explicitCallTransfer();
        return true;
    }

    private boolean handleCcbsIncallSupplementaryService(String dialString) {
        if (dialString.length() > 1) {
            return false;
        }

        Rlog.i(LOG_TAG, "MmiCode 5: CCBS not supported!");
        // Treat it as an "unknown" service.
        notifySuppServiceFailed(Phone.SuppService.UNKNOWN);
        return true;
    }

    @UnsupportedAppUsage(maxTargetSdk = Build.VERSION_CODES.R, trackingBug = 170729553)
    @Override
    public boolean handleInCallMmiCommands(String dialString) throws CallStateException {
        if (!isPhoneTypeGsm()) {
            loge("method handleInCallMmiCommands is NOT supported in CDMA!");
            return false;
        }

        if (!isInCall()) {
            Phone imsPhone = mImsPhone;
            if (imsPhone != null
                    && imsPhone.getServiceState().getState() == ServiceState.STATE_IN_SERVICE) {
                return imsPhone.handleInCallMmiCommands(dialString);
            }
            return false;
        }

        if (TextUtils.isEmpty(dialString)) {
            return false;
        }

        boolean result = false;
        char ch = dialString.charAt(0);
        switch (ch) {
            case '0':
                result = handleCallDeflectionIncallSupplementaryService(dialString);
                break;
            case '1':
                result = handleCallWaitingIncallSupplementaryService(dialString);
                break;
            case '2':
                result = handleCallHoldIncallSupplementaryService(dialString);
                break;
            case '3':
                result = handleMultipartyIncallSupplementaryService(dialString);
                break;
            case '4':
                result = handleEctIncallSupplementaryService(dialString);
                break;
            case '5':
                result = handleCcbsIncallSupplementaryService(dialString);
                break;
            default:
                break;
        }

        return result;
    }

    @UnsupportedAppUsage(maxTargetSdk = Build.VERSION_CODES.R, trackingBug = 170729553)
    public boolean isInCall() {
        GsmCdmaCall.State foregroundCallState = getForegroundCall().getState();
        GsmCdmaCall.State backgroundCallState = getBackgroundCall().getState();
        GsmCdmaCall.State ringingCallState = getRingingCall().getState();

       return (foregroundCallState.isAlive() ||
                backgroundCallState.isAlive() ||
                ringingCallState.isAlive());
    }

    private boolean useImsForCall(DialArgs dialArgs) {
        return isImsUseEnabled()
                && mImsPhone != null
                && (mImsPhone.isVoiceOverCellularImsEnabled() || mImsPhone.isWifiCallingEnabled()
                || (mImsPhone.isVideoEnabled() && VideoProfile.isVideo(dialArgs.videoState)))
                && (mImsPhone.getServiceState().getState() == ServiceState.STATE_IN_SERVICE);
    }

    public boolean useImsForEmergency() {
        CarrierConfigManager configManager =
                (CarrierConfigManager) mContext.getSystemService(Context.CARRIER_CONFIG_SERVICE);
        boolean alwaysTryImsForEmergencyCarrierConfig = configManager.getConfigForSubId(getSubId())
                .getBoolean(CarrierConfigManager.KEY_CARRIER_USE_IMS_FIRST_FOR_EMERGENCY_BOOL);
        return mImsPhone != null
                && alwaysTryImsForEmergencyCarrierConfig
                && ImsManager.getInstance(mContext, mPhoneId).isNonTtyOrTtyOnVolteEnabled()
                && mImsPhone.isImsAvailable();
    }

    private boolean useImsForPsAttachedCall() {
        return isImsUseEnabled()
                && mImsPhone != null
                && isOutgoingImsVoiceAllowed()
                && Settings.Global.getInt(mContext.getContentResolver(),
                        "enable_allow_PS_attached_dial", 1) == 1
                && (mImsPhone.getServiceState().getState() == ServiceState.STATE_OUT_OF_SERVICE);
    }

    @Override
    public Connection startConference(String[] participantsToDial, DialArgs dialArgs)
            throws CallStateException {
        Phone imsPhone = mImsPhone;
        boolean useImsForCall = useImsForCall(dialArgs);
        logd("useImsForCall=" + useImsForCall);
        if (useImsForCall) {
            try {
                if (DBG) logd("Trying IMS PS Conference call");
                return imsPhone.startConference(participantsToDial, dialArgs);
            } catch (CallStateException e) {
                if (DBG) logd("IMS PS conference call exception " + e +
                        "useImsForCall =" + useImsForCall + ", imsPhone =" + imsPhone);
                 CallStateException ce = new CallStateException(e.getError(), e.getMessage());
                 ce.setStackTrace(e.getStackTrace());
                 throw ce;
            }
        } else {
            throw new CallStateException(
                CallStateException.ERROR_OUT_OF_SERVICE,
                "cannot dial conference call in out of service");
        }
    }

    /* Validate the given extras if the call is for CS domain or not */
    protected boolean shallDialOnCircuitSwitch(Bundle extras) {
        return (extras != null && extras.getInt(QtiImsUtils.EXTRA_CALL_DOMAIN,
                QtiImsUtils.DOMAIN_AUTOMATIC) == QtiImsUtils.DOMAIN_CS);
    }

    @Override
    public Connection dial(String dialString, @NonNull DialArgs dialArgs,
            Consumer<Phone> chosenPhoneConsumer) throws CallStateException {
        if (!isPhoneTypeGsm() && dialArgs.uusInfo != null) {
            throw new CallStateException("Sending UUS information NOT supported in CDMA!");
        }
        String possibleEmergencyNumber = checkForTestEmergencyNumber(dialString);
        // Record if the dialed number was swapped for a test emergency number.
        boolean isDialedNumberSwapped = !TextUtils.equals(dialString, possibleEmergencyNumber);
        if (isDialedNumberSwapped) {
            logi("dialString replaced for possible emergency number: " + dialString + " -> "
                    + possibleEmergencyNumber);
            dialString = possibleEmergencyNumber;
        }

        CarrierConfigManager configManager =
                (CarrierConfigManager) mContext.getSystemService(Context.CARRIER_CONFIG_SERVICE);
        PersistableBundle carrierConfig = configManager.getConfigForSubId(getSubId());
        boolean allowWpsOverIms = carrierConfig.getBoolean(
                CarrierConfigManager.KEY_SUPPORT_WPS_OVER_IMS_BOOL);
        boolean useOnlyDialedSimEccList = carrierConfig.getBoolean(
                CarrierConfigManager.KEY_USE_ONLY_DIALED_SIM_ECC_LIST_BOOL);


        TelephonyManager tm = mContext.getSystemService(TelephonyManager.class);
        boolean isEmergency;
        // Check if the carrier wants to treat a call as an emergency call based on its own list of
        // known emergency numbers.
        // useOnlyDialedSimEccList is false for the vast majority of carriers.  There are, however,
        // some carriers which do not want to handle dial requests for numbers which are in the
        // emergency number list on another SIM, but is not on theirs.  In this case we will use the
        // emergency number list for this carrier's SIM only.
        if (useOnlyDialedSimEccList) {
            isEmergency = getEmergencyNumberTracker().isEmergencyNumber(dialString);
            logi("dial; isEmergency=" + isEmergency
                    + " (based on this phone only); globalIsEmergency="
                    + tm.isEmergencyNumber(dialString));
        } else {
            isEmergency = tm.isEmergencyNumber(dialString);
            logi("dial; isEmergency=" + isEmergency + " (based on all phones)");
        }

        // Undetectable emergeny number indicated by new domain selection service
        if (dialArgs.isEmergency) {
            logi("dial; isEmergency=" + isEmergency + " (domain selection module)");
            isEmergency = true;
        }

        /** Check if the call is Wireless Priority Service call */
        boolean isWpsCall = PhoneNumberUtils.isWpsCallNumber(dialString);

        ImsPhone.ImsDialArgs.Builder imsDialArgsBuilder;
        imsDialArgsBuilder = ImsPhone.ImsDialArgs.Builder.from(dialArgs)
                                                 .setIsEmergency(isEmergency)
                                                 .setIsWpsCall(isWpsCall);
        mDialArgs = dialArgs = imsDialArgsBuilder.build();

        Phone imsPhone = mImsPhone;

        boolean useImsForEmergency = isEmergency && useImsForEmergency();

        String dialPart = PhoneNumberUtils.extractNetworkPortionAlt(PhoneNumberUtils.
                stripSeparators(dialString));
        boolean isMmiCode = (dialPart.startsWith("*") || dialPart.startsWith("#"))
                && dialPart.endsWith("#");
        boolean isSuppServiceCode = ImsPhoneMmiCode.isSuppServiceCodes(dialPart, this);
        boolean isPotentialUssdCode = isMmiCode && !isSuppServiceCode;
        boolean useImsForUt = imsPhone != null && imsPhone.isUtEnabled();
        boolean useImsForCall = useImsForCall(dialArgs)
                && !shallDialOnCircuitSwitch(dialArgs.intentExtras)
                && (isWpsCall ? allowWpsOverIms : true);
        boolean useImsForPsAttachedCall = useImsForPsAttachedCall();

        Bundle extras = dialArgs.intentExtras;
        if (extras != null && extras.containsKey(PhoneConstants.EXTRA_COMPARE_DOMAIN)) {
            int domain = extras.getInt(PhoneConstants.EXTRA_DIAL_DOMAIN);
            if (!isEmergency && (!isMmiCode || isPotentialUssdCode)) {
                if ((domain == DOMAIN_PS && !useImsForCall)
                        || (domain == DOMAIN_CS && useImsForCall)
                        || domain == DOMAIN_UNKNOWN || domain == DOMAIN_CS_PS) {
                    loge("[Anomaly] legacy-useImsForCall:" + useImsForCall
                            + ", NCDS-domain:" + domain);

                    AnomalyReporter.reportAnomaly(
                            UUID.fromString("bfae6c2e-ca2f-4121-b167-9cad26a3b353"),
                            "Domain selection results don't match. useImsForCall:"
                                    + useImsForCall + ", NCDS-domain:" + domain);
                }
            }
            extras.remove(PhoneConstants.EXTRA_COMPARE_DOMAIN);
        }

        // Only when the domain selection service is supported, EXTRA_DIAL_DOMAIN extra shall exist.
        if (extras != null && extras.containsKey(PhoneConstants.EXTRA_DIAL_DOMAIN)) {
            int domain = extras.getInt(PhoneConstants.EXTRA_DIAL_DOMAIN);
            logi("dial domain=" + domain);
            useImsForCall = false;
            useImsForUt = false;
            useImsForEmergency = false;
            if (domain == DOMAIN_PS) {
                if (isEmergency) {
                    useImsForEmergency = true;
                } else if (!isMmiCode || isPotentialUssdCode) {
                    useImsForCall = true;
                } else {
                    // should not reach here
                    loge("dial unexpected Ut domain selection, ignored");
                }
            } else if (domain == PhoneConstants.DOMAIN_NON_3GPP_PS) {
                if (isEmergency) {
                    useImsForEmergency = true;
                    extras.putString(ImsCallProfile.EXTRA_CALL_RAT_TYPE,
                            String.valueOf(ServiceState.RIL_RADIO_TECHNOLOGY_IWLAN));
                } else {
                    // should not reach here
                    loge("dial DOMAIN_NON_3GPP_PS should be used only for emergency calls");
                }
            }

            extras.remove(PhoneConstants.EXTRA_DIAL_DOMAIN);
        }

        if (DBG) {
            logi("useImsForCall=" + useImsForCall
                    + ", useImsForPsAttachedCall=" + useImsForPsAttachedCall
                    + ", useOnlyDialedSimEccList=" + useOnlyDialedSimEccList
                    + ", isEmergency=" + isEmergency
                    + ", useImsForEmergency=" + useImsForEmergency
                    + ", useImsForUt=" + useImsForUt
                    + ", isUt=" + isMmiCode
                    + ", isSuppServiceCode=" + isSuppServiceCode
                    + ", isPotentialUssdCode=" + isPotentialUssdCode
                    + ", isWpsCall=" + isWpsCall
                    + ", allowWpsOverIms=" + allowWpsOverIms
                    + ", imsPhone=" + imsPhone
                    + ", imsPhone.isVoiceOverCellularImsEnabled()="
                    + ((imsPhone != null) ? imsPhone.isVoiceOverCellularImsEnabled() : "N/A")
                    + ", imsPhone.isVowifiEnabled()="
                    + ((imsPhone != null) ? imsPhone.isWifiCallingEnabled() : "N/A")
                    + ", imsPhone.isVideoEnabled()="
                    + ((imsPhone != null) ? imsPhone.isVideoEnabled() : "N/A")
                    + ", imsPhone.getServiceState().getState()="
                    + ((imsPhone != null) ? imsPhone.getServiceState().getState() : "N/A"));
        }

        // Perform FDN check for non-emergency calls - shouldn't dial if number is blocked by FDN
        if(!isEmergency && FdnUtils.isNumberBlockedByFDN(mPhoneId, dialString, getCountryIso())) {
            throw new CallStateException(CallStateException.ERROR_FDN_BLOCKED,
                    "cannot dial number blocked by FDN");
        }

        // Bypass WiFi Only WFC check if this is an emergency call - we should still try to
        // place over cellular if possible.
        if (!isEmergency) {
            Phone.checkWfcWifiOnlyModeBeforeDial(mImsPhone, mPhoneId, mContext);
        }
        if (imsPhone != null && !allowWpsOverIms && !useImsForCall && isWpsCall
                && imsPhone.getCallTracker() instanceof ImsPhoneCallTracker) {
            logi("WPS call placed over CS; disconnecting all IMS calls..");
            ImsPhoneCallTracker tracker = (ImsPhoneCallTracker) imsPhone.getCallTracker();
            tracker.hangupAllConnections();
        }

        if ((useImsForCall && (!isMmiCode || isPotentialUssdCode))
                || (isMmiCode && useImsForUt)
                || useImsForEmergency
                || (useImsForPsAttachedCall && !isMmiCode && !isPotentialUssdCode
                           && !VideoProfile.isVideo(dialArgs.videoState))) {
            try {
                if (DBG) logd("Trying IMS PS call");
                chosenPhoneConsumer.accept(imsPhone);
                return imsPhone.dial(dialString, dialArgs);
            } catch (CallStateException e) {
                if (DBG) logd("IMS PS call exception " + e +
                        "useImsForCall =" + useImsForCall + ", imsPhone =" + imsPhone);
                // Do not throw a CallStateException and instead fall back to Circuit switch
                // for emergency calls and MMI codes.
                if (Phone.CS_FALLBACK.equals(e.getMessage()) || isEmergency) {
                    logi("IMS call failed with Exception: " + e.getMessage() + ". Falling back "
                            + "to CS.");
                } else {
                    CallStateException ce = new CallStateException(e.getError(), e.getMessage());
                    ce.setStackTrace(e.getStackTrace());
                    throw ce;
                }
            }
        }

        if (mSST != null && mSST.mSS.getState() == ServiceState.STATE_OUT_OF_SERVICE
                && mSST.mSS.getDataRegistrationState() != ServiceState.STATE_IN_SERVICE
                && !isEmergency) {
            throw new CallStateException("cannot dial in current state");
        }
        // Check non-emergency voice CS call - shouldn't dial when POWER_OFF
        if (mSST != null && mSST.mSS.getState() == ServiceState.STATE_POWER_OFF /* CS POWER_OFF */
                && !VideoProfile.isVideo(dialArgs.videoState) /* voice call */
                && !isEmergency /* non-emergency call */
                && !(isMmiCode && useImsForUt) /* not UT */
                /* If config_allow_ussd_over_ims is false, USSD is sent over the CS pipe instead */
                && !isPotentialUssdCode) {
            throw new CallStateException(
                CallStateException.ERROR_POWER_OFF,
                "cannot dial voice call in airplane mode");
        }
        // Check for service before placing non emergency CS voice call.
        // Allow dial only if either CS is camped on any RAT (or) PS is in LTE/NR service.
        if (mSST != null
                && mSST.mSS.getState() == ServiceState.STATE_OUT_OF_SERVICE /* CS out of service */
                && !(mSST.mSS.getDataRegistrationState() == ServiceState.STATE_IN_SERVICE
                && ServiceState.isPsOnlyTech(
                        mSST.mSS.getRilDataRadioTechnology())) /* PS not in LTE/NR */
                && !VideoProfile.isVideo(dialArgs.videoState) /* voice call */
                && !isEmergency /* non-emergency call */
                /* If config_allow_ussd_over_ims is false, USSD is sent over the CS pipe instead */
                && !isPotentialUssdCode) {
            throw new CallStateException(
                CallStateException.ERROR_OUT_OF_SERVICE,
                "cannot dial voice call in out of service");
        }
        if (DBG) logd("Trying (non-IMS) CS call");
        if (isDialedNumberSwapped && isEmergency) {
            // If domain selection is enabled, ECM testing is handled in EmergencyStateTracker
            if (!DomainSelectionResolver.getInstance().isDomainSelectionSupported()) {
                // Triggers ECM when CS call ends only for test emergency calls using
                // ril.test.emergencynumber.
                mIsTestingEmergencyCallbackMode = true;
                mCi.testingEmergencyCall();
            }
        }

        chosenPhoneConsumer.accept(this);
        return dialInternal(dialString, dialArgs);
    }

    /**
     * @return {@code true} if the user should be informed of an attempt to dial an international
     * number while on WFC only, {@code false} otherwise.
     */
    public boolean isNotificationOfWfcCallRequired(String dialString) {
        CarrierConfigManager configManager =
                (CarrierConfigManager) mContext.getSystemService(Context.CARRIER_CONFIG_SERVICE);
        PersistableBundle config = configManager.getConfigForSubId(getSubId());

        // Determine if carrier config indicates that international calls over WFC should trigger a
        // notification to the user. This is controlled by carrier configuration and is off by
        // default.
        boolean shouldNotifyInternationalCallOnWfc = config != null
                && config.getBoolean(
                        CarrierConfigManager.KEY_NOTIFY_INTERNATIONAL_CALL_ON_WFC_BOOL);

        if (!shouldNotifyInternationalCallOnWfc) {
            return false;
        }

        Phone imsPhone = mImsPhone;
        TelephonyManager tm = mContext.getSystemService(TelephonyManager.class);
        boolean isEmergency = tm.isEmergencyNumber(dialString);
        boolean shouldConfirmCall =
                        // Using IMS
                        isImsUseEnabled()
                        && imsPhone != null
                        // VoLTE not available
                        && !imsPhone.isVoiceOverCellularImsEnabled()
                        // WFC is available
                        && imsPhone.isWifiCallingEnabled()
                        && !isEmergency
                        // Dialing international number
                        && PhoneNumberUtils.isInternationalNumber(dialString, getCountryIso());
        return shouldConfirmCall;
    }

    @Override
    protected Connection dialInternal(String dialString, DialArgs dialArgs)
            throws CallStateException {
        return dialInternal(dialString, dialArgs, null);
    }

    protected Connection dialInternal(String dialString, DialArgs dialArgs,
            ResultReceiver wrappedCallback)
            throws CallStateException {

        // Need to make sure dialString gets parsed properly
        String newDialString = PhoneNumberUtils.stripSeparators(dialString);

        if (isPhoneTypeGsm()) {
            // handle in-call MMI first if applicable
            if (handleInCallMmiCommands(newDialString)) {
                return null;
            }

            // Only look at the Network portion for mmi
            String networkPortion = PhoneNumberUtils.extractNetworkPortionAlt(newDialString);
            GsmMmiCode mmi = GsmMmiCode.newFromDialString(networkPortion, this,
                    mUiccApplication.get(), wrappedCallback);
            if (DBG) logd("dialInternal: dialing w/ mmi '" + mmi + "'...");

            if (mmi == null) {
                return mCT.dialGsm(newDialString, dialArgs);
            } else if (mmi.isTemporaryModeCLIR()) {
                return mCT.dialGsm(mmi.mDialingNumber, mmi.getCLIRMode(), dialArgs.uusInfo,
                        dialArgs.intentExtras);
            } else {
                UserHandle currentUserHandle = UserHandle.of(ActivityManager.getCurrentUser());
                // Must be primary user to use supplementary service.
                if(!currentUserHandle.isSystem()) {
                    loge("dialInternal: Supplementary service not allowed in non-primary mode");
                    throw new CallStateException(
                           "Supplementary service is not allowed for non-primary user");
                }
                mPendingMMIs.add(mmi);
                mMmiRegistrants.notifyRegistrants(new AsyncResult(null, mmi, null));
                mmi.processCode();
                return null;
            }
        } else {
            return mCT.dial(newDialString, dialArgs);
        }
    }

   @Override
    public boolean handlePinMmi(String dialString) {
        MmiCode mmi;
        if (isPhoneTypeGsm()) {
            mmi = GsmMmiCode.newFromDialString(dialString, this, mUiccApplication.get());
        } else {
            mmi = CdmaMmiCode.newFromDialString(dialString, this, mUiccApplication.get());
        }

        if (mmi != null && mmi.isPinPukCommand()) {
            mPendingMMIs.add(mmi);
            mMmiRegistrants.notifyRegistrants(new AsyncResult(null, mmi, null));
            try {
                mmi.processCode();
            } catch (CallStateException e) {
                //do nothing
            }
            return true;
        }

        loge("Mmi is null or unrecognized!");
        return false;
    }

    protected void sendUssdResponse(String ussdRequest, CharSequence message, int returnCode,
                                   ResultReceiver wrappedCallback) {
        UssdResponse response = new UssdResponse(ussdRequest, message);
        Bundle returnData = new Bundle();
        returnData.putParcelable(TelephonyManager.USSD_RESPONSE, response);
        wrappedCallback.send(returnCode, returnData);
    }

    @Override
    public boolean handleUssdRequest(String ussdRequest, ResultReceiver wrappedCallback) {
        if (!isPhoneTypeGsm() || mPendingMMIs.size() > 0) {
            //todo: replace the generic failure with specific error code.
            sendUssdResponse(ussdRequest, null, TelephonyManager.USSD_RETURN_FAILURE,
                    wrappedCallback );
            return true;
        }

        // Perform FDN check
        if(FdnUtils.isNumberBlockedByFDN(mPhoneId, ussdRequest, getCountryIso())) {
            sendUssdResponse(ussdRequest, null, TelephonyManager.USSD_RETURN_FAILURE,
                    wrappedCallback );
            return true;
        }

        // Try over IMS if possible.
        Phone imsPhone = mImsPhone;
        if ((imsPhone != null)
                && imsPhone.isUtEnabled()) {
            try {
                logd("handleUssdRequest: attempting over IMS");
                return imsPhone.handleUssdRequest(ussdRequest, wrappedCallback);
            } catch (CallStateException cse) {
                if (!CS_FALLBACK.equals(cse.getMessage())) {
                    return false;
                }
                // At this point we've tried over IMS but have been informed we need to handover
                // back to GSM.
                logd("handleUssdRequest: fallback to CS required");
            }
        }

        // Try USSD over GSM.
        try {
            dialInternal(ussdRequest, new DialArgs.Builder<>().build(), wrappedCallback);
        } catch (Exception e) {
            logd("handleUssdRequest: exception" + e);
            return false;
        }
        return true;
    }

    @Override
    public void sendUssdResponse(String ussdMessge) {
        if (isPhoneTypeGsm()) {
            GsmMmiCode mmi = GsmMmiCode.newFromUssdUserInput(ussdMessge, this, mUiccApplication.get());
            mPendingMMIs.add(mmi);
            mMmiRegistrants.notifyRegistrants(new AsyncResult(null, mmi, null));
            mmi.sendUssd(ussdMessge);
        } else {
            loge("sendUssdResponse: not possible in CDMA");
        }
    }

    @Override
    public void sendDtmf(char c) {
        if (!PhoneNumberUtils.is12Key(c)) {
            loge("sendDtmf called with invalid character '" + c + "'");
        } else {
            if (mCT.mState ==  PhoneConstants.State.OFFHOOK) {
                mCi.sendDtmf(c, null);
            }
        }
    }

    @Override
    public void startDtmf(char c) {
        if (!PhoneNumberUtils.is12Key(c)) {
            loge("startDtmf called with invalid character '" + c + "'");
        } else {
            mCi.startDtmf(c, null);
        }
    }

    @Override
    public void stopDtmf() {
        mCi.stopDtmf(null);
    }

    @Override
    public void sendBurstDtmf(String dtmfString, int on, int off, Message onComplete) {
        if (isPhoneTypeGsm()) {
            loge("[GsmCdmaPhone] sendBurstDtmf() is a CDMA method");
        } else {
            boolean check = true;
            for (int itr = 0;itr < dtmfString.length(); itr++) {
                if (!PhoneNumberUtils.is12Key(dtmfString.charAt(itr))) {
                    Rlog.e(
                            LOG_TAG,
                            "sendDtmf called with invalid character '"
                                    + dtmfString.charAt(itr)
                                    + "'");
                    check = false;
                    break;
                }
            }
            if (mCT.mState == PhoneConstants.State.OFFHOOK && check) {
                mCi.sendBurstDtmf(dtmfString, on, off, onComplete);
            }
        }
    }

    @Override
    public void setRadioPowerOnForTestEmergencyCall(boolean isSelectedPhoneForEmergencyCall) {
        mSST.clearAllRadioOffReasons();

        // We don't want to have forEmergency call be true to prevent radio emergencyDial command
        // from being called for a test emergency number because the network may not be able to
        // find emergency routing for it and dial it do the default emergency services line.
        setRadioPower(true, false, isSelectedPhoneForEmergencyCall, false);
    }

    @Override
    public void setRadioPower(boolean power, boolean forEmergencyCall,
            boolean isSelectedPhoneForEmergencyCall, boolean forceApply) {
        setRadioPowerForReason(power, forEmergencyCall, isSelectedPhoneForEmergencyCall, forceApply,
                TelephonyManager.RADIO_POWER_REASON_USER);
    }

    @Override
    public void setRadioPowerForReason(boolean power, boolean forEmergencyCall,
            boolean isSelectedPhoneForEmergencyCall, boolean forceApply, int reason) {
        mSST.setRadioPowerForReason(power, forEmergencyCall, isSelectedPhoneForEmergencyCall,
                forceApply, reason);
    }

    @Override
    public Set<Integer> getRadioPowerOffReasons() {
        return mSST.getRadioPowerOffReasons();
    }

    private void storeVoiceMailNumber(String number) {
        SharedPreferences sp = PreferenceManager.getDefaultSharedPreferences(getContext());
        SharedPreferences.Editor editor = sp.edit();
        setVmSimImsi(getSubscriberId());
        logd("storeVoiceMailNumber: mPrecisePhoneType=" + mPrecisePhoneType + " vmNumber="
                + Rlog.pii(LOG_TAG, number));
        if (isPhoneTypeGsm()) {
            editor.putString(VM_NUMBER + getPhoneId(), number);
            editor.apply();
        } else {
            editor.putString(VM_NUMBER_CDMA + getPhoneId(), number);
            editor.apply();
        }
    }

    @Override
    public String getVoiceMailNumber() {
        String number = null;
        if (isPhoneTypeGsm() || mSimRecords != null) {
            // Read from the SIM. If its null, try reading from the shared preference area.
            IccRecords r = isPhoneTypeGsm() ? mIccRecords.get() : mSimRecords;
            number = (r != null) ? r.getVoiceMailNumber() : "";
            if (TextUtils.isEmpty(number)) {
                SharedPreferences sp = PreferenceManager.getDefaultSharedPreferences(getContext());
                String spName = isPhoneTypeGsm() ? VM_NUMBER : VM_NUMBER_CDMA;
                number = sp.getString(spName + getPhoneId(), null);
                logd("getVoiceMailNumber: from " + spName + " number="
                        + Rlog.piiHandle(number));
            } else {
                logd("getVoiceMailNumber: from IccRecords number=" + Rlog.piiHandle(number));
            }
        }
        if (!isPhoneTypeGsm() && TextUtils.isEmpty(number)) {
            SharedPreferences sp = PreferenceManager.getDefaultSharedPreferences(getContext());
            number = sp.getString(VM_NUMBER_CDMA + getPhoneId(), null);
            logd("getVoiceMailNumber: from VM_NUMBER_CDMA number=" + Rlog.piiHandle(number));
        }

        if (TextUtils.isEmpty(number)) {
            CarrierConfigManager configManager = (CarrierConfigManager)
                    getContext().getSystemService(Context.CARRIER_CONFIG_SERVICE);
            PersistableBundle b = configManager.getConfigForSubId(getSubId());
            if (b != null) {
                String defaultVmNumber =
                        b.getString(CarrierConfigManager.KEY_DEFAULT_VM_NUMBER_STRING);
                String defaultVmNumberRoaming =
                        b.getString(CarrierConfigManager.KEY_DEFAULT_VM_NUMBER_ROAMING_STRING);
                String defaultVmNumberRoamingAndImsUnregistered = b.getString(
                        CarrierConfigManager
                                .KEY_DEFAULT_VM_NUMBER_ROAMING_AND_IMS_UNREGISTERED_STRING);

                if (!TextUtils.isEmpty(defaultVmNumber)) number = defaultVmNumber;
                if (mSST.mSS.getRoaming()) {
                    if (!TextUtils.isEmpty(defaultVmNumberRoamingAndImsUnregistered)
                            && !mSST.isImsRegistered()) {
                        // roaming and IMS unregistered case if CC configured
                        number = defaultVmNumberRoamingAndImsUnregistered;
                        logd("getVoiceMailNumber: from defaultVmNumberRoamingAndImsUnregistered "
                                + "number=" + Rlog.piiHandle(number));
                    } else if (!TextUtils.isEmpty(defaultVmNumberRoaming)) {
                        // roaming default case if CC configured
                        number = defaultVmNumberRoaming;
                        logd("getVoiceMailNumber: from defaultVmNumberRoaming number=" +
                                Rlog.piiHandle(number));
                    }
                }
            }
        }

        if (TextUtils.isEmpty(number)) {
            // Read platform settings for dynamic voicemail number
            CarrierConfigManager configManager = (CarrierConfigManager)
                    getContext().getSystemService(Context.CARRIER_CONFIG_SERVICE);
            PersistableBundle b = configManager.getConfigForSubId(getSubId());
            if (b != null && b.getBoolean(
                    CarrierConfigManager.KEY_CONFIG_TELEPHONY_USE_OWN_NUMBER_FOR_VOICEMAIL_BOOL)) {
                number = getLine1Number();
                logd("getVoiceMailNumber: from MSISDN number=" + Rlog.piiHandle(number));
            }
        }
        return number;
    }


    private String getVmSimImsi() {
        SharedPreferences sp = PreferenceManager.getDefaultSharedPreferences(getContext());
        return sp.getString(VM_SIM_IMSI + getPhoneId(), null);
    }

    private void setVmSimImsi(String imsi) {
        SharedPreferences sp = PreferenceManager.getDefaultSharedPreferences(getContext());
        SharedPreferences.Editor editor = sp.edit();
        editor.putString(VM_SIM_IMSI + getPhoneId(), imsi);
        editor.apply();
    }

    @Override
    public String getVoiceMailAlphaTag() {
        String ret = "";

        if (isPhoneTypeGsm() || mSimRecords != null) {
            IccRecords r = isPhoneTypeGsm() ? mIccRecords.get() : mSimRecords;

            ret = (r != null) ? r.getVoiceMailAlphaTag() : "";
        }

        if (ret == null || ret.length() == 0) {
            return mContext.getText(
                com.android.internal.R.string.defaultVoiceMailAlphaTag).toString();
        }

        return ret;
    }

    @Override
    public String getDeviceId() {
        if (isPhoneTypeGsm()) {
            return getImei();
        } else {
            CarrierConfigManager configManager = (CarrierConfigManager)
                    mContext.getSystemService(Context.CARRIER_CONFIG_SERVICE);
            boolean force_imei = configManager.getConfigForSubId(getSubId())
                    .getBoolean(CarrierConfigManager.KEY_FORCE_IMEI_BOOL);
            if (force_imei) return getImei();

            String id = getMeid();
            if ((id == null) || id.matches("^0*$")) {
                loge("getDeviceId(): MEID is not initialized use ESN");
                id = getEsn();
            }
            return id;
        }
    }

    @Override
    public String getDeviceSvn() {
        if (isPhoneTypeGsm() || isPhoneTypeCdmaLte()) {
            return mImeiSv;
        } else {
            loge("getDeviceSvn(): return 0");
            return "0";
        }
    }

    @Override
    public IsimRecords getIsimRecords() {
        return mIsimUiccRecords;
    }

    @Override
    public String getImei() {
        if (mEnable14DigitImei && !TextUtils.isEmpty(mImei)
                && mImei.length() > IMEI_14_DIGIT) {
            return mImei.substring(0, IMEI_14_DIGIT);
        }
        return mImei;
    }

    @Override
    public int getImeiType() {
        return mImeiType;
    }

    @UnsupportedAppUsage(maxTargetSdk = Build.VERSION_CODES.R, trackingBug = 170729553)
    @Override
    public String getEsn() {
        if (isPhoneTypeGsm()) {
            loge("[GsmCdmaPhone] getEsn() is a CDMA method");
            return "0";
        } else {
            return mEsn;
        }
    }

    @Override
    public String getMeid() {
        return mMeid;
    }

    @Override
    public String getNai() {
        IccRecords r = mUiccController.getIccRecords(mPhoneId, UiccController.APP_FAM_3GPP2);
        if (Log.isLoggable(LOG_TAG, Log.VERBOSE)) {
            Rlog.v(LOG_TAG, "IccRecords is " + r);
        }
        return (r != null) ? r.getNAI() : null;
    }

    @Override
    @Nullable
    public String getSubscriberId() {
        String subscriberId = null;
        if (isPhoneTypeCdma()) {
            subscriberId = mSST.getImsi();
        } else {
            // Both Gsm and CdmaLte get the IMSI from Usim.
            IccRecords iccRecords = mUiccController.getIccRecords(
                    mPhoneId, UiccController.APP_FAM_3GPP);
            if (iccRecords != null) {
                subscriberId = iccRecords.getIMSI();
            }
        }
        return subscriberId;
    }

    @Override
    public ImsiEncryptionInfo getCarrierInfoForImsiEncryption(int keyType, boolean fallback) {
        final TelephonyManager telephonyManager = mContext.getSystemService(TelephonyManager.class)
                .createForSubscriptionId(getSubId());
        String operatorNumeric = telephonyManager.getSimOperator();
        int carrierId = telephonyManager.getSimCarrierId();
        return CarrierInfoManager.getCarrierInfoForImsiEncryption(keyType,
                mContext, operatorNumeric, carrierId, fallback, getSubId());
    }

    @Override
    public void setCarrierInfoForImsiEncryption(ImsiEncryptionInfo imsiEncryptionInfo) {
        CarrierInfoManager.setCarrierInfoForImsiEncryption(imsiEncryptionInfo, mContext, mPhoneId);
        mCi.setCarrierInfoForImsiEncryption(imsiEncryptionInfo, null);
    }

    @Override
    public void deleteCarrierInfoForImsiEncryption(int carrierId) {
        CarrierInfoManager.deleteCarrierInfoForImsiEncryption(mContext, getSubId(),
                carrierId);
    }

    @Override
    public int getCarrierId() {
        return mCarrierResolver != null
                ? mCarrierResolver.getCarrierId() : super.getCarrierId();
    }

    @Override
    public String getCarrierName() {
        return mCarrierResolver != null
                ? mCarrierResolver.getCarrierName() : super.getCarrierName();
    }

    @Override
    public int getMNOCarrierId() {
        return mCarrierResolver != null
                ? mCarrierResolver.getMnoCarrierId() : super.getMNOCarrierId();
    }

    @Override
    public int getSpecificCarrierId() {
        return mCarrierResolver != null
                ? mCarrierResolver.getSpecificCarrierId() : super.getSpecificCarrierId();
    }

    @Override
    public String getSpecificCarrierName() {
        return mCarrierResolver != null
                ? mCarrierResolver.getSpecificCarrierName() : super.getSpecificCarrierName();
    }

    @Override
    public void resolveSubscriptionCarrierId(String simState) {
        if (mCarrierResolver != null) {
            mCarrierResolver.resolveSubscriptionCarrierId(simState);
        }
    }

    @Override
    public int getCarrierIdListVersion() {
        return mCarrierResolver != null
                ? mCarrierResolver.getCarrierListVersion() : super.getCarrierIdListVersion();
    }

    @Override
    public int getEmergencyNumberDbVersion() {
        return getEmergencyNumberTracker().getEmergencyNumberDbVersion();
    }

    @Override
    public void resetCarrierKeysForImsiEncryption() {
        mCIM.resetCarrierKeysForImsiEncryption(mContext, mPhoneId);
    }

    @Override
    public void setCarrierTestOverride(String mccmnc, String imsi, String iccid, String gid1,
            String gid2, String pnn, String spn, String carrierPrivilegeRules, String apn) {
        mCarrierResolver.setTestOverrideApn(apn);
        UiccProfile uiccProfile = mUiccController.getUiccProfileForPhone(getPhoneId());
        if (uiccProfile != null) {
            List<UiccAccessRule> testRules;
            if (carrierPrivilegeRules == null) {
                testRules = null;
            } else if (carrierPrivilegeRules.isEmpty()) {
                testRules = Collections.emptyList();
            } else {
                UiccAccessRule accessRule = new UiccAccessRule(
                        IccUtils.hexStringToBytes(carrierPrivilegeRules), null, 0);
                testRules = Collections.singletonList(accessRule);
            }
            uiccProfile.setTestOverrideCarrierPrivilegeRules(testRules);
        } else {
            // TODO: Fix "privilege" typo throughout telephony.
            mCarrierResolver.setTestOverrideCarrierPriviledgeRule(carrierPrivilegeRules); // NOTYPO
        }
        IccRecords r = null;
        if (isPhoneTypeGsm()) {
            r = mIccRecords.get();
        } else if (isPhoneTypeCdmaLte()) {
            r = mSimRecords;
        } else {
            loge("setCarrierTestOverride fails in CDMA only");
        }
        if (r != null) {
            r.setCarrierTestOverride(mccmnc, imsi, iccid, gid1, gid2, pnn, spn);
        }
    }

    @Override
    public String getGroupIdLevel1() {
        if (isPhoneTypeGsm()) {
            IccRecords r = mIccRecords.get();
            return (r != null) ? r.getGid1() : null;
        } else if (isPhoneTypeCdma()) {
            loge("GID1 is not available in CDMA");
            return null;
        } else { //isPhoneTypeCdmaLte()
            return (mSimRecords != null) ? mSimRecords.getGid1() : "";
        }
    }

    @Override
    public String getGroupIdLevel2() {
        if (isPhoneTypeGsm()) {
            IccRecords r = mIccRecords.get();
            return (r != null) ? r.getGid2() : null;
        } else if (isPhoneTypeCdma()) {
            loge("GID2 is not available in CDMA");
            return null;
        } else { //isPhoneTypeCdmaLte()
            return (mSimRecords != null) ? mSimRecords.getGid2() : "";
        }
    }

    @UnsupportedAppUsage(maxTargetSdk = Build.VERSION_CODES.R, trackingBug = 170729553)
    @Override
    public String getLine1Number() {
        String number = getMsisdnNumber();
        if (!TextUtils.isEmpty(number)) {
            return number;
        }
        return mImsPhone != null ? mImsPhone.getSubscriberUriNumber() : null;
    }

    private String getMsisdnNumber() {
        if (isPhoneTypeGsm()) {
            IccRecords r = mIccRecords.get();
            return (r != null) ? r.getMsisdnNumber() : null;
        } else {
            CarrierConfigManager configManager = (CarrierConfigManager)
                    mContext.getSystemService(Context.CARRIER_CONFIG_SERVICE);
            boolean use_usim = configManager.getConfigForSubId(getSubId()).getBoolean(
                    CarrierConfigManager.KEY_USE_USIM_BOOL);
            if (use_usim) {
                return (mSimRecords != null) ? mSimRecords.getMsisdnNumber() : null;
            }
            return mSST.getMdnNumber();
        }
    }

    @Override
    public String getPlmn() {
        if (isPhoneTypeGsm()) {
            IccRecords r = mIccRecords.get();
            return (r != null) ? r.getPnnHomeName() : null;
        } else if (isPhoneTypeCdma()) {
            loge("Plmn is not available in CDMA");
            return null;
        } else { //isPhoneTypeCdmaLte()
            return (mSimRecords != null) ? mSimRecords.getPnnHomeName() : null;
        }
    }

    /**
     * Update non-persisited manual network selection.
     *
     * @param nsm contains Plmn info
     */
    @Override
    protected void updateManualNetworkSelection(NetworkSelectMessage nsm) {
        int subId = getSubId();
        if (SubscriptionManager.isValidSubscriptionId(subId)) {
            mManualNetworkSelectionPlmn = nsm.operatorNumeric;
        } else {
        //on Phone0 in emergency mode (no SIM), or in some races then clear the cache
            mManualNetworkSelectionPlmn = null;
            Rlog.e(LOG_TAG, "Cannot update network selection due to invalid subId "
                    + subId);
        }
    }

    @Override
    public String getManualNetworkSelectionPlmn() {
        return (mManualNetworkSelectionPlmn == null) ? "" : mManualNetworkSelectionPlmn;
    }

    @Override
    public String getCdmaPrlVersion() {
        return mSST.getPrlVersion();
    }

    @Override
    public String getCdmaMin() {
        return mSST.getCdmaMin();
    }

    @Override
    public boolean isMinInfoReady() {
        return mSST.isMinInfoReady();
    }

    @Override
    public String getMsisdn() {
        if (isPhoneTypeGsm()) {
            IccRecords r = mIccRecords.get();
            return (r != null) ? r.getMsisdnNumber() : null;
        } else if (isPhoneTypeCdmaLte()) {
            return (mSimRecords != null) ? mSimRecords.getMsisdnNumber() : null;
        } else {
            loge("getMsisdn: not expected on CDMA");
            return null;
        }
    }

    @Override
    public String getLine1AlphaTag() {
        if (isPhoneTypeGsm()) {
            IccRecords r = mIccRecords.get();
            return (r != null) ? r.getMsisdnAlphaTag() : null;
        } else {
            loge("getLine1AlphaTag: not possible in CDMA");
            return null;
        }
    }

    @Override
    public boolean setLine1Number(String alphaTag, String number, Message onComplete) {
        if (isPhoneTypeGsm()) {
            IccRecords r = mIccRecords.get();
            if (r != null) {
                r.setMsisdnNumber(alphaTag, number, onComplete);
                return true;
            } else {
                return false;
            }
        } else {
            loge("setLine1Number: not possible in CDMA");
            return false;
        }
    }

    @Override
    public void setVoiceMailNumber(String alphaTag, String voiceMailNumber, Message onComplete) {
        Message resp;
        mVmNumber = voiceMailNumber;
        resp = obtainMessage(EVENT_SET_VM_NUMBER_DONE, 0, 0, onComplete);

        IccRecords r = mIccRecords.get();

        if (!isPhoneTypeGsm() && mSimRecords != null) {
            r = mSimRecords;
        }

        if (r != null) {
            r.setVoiceMailNumber(alphaTag, mVmNumber, resp);
        }
    }

    @UnsupportedAppUsage(maxTargetSdk = Build.VERSION_CODES.R, trackingBug = 170729553)
    private boolean isValidCommandInterfaceCFReason (int commandInterfaceCFReason) {
        switch (commandInterfaceCFReason) {
            case CF_REASON_UNCONDITIONAL:
            case CF_REASON_BUSY:
            case CF_REASON_NO_REPLY:
            case CF_REASON_NOT_REACHABLE:
            case CF_REASON_ALL:
            case CF_REASON_ALL_CONDITIONAL:
                return true;
            default:
                return false;
        }
    }

    @UnsupportedAppUsage(maxTargetSdk = Build.VERSION_CODES.R, trackingBug = 170729553)
    @Override
    public String getSystemProperty(String property, String defValue) {
        if (getUnitTestMode()) {
            return null;
        }
        return TelephonyManager.getTelephonyProperty(mPhoneId, property, defValue);
    }

    @UnsupportedAppUsage(maxTargetSdk = Build.VERSION_CODES.R, trackingBug = 170729553)
    private boolean isValidCommandInterfaceCFAction (int commandInterfaceCFAction) {
        switch (commandInterfaceCFAction) {
            case CF_ACTION_DISABLE:
            case CF_ACTION_ENABLE:
            case CF_ACTION_REGISTRATION:
            case CF_ACTION_ERASURE:
                return true;
            default:
                return false;
        }
    }

    @UnsupportedAppUsage(maxTargetSdk = Build.VERSION_CODES.R, trackingBug = 170729553)
    private boolean isCfEnable(int action) {
        return (action == CF_ACTION_ENABLE) || (action == CF_ACTION_REGISTRATION);
    }

    private boolean isImsUtEnabledOverCdma() {
        return isPhoneTypeCdmaLte()
            && mImsPhone != null
            && mImsPhone.isUtEnabled();
    }

    private boolean isCsRetry(Message onComplete) {
        if (onComplete != null) {
            return onComplete.getData().getBoolean(CS_FALLBACK_SS, false);
        }
        return false;
    }

    private void updateSsOverCdmaSupported(@NonNull PersistableBundle b) {
        mSsOverCdmaSupported = b.getBoolean(CarrierConfigManager.KEY_SUPPORT_SS_OVER_CDMA_BOOL);
    }

    /**
     * Enables or disables N1 mode (access to 5G core network) in accordance with
     * 3GPP TS 24.501 4.9.
     *
     * <p> To prevent redundant calls down to the modem and to support a mechanism whereby
     * N1 mode is only on if both IMS and carrier config believe that it should be on, this
     * method will first sync the value from the modem prior to possibly setting it. In addition
     * N1 mode will not be set to enabled unless both IMS and Carrier want it, since the use
     * cases require all entities to agree lest it default to disabled.
     *
     * @param enable {@code true} to enable N1 mode, {@code false} to disable N1 mode.
     * @param result Callback message to receive the result or null.
     */
    @Override
    public void setN1ModeEnabled(boolean enable, @Nullable Message result) {
        if (mFeatureFlags.enableCarrierConfigN1Control()) {
            // This might be called by IMS on another thread, so to avoid the requirement to
            // lock, post it through the handler.
            post(() -> {
                mIsN1ModeAllowedByIms = enable;
                if (mModemN1Mode == null) {
                    mCi.isN1ModeEnabled(obtainMessage(EVENT_GET_N1_MODE_ENABLED_DONE, result));
                } else {
                    maybeUpdateModemN1Mode(result);
                }
            });
        } else {
            super.setN1ModeEnabled(enable, result);
        }
    }

    /** Only called on the handler thread. */
    private void maybeUpdateModemN1Mode(@Nullable Message result) {
        final boolean wantN1Enabled = mIsN1ModeAllowedByCarrier && mIsN1ModeAllowedByIms;

        logd("N1 Mode: isModemN1Enabled=" + mModemN1Mode + ", wantN1Enabled=" + wantN1Enabled);

        // mModemN1Mode is never null here
        if (mModemN1Mode != wantN1Enabled) {
            // Assume success pending a response, which avoids multiple concurrent requests
            // going down to the modem. If it fails, that is addressed in the response.
            mModemN1Mode = wantN1Enabled;
            super.setN1ModeEnabled(
                    wantN1Enabled, obtainMessage(EVENT_SET_N1_MODE_ENABLED_DONE, result));
        } else if (result != null) {
            AsyncResult.forMessage(result);
            result.sendToTarget();
        }
    }

    /** Only called on the handler thread. */
    private void updateCarrierN1ModeSupported(@NonNull PersistableBundle b) {
        if (!mFeatureFlags.enableCarrierConfigN1Control()) return;

        if (!CarrierConfigManager.isConfigForIdentifiedCarrier(b)) return;

        final int[] supportedNrModes = b.getIntArray(
                CarrierConfigManager.KEY_CARRIER_NR_AVAILABILITIES_INT_ARRAY);

        mIsN1ModeAllowedByCarrier = ArrayUtils.contains(
                supportedNrModes, CarrierConfigManager.CARRIER_NR_AVAILABILITY_SA);
        if (mModemN1Mode == null) {
            mCi.isN1ModeEnabled(obtainMessage(EVENT_GET_N1_MODE_ENABLED_DONE));
        } else {
            maybeUpdateModemN1Mode(null);
        }
    }

    @Override
    public boolean useSsOverIms(Message onComplete) {
        boolean isUtEnabled = isUtEnabled();

        Rlog.d(LOG_TAG, "useSsOverIms: isUtEnabled()= " + isUtEnabled +
                " isCsRetry(onComplete))= " + isCsRetry(onComplete));

        if (isUtEnabled && !isCsRetry(onComplete)) {
            return true;
        }
        return false;
    }

    @Override
    public void getCallForwardingOption(int commandInterfaceCFReason, Message onComplete) {
        getCallForwardingOption(commandInterfaceCFReason,
            CommandsInterface.SERVICE_CLASS_NONE, onComplete);
    }

    @Override
    public void getCallForwardingOption(int commandInterfaceCFReason, int serviceClass,
            Message onComplete) {
        // Perform FDN check
        SsData.ServiceType serviceType = GsmMmiCode.cfReasonToServiceType(commandInterfaceCFReason);
        if(isRequestBlockedByFDN(SsData.RequestType.SS_INTERROGATION, serviceType)) {
            AsyncResult.forMessage(onComplete, null,
                    new CommandException(CommandException.Error.FDN_CHECK_FAILURE));
            onComplete.sendToTarget();
            return;
        }

        Phone imsPhone = mImsPhone;
        if (useSsOverIms(onComplete)) {
            imsPhone.getCallForwardingOption(commandInterfaceCFReason, serviceClass, onComplete);
            return;
        }

        if (isPhoneTypeGsm()) {
            if (isValidCommandInterfaceCFReason(commandInterfaceCFReason)) {
                if (DBG) logd("requesting call forwarding query.");
                Message resp;
                if (commandInterfaceCFReason == CF_REASON_UNCONDITIONAL) {
                    resp = obtainMessage(EVENT_GET_CALL_FORWARD_DONE, onComplete);
                } else {
                    resp = onComplete;
                }
                mCi.queryCallForwardStatus(commandInterfaceCFReason, serviceClass, null, resp);
            }
        } else {
            if (!mSsOverCdmaSupported) {
                // If SS over CDMA is not supported and UT is not at the time, notify the user of
                // the error and disable the option.
                AsyncResult.forMessage(onComplete, null,
                        new CommandException(CommandException.Error.INVALID_STATE,
                                "Call Forwarding over CDMA unavailable"));
            } else {
                loge("getCallForwardingOption: not possible in CDMA, just return empty result");
                AsyncResult.forMessage(onComplete, makeEmptyCallForward(), null);
            }
            onComplete.sendToTarget();
        }
    }

    @Override
    public void setCallForwardingOption(int commandInterfaceCFAction,
            int commandInterfaceCFReason,
            String dialingNumber,
            int timerSeconds,
            Message onComplete) {
        setCallForwardingOption(commandInterfaceCFAction, commandInterfaceCFReason,
                dialingNumber, CommandsInterface.SERVICE_CLASS_VOICE, timerSeconds, onComplete);
    }

    @Override
    public void setCallForwardingOption(int commandInterfaceCFAction,
            int commandInterfaceCFReason,
            String dialingNumber,
            int serviceClass,
            int timerSeconds,
            Message onComplete) {
        // Perform FDN check
        SsData.RequestType requestType = GsmMmiCode.cfActionToRequestType(commandInterfaceCFAction);
        SsData.ServiceType serviceType = GsmMmiCode.cfReasonToServiceType(commandInterfaceCFReason);
        if(isRequestBlockedByFDN(requestType, serviceType)) {
            AsyncResult.forMessage(onComplete, null,
                    new CommandException(CommandException.Error.FDN_CHECK_FAILURE));
            onComplete.sendToTarget();
            return;
        }

        Phone imsPhone = mImsPhone;
        if (useSsOverIms(onComplete)) {
            imsPhone.setCallForwardingOption(commandInterfaceCFAction, commandInterfaceCFReason,
                    dialingNumber, serviceClass, timerSeconds, onComplete);
            return;
        }

        if (isPhoneTypeGsm()) {
            if ((isValidCommandInterfaceCFAction(commandInterfaceCFAction)) &&
                    (isValidCommandInterfaceCFReason(commandInterfaceCFReason))) {

                Message resp;
                if (commandInterfaceCFReason == CF_REASON_UNCONDITIONAL) {
                    Cfu cfu = new Cfu(dialingNumber, onComplete);
                    resp = obtainMessage(EVENT_SET_CALL_FORWARD_DONE,
                            isCfEnable(commandInterfaceCFAction) ? 1 : 0, 0, cfu);
                } else {
                    resp = onComplete;
                }
                mCi.setCallForward(commandInterfaceCFAction,
                        commandInterfaceCFReason,
                        serviceClass,
                        dialingNumber,
                        timerSeconds,
                        resp);
            }
        } else if (mSsOverCdmaSupported) {
            String formatNumber = GsmCdmaConnection.formatDialString(dialingNumber);
            String cfNumber = CdmaMmiCode.getCallForwardingPrefixAndNumber(
                    commandInterfaceCFAction, commandInterfaceCFReason, formatNumber);
            loge("setCallForwardingOption: dial for set call forwarding"
                    + " prefixWithNumber= " + cfNumber + " number= " + dialingNumber);

            PhoneAccountHandle phoneAccountHandle = subscriptionIdToPhoneAccountHandle(getSubId());
            Bundle extras = new Bundle();
            extras.putParcelable(TelecomManager.EXTRA_PHONE_ACCOUNT_HANDLE, phoneAccountHandle);

            final TelecomManager telecomManager = TelecomManager.from(mContext);
            telecomManager.placeCall(
                    Uri.fromParts(PhoneAccount.SCHEME_TEL, cfNumber, null), extras);

            AsyncResult.forMessage(onComplete, CommandsInterface.SS_STATUS_UNKNOWN, null);
            onComplete.sendToTarget();
        } else {
            loge("setCallForwardingOption: SS over CDMA not supported, can not complete");
            AsyncResult.forMessage(onComplete, CommandsInterface.SS_STATUS_UNKNOWN, null);
            onComplete.sendToTarget();
        }
    }

    @Override
    public void getCallBarring(String facility, String password, Message onComplete,
            int serviceClass) {
        // Perform FDN check
        SsData.ServiceType serviceType = GsmMmiCode.cbFacilityToServiceType(facility);
        if (isRequestBlockedByFDN(SsData.RequestType.SS_INTERROGATION, serviceType)) {
            AsyncResult.forMessage(onComplete, null,
                    new CommandException(CommandException.Error.FDN_CHECK_FAILURE));
            onComplete.sendToTarget();
            return;
        }

        Phone imsPhone = mImsPhone;
        if (useSsOverIms(onComplete)) {
            imsPhone.getCallBarring(facility, password, onComplete, serviceClass);
            return;
        }

        if (isPhoneTypeGsm()) {
            mCi.queryFacilityLock(facility, password, serviceClass, onComplete);
        } else {
            loge("getCallBarringOption: not possible in CDMA");
        }
    }

    @Override
    public void setCallBarring(String facility, boolean lockState, String password,
            Message onComplete, int serviceClass) {
        // Perform FDN check
        SsData.RequestType requestType = lockState ? SsData.RequestType.SS_ACTIVATION :
                SsData.RequestType.SS_DEACTIVATION;
        SsData.ServiceType serviceType = GsmMmiCode.cbFacilityToServiceType(facility);
        if (isRequestBlockedByFDN(requestType, serviceType)) {
            AsyncResult.forMessage(onComplete, null,
                    new CommandException(CommandException.Error.FDN_CHECK_FAILURE));
            onComplete.sendToTarget();
            return;
        }

        Phone imsPhone = mImsPhone;
        if (useSsOverIms(onComplete)) {
            imsPhone.setCallBarring(facility, lockState, password, onComplete, serviceClass);
            return;
        }

        if (isPhoneTypeGsm()) {
            mCi.setFacilityLock(facility, lockState, password, serviceClass, onComplete);
        } else {
            loge("setCallBarringOption: not possible in CDMA");
        }
    }

    /**
     * Changes access code used for call barring
     *
     * @param facility is one of CB_FACILTY_*
     * @param oldPwd is old password
     * @param newPwd is new password
     * @param onComplete is callback message when the action is completed.
     */
    public void changeCallBarringPassword(String facility, String oldPwd, String newPwd,
            Message onComplete) {
        // Perform FDN check
        SsData.ServiceType serviceType = GsmMmiCode.cbFacilityToServiceType(facility);
        ArrayList<String> controlStrings = GsmMmiCode.getControlStringsForPwd(
                SsData.RequestType.SS_REGISTRATION,
                serviceType);
        if(FdnUtils.isSuppServiceRequestBlockedByFdn(mPhoneId, controlStrings, getCountryIso())) {
            AsyncResult.forMessage(onComplete, null,
                    new CommandException(CommandException.Error.FDN_CHECK_FAILURE));
            onComplete.sendToTarget();
            return;
        }

        if (isPhoneTypeGsm()) {
            mCi.changeBarringPassword(facility, oldPwd, newPwd, onComplete);
        } else {
            loge("changeCallBarringPassword: not possible in CDMA");
        }
    }

    @Override
    public void getOutgoingCallerIdDisplay(Message onComplete) {
        // Perform FDN check
        if(isRequestBlockedByFDN(SsData.RequestType.SS_INTERROGATION, SsData.ServiceType.SS_CLIR)){
            AsyncResult.forMessage(onComplete, null,
                    new CommandException(CommandException.Error.FDN_CHECK_FAILURE));
            onComplete.sendToTarget();
            return;
        }

        Phone imsPhone = mImsPhone;

        if (useSsOverIms(onComplete)) {
            imsPhone.getOutgoingCallerIdDisplay(onComplete);
            return;
        }

        if (isPhoneTypeGsm()) {
            mCi.getCLIR(onComplete);
        } else {
            loge("getOutgoingCallerIdDisplay: not possible in CDMA");
            AsyncResult.forMessage(onComplete, null,
                    new CommandException(CommandException.Error.REQUEST_NOT_SUPPORTED));
            onComplete.sendToTarget();
        }
    }

    @Override
    public void setOutgoingCallerIdDisplay(int commandInterfaceCLIRMode, Message onComplete) {
        // Perform FDN check
        SsData.RequestType requestType = GsmMmiCode.clirModeToRequestType(commandInterfaceCLIRMode);
        if (isRequestBlockedByFDN(requestType, SsData.ServiceType.SS_CLIR)) {
            AsyncResult.forMessage(onComplete, null,
                    new CommandException(CommandException.Error.FDN_CHECK_FAILURE));
            onComplete.sendToTarget();
            return;
        }

        Phone imsPhone = mImsPhone;
        if (useSsOverIms(onComplete)) {
            imsPhone.setOutgoingCallerIdDisplay(commandInterfaceCLIRMode, onComplete);
            return;
        }

        if (isPhoneTypeGsm()) {
            // Packing CLIR value in the message. This will be required for
            // SharedPreference caching, if the message comes back as part of
            // a success response.
            mCi.setCLIR(commandInterfaceCLIRMode,
                    obtainMessage(EVENT_SET_CLIR_COMPLETE, commandInterfaceCLIRMode, 0, onComplete));
        } else {
            loge("setOutgoingCallerIdDisplay: not possible in CDMA");
            AsyncResult.forMessage(onComplete, null,
                    new CommandException(CommandException.Error.REQUEST_NOT_SUPPORTED));
            onComplete.sendToTarget();
        }
    }

    @Override
    public void queryCLIP(Message onComplete) {
        // Perform FDN check
        if(isRequestBlockedByFDN(SsData.RequestType.SS_INTERROGATION, SsData.ServiceType.SS_CLIP)){
            AsyncResult.forMessage(onComplete, null,
                    new CommandException(CommandException.Error.FDN_CHECK_FAILURE));
            onComplete.sendToTarget();
            return;
        }

        Phone imsPhone = mImsPhone;
        if (useSsOverIms(onComplete)) {
            imsPhone.queryCLIP(onComplete);
            return;
        }

        if (isPhoneTypeGsm()) {
            mCi.queryCLIP(onComplete);
        } else {
            loge("queryCLIP: not possible in CDMA");
            AsyncResult.forMessage(onComplete, null,
                    new CommandException(CommandException.Error.REQUEST_NOT_SUPPORTED));
            onComplete.sendToTarget();
        }
    }

    @Override
    public void getCallWaiting(Message onComplete) {
        // Perform FDN check
        if(isRequestBlockedByFDN(SsData.RequestType.SS_INTERROGATION, SsData.ServiceType.SS_WAIT)){
            AsyncResult.forMessage(onComplete, null,
                    new CommandException(CommandException.Error.FDN_CHECK_FAILURE));
            onComplete.sendToTarget();
            return;
        }

        if (mCallWaitingController.getCallWaiting(onComplete)) return;

        Phone imsPhone = mImsPhone;
        if (useSsOverIms(onComplete)) {
            imsPhone.getCallWaiting(onComplete);
            return;
        }

        if (isPhoneTypeGsm()) {
            //As per 3GPP TS 24.083, section 1.6 UE doesn't need to send service
            //class parameter in call waiting interrogation  to network
            mCi.queryCallWaiting(CommandsInterface.SERVICE_CLASS_NONE, onComplete);
        } else {
            if (!mSsOverCdmaSupported) {
                // If SS over CDMA is not supported and UT is not at the time, notify the user of
                // the error and disable the option.
                AsyncResult.forMessage(onComplete, null,
                        new CommandException(CommandException.Error.INVALID_STATE,
                                "Call Waiting over CDMA unavailable"));
            } else {
                int[] arr =
                        {CommandsInterface.SS_STATUS_UNKNOWN, CommandsInterface.SERVICE_CLASS_NONE};
                AsyncResult.forMessage(onComplete, arr, null);
            }
            onComplete.sendToTarget();
        }
    }

    @Override
    public void setCallWaiting(boolean enable, Message onComplete) {
        int serviceClass = CommandsInterface.SERVICE_CLASS_VOICE;
        CarrierConfigManager configManager = (CarrierConfigManager)
            getContext().getSystemService(Context.CARRIER_CONFIG_SERVICE);
        PersistableBundle b = configManager.getConfigForSubId(getSubId());
        if (b != null) {
            serviceClass = b.getInt(CarrierConfigManager.KEY_CALL_WAITING_SERVICE_CLASS_INT,
                    CommandsInterface.SERVICE_CLASS_VOICE);
        }
        setCallWaiting(enable, serviceClass, onComplete);
    }

    @Override
    public void setCallWaiting(boolean enable, int serviceClass, Message onComplete) {
        // Perform FDN check
        SsData.RequestType requestType = enable ? SsData.RequestType.SS_ACTIVATION :
                SsData.RequestType.SS_DEACTIVATION;
        if (isRequestBlockedByFDN(requestType, SsData.ServiceType.SS_WAIT)) {
            AsyncResult.forMessage(onComplete, null,
                    new CommandException(CommandException.Error.FDN_CHECK_FAILURE));
            onComplete.sendToTarget();
            return;
        }

        if (mCallWaitingController.setCallWaiting(enable, serviceClass, onComplete)) return;

        Phone imsPhone = mImsPhone;
        if (useSsOverIms(onComplete)) {
            imsPhone.setCallWaiting(enable, onComplete);
            return;
        }

        if (isPhoneTypeGsm()) {
            mCi.setCallWaiting(enable, serviceClass, onComplete);
        } else if (mSsOverCdmaSupported) {
            String cwPrefix = CdmaMmiCode.getCallWaitingPrefix(enable);
            Rlog.i(
                    LOG_TAG,
                    "setCallWaiting in CDMA : dial for set call waiting" + " prefix= " + cwPrefix);

            PhoneAccountHandle phoneAccountHandle = subscriptionIdToPhoneAccountHandle(getSubId());
            Bundle extras = new Bundle();
            extras.putParcelable(TelecomManager.EXTRA_PHONE_ACCOUNT_HANDLE, phoneAccountHandle);

            final TelecomManager telecomManager = TelecomManager.from(mContext);
            telecomManager.placeCall(
                    Uri.fromParts(PhoneAccount.SCHEME_TEL, cwPrefix, null), extras);

            AsyncResult.forMessage(onComplete, CommandsInterface.SS_STATUS_UNKNOWN, null);
            onComplete.sendToTarget();
        } else {
            loge("setCallWaiting: SS over CDMA not supported, can not complete");
            AsyncResult.forMessage(onComplete, CommandsInterface.SS_STATUS_UNKNOWN, null);
            onComplete.sendToTarget();
        }
    }

    @Override
    public int getTerminalBasedCallWaitingState(boolean forCsOnly) {
        return mCallWaitingController.getTerminalBasedCallWaitingState(forCsOnly);
    }

    @Override
    public void setTerminalBasedCallWaitingStatus(int state) {
        if (mImsPhone != null) {
            mImsPhone.setTerminalBasedCallWaitingStatus(state);
        }
    }

    @Override
    public void setTerminalBasedCallWaitingSupported(boolean supported) {
        mCallWaitingController.setTerminalBasedCallWaitingSupported(supported);
    }

    @Override
    public void getAvailableNetworks(Message response) {
        if (isPhoneTypeGsm() || isPhoneTypeCdmaLte()) {
            Message msg = obtainMessage(EVENT_GET_AVAILABLE_NETWORKS_DONE, response);
            mCi.getAvailableNetworks(msg);
        } else {
            loge("getAvailableNetworks: not possible in CDMA");
        }
    }

    @Override
    public void startNetworkScan(NetworkScanRequest nsr, Message response) {
        mCi.startNetworkScan(nsr, response);
    }

    @Override
    public void stopNetworkScan(Message response) {
        mCi.stopNetworkScan(response);
    }

    @Override
    public void setTTYMode(int ttyMode, Message onComplete) {
        // Send out the TTY Mode change over RIL as well
        super.setTTYMode(ttyMode, onComplete);
        if (mImsPhone != null) {
            mImsPhone.setTTYMode(ttyMode, onComplete);
        }
    }

    @Override
    public void setUiTTYMode(int uiTtyMode, Message onComplete) {
       if (mImsPhone != null) {
           mImsPhone.setUiTTYMode(uiTtyMode, onComplete);
       }
    }

    @Override
    public void setMute(boolean muted) {
        mCT.setMute(muted);
    }

    @Override
    public boolean getMute() {
        return mCT.getMute();
    }

    @Override
    public void updateServiceLocation(WorkSource workSource) {
        mSST.enableSingleLocationUpdate(workSource);
    }

    @Override
    public void enableLocationUpdates() {
        mSST.enableLocationUpdates();
    }

    @Override
    public void disableLocationUpdates() {
        mSST.disableLocationUpdates();
    }

    @Override
    public boolean getDataRoamingEnabled() {
        return getDataSettingsManager().isDataRoamingEnabled();
    }

    @Override
    public void setDataRoamingEnabled(boolean enable) {
        getDataSettingsManager().setDataRoamingEnabled(enable);
    }

    @Override
    public void registerForCdmaOtaStatusChange(Handler h, int what, Object obj) {
        mCi.registerForCdmaOtaProvision(h, what, obj);
    }

    @Override
    public void unregisterForCdmaOtaStatusChange(Handler h) {
        mCi.unregisterForCdmaOtaProvision(h);
    }

    @Override
    public void registerForSubscriptionInfoReady(Handler h, int what, Object obj) {
        mSST.registerForSubscriptionInfoReady(h, what, obj);
    }

    @Override
    public void unregisterForSubscriptionInfoReady(Handler h) {
        mSST.unregisterForSubscriptionInfoReady(h);
    }

    @UnsupportedAppUsage(maxTargetSdk = Build.VERSION_CODES.R, trackingBug = 170729553)
    @Override
    public void setOnEcbModeExitResponse(Handler h, int what, Object obj) {
    }

    @Override
    public void unsetOnEcbModeExitResponse(Handler h) {
    }

    @Override
    public void registerForCallWaiting(Handler h, int what, Object obj) {
        mCT.registerForCallWaiting(h, what, obj);
    }

    @Override
    public void unregisterForCallWaiting(Handler h) {
        mCT.unregisterForCallWaiting(h);
    }

    /**
     * Whether data is enabled by user.
     */
    @Override
    public boolean isUserDataEnabled() {
        return getDataSettingsManager().isDataEnabledForReason(
                TelephonyManager.DATA_ENABLED_REASON_USER);
    }

    /**
     * Removes the given MMI from the pending list and notifies
     * registrants that it is complete.
     * @param mmi MMI that is done
     */
    public void onMMIDone(MmiCode mmi) {
        /* Only notify complete if it's on the pending list.
         * Otherwise, it's already been handled (eg, previously canceled).
         * The exception is cancellation of an incoming USSD-REQUEST, which is
         * not on the list.
         */
        if (mPendingMMIs.remove(mmi) || (isPhoneTypeGsm() && (mmi.isUssdRequest() ||
                ((GsmMmiCode)mmi).isSsInfo()))) {
            ResultReceiver receiverCallback = mmi.getUssdCallbackReceiver();
            if (receiverCallback != null) {
                Rlog.i(LOG_TAG, "onMMIDone: invoking callback: " + mmi);
                int returnCode = (mmi.getState() ==  MmiCode.State.COMPLETE) ?
                    TelephonyManager.USSD_RETURN_SUCCESS : TelephonyManager.USSD_RETURN_FAILURE;
                sendUssdResponse(mmi.getDialString(), mmi.getMessage(), returnCode,
                        receiverCallback );
            } else {
                Rlog.i(LOG_TAG, "onMMIDone: notifying registrants: " + mmi);
                mMmiCompleteRegistrants.notifyRegistrants(new AsyncResult(null, mmi, null));
            }
        } else {
            Rlog.i(LOG_TAG, "onMMIDone: invalid response or already handled; ignoring: " + mmi);
        }
    }

    public boolean supports3gppCallForwardingWhileRoaming() {
        CarrierConfigManager configManager = (CarrierConfigManager)
                getContext().getSystemService(Context.CARRIER_CONFIG_SERVICE);
        PersistableBundle b = configManager.getConfigForSubId(getSubId());
        if (b != null) {
            return b.getBoolean(
                    CarrierConfigManager.KEY_SUPPORT_3GPP_CALL_FORWARDING_WHILE_ROAMING_BOOL, true);
        } else {
            // Default value set in CarrierConfigManager
            return true;
        }
    }

    private void onNetworkInitiatedUssd(MmiCode mmi) {
        Rlog.v(LOG_TAG, "onNetworkInitiatedUssd: mmi=" + mmi);
        mMmiCompleteRegistrants.notifyRegistrants(
            new AsyncResult(null, mmi, null));
    }

    /** ussdMode is one of CommandsInterface.USSD_MODE_* */
    private void onIncomingUSSD (int ussdMode, String ussdMessage) {
        if (!isPhoneTypeGsm()) {
            loge("onIncomingUSSD: not expected on GSM");
        }

        boolean isUssdError;
        boolean isUssdRequest;
        boolean isUssdRelease;

        isUssdRequest
            = (ussdMode == CommandsInterface.USSD_MODE_REQUEST);

        isUssdError
            = (ussdMode != CommandsInterface.USSD_MODE_NOTIFY
                && ussdMode != CommandsInterface.USSD_MODE_REQUEST);

        isUssdRelease = (ussdMode == CommandsInterface.USSD_MODE_NW_RELEASE);


        // See comments in GsmMmiCode.java
        // USSD requests aren't finished until one
        // of these two events happen
        GsmMmiCode found = null;
        for (int i = 0, s = mPendingMMIs.size() ; i < s; i++) {
            if(((GsmMmiCode)mPendingMMIs.get(i)).isPendingUSSD()) {
                found = (GsmMmiCode)mPendingMMIs.get(i);
                break;
            }
        }

        if (found != null) {
            // Complete pending USSD
            if (isUssdRelease) {
                found.onUssdRelease();
            } else if (isUssdError) {
                found.onUssdFinishedError();
            } else {
                found.onUssdFinished(ussdMessage, isUssdRequest);
            }
        } else if (!isUssdError && !TextUtils.isEmpty(ussdMessage)) {
            // pending USSD not found
            // The network may initiate its own USSD request

            // ignore everything that isnt a Notify or a Request
            // also, discard if there is no message to present
            GsmMmiCode mmi;
            mmi = GsmMmiCode.newNetworkInitiatedUssd(ussdMessage,
                                                   isUssdRequest,
                                                   GsmCdmaPhone.this,
                                                   mUiccApplication.get());
            onNetworkInitiatedUssd(mmi);
        } else if (isUssdError && !isUssdRelease) {
            GsmMmiCode mmi;
            mmi = GsmMmiCode.newNetworkInitiatedUssd(ussdMessage,
                    true,
                    GsmCdmaPhone.this,
                    mUiccApplication.get());
            mmi.onUssdFinishedError();
        }
    }

    /**
     * Make sure the network knows our preferred setting.
     */
    @UnsupportedAppUsage(maxTargetSdk = Build.VERSION_CODES.R, trackingBug = 170729553)
    private void syncClirSetting() {
        SharedPreferences sp = PreferenceManager.getDefaultSharedPreferences(getContext());
        migrateClirSettingIfNeeded(sp);

        int clirSetting = sp.getInt(CLIR_KEY + getSubId(), -1);
        Rlog.i(LOG_TAG, "syncClirSetting: " + CLIR_KEY + getSubId() + "=" + clirSetting);
        if (clirSetting >= 0) {
            mCi.setCLIR(clirSetting, null);
        } else {
            // if there is no preference set, ensure the CLIR is updated to the default value in
            // order to ensure that CLIR values in the RIL are not carried over during SIM swap.
            mCi.setCLIR(CommandsInterface.CLIR_DEFAULT, null);
        }
    }

    /**
     * Migrate CLIR setting with sudId mapping once if there's CLIR setting mapped with phoneId.
     */
    private void migrateClirSettingIfNeeded(SharedPreferences sp) {
        // Get old CLIR setting mapped with phoneId
        int clirSetting = sp.getInt("clir_key" + getPhoneId(), -1);
        if (clirSetting >= 0) {
            // Migrate CLIR setting to new shared preference key with subId
            Rlog.i(LOG_TAG, "Migrate CLIR setting: value=" + clirSetting + ", clir_key"
                    + getPhoneId() + " -> " + CLIR_KEY + getSubId());
            SharedPreferences.Editor editor = sp.edit();
            editor.putInt(CLIR_KEY + getSubId(), clirSetting);

            // Remove old CLIR setting key
            editor.remove("clir_key" + getPhoneId()).commit();
        }
    }

    private void handleRadioAvailable() {
        mCi.getBasebandVersion(obtainMessage(EVENT_GET_BASEBAND_VERSION_DONE));
        mCi.getImei(obtainMessage(EVENT_GET_DEVICE_IMEI_DONE));
        mCi.getDeviceIdentity(obtainMessage(EVENT_GET_DEVICE_IDENTITY_DONE));
        mCi.getRadioCapability(obtainMessage(EVENT_GET_RADIO_CAPABILITY));
        mCi.areUiccApplicationsEnabled(obtainMessage(EVENT_GET_UICC_APPS_ENABLEMENT_DONE));

        handleNullCipherEnabledChange();
        mCi.setSuppServiceNotifications(true, null);
        handleIdentifierDisclosureNotificationPreferenceChange();
        handleNullCipherNotificationPreferenceChanged();
    }

    private void handleRadioOn() {
        /* Proactively query voice radio technologies */
        mCi.getVoiceRadioTechnology(obtainMessage(EVENT_REQUEST_VOICE_RADIO_TECH_DONE));

        if (!isPhoneTypeGsm()) {
            mCdmaSubscriptionSource = mCdmaSSM.getCdmaSubscriptionSource();
        }
    }

    private void handleRadioOffOrNotAvailable() {
        if (isPhoneTypeGsm()) {
            // Some MMI requests (eg USSD) are not completed
            // within the course of a CommandsInterface request
            // If the radio shuts off or resets while one of these
            // is pending, we need to clean up.

            for (int i = mPendingMMIs.size() - 1; i >= 0; i--) {
                if (((GsmMmiCode) mPendingMMIs.get(i)).isPendingUSSD()) {
                    ((GsmMmiCode) mPendingMMIs.get(i)).onUssdFinishedError();
                }
            }
        }
        mRadioOffOrNotAvailableRegistrants.notifyRegistrants();
    }

    private void handleRadioPowerStateChange() {
        @RadioPowerState int newState = mCi.getRadioState();
        Rlog.d(LOG_TAG, "handleRadioPowerStateChange, state= " + newState);
        mNotifier.notifyRadioPowerStateChanged(this, newState);
        TelephonyMetrics.getInstance().writeRadioState(mPhoneId, newState);
    }

    @Override
    public void handleMessage(Message msg) {
        AsyncResult ar;
        Message onComplete;

        switch (msg.what) {
            case EVENT_RADIO_AVAILABLE: {
                handleRadioAvailable();
            }
            break;
            case EVENT_GET_DEVICE_IMEI_DONE :
                parseImeiInfo(msg);
                break;
            case EVENT_GET_DEVICE_IDENTITY_DONE:{
                ar = (AsyncResult)msg.obj;

                if (ar.exception != null) {
                    break;
                }
                String[] respId = (String[])ar.result;
                if (TextUtils.isEmpty(mImei)) {
                    mImei = respId[0];
                    mImeiSv = respId[1];
                }
                mEsn  =  respId[2];
                mMeid =  respId[3];
                // some modems return all 0's instead of null/empty string when MEID is unavailable
                if (!TextUtils.isEmpty(mMeid) && mMeid.matches("^0*$")) {
                    logd("EVENT_GET_DEVICE_IDENTITY_DONE: set mMeid to null");
                    mMeid = null;
                }
            }
            break;

            case EVENT_MODEM_RESET: {
                logd("Event EVENT_MODEM_RESET Received" + " isInEcm = " + mEcbmHandler.isInEcm());
                if (mEcbmHandler.isInEcm()) {
                    mEcbmHandler.handleExitEmergencyCallbackMode(mPhoneId);
                }
            }
            break;

            case EVENT_RUIM_RECORDS_LOADED:
                logd("Event EVENT_RUIM_RECORDS_LOADED Received");
                updateCurrentCarrierInProvider();
                break;

            case EVENT_RADIO_ON:
                logd("Event EVENT_RADIO_ON Received");
                handleRadioOn();
                break;

            case EVENT_RIL_CONNECTED:
                ar = (AsyncResult) msg.obj;
                if (ar.exception == null && ar.result != null) {
                    mRilVersion = (Integer) ar.result;
                } else {
                    logd("Unexpected exception on EVENT_RIL_CONNECTED");
                    mRilVersion = -1;
                }
                break;

            case EVENT_VOICE_RADIO_TECH_CHANGED:
            case EVENT_REQUEST_VOICE_RADIO_TECH_DONE:
                String what = (msg.what == EVENT_VOICE_RADIO_TECH_CHANGED) ?
                        "EVENT_VOICE_RADIO_TECH_CHANGED" : "EVENT_REQUEST_VOICE_RADIO_TECH_DONE";
                ar = (AsyncResult) msg.obj;
                if (ar.exception == null) {
                    if ((ar.result != null) && (((int[]) ar.result).length != 0)) {
                        int newVoiceTech = ((int[]) ar.result)[0];
                        logd(what + ": newVoiceTech=" + newVoiceTech);
                        phoneObjectUpdater(newVoiceTech);
                    } else {
                        loge(what + ": has no tech!");
                    }
                } else {
                    loge(what + ": exception=" + ar.exception);
                }
                break;

            case EVENT_LINK_CAPACITY_CHANGED:
                ar = (AsyncResult) msg.obj;
                if (ar.exception == null && ar.result != null) {
                    updateLinkCapacityEstimate((List<LinkCapacityEstimate>) ar.result);
                } else {
                    logd("Unexpected exception on EVENT_LINK_CAPACITY_CHANGED");
                }
                break;

            case EVENT_UPDATE_PHONE_OBJECT:
                phoneObjectUpdater(msg.arg1);
                break;

            case EVENT_CARRIER_CONFIG_CHANGED:
                // Only check for the voice radio tech if it not going to be updated by the voice
                // registration changes.
                if (!mContext.getResources().getBoolean(
                        com.android.internal.R.bool
                                .config_switch_phone_on_voice_reg_state_change)) {
                    mCi.getVoiceRadioTechnology(obtainMessage(EVENT_REQUEST_VOICE_RADIO_TECH_DONE));
                }

                // Cache the config value for displaying 14 digit IMEI
                CarrierConfigManager configMgr = (CarrierConfigManager)
                        getContext().getSystemService(Context.CARRIER_CONFIG_SERVICE);
                PersistableBundle b = configMgr.getConfigForSubId(getSubId());
                if (b != null) {
                    mEnable14DigitImei = b.getBoolean("config_enable_display_14digit_imei");
                    updateBroadcastEmergencyCallStateChangesAfterCarrierConfigChanged(b);
                    updateCdmaRoamingSettingsAfterCarrierConfigChanged(b);
                    updateNrSettingsAfterCarrierConfigChanged(b);
                    updateVoNrSettings(b);
                    updateSsOverCdmaSupported(b);
                    updateCarrierN1ModeSupported(b);
                } else {
                    loge("Failed to retrieve a carrier config bundle for subId=" + getSubId());
                }

                loadAllowedNetworksFromSubscriptionDatabase();
                // Obtain new radio capabilities from the modem, since some are SIM-dependent
                mCi.getRadioCapability(obtainMessage(EVENT_GET_RADIO_CAPABILITY));
                break;

            case EVENT_SET_ROAMING_PREFERENCE_DONE:
                logd("cdma_roaming_mode change is done");
                break;

            case EVENT_CDMA_SUBSCRIPTION_SOURCE_CHANGED:
                logd("EVENT_CDMA_SUBSCRIPTION_SOURCE_CHANGED");
                mCdmaSubscriptionSource = mCdmaSSM.getCdmaSubscriptionSource();
                break;

            case EVENT_REGISTERED_TO_NETWORK:
                logd("Event EVENT_REGISTERED_TO_NETWORK Received");
                if (isPhoneTypeGsm()) {
                    syncClirSetting();
                }
                break;

            case EVENT_SIM_RECORDS_LOADED:
                updateCurrentCarrierInProvider();

                // Check if this is a different SIM than the previous one. If so unset the
                // voice mail number.
                String imsi = getVmSimImsi();
                String imsiFromSIM = getSubscriberId();
                if ((!isPhoneTypeGsm() || imsi != null) && imsiFromSIM != null
                        && !imsiFromSIM.equals(imsi)) {
                    storeVoiceMailNumber(null);
                    setVmSimImsi(null);
                    setVideoCallForwardingPreference(false);
                }

                updateVoiceMail();

                mSimRecordsLoadedRegistrants.notifyRegistrants();
                break;

            case EVENT_GET_BASEBAND_VERSION_DONE:
                ar = (AsyncResult)msg.obj;

                if (ar.exception != null) {
                    break;
                }

                if (DBG) logd("Baseband version: " + ar.result);
                /* Android property value is limited to 91 characters, but low layer
                 could pass a larger version string. To avoid runtime exception,
                 truncate the string baseband version string to 45 characters at most
                 for this per sub property. Since the latter part of the version string
                 is meaningful, truncated the version string from the beginning and
                 keep the end of the version.
                */
                String version = (String)ar.result;
                if (version != null) {
                    int length = version.length();
                    final int MAX_VERSION_LEN = SystemProperties.PROP_VALUE_MAX/2;
                    TelephonyManager.from(mContext).setBasebandVersionForPhone(getPhoneId(),
                            length <= MAX_VERSION_LEN ? version
                                : version.substring(length - MAX_VERSION_LEN, length));
                }
            break;

            case EVENT_USSD:
                ar = (AsyncResult)msg.obj;

                String[] ussdResult = (String[]) ar.result;

                if (ussdResult.length > 1) {
                    try {
                        onIncomingUSSD(Integer.parseInt(ussdResult[0]), ussdResult[1]);
                    } catch (NumberFormatException e) {
                        Rlog.w(LOG_TAG, "error parsing USSD");
                    }
                }
            break;

            case EVENT_RADIO_OFF_OR_NOT_AVAILABLE: {
                logd("Event EVENT_RADIO_OFF_OR_NOT_AVAILABLE Received");
                handleRadioOffOrNotAvailable();
                break;
            }

            case EVENT_RADIO_STATE_CHANGED: {
                logd("EVENT EVENT_RADIO_STATE_CHANGED");
                handleRadioPowerStateChange();
                break;
            }

            case EVENT_SSN:
                logd("Event EVENT_SSN Received");
                if (isPhoneTypeGsm()) {
                    ar = (AsyncResult) msg.obj;
                    SuppServiceNotification not = (SuppServiceNotification) ar.result;
                    mSsnRegistrants.notifyRegistrants(ar);
                }
                break;

            case EVENT_REGISTRATION_FAILED:
                logd("Event RegistrationFailed Received");
                ar = (AsyncResult) msg.obj;
                RegistrationFailedEvent rfe = (RegistrationFailedEvent) ar.result;
                mNotifier.notifyRegistrationFailed(this, rfe.cellIdentity, rfe.chosenPlmn,
                        rfe.domain, rfe.causeCode, rfe.additionalCauseCode);
                break;

            case EVENT_BARRING_INFO_CHANGED:
                logd("Event BarringInfoChanged Received");
                ar = (AsyncResult) msg.obj;
                BarringInfo barringInfo = (BarringInfo) ar.result;
                mNotifier.notifyBarringInfoChanged(this, barringInfo);
                break;

            case EVENT_SET_CALL_FORWARD_DONE:
                ar = (AsyncResult)msg.obj;
                Cfu cfu = (Cfu) ar.userObj;
                if (ar.exception == null) {
                    setVoiceCallForwardingFlag(1, msg.arg1 == 1, cfu.mSetCfNumber);
                }
                if (cfu.mOnComplete != null) {
                    AsyncResult.forMessage(cfu.mOnComplete, ar.result, ar.exception);
                    cfu.mOnComplete.sendToTarget();
                }
                break;

            case EVENT_SET_VM_NUMBER_DONE:
                ar = (AsyncResult)msg.obj;
                if (((isPhoneTypeGsm() || mSimRecords != null)
                        && IccVmNotSupportedException.class.isInstance(ar.exception))
                        || (!isPhoneTypeGsm() && mSimRecords == null
                        && IccException.class.isInstance(ar.exception))) {
                    storeVoiceMailNumber(mVmNumber);
                    ar.exception = null;
                }
                onComplete = (Message) ar.userObj;
                if (onComplete != null) {
                    AsyncResult.forMessage(onComplete, ar.result, ar.exception);
                    onComplete.sendToTarget();
                }
                break;


            case EVENT_GET_CALL_FORWARD_DONE:
                ar = (AsyncResult)msg.obj;
                if (ar.exception == null) {
                    handleCfuQueryResult((CallForwardInfo[])ar.result);
                }
                onComplete = (Message) ar.userObj;
                if (onComplete != null) {
                    AsyncResult.forMessage(onComplete, ar.result, ar.exception);
                    onComplete.sendToTarget();
                }
                break;

            case EVENT_SET_NETWORK_AUTOMATIC:
                // Automatic network selection from EF_CSP SIM record
                ar = (AsyncResult) msg.obj;
                if (mSST.mSS.getIsManualSelection()) {
                    setNetworkSelectionModeAutomatic((Message) ar.result);
                    logd("SET_NETWORK_SELECTION_AUTOMATIC: set to automatic");
                } else {
                    // prevent duplicate request which will push current PLMN to low priority
                    logd("SET_NETWORK_SELECTION_AUTOMATIC: already automatic, ignore");
                }
                break;

            case EVENT_ICC_RECORD_EVENTS:
                ar = (AsyncResult)msg.obj;
                processIccRecordEvents((Integer)ar.result);
                break;

            case EVENT_SET_CLIR_COMPLETE:
                ar = (AsyncResult)msg.obj;
                if (ar.exception == null) {
                    saveClirSetting(msg.arg1);
                }
                onComplete = (Message) ar.userObj;
                if (onComplete != null) {
                    AsyncResult.forMessage(onComplete, ar.result, ar.exception);
                    onComplete.sendToTarget();
                }
                break;

            case EVENT_SS:
                ar = (AsyncResult)msg.obj;
                logd("Event EVENT_SS received");
                if (isPhoneTypeGsm()) {
                    // SS data is already being handled through MMI codes.
                    // So, this result if processed as MMI response would help
                    // in re-using the existing functionality.
                    GsmMmiCode mmi = new GsmMmiCode(this, mUiccApplication.get());
                    mmi.processSsData(ar);
                }
                break;

            case EVENT_GET_RADIO_CAPABILITY:
                ar = (AsyncResult) msg.obj;
                RadioCapability rc = (RadioCapability) ar.result;
                if (ar.exception != null) {
                    Rlog.d(LOG_TAG, "get phone radio capability fail, no need to change " +
                            "mRadioCapability");
                } else {
                    radioCapabilityUpdated(rc, false);
                }
                Rlog.d(LOG_TAG, "EVENT_GET_RADIO_CAPABILITY: phone rc: " + rc);
                break;
            case EVENT_VRS_OR_RAT_CHANGED:
                ar = (AsyncResult) msg.obj;
                Pair<Integer, Integer> vrsRatPair = (Pair<Integer, Integer>) ar.result;
                onVoiceRegStateOrRatChanged(vrsRatPair.first, vrsRatPair.second);
                break;

            case EVENT_SET_CARRIER_DATA_ENABLED:
                ar = (AsyncResult) msg.obj;
                boolean enabled = (boolean) ar.result;
                getDataSettingsManager().setDataEnabled(
                        TelephonyManager.DATA_ENABLED_REASON_CARRIER, enabled,
                        mContext.getOpPackageName());
                break;
            case EVENT_GET_AVAILABLE_NETWORKS_DONE:
                ar = (AsyncResult) msg.obj;
                if (ar.exception == null && ar.result != null && mSST != null) {
                    List<OperatorInfo> operatorInfoList = (List<OperatorInfo>) ar.result;
                    List<OperatorInfo> filteredInfoList = new ArrayList<>();
                    for (OperatorInfo operatorInfo : operatorInfoList) {
                        if (OperatorInfo.State.CURRENT == operatorInfo.getState()) {
                            filteredInfoList.add(new OperatorInfo(
                                    mSST.filterOperatorNameByPattern(
                                            operatorInfo.getOperatorAlphaLong()),
                                    mSST.filterOperatorNameByPattern(
                                            operatorInfo.getOperatorAlphaShort()),
                                    operatorInfo.getOperatorNumeric(),
                                    operatorInfo.getState()
                            ));
                        } else {
                            filteredInfoList.add(operatorInfo);
                        }
                    }
                    ar.result = filteredInfoList;
                }

                onComplete = (Message) ar.userObj;
                if (onComplete != null) {
                    AsyncResult.forMessage(onComplete, ar.result, ar.exception);
                    onComplete.sendToTarget();
                }
                break;
            case EVENT_GET_UICC_APPS_ENABLEMENT_DONE:
            case EVENT_UICC_APPS_ENABLEMENT_STATUS_CHANGED:
                ar = (AsyncResult) msg.obj;
                if (ar == null) return;
                if (ar.exception != null) {
                    logd("Received exception on event" + msg.what + " : " + ar.exception);
                    return;
                }

                mUiccApplicationsEnabled = (Boolean) ar.result;
            // Intentional falling through.
            case EVENT_UICC_APPS_ENABLEMENT_SETTING_CHANGED:
                reapplyUiccAppsEnablementIfNeeded(ENABLE_UICC_APPS_MAX_RETRIES);
                break;

            case EVENT_REAPPLY_UICC_APPS_ENABLEMENT_DONE: {
                ar = (AsyncResult) msg.obj;
                if (ar == null || ar.exception == null) return;
                Pair<Boolean, Integer> userObject = (Pair) ar.userObj;
                if (userObject == null) return;
                boolean expectedValue = userObject.first;
                int retries = userObject.second;
                CommandException.Error error = ((CommandException) ar.exception).getCommandError();
                loge("Error received when re-applying uicc application"
                        + " setting to " +  expectedValue + " on phone " + mPhoneId
                        + " Error code: " + error + " retry count left: " + retries);
                if (retries > 0 && (error == GENERIC_FAILURE || error == SIM_BUSY)) {
                    // Retry for certain errors, but not for others like RADIO_NOT_AVAILABLE or
                    // SIM_ABSENT, as they will trigger it whey they become available.
                    postDelayed(()->reapplyUiccAppsEnablementIfNeeded(retries - 1),
                            REAPPLY_UICC_APPS_SETTING_RETRY_TIME_GAP_IN_MS);
                }
                break;
            }
            case EVENT_RESET_CARRIER_KEY_IMSI_ENCRYPTION: {
                resetCarrierKeysForImsiEncryption();
                break;
            }
            case EVENT_SET_VONR_ENABLED_DONE:
                logd("EVENT_SET_VONR_ENABLED_DONE is done");
                break;
            case EVENT_SUBSCRIPTIONS_CHANGED:
                logd("EVENT_SUBSCRIPTIONS_CHANGED");
                updateUsageSetting();
                break;
            case EVENT_SET_NULL_CIPHER_AND_INTEGRITY_DONE:
                logd("EVENT_SET_NULL_CIPHER_AND_INTEGRITY_DONE");
                ar = (AsyncResult) msg.obj;
                mIsNullCipherAndIntegritySupported = doesResultIndicateModemSupport(ar);
                break;

            case EVENT_IMS_DEREGISTRATION_TRIGGERED:
                logd("EVENT_IMS_DEREGISTRATION_TRIGGERED");
                ar = (AsyncResult) msg.obj;
                if (ar.exception == null) {
                    mImsPhone.triggerImsDeregistration(((int[]) ar.result)[0]);
                } else {
                    Rlog.e(LOG_TAG, "Unexpected unsol with exception", ar.exception);
                }
                break;

            case EVENT_TRIGGER_NOTIFY_ANBR:
                logd("EVENT_TRIGGER_NOTIFY_ANBR");
                ar = (AsyncResult) msg.obj;
                if (ar.exception == null) {
                    if (mImsPhone != null) {
                        mImsPhone.triggerNotifyAnbr(((int[]) ar.result)[0], ((int[]) ar.result)[1],
                                ((int[]) ar.result)[2]);
                    }
                }
                break;

            case EVENT_GET_N1_MODE_ENABLED_DONE:
                logd("EVENT_GET_N1_MODE_ENABLED_DONE");
                ar = (AsyncResult) msg.obj;
                if (ar == null || ar.exception != null
                        || ar.result == null || !(ar.result instanceof Boolean)) {
                    Rlog.e(LOG_TAG, "Failed to Retrieve N1 Mode", ar.exception);
                    if (ar != null && ar.userObj instanceof Message) {
                        // original requester's message is stashed in the userObj
                        final Message rsp = (Message) ar.userObj;
                        AsyncResult.forMessage(rsp, null, ar.exception);
                        rsp.sendToTarget();
                    }
                    break;
                }

                mModemN1Mode = (Boolean) ar.result;
                maybeUpdateModemN1Mode((Message) ar.userObj);
                break;

            case EVENT_SET_N1_MODE_ENABLED_DONE:
                logd("EVENT_SET_N1_MODE_ENABLED_DONE");
                ar = (AsyncResult) msg.obj;
                if (ar == null || ar.exception != null) {
                    Rlog.e(LOG_TAG, "Failed to Set N1 Mode", ar.exception);
                    // Set failed, so we have no idea at this point.
                    mModemN1Mode = null;
                }
                if (ar != null && ar.userObj instanceof Message) {
                    // original requester's message is stashed in the userObj
                    final Message rsp = (Message) ar.userObj;
                    AsyncResult.forMessage(rsp, null, ar.exception);
                    rsp.sendToTarget();
                }
                break;

            case EVENT_IMEI_MAPPING_CHANGED:
                logd("EVENT_GET_DEVICE_IMEI_CHANGE_DONE phoneId = " + getPhoneId());
                parseImeiInfo(msg);
                break;

            case EVENT_CELL_IDENTIFIER_DISCLOSURE:
                logd("EVENT_CELL_IDENTIFIER_DISCLOSURE phoneId = " + getPhoneId());

                ar = (AsyncResult) msg.obj;
                if (ar == null || ar.result == null || ar.exception != null) {
                    Rlog.e(
                            LOG_TAG,
                            "Failed to process cellular identifier disclosure",
                            ar.exception);
                    break;
                }

                CellularIdentifierDisclosure disclosure = (CellularIdentifierDisclosure) ar.result;
                if (mFeatureFlags.enableIdentifierDisclosureTransparencyUnsolEvents()
                        && mIdentifierDisclosureNotifier != null
                        && disclosure != null) {
                    mIdentifierDisclosureNotifier.addDisclosure(getSubId(), disclosure);
                }
                break;

            case EVENT_SET_IDENTIFIER_DISCLOSURE_ENABLED_DONE:
                logd("EVENT_SET_IDENTIFIER_DISCLOSURE_ENABLED_DONE");
                ar = (AsyncResult) msg.obj;
                mIsIdentifierDisclosureTransparencySupported = doesResultIndicateModemSupport(ar);
                break;

            case EVENT_SECURITY_ALGORITHM_UPDATE:
                logd("EVENT_SECURITY_ALGORITHM_UPDATE phoneId = " + getPhoneId());
                if (mFeatureFlags.enableModemCipherTransparencyUnsolEvents()
                        && mNullCipherNotifier != null) {
                    ar = (AsyncResult) msg.obj;
                    SecurityAlgorithmUpdate update = (SecurityAlgorithmUpdate) ar.result;
                    mNullCipherNotifier.onSecurityAlgorithmUpdate(getPhoneId(), update);
                }
                break;

            case EVENT_SET_SECURITY_ALGORITHMS_UPDATED_ENABLED_DONE:
                logd("EVENT_SET_SECURITY_ALGORITHMS_UPDATED_ENABLED_DONE");
                ar = (AsyncResult) msg.obj;
                mIsNullCipherNotificationSupported = doesResultIndicateModemSupport(ar);
                break;

            default:
                super.handleMessage(msg);
        }
    }

    private boolean doesResultIndicateModemSupport(AsyncResult ar) {
        // We can only say that the modem supports a call without ambiguity if there
        // is no exception set on the response.  Testing for REQUEST_NOT_SUPPORTED, is
        // insufficient because the modem or the RIL could still return exceptions for temporary
        // failures even when the feature is unsupported.
        return (ar == null || ar.exception == null);
    }

    private void parseImeiInfo(Message msg) {
        AsyncResult ar = (AsyncResult)msg.obj;
        if (ar.exception != null || ar.result == null) {
            loge("parseImeiInfo :: Exception received : " + ar.exception);
            return;
        }
        ImeiInfo imeiInfo = (ImeiInfo) ar.result;
        if (!TextUtils.isEmpty(imeiInfo.imei)) {
            mImeiType = imeiInfo.type;
            mImei = imeiInfo.imei;
            mImeiSv = imeiInfo.svn;
        } else {
            loge("parseImeiInfo :: IMEI value is empty");
        }
    }

    /**
     * Check if a different SIM is inserted at this slot from the last time. Storing last subId
     * in SharedPreference for now to detect SIM change.
     *
     * @return {@code true} if current slot mapping changed; {@code false} otherwise.
     */
    private boolean currentSlotSubIdChanged() {
        SharedPreferences sp =
                PreferenceManager.getDefaultSharedPreferences(mContext);
        int storedSubId = sp.getInt(CURR_SUBID + mPhoneId, -1);
        boolean changed = storedSubId != getSubId();
        if (changed) {
            // Update stored subId
            SharedPreferences.Editor editor = sp.edit();
            editor.putInt(CURR_SUBID + mPhoneId, getSubId());
            editor.apply();
        }
        Rlog.d(LOG_TAG, "currentSlotSubIdChanged: changed=" + changed);
        return changed;
    }

    public UiccCardApplication getUiccCardApplication() {
        if (isPhoneTypeGsm()) {
            return mUiccController.getUiccCardApplication(mPhoneId, UiccController.APP_FAM_3GPP);
        } else {
            return mUiccController.getUiccCardApplication(mPhoneId, UiccController.APP_FAM_3GPP2);
        }
    }

    // todo: check if ICC availability needs to be handled here. mSimRecords should not be needed
    // now because APIs can be called directly on UiccProfile, and that should handle the requests
    // correctly based on supported apps, voice RAT, etc.
    @Override
    protected void onUpdateIccAvailability() {
        if (mUiccController == null ) {
            return;
        }

        UiccCardApplication newUiccApplication = null;

        // Update mIsimUiccRecords
        if (isPhoneTypeGsm() || isPhoneTypeCdmaLte()) {
            newUiccApplication =
                    mUiccController.getUiccCardApplication(mPhoneId, UiccController.APP_FAM_IMS);
            IsimUiccRecords newIsimUiccRecords = null;

            if (newUiccApplication != null) {
                newIsimUiccRecords = (IsimUiccRecords) newUiccApplication.getIccRecords();
                if (DBG) logd("New ISIM application found");
            }
            mIsimUiccRecords = newIsimUiccRecords;
        }

        // Update mSimRecords
        if (mSimRecords != null) {
            mSimRecords.unregisterForRecordsLoaded(this);
        }
        if (isPhoneTypeCdmaLte() || isPhoneTypeCdma()) {
            newUiccApplication = mUiccController.getUiccCardApplication(mPhoneId,
                    UiccController.APP_FAM_3GPP);
            SIMRecords newSimRecords = null;
            if (newUiccApplication != null) {
                newSimRecords = (SIMRecords) newUiccApplication.getIccRecords();
            }
            mSimRecords = newSimRecords;
            if (mSimRecords != null) {
                mSimRecords.registerForRecordsLoaded(this, EVENT_SIM_RECORDS_LOADED, null);
            }
        } else {
            mSimRecords = null;
        }

        // Update mIccRecords, mUiccApplication, mIccPhoneBookIntManager
        newUiccApplication = getUiccCardApplication();
        if (!isPhoneTypeGsm() && newUiccApplication == null) {
            logd("can't find 3GPP2 application; trying APP_FAM_3GPP");
            newUiccApplication = mUiccController.getUiccCardApplication(mPhoneId,
                    UiccController.APP_FAM_3GPP);
        }

        UiccCardApplication app = mUiccApplication.get();
        if (app != newUiccApplication) {
            if (app != null) {
                if (DBG) logd("Removing stale icc objects.");
                if (mIccRecords.get() != null) {
                    unregisterForIccRecordEvents();
                    mIccPhoneBookIntManager.updateIccRecords(null);
                }
                mIccRecords.set(null);
                mUiccApplication.set(null);
            }
            if (newUiccApplication != null) {
                if (DBG) {
                    logd("New Uicc application found. type = " + newUiccApplication.getType());
                }
                final IccRecords iccRecords = newUiccApplication.getIccRecords();
                mUiccApplication.set(newUiccApplication);
                mIccRecords.set(iccRecords);
                logd("mIccRecords = " + mIccRecords);
                registerForIccRecordEvents();
                mIccPhoneBookIntManager.updateIccRecords(iccRecords);
                if (iccRecords != null) {
                    final String simOperatorNumeric = iccRecords.getOperatorNumeric();
                    if (DBG) {
                        logd("New simOperatorNumeric = " + simOperatorNumeric);
                    }
                    if (!TextUtils.isEmpty(simOperatorNumeric)) {
                        TelephonyManager.from(mContext).setSimOperatorNumericForPhone(mPhoneId,
                                simOperatorNumeric);
                    }
                }
                updateCurrentCarrierInProvider();
            }
        }

    }

    @Override
    public SIMRecords getSIMRecords() {
        return mSimRecords;
    }

    private void processIccRecordEvents(int eventCode) {
        switch (eventCode) {
            case IccRecords.EVENT_CFI:
                logi("processIccRecordEvents: EVENT_CFI");
                notifyCallForwardingIndicator();
                break;
        }
    }

    /**
     * Sets the "current" field in the telephony provider according to the SIM's operator
     *
     * @return true for success; false otherwise.
     */
    @Override
    public boolean updateCurrentCarrierInProvider() {
        long currentDds = SubscriptionManager.getDefaultDataSubscriptionId();
        String operatorNumeric = getOperatorNumeric();

        logd("updateCurrentCarrierInProvider: mSubId = " + getSubId()
                + " currentDds = " + currentDds + " operatorNumeric = " + operatorNumeric);

        if (!TextUtils.isEmpty(operatorNumeric) && (getSubId() == currentDds)) {
            try {
                Uri uri = Uri.withAppendedPath(Telephony.Carriers.CONTENT_URI, "current");
                ContentValues map = new ContentValues();
                map.put(Telephony.Carriers.NUMERIC, operatorNumeric);
                mContext.getContentResolver().insert(uri, map);
                return true;
            } catch (SQLException e) {
                Rlog.e(LOG_TAG, "Can't store current operator", e);
            }
        }
        return false;
    }

    //CDMA
    /**
     * Sets the "current" field in the telephony provider according to the
     * build-time operator numeric property
     *
     * @return true for success; false otherwise.
     */
    private boolean updateCurrentCarrierInProvider(String operatorNumeric) {
        if (isPhoneTypeCdma()
                || (isPhoneTypeCdmaLte() && mUiccController.getUiccCardApplication(mPhoneId,
                        UiccController.APP_FAM_3GPP) == null)) {
            logd("CDMAPhone: updateCurrentCarrierInProvider called");
            if (!TextUtils.isEmpty(operatorNumeric)) {
                try {
                    Uri uri = Uri.withAppendedPath(Telephony.Carriers.CONTENT_URI, "current");
                    ContentValues map = new ContentValues();
                    map.put(Telephony.Carriers.NUMERIC, operatorNumeric);
                    logd("updateCurrentCarrierInProvider from system: numeric=" + operatorNumeric);
                    getContext().getContentResolver().insert(uri, map);

                    // Updates MCC MNC device configuration information
                    logd("update mccmnc=" + operatorNumeric);
                    MccTable.updateMccMncConfiguration(mContext, operatorNumeric);

                    return true;
                } catch (SQLException e) {
                    Rlog.e(LOG_TAG, "Can't store current operator", e);
                }
            }
            return false;
        } else { // isPhoneTypeCdmaLte()
            if (DBG) logd("updateCurrentCarrierInProvider not updated X retVal=" + true);
            return true;
        }
    }

    private void handleCfuQueryResult(CallForwardInfo[] infos) {
        if (infos == null || infos.length == 0) {
            // Assume the default is not active
            // Set unconditional CFF in SIM to false
            setVoiceCallForwardingFlag(1, false, null);
        } else {
            for (int i = 0, s = infos.length; i < s; i++) {
                if ((infos[i].serviceClass & SERVICE_CLASS_VOICE) != 0) {
                    setVoiceCallForwardingFlag(1, (infos[i].status == 1),
                        infos[i].number);
                    // should only have the one
                    break;
                }
            }
        }
    }

    /**
     * Retrieves the IccPhoneBookInterfaceManager of the GsmCdmaPhone
     */
    @Override
    public IccPhoneBookInterfaceManager getIccPhoneBookInterfaceManager(){
        return mIccPhoneBookIntManager;
    }

    /**
     * Activate or deactivate cell broadcast SMS.
     *
     * @param activate 0 = activate, 1 = deactivate
     * @param response Callback message is empty on completion
     */
    @Override
    public void activateCellBroadcastSms(int activate, Message response) {
        loge("[GsmCdmaPhone] activateCellBroadcastSms() is obsolete; use SmsManager");
        response.sendToTarget();
    }

    /**
     * Query the current configuration of cdma cell broadcast SMS.
     *
     * @param response Callback message is empty on completion
     */
    @Override
    public void getCellBroadcastSmsConfig(Message response) {
        loge("[GsmCdmaPhone] getCellBroadcastSmsConfig() is obsolete; use SmsManager");
        response.sendToTarget();
    }

    /**
     * Configure cdma cell broadcast SMS.
     *
     * @param response Callback message is empty on completion
     */
    @Override
    public void setCellBroadcastSmsConfig(int[] configValuesArray, Message response) {
        loge("[GsmCdmaPhone] setCellBroadcastSmsConfig() is obsolete; use SmsManager");
        response.sendToTarget();
    }

    /**
     * Returns true if OTA Service Provisioning needs to be performed.
     */
    @Override
    public boolean needsOtaServiceProvisioning() {
        if (isPhoneTypeGsm()) {
            return false;
        } else {
            return mSST.getOtasp() != TelephonyManager.OTASP_NOT_NEEDED;
        }
    }

    @Override
    public boolean isCspPlmnEnabled() {
        IccRecords r = mIccRecords.get();
        return (r != null) ? r.isCspPlmnEnabled() : false;
    }

    /**
     * Whether manual select is now allowed and we should set
     * to auto network select mode.
     */
    public boolean shouldForceAutoNetworkSelect() {

        int networkTypeBitmask = RadioAccessFamily.getRafFromNetworkType(
                RILConstants.PREFERRED_NETWORK_MODE);
        int subId = getSubId();

        // If it's invalid subId, we shouldn't force to auto network select mode.
        if (!SubscriptionManager.isValidSubscriptionId(subId)) {
            return false;
        }

        networkTypeBitmask = (int) getAllowedNetworkTypes(
                TelephonyManager.ALLOWED_NETWORK_TYPES_REASON_USER);

        logd("shouldForceAutoNetworkSelect in mode = " + networkTypeBitmask);
        /*
         *  For multimode targets in global mode manual network
         *  selection is disallowed. So we should force auto select mode.
         */
        if (isManualSelProhibitedInGlobalMode()
                && ((networkTypeBitmask == RadioAccessFamily.getRafFromNetworkType(
                TelephonyManager.NETWORK_MODE_LTE_CDMA_EVDO_GSM_WCDMA))
                || (networkTypeBitmask == RadioAccessFamily.getRafFromNetworkType(
                TelephonyManager.NETWORK_MODE_GLOBAL)))) {
            logd("Should force auto network select mode = " + networkTypeBitmask);
            return true;
        } else {
            logd("Should not force auto network select mode = " + networkTypeBitmask);
        }

        /*
         *  Single mode phone with - GSM network modes/global mode
         *  LTE only for 3GPP
         *  LTE centric + 3GPP Legacy
         *  Note: the actual enabling/disabling manual selection for these
         *  cases will be controlled by csp
         */
        return false;
    }

    @UnsupportedAppUsage(maxTargetSdk = Build.VERSION_CODES.R, trackingBug = 170729553)
    private boolean isManualSelProhibitedInGlobalMode() {
        boolean isProhibited = false;
        final String configString = getContext().getResources().getString(com.android.internal
                .R.string.prohibit_manual_network_selection_in_gobal_mode);

        if (!TextUtils.isEmpty(configString)) {
            String[] configArray = configString.split(";");

            if (configArray != null &&
                    ((configArray.length == 1 && configArray[0].equalsIgnoreCase("true")) ||
                        (configArray.length == 2 && !TextUtils.isEmpty(configArray[1]) &&
                            configArray[0].equalsIgnoreCase("true") &&
                            isMatchGid(configArray[1])))) {
                            isProhibited = true;
            }
        }
        logd("isManualNetSelAllowedInGlobal in current carrier is " + isProhibited);
        return isProhibited;
    }

    protected void registerForIccRecordEvents() {
        IccRecords r = mIccRecords.get();
        if (r == null) {
            return;
        }
        if (isPhoneTypeGsm()) {
            r.registerForNetworkSelectionModeAutomatic(
                    this, EVENT_SET_NETWORK_AUTOMATIC, null);
            r.registerForRecordsEvents(this, EVENT_ICC_RECORD_EVENTS, null);
            r.registerForRecordsLoaded(this, EVENT_SIM_RECORDS_LOADED, null);
        } else {
            r.registerForRecordsLoaded(this, EVENT_RUIM_RECORDS_LOADED, null);
            if (isPhoneTypeCdmaLte()) {
                // notify simRecordsLoaded registrants for cdmaLte phone
                r.registerForRecordsLoaded(this, EVENT_SIM_RECORDS_LOADED, null);
            }
        }
    }

    protected void unregisterForIccRecordEvents() {
        IccRecords r = mIccRecords.get();
        if (r == null) {
            return;
        }
        r.unregisterForNetworkSelectionModeAutomatic(this);
        r.unregisterForRecordsEvents(this);
        r.unregisterForRecordsLoaded(this);
    }

    @UnsupportedAppUsage(maxTargetSdk = Build.VERSION_CODES.R, trackingBug = 170729553)
    @Override
    public void exitEmergencyCallbackMode() {
    }

    public void notifyEmergencyCallRegistrants(boolean started) {
        mEmergencyCallToggledRegistrants.notifyResult(started ? 1 : 0);
    }

    //CDMA
    private static final String IS683A_FEATURE_CODE = "*228";
    private static final int IS683A_FEATURE_CODE_NUM_DIGITS = 4;
    private static final int IS683A_SYS_SEL_CODE_NUM_DIGITS = 2;
    private static final int IS683A_SYS_SEL_CODE_OFFSET = 4;

    private static final int IS683_CONST_800MHZ_A_BAND = 0;
    private static final int IS683_CONST_800MHZ_B_BAND = 1;
    private static final int IS683_CONST_1900MHZ_A_BLOCK = 2;
    private static final int IS683_CONST_1900MHZ_B_BLOCK = 3;
    private static final int IS683_CONST_1900MHZ_C_BLOCK = 4;
    private static final int IS683_CONST_1900MHZ_D_BLOCK = 5;
    private static final int IS683_CONST_1900MHZ_E_BLOCK = 6;
    private static final int IS683_CONST_1900MHZ_F_BLOCK = 7;
    private static final int INVALID_SYSTEM_SELECTION_CODE = -1;

    // Define the pattern/format for carrier specified OTASP number schema.
    // It separates by comma and/or whitespace.
    private static Pattern pOtaSpNumSchema = Pattern.compile("[,\\s]+");

    //CDMA
    private static boolean isIs683OtaSpDialStr(String dialStr) {
        int sysSelCodeInt;
        boolean isOtaspDialString = false;
        int dialStrLen = dialStr.length();

        if (dialStrLen == IS683A_FEATURE_CODE_NUM_DIGITS) {
            if (dialStr.equals(IS683A_FEATURE_CODE)) {
                isOtaspDialString = true;
            }
        } else {
            sysSelCodeInt = extractSelCodeFromOtaSpNum(dialStr);
            switch (sysSelCodeInt) {
                case IS683_CONST_800MHZ_A_BAND:
                case IS683_CONST_800MHZ_B_BAND:
                case IS683_CONST_1900MHZ_A_BLOCK:
                case IS683_CONST_1900MHZ_B_BLOCK:
                case IS683_CONST_1900MHZ_C_BLOCK:
                case IS683_CONST_1900MHZ_D_BLOCK:
                case IS683_CONST_1900MHZ_E_BLOCK:
                case IS683_CONST_1900MHZ_F_BLOCK:
                    isOtaspDialString = true;
                    break;
                default:
                    break;
            }
        }
        return isOtaspDialString;
    }

    //CDMA
    /**
     * This function extracts the system selection code from the dial string.
     */
    private static int extractSelCodeFromOtaSpNum(String dialStr) {
        int dialStrLen = dialStr.length();
        int sysSelCodeInt = INVALID_SYSTEM_SELECTION_CODE;

        if ((dialStr.regionMatches(0, IS683A_FEATURE_CODE,
                0, IS683A_FEATURE_CODE_NUM_DIGITS)) &&
                (dialStrLen >= (IS683A_FEATURE_CODE_NUM_DIGITS +
                        IS683A_SYS_SEL_CODE_NUM_DIGITS))) {
            // Since we checked the condition above, the system selection code
            // extracted from dialStr will not cause any exception
            sysSelCodeInt = Integer.parseInt (
                    dialStr.substring (IS683A_FEATURE_CODE_NUM_DIGITS,
                            IS683A_FEATURE_CODE_NUM_DIGITS + IS683A_SYS_SEL_CODE_NUM_DIGITS));
        }
        if (DBG) Rlog.d(LOG_TAG, "extractSelCodeFromOtaSpNum " + sysSelCodeInt);
        return sysSelCodeInt;
    }

    //CDMA
    /**
     * This function checks if the system selection code extracted from
     * the dial string "sysSelCodeInt' is the system selection code specified
     * in the carrier ota sp number schema "sch".
     */
    private static boolean checkOtaSpNumBasedOnSysSelCode(int sysSelCodeInt, String sch[]) {
        boolean isOtaSpNum = false;
        try {
            // Get how many number of system selection code ranges
            int selRc = Integer.parseInt(sch[1]);
            for (int i = 0; i < selRc; i++) {
                if (!TextUtils.isEmpty(sch[i*2+2]) && !TextUtils.isEmpty(sch[i*2+3])) {
                    int selMin = Integer.parseInt(sch[i*2+2]);
                    int selMax = Integer.parseInt(sch[i*2+3]);
                    // Check if the selection code extracted from the dial string falls
                    // within any of the range pairs specified in the schema.
                    if ((sysSelCodeInt >= selMin) && (sysSelCodeInt <= selMax)) {
                        isOtaSpNum = true;
                        break;
                    }
                }
            }
        } catch (NumberFormatException ex) {
            // If the carrier ota sp number schema is not correct, we still allow dial
            // and only log the error:
            Rlog.e(LOG_TAG, "checkOtaSpNumBasedOnSysSelCode, error", ex);
        }
        return isOtaSpNum;
    }

    //CDMA
    /**
     * The following function checks if a dial string is a carrier specified
     * OTASP number or not by checking against the OTASP number schema stored
     * in PROPERTY_OTASP_NUM_SCHEMA.
     *
     * Currently, there are 2 schemas for carriers to specify the OTASP number:
     * 1) Use system selection code:
     *    The schema is:
     *    SELC,the # of code pairs,min1,max1,min2,max2,...
     *    e.g "SELC,3,10,20,30,40,60,70" indicates that there are 3 pairs of
     *    selection codes, and they are {10,20}, {30,40} and {60,70} respectively.
     *
     * 2) Use feature code:
     *    The schema is:
     *    "FC,length of feature code,feature code".
     *     e.g "FC,2,*2" indicates that the length of the feature code is 2,
     *     and the code itself is "*2".
     */
    private boolean isCarrierOtaSpNum(String dialStr) {
        boolean isOtaSpNum = false;
        int sysSelCodeInt = extractSelCodeFromOtaSpNum(dialStr);
        if (sysSelCodeInt == INVALID_SYSTEM_SELECTION_CODE) {
            return isOtaSpNum;
        }
        // mCarrierOtaSpNumSchema is retrieved from PROPERTY_OTASP_NUM_SCHEMA:
        if (!TextUtils.isEmpty(mCarrierOtaSpNumSchema)) {
            Matcher m = pOtaSpNumSchema.matcher(mCarrierOtaSpNumSchema);
            if (DBG) {
                Rlog.d(LOG_TAG, "isCarrierOtaSpNum,schema" + mCarrierOtaSpNumSchema);
            }

            if (m.find()) {
                String sch[] = pOtaSpNumSchema.split(mCarrierOtaSpNumSchema);
                // If carrier uses system selection code mechanism
                if (!TextUtils.isEmpty(sch[0]) && sch[0].equals("SELC")) {
                    if (sysSelCodeInt!=INVALID_SYSTEM_SELECTION_CODE) {
                        isOtaSpNum=checkOtaSpNumBasedOnSysSelCode(sysSelCodeInt,sch);
                    } else {
                        if (DBG) {
                            Rlog.d(LOG_TAG, "isCarrierOtaSpNum,sysSelCodeInt is invalid");
                        }
                    }
                } else if (!TextUtils.isEmpty(sch[0]) && sch[0].equals("FC")) {
                    int fcLen =  Integer.parseInt(sch[1]);
                    String fc = sch[2];
                    if (dialStr.regionMatches(0,fc,0,fcLen)) {
                        isOtaSpNum = true;
                    } else {
                        if (DBG) Rlog.d(LOG_TAG, "isCarrierOtaSpNum,not otasp number");
                    }
                } else {
                    if (DBG) {
                        Rlog.d(LOG_TAG, "isCarrierOtaSpNum,ota schema not supported" + sch[0]);
                    }
                }
            } else {
                if (DBG) {
                    Rlog.d(LOG_TAG, "isCarrierOtaSpNum,ota schema pattern not right" +
                            mCarrierOtaSpNumSchema);
                }
            }
        } else {
            if (DBG) Rlog.d(LOG_TAG, "isCarrierOtaSpNum,ota schema pattern empty");
        }
        return isOtaSpNum;
    }

    /**
     * isOTASPNumber: checks a given number against the IS-683A OTASP dial string and carrier
     * OTASP dial string.
     *
     * @param dialStr the number to look up.
     * @return true if the number is in IS-683A OTASP dial string or carrier OTASP dial string
     */
    @Override
    public  boolean isOtaSpNumber(String dialStr) {
        if (isPhoneTypeGsm()) {
            return super.isOtaSpNumber(dialStr);
        } else {
            boolean isOtaSpNum = false;
            String dialableStr = PhoneNumberUtils.extractNetworkPortionAlt(dialStr);
            if (dialableStr != null) {
                isOtaSpNum = isIs683OtaSpDialStr(dialableStr);
                if (isOtaSpNum == false) {
                    isOtaSpNum = isCarrierOtaSpNum(dialableStr);
                }
            }
            if (DBG) Rlog.d(LOG_TAG, "isOtaSpNumber " + isOtaSpNum);
            return isOtaSpNum;
        }
    }

    @Override
    public int getOtasp() {
        return mSST.getOtasp();
    }

    @Override
    public int getCdmaEriIconIndex() {
        if (isPhoneTypeGsm()) {
            return super.getCdmaEriIconIndex();
        } else {
            return getServiceState().getCdmaEriIconIndex();
        }
    }

    /**
     * Returns the CDMA ERI icon mode,
     * 0 - ON
     * 1 - FLASHING
     */
    @Override
    public int getCdmaEriIconMode() {
        if (isPhoneTypeGsm()) {
            return super.getCdmaEriIconMode();
        } else {
            return getServiceState().getCdmaEriIconMode();
        }
    }

    /**
     * Returns the CDMA ERI text,
     */
    @UnsupportedAppUsage(maxTargetSdk = Build.VERSION_CODES.R, trackingBug = 170729553)
    @Override
    public String getCdmaEriText() {
        if (isPhoneTypeGsm()) {
            return super.getCdmaEriText();
        } else {
            int roamInd = getServiceState().getCdmaRoamingIndicator();
            int defRoamInd = getServiceState().getCdmaDefaultRoamingIndicator();
            return mSST.getCdmaEriText(roamInd, defRoamInd);
        }
    }

    // Return true if either CSIM or RUIM app is present
    @Override
    public boolean isCdmaSubscriptionAppPresent() {
        UiccCardApplication cdmaApplication =
                mUiccController.getUiccCardApplication(mPhoneId, UiccController.APP_FAM_3GPP2);
        return cdmaApplication != null && (cdmaApplication.getType() == AppType.APPTYPE_CSIM ||
                cdmaApplication.getType() == AppType.APPTYPE_RUIM);
    }

    protected void phoneObjectUpdater(int newVoiceRadioTech) {
        logd("phoneObjectUpdater: newVoiceRadioTech=" + newVoiceRadioTech);

        // Check for a voice over LTE/NR replacement
        if (ServiceState.isPsOnlyTech(newVoiceRadioTech)
                || (newVoiceRadioTech == ServiceState.RIL_RADIO_TECHNOLOGY_UNKNOWN)) {
            CarrierConfigManager configMgr = (CarrierConfigManager)
                    getContext().getSystemService(Context.CARRIER_CONFIG_SERVICE);
            PersistableBundle b = configMgr.getConfigForSubId(getSubId());
            if (b != null) {
                int volteReplacementRat =
                        b.getInt(CarrierConfigManager.KEY_VOLTE_REPLACEMENT_RAT_INT);
                logd("phoneObjectUpdater: volteReplacementRat=" + volteReplacementRat);
                if (volteReplacementRat != ServiceState.RIL_RADIO_TECHNOLOGY_UNKNOWN &&
                           //In cdma case, replace rat only if csim or ruim app present
                           (ServiceState.isGsm(volteReplacementRat) ||
                           isCdmaSubscriptionAppPresent())) {
                    newVoiceRadioTech = volteReplacementRat;
                }
            } else {
                loge("phoneObjectUpdater: didn't get volteReplacementRat from carrier config");
            }
        }

        if(mRilVersion == 6 && getLteOnCdmaMode() == PhoneConstants.LTE_ON_CDMA_TRUE) {
            /*
             * On v6 RIL, when LTE_ON_CDMA is TRUE, always create CDMALTEPhone
             * irrespective of the voice radio tech reported.
             */
            if (getPhoneType() == PhoneConstants.PHONE_TYPE_CDMA) {
                logd("phoneObjectUpdater: LTE ON CDMA property is set. Use CDMA Phone" +
                        " newVoiceRadioTech=" + newVoiceRadioTech +
                        " mActivePhone=" + getPhoneName());
                return;
            } else {
                logd("phoneObjectUpdater: LTE ON CDMA property is set. Switch to CDMALTEPhone" +
                        " newVoiceRadioTech=" + newVoiceRadioTech +
                        " mActivePhone=" + getPhoneName());
                newVoiceRadioTech = ServiceState.RIL_RADIO_TECHNOLOGY_1xRTT;
            }
        } else {

            // If the device is shutting down, then there is no need to switch to the new phone
            // which might send unnecessary attach request to the modem.
            if (isShuttingDown()) {
                logd("Device is shutting down. No need to switch phone now.");
                return;
            }

            boolean matchCdma = ServiceState.isCdma(newVoiceRadioTech);
            boolean matchGsm = ServiceState.isGsm(newVoiceRadioTech);
            if ((matchCdma && getPhoneType() == PhoneConstants.PHONE_TYPE_CDMA) ||
                    (matchGsm && getPhoneType() == PhoneConstants.PHONE_TYPE_GSM)) {
                // Nothing changed. Keep phone as it is.
                logd("phoneObjectUpdater: No change ignore," +
                        " newVoiceRadioTech=" + newVoiceRadioTech +
                        " mActivePhone=" + getPhoneName());
                return;
            }
            if (!matchCdma && !matchGsm) {
                loge("phoneObjectUpdater: newVoiceRadioTech=" + newVoiceRadioTech +
                        " doesn't match either CDMA or GSM - error! No phone change");
                return;
            }
        }

        if (newVoiceRadioTech == ServiceState.RIL_RADIO_TECHNOLOGY_UNKNOWN) {
            // We need some voice phone object to be active always, so never
            // delete the phone without anything to replace it with!
            logd("phoneObjectUpdater: Unknown rat ignore, "
                    + " newVoiceRadioTech=Unknown. mActivePhone=" + getPhoneName());
            return;
        }

        boolean oldPowerState = false; // old power state to off
        if (mResetModemOnRadioTechnologyChange) {
            if (mCi.getRadioState() == TelephonyManager.RADIO_POWER_ON) {
                oldPowerState = true;
                logd("phoneObjectUpdater: Setting Radio Power to Off");
                mCi.setRadioPower(false, null);
            }
        }

        switchVoiceRadioTech(newVoiceRadioTech);

        if (mResetModemOnRadioTechnologyChange && oldPowerState) { // restore power state
            logd("phoneObjectUpdater: Resetting Radio");
            mCi.setRadioPower(oldPowerState, null);
        }

        // update voice radio tech in UiccProfile
        UiccProfile uiccProfile = getUiccProfile();
        if (uiccProfile != null) {
            uiccProfile.setVoiceRadioTech(newVoiceRadioTech);
        }

        // Send an Intent to the PhoneApp that we had a radio technology change
        Intent intent = new Intent(TelephonyIntents.ACTION_RADIO_TECHNOLOGY_CHANGED);
        intent.putExtra(PhoneConstants.PHONE_NAME_KEY, getPhoneName());
        SubscriptionManager.putPhoneIdAndSubIdExtra(intent, mPhoneId);
        mContext.sendStickyBroadcastAsUser(intent, UserHandle.ALL);
    }

    private void switchVoiceRadioTech(int newVoiceRadioTech) {

        String outgoingPhoneName = getPhoneName();

        logd("Switching Voice Phone : " + outgoingPhoneName + " >>> "
                + (ServiceState.isGsm(newVoiceRadioTech) ? "GSM" : "CDMA"));

        if (ServiceState.isCdma(newVoiceRadioTech)) {
            UiccCardApplication cdmaApplication =
                    mUiccController.getUiccCardApplication(mPhoneId, UiccController.APP_FAM_3GPP2);
            if (cdmaApplication != null && cdmaApplication.getType() == AppType.APPTYPE_RUIM) {
                switchPhoneType(PhoneConstants.PHONE_TYPE_CDMA);
            } else {
                switchPhoneType(PhoneConstants.PHONE_TYPE_CDMA_LTE);
            }
        } else if (ServiceState.isGsm(newVoiceRadioTech)) {
            switchPhoneType(PhoneConstants.PHONE_TYPE_GSM);
        } else {
            loge("deleteAndCreatePhone: newVoiceRadioTech=" + newVoiceRadioTech +
                    " is not CDMA or GSM (error) - aborting!");
        }
    }

    @Override
    public void setLinkCapacityReportingCriteria(int[] dlThresholds, int[] ulThresholds, int ran) {
        mCi.setLinkCapacityReportingCriteria(REPORTING_HYSTERESIS_MILLIS, REPORTING_HYSTERESIS_KBPS,
                REPORTING_HYSTERESIS_KBPS, dlThresholds, ulThresholds, ran, null);
    }

    @Override
    public IccSmsInterfaceManager getIccSmsInterfaceManager(){
        return mIccSmsInterfaceManager;
    }

    @Override
    public void updatePhoneObject(int voiceRadioTech) {
        logd("updatePhoneObject: radioTechnology=" + voiceRadioTech);
        sendMessage(obtainMessage(EVENT_UPDATE_PHONE_OBJECT, voiceRadioTech, 0, null));
    }

    @Override
    public void setImsRegistrationState(boolean registered) {
        mSST.setImsRegistrationState(registered);
        mCallWaitingController.setImsRegistrationState(registered);
    }

    @Override
    public boolean getIccRecordsLoaded() {
        UiccProfile uiccProfile = getUiccProfile();
        return uiccProfile != null && uiccProfile.getIccRecordsLoaded();
    }

    @Override
    public IccCard getIccCard() {
        // This function doesn't return null for backwards compatability purposes.
        // To differentiate between cases where SIM is absent vs. unknown we return a placeholder
        // IccCard with the sim state set.
        IccCard card = getUiccProfile();
        if (card != null) {
            return card;
        } else {
            UiccSlot slot = mUiccController.getUiccSlotForPhone(mPhoneId);
            if (slot == null || slot.isStateUnknown()) {
                return new IccCard(IccCardConstants.State.UNKNOWN);
            } else {
                return new IccCard(IccCardConstants.State.ABSENT);
            }
        }
    }

    private UiccProfile getUiccProfile() {
        return UiccController.getInstance().getUiccProfileForPhone(mPhoneId);
    }

    @Override
    public void dump(FileDescriptor fd, PrintWriter pw, String[] args) {
        pw.println("GsmCdmaPhone extends:");
        super.dump(fd, pw, args);
        pw.println(" mPrecisePhoneType=" + mPrecisePhoneType);
        pw.println(" mSimRecords=" + mSimRecords);
        pw.println(" mIsimUiccRecords=" + mIsimUiccRecords);
        pw.println(" mCT=" + mCT);
        pw.println(" mSST=" + mSST);
        pw.println(" mPendingMMIs=" + mPendingMMIs);
        pw.println(" mIccPhoneBookIntManager=" + mIccPhoneBookIntManager);
        pw.println(" mImei=" + pii(mImei));
        pw.println(" mImeiSv=" + pii(mImeiSv));
        pw.println(" mVmNumber=" + pii(mVmNumber));
        pw.println(" mCdmaSSM=" + mCdmaSSM);
        pw.println(" mCdmaSubscriptionSource=" + mCdmaSubscriptionSource);
        pw.println(" mWakeLock=" + mWakeLock);
        pw.println(" isInEcm()=" + isInEcm());
        pw.println(" mEsn=" + pii(mEsn));
        pw.println(" mMeid=" + pii(mMeid));
        pw.println(" mCarrierOtaSpNumSchema=" + mCarrierOtaSpNumSchema);
        if (!isPhoneTypeGsm()) {
            pw.println(" getCdmaEriIconIndex()=" + getCdmaEriIconIndex());
            pw.println(" getCdmaEriIconMode()=" + getCdmaEriIconMode());
            pw.println(" getCdmaEriText()=" + getCdmaEriText());
            pw.println(" isMinInfoReady()=" + isMinInfoReady());
        }
        pw.println(" isCspPlmnEnabled()=" + isCspPlmnEnabled());
        pw.println(" mManualNetworkSelectionPlmn=" + mManualNetworkSelectionPlmn);
        pw.println(
                " mTelecomVoiceServiceStateOverride=" + mTelecomVoiceServiceStateOverride + "("
                        + ServiceState.rilServiceStateToString(mTelecomVoiceServiceStateOverride)
                        + ")");
        pw.println(" mUiccApplicationsEnabled=" + mUiccApplicationsEnabled);
        pw.flush();
        try {
            mCallWaitingController.dump(pw);
        } catch (Exception e) {
            e.printStackTrace();
        }
        pw.flush();
        try {
            mCellBroadcastConfigTracker.dump(fd, pw, args);
        } catch (Exception e) {
            e.printStackTrace();
        }
        pw.flush();
    }

    @Override
    public boolean setOperatorBrandOverride(String brand) {
        if (mUiccController == null) {
            return false;
        }

        UiccPort port = mUiccController.getUiccPort(getPhoneId());
        if (port == null) {
            return false;
        }

        boolean status = port.setOperatorBrandOverride(brand);

        // Refresh.
        if (status) {
            TelephonyManager.from(mContext).setSimOperatorNameForPhone(
                    getPhoneId(), mSST.getServiceProviderName());
            // TODO: check if pollState is need when set operator brand override.
            mSST.pollState();
        }
        return status;
    }

    /**
     * This allows a short number to be remapped to a test emergency number for testing how the
     * frameworks handles Emergency Callback Mode without actually calling an emergency number.
     *
     * This is not a full test and is not a substitute for testing real emergency
     * numbers but can be useful.
     *
     * To use this feature, first set a test emergency number using
     * adb shell cmd phone emergency-number-test-mode -a 1-555-555-1212
     *
     * and then set the system property ril.test.emergencynumber to a pair of
     * numbers separated by a colon. If the first number matches the number parameter
     * this routine returns the second number. Example:
     *
     * ril.test.emergencynumber=411:1-555-555-1212
     *
     * To test Dial 411 take call then hang up on MO device to enter ECM.
     *
     * @param dialString to test if it should be remapped
     * @return the same number or the remapped number.
     */
    private String checkForTestEmergencyNumber(String dialString) {
        String testEn = SystemProperties.get("ril.test.emergencynumber");
        if (!TextUtils.isEmpty(testEn)) {
            String[] values = testEn.split(":");
            logd("checkForTestEmergencyNumber: values.length=" + values.length);
            if (values.length == 2) {
                if (values[0].equals(PhoneNumberUtils.stripSeparators(dialString))) {
                    logd("checkForTestEmergencyNumber: remap " + dialString + " to " + values[1]);
                    dialString = values[1];
                }
            }
        }
        return dialString;
    }

    @Override
    @NonNull
    public String getOperatorNumeric() {
        String operatorNumeric = null;
        if (isPhoneTypeGsm()) {
            IccRecords r = mIccRecords.get();
            if (r != null) {
                operatorNumeric = r.getOperatorNumeric();
            }
        } else { //isPhoneTypeCdmaLte()
            IccRecords curIccRecords = null;
            if (mCdmaSubscriptionSource == CDMA_SUBSCRIPTION_NV) {
                operatorNumeric = SystemProperties.get("ro.cdma.home.operator.numeric");
            } else if (mCdmaSubscriptionSource == CDMA_SUBSCRIPTION_RUIM_SIM) {
                UiccCardApplication uiccCardApplication = mUiccApplication.get();
                if (uiccCardApplication != null
                        && uiccCardApplication.getType() == AppType.APPTYPE_RUIM) {
                    logd("Legacy RUIM app present");
                    curIccRecords = mIccRecords.get();
                } else {
                    // Use sim-records for SimApp, USimApp, CSimApp and ISimApp.
                    curIccRecords = mSimRecords;
                }
                if (curIccRecords != null && curIccRecords == mSimRecords) {
                    operatorNumeric = curIccRecords.getOperatorNumeric();
                } else {
                    curIccRecords = mIccRecords.get();
                    if (curIccRecords != null && (curIccRecords instanceof RuimRecords)) {
                        RuimRecords csim = (RuimRecords) curIccRecords;
                        operatorNumeric = csim.getRUIMOperatorNumeric();
                    }
                }
            }
            if (operatorNumeric == null) {
                loge("getOperatorNumeric: Cannot retrieve operatorNumeric:"
                        + " mCdmaSubscriptionSource = " + mCdmaSubscriptionSource +
                        " mIccRecords = " + ((curIccRecords != null) ?
                        curIccRecords.getRecordsLoaded() : null));
            }

            logd("getOperatorNumeric: mCdmaSubscriptionSource = " + mCdmaSubscriptionSource
                    + " operatorNumeric = " + operatorNumeric);

        }
        return TextUtils.emptyIfNull(operatorNumeric);
    }

    /**
     * @return The country ISO for the subscription associated with this phone.
     */
    public String getCountryIso() {
        int subId = getSubId();
        SubscriptionInfo subInfo = SubscriptionManager.from(getContext())
                .getActiveSubscriptionInfo(subId);
        if (subInfo == null || TextUtils.isEmpty(subInfo.getCountryIso())) {
            return null;
        }
        final String country = subInfo.getCountryIso();
        if (country == null) {
            return null;
        }
        return country.toUpperCase(Locale.ROOT);
    }

    public void notifyEcbmTimerReset(Boolean flag) {
        mEcmTimerResetRegistrants.notifyResult(flag);
    }

    private static final int[] VOICE_PS_CALL_RADIO_TECHNOLOGY = {
            ServiceState.RIL_RADIO_TECHNOLOGY_LTE,
            ServiceState.RIL_RADIO_TECHNOLOGY_LTE_CA,
            ServiceState.RIL_RADIO_TECHNOLOGY_IWLAN,
            ServiceState.RIL_RADIO_TECHNOLOGY_NR
    };

    /**
     * Calculates current RIL voice radio technology for CS calls.
     *
     * This function should only be used in {@link com.android.internal.telephony.GsmCdmaConnection}
     * to indicate current CS call radio technology.
     *
     * @return the RIL voice radio technology used for CS calls,
     *         see {@code RIL_RADIO_TECHNOLOGY_*} in {@link android.telephony.ServiceState}.
     */
    public @RilRadioTechnology int getCsCallRadioTech() {
        int calcVrat = ServiceState.RIL_RADIO_TECHNOLOGY_UNKNOWN;
        if (mSST != null) {
            calcVrat = getCsCallRadioTech(mSST.mSS.getState(),
                    mSST.mSS.getRilVoiceRadioTechnology());
        }

        return calcVrat;
    }

    /**
     * Calculates current RIL voice radio technology for CS calls based on current voice
     * registration state and technology.
     *
     * Mark current RIL voice radio technology as unknow when any of below condtion is met:
     *  1) Current RIL voice registration state is not in-service.
     *  2) Current RIL voice radio technology is PS call technology, which means CSFB will
     *     happen later after call connection is established.
     *     It is inappropriate to notify upper layer the PS call technology while current call
     *     is CS call, so before CSFB happens, mark voice radio technology as unknow.
     *     After CSFB happens, {@link #onVoiceRegStateOrRatChanged} will update voice call radio
     *     technology with correct value.
     *
     * @param vrs the voice registration state
     * @param vrat the RIL voice radio technology
     *
     * @return the RIL voice radio technology used for CS calls,
     *         see {@code RIL_RADIO_TECHNOLOGY_*} in {@link android.telephony.ServiceState}.
     */
    private @RilRadioTechnology int getCsCallRadioTech(int vrs, int vrat) {
        logd("getCsCallRadioTech, current vrs=" + vrs + ", vrat=" + vrat);
        int calcVrat = vrat;
        if (vrs != ServiceState.STATE_IN_SERVICE
                || ArrayUtils.contains(VOICE_PS_CALL_RADIO_TECHNOLOGY, vrat)) {
            calcVrat = ServiceState.RIL_RADIO_TECHNOLOGY_UNKNOWN;
        }

        logd("getCsCallRadioTech, result calcVrat=" + calcVrat);
        return calcVrat;
    }

    /**
     * Handler of RIL Voice Radio Technology changed event.
     */
    private void onVoiceRegStateOrRatChanged(int vrs, int vrat) {
        logd("onVoiceRegStateOrRatChanged");
        mCT.dispatchCsCallRadioTech(getCsCallRadioTech(vrs, vrat));
    }

    /**
     * Registration point for Ecm timer reset
     *
     * @param h handler to notify
     * @param what User-defined message code
     * @param obj placed in Message.obj
     */
    @Override
    public void registerForEcmTimerReset(Handler h, int what, Object obj) {
        mEcmTimerResetRegistrants.addUnique(h, what, obj);
    }

    @Override
    public void unregisterForEcmTimerReset(Handler h) {
        mEcmTimerResetRegistrants.remove(h);
    }

    @Override
    public void registerForVolteSilentRedial(Handler h, int what, Object obj) {
        mVolteSilentRedialRegistrants.addUnique(h, what, obj);
    }

    @Override
    public void unregisterForVolteSilentRedial(Handler h) {
        mVolteSilentRedialRegistrants.remove(h);
    }

    public void notifyVolteSilentRedial(String dialString, int causeCode) {
        logd("notifyVolteSilentRedial: dialString=" + dialString + " causeCode=" + causeCode);
        AsyncResult ar = new AsyncResult(null,
                new SilentRedialParam(dialString, causeCode, mDialArgs), null);
        mVolteSilentRedialRegistrants.notifyRegistrants(ar);
    }

    /** {@inheritDoc} */
    @Override
    public void registerForEmergencyDomainSelected(
            @NonNull Handler h, int what, @Nullable Object obj) {
        mEmergencyDomainSelectedRegistrants.addUnique(h, what, obj);
    }

    /** {@inheritDoc} */
    @Override
    public void unregisterForEmergencyDomainSelected(@NonNull Handler h) {
        mEmergencyDomainSelectedRegistrants.remove(h);
    }

    /** {@inheritDoc} */
    @Override
    public void notifyEmergencyDomainSelected(@TransportType int transportType) {
        logd("notifyEmergencyDomainSelected transportType=" + transportType);
        mEmergencyDomainSelectedRegistrants.notifyRegistrants(
                new AsyncResult(null, transportType, null));
    }

    /**
     * Sets the SIM voice message waiting indicator records.
     * @param line GSM Subscriber Profile Number, one-based. Only '1' is supported
     * @param countWaiting The number of messages waiting, if known. Use
     *                     -1 to indicate that an unknown number of
     *                      messages are waiting
     */
    @Override
    public void setVoiceMessageWaiting(int line, int countWaiting) {
        if (isPhoneTypeGsm()) {
            IccRecords r = mIccRecords.get();
            if (r != null) {
                r.setVoiceMessageWaiting(line, countWaiting);
            } else {
                logd("SIM Records not found, MWI not updated");
            }
        } else {
            setVoiceMessageCount(countWaiting);
        }
    }

    private CallForwardInfo[] makeEmptyCallForward() {
        CallForwardInfo infos[] = new CallForwardInfo[1];

        infos[0] = new CallForwardInfo();
        infos[0].status = CommandsInterface.SS_STATUS_UNKNOWN;
        infos[0].reason = 0;
        infos[0].serviceClass = CommandsInterface.SERVICE_CLASS_VOICE;
        infos[0].toa = PhoneNumberUtils.TOA_Unknown;
        infos[0].number = "";
        infos[0].timeSeconds = 0;

        return infos;
    }

    private PhoneAccountHandle subscriptionIdToPhoneAccountHandle(final int subId) {
        final TelecomManager telecomManager = TelecomManager.from(mContext);
        final TelephonyManager telephonyManager = TelephonyManager.from(mContext);
        final Iterator<PhoneAccountHandle> phoneAccounts =
            telecomManager.getCallCapablePhoneAccounts(true).listIterator();

        while (phoneAccounts.hasNext()) {
            final PhoneAccountHandle phoneAccountHandle = phoneAccounts.next();
            final PhoneAccount phoneAccount = telecomManager.getPhoneAccount(phoneAccountHandle);
            if (subId == telephonyManager.getSubIdForPhoneAccount(phoneAccount)) {
                return phoneAccountHandle;
            }
        }

        return null;
    }

    @UnsupportedAppUsage(maxTargetSdk = Build.VERSION_CODES.R, trackingBug = 170729553)
    private void logd(String s) {
        Rlog.d(LOG_TAG, "[" + mPhoneId + "] " + s);
    }

    private void logi(String s) {
        Rlog.i(LOG_TAG, "[" + mPhoneId + "] " + s);
    }

    @UnsupportedAppUsage(maxTargetSdk = Build.VERSION_CODES.R, trackingBug = 170729553)
    private void loge(String s) {
        Rlog.e(LOG_TAG, "[" + mPhoneId + "] " + s);
    }

    private static String pii(String s) {
        return Rlog.pii(LOG_TAG, s);
    }

    @Override
    public boolean isUtEnabled() {
        Phone imsPhone = mImsPhone;
        if (imsPhone != null) {
            return imsPhone.isUtEnabled();
        } else {
            logd("isUtEnabled: called for GsmCdma");
            return false;
        }
    }

    public String getDtmfToneDelayKey() {
        return isPhoneTypeGsm() ?
                CarrierConfigManager.KEY_GSM_DTMF_TONE_DELAY_INT :
                CarrierConfigManager.KEY_CDMA_DTMF_TONE_DELAY_INT;
    }

    @VisibleForTesting
    public PowerManager.WakeLock getWakeLock() {
        return mWakeLock;
    }

    public int getLteOnCdmaMode() {
        int currentConfig = TelephonyProperties.lte_on_cdma_device()
                .orElse(PhoneConstants.LTE_ON_CDMA_FALSE);
        int lteOnCdmaModeDynamicValue = currentConfig;

        UiccCardApplication cdmaApplication =
                    mUiccController.getUiccCardApplication(mPhoneId, UiccController.APP_FAM_3GPP2);
        if (cdmaApplication != null && cdmaApplication.getType() == AppType.APPTYPE_RUIM) {
            //Legacy RUIM cards don't support LTE.
            lteOnCdmaModeDynamicValue = RILConstants.LTE_ON_CDMA_FALSE;

            //Override only if static configuration is TRUE.
            if (currentConfig == RILConstants.LTE_ON_CDMA_TRUE) {
                return lteOnCdmaModeDynamicValue;
            }
        }
        return currentConfig;
    }

    private void updateTtyMode(int ttyMode) {
        logi(String.format("updateTtyMode ttyMode=%d", ttyMode));
        setTTYMode(telecomModeToPhoneMode(ttyMode), null);
    }
    private void updateUiTtyMode(int ttyMode) {
        logi(String.format("updateUiTtyMode ttyMode=%d", ttyMode));
        setUiTTYMode(telecomModeToPhoneMode(ttyMode), null);
    }

    /**
     * Given a telecom TTY mode, convert to a Telephony mode equivalent.
     * @param telecomMode Telecom TTY mode.
     * @return Telephony phone TTY mode.
     */
    private static int telecomModeToPhoneMode(int telecomMode) {
        switch (telecomMode) {
            // AT command only has 0 and 1, so mapping VCO
            // and HCO to FULL
            case TelecomManager.TTY_MODE_FULL:
            case TelecomManager.TTY_MODE_VCO:
            case TelecomManager.TTY_MODE_HCO:
                return Phone.TTY_MODE_FULL;
            default:
                return Phone.TTY_MODE_OFF;
        }
    }

    /**
     * Load the current TTY mode in GsmCdmaPhone based on Telecom and UI settings.
     */
    private void loadTtyMode() {
        int ttyMode = TelecomManager.TTY_MODE_OFF;
        TelecomManager telecomManager = mContext.getSystemService(TelecomManager.class);
        if (telecomManager != null) {
            ttyMode = telecomManager.getCurrentTtyMode();
        }
        updateTtyMode(ttyMode);
        //Get preferred TTY mode from settings as UI Tty mode is always user preferred Tty mode.
        ttyMode = Settings.Secure.getInt(mContext.getContentResolver(),
                Settings.Secure.PREFERRED_TTY_MODE, TelecomManager.TTY_MODE_OFF);
        updateUiTtyMode(ttyMode);
    }

    protected void reapplyUiccAppsEnablementIfNeeded(int retries) {
        UiccSlot slot = mUiccController.getUiccSlotForPhone(mPhoneId);

        // If no card is present or we don't have mUiccApplicationsEnabled yet, do nothing.
        if (slot == null || slot.getCardState() != IccCardStatus.CardState.CARDSTATE_PRESENT
                || mUiccApplicationsEnabled == null) {
            loge("reapplyUiccAppsEnablementIfNeeded: slot state="
                    + (slot != null ? slot.getCardState() : null));
            return;
        }

        // Due to timing issue, sometimes UiccPort is coming null, so don't use UiccPort object
        // to retrieve the iccId here. Instead, depend on the UiccSlot API.
        String iccId = slot.getIccId(slot.getPortIndexFromPhoneId(mPhoneId));
        if (iccId == null) {
            loge("reapplyUiccAppsEnablementIfNeeded iccId is null, phoneId: " + mPhoneId
                    + " portIndex: " + slot.getPortIndexFromPhoneId(mPhoneId));
            return;
        }

        SubscriptionInfo info = mSubscriptionManagerService
                .getAllSubInfoList(mContext.getOpPackageName(), mContext.getAttributionTag())
                .stream()
                .filter(subInfo -> subInfo.getIccId().equals(IccUtils.stripTrailingFs(iccId)))
                .findFirst()
                .orElse(null);

        logd("reapplyUiccAppsEnablementIfNeeded: retries=" + retries + ", subInfo=" + info);

        // If info is null, it could be a new subscription. By default we enable it.
        boolean expectedValue = info == null || info.areUiccApplicationsEnabled();

        // If for any reason current state is different from configured state, re-apply the
        // configured state.
        if (expectedValue != mUiccApplicationsEnabled) {
            mCi.enableUiccApplications(expectedValue, Message.obtain(
                    this, EVENT_REAPPLY_UICC_APPS_ENABLEMENT_DONE,
                    new Pair<>(expectedValue, retries)));
        }
    }

    // Enable or disable uicc applications.
    @Override
    public void enableUiccApplications(boolean enable, Message onCompleteMessage) {
        // First check if card is present. Otherwise mUiccApplicationsDisabled doesn't make
        // any sense.
        UiccSlot slot = mUiccController.getUiccSlotForPhone(mPhoneId);
        if (slot == null || slot.getCardState() != IccCardStatus.CardState.CARDSTATE_PRESENT) {
            if (onCompleteMessage != null) {
                AsyncResult.forMessage(onCompleteMessage, null,
                        new IllegalStateException("No SIM card is present"));
                onCompleteMessage.sendToTarget();
            }
            return;
        }

        mCi.enableUiccApplications(enable, onCompleteMessage);
    }

    /**
     * Whether disabling a physical subscription is supported or not.
     */
    @Override
    public boolean canDisablePhysicalSubscription() {
        return mCi.canToggleUiccApplicationsEnablement();
    }

    @Override
    public @NonNull List<String> getEquivalentHomePlmns() {
        if (isPhoneTypeGsm()) {
            IccRecords r = mIccRecords.get();
            if (r != null && r.getEhplmns() != null) {
                return Arrays.asList(r.getEhplmns());
            }
        } else if (isPhoneTypeCdma()) {
            loge("EHPLMN is not available in CDMA");
        }
        return Collections.emptyList();
    }

    /**
     * @return Currently bound data service package names.
     */
    public @NonNull List<String> getDataServicePackages() {
        return getDataNetworkController().getDataServicePackages();
    }

    private void updateBroadcastEmergencyCallStateChangesAfterCarrierConfigChanged(
            @NonNull PersistableBundle config) {
        // get broadcastEmergencyCallStateChanges
        boolean broadcastEmergencyCallStateChanges = config.getBoolean(
                CarrierConfigManager.KEY_BROADCAST_EMERGENCY_CALL_STATE_CHANGES_BOOL);
        logd("broadcastEmergencyCallStateChanges = " + broadcastEmergencyCallStateChanges);
        setBroadcastEmergencyCallStateChanges(broadcastEmergencyCallStateChanges);
    }

    private void updateNrSettingsAfterCarrierConfigChanged(@NonNull PersistableBundle config) {
        int[] nrAvailabilities = config.getIntArray(
                CarrierConfigManager.KEY_CARRIER_NR_AVAILABILITIES_INT_ARRAY);
        mIsCarrierNrSupported = !ArrayUtils.isEmpty(nrAvailabilities);
    }

<<<<<<< HEAD
    protected void updateVoNrSettings(@NonNull PersistableBundle config) {
        if (mSimState != TelephonyManager.SIM_STATE_LOADED) {
=======
    private void updateVoNrSettings(@NonNull PersistableBundle config) {
        if (getIccCard().getState() != IccCardConstants.State.LOADED) {
>>>>>>> 213f86bc
            return;
        }

        boolean mIsVonrEnabledByCarrier =
                config.getBoolean(CarrierConfigManager.KEY_VONR_ENABLED_BOOL);
        boolean mDefaultVonr =
                config.getBoolean(CarrierConfigManager.KEY_VONR_ON_BY_DEFAULT_BOOL);

        int setting = -1;
        SubscriptionInfoInternal subInfo = mSubscriptionManagerService
                .getSubscriptionInfoInternal(getSubId());
        if (subInfo != null) {
            setting = subInfo.getNrAdvancedCallingEnabled();
        }

        logd("VoNR setting from telephony.db:"
                + setting
                + " ,vonr_enabled_bool:"
                + mIsVonrEnabledByCarrier
                + " ,vonr_on_by_default_bool:"
                + mDefaultVonr);

        boolean enbleVonr = mIsVonrEnabledByCarrier
                && (setting == 1 || (setting == -1 && mDefaultVonr));
        mCi.setVoNrEnabled(enbleVonr, obtainMessage(EVENT_SET_VONR_ENABLED_DONE), null);
    }

    private void updateCdmaRoamingSettingsAfterCarrierConfigChanged(
            @NonNull PersistableBundle config) {
        // Changing the cdma roaming settings based carrier config.
        int config_cdma_roaming_mode = config.getInt(
                CarrierConfigManager.KEY_CDMA_ROAMING_MODE_INT);
        int current_cdma_roaming_mode =
                Settings.Global.getInt(getContext().getContentResolver(),
                        Settings.Global.CDMA_ROAMING_MODE,
                        TelephonyManager.CDMA_ROAMING_MODE_RADIO_DEFAULT);
        switch (config_cdma_roaming_mode) {
            // Carrier's cdma_roaming_mode will overwrite the user's previous settings
            // Keep the user's previous setting in global variable which will be used
            // when carrier's setting is turn off.
            case TelephonyManager.CDMA_ROAMING_MODE_HOME:
            case TelephonyManager.CDMA_ROAMING_MODE_AFFILIATED:
            case TelephonyManager.CDMA_ROAMING_MODE_ANY:
                logd("cdma_roaming_mode is going to changed to "
                        + config_cdma_roaming_mode);
                setCdmaRoamingPreference(config_cdma_roaming_mode,
                        obtainMessage(EVENT_SET_ROAMING_PREFERENCE_DONE));
                break;

            // When carrier's setting is turn off, change the cdma_roaming_mode to the
            // previous user's setting
            case TelephonyManager.CDMA_ROAMING_MODE_RADIO_DEFAULT:
                if (current_cdma_roaming_mode != config_cdma_roaming_mode) {
                    logd("cdma_roaming_mode is going to changed to "
                            + current_cdma_roaming_mode);
                    setCdmaRoamingPreference(current_cdma_roaming_mode,
                            obtainMessage(EVENT_SET_ROAMING_PREFERENCE_DONE));
                }
                break;
            default:
                loge("Invalid cdma_roaming_mode settings: " + config_cdma_roaming_mode);
        }
    }

    /**
     * Determines if IMS is enabled for call.
     *
     * @return {@code true} if IMS calling is enabled.
     */
    public boolean isImsUseEnabled() {
        ImsManager imsManager = mImsManagerFactory.create(mContext, mPhoneId);
        boolean imsUseEnabled = ((imsManager.isVolteEnabledByPlatform()
                && imsManager.isEnhanced4gLteModeSettingEnabledByUser())
                || (imsManager.isWfcEnabledByPlatform() && imsManager.isWfcEnabledByUser())
                && imsManager.isNonTtyOrTtyOnVolteEnabled());
        return imsUseEnabled;
    }

    @Override
    public InboundSmsHandler getInboundSmsHandler(boolean is3gpp2) {
        return mIccSmsInterfaceManager.getInboundSmsHandler(is3gpp2);
    }

    /**
     * Return current cell broadcast ranges.
     */
    public List<CellBroadcastIdRange> getCellBroadcastIdRanges() {
        return mCellBroadcastConfigTracker.getCellBroadcastIdRanges();
    }

    /**
     * Set reception of cell broadcast messages with the list of the given ranges.
     */
    @Override
    public void setCellBroadcastIdRanges(
            @NonNull List<CellBroadcastIdRange> ranges, Consumer<Integer> callback) {
        mCellBroadcastConfigTracker.setCellBroadcastIdRanges(ranges, callback);
    }

    /**
     * The following function checks if supplementary service request is blocked due to FDN.
     * @param requestType request type associated with the supplementary service
     * @param serviceType supplementary service type
     * @return {@code true} if request is blocked due to FDN.
     */
    private boolean isRequestBlockedByFDN(SsData.RequestType requestType,
            SsData.ServiceType serviceType) {
        ArrayList<String> controlStrings = GsmMmiCode.getControlStrings(requestType, serviceType);
        return FdnUtils.isSuppServiceRequestBlockedByFdn(mPhoneId, controlStrings, getCountryIso());
    }

    @Override
    public void handleNullCipherEnabledChange() {
        if (!DeviceConfig.getBoolean(DeviceConfig.NAMESPACE_CELLULAR_SECURITY,
                TelephonyManager.PROPERTY_ENABLE_NULL_CIPHER_TOGGLE, true)) {
            logi("Not handling null cipher update. Feature disabled by DeviceConfig.");
            return;
        }
        mCi.setNullCipherAndIntegrityEnabled(
                getNullCipherAndIntegrityEnabledPreference(),
                obtainMessage(EVENT_SET_NULL_CIPHER_AND_INTEGRITY_DONE));
    }

    @Override
    public void handleIdentifierDisclosureNotificationPreferenceChange() {
        if (!mFeatureFlags.enableIdentifierDisclosureTransparency()) {
            logi("Not handling identifier disclosure preference change. Feature flag "
                    + "enable_identifier_disclosure_transparency disabled");
            return;
        }
        boolean prefEnabled = getIdentifierDisclosureNotificationsPreferenceEnabled();

        // The notifier is tied to handling unsolicited updates from the modem, not the
        // enable/disable API, so we only toggle the enable state if the unsol events feature
        // flag is enabled.
        if (mFeatureFlags.enableIdentifierDisclosureTransparencyUnsolEvents()) {
          if (prefEnabled) {
            mIdentifierDisclosureNotifier.enable();
          } else {
            mIdentifierDisclosureNotifier.disable();
          }
        } else {
            logi("Not toggling enable state for disclosure notifier. Feature flag "
                    + "enable_identifier_disclosure_transparency_unsol_events is disabled");
        }

        mCi.setCellularIdentifierTransparencyEnabled(prefEnabled,
                obtainMessage(EVENT_SET_IDENTIFIER_DISCLOSURE_ENABLED_DONE));
    }

    @Override
    public void handleNullCipherNotificationPreferenceChanged() {
        if (!mFeatureFlags.enableModemCipherTransparency()) {
            logi("Not handling null cipher notification preference change. Feature flag "
                    + "enable_modem_cipher_transparency disabled");
            return;
        }
        boolean prefEnabled = getNullCipherNotificationsPreferenceEnabled();

        // The notifier is tied to handling unsolicited updates from the modem, not the
        // enable/disable API.
        if (mFeatureFlags.enableModemCipherTransparencyUnsolEvents()) {
            if (prefEnabled) {
                mNullCipherNotifier.enable();
            } else {
                mNullCipherNotifier.disable();
            }
        } else {
            logi(
                    "Not toggling enable state for cipher notifier. Feature flag "
                            + "enable_modem_cipher_transparency_unsol_events is disabled.");
        }

        mCi.setSecurityAlgorithmsUpdatedEnabled(prefEnabled,
                obtainMessage(EVENT_SET_SECURITY_ALGORITHMS_UPDATED_ENABLED_DONE));
    }

    @Override
    public boolean isNullCipherAndIntegritySupported() {
        return mIsNullCipherAndIntegritySupported;
    }

    @Override
    public boolean isIdentifierDisclosureTransparencySupported() {
        return mIsIdentifierDisclosureTransparencySupported;
    }

    @Override
    public boolean isNullCipherNotificationSupported() {
        return mIsNullCipherNotificationSupported;
    }
}<|MERGE_RESOLUTION|>--- conflicted
+++ resolved
@@ -5144,13 +5144,8 @@
         mIsCarrierNrSupported = !ArrayUtils.isEmpty(nrAvailabilities);
     }
 
-<<<<<<< HEAD
     protected void updateVoNrSettings(@NonNull PersistableBundle config) {
-        if (mSimState != TelephonyManager.SIM_STATE_LOADED) {
-=======
-    private void updateVoNrSettings(@NonNull PersistableBundle config) {
         if (getIccCard().getState() != IccCardConstants.State.LOADED) {
->>>>>>> 213f86bc
             return;
         }
 
