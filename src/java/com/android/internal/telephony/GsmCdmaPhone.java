--- conflicted
+++ resolved
@@ -478,16 +478,11 @@
             mSimulatedRadioControl = (SimulatedRadioControl) ci;
         }
 
-<<<<<<< HEAD
         mEcbmHandler = EcbmHandler.getInstance().initialize(mContext, this, mCi, mPhoneId);
-        mCT = mTelephonyComponentFactory.inject(GsmCdmaCallTracker.class.getName())
-                .makeGsmCdmaCallTracker(this, mFeatureFlags);
-=======
         if (hasCalling()) {
             mCT = mTelephonyComponentFactory.inject(GsmCdmaCallTracker.class.getName())
                     .makeGsmCdmaCallTracker(this, mFeatureFlags);
         }
->>>>>>> 2c9b69c3
         mIccPhoneBookIntManager = mTelephonyComponentFactory
                 .inject(IccPhoneBookInterfaceManager.class.getName())
                 .makeIccPhoneBookInterfaceManager(this);
@@ -4207,96 +4202,6 @@
     @UnsupportedAppUsage(maxTargetSdk = Build.VERSION_CODES.R, trackingBug = 170729553)
     @Override
     public void exitEmergencyCallbackMode() {
-<<<<<<< HEAD
-=======
-        if (DBG) {
-            Rlog.d(LOG_TAG, "exitEmergencyCallbackMode: mImsPhone=" + mImsPhone
-                    + " isPhoneTypeGsm=" + isPhoneTypeGsm());
-        }
-        if (DomainSelectionResolver.getInstance().isDomainSelectionSupported()) {
-            EmergencyStateTracker.getInstance().exitEmergencyCallbackMode();
-            return;
-        }
-        if (mImsPhone != null && mImsPhone.isInImsEcm()) {
-            mImsPhone.exitEmergencyCallbackMode();
-        } else {
-            if (mWakeLock.isHeld()) {
-                mWakeLock.release();
-            }
-            Message msg = null;
-            if (mIsTestingEmergencyCallbackMode) {
-                // prevent duplicate exit messages from happening due to this message being handled
-                // as well as an UNSOL when the modem exits ECbM. Instead, only register for this
-                // message callback when this is a test and we will not be receiving the UNSOL from
-                // the modem.
-                msg = obtainMessage(EVENT_EXIT_EMERGENCY_CALLBACK_RESPONSE);
-            }
-            mCi.exitEmergencyCallbackMode(msg);
-        }
-    }
-
-    //CDMA
-    private void handleEnterEmergencyCallbackMode(Message msg) {
-        if (DomainSelectionResolver.getInstance().isDomainSelectionSupported()) {
-            Rlog.d(LOG_TAG, "DomainSelection enabled: ignore ECBM enter event.");
-            return;
-        }
-        if (DBG) {
-            Rlog.d(LOG_TAG, "handleEnterEmergencyCallbackMode, isInEcm()="
-                    + isInEcm());
-        }
-        // if phone is not in Ecm mode, and it's changed to Ecm mode
-        if (!isInEcm()) {
-            setIsInEcm(true);
-
-            // notify change
-            sendEmergencyCallbackModeChange();
-
-            // Post this runnable so we will automatically exit
-            // if no one invokes exitEmergencyCallbackMode() directly.
-            long delayInMillis = TelephonyProperties.ecm_exit_timer()
-                    .orElse(DEFAULT_ECM_EXIT_TIMER_VALUE);
-            postDelayed(mExitEcmRunnable, delayInMillis);
-            // We don't want to go to sleep while in Ecm
-            mWakeLock.acquire();
-        }
-    }
-
-    //CDMA
-    private void handleExitEmergencyCallbackMode(Message msg) {
-        if (DomainSelectionResolver.getInstance().isDomainSelectionSupported()) {
-            Rlog.d(LOG_TAG, "DomainSelection enabled: ignore ECBM exit event.");
-            return;
-        }
-        AsyncResult ar = (AsyncResult)msg.obj;
-        if (DBG) {
-            Rlog.d(LOG_TAG, "handleExitEmergencyCallbackMode,ar.exception , isInEcm="
-                    + ar.exception + isInEcm());
-        }
-        // Remove pending exit Ecm runnable, if any
-        removeCallbacks(mExitEcmRunnable);
-
-        if (mEcmExitRespRegistrant != null) {
-            mEcmExitRespRegistrant.notifyRegistrant(ar);
-        }
-        // if exiting is successful or we are testing and the modem responded with an error upon
-        // exit, which may occur in some IRadio implementations.
-        if (ar.exception == null || mIsTestingEmergencyCallbackMode) {
-            if (isInEcm()) {
-                setIsInEcm(false);
-            }
-
-            // release wakeLock
-            if (mWakeLock.isHeld()) {
-                mWakeLock.release();
-            }
-
-            // send an Intent
-            sendEmergencyCallbackModeChange();
-            notifyEmergencyCallRegistrants(false);
-        }
-        mIsTestingEmergencyCallbackMode = false;
->>>>>>> 2c9b69c3
     }
 
     public void notifyEmergencyCallRegistrants(boolean started) {
