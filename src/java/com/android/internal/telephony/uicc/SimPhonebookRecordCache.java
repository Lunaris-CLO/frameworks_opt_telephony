--- conflicted
+++ resolved
@@ -447,12 +447,6 @@
             } else {
                 notifyAdnLoadingWaiters();
                 tryFireUpdatePendingList();
-<<<<<<< HEAD
-=======
-            } else {
-                notifyAdnLoadingWaiters();
-                logd("ADN capacity is invalid");
->>>>>>> a67e30b0
             }
             mIsInitialized.set(true); // Let's say the whole process is ready
         } else {
