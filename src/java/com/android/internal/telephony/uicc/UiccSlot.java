--- conflicted
+++ resolved
@@ -96,18 +96,9 @@
                     sendMessage(obtainMessage(EVENT_CARD_REMOVED, null));
                 }
 
-<<<<<<< HEAD
                 if (mUiccCard != null) {
                     mUiccCard.update(mContext, mCi, ics);
                 }
-=======
-                UiccController.updateInternalIccState(
-                        IccCardConstants.INTENT_VALUE_ICC_ABSENT, null, mPhoneId);
-
-                // no card present in the slot now; dispose card and make mUiccCard null
-                mUiccCard.dispose();
-                mUiccCard = null;
->>>>>>> 38023348
             } else if (oldState == CardState.CARDSTATE_ABSENT
                     && mCardState != CardState.CARDSTATE_ABSENT) {
                 // No notifications while radio is off or we just powering up
