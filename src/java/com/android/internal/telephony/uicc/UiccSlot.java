/*
 * Copyright 2017 The Android Open Source Project
 *
 * Licensed under the Apache License, Version 2.0 (the "License");
 * you may not use this file except in compliance with the License.
 * You may obtain a copy of the License at
 *
 *      http://www.apache.org/licenses/LICENSE-2.0
 *
 * Unless required by applicable law or agreed to in writing, software
 * distributed under the License is distributed on an "AS IS" BASIS,
 * WITHOUT WARRANTIES OR CONDITIONS OF ANY KIND, either express or implied.
 * See the License for the specific language governing permissions and
 * limitations under the License.
 */

package com.android.internal.telephony.uicc;

import android.app.AlertDialog;
import android.content.ActivityNotFoundException;
import android.content.ComponentName;
import android.content.Context;
import android.content.DialogInterface;
import android.content.Intent;
import android.content.res.Resources;
import android.os.Handler;
import android.os.Message;
import android.os.PowerManager;
import android.telephony.Rlog;
import android.view.WindowManager;

import com.android.internal.R;
import com.android.internal.telephony.CommandsInterface;
import com.android.internal.telephony.CommandsInterface.RadioState;
import com.android.internal.telephony.IccCardConstants;
import com.android.internal.telephony.uicc.IccCardStatus.CardState;
import com.android.internal.telephony.uicc.euicc.EuiccCard;

import java.io.FileDescriptor;
import java.io.PrintWriter;

/**
 * This class represents a physical slot on the device.
 */
public class UiccSlot extends Handler {
    private static final String TAG = "UiccSlot";
    private static final boolean DBG = true;

    public static final String EXTRA_ICC_CARD_ADDED =
            "com.android.internal.telephony.uicc.ICC_CARD_ADDED";
    public static final int INVALID_PHONE_ID = -1;

    private final Object mLock = new Object();
    private boolean mActive;
    private CardState mCardState;
    private Context mContext;
    private CommandsInterface mCi;
    private UiccCard mUiccCard;
    private RadioState mLastRadioState = RadioState.RADIO_UNAVAILABLE;
    private boolean mIsEuicc;
    private String mIccId;
    private AnswerToReset mAtr;
    private int mPhoneId = INVALID_PHONE_ID;

    private static final int EVENT_CARD_REMOVED = 13;
    private static final int EVENT_CARD_ADDED = 14;

    public UiccSlot(Context c, boolean isActive) {
        if (DBG) log("Creating");
        mContext = c;
        mActive = isActive;
        mCardState = null;
    }

    /**
     * Update slot. The main trigger for this is a change in the ICC Card status.
     */
    public void update(CommandsInterface ci, IccCardStatus ics, int phoneId) {
        synchronized (mLock) {
            CardState oldState = mCardState;
            mCardState = ics.mCardState;
            mPhoneId = phoneId;
            parseAtr(ics.atr);
            mCi = ci;

            RadioState radioState = mCi.getRadioState();
            if (DBG) {
                log("update: radioState=" + radioState + " mLastRadioState=" + mLastRadioState);
            }

            if (oldState != CardState.CARDSTATE_ABSENT
                    && mCardState == CardState.CARDSTATE_ABSENT) {
                // No notifications while radio is off or we just powering up
                if (radioState == RadioState.RADIO_ON && mLastRadioState == RadioState.RADIO_ON) {
                    if (DBG) log("update: notify card removed");
                    sendMessage(obtainMessage(EVENT_CARD_REMOVED, null));
                }

<<<<<<< HEAD
                if (mUiccCard != null) {
                    mUiccCard.update(mContext, mCi, ics);
                }
            } else if (oldState == CardState.CARDSTATE_ABSENT
=======
                UiccController.updateInternalIccState(
                        IccCardConstants.INTENT_VALUE_ICC_ABSENT, null, mPhoneId);

                // no card present in the slot now; dispose card and make mUiccCard null
                if (mUiccCard != null) {
                    mUiccCard.dispose();
                    mUiccCard = null;
                }
            } else if ((oldState == null || oldState == CardState.CARDSTATE_ABSENT)
>>>>>>> b9600f9f
                    && mCardState != CardState.CARDSTATE_ABSENT) {
                // No notifications while radio is off or we just powering up
                if (radioState == RadioState.RADIO_ON && mLastRadioState == RadioState.RADIO_ON) {
                    if (DBG) log("update: notify card added");
                    sendMessage(obtainMessage(EVENT_CARD_ADDED, null));
                }

                // card is present in the slot now; create new mUiccCard
                if (mUiccCard != null) {
                    loge("update: mUiccCard != null when card was present; disposing it now");
                    mUiccCard.dispose();
                }

                if (!mIsEuicc) {
                    mUiccCard = new UiccCard(mContext, mCi, ics, mPhoneId);
                } else {
                    mUiccCard = new EuiccCard(mContext, mCi, ics, phoneId);
                }
            } else {
                if (mUiccCard != null) {
                    mUiccCard.update(mContext, mCi, ics);
                } else {
                    if (!mIsEuicc) {
                        mUiccCard = new UiccCard(mContext, mCi, ics, mPhoneId);
                    }
                }
            }
            mLastRadioState = radioState;
        }
    }

    /**
     * Update slot based on IccSlotStatus.
     */
    public void update(CommandsInterface ci, IccSlotStatus iss) {
        log("slotStatus update");
        synchronized (mLock) {
            mCi = ci;
            if (iss.slotState == IccSlotStatus.SlotState.SLOTSTATE_INACTIVE) {
                if (mActive) {
                    mActive = false;
                    mLastRadioState = RadioState.RADIO_UNAVAILABLE;
                    mPhoneId = INVALID_PHONE_ID;
                    if (mUiccCard != null) mUiccCard.dispose();
                    mUiccCard = null;
                }
                parseAtr(iss.atr);
                mCardState = iss.cardState;
                mIccId = iss.iccid;
            } else if (!mActive && iss.slotState == IccSlotStatus.SlotState.SLOTSTATE_ACTIVE) {
                mActive = true;
                parseAtr(iss.atr);
                // todo - ignoring these fields for now; relying on sim state changed to update
                // these
                //      iss.cardState;
                //      iss.iccid;
                //      iss.logicalSlotIndex;
            }
        }
    }

    private void checkIsEuiccSupported() {
        if (mAtr != null && mAtr.isEuiccSupported()) {
            mIsEuicc = true;
        } else {
            mIsEuicc = false;
        }
    }

    private void parseAtr(String atr) {
        mAtr = AnswerToReset.parseAtr(atr);
        if (mAtr == null) {
            return;
        }
        checkIsEuiccSupported();
    }

    public boolean isEuicc() {
        return mIsEuicc;
    }

    public boolean isActive() {
        return mActive;
    }

    public int getPhoneId() {
        return mPhoneId;
    }

    public String getIccId() {
        if (mIccId != null) {
            return mIccId;
        } else if (mUiccCard != null) {
            return mUiccCard.getIccId();
        } else {
            return null;
        }
    }

    public boolean isExtendedApduSupported() {
        return  (mAtr != null && mAtr.isExtendedApduSupported());
    }

    @Override
    protected void finalize() {
        if (DBG) log("UiccSlot finalized");
    }

    private void onIccSwap(boolean isAdded) {

        boolean isHotSwapSupported = mContext.getResources().getBoolean(
                R.bool.config_hotswapCapable);

        if (isHotSwapSupported) {
            log("onIccSwap: isHotSwapSupported is true, don't prompt for rebooting");
            return;
        }
        log("onIccSwap: isHotSwapSupported is false, prompt for rebooting");

        promptForRestart(isAdded);
    }

    private void promptForRestart(boolean isAdded) {
        synchronized (mLock) {
            final Resources res = mContext.getResources();
            final String dialogComponent = res.getString(
                    R.string.config_iccHotswapPromptForRestartDialogComponent);
            if (dialogComponent != null) {
                Intent intent = new Intent().setComponent(ComponentName.unflattenFromString(
                        dialogComponent)).addFlags(Intent.FLAG_ACTIVITY_NEW_TASK)
                        .putExtra(EXTRA_ICC_CARD_ADDED, isAdded);
                try {
                    mContext.startActivity(intent);
                    return;
                } catch (ActivityNotFoundException e) {
                    loge("Unable to find ICC hotswap prompt for restart activity: " + e);
                }
            }

            // TODO: Here we assume the device can't handle SIM hot-swap
            //      and has to reboot. We may want to add a property,
            //      e.g. REBOOT_ON_SIM_SWAP, to indicate if modem support
            //      hot-swap.
            DialogInterface.OnClickListener listener = null;


            // TODO: SimRecords is not reset while SIM ABSENT (only reset while
            //       Radio_off_or_not_available). Have to reset in both both
            //       added or removed situation.
            listener = new DialogInterface.OnClickListener() {
                @Override
                public void onClick(DialogInterface dialog, int which) {
                    synchronized (mLock) {
                        if (which == DialogInterface.BUTTON_POSITIVE) {
                            if (DBG) log("Reboot due to SIM swap");
                            PowerManager pm = (PowerManager) mContext
                                    .getSystemService(Context.POWER_SERVICE);
                            pm.reboot("SIM is added.");
                        }
                    }
                }

            };

            Resources r = Resources.getSystem();

            String title = (isAdded) ? r.getString(R.string.sim_added_title) :
                    r.getString(R.string.sim_removed_title);
            String message = (isAdded) ? r.getString(R.string.sim_added_message) :
                    r.getString(R.string.sim_removed_message);
            String buttonTxt = r.getString(R.string.sim_restart_button);

            AlertDialog dialog = new AlertDialog.Builder(mContext)
                    .setTitle(title)
                    .setMessage(message)
                    .setPositiveButton(buttonTxt, listener)
                    .create();
            dialog.getWindow().setType(WindowManager.LayoutParams.TYPE_SYSTEM_ALERT);
            dialog.show();
        }
    }

    @Override
    public void handleMessage(Message msg) {
        switch (msg.what) {
            case EVENT_CARD_REMOVED:
                onIccSwap(false);
                break;
            case EVENT_CARD_ADDED:
                onIccSwap(true);
                break;
            default:
                loge("Unknown Event " + msg.what);
        }
    }

    /**
     * Returns the state of the UiccCard in the slot.
     * @return
     */
    public CardState getCardState() {
        synchronized (mLock) {
            if (mCardState == null) {
                return CardState.CARDSTATE_ABSENT;
            } else {
                return mCardState;
            }
        }
    }

    /**
     * Returns the UiccCard in the slot.
     */
    public UiccCard getUiccCard() {
        synchronized (mLock) {
            return mUiccCard;
        }
    }

    /**
     * Processes radio state unavailable event
     */
    public void onRadioStateUnavailable() {
        if (mUiccCard != null) {
            mUiccCard.dispose();
        }
        mUiccCard = null;

        if (mPhoneId != INVALID_PHONE_ID) {
            UiccController.updateInternalIccState(
                    IccCardConstants.INTENT_VALUE_ICC_UNKNOWN, null, mPhoneId);
        }

        mCardState = CardState.CARDSTATE_ABSENT;
        mLastRadioState = RadioState.RADIO_UNAVAILABLE;
    }

    private void log(String msg) {
        Rlog.d(TAG, msg);
    }

    private void loge(String msg) {
        Rlog.e(TAG, msg);
    }

    /**
     * Dump
     */
    public void dump(FileDescriptor fd, PrintWriter pw, String[] args) {
        pw.println("UiccSlot:");
        pw.println(" mCi=" + mCi);
        pw.println(" mActive=" + mActive);
        pw.println(" mLastRadioState=" + mLastRadioState);
        pw.println(" mCardState=" + mCardState);
        if (mUiccCard != null) {
            pw.println(" mUiccCard=" + mUiccCard);
            mUiccCard.dump(fd, pw, args);
        } else {
            pw.println(" mUiccCard=null");
        }
        pw.println();
        pw.flush();
        pw.flush();
    }
}<|MERGE_RESOLUTION|>--- conflicted
+++ resolved
@@ -96,22 +96,10 @@
                     sendMessage(obtainMessage(EVENT_CARD_REMOVED, null));
                 }
 
-<<<<<<< HEAD
                 if (mUiccCard != null) {
                     mUiccCard.update(mContext, mCi, ics);
                 }
-            } else if (oldState == CardState.CARDSTATE_ABSENT
-=======
-                UiccController.updateInternalIccState(
-                        IccCardConstants.INTENT_VALUE_ICC_ABSENT, null, mPhoneId);
-
-                // no card present in the slot now; dispose card and make mUiccCard null
-                if (mUiccCard != null) {
-                    mUiccCard.dispose();
-                    mUiccCard = null;
-                }
             } else if ((oldState == null || oldState == CardState.CARDSTATE_ABSENT)
->>>>>>> b9600f9f
                     && mCardState != CardState.CARDSTATE_ABSENT) {
                 // No notifications while radio is off or we just powering up
                 if (radioState == RadioState.RADIO_ON && mLastRadioState == RadioState.RADIO_ON) {
