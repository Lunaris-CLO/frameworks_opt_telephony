/*
 * Copyright (C) 2006 The Android Open Source Project
 *
 * Licensed under the Apache License, Version 2.0 (the "License");
 * you may not use this file except in compliance with the License.
 * You may obtain a copy of the License at
 *
 *      http://www.apache.org/licenses/LICENSE-2.0
 *
 * Unless required by applicable law or agreed to in writing, software
 * distributed under the License is distributed on an "AS IS" BASIS,
 * WITHOUT WARRANTIES OR CONDITIONS OF ANY KIND, either express or implied.
 * See the License for the specific language governing permissions and
 * limitations under the License.
 */

package com.android.internal.telephony.uicc;

import android.annotation.NonNull;
import android.compat.annotation.UnsupportedAppUsage;
import android.os.Build;
import android.os.Parcel;
import android.os.Parcelable;
import android.telephony.PhoneNumberUtils;
import android.text.TextUtils;

import com.android.internal.util.ArrayUtils;
import com.android.telephony.Rlog;

import java.util.Arrays;
import java.util.List;

/**
 *
 * Used to load or store ADNs (Abbreviated Dialing Numbers).
 *
 * {@hide}
 *
 */
public class AdnRecord implements Parcelable {
    static final String LOG_TAG = "AdnRecord";

    //***** Instance Variables

    @UnsupportedAppUsage(maxTargetSdk = Build.VERSION_CODES.R, trackingBug = 170729553)
    String mAlphaTag = null;
    @UnsupportedAppUsage(maxTargetSdk = Build.VERSION_CODES.R, trackingBug = 170729553)
    String mNumber = null;
    @UnsupportedAppUsage(maxTargetSdk = Build.VERSION_CODES.R, trackingBug = 170729553)
    String[] mEmails;
    String[] mAdditionalNumbers = null;
    @UnsupportedAppUsage(maxTargetSdk = Build.VERSION_CODES.R, trackingBug = 170729553)
    int mExtRecord = 0xff;
    @UnsupportedAppUsage(maxTargetSdk = Build.VERSION_CODES.R, trackingBug = 170729553)
    int mEfid;                   // or 0 if none
    @UnsupportedAppUsage(maxTargetSdk = Build.VERSION_CODES.R, trackingBug = 170729553)
    int mRecordNumber;           // or 0 if none


    //***** Constants

    // In an ADN record, everything but the alpha identifier
    // is in a footer that's 14 bytes
    static final int FOOTER_SIZE_BYTES = 14;

    // Maximum size of the un-extended number field
    static final int MAX_NUMBER_SIZE_BYTES = 11;

    static final int EXT_RECORD_LENGTH_BYTES = 13;
    static final int EXT_RECORD_TYPE_ADDITIONAL_DATA = 2;
    static final int EXT_RECORD_TYPE_MASK = 3;
    static final int MAX_EXT_CALLED_PARTY_LENGTH = 0xa;

    // ADN offset
    static final int ADN_BCD_NUMBER_LENGTH = 0;
    static final int ADN_TON_AND_NPI = 1;
    static final int ADN_DIALING_NUMBER_START = 2;
    static final int ADN_DIALING_NUMBER_END = 11;
    static final int ADN_CAPABILITY_ID = 12;
    static final int ADN_EXTENSION_ID = 13;

    //***** Static Methods

    @UnsupportedAppUsage(maxTargetSdk = Build.VERSION_CODES.R, trackingBug = 170729553)
    public static final Parcelable.Creator<AdnRecord> CREATOR
            = new Parcelable.Creator<AdnRecord>() {
        @Override
        public AdnRecord createFromParcel(Parcel source) {
            int efid;
            int recordNumber;
            String alphaTag;
            String number;
            String[] emails;
            String[] additionalNumbers;
<<<<<<< HEAD
=======

>>>>>>> b30a1d86
            efid = source.readInt();
            recordNumber = source.readInt();
            alphaTag = source.readString();
            number = source.readString();
            emails = source.createStringArray();
<<<<<<< HEAD
            additionalNumbers = source.readStringArray();
=======
            additionalNumbers = source.createStringArray();
>>>>>>> b30a1d86

            return new AdnRecord(efid, recordNumber, alphaTag, number, emails, additionalNumbers);
        }

        @Override
        public AdnRecord[] newArray(int size) {
            return new AdnRecord[size];
        }
    };

    /**
     * Returns the maximum number of characters that supported by the alpha tag for a record with
     * the specified maximum size.
     */
    public static int getMaxAlphaTagBytes(int maxRecordLength) {
        return Math.max(0, maxRecordLength - FOOTER_SIZE_BYTES);
    }

    /**
     * Encodes the alphaTag to a binary representation supported by the SIM.
     *
     * <p>This is the same representation as is used for this field in buildAdnString but there
     * is no restriction on the length.
     */
    @NonNull
    public static byte[] encodeAlphaTag(String alphaTag) {
        if (TextUtils.isEmpty(alphaTag)) {
            return new byte[0];
        }
        return IccUtils.stringToAdnStringField(alphaTag);
    }

    /**
     * Decodes an encoded alphaTag from a record or encoded tag.
     *
     * <p>This is the same as is used to construct an AdnRecord from byte[]
     */
    public static String decodeAlphaTag(byte[] encodedTagOrRecord, int offset, int length) {
        return IccUtils.adnStringFieldToString(encodedTagOrRecord, offset, length);
    }

    /**
     * Returns the maximum number of digits (or other dialable characters) that can be stored in
     * the phone number.
     *
     * <p>Additional length is supported via the ext1 entity file but the current implementation
     * doesn't support writing of that file so it is not included in this calculation.
     */
    public static int getMaxPhoneNumberDigits() {
        // Multiply by 2 because it is packed BCD encoded (2 digits per byte).
        return (ADN_DIALING_NUMBER_END - ADN_DIALING_NUMBER_START + 1) * 2;
    }

    //***** Constructor
    @UnsupportedAppUsage(maxTargetSdk = Build.VERSION_CODES.R, trackingBug = 170729553)
    public AdnRecord (byte[] record) {
        this(0, 0, record);
    }

    @UnsupportedAppUsage(maxTargetSdk = Build.VERSION_CODES.R, trackingBug = 170729553)
    public AdnRecord (int efid, int recordNumber, byte[] record) {
        this.mEfid = efid;
        this.mRecordNumber = recordNumber;
        parseRecord(record);
    }

    @UnsupportedAppUsage(maxTargetSdk = Build.VERSION_CODES.R, trackingBug = 170729553)
    public AdnRecord (String alphaTag, String number) {
        this(0, 0, alphaTag, number);
    }

    @UnsupportedAppUsage(maxTargetSdk = Build.VERSION_CODES.R, trackingBug = 170729553)
    public AdnRecord (String alphaTag, String number, String[] emails) {
        this(0, 0, alphaTag, number, emails);
    }

    public AdnRecord(String alphaTag, String number, String[] emails, String[] additionalNumbers) {
        this(0, 0, alphaTag, number, emails, additionalNumbers);
    }

    @UnsupportedAppUsage(maxTargetSdk = Build.VERSION_CODES.R, trackingBug = 170729553)
    public AdnRecord (int efid, int recordNumber, String alphaTag, String number, String[] emails) {
        this.mEfid = efid;
        this.mRecordNumber = recordNumber;
        this.mAlphaTag = alphaTag;
        this.mNumber = number;
        this.mEmails = emails;
        this.mAdditionalNumbers = null;
    }

    public AdnRecord(int efid, int recordNumber, String alphaTag, String number, String[] emails,
            String[] additionalNumbers) {
        this.mEfid = efid;
        this.mRecordNumber = recordNumber;
        this.mAlphaTag = alphaTag;
        this.mNumber = number;
        this.mEmails = emails;
        this.mAdditionalNumbers = additionalNumbers;
    }

    @UnsupportedAppUsage(maxTargetSdk = Build.VERSION_CODES.R, trackingBug = 170729553)
    public AdnRecord(int efid, int recordNumber, String alphaTag, String number) {
        this.mEfid = efid;
        this.mRecordNumber = recordNumber;
        this.mAlphaTag = alphaTag;
        this.mNumber = number;
        this.mEmails = null;
        this.mAdditionalNumbers = null;
    }

    //***** Instance Methods

    public String getAlphaTag() {
        return mAlphaTag;
    }

    public int getEfid() {
        return mEfid;
    }

    public int getRecId() {
        return mRecordNumber;
    }

    public void setRecId(int recordId) {
        mRecordNumber = recordId;
    }

    @UnsupportedAppUsage(maxTargetSdk = Build.VERSION_CODES.R, trackingBug = 170729553)
    public String getNumber() {
        return mNumber;
    }

    public void setNumber(String number) {
        mNumber = number;
    }

    @UnsupportedAppUsage(maxTargetSdk = Build.VERSION_CODES.R, trackingBug = 170729553)
    public String[] getEmails() {
        return mEmails;
    }

    @UnsupportedAppUsage(maxTargetSdk = Build.VERSION_CODES.R, trackingBug = 170729553)
    public void setEmails(String[] emails) {
        this.mEmails = emails;
    }

    public String[] getAdditionalNumbers() {
        return mAdditionalNumbers;
    }

    public void setAdditionalNumbers(String[] additionalNumbers) {
<<<<<<< HEAD
        this.mAdditionalNumbers = additionalNumbers;
    }

    public int getRecordNumber() {
        return mRecordNumber;
    }

    public void setRecordNumber(int recNumber) {
        mRecordNumber = recNumber;
=======
        mAdditionalNumbers = additionalNumbers;
>>>>>>> b30a1d86
    }

    @Override
    public String toString() {
        return "ADN Record '" + mAlphaTag + "' '" + Rlog.pii(LOG_TAG, mNumber) + " "
                + Rlog.pii(LOG_TAG, mEmails) + " "
                + Rlog.pii(LOG_TAG, mAdditionalNumbers) + "'";
    }

    @UnsupportedAppUsage(maxTargetSdk = Build.VERSION_CODES.R, trackingBug = 170729553)
    public boolean isEmpty() {
<<<<<<< HEAD
        return TextUtils.isEmpty(mAlphaTag) && TextUtils.isEmpty(mNumber) && mEmails == null
                && mAdditionalNumbers == null;
=======
        return TextUtils.isEmpty(mAlphaTag) && TextUtils.isEmpty(mNumber)
                && mEmails == null && mAdditionalNumbers == null;
>>>>>>> b30a1d86
    }

    public boolean hasExtendedRecord() {
        return mExtRecord != 0 && mExtRecord != 0xff;
    }

    /** Helper function for {@link #isEqual}. */
    private static boolean stringCompareNullEqualsEmpty(String s1, String s2) {
        if (s1 == s2) {
            return true;
        }
        if (s1 == null) {
            s1 = "";
        }
        if (s2 == null) {
            s2 = "";
        }
        return (s1.equals(s2));
    }

    /** Help function for ANR/EMAIL array compare. */
    private static boolean arrayCompareNullEqualsEmpty(String s1[], String s2[]) {
        if (s1 == s2) {
            return true;
        }

<<<<<<< HEAD
        if (s1 == null) {
            s1 = new String[1];
            s1[0] = "";
        }

        if (s2 == null) {
            s2 = new String[1];
            s2[0] = "";
        }

        for (String str:s1) {
            if (TextUtils.isEmpty(str)) {
                continue;
            } else {
                if (Arrays.asList(s2).contains(str)) {
                    continue;
                } else {
                    return false;
                }
            }
        }

        for (String str:s2) {
            if (TextUtils.isEmpty(str)) {
                continue;
            } else {
                if (Arrays.asList(s1).contains(str)) {
                    continue;
                } else {
                    return false;
                }
            }
        }

        return true;
=======
        s1 = ArrayUtils.emptyIfNull(s1, String.class);
        s2 = ArrayUtils.emptyIfNull(s2, String.class);

        List<String> src = Arrays.asList(s1);
        List<String> dest = Arrays.asList(s2);

        if (src.size() != dest.size()) {
            return false;
        }

        return src.containsAll(dest);
>>>>>>> b30a1d86
    }

    public boolean isEqual(AdnRecord adn) {
        return ( stringCompareNullEqualsEmpty(mAlphaTag, adn.mAlphaTag) &&
                stringCompareNullEqualsEmpty(mNumber, adn.mNumber) &&
<<<<<<< HEAD
                arrayCompareNullEqualsEmpty(mEmails, adn.mEmails)
                && arrayCompareNullEqualsEmpty(mAdditionalNumbers, adn.mAdditionalNumbers));
=======
                arrayCompareNullEqualsEmpty(mEmails, adn.mEmails) &&
                arrayCompareNullEqualsEmpty(mAdditionalNumbers, adn.mAdditionalNumbers));
>>>>>>> b30a1d86
    }

    //***** Parcelable Implementation

    @Override
    public int describeContents() {
        return 0;
    }

    @Override
    public void writeToParcel(Parcel dest, int flags) {
        dest.writeInt(mEfid);
        dest.writeInt(mRecordNumber);
        dest.writeString(mAlphaTag);
        dest.writeString(mNumber);
        dest.writeStringArray(mEmails);
        dest.writeStringArray(mAdditionalNumbers);
    }

    /**
     * Build adn hex byte array based on record size
     * The format of byte array is defined in 51.011 10.5.1
     *
     * @param recordSize is the size X of EF record
     * @return hex byte[recordSize] to be written to EF record
     *          return null for wrong format of dialing number or tag
     */
    @UnsupportedAppUsage(maxTargetSdk = Build.VERSION_CODES.R, trackingBug = 170729553)
    public byte[] buildAdnString(int recordSize) {
        byte[] bcdNumber;
        byte[] byteTag;
        byte[] adnString;
        int footerOffset = recordSize - FOOTER_SIZE_BYTES;

        // create an empty record
        adnString = new byte[recordSize];
        for (int i = 0; i < recordSize; i++) {
            adnString[i] = (byte) 0xFF;
        }

<<<<<<< HEAD
        if ((TextUtils.isEmpty(mNumber)) && (TextUtils.isEmpty(mAlphaTag))) {
            Rlog.w(LOG_TAG, "[buildAdnString] Empty dialing number");
            return adnString;   // return the empty record (for delete)
        } else if ((mNumber != null) && (mNumber.length()
                > (ADN_DIALING_NUMBER_END - ADN_DIALING_NUMBER_START + 1) * 2)) {
=======
        if (TextUtils.isEmpty(mNumber) && TextUtils.isEmpty(mAlphaTag)) {
            Rlog.w(LOG_TAG, "[buildAdnString] Empty dialing number");
            return adnString;   // return the empty record (for delete)
        } else if (mNumber != null && mNumber.length()
                > (ADN_DIALING_NUMBER_END - ADN_DIALING_NUMBER_START + 1) * 2) {
>>>>>>> b30a1d86
            Rlog.w(LOG_TAG,
                    "[buildAdnString] Max length of dialing number is 20");
            return null;
        }

        byteTag = encodeAlphaTag(mAlphaTag);

        if (byteTag.length > footerOffset) {
            Rlog.w(LOG_TAG, "[buildAdnString] Max length of tag is " + footerOffset);
            return null;
        } else {
<<<<<<< HEAD
            if (!(TextUtils.isEmpty(mNumber))) {
=======
            if (!TextUtils.isEmpty(mNumber)) {
>>>>>>> b30a1d86
                bcdNumber = PhoneNumberUtils.numberToCalledPartyBCD(
                        mNumber, PhoneNumberUtils.BCD_EXTENDED_TYPE_EF_ADN);

                System.arraycopy(bcdNumber, 0, adnString,
                        footerOffset + ADN_TON_AND_NPI, bcdNumber.length);

                adnString[footerOffset + ADN_BCD_NUMBER_LENGTH]
                        = (byte) (bcdNumber.length);
            }
            adnString[footerOffset + ADN_CAPABILITY_ID]
                    = (byte) 0xFF; // Capability Id
            adnString[footerOffset + ADN_EXTENSION_ID]
                    = (byte) 0xFF; // Extension Record Id

            if (byteTag.length > 0) {
                System.arraycopy(byteTag, 0, adnString, 0, byteTag.length);
            }

            return adnString;
        }
    }

    /**
     * See TS 51.011 10.5.10
     */
    public void
    appendExtRecord (byte[] extRecord) {
        try {
            if (extRecord.length != EXT_RECORD_LENGTH_BYTES) {
                return;
            }

            if ((extRecord[0] & EXT_RECORD_TYPE_MASK)
                    != EXT_RECORD_TYPE_ADDITIONAL_DATA) {
                return;
            }

            if ((0xff & extRecord[1]) > MAX_EXT_CALLED_PARTY_LENGTH) {
                // invalid or empty record
                return;
            }

            mNumber += PhoneNumberUtils.calledPartyBCDFragmentToString(
                    extRecord,
                    2,
                    0xff & extRecord[1],
                    PhoneNumberUtils.BCD_EXTENDED_TYPE_EF_ADN);

            // We don't support ext record chaining.

        } catch (RuntimeException ex) {
            Rlog.w(LOG_TAG, "Error parsing AdnRecord ext record", ex);
        }
    }

    //***** Private Methods

    /**
     * alphaTag and number are set to null on invalid format
     */
    private void
    parseRecord(byte[] record) {
        try {
            mAlphaTag = decodeAlphaTag(
                            record, 0, record.length - FOOTER_SIZE_BYTES);

            int footerOffset = record.length - FOOTER_SIZE_BYTES;

            int numberLength = 0xff & record[footerOffset];

            if (numberLength > MAX_NUMBER_SIZE_BYTES) {
                // Invalid number length
                mNumber = "";
                return;
            }

            // Please note 51.011 10.5.1:
            //
            // "If the Dialling Number/SSC String does not contain
            // a dialling number, e.g. a control string deactivating
            // a service, the TON/NPI byte shall be set to 'FF' by
            // the ME (see note 2)."

            mNumber = PhoneNumberUtils.calledPartyBCDToString(
                    record,
                    footerOffset + 1,
                    numberLength,
                    PhoneNumberUtils.BCD_EXTENDED_TYPE_EF_ADN);


            mExtRecord = 0xff & record[record.length - 1];

            mEmails = null;
            mAdditionalNumbers = null;
<<<<<<< HEAD

=======
>>>>>>> b30a1d86
        } catch (RuntimeException ex) {
            Rlog.w(LOG_TAG, "Error parsing AdnRecord", ex);
            mNumber = "";
            mAlphaTag = "";
            mEmails = null;
            mAdditionalNumbers = null;
        }
    }
}<|MERGE_RESOLUTION|>--- conflicted
+++ resolved
@@ -92,20 +92,13 @@
             String number;
             String[] emails;
             String[] additionalNumbers;
-<<<<<<< HEAD
-=======
-
->>>>>>> b30a1d86
+
             efid = source.readInt();
             recordNumber = source.readInt();
             alphaTag = source.readString();
             number = source.readString();
             emails = source.createStringArray();
-<<<<<<< HEAD
-            additionalNumbers = source.readStringArray();
-=======
             additionalNumbers = source.createStringArray();
->>>>>>> b30a1d86
 
             return new AdnRecord(efid, recordNumber, alphaTag, number, emails, additionalNumbers);
         }
@@ -258,8 +251,7 @@
     }
 
     public void setAdditionalNumbers(String[] additionalNumbers) {
-<<<<<<< HEAD
-        this.mAdditionalNumbers = additionalNumbers;
+        mAdditionalNumbers = additionalNumbers;
     }
 
     public int getRecordNumber() {
@@ -268,10 +260,8 @@
 
     public void setRecordNumber(int recNumber) {
         mRecordNumber = recNumber;
-=======
-        mAdditionalNumbers = additionalNumbers;
->>>>>>> b30a1d86
-    }
+    }
+
 
     @Override
     public String toString() {
@@ -282,13 +272,8 @@
 
     @UnsupportedAppUsage(maxTargetSdk = Build.VERSION_CODES.R, trackingBug = 170729553)
     public boolean isEmpty() {
-<<<<<<< HEAD
-        return TextUtils.isEmpty(mAlphaTag) && TextUtils.isEmpty(mNumber) && mEmails == null
-                && mAdditionalNumbers == null;
-=======
         return TextUtils.isEmpty(mAlphaTag) && TextUtils.isEmpty(mNumber)
                 && mEmails == null && mAdditionalNumbers == null;
->>>>>>> b30a1d86
     }
 
     public boolean hasExtendedRecord() {
@@ -315,43 +300,6 @@
             return true;
         }
 
-<<<<<<< HEAD
-        if (s1 == null) {
-            s1 = new String[1];
-            s1[0] = "";
-        }
-
-        if (s2 == null) {
-            s2 = new String[1];
-            s2[0] = "";
-        }
-
-        for (String str:s1) {
-            if (TextUtils.isEmpty(str)) {
-                continue;
-            } else {
-                if (Arrays.asList(s2).contains(str)) {
-                    continue;
-                } else {
-                    return false;
-                }
-            }
-        }
-
-        for (String str:s2) {
-            if (TextUtils.isEmpty(str)) {
-                continue;
-            } else {
-                if (Arrays.asList(s1).contains(str)) {
-                    continue;
-                } else {
-                    return false;
-                }
-            }
-        }
-
-        return true;
-=======
         s1 = ArrayUtils.emptyIfNull(s1, String.class);
         s2 = ArrayUtils.emptyIfNull(s2, String.class);
 
@@ -363,19 +311,13 @@
         }
 
         return src.containsAll(dest);
->>>>>>> b30a1d86
     }
 
     public boolean isEqual(AdnRecord adn) {
         return ( stringCompareNullEqualsEmpty(mAlphaTag, adn.mAlphaTag) &&
                 stringCompareNullEqualsEmpty(mNumber, adn.mNumber) &&
-<<<<<<< HEAD
-                arrayCompareNullEqualsEmpty(mEmails, adn.mEmails)
-                && arrayCompareNullEqualsEmpty(mAdditionalNumbers, adn.mAdditionalNumbers));
-=======
                 arrayCompareNullEqualsEmpty(mEmails, adn.mEmails) &&
                 arrayCompareNullEqualsEmpty(mAdditionalNumbers, adn.mAdditionalNumbers));
->>>>>>> b30a1d86
     }
 
     //***** Parcelable Implementation
@@ -416,19 +358,11 @@
             adnString[i] = (byte) 0xFF;
         }
 
-<<<<<<< HEAD
-        if ((TextUtils.isEmpty(mNumber)) && (TextUtils.isEmpty(mAlphaTag))) {
-            Rlog.w(LOG_TAG, "[buildAdnString] Empty dialing number");
-            return adnString;   // return the empty record (for delete)
-        } else if ((mNumber != null) && (mNumber.length()
-                > (ADN_DIALING_NUMBER_END - ADN_DIALING_NUMBER_START + 1) * 2)) {
-=======
         if (TextUtils.isEmpty(mNumber) && TextUtils.isEmpty(mAlphaTag)) {
             Rlog.w(LOG_TAG, "[buildAdnString] Empty dialing number");
             return adnString;   // return the empty record (for delete)
         } else if (mNumber != null && mNumber.length()
                 > (ADN_DIALING_NUMBER_END - ADN_DIALING_NUMBER_START + 1) * 2) {
->>>>>>> b30a1d86
             Rlog.w(LOG_TAG,
                     "[buildAdnString] Max length of dialing number is 20");
             return null;
@@ -440,11 +374,7 @@
             Rlog.w(LOG_TAG, "[buildAdnString] Max length of tag is " + footerOffset);
             return null;
         } else {
-<<<<<<< HEAD
-            if (!(TextUtils.isEmpty(mNumber))) {
-=======
             if (!TextUtils.isEmpty(mNumber)) {
->>>>>>> b30a1d86
                 bcdNumber = PhoneNumberUtils.numberToCalledPartyBCD(
                         mNumber, PhoneNumberUtils.BCD_EXTENDED_TYPE_EF_ADN);
 
@@ -539,10 +469,6 @@
 
             mEmails = null;
             mAdditionalNumbers = null;
-<<<<<<< HEAD
-
-=======
->>>>>>> b30a1d86
         } catch (RuntimeException ex) {
             Rlog.w(LOG_TAG, "Error parsing AdnRecord", ex);
             mNumber = "";
