--- conflicted
+++ resolved
@@ -46,12 +46,8 @@
     String mNumber = null;
     @UnsupportedAppUsage(maxTargetSdk = Build.VERSION_CODES.R, trackingBug = 170729553)
     String[] mEmails;
-<<<<<<< HEAD
     String[] mAdditionalNumbers = null;
-    @UnsupportedAppUsage
-=======
-    @UnsupportedAppUsage(maxTargetSdk = Build.VERSION_CODES.R, trackingBug = 170729553)
->>>>>>> 86012c87
+    @UnsupportedAppUsage(maxTargetSdk = Build.VERSION_CODES.R, trackingBug = 170729553)
     int mExtRecord = 0xff;
     @UnsupportedAppUsage(maxTargetSdk = Build.VERSION_CODES.R, trackingBug = 170729553)
     int mEfid;                   // or 0 if none
@@ -134,15 +130,11 @@
         this(0, 0, alphaTag, number, emails);
     }
 
-<<<<<<< HEAD
     public AdnRecord(String alphaTag, String number, String[] emails, String[] additionalNumbers) {
         this(0, 0, alphaTag, number, emails, additionalNumbers);
     }
 
-    @UnsupportedAppUsage
-=======
-    @UnsupportedAppUsage(maxTargetSdk = Build.VERSION_CODES.R, trackingBug = 170729553)
->>>>>>> 86012c87
+    @UnsupportedAppUsage(maxTargetSdk = Build.VERSION_CODES.R, trackingBug = 170729553)
     public AdnRecord (int efid, int recordNumber, String alphaTag, String number, String[] emails) {
         this.mEfid = efid;
         this.mRecordNumber = recordNumber;
