/*
 * Copyright (C) 2017 The Android Open Source Project
 *
 * Licensed under the Apache License, Version 2.0 (the "License");
 * you may not use this file except in compliance with the License.
 * You may obtain a copy of the License at
 *
 *      http://www.apache.org/licenses/LICENSE-2.0
 *
 * Unless required by applicable law or agreed to in writing, software
 * distributed under the License is distributed on an "AS IS" BASIS,
 * WITHOUT WARRANTIES OR CONDITIONS OF ANY KIND, either express or implied.
 * See the License for the specific language governing permissions and
 * limitations under the License.
 */

package com.android.internal.telephony.uicc;

import android.annotation.Nullable;
import android.app.ActivityManager;
import android.app.usage.UsageStatsManager;
import android.content.BroadcastReceiver;
import android.content.Context;
import android.content.Intent;
import android.content.IntentFilter;
import android.content.SharedPreferences;
import android.content.pm.PackageInfo;
import android.content.pm.PackageManager;
import android.content.pm.Signature;
import android.database.ContentObserver;
import android.net.Uri;
import android.os.AsyncResult;
import android.os.Binder;
import android.os.Handler;
import android.os.Message;
import android.os.PersistableBundle;
import android.os.Registrant;
import android.os.RegistrantList;
import android.os.UserManager;
import android.preference.PreferenceManager;
import android.provider.Settings;
import android.telephony.CarrierConfigManager;
import android.telephony.ServiceState;
import android.telephony.SubscriptionInfo;
import android.telephony.SubscriptionManager;
import android.telephony.TelephonyManager;
import android.telephony.UiccAccessRule;
import android.text.TextUtils;
import android.util.ArrayMap;
import android.util.ArraySet;

import com.android.internal.annotations.VisibleForTesting;
import com.android.internal.telephony.CarrierAppUtils;
import com.android.internal.telephony.CommandsInterface;
import com.android.internal.telephony.IccCard;
import com.android.internal.telephony.IccCardConstants;
import com.android.internal.telephony.MccTable;
import com.android.internal.telephony.Phone;
import com.android.internal.telephony.PhoneConstants;
import com.android.internal.telephony.PhoneFactory;
import com.android.internal.telephony.SubscriptionController;
import com.android.internal.telephony.cat.CatService;
import com.android.internal.telephony.uicc.IccCardApplicationStatus.AppType;
import com.android.internal.telephony.uicc.IccCardApplicationStatus.PersoSubState;
import com.android.internal.telephony.uicc.IccCardStatus.CardState;
import com.android.internal.telephony.uicc.IccCardStatus.PinState;
import com.android.internal.telephony.uicc.euicc.EuiccCard;
import com.android.telephony.Rlog;

import java.io.FileDescriptor;
import java.io.PrintWriter;
import java.util.ArrayList;
import java.util.Arrays;
import java.util.Collections;
import java.util.List;
import java.util.Map;
import java.util.Set;

/**
 * This class represents the carrier profiles in the {@link UiccCard}. Each profile contains
 * multiple {@link UiccCardApplication}, one {@link UiccCarrierPrivilegeRules} and one
 * {@link CatService}.
 *
 * Profile is related to {@link android.telephony.SubscriptionInfo} but those two concepts are
 * different. {@link android.telephony.SubscriptionInfo} contains all the subscription information
 * while Profile contains all the {@link UiccCardApplication} which will be used to fetch those
 * subscription information from the {@link UiccCard}.
 *
 * {@hide}
 */
public class UiccProfile extends IccCard {
    protected static final String LOG_TAG = "UiccProfile";
    protected static final boolean DBG = true;
    private static final boolean VDBG = false; //STOPSHIP if true

    private static final String OPERATOR_BRAND_OVERRIDE_PREFIX = "operator_branding_";

    // The lock object is created by UiccSlot that owns the UiccCard that owns this UiccProfile.
    // This is to share the lock between UiccSlot, UiccCard and UiccProfile for now.
    private final Object mLock;
    private PinState mUniversalPinState;
    private int mGsmUmtsSubscriptionAppIndex;
    private int mCdmaSubscriptionAppIndex;
    private int mImsSubscriptionAppIndex;
    private int mApplicationCount;
    private UiccCardApplication[] mUiccApplications =
            new UiccCardApplication[IccCardStatus.CARD_MAX_APPS];
    private Context mContext;
    private CommandsInterface mCi;
    private final UiccCard mUiccCard; //parent
    private CatService mCatService;
    private UiccCarrierPrivilegeRules mCarrierPrivilegeRules;
    private UiccCarrierPrivilegeRules mTestOverrideCarrierPrivilegeRules;
    private boolean mDisposed = false;

    private RegistrantList mCarrierPrivilegeRegistrants = new RegistrantList();
    private RegistrantList mOperatorBrandOverrideRegistrants = new RegistrantList();

    private final int mPhoneId;

    private static final int EVENT_RADIO_OFF_OR_UNAVAILABLE = 1;
    private static final int EVENT_ICC_LOCKED = 2;
    @VisibleForTesting(visibility = VisibleForTesting.Visibility.PRIVATE)
    public static final int EVENT_APP_READY = 3;
    private static final int EVENT_RECORDS_LOADED = 4;
    private static final int EVENT_NETWORK_LOCKED = 5;
    private static final int EVENT_EID_READY = 6;
    private static final int EVENT_ICC_RECORD_EVENTS = 7;
    private static final int EVENT_OPEN_LOGICAL_CHANNEL_DONE = 8;
    private static final int EVENT_CLOSE_LOGICAL_CHANNEL_DONE = 9;
    private static final int EVENT_TRANSMIT_APDU_LOGICAL_CHANNEL_DONE = 10;
    private static final int EVENT_TRANSMIT_APDU_BASIC_CHANNEL_DONE = 11;
    private static final int EVENT_SIM_IO_DONE = 12;
    private static final int EVENT_CARRIER_PRIVILEGES_LOADED = 13;
    private static final int EVENT_CARRIER_CONFIG_CHANGED = 14;
    private static final int EVENT_CARRIER_PRIVILEGES_TEST_OVERRIDE_SET = 15;
    // NOTE: any new EVENT_* values must be added to eventToString.

    private TelephonyManager mTelephonyManager;

    private RegistrantList mNetworkLockedRegistrants = new RegistrantList();

    @VisibleForTesting
    public int mCurrentAppType = UiccController.APP_FAM_3GPP; //default to 3gpp?
    private int mRadioTech = ServiceState.RIL_RADIO_TECHNOLOGY_UNKNOWN;
    private UiccCardApplication mUiccApplication = null;
    private IccRecords mIccRecords = null;
    private IccCardConstants.State mExternalState = IccCardConstants.State.UNKNOWN;

    // The number of UiccApplications modem reported. It's different from mUiccApplications.length
    // which is always CARD_MAX_APPS, and only updated when modem sends an update, and NOT updated
    // during SIM refresh. It's currently only used to help identify empty profile.
    private int mLastReportedNumOfUiccApplications;

    private final ContentObserver mProvisionCompleteContentObserver =
            new ContentObserver(new Handler()) {
                @Override
                public void onChange(boolean selfChange) {
                    synchronized (mLock) {
                        mContext.getContentResolver().unregisterContentObserver(this);
                        mProvisionCompleteContentObserverRegistered = false;
                        showCarrierAppNotificationsIfPossible();
                    }
                }
            };
    private boolean mProvisionCompleteContentObserverRegistered;

    private final BroadcastReceiver mUserUnlockReceiver = new BroadcastReceiver() {
        @Override
        public void onReceive(Context context, Intent intent) {
            synchronized (mLock) {
                mContext.unregisterReceiver(this);
                mUserUnlockReceiverRegistered = false;
                showCarrierAppNotificationsIfPossible();
            }
        }
    };
    private boolean mUserUnlockReceiverRegistered;

    private final BroadcastReceiver mCarrierConfigChangedReceiver = new BroadcastReceiver() {
        @Override
        public void onReceive(Context context, Intent intent) {
            if (intent.getAction().equals(CarrierConfigManager.ACTION_CARRIER_CONFIG_CHANGED)) {
                mHandler.sendMessage(mHandler.obtainMessage(EVENT_CARRIER_CONFIG_CHANGED));
            }
        }
    };

    @VisibleForTesting
    public final Handler mHandler = new Handler() {
        @Override
        public void handleMessage(Message msg) {
            String eventName = eventToString(msg.what);
            // We still need to handle the following response messages even the UiccProfile has been
            // disposed because whoever sent the request may be still waiting for the response.
            if (mDisposed && msg.what != EVENT_OPEN_LOGICAL_CHANNEL_DONE
                    && msg.what != EVENT_CLOSE_LOGICAL_CHANNEL_DONE
                    && msg.what != EVENT_TRANSMIT_APDU_LOGICAL_CHANNEL_DONE
                    && msg.what != EVENT_TRANSMIT_APDU_BASIC_CHANNEL_DONE
                    && msg.what != EVENT_SIM_IO_DONE) {
                loge("handleMessage: Received " + eventName
                        + " after dispose(); ignoring the message");
                return;
            }
            logWithLocalLog("handleMessage: Received " + eventName + " for phoneId " + mPhoneId);
            switch (msg.what) {
                case EVENT_NETWORK_LOCKED:
                    if (mUiccApplication != null) {
                        mNetworkLockedRegistrants.notifyRegistrants(new AsyncResult(
                                null, mUiccApplication.getPersoSubState().ordinal(), null));
                    } else {
                        log("EVENT_NETWORK_LOCKED: mUiccApplication is NULL, "
                                + "mNetworkLockedRegistrants not notified.");
                    }
                    // intentional fall through
                case EVENT_RADIO_OFF_OR_UNAVAILABLE:
                case EVENT_ICC_LOCKED:
                case EVENT_APP_READY:
                case EVENT_RECORDS_LOADED:
                case EVENT_EID_READY:
                    if (VDBG) log("handleMessage: Received " + eventName);
                    updateExternalState();
                    break;

                case EVENT_ICC_RECORD_EVENTS:
                    if ((mCurrentAppType == UiccController.APP_FAM_3GPP) && (mIccRecords != null)) {
                        AsyncResult ar = (AsyncResult) msg.obj;
                        int eventCode = (Integer) ar.result;
                        if (eventCode == SIMRecords.EVENT_SPN) {
                            mTelephonyManager.setSimOperatorNameForPhone(
                                    mPhoneId, mIccRecords.getServiceProviderName());
                        }
                    }
                    break;

                case EVENT_CARRIER_PRIVILEGES_LOADED:
                    if (VDBG) log("handleMessage: EVENT_CARRIER_PRIVILEGES_LOADED");
                    onCarrierPrivilegesLoadedMessage();
                    updateExternalState();
                    break;

                case EVENT_CARRIER_CONFIG_CHANGED:
                    handleCarrierNameOverride();
                    handleSimCountryIsoOverride();
                    break;

                case EVENT_OPEN_LOGICAL_CHANNEL_DONE:
                case EVENT_CLOSE_LOGICAL_CHANNEL_DONE:
                case EVENT_TRANSMIT_APDU_LOGICAL_CHANNEL_DONE:
                case EVENT_TRANSMIT_APDU_BASIC_CHANNEL_DONE:
                case EVENT_SIM_IO_DONE:
                    AsyncResult ar = (AsyncResult) msg.obj;
                    if (ar.exception != null) {
                        logWithLocalLog("handleMessage: Error in SIM access with exception "
                                + ar.exception);
                    }
                    AsyncResult.forMessage((Message) ar.userObj, ar.result, ar.exception);
                    ((Message) ar.userObj).sendToTarget();
                    break;

                case EVENT_CARRIER_PRIVILEGES_TEST_OVERRIDE_SET:
                    if (msg.obj == null) {
                        mTestOverrideCarrierPrivilegeRules = null;
                    } else {
                        mTestOverrideCarrierPrivilegeRules =
                                new UiccCarrierPrivilegeRules((List<UiccAccessRule>) msg.obj);
                    }
                    refresh();
                    break;

                default:
                    loge("handleMessage: Unhandled message with number: " + msg.what);
                    break;
            }
        }
    };

    public UiccProfile(Context c, CommandsInterface ci, IccCardStatus ics, int phoneId,
            UiccCard uiccCard, Object lock) {
        if (DBG) log("Creating profile");
        mLock = lock;
        mUiccCard = uiccCard;
        mPhoneId = phoneId;

        if (mUiccCard instanceof EuiccCard) {
            // for RadioConfig<1.2 eid is not known when the EuiccCard is constructed
            ((EuiccCard) mUiccCard).registerForEidReady(mHandler, EVENT_EID_READY, null);
        }

        update(c, ci, ics);
        ci.registerForOffOrNotAvailable(mHandler, EVENT_RADIO_OFF_OR_UNAVAILABLE, null);

        Phone phone = PhoneFactory.getPhone(phoneId);
        if (phone != null) {
            setCurrentAppType(phone.getPhoneType() == PhoneConstants.PHONE_TYPE_GSM);
        }

        resetProperties();
        updateIccAvailability(false);

        IntentFilter intentfilter = new IntentFilter();
        intentfilter.addAction(CarrierConfigManager.ACTION_CARRIER_CONFIG_CHANGED);
        c.registerReceiver(mCarrierConfigChangedReceiver, intentfilter);
    }

    /**
     * Dispose the UiccProfile.
     */
    public void dispose() {
        if (DBG) log("Disposing profile");

        // mUiccCard is outside of mLock in order to prevent deadlocking. This is safe because
        // EuiccCard#unregisterForEidReady handles its own lock
        if (mUiccCard instanceof EuiccCard) {
            ((EuiccCard) mUiccCard).unregisterForEidReady(mHandler);
        }
        synchronized (mLock) {
            unregisterAllAppEvents();
            unregisterCurrAppEvents();

            if (mProvisionCompleteContentObserverRegistered) {
                mContext.getContentResolver()
                        .unregisterContentObserver(mProvisionCompleteContentObserver);
                mProvisionCompleteContentObserverRegistered = false;
            }

            if (mUserUnlockReceiverRegistered) {
                mContext.unregisterReceiver(mUserUnlockReceiver);
                mUserUnlockReceiverRegistered = false;
            }

            InstallCarrierAppUtils.hideAllNotifications(mContext);
            InstallCarrierAppUtils.unregisterPackageInstallReceiver(mContext);

            mCi.unregisterForOffOrNotAvailable(mHandler);
            mContext.unregisterReceiver(mCarrierConfigChangedReceiver);

            if (mCatService != null) mCatService.dispose();
            for (UiccCardApplication app : mUiccApplications) {
                if (app != null) {
                    app.dispose();
                }
            }
            mCatService = null;
            mUiccApplications = null;
            mRadioTech = ServiceState.RIL_RADIO_TECHNOLOGY_UNKNOWN;
            mCarrierPrivilegeRules = null;
            mContext.getContentResolver().unregisterContentObserver(
                    mProvisionCompleteContentObserver);
            mDisposed = true;
        }
    }

    /**
     * The card application that the external world sees will be based on the
     * voice radio technology only!
     */
    public void setVoiceRadioTech(int radioTech) {
        synchronized (mLock) {
            if (DBG) {
                log("Setting radio tech " + ServiceState.rilRadioTechnologyToString(radioTech));
            }
            mRadioTech = radioTech;
            setCurrentAppType(ServiceState.isGsm(radioTech));
            updateIccAvailability(false);
        }
    }

    private void setCurrentAppType(boolean isGsm) {
        synchronized (mLock) {
            if (isGsm) {
                mCurrentAppType = UiccController.APP_FAM_3GPP;
            } else {
<<<<<<< HEAD
                //if CSIM application is not present, set current app to default app i.e 3GPP
                UiccCardApplication newApp = null;
                newApp = getApplication(UiccController.APP_FAM_3GPP2);
                if (newApp != null) {
=======
                UiccCardApplication newApp = getApplication(UiccController.APP_FAM_3GPP2);
                if (newApp != null || getApplication(UiccController.APP_FAM_3GPP) == null) {
>>>>>>> a8e596d9
                    mCurrentAppType = UiccController.APP_FAM_3GPP2;
                } else {
                    mCurrentAppType = UiccController.APP_FAM_3GPP;
                }
            }
        }
        log("setCurrentAppType to be " + mCurrentAppType);
    }

    /**
     * Override the carrier name with either carrier config or SPN
     * if an override is provided.
     */
    private void handleCarrierNameOverride() {
        SubscriptionController subCon = SubscriptionController.getInstance();
        final int subId = subCon.getSubIdUsingPhoneId(mPhoneId);
        if (subId == SubscriptionManager.INVALID_SUBSCRIPTION_ID) {
            loge("subId not valid for Phone " + mPhoneId);
            return;
        }

        CarrierConfigManager configLoader = (CarrierConfigManager)
                mContext.getSystemService(Context.CARRIER_CONFIG_SERVICE);
        if (configLoader == null) {
            loge("Failed to load a Carrier Config");
            return;
        }

        PersistableBundle config = configLoader.getConfigForSubId(subId);
        boolean preferCcName = config.getBoolean(
                CarrierConfigManager.KEY_CARRIER_NAME_OVERRIDE_BOOL, false);
        String ccName = config.getString(CarrierConfigManager.KEY_CARRIER_NAME_STRING);

        String newCarrierName = null;
        String currSpn = getServiceProviderName();  // Get the name from EF_SPN.
        int nameSource = SubscriptionManager.NAME_SOURCE_SIM_SPN;
        // If carrier config is priority, use it regardless - the preference
        // and the name were both set by the carrier, so this is safe;
        // otherwise, if the SPN is priority but we don't have one *and* we have
        // a name in carrier config, use the carrier config name as a backup.
        if (preferCcName || (TextUtils.isEmpty(currSpn) && !TextUtils.isEmpty(ccName))) {
            newCarrierName = ccName;
            nameSource = SubscriptionManager.NAME_SOURCE_CARRIER;
        } else if (TextUtils.isEmpty(currSpn)) {
            // currSpn is empty and could not get name from carrier config; get name from PNN or
            // carrier id
            Phone phone = PhoneFactory.getPhone(mPhoneId);
            if (phone != null) {
                String currPnn = phone.getPlmn();   // Get the name from EF_PNN.
                if (!TextUtils.isEmpty(currPnn)) {
                    newCarrierName = currPnn;
                    nameSource = SubscriptionManager.NAME_SOURCE_SIM_PNN;
                } else {
                    newCarrierName = phone.getCarrierName();    // Get the name from carrier id.
                    nameSource = SubscriptionManager.NAME_SOURCE_CARRIER_ID;
                }
            }
        }

        if (!TextUtils.isEmpty(newCarrierName)) {
            mTelephonyManager.setSimOperatorNameForPhone(mPhoneId, newCarrierName);
            mOperatorBrandOverrideRegistrants.notifyRegistrants();
        }

        updateCarrierNameForSubscription(subCon, subId, nameSource);
    }

    /**
     * Override sim country iso based on carrier config.
     * Telephony country iso is based on MCC table which is coarse and doesn't work with dual IMSI
     * SIM. e.g, a US carrier might have a roaming agreement with carriers from Europe. Devices
     * will switch to different IMSI (differnt mccmnc) when enter roaming state. As a result, sim
     * country iso (locale) will change to non-US.
     *
     * Each sim carrier should have a single country code. We should improve the accuracy of
     * SIM country code look-up by using carrierid-to-countrycode table as an override on top of
     * MCC table
     */
    private void handleSimCountryIsoOverride() {
        SubscriptionController subCon = SubscriptionController.getInstance();
        final int subId = subCon.getSubIdUsingPhoneId(mPhoneId);
        if (subId == SubscriptionManager.INVALID_SUBSCRIPTION_ID) {
            loge("subId not valid for Phone " + mPhoneId);
            return;
        }

        CarrierConfigManager configLoader = (CarrierConfigManager)
                mContext.getSystemService(Context.CARRIER_CONFIG_SERVICE);
        if (configLoader == null) {
            loge("Failed to load a Carrier Config");
            return;
        }

        PersistableBundle config = configLoader.getConfigForSubId(subId);
        String iso = config.getString(CarrierConfigManager.KEY_SIM_COUNTRY_ISO_OVERRIDE_STRING);
        if (!TextUtils.isEmpty(iso) &&
                !iso.equals(mTelephonyManager.getSimCountryIsoForPhone(mPhoneId))) {
            mTelephonyManager.setSimCountryIsoForPhone(mPhoneId, iso);
            subCon.setCountryIso(iso, subId);
        }
    }

    private void updateCarrierNameForSubscription(SubscriptionController subCon, int subId,
            int nameSource) {
        /* update display name with carrier override */
        SubscriptionInfo subInfo = subCon.getActiveSubscriptionInfo(
                subId, mContext.getOpPackageName(), mContext.getAttributionTag());

        if (subInfo == null) {
            return;
        }

        CharSequence oldSubName = subInfo.getDisplayName();
        String newCarrierName = mTelephonyManager.getSimOperatorName(subId);

        if (!TextUtils.isEmpty(newCarrierName) && !newCarrierName.equals(oldSubName)) {
            log("sim name[" + mPhoneId + "] = " + newCarrierName);
            subCon.setDisplayNameUsingSrc(newCarrierName, subId, nameSource);
        }
    }

    private void updateIccAvailability(boolean allAppsChanged) {
        synchronized (mLock) {
            UiccCardApplication newApp;
            IccRecords newRecords = null;
            newApp = getApplication(mCurrentAppType);
            if (newApp != null) {
                newRecords = newApp.getIccRecords();
            }

            if (allAppsChanged) {
                unregisterAllAppEvents();
                registerAllAppEvents();
            }

            if (mIccRecords != newRecords || mUiccApplication != newApp) {
                if (DBG) log("Icc changed. Reregistering.");
                unregisterCurrAppEvents();
                mUiccApplication = newApp;
                mIccRecords = newRecords;
                registerCurrAppEvents();
            }
            updateExternalState();
        }
    }

    void resetProperties() {
        if (mCurrentAppType == UiccController.APP_FAM_3GPP) {
            log("update icc_operator_numeric=" + "");
            mTelephonyManager.setSimOperatorNumericForPhone(mPhoneId, "");
            mTelephonyManager.setSimCountryIsoForPhone(mPhoneId, "");
            mTelephonyManager.setSimOperatorNameForPhone(mPhoneId, "");
        }
    }

    /**
     * Update the external SIM state
     */
    @VisibleForTesting(visibility = VisibleForTesting.Visibility.PRIVATE)
    public void updateExternalState() {
        // First check if card state is IO_ERROR or RESTRICTED
        if (mUiccCard.getCardState() == IccCardStatus.CardState.CARDSTATE_ERROR) {
            setExternalState(IccCardConstants.State.CARD_IO_ERROR);
            return;
        }

        if (mUiccCard.getCardState() == IccCardStatus.CardState.CARDSTATE_RESTRICTED) {
            setExternalState(IccCardConstants.State.CARD_RESTRICTED);
            return;
        }

        if (mUiccCard instanceof EuiccCard && ((EuiccCard) mUiccCard).getEid() == null) {
            // for RadioConfig<1.2 the EID is not known when the EuiccCard is constructed
            if (DBG) log("EID is not ready yet.");
            return;
        }

        // By process of elimination, the UICC Card State = PRESENT and state needs to be decided
        // based on apps
        if (mUiccApplication == null) {
            loge("updateExternalState: setting state to NOT_READY because mUiccApplication is "
                    + "null");
            setExternalState(IccCardConstants.State.NOT_READY);
            return;
        }

        // Check if SIM is locked
        boolean cardLocked = false;
        IccCardConstants.State lockedState = null;
        IccCardApplicationStatus.AppState appState = mUiccApplication.getState();

        PinState pin1State = mUiccApplication.getPin1State();
        if (pin1State == PinState.PINSTATE_ENABLED_PERM_BLOCKED) {
            if (VDBG) log("updateExternalState: PERM_DISABLED");
            cardLocked = true;
            lockedState = IccCardConstants.State.PERM_DISABLED;
        } else {
            if (appState == IccCardApplicationStatus.AppState.APPSTATE_PIN) {
                if (VDBG) log("updateExternalState: PIN_REQUIRED");
                cardLocked = true;
                lockedState = IccCardConstants.State.PIN_REQUIRED;
            } else if (appState == IccCardApplicationStatus.AppState.APPSTATE_PUK) {
                if (VDBG) log("updateExternalState: PUK_REQUIRED");
                cardLocked = true;
                lockedState = IccCardConstants.State.PUK_REQUIRED;
            } else if (appState == IccCardApplicationStatus.AppState.APPSTATE_SUBSCRIPTION_PERSO) {
                if (PersoSubState.isPersoLocked(mUiccApplication.getPersoSubState())) {
                    if (VDBG) log("updateExternalState: PERSOSUBSTATE_SIM_NETWORK");
                    cardLocked = true;
                    lockedState = IccCardConstants.State.NETWORK_LOCKED;
                }
            }
        }

        // If SIM is locked, broadcast state as NOT_READY/LOCKED depending on if records are loaded
        if (cardLocked) {
            if (mIccRecords != null && (mIccRecords.getLockedRecordsLoaded()
                    || mIccRecords.getNetworkLockedRecordsLoaded())) { // locked records loaded
                if (VDBG) {
                    log("updateExternalState: card locked and records loaded; "
                            + "setting state to locked");
                }
                setExternalState(lockedState);
            } else {
                if (VDBG) {
                    log("updateExternalState: card locked but records not loaded; "
                            + "setting state to NOT_READY");
                }
                setExternalState(IccCardConstants.State.NOT_READY);
            }
            return;
        }

        // Check for remaining app states
        switch (appState) {
            case APPSTATE_UNKNOWN:
                /*
                 * APPSTATE_UNKNOWN is a catch-all state reported whenever the app
                 * is not explicitly in one of the other states. To differentiate the
                 * case where we know that there is a card present, but the APP is not
                 * ready, we choose NOT_READY here instead of unknown. This is possible
                 * in at least two cases:
                 * 1) A transient during the process of the SIM bringup
                 * 2) There is no valid App on the SIM to load, which can be the case with an
                 *    eSIM/soft SIM.
                 */
                if (VDBG) {
                    log("updateExternalState: app state is unknown; setting state to NOT_READY");
                }
                setExternalState(IccCardConstants.State.NOT_READY);
                break;
            case APPSTATE_DETECTED:
                if (VDBG) {
                    log("updateExternalState: app state is detected; setting state to NOT_READY");
                }
                setExternalState(IccCardConstants.State.NOT_READY);
                break;
            case APPSTATE_READY:
                checkAndUpdateIfAnyAppToBeIgnored();
                if (areReadyAppsRecordsLoaded() && areCarrierPriviligeRulesLoaded()) {
                    if (VDBG) log("updateExternalState: setting state to LOADED");
                    setExternalState(IccCardConstants.State.LOADED);
                } else {
                    if (VDBG) {
                        log("updateExternalState: setting state to READY; records loaded "
                            + areReadyAppsRecordsLoaded() + ", carrier privilige rules loaded "
                            + areCarrierPriviligeRulesLoaded());
                    }
                        setExternalState(IccCardConstants.State.READY);
                }
                break;
        }
    }

    private void registerAllAppEvents() {
        // todo: all of these should be notified to UiccProfile directly without needing to register
        for (UiccCardApplication app : mUiccApplications) {
            if (app != null) {
                if (VDBG) log("registerUiccCardEvents: registering for EVENT_APP_READY");
                app.registerForReady(mHandler, EVENT_APP_READY, null);
                IccRecords ir = app.getIccRecords();
                if (ir != null) {
                    if (VDBG) log("registerUiccCardEvents: registering for EVENT_RECORDS_LOADED");
                    ir.registerForRecordsLoaded(mHandler, EVENT_RECORDS_LOADED, null);
                    ir.registerForRecordsEvents(mHandler, EVENT_ICC_RECORD_EVENTS, null);
                }
            }
        }
    }

    private void unregisterAllAppEvents() {
        for (UiccCardApplication app : mUiccApplications) {
            if (app != null) {
                app.unregisterForReady(mHandler);
                IccRecords ir = app.getIccRecords();
                if (ir != null) {
                    ir.unregisterForRecordsLoaded(mHandler);
                    ir.unregisterForRecordsEvents(mHandler);
                }
            }
        }
    }

    private void registerCurrAppEvents() {
        // In case of locked, only listen to the current application.
        if (mIccRecords != null) {
            mIccRecords.registerForLockedRecordsLoaded(mHandler, EVENT_ICC_LOCKED, null);
            mIccRecords.registerForNetworkLockedRecordsLoaded(mHandler, EVENT_NETWORK_LOCKED, null);
        }
    }

    private void unregisterCurrAppEvents() {
        if (mIccRecords != null) {
            mIccRecords.unregisterForLockedRecordsLoaded(mHandler);
            mIccRecords.unregisterForNetworkLockedRecordsLoaded(mHandler);
        }
    }

    private void setExternalState(IccCardConstants.State newState, boolean override) {
        synchronized (mLock) {
            if (!SubscriptionManager.isValidSlotIndex(mPhoneId)) {
                loge("setExternalState: mPhoneId=" + mPhoneId + " is invalid; Return!!");
                return;
            }

            if (!override && newState == mExternalState) {
                log("setExternalState: !override and newstate unchanged from " + newState);
                return;
            }
            mExternalState = newState;
            if (mExternalState == IccCardConstants.State.LOADED) {
                // Update the MCC/MNC.
                if (mIccRecords != null) {
                    Phone currentPhone = PhoneFactory.getPhone(mPhoneId);
                    String operator = currentPhone.getOperatorNumeric();
                    log("setExternalState: operator=" + operator + " mPhoneId=" + mPhoneId);

                    if (!TextUtils.isEmpty(operator)) {
                        mTelephonyManager.setSimOperatorNumericForPhone(mPhoneId, operator);
                        String countryCode = operator.substring(0, 3);
                        if (countryCode != null) {
                            mTelephonyManager.setSimCountryIsoForPhone(mPhoneId,
                                    MccTable.countryCodeForMcc(countryCode));
                        } else {
                            loge("setExternalState: state LOADED; Country code is null");
                        }
                    } else {
                        loge("setExternalState: state LOADED; Operator name is null");
                    }
                }
            }
            log("setExternalState: set mPhoneId=" + mPhoneId + " mExternalState=" + mExternalState);

            UiccController.updateInternalIccState(mContext, mExternalState,
                    getIccStateReason(mExternalState), mPhoneId);
        }
    }

    private void setExternalState(IccCardConstants.State newState) {
        setExternalState(newState, false);
    }

    /**
     * Function to check if all ICC records have been loaded
     * @return true if all ICC records have been loaded, false otherwise.
     */
    public boolean getIccRecordsLoaded() {
        synchronized (mLock) {
            if (mIccRecords != null) {
                return mIccRecords.getRecordsLoaded();
            }
            return false;
        }
    }

    /**
     * Locked state have a reason (PIN, PUK, NETWORK, PERM_DISABLED, CARD_IO_ERROR)
     * @return reason
     */
    private String getIccStateReason(IccCardConstants.State state) {
        switch (state) {
            case PIN_REQUIRED: return IccCardConstants.INTENT_VALUE_LOCKED_ON_PIN;
            case PUK_REQUIRED: return IccCardConstants.INTENT_VALUE_LOCKED_ON_PUK;
            case NETWORK_LOCKED: return IccCardConstants.INTENT_VALUE_LOCKED_NETWORK;
            case PERM_DISABLED: return IccCardConstants.INTENT_VALUE_ABSENT_ON_PERM_DISABLED;
            case CARD_IO_ERROR: return IccCardConstants.INTENT_VALUE_ICC_CARD_IO_ERROR;
            case CARD_RESTRICTED: return IccCardConstants.INTENT_VALUE_ICC_CARD_RESTRICTED;
            default: return null;
        }
    }

    /* IccCard interface implementation */
    @Override
    public IccCardConstants.State getState() {
        synchronized (mLock) {
            return mExternalState;
        }
    }

    @Override
    public IccRecords getIccRecords() {
        synchronized (mLock) {
            return mIccRecords;
        }
    }

    /**
     * Notifies handler of any transition into State.NETWORK_LOCKED
     */
    @Override
    public void registerForNetworkLocked(Handler h, int what, Object obj) {
        synchronized (mLock) {
            Registrant r = new Registrant(h, what, obj);

            mNetworkLockedRegistrants.add(r);

            if (getState() == IccCardConstants.State.NETWORK_LOCKED) {
                if (mUiccApplication != null) {
                    r.notifyRegistrant(
                            new AsyncResult(null, mUiccApplication.getPersoSubState().ordinal(),
                                    null));

                } else {
                    log("registerForNetworkLocked: not notifying registrants, "
                            + "mUiccApplication == null");
                }
            }
        }
    }

    @Override
    public void unregisterForNetworkLocked(Handler h) {
        synchronized (mLock) {
            mNetworkLockedRegistrants.remove(h);
        }
    }

    @Override
    public void supplyPin(String pin, Message onComplete) {
        synchronized (mLock) {
            if (mUiccApplication != null) {
                mUiccApplication.supplyPin(pin, onComplete);
            } else if (onComplete != null) {
                Exception e = new RuntimeException("ICC card is absent.");
                AsyncResult.forMessage(onComplete).exception = e;
                onComplete.sendToTarget();
                return;
            }
        }
    }

    @Override
    public void supplyPuk(String puk, String newPin, Message onComplete) {
        synchronized (mLock) {
            if (mUiccApplication != null) {
                mUiccApplication.supplyPuk(puk, newPin, onComplete);
            } else if (onComplete != null) {
                Exception e = new RuntimeException("ICC card is absent.");
                AsyncResult.forMessage(onComplete).exception = e;
                onComplete.sendToTarget();
                return;
            }
        }
    }

    @Override
    public void supplyPin2(String pin2, Message onComplete) {
        synchronized (mLock) {
            if (mUiccApplication != null) {
                mUiccApplication.supplyPin2(pin2, onComplete);
            } else if (onComplete != null) {
                Exception e = new RuntimeException("ICC card is absent.");
                AsyncResult.forMessage(onComplete).exception = e;
                onComplete.sendToTarget();
                return;
            }
        }
    }

    @Override
    public void supplyPuk2(String puk2, String newPin2, Message onComplete) {
        synchronized (mLock) {
            if (mUiccApplication != null) {
                mUiccApplication.supplyPuk2(puk2, newPin2, onComplete);
            } else if (onComplete != null) {
                Exception e = new RuntimeException("ICC card is absent.");
                AsyncResult.forMessage(onComplete).exception = e;
                onComplete.sendToTarget();
                return;
            }
        }
    }

    @Override
    public void supplyNetworkDepersonalization(String pin, Message onComplete) {
        synchronized (mLock) {
            if (mUiccApplication != null) {
                mUiccApplication.supplyNetworkDepersonalization(pin, onComplete);
            } else if (onComplete != null) {
                Exception e = new RuntimeException("CommandsInterface is not set.");
                AsyncResult.forMessage(onComplete).exception = e;
                onComplete.sendToTarget();
                return;
            }
        }
    }

    @Override
    public void supplySimDepersonalization(PersoSubState persoType, String pin, Message onComplete) {
        synchronized (mLock) {
            if (mUiccApplication != null) {
                mUiccApplication.supplySimDepersonalization(persoType, pin, onComplete);
            } else if (onComplete != null) {
                Exception e = new RuntimeException("CommandsInterface is not set.");
                AsyncResult.forMessage(onComplete).exception = e;
                onComplete.sendToTarget();
                return;
            }
        }
    }

    @Override
    public boolean getIccLockEnabled() {
        synchronized (mLock) {
            /* defaults to false, if ICC is absent/deactivated */
            return mUiccApplication != null && mUiccApplication.getIccLockEnabled();
        }
    }

    @Override
    public boolean getIccFdnEnabled() {
        synchronized (mLock) {
            return mUiccApplication != null && mUiccApplication.getIccFdnEnabled();
        }
    }

    @Override
    public boolean getIccFdnAvailable() {
        synchronized (mLock) {
            return mUiccApplication != null && mUiccApplication.getIccFdnAvailable();
        }
    }

    @Override
    public boolean getIccPin2Blocked() {
        /* defaults to disabled */
        return mUiccApplication != null && mUiccApplication.getIccPin2Blocked();
    }

    @Override
    public boolean getIccPuk2Blocked() {
        /* defaults to disabled */
        return mUiccApplication != null && mUiccApplication.getIccPuk2Blocked();
    }

    @Override
    public boolean isEmptyProfile() {
        // If there's no UiccCardApplication, it's an empty profile.
        // Empty profile is a valid case of eSIM (default boot profile).
        // But we clear all apps of mUiccCardApplication to be null during refresh (see
        // resetAppWithAid) but not mLastReportedNumOfUiccApplications.
        // So if mLastReportedNumOfUiccApplications == 0, it means modem confirmed that we landed
        // on empty profile.
        return mLastReportedNumOfUiccApplications == 0;
    }

    @Override
    public void setIccLockEnabled(boolean enabled, String password, Message onComplete) {
        synchronized (mLock) {
            if (mUiccApplication != null) {
                mUiccApplication.setIccLockEnabled(enabled, password, onComplete);
            } else if (onComplete != null) {
                Exception e = new RuntimeException("ICC card is absent.");
                AsyncResult.forMessage(onComplete).exception = e;
                onComplete.sendToTarget();
                return;
            }
        }
    }

    @Override
    public void setIccFdnEnabled(boolean enabled, String password, Message onComplete) {
        synchronized (mLock) {
            if (mUiccApplication != null) {
                mUiccApplication.setIccFdnEnabled(enabled, password, onComplete);
            } else if (onComplete != null) {
                Exception e = new RuntimeException("ICC card is absent.");
                AsyncResult.forMessage(onComplete).exception = e;
                onComplete.sendToTarget();
                return;
            }
        }
    }

    @Override
    public void changeIccLockPassword(String oldPassword, String newPassword, Message onComplete) {
        synchronized (mLock) {
            if (mUiccApplication != null) {
                mUiccApplication.changeIccLockPassword(oldPassword, newPassword, onComplete);
            } else if (onComplete != null) {
                Exception e = new RuntimeException("ICC card is absent.");
                AsyncResult.forMessage(onComplete).exception = e;
                onComplete.sendToTarget();
                return;
            }
        }
    }

    @Override
    public void changeIccFdnPassword(String oldPassword, String newPassword, Message onComplete) {
        synchronized (mLock) {
            if (mUiccApplication != null) {
                mUiccApplication.changeIccFdnPassword(oldPassword, newPassword, onComplete);
            } else if (onComplete != null) {
                Exception e = new RuntimeException("ICC card is absent.");
                AsyncResult.forMessage(onComplete).exception = e;
                onComplete.sendToTarget();
                return;
            }
        }
    }

    @Override
    public String getServiceProviderName() {
        synchronized (mLock) {
            if (mIccRecords != null) {
                return mIccRecords.getServiceProviderName();
            }
            return null;
        }
    }

    @Override
    public boolean hasIccCard() {
        // mUiccCard is initialized in constructor, so won't be null
        if (mUiccCard.getCardState()
                != IccCardStatus.CardState.CARDSTATE_ABSENT) {
            return true;
        }
        loge("hasIccCard: UiccProfile is not null but UiccCard is null or card state is "
                + "ABSENT");
        return false;
    }

    /**
     * Update the UiccProfile.
     */
    public void update(Context c, CommandsInterface ci, IccCardStatus ics) {
        synchronized (mLock) {
            mUniversalPinState = ics.mUniversalPinState;
            mGsmUmtsSubscriptionAppIndex = ics.mGsmUmtsSubscriptionAppIndex;
            mCdmaSubscriptionAppIndex = ics.mCdmaSubscriptionAppIndex;
            mImsSubscriptionAppIndex = ics.mImsSubscriptionAppIndex;
            mApplicationCount = ics.mApplications.length;
            mContext = c;
            mCi = ci;
            mTelephonyManager = (TelephonyManager) mContext.getSystemService(
                    Context.TELEPHONY_SERVICE);

            //update applications
            if (DBG) log(ics.mApplications.length + " applications");
            mLastReportedNumOfUiccApplications = ics.mApplications.length;

            for (int i = 0; i < mUiccApplications.length; i++) {
                if (mUiccApplications[i] == null) {
                    //Create newly added Applications
                    if (i < ics.mApplications.length) {
                        mUiccApplications[i] = new UiccCardApplication(this,
                                ics.mApplications[i], mContext, mCi);
                    }
                } else if (i >= ics.mApplications.length) {
                    //Delete removed applications
                    mUiccApplications[i].dispose();
                    mUiccApplications[i] = null;
                } else {
                    //Update the rest
                    mUiccApplications[i].update(ics.mApplications[i], mContext, mCi);
                }
            }

            createAndUpdateCatServiceLocked();

            // Reload the carrier privilege rules if necessary.
            log("Before privilege rules: " + mCarrierPrivilegeRules + " : " + ics.mCardState);
            if (mCarrierPrivilegeRules == null && ics.mCardState == CardState.CARDSTATE_PRESENT) {
                mCarrierPrivilegeRules = new UiccCarrierPrivilegeRules(this,
                        mHandler.obtainMessage(EVENT_CARRIER_PRIVILEGES_LOADED));
            } else if (mCarrierPrivilegeRules != null
                    && ics.mCardState != CardState.CARDSTATE_PRESENT) {
                mCarrierPrivilegeRules = null;
                mContext.getContentResolver().unregisterContentObserver(
                        mProvisionCompleteContentObserver);
            }

            sanitizeApplicationIndexesLocked();
            if (mRadioTech != ServiceState.RIL_RADIO_TECHNOLOGY_UNKNOWN) {
                setCurrentAppType(ServiceState.isGsm(mRadioTech));
            }
            updateIccAvailability(true);
        }
    }

    private void createAndUpdateCatServiceLocked() {
        if (mUiccApplications.length > 0 && mUiccApplications[0] != null) {
            // Initialize or Reinitialize CatService
            if (mCatService == null) {
                mCatService = CatService.getInstance(mCi, mContext, this, mPhoneId);
            } else {
                mCatService.update(mCi, mContext, this);
            }
        } else {
            if (mCatService != null) {
                mCatService.dispose();
            }
            mCatService = null;
        }
    }

    @Override
    protected void finalize() {
        if (DBG) log("UiccProfile finalized");
    }

    /**
     * This function makes sure that application indexes are valid
     * and resets invalid indexes. (This should never happen, but in case
     * RIL misbehaves we need to manage situation gracefully)
     */
    private void sanitizeApplicationIndexesLocked() {
        mGsmUmtsSubscriptionAppIndex =
                checkIndexLocked(
                        mGsmUmtsSubscriptionAppIndex, AppType.APPTYPE_SIM, AppType.APPTYPE_USIM);
        mCdmaSubscriptionAppIndex =
                checkIndexLocked(
                        mCdmaSubscriptionAppIndex, AppType.APPTYPE_RUIM, AppType.APPTYPE_CSIM);
        mImsSubscriptionAppIndex =
                checkIndexLocked(mImsSubscriptionAppIndex, AppType.APPTYPE_ISIM, null);
    }

    /**
     * Checks if the app is supported for the purposes of checking if all apps are ready/loaded, so
     * this only checks for SIM/USIM and CSIM/RUIM apps. ISIM is considered not supported for this
     * purpose as there are cards that have ISIM app that is never read (there are SIMs for which
     * the state of ISIM goes to DETECTED but never to READY).
     * CSIM/RUIM apps are considered not supported if CDMA is not supported.
     */
    private boolean isSupportedApplication(UiccCardApplication app) {
        // TODO: 2/15/18 Add check to see if ISIM app will go to READY state, and if yes, check for
        // ISIM also (currently ISIM is considered as not supported in this function)
        if (app.getType() == AppType.APPTYPE_USIM || app.getType() == AppType.APPTYPE_SIM
                || (UiccController.isCdmaSupported(mContext)
                && (app.getType() == AppType.APPTYPE_CSIM
                || app.getType() == AppType.APPTYPE_RUIM))) {
            return true;
        }
        return false;
    }

    private void checkAndUpdateIfAnyAppToBeIgnored() {
        boolean[] appReadyStateTracker = new boolean[AppType.APPTYPE_ISIM.ordinal() + 1];
        for (UiccCardApplication app : mUiccApplications) {
            if (app != null && isSupportedApplication(app) && app.isReady()) {
                appReadyStateTracker[app.getType().ordinal()] = true;
            }
        }

        for (UiccCardApplication app : mUiccApplications) {
            if (app != null && isSupportedApplication(app) && !app.isReady()) {
                /* Checks if the  appReadyStateTracker has already an entry in ready state
                   with same type as app */
                if (appReadyStateTracker[app.getType().ordinal()]) {
                    app.setAppIgnoreState(true);
                }
            }
        }
    }

    private boolean areReadyAppsRecordsLoaded() {
        for (UiccCardApplication app : mUiccApplications) {
            if (app != null && isSupportedApplication(app) && app.isReady()
                    && !app.isAppIgnored()) {
                IccRecords ir = app.getIccRecords();
                if (ir == null || !ir.isLoaded()) {
                    if (VDBG) log("areReadyAppsRecordsLoaded: return false");
                    return false;
                }
            }
        }
        if (VDBG) {
            log("areReadyAppsRecordsLoaded: outside loop, return " + (mUiccApplication != null));
        }
        return mUiccApplication != null;
    }

    private int checkIndexLocked(int index, AppType expectedAppType, AppType altExpectedAppType) {
        if (mUiccApplications == null || index >= mUiccApplications.length) {
            loge("App index " + index + " is invalid since there are no applications");
            return -1;
        }

        if (index < 0) {
            // This is normal. (i.e. no application of this type)
            return -1;
        }

        if (mUiccApplications[index].getType() != expectedAppType
                && mUiccApplications[index].getType() != altExpectedAppType) {
            loge("App index " + index + " is invalid since it's not "
                    + expectedAppType + " and not " + altExpectedAppType);
            return -1;
        }

        // Seems to be valid
        return index;
    }

    /**
     * Registers the handler when operator brand name is overridden.
     *
     * @param h Handler for notification message.
     * @param what User-defined message code.
     * @param obj User object.
     */
    public void registerForOpertorBrandOverride(Handler h, int what, Object obj) {
        synchronized (mLock) {
            Registrant r = new Registrant(h, what, obj);
            mOperatorBrandOverrideRegistrants.add(r);
        }
    }

    /**
     * Registers the handler when carrier privilege rules are loaded.
     *
     * @param h Handler for notification message.
     * @param what User-defined message code.
     * @param obj User object.
     */
    public void registerForCarrierPrivilegeRulesLoaded(Handler h, int what, Object obj) {
        synchronized (mLock) {
            Registrant r = new Registrant(h, what, obj);

            mCarrierPrivilegeRegistrants.add(r);

            if (areCarrierPriviligeRulesLoaded()) {
                r.notifyRegistrant();
            }
        }
    }

    /**
     * Unregister for notifications when carrier privilege rules are loaded.
     *
     * @param h Handler to be removed from the registrant list.
     */
    public void unregisterForCarrierPrivilegeRulesLoaded(Handler h) {
        synchronized (mLock) {
            mCarrierPrivilegeRegistrants.remove(h);
        }
    }

    /**
     * Unregister for notifications when operator brand name is overriden.
     *
     * @param h Handler to be removed from the registrant list.
     */
    public void unregisterForOperatorBrandOverride(Handler h) {
        synchronized (mLock) {
            mOperatorBrandOverrideRegistrants.remove(h);
        }
    }

    static boolean isPackageBundled(Context context, String pkgName) {
        PackageManager pm = context.getPackageManager();
        try {
            // We also match hidden-until-installed apps. The assumption here is that some other
            // mechanism (like CarrierAppUtils) would automatically enable such an app, so we
            // shouldn't prompt the user about it.
            pm.getApplicationInfo(pkgName, PackageManager.MATCH_HIDDEN_UNTIL_INSTALLED_COMPONENTS);
            if (DBG) log(pkgName + " is installed.");
            return true;
        } catch (PackageManager.NameNotFoundException e) {
            if (DBG) log(pkgName + " is not installed.");
            return false;
        }
    }

    private void promptInstallCarrierApp(String pkgName) {
        Intent showDialogIntent = InstallCarrierAppTrampolineActivity.get(mContext, pkgName);
        showDialogIntent.addFlags(Intent.FLAG_ACTIVITY_NEW_TASK);
        mContext.startActivity(showDialogIntent);
    }

    private void onCarrierPrivilegesLoadedMessage() {
        // Update set of enabled carrier apps now that the privilege rules may have changed.
        ActivityManager am = mContext.getSystemService(ActivityManager.class);
        CarrierAppUtils.disableCarrierAppsUntilPrivileged(mContext.getOpPackageName(),
                mTelephonyManager, am.getCurrentUser(), mContext);

        UsageStatsManager usm = (UsageStatsManager) mContext.getSystemService(
                Context.USAGE_STATS_SERVICE);
        if (usm != null) {
            usm.onCarrierPrivilegedAppsChanged();
        }

        InstallCarrierAppUtils.hideAllNotifications(mContext);
        InstallCarrierAppUtils.unregisterPackageInstallReceiver(mContext);

        synchronized (mLock) {
            mCarrierPrivilegeRegistrants.notifyRegistrants();
            boolean isProvisioned = isProvisioned();
            boolean isUnlocked = isUserUnlocked();
            // Only show dialog if the phone is through with Setup Wizard and is unlocked.
            // Otherwise, wait for completion and unlock and show a notification instead.
            if (isProvisioned && isUnlocked) {
                for (String pkgName : getUninstalledCarrierPackages()) {
                    promptInstallCarrierApp(pkgName);
                }
            } else {
                if (!isProvisioned) {
                    final Uri uri = Settings.Global.getUriFor(Settings.Global.DEVICE_PROVISIONED);
                    mContext.getContentResolver().registerContentObserver(
                            uri,
                            false,
                            mProvisionCompleteContentObserver);
                    mProvisionCompleteContentObserverRegistered = true;
                }
                if (!isUnlocked) {
                    mContext.registerReceiver(
                            mUserUnlockReceiver, new IntentFilter(Intent.ACTION_USER_UNLOCKED));
                    mUserUnlockReceiverRegistered = true;
                }
            }
        }
    }

    private boolean isProvisioned() {
        return Settings.Global.getInt(
                mContext.getContentResolver(),
                Settings.Global.DEVICE_PROVISIONED, 1) == 1;
    }

    private boolean isUserUnlocked() {
        return mContext.getSystemService(UserManager.class).isUserUnlocked();
    }

    private void showCarrierAppNotificationsIfPossible() {
        if (isProvisioned() && isUserUnlocked()) {
            for (String pkgName : getUninstalledCarrierPackages()) {
                InstallCarrierAppUtils.showNotification(mContext, pkgName);
                InstallCarrierAppUtils.registerPackageInstallReceiver(mContext);
            }
        }
    }

    private Set<String> getUninstalledCarrierPackages() {
        String allowListSetting = Settings.Global.getString(
                mContext.getContentResolver(),
                Settings.Global.CARRIER_APP_WHITELIST);
        if (TextUtils.isEmpty(allowListSetting)) {
            return Collections.emptySet();
        }
        Map<String, String> certPackageMap = parseToCertificateToPackageMap(allowListSetting);
        if (certPackageMap.isEmpty()) {
            return Collections.emptySet();
        }
        UiccCarrierPrivilegeRules rules = getCarrierPrivilegeRules();
        if (rules == null) {
            return Collections.emptySet();
        }
        Set<String> uninstalledCarrierPackages = new ArraySet<>();
        List<UiccAccessRule> accessRules = rules.getAccessRules();
        for (UiccAccessRule accessRule : accessRules) {
            String certHexString = accessRule.getCertificateHexString().toUpperCase();
            String pkgName = certPackageMap.get(certHexString);
            if (!TextUtils.isEmpty(pkgName) && !isPackageBundled(mContext, pkgName)) {
                uninstalledCarrierPackages.add(pkgName);
            }
        }
        return uninstalledCarrierPackages;
    }

    /**
     * Converts a string in the format: key1:value1;key2:value2... into a map where the keys are
     * hex representations of app certificates - all upper case - and the values are package names
     * @hide
     */
    @VisibleForTesting
    public static Map<String, String> parseToCertificateToPackageMap(String allowListSetting) {
        final String pairDelim = "\\s*;\\s*";
        final String keyValueDelim = "\\s*:\\s*";

        List<String> keyValuePairList = Arrays.asList(allowListSetting.split(pairDelim));

        if (keyValuePairList.isEmpty()) {
            return Collections.emptyMap();
        }

        Map<String, String> map = new ArrayMap<>(keyValuePairList.size());
        for (String keyValueString: keyValuePairList) {
            String[] keyValue = keyValueString.split(keyValueDelim);

            if (keyValue.length == 2) {
                map.put(keyValue[0].toUpperCase(), keyValue[1]);
            } else {
                loge("Incorrect length of key-value pair in carrier app allow list map.  "
                        + "Length should be exactly 2");
            }
        }

        return map;
    }

    /**
     * Check whether the specified type of application exists in the profile.
     *
     * @param type UICC application type.
     */
    public boolean isApplicationOnIcc(IccCardApplicationStatus.AppType type) {
        synchronized (mLock) {
            for (int i = 0; i < mUiccApplications.length; i++) {
                if (mUiccApplications[i] != null && mUiccApplications[i].getType() == type) {
                    return true;
                }
            }
            return false;
        }
    }

    /**
     * Return the universal pin state of the profile.
     */
    public PinState getUniversalPinState() {
        synchronized (mLock) {
            return mUniversalPinState;
        }
    }

    /**
     * Return the application of the specified family.
     *
     * @param family UICC application family.
     * @return application corresponding to family or a null if no match found
     */
    public UiccCardApplication getApplication(int family) {
        synchronized (mLock) {
            int index = IccCardStatus.CARD_MAX_APPS;
            switch (family) {
                case UiccController.APP_FAM_3GPP:
                    index = mGsmUmtsSubscriptionAppIndex;
                    break;
                case UiccController.APP_FAM_3GPP2:
                    index = mCdmaSubscriptionAppIndex;
                    break;
                case UiccController.APP_FAM_IMS:
                    index = mImsSubscriptionAppIndex;
                    break;
            }
            if (index >= 0 && index < mUiccApplications.length) {
                return mUiccApplications[index];
            }
            return null;
        }
    }

    /**
     * Return the application with the index of the array.
     *
     * @param index Index of the application array.
     * @return application corresponding to index or a null if no match found
     */
    public UiccCardApplication getApplicationIndex(int index) {
        synchronized (mLock) {
            if (index >= 0 && index < mUiccApplications.length) {
                return mUiccApplications[index];
            }
            return null;
        }
    }

    /**
     * Returns the SIM application of the specified type.
     *
     * @param type ICC application type
     * (@see com.android.internal.telephony.PhoneConstants#APPTYPE_xxx)
     * @return application corresponding to type or a null if no match found
     */
    public UiccCardApplication getApplicationByType(int type) {
        synchronized (mLock) {
            for (int i = 0; i < mUiccApplications.length; i++) {
                if (mUiccApplications[i] != null
                        && mUiccApplications[i].getType().ordinal() == type) {
                    return mUiccApplications[i];
                }
            }
            return null;
        }
    }

    /**
     * Resets the application with the input AID. Returns true if any changes were made.
     *
     * A null aid implies a card level reset - all applications must be reset.
     *
     * @param aid aid of the application which should be reset; null imples all applications
     * @param reset true if reset is required. false for initialization.
     * @return boolean indicating if there was any change made as part of the reset
     */
    public boolean resetAppWithAid(String aid, boolean reset) {
        synchronized (mLock) {
            boolean changed = false;
            for (int i = 0; i < mUiccApplications.length; i++) {
                if (mUiccApplications[i] != null
                        && (TextUtils.isEmpty(aid) || aid.equals(mUiccApplications[i].getAid()))) {
                    // Delete removed applications
                    mUiccApplications[i].dispose();
                    mUiccApplications[i] = null;
                    changed = true;
                }
            }
            if (reset && TextUtils.isEmpty(aid)) {
                if (mCarrierPrivilegeRules != null) {
                    mCarrierPrivilegeRules = null;
                    mContext.getContentResolver().unregisterContentObserver(
                            mProvisionCompleteContentObserver);
                    changed = true;
                }
                // CatService shall be disposed only when a card level reset happens.
                if (mCatService != null) {
                    mCatService.dispose();
                    mCatService = null;
                    changed = true;
                }
            }
            return changed;
        }
    }

    /**
     * Exposes {@link CommandsInterface#iccOpenLogicalChannel}
     */
    public void iccOpenLogicalChannel(String aid, int p2, Message response) {
        logWithLocalLog("iccOpenLogicalChannel: " + aid + " , " + p2 + " by pid:"
                + Binder.getCallingPid() + " uid:" + Binder.getCallingUid());
        mCi.iccOpenLogicalChannel(aid, p2,
                mHandler.obtainMessage(EVENT_OPEN_LOGICAL_CHANNEL_DONE, response));
    }

    /**
     * Exposes {@link CommandsInterface#iccCloseLogicalChannel}
     */
    public void iccCloseLogicalChannel(int channel, Message response) {
        logWithLocalLog("iccCloseLogicalChannel: " + channel);
        mCi.iccCloseLogicalChannel(channel,
                mHandler.obtainMessage(EVENT_CLOSE_LOGICAL_CHANNEL_DONE, response));
    }

    /**
     * Exposes {@link CommandsInterface#iccTransmitApduLogicalChannel}
     */
    public void iccTransmitApduLogicalChannel(int channel, int cla, int command,
            int p1, int p2, int p3, String data, Message response) {
        mCi.iccTransmitApduLogicalChannel(channel, cla, command, p1, p2, p3,
                data, mHandler.obtainMessage(EVENT_TRANSMIT_APDU_LOGICAL_CHANNEL_DONE, response));
    }

    /**
     * Exposes {@link CommandsInterface#iccTransmitApduBasicChannel}
     */
    public void iccTransmitApduBasicChannel(int cla, int command,
            int p1, int p2, int p3, String data, Message response) {
        mCi.iccTransmitApduBasicChannel(cla, command, p1, p2, p3,
                data, mHandler.obtainMessage(EVENT_TRANSMIT_APDU_BASIC_CHANNEL_DONE, response));
    }

    /**
     * Exposes {@link CommandsInterface#iccIO}
     */
    public void iccExchangeSimIO(int fileID, int command, int p1, int p2, int p3,
            String pathID, Message response) {
        mCi.iccIO(command, fileID, pathID, p1, p2, p3, null, null,
                mHandler.obtainMessage(EVENT_SIM_IO_DONE, response));
    }

    /**
     * Exposes {@link CommandsInterface#sendEnvelopeWithStatus}
     */
    public void sendEnvelopeWithStatus(String contents, Message response) {
        mCi.sendEnvelopeWithStatus(contents, response);
    }

    /**
     * Returns number of applications on this card
     */
    public int getNumApplications() {
        synchronized (mLock) {
            return mApplicationCount;
        }
    }

    /**
     * Returns the id of the phone which is associated with this profile.
     */
    public int getPhoneId() {
        return mPhoneId;
    }

    /**
     * Returns true iff carrier privileges rules are null (dont need to be loaded) or loaded.
     */
    public boolean areCarrierPriviligeRulesLoaded() {
        UiccCarrierPrivilegeRules carrierPrivilegeRules = getCarrierPrivilegeRules();
        return carrierPrivilegeRules == null
                || carrierPrivilegeRules.areCarrierPriviligeRulesLoaded();
    }

    /**
     * Returns true if there are some carrier privilege rules loaded and specified.
     */
    public boolean hasCarrierPrivilegeRules() {
        UiccCarrierPrivilegeRules carrierPrivilegeRules = getCarrierPrivilegeRules();
        return carrierPrivilegeRules != null && carrierPrivilegeRules.hasCarrierPrivilegeRules();
    }

    /**
     * Exposes {@link UiccCarrierPrivilegeRules#getCarrierPrivilegeStatus}.
     */
    public int getCarrierPrivilegeStatus(Signature signature, String packageName) {
        UiccCarrierPrivilegeRules carrierPrivilegeRules = getCarrierPrivilegeRules();
        return carrierPrivilegeRules == null
                ? TelephonyManager.CARRIER_PRIVILEGE_STATUS_RULES_NOT_LOADED :
                carrierPrivilegeRules.getCarrierPrivilegeStatus(signature, packageName);
    }

    /**
     * Exposes {@link UiccCarrierPrivilegeRules#getCarrierPrivilegeStatus}.
     */
    public int getCarrierPrivilegeStatus(PackageManager packageManager, String packageName) {
        UiccCarrierPrivilegeRules carrierPrivilegeRules = getCarrierPrivilegeRules();
        return carrierPrivilegeRules == null
                ? TelephonyManager.CARRIER_PRIVILEGE_STATUS_RULES_NOT_LOADED :
                carrierPrivilegeRules.getCarrierPrivilegeStatus(packageManager, packageName);
    }

    /**
     * Exposes {@link UiccCarrierPrivilegeRules#getCarrierPrivilegeStatus}.
     */
    public int getCarrierPrivilegeStatus(PackageInfo packageInfo) {
        UiccCarrierPrivilegeRules carrierPrivilegeRules = getCarrierPrivilegeRules();
        return carrierPrivilegeRules == null
                ? TelephonyManager.CARRIER_PRIVILEGE_STATUS_RULES_NOT_LOADED :
                carrierPrivilegeRules.getCarrierPrivilegeStatus(packageInfo);
    }

    /**
     * Exposes {@link UiccCarrierPrivilegeRules#getCarrierPrivilegeStatusForCurrentTransaction}.
     */
    public int getCarrierPrivilegeStatusForCurrentTransaction(PackageManager packageManager) {
        UiccCarrierPrivilegeRules carrierPrivilegeRules = getCarrierPrivilegeRules();
        return carrierPrivilegeRules == null
                ? TelephonyManager.CARRIER_PRIVILEGE_STATUS_RULES_NOT_LOADED :
                carrierPrivilegeRules.getCarrierPrivilegeStatusForCurrentTransaction(
                        packageManager);
    }

    /**
     * Exposes {@link UiccCarrierPrivilegeRules#getCarrierPrivilegeStatusForUid}.
     */
    public int getCarrierPrivilegeStatusForUid(PackageManager packageManager, int uid) {
        UiccCarrierPrivilegeRules carrierPrivilegeRules = getCarrierPrivilegeRules();
        return carrierPrivilegeRules == null
                ? TelephonyManager.CARRIER_PRIVILEGE_STATUS_RULES_NOT_LOADED :
                carrierPrivilegeRules.getCarrierPrivilegeStatusForUid(packageManager, uid);
    }

    /**
     * Return a list of certs in hex string from loaded carrier privileges access rules.
     *
     * @return a list of certificate in hex string. return {@code null} if there is no certs
     * or privilege rules are not loaded yet.
     */
    public List<String> getCertsFromCarrierPrivilegeAccessRules() {
        final List<String> certs = new ArrayList<>();
        final UiccCarrierPrivilegeRules carrierPrivilegeRules = getCarrierPrivilegeRules();
        if (carrierPrivilegeRules != null) {
            List<UiccAccessRule> accessRules = carrierPrivilegeRules.getAccessRules();
            for (UiccAccessRule accessRule : accessRules) {
                certs.add(accessRule.getCertificateHexString());
            }
        }
        return certs.isEmpty() ? null : certs;
    }

    /**
     * Exposes {@link UiccCarrierPrivilegeRules#getCarrierPackageNamesForIntent}.
     */
    public List<String> getCarrierPackageNamesForIntent(
            PackageManager packageManager, Intent intent) {
        UiccCarrierPrivilegeRules carrierPrivilegeRules = getCarrierPrivilegeRules();
        return carrierPrivilegeRules == null ? null :
                carrierPrivilegeRules.getCarrierPackageNamesForIntent(
                        packageManager, intent);
    }

    /** Returns a reference to the current {@link UiccCarrierPrivilegeRules}. */
    private UiccCarrierPrivilegeRules getCarrierPrivilegeRules() {
        synchronized (mLock) {
            if (mTestOverrideCarrierPrivilegeRules != null) {
                return mTestOverrideCarrierPrivilegeRules;
            }
            return mCarrierPrivilegeRules;
        }
    }

    /**
     * Make sure the iccid in SIM record matches the current active subId. If not, return false.
     * When SIM switching in eSIM is happening, there are rare cases that setOperatorBrandOverride
     * is called on old subId while new iccid is already loaded on SIM record. For those cases
     * setOperatorBrandOverride would apply to the wrong (new) iccid. This check is to avoid it.
     */
    private boolean checkSubIdAndIccIdMatch(String iccid) {
        if (TextUtils.isEmpty(iccid)) return false;
        SubscriptionInfo subInfo = SubscriptionController.getInstance()
                .getActiveSubscriptionInfoForSimSlotIndex(
                        getPhoneId(), mContext.getOpPackageName(), null);
        return subInfo != null && IccUtils.stripTrailingFs(subInfo.getIccId()).equals(
                IccUtils.stripTrailingFs(iccid));
    }

    /**
     * Sets the overridden operator brand.
     */
    public boolean setOperatorBrandOverride(String brand) {
        log("setOperatorBrandOverride: " + brand);
        log("current iccId: " + SubscriptionInfo.givePrintableIccid(getIccId()));

        String iccId = getIccId();
        if (TextUtils.isEmpty(iccId)) {
            return false;
        }
        if (!checkSubIdAndIccIdMatch(iccId)) {
            loge("iccId doesn't match current active subId.");
            return false;
        }

        SharedPreferences.Editor spEditor =
                PreferenceManager.getDefaultSharedPreferences(mContext).edit();
        String key = OPERATOR_BRAND_OVERRIDE_PREFIX + iccId;
        if (brand == null) {
            spEditor.remove(key).commit();
        } else {
            spEditor.putString(key, brand).commit();
        }
        mOperatorBrandOverrideRegistrants.notifyRegistrants();
        return true;
    }

    /**
     * Returns the overridden operator brand.
     */
    public String getOperatorBrandOverride() {
        String iccId = getIccId();
        if (TextUtils.isEmpty(iccId)) {
            return null;
        }
        SharedPreferences sp = PreferenceManager.getDefaultSharedPreferences(mContext);
        return sp.getString(OPERATOR_BRAND_OVERRIDE_PREFIX + iccId, null);
    }

    /**
     * Returns the iccid of the profile.
     */
    public String getIccId() {
        // ICCID should be same across all the apps.
        if (mUiccApplications != null) {
            for (UiccCardApplication app : mUiccApplications) {
                if (app != null) {
                    IccRecords ir = app.getIccRecords();
                    if (ir != null && ir.getIccId() != null) {
                        return ir.getIccId();
                    }
                }
            }
        }
        return null;
    }

    private static String eventToString(int event) {
        switch (event) {
            case EVENT_RADIO_OFF_OR_UNAVAILABLE: return "RADIO_OFF_OR_UNAVAILABLE";
            case EVENT_ICC_LOCKED: return "ICC_LOCKED";
            case EVENT_APP_READY: return "APP_READY";
            case EVENT_RECORDS_LOADED: return "RECORDS_LOADED";
            case EVENT_NETWORK_LOCKED: return "NETWORK_LOCKED";
            case EVENT_EID_READY: return "EID_READY";
            case EVENT_ICC_RECORD_EVENTS: return "ICC_RECORD_EVENTS";
            case EVENT_OPEN_LOGICAL_CHANNEL_DONE: return "OPEN_LOGICAL_CHANNEL_DONE";
            case EVENT_CLOSE_LOGICAL_CHANNEL_DONE: return "CLOSE_LOGICAL_CHANNEL_DONE";
            case EVENT_TRANSMIT_APDU_LOGICAL_CHANNEL_DONE:
                return "TRANSMIT_APDU_LOGICAL_CHANNEL_DONE";
            case EVENT_TRANSMIT_APDU_BASIC_CHANNEL_DONE: return "TRANSMIT_APDU_BASIC_CHANNEL_DONE";
            case EVENT_SIM_IO_DONE: return "SIM_IO_DONE";
            case EVENT_CARRIER_PRIVILEGES_LOADED: return "CARRIER_PRIVILEGES_LOADED";
            case EVENT_CARRIER_CONFIG_CHANGED: return "CARRIER_CONFIG_CHANGED";
            case EVENT_CARRIER_PRIVILEGES_TEST_OVERRIDE_SET:
                return "CARRIER_PRIVILEGES_TEST_OVERRIDE_SET";
            default: return "UNKNOWN(" + event + ")";
        }
    }

    private static void log(String msg) {
        Rlog.d(LOG_TAG, msg);
    }

    private static void loge(String msg) {
        Rlog.e(LOG_TAG, msg);
    }

    private void logWithLocalLog(String msg) {
        Rlog.d(LOG_TAG, msg);
        if (DBG) UiccController.addLocalLog("UiccProfile[" + mPhoneId + "]: " + msg);
    }

    /**
     * Reloads carrier privileges as if a change were just detected.  Useful to force a profile
     * refresh without having to physically insert or remove a SIM card.
     */
    @VisibleForTesting
    public void refresh() {
        mHandler.sendMessage(mHandler.obtainMessage(EVENT_CARRIER_PRIVILEGES_LOADED));
    }

    /**
     * Set a test set of carrier privilege rules which will override the actual rules on the SIM.
     *
     * <p>May be null, in which case the rules on the SIM will be used and any previous overrides
     * will be cleared.
     *
     * @see TelephonyManager#setCarrierTestOverride
     */
    public void setTestOverrideCarrierPrivilegeRules(@Nullable List<UiccAccessRule> rules) {
        mHandler.sendMessage(
                mHandler.obtainMessage(EVENT_CARRIER_PRIVILEGES_TEST_OVERRIDE_SET, rules));
    }

    /**
     * Dump
     */
    public void dump(FileDescriptor fd, PrintWriter pw, String[] args) {
        pw.println("UiccProfile:");
        pw.println(" mCi=" + mCi);
        pw.println(" mCatService=" + mCatService);
        for (int i = 0; i < mCarrierPrivilegeRegistrants.size(); i++) {
            pw.println("  mCarrierPrivilegeRegistrants[" + i + "]="
                    + ((Registrant) mCarrierPrivilegeRegistrants.get(i)).getHandler());
        }
        for (int i = 0; i < mOperatorBrandOverrideRegistrants.size(); i++) {
            pw.println("  mOperatorBrandOverrideRegistrants[" + i + "]="
                    + ((Registrant) mOperatorBrandOverrideRegistrants.get(i)).getHandler());
        }
        pw.println(" mUniversalPinState=" + mUniversalPinState);
        pw.println(" mGsmUmtsSubscriptionAppIndex=" + mGsmUmtsSubscriptionAppIndex);
        pw.println(" mCdmaSubscriptionAppIndex=" + mCdmaSubscriptionAppIndex);
        pw.println(" mImsSubscriptionAppIndex=" + mImsSubscriptionAppIndex);
        pw.println(" mUiccApplications: length=" + mUiccApplications.length);
        for (int i = 0; i < mUiccApplications.length; i++) {
            if (mUiccApplications[i] == null) {
                pw.println("  mUiccApplications[" + i + "]=" + null);
            } else {
                pw.println("  mUiccApplications[" + i + "]="
                        + mUiccApplications[i].getType() + " " + mUiccApplications[i]);
            }
        }
        pw.println();
        // Print details of all applications
        for (UiccCardApplication app : mUiccApplications) {
            if (app != null) {
                app.dump(fd, pw, args);
                pw.println();
            }
        }
        // Print details of all IccRecords
        for (UiccCardApplication app : mUiccApplications) {
            if (app != null) {
                IccRecords ir = app.getIccRecords();
                if (ir != null) {
                    ir.dump(fd, pw, args);
                    pw.println();
                }
            }
        }
        // Print UiccCarrierPrivilegeRules and registrants.
        if (mCarrierPrivilegeRules == null) {
            pw.println(" mCarrierPrivilegeRules: null");
        } else {
            pw.println(" mCarrierPrivilegeRules: " + mCarrierPrivilegeRules);
            mCarrierPrivilegeRules.dump(fd, pw, args);
        }
        if (mTestOverrideCarrierPrivilegeRules != null) {
            pw.println(" mTestOverrideCarrierPrivilegeRules: "
                    + mTestOverrideCarrierPrivilegeRules);
            mTestOverrideCarrierPrivilegeRules.dump(fd, pw, args);
        }
        pw.println(" mCarrierPrivilegeRegistrants: size=" + mCarrierPrivilegeRegistrants.size());
        for (int i = 0; i < mCarrierPrivilegeRegistrants.size(); i++) {
            pw.println("  mCarrierPrivilegeRegistrants[" + i + "]="
                    + ((Registrant) mCarrierPrivilegeRegistrants.get(i)).getHandler());
        }
        pw.flush();

        pw.println(" mNetworkLockedRegistrants: size=" + mNetworkLockedRegistrants.size());
        for (int i = 0; i < mNetworkLockedRegistrants.size(); i++) {
            pw.println("  mNetworkLockedRegistrants[" + i + "]="
                    + ((Registrant) mNetworkLockedRegistrants.get(i)).getHandler());
        }
        pw.println(" mCurrentAppType=" + mCurrentAppType);
        pw.println(" mUiccCard=" + mUiccCard);
        pw.println(" mUiccApplication=" + mUiccApplication);
        pw.println(" mIccRecords=" + mIccRecords);
        pw.println(" mExternalState=" + mExternalState);
        pw.flush();
    }
}<|MERGE_RESOLUTION|>--- conflicted
+++ resolved
@@ -371,15 +371,10 @@
             if (isGsm) {
                 mCurrentAppType = UiccController.APP_FAM_3GPP;
             } else {
-<<<<<<< HEAD
                 //if CSIM application is not present, set current app to default app i.e 3GPP
                 UiccCardApplication newApp = null;
                 newApp = getApplication(UiccController.APP_FAM_3GPP2);
-                if (newApp != null) {
-=======
-                UiccCardApplication newApp = getApplication(UiccController.APP_FAM_3GPP2);
                 if (newApp != null || getApplication(UiccController.APP_FAM_3GPP) == null) {
->>>>>>> a8e596d9
                     mCurrentAppType = UiccController.APP_FAM_3GPP2;
                 } else {
                     mCurrentAppType = UiccController.APP_FAM_3GPP;
