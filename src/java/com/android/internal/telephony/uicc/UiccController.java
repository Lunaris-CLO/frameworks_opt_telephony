/*
 * Copyright (C) 2011-2012 The Android Open Source Project
 *
 * Licensed under the Apache License, Version 2.0 (the "License");
 * you may not use this file except in compliance with the License.
 * You may obtain a copy of the License at
 *
 *      http://www.apache.org/licenses/LICENSE-2.0
 *
 * Unless required by applicable law or agreed to in writing, software
 * distributed under the License is distributed on an "AS IS" BASIS,
 * WITHOUT WARRANTIES OR CONDITIONS OF ANY KIND, either express or implied.
 * See the License for the specific language governing permissions and
 * limitations under the License.
 */

package com.android.internal.telephony.uicc;

import static android.telephony.TelephonyManager.UNINITIALIZED_CARD_ID;
import static android.telephony.TelephonyManager.UNSUPPORTED_CARD_ID;

import static java.util.Arrays.copyOf;

import android.Manifest;
import android.annotation.NonNull;
import android.annotation.Nullable;
import android.app.BroadcastOptions;
import android.compat.annotation.UnsupportedAppUsage;
import android.content.Context;
import android.content.Intent;
import android.content.SharedPreferences;
import android.content.pm.PackageManager;
import android.os.AsyncResult;
import android.os.Build;
import android.os.Handler;
import android.os.Message;
import android.os.RegistrantList;
import android.preference.PreferenceManager;
import android.sysprop.TelephonyProperties;
import android.telephony.AnomalyReporter;
import android.telephony.CarrierConfigManager;
import android.telephony.SubscriptionInfo;
import android.telephony.SubscriptionManager;
import android.telephony.TelephonyManager;
import android.telephony.TelephonyManager.SimState;
import android.telephony.UiccCardInfo;
import android.telephony.UiccPortInfo;
import android.telephony.UiccSlotMapping;
import android.telephony.data.ApnSetting;
import android.text.TextUtils;
import android.util.IndentingPrintWriter;
import android.util.LocalLog;
import android.util.Log;

import com.android.internal.annotations.VisibleForTesting;
import com.android.internal.telephony.CarrierServiceBindHelper;
import com.android.internal.telephony.CommandException;
import com.android.internal.telephony.CommandsInterface;
import com.android.internal.telephony.IccCard;
import com.android.internal.telephony.IccCardConstants;
import com.android.internal.telephony.IntentBroadcaster;
import com.android.internal.telephony.PhoneConfigurationManager;
import com.android.internal.telephony.PhoneConstants;
import com.android.internal.telephony.PhoneFactory;
import com.android.internal.telephony.RadioConfig;
import com.android.internal.telephony.SubscriptionInfoUpdater;
import com.android.internal.telephony.TelephonyIntents;
import com.android.internal.telephony.metrics.TelephonyMetrics;
import com.android.internal.telephony.subscription.SubscriptionManagerService;
import com.android.internal.telephony.uicc.euicc.EuiccCard;
import com.android.internal.telephony.util.ArrayUtils;
import com.android.internal.telephony.util.TelephonyUtils;
import com.android.telephony.Rlog;

import java.io.FileDescriptor;
import java.io.PrintWriter;
import java.util.ArrayList;
import java.util.Arrays;
import java.util.List;
import java.util.UUID;
import java.util.stream.Collectors;
import java.util.stream.IntStream;

/**
 * This class is responsible for keeping all knowledge about
 * Universal Integrated Circuit Card (UICC), also know as SIM's,
 * in the system. It is also used as API to get appropriate
 * applications to pass them to phone and service trackers.
 *
 * UiccController is created with the call to make() function.
 * UiccController is a singleton and make() must only be called once
 * and throws an exception if called multiple times.
 *
 * Once created UiccController registers with RIL for "on" and "unsol_sim_status_changed"
 * notifications. When such notification arrives UiccController will call
 * getIccCardStatus (GET_SIM_STATUS). Based on the response of GET_SIM_STATUS
 * request appropriate tree of uicc objects will be created.
 *
 * Following is class diagram for uicc classes:
 *
 *                       UiccController
 *                            #
 *                            |
 *                        UiccSlot[]
 *                            #
 *                            |
 *                        UiccCard
 *                            #
 *                            |
 *                        UiccPort[]
 *                            #
 *                            |
 *                       UiccProfile
 *                          #   #
 *                          |   ------------------
 *                    UiccCardApplication    CatService
 *                      #            #
 *                      |            |
 *                 IccRecords    IccFileHandler
 *                 ^ ^ ^           ^ ^ ^ ^ ^
 *    SIMRecords---- | |           | | | | ---SIMFileHandler
 *    RuimRecords----- |           | | | ----RuimFileHandler
 *    IsimUiccRecords---           | | -----UsimFileHandler
 *                                 | ------CsimFileHandler
 *                                 ----IsimFileHandler
 *
 * Legend: # stands for Composition
 *         ^ stands for Generalization
 *
 * See also {@link com.android.internal.telephony.IccCard}
 */
public class UiccController extends Handler {
    private static final boolean DBG = true;
    private static final boolean VDBG = false; //STOPSHIP if true
    private static final String LOG_TAG = "UiccController";

    public static final int INVALID_SLOT_ID = -1;
    public static final int INVALID_PHONE_ID = -1;

    public static final int APP_FAM_3GPP =  1;
    public static final int APP_FAM_3GPP2 = 2;
    public static final int APP_FAM_IMS   = 3;

    private static final int EVENT_ICC_STATUS_CHANGED = 1;
    private static final int EVENT_SLOT_STATUS_CHANGED = 2;
    private static final int EVENT_GET_ICC_STATUS_DONE = 3;
    private static final int EVENT_GET_SLOT_STATUS_DONE = 4;
    private static final int EVENT_RADIO_ON = 5;
    private static final int EVENT_RADIO_AVAILABLE = 6;
    private static final int EVENT_RADIO_UNAVAILABLE = 7;
    private static final int EVENT_SIM_REFRESH = 8;
    private static final int EVENT_EID_READY = 9;
    private static final int EVENT_MULTI_SIM_CONFIG_CHANGED = 10;
    // NOTE: any new EVENT_* values must be added to eventToString.

    @NonNull
    private final TelephonyManager mTelephonyManager;

    // this needs to be here, because on bootup we dont know which index maps to which UiccSlot
    @UnsupportedAppUsage(maxTargetSdk = Build.VERSION_CODES.R, trackingBug = 170729553)
    private CommandsInterface[] mCis;
    @VisibleForTesting
    public UiccSlot[] mUiccSlots;
    private int[] mPhoneIdToSlotId;
    private boolean mIsSlotStatusSupported = true;

    // This maps the externally exposed card ID (int) to the internal card ID string (ICCID/EID).
    // The array index is the card ID (int).
    // This mapping exists to expose card-based functionality without exposing the EID, which is
    // considered sensitive information.
    // mCardStrings is populated using values from the IccSlotStatus and IccCardStatus. For
    // HAL < 1.2, these do not contain the EID or the ICCID, so mCardStrings will be empty
    private ArrayList<String> mCardStrings;

    /**
     * SIM card state.
     */
    @NonNull
    @SimState
    private final int[] mSimCardState;

    /**
     * SIM application state.
     */
    @NonNull
    @SimState
    private final int[] mSimApplicationState;

    // This is the card ID of the default eUICC. It starts as UNINITIALIZED_CARD_ID.
    // When we load the EID (either with slot status or from the EuiccCard), we set it to the eUICC
    // with the lowest slot index.
    // If EID is not supported (e.g. on HAL version < 1.2), we set it to UNSUPPORTED_CARD_ID
    private int mDefaultEuiccCardId;

    // Default Euicc Card ID used when the device is temporarily unable to read the EID (e.g. on HAL
    // 1.2-1.3 if the eUICC is currently inactive). This value is only used within the
    // UiccController and should be converted to UNSUPPORTED_CARD_ID when others ask.
    // (This value is -3 because UNSUPPORTED_CARD_ID and UNINITIALIZED_CARD_ID are -1 and -2)
    private static final int TEMPORARILY_UNSUPPORTED_CARD_ID = -3;

    // GSM SGP.02 section 2.2.2 states that the EID is always 32 digits long
    private static final int EID_LENGTH = 32;

    // SharedPreference key for saving the known card strings (ICCIDs and EIDs) ordered by card ID
    private static final String CARD_STRINGS = "card_strings";

    // SharedPreference key for saving the flag to set removable eSIM as default eUICC or not.
    private static final String REMOVABLE_ESIM_AS_DEFAULT = "removable_esim";

    // Whether the device has an eUICC built in.
    private boolean mHasBuiltInEuicc = false;

    // Whether the device has a currently active built in eUICC
    private boolean mHasActiveBuiltInEuicc = false;

    // Use removable eSIM as default eUICC. This flag will be set from phone debug hidden menu
    private boolean mUseRemovableEsimAsDefault = false;

    // The physical slots which correspond to built-in eUICCs
    private final int[] mEuiccSlots;

    // SharedPreferences key for saving the default euicc card ID
    private static final String DEFAULT_CARD = "default_card";

    @UnsupportedAppUsage
    private static final Object mLock = new Object();
    @UnsupportedAppUsage
    private static UiccController mInstance;
    @VisibleForTesting
    public static ArrayList<IccSlotStatus> sLastSlotStatus;

    @UnsupportedAppUsage
    @VisibleForTesting
    public Context mContext;

    protected RegistrantList mIccChangedRegistrants = new RegistrantList();

    @NonNull
    private final CarrierServiceBindHelper mCarrierServiceBindHelper;

    private UiccStateChangedLauncher mLauncher;
    private RadioConfig mRadioConfig;

    /* The storage for the PIN codes. */
    private final PinStorage mPinStorage;

    // LocalLog buffer to hold important SIM related events for debugging
    private static LocalLog sLocalLog = new LocalLog(TelephonyUtils.IS_DEBUGGABLE ? 256 : 64);

    /**
     * API to make UiccController singleton if not already created.
     */
    public static UiccController make(Context c) {
        synchronized (mLock) {
            if (mInstance != null) {
                throw new RuntimeException("UiccController.make() should only be called once");
            }
            mInstance = new UiccController(c);
            return mInstance;
        }
    }

    private UiccController(Context c) {
        if (DBG) log("Creating UiccController");
        mContext = c;
        mCis = PhoneFactory.getCommandsInterfaces();
        int numPhysicalSlots = c.getResources().getInteger(
                com.android.internal.R.integer.config_num_physical_slots);
        numPhysicalSlots = TelephonyProperties.sim_slots_count().orElse(numPhysicalSlots);
        if (DBG) {
            logWithLocalLog("config_num_physical_slots = " + numPhysicalSlots);
        }
        // Minimum number of physical slot count should be equals to or greater than phone count,
        // if it is less than phone count use phone count as physical slot count.
        if (numPhysicalSlots < mCis.length) {
            numPhysicalSlots = mCis.length;
        }

        mTelephonyManager = mContext.getSystemService(TelephonyManager.class);

        mUiccSlots = new UiccSlot[numPhysicalSlots];
        mPhoneIdToSlotId = new int[mCis.length];
        int supportedModemCount = mTelephonyManager.getSupportedModemCount();
        mSimCardState = new int[supportedModemCount];
        mSimApplicationState = new int[supportedModemCount];
        Arrays.fill(mPhoneIdToSlotId, INVALID_SLOT_ID);
        if (VDBG) logPhoneIdToSlotIdMapping();
        mRadioConfig = RadioConfig.getInstance();
        mRadioConfig.registerForSimSlotStatusChanged(this, EVENT_SLOT_STATUS_CHANGED, null);
        for (int i = 0; i < mCis.length; i++) {
            mCis[i].registerForIccStatusChanged(this, EVENT_ICC_STATUS_CHANGED, i);
            mCis[i].registerForAvailable(this, EVENT_RADIO_AVAILABLE, i);
            mCis[i].registerForNotAvailable(this, EVENT_RADIO_UNAVAILABLE, i);
            mCis[i].registerForIccRefresh(this, EVENT_SIM_REFRESH, i);
        }

        mLauncher = new UiccStateChangedLauncher(c, this);
        mCardStrings = loadCardStrings();
        mDefaultEuiccCardId = UNINITIALIZED_CARD_ID;

        mCarrierServiceBindHelper = new CarrierServiceBindHelper(mContext);

        mEuiccSlots = mContext.getResources()
                .getIntArray(com.android.internal.R.array.non_removable_euicc_slots);
        mHasBuiltInEuicc = hasBuiltInEuicc();

        PhoneConfigurationManager.registerForMultiSimConfigChange(
                this, EVENT_MULTI_SIM_CONFIG_CHANGED, null);

        mPinStorage = new PinStorage(mContext);
        if (!TelephonyUtils.IS_USER) {
            mUseRemovableEsimAsDefault = PreferenceManager.getDefaultSharedPreferences(mContext)
                    .getBoolean(REMOVABLE_ESIM_AS_DEFAULT, false);
        }
    }

    /**
     * Given the slot index and port index, return the phone ID, or -1 if no phone is associated
     * with the given slot and port.
     * @param slotId the slot index to check
     * @param portIndex unique index referring to a port belonging to the SIM slot
     * @return the associated phone ID or -1
     */
    public int getPhoneIdFromSlotPortIndex(int slotId, int portIndex) {
        UiccSlot slot = getUiccSlot(slotId);
        return slot == null ? UiccSlot.INVALID_PHONE_ID : slot.getPhoneIdFromPortIndex(portIndex);
    }

    /**
     * Return the physical slot id associated with the given phoneId, or INVALID_SLOT_ID.
     * @param phoneId the phoneId to check
     */
    public int getSlotIdFromPhoneId(int phoneId) {
        try {
            return mPhoneIdToSlotId[phoneId];
        } catch (ArrayIndexOutOfBoundsException e) {
            return INVALID_SLOT_ID;
        }
    }

    @UnsupportedAppUsage
    public static UiccController getInstance() {
        if (mInstance == null) {
            throw new RuntimeException(
                    "UiccController.getInstance can't be called before make()");
        }
        return mInstance;
    }

    @UnsupportedAppUsage
    public UiccCard getUiccCard(int phoneId) {
        synchronized (mLock) {
            return getUiccCardForPhone(phoneId);
        }
    }

    /**
     * Return the UiccPort associated with the given phoneId or null if no phoneId is associated.
     * @param phoneId the phoneId to check
     */
    public UiccPort getUiccPort(int phoneId) {
        synchronized (mLock) {
            return getUiccPortForPhone(phoneId);
        }
    }

    /**
     * API to get UiccPort corresponding to given physical slot index and port index
     * @param slotId index of physical slot on the device
     * @param portIdx index of port on the card
     * @return UiccPort object corresponding to given physical slot index and port index;
     * null if port does not exist.
     */
    public UiccPort getUiccPortForSlot(int slotId, int portIdx) {
        synchronized (mLock) {
            UiccSlot slot = getUiccSlot(slotId);
            if (slot != null) {
                UiccCard uiccCard = slot.getUiccCard();
                if (uiccCard != null) {
                    return uiccCard.getUiccPort(portIdx);
                }
            }
            return null;
        }
    }

    /**
     * API to get UiccCard corresponding to given physical slot index
     * @param slotId index of physical slot on the device
     * @return UiccCard object corresponting to given physical slot index; null if card is
     * absent
     */
    public UiccCard getUiccCardForSlot(int slotId) {
        synchronized (mLock) {
            UiccSlot uiccSlot = getUiccSlot(slotId);
            if (uiccSlot != null) {
                return uiccSlot.getUiccCard();
            }
            return null;
        }
    }

    /**
     * API to get UiccCard corresponding to given phone id
     * @return UiccCard object corresponding to given phone id; null if there is no card present for
     * the phone id
     */
    public UiccCard getUiccCardForPhone(int phoneId) {
        synchronized (mLock) {
            if (isValidPhoneIndex(phoneId)) {
                UiccSlot uiccSlot = getUiccSlotForPhone(phoneId);
                if (uiccSlot != null) {
                    return uiccSlot.getUiccCard();
                }
            }
            return null;
        }
    }

    /**
     * API to get UiccPort corresponding to given phone id
     * @return UiccPort object corresponding to given phone id; null if there is no card present for
     * the phone id
     */
    @Nullable
    public UiccPort getUiccPortForPhone(int phoneId) {
        synchronized (mLock) {
            if (isValidPhoneIndex(phoneId)) {
                UiccSlot uiccSlot = getUiccSlotForPhone(phoneId);
                if (uiccSlot != null) {
                    UiccCard uiccCard = uiccSlot.getUiccCard();
                    if (uiccCard != null) {
                        return uiccCard.getUiccPortForPhone(phoneId);
                    }
                }
            }
            return null;
        }
    }

    /**
     * API to get UiccProfile corresponding to given phone id
     * @return UiccProfile object corresponding to given phone id; null if there is no card/profile
     * present for the phone id
     */
    public UiccProfile getUiccProfileForPhone(int phoneId) {
        synchronized (mLock) {
            if (isValidPhoneIndex(phoneId)) {
                UiccPort uiccPort = getUiccPortForPhone(phoneId);
                return uiccPort != null ? uiccPort.getUiccProfile() : null;
            }
            return null;
        }
    }

    /**
     * API to get all the UICC slots.
     * @return UiccSlots array.
     */
    public UiccSlot[] getUiccSlots() {
        synchronized (mLock) {
            return mUiccSlots;
        }
    }

    /** Map logicalSlot to physicalSlot, portIndex and activate the physicalSlot with portIndex if
     *  it is inactive. */
    public void switchSlots(List<UiccSlotMapping> slotMapping, Message response) {
        logWithLocalLog("switchSlots: " + slotMapping);
        mRadioConfig.setSimSlotsMapping(slotMapping, response);
    }

    /**
     * API to get UiccSlot object for a specific physical slot index on the device
     * @return UiccSlot object for the given physical slot index
     */
    public UiccSlot getUiccSlot(int slotId) {
        synchronized (mLock) {
            if (isValidSlotIndex(slotId)) {
                return mUiccSlots[slotId];
            }
            return null;
        }
    }

    /**
     * API to get UiccSlot object for a given phone id
     * @return UiccSlot object for the given phone id
     */
    public UiccSlot getUiccSlotForPhone(int phoneId) {
        synchronized (mLock) {
            if (isValidPhoneIndex(phoneId)) {
                int slotId = getSlotIdFromPhoneId(phoneId);
                if (isValidSlotIndex(slotId)) {
                    return mUiccSlots[slotId];
                }
            }
            return null;
        }
    }

    /**
     * API to get UiccSlot object for a given cardId
     * @param cardId Identifier for a SIM. This can be an ICCID, or an EID in case of an eSIM.
     * @return int Index of UiccSlot for the given cardId if one is found, {@link #INVALID_SLOT_ID}
     * otherwise
     */
    public int getUiccSlotForCardId(String cardId) {
        synchronized (mLock) {
            // first look up based on cardId
            for (int idx = 0; idx < mUiccSlots.length; idx++) {
                if (mUiccSlots[idx] != null) {
                    UiccCard uiccCard = mUiccSlots[idx].getUiccCard();
                    if (uiccCard != null && cardId.equals(uiccCard.getCardId())) {
                        return idx;
                    }
                }
            }
            // if a match is not found, do a lookup based on ICCID
            for (int idx = 0; idx < mUiccSlots.length; idx++) {
                UiccSlot slot = mUiccSlots[idx];
                if (slot != null) {
                    if (IntStream.of(slot.getPortList()).anyMatch(porIdx -> cardId.equals(
                            slot.getIccId(porIdx)))) {
                        return idx;
                    }
                }
            }
            return INVALID_SLOT_ID;
        }
    }

    // Easy to use API
    @UnsupportedAppUsage(maxTargetSdk = Build.VERSION_CODES.R, trackingBug = 170729553)
    public IccRecords getIccRecords(int phoneId, int family) {
        synchronized (mLock) {
            UiccCardApplication app = getUiccCardApplication(phoneId, family);
            if (app != null) {
                return app.getIccRecords();
            }
            return null;
        }
    }

    // Easy to use API
    @UnsupportedAppUsage(maxTargetSdk = Build.VERSION_CODES.R, trackingBug = 170729553)
    public IccFileHandler getIccFileHandler(int phoneId, int family) {
        synchronized (mLock) {
            UiccCardApplication app = getUiccCardApplication(phoneId, family);
            if (app != null) {
                return app.getIccFileHandler();
            }
            return null;
        }
    }


    //Notifies when card status changes
    @UnsupportedAppUsage
    public void registerForIccChanged(Handler h, int what, Object obj) {
        synchronized (mLock) {
            mIccChangedRegistrants.addUnique(h, what, obj);
        }
        //Notify registrant right after registering, so that it will get the latest ICC status,
        //otherwise which may not happen until there is an actual change in ICC status.
        Message.obtain(h, what, new AsyncResult(obj, null, null)).sendToTarget();
    }

    public void unregisterForIccChanged(Handler h) {
        synchronized (mLock) {
            mIccChangedRegistrants.remove(h);
        }
    }

    @Override
    public void handleMessage (Message msg) {
        synchronized (mLock) {
            Integer phoneId = getCiIndex(msg);
            String eventName = eventToString(msg.what);

            if (phoneId < 0 || phoneId >= mCis.length) {
                Rlog.e(LOG_TAG, "Invalid phoneId : " + phoneId + " received with event "
                        + eventName);
                return;
            }

            logWithLocalLog("handleMessage: Received " + eventName + " for phoneId " + phoneId);

            AsyncResult ar = (AsyncResult)msg.obj;
            switch (msg.what) {
                case EVENT_ICC_STATUS_CHANGED:
                    if (DBG) log("Received EVENT_ICC_STATUS_CHANGED, calling getIccCardStatus");
                    mCis[phoneId].getIccCardStatus(obtainMessage(EVENT_GET_ICC_STATUS_DONE,
                            phoneId));
                    break;
                case EVENT_RADIO_AVAILABLE:
                case EVENT_RADIO_ON:
                    if (DBG) {
                        log("Received EVENT_RADIO_AVAILABLE/EVENT_RADIO_ON, calling "
                                + "getIccCardStatus");
                    }
                    mCis[phoneId].getIccCardStatus(obtainMessage(EVENT_GET_ICC_STATUS_DONE,
                            phoneId));
                    // slot status should be the same on all RILs; request it only for phoneId 0
                    if (phoneId == 0) {
                        if (DBG) {
                            log("Received EVENT_RADIO_AVAILABLE/EVENT_RADIO_ON for phoneId 0, "
                                    + "calling getSimSlotsStatus");
                        }
                        mRadioConfig.getSimSlotsStatus(obtainMessage(EVENT_GET_SLOT_STATUS_DONE,
                                phoneId));
                    }
                    break;
                case EVENT_GET_ICC_STATUS_DONE:
                    if (DBG) log("Received EVENT_GET_ICC_STATUS_DONE");
                    onGetIccCardStatusDone(ar, phoneId);
                    break;
                case EVENT_SLOT_STATUS_CHANGED:
                case EVENT_GET_SLOT_STATUS_DONE:
                    if (DBG) {
                        log("Received EVENT_SLOT_STATUS_CHANGED or EVENT_GET_SLOT_STATUS_DONE");
                    }
                    onGetSlotStatusDone(ar);
                    break;
                case EVENT_RADIO_UNAVAILABLE:
                    if (DBG) log("EVENT_RADIO_UNAVAILABLE, dispose card");
                    sLastSlotStatus = null;
                    UiccSlot uiccSlot = getUiccSlotForPhone(phoneId);
                    if (uiccSlot != null) {
                        uiccSlot.onRadioStateUnavailable(phoneId);
                    } else if (!isValidPhoneIndex(phoneId) && mUiccSlots.length >= phoneId) {
                        //DSDS -> SS config change, PhoneId 1 is not valid.
                        //If UiccCard is Still Present Corresponding phone Id 1,
                        //Dispose UiccCard.
                        if (DBG) log("Uicc Slot is NULL for Phone ID " + phoneId);
                        uiccSlot = mUiccSlots[phoneId];
                        uiccSlot.onRadioStateUnavailable(INVALID_PHONE_ID);
                    }
                    mIccChangedRegistrants.notifyRegistrants(new AsyncResult(null, phoneId, null));
                    break;
                case EVENT_SIM_REFRESH:
                    if (DBG) log("Received EVENT_SIM_REFRESH");
                    onSimRefresh(ar, phoneId);
                    break;
                case EVENT_EID_READY:
                    if (DBG) log("Received EVENT_EID_READY");
                    onEidReady(ar, phoneId);
                    break;
                case EVENT_MULTI_SIM_CONFIG_CHANGED:
                    if (DBG) log("Received EVENT_MULTI_SIM_CONFIG_CHANGED");
                    int activeModemCount = (int) ((AsyncResult) msg.obj).result;
                    onMultiSimConfigChanged(activeModemCount);
                    break;
                default:
                    Rlog.e(LOG_TAG, " Unknown Event " + msg.what);
                    break;
            }
        }
    }

    private void onMultiSimConfigChanged(int newActiveModemCount) {
        int prevActiveModemCount = mCis.length;
        mCis = PhoneFactory.getCommandsInterfaces();

        logWithLocalLog("onMultiSimConfigChanged: prevActiveModemCount " + prevActiveModemCount
                + ", newActiveModemCount " + newActiveModemCount);

        // Resize array.
        mPhoneIdToSlotId = copyOf(mPhoneIdToSlotId, newActiveModemCount);

        // Register for new active modem for ss -> ds switch.
        // For ds -> ss switch, there's no need to unregister as the mCis should unregister
        // everything itself.
        for (int i = prevActiveModemCount; i < newActiveModemCount; i++) {
            mPhoneIdToSlotId[i] = INVALID_SLOT_ID;
            mCis[i].registerForIccStatusChanged(this, EVENT_ICC_STATUS_CHANGED, i);
            mCis[i].registerForAvailable(this, EVENT_RADIO_AVAILABLE, i);
            mCis[i].registerForNotAvailable(this, EVENT_RADIO_UNAVAILABLE, i);
            mCis[i].registerForIccRefresh(this, EVENT_SIM_REFRESH, i);
        }
    }

    private Integer getCiIndex(Message msg) {
        AsyncResult ar;
        Integer index = new Integer(PhoneConstants.DEFAULT_SLOT_INDEX);

        /*
         * The events can be come in two ways. By explicitly sending it using
         * sendMessage, in this case the user object passed is msg.obj and from
         * the CommandsInterface, in this case the user object is msg.obj.userObj
         */
        if (msg != null) {
            if (msg.obj != null && msg.obj instanceof Integer) {
                index = (Integer)msg.obj;
            } else if(msg.obj != null && msg.obj instanceof AsyncResult) {
                ar = (AsyncResult)msg.obj;
                if (ar.userObj != null && ar.userObj instanceof Integer) {
                    index = (Integer)ar.userObj;
                }
            }
        }
        return index;
    }

    private static String eventToString(int event) {
        switch (event) {
            case EVENT_ICC_STATUS_CHANGED: return "ICC_STATUS_CHANGED";
            case EVENT_SLOT_STATUS_CHANGED: return "SLOT_STATUS_CHANGED";
            case EVENT_GET_ICC_STATUS_DONE: return "GET_ICC_STATUS_DONE";
            case EVENT_GET_SLOT_STATUS_DONE: return "GET_SLOT_STATUS_DONE";
            case EVENT_RADIO_ON: return "RADIO_ON";
            case EVENT_RADIO_AVAILABLE: return "RADIO_AVAILABLE";
            case EVENT_RADIO_UNAVAILABLE: return "RADIO_UNAVAILABLE";
            case EVENT_SIM_REFRESH: return "SIM_REFRESH";
            case EVENT_EID_READY: return "EID_READY";
            case EVENT_MULTI_SIM_CONFIG_CHANGED: return "MULTI_SIM_CONFIG_CHANGED";
            default: return "UNKNOWN(" + event + ")";
        }
    }

    // Easy to use API
    @UnsupportedAppUsage(maxTargetSdk = Build.VERSION_CODES.R, trackingBug = 170729553)
    public UiccCardApplication getUiccCardApplication(int phoneId, int family) {
        synchronized (mLock) {
            UiccPort uiccPort = getUiccPortForPhone(phoneId);
            if (uiccPort != null) {
                return uiccPort.getApplication(family);
            }
            return null;
        }
    }

    /**
     * Convert IccCardConstants.State enum values to corresponding IccCardConstants String
     * constants
     * @param state IccCardConstants.State enum value
     * @return IccCardConstants String constant representing ICC state
     */
    public static String getIccStateIntentString(IccCardConstants.State state) {
        switch (state) {
            case ABSENT: return IccCardConstants.INTENT_VALUE_ICC_ABSENT;
            case PIN_REQUIRED: return IccCardConstants.INTENT_VALUE_ICC_LOCKED;
            case PUK_REQUIRED: return IccCardConstants.INTENT_VALUE_ICC_LOCKED;
            case NETWORK_LOCKED: return IccCardConstants.INTENT_VALUE_ICC_LOCKED;
            case READY: return IccCardConstants.INTENT_VALUE_ICC_READY;
            case NOT_READY: return IccCardConstants.INTENT_VALUE_ICC_NOT_READY;
            case PERM_DISABLED: return IccCardConstants.INTENT_VALUE_ICC_LOCKED;
            case CARD_IO_ERROR: return IccCardConstants.INTENT_VALUE_ICC_CARD_IO_ERROR;
            case CARD_RESTRICTED: return IccCardConstants.INTENT_VALUE_ICC_CARD_RESTRICTED;
            case LOADED: return IccCardConstants.INTENT_VALUE_ICC_LOADED;
            default: return IccCardConstants.INTENT_VALUE_ICC_UNKNOWN;
        }
    }

    static void updateInternalIccStateForInactivePort(
            Context context, int prevActivePhoneId, String iccId) {
        if (SubscriptionManager.isValidPhoneId(prevActivePhoneId)) {
            // Mark SIM state as ABSENT on previously phoneId.
            TelephonyManager telephonyManager = (TelephonyManager) context.getSystemService(
                    Context.TELEPHONY_SERVICE);
            telephonyManager.setSimStateForPhone(prevActivePhoneId,
                    IccCardConstants.State.ABSENT.toString());
        }

        SubscriptionInfoUpdater subInfoUpdator = PhoneFactory.getSubscriptionInfoUpdater();
        if (subInfoUpdator != null) {
            subInfoUpdator.updateInternalIccStateForInactivePort(prevActivePhoneId, iccId);
        } else {
            Rlog.e(LOG_TAG, "subInfoUpdate is null.");
        }
    }

    static void updateInternalIccState(Context context, IccCardConstants.State state, String reason,
            int phoneId) {
        TelephonyManager telephonyManager = (TelephonyManager) context.getSystemService(
                Context.TELEPHONY_SERVICE);
        telephonyManager.setSimStateForPhone(phoneId, state.toString());

        SubscriptionInfoUpdater subInfoUpdator = PhoneFactory.getSubscriptionInfoUpdater();
        if (subInfoUpdator != null) {
            subInfoUpdator.updateInternalIccState(getIccStateIntentString(state), reason, phoneId);
        } else {
            Rlog.e(LOG_TAG, "subInfoUpdate is null.");
        }
    }

    /**
     * Update SIM state for the inactive eSIM port.
     *
     * @param phoneId Previously active phone id.
     * @param iccId ICCID of the SIM.
     */
    public void updateSimStateForInactivePort(int phoneId, String iccId) {
        post(() -> {
            if (SubscriptionManager.isValidPhoneId(phoneId)) {
                // Mark SIM state as ABSENT on previously phoneId.
                mTelephonyManager.setSimStateForPhone(phoneId,
                        IccCardConstants.State.ABSENT.toString());
            }

            SubscriptionManagerService.getInstance().updateSimStateForInactivePort(phoneId,
                    TextUtils.emptyIfNull(iccId));
        });
    }

    /**
     * Broadcast the legacy SIM state changed event.
     *
     * @param phoneId The phone id.
     * @param state The legacy SIM state.
     * @param reason The reason of SIM state change.
     */
    private void broadcastSimStateChanged(int phoneId, @NonNull String state,
            @Nullable String reason) {
        // Note: This intent is way deprecated and is only being kept around because there's no
        // graceful way to deprecate a sticky broadcast that has a lot of listeners.
        // DO NOT add any new extras to this broadcast -- it is not protected by any permissions.
        Intent intent = new Intent(TelephonyIntents.ACTION_SIM_STATE_CHANGED);
        intent.addFlags(Intent.FLAG_RECEIVER_REGISTERED_ONLY_BEFORE_BOOT);
        intent.addFlags(Intent.FLAG_RECEIVER_FOREGROUND);
        intent.putExtra(PhoneConstants.PHONE_NAME_KEY, "Phone");
        intent.putExtra(IccCardConstants.INTENT_KEY_ICC_STATE, state);
        intent.putExtra(IccCardConstants.INTENT_KEY_LOCKED_REASON, reason);
        SubscriptionManager.putPhoneIdAndSubIdExtra(intent, phoneId);
        Rlog.d(LOG_TAG, "Broadcasting intent ACTION_SIM_STATE_CHANGED " + state + " reason "
                + reason + " for phone: " + phoneId);
        IntentBroadcaster.getInstance().broadcastStickyIntent(mContext, intent, phoneId);
    }

    /**
     * Broadcast SIM card state changed event.
     *
     * @param phoneId The phone id.
     * @param state The SIM card state.
     */
    private void broadcastSimCardStateChanged(int phoneId, @SimState int state) {
        if (state != mSimCardState[phoneId]) {
            mSimCardState[phoneId] = state;
            Intent intent = new Intent(TelephonyManager.ACTION_SIM_CARD_STATE_CHANGED);
            intent.addFlags(Intent.FLAG_RECEIVER_REGISTERED_ONLY_BEFORE_BOOT);
            intent.putExtra(TelephonyManager.EXTRA_SIM_STATE, state);
            SubscriptionManager.putPhoneIdAndSubIdExtra(intent, phoneId);
            // TODO(b/130664115) we manually populate this intent with the slotId. In the future we
            // should do a review of whether to make this public
            UiccSlot slot = UiccController.getInstance().getUiccSlotForPhone(phoneId);
            int slotId = UiccController.getInstance().getSlotIdFromPhoneId(phoneId);
            intent.putExtra(PhoneConstants.SLOT_KEY, slotId);
            int portIndex = -1;
            if (slot != null) {
                portIndex = slot.getPortIndexFromPhoneId(phoneId);
                intent.putExtra(PhoneConstants.PORT_KEY, portIndex);
            }
            Rlog.d(LOG_TAG, "Broadcasting intent ACTION_SIM_CARD_STATE_CHANGED "
                    + TelephonyManager.simStateToString(state) + " for phone: " + phoneId
<<<<<<< HEAD
                    + " slot: " + slotId + " port: "
                    + (slot != null ? slot.getPortIndexFromPhoneId(phoneId) : null));
=======
                    + " slot: " + slotId + " port: " + portIndex);
>>>>>>> af8e7c43
            mContext.sendBroadcast(intent, Manifest.permission.READ_PRIVILEGED_PHONE_STATE);
            TelephonyMetrics.getInstance().updateSimState(phoneId, state);
        }
    }

    /**
     * Broadcast SIM application state changed event.
     *
     * @param phoneId The phone id.
     * @param state The SIM application state.
     */
    private void broadcastSimApplicationStateChanged(int phoneId, @SimState int state) {
        // Broadcast if the state has changed, except if old state was UNKNOWN and new is NOT_READY,
        // because that's the initial state and a broadcast should be sent only on a transition
        // after SIM is PRESENT. The only exception is eSIM boot profile, where NOT_READY is the
        // terminal state.
        boolean isUnknownToNotReady =
                (mSimApplicationState[phoneId] == TelephonyManager.SIM_STATE_UNKNOWN
                        && state == TelephonyManager.SIM_STATE_NOT_READY);
        IccCard iccCard = PhoneFactory.getPhone(phoneId).getIccCard();
        boolean emptyProfile = iccCard != null && iccCard.isEmptyProfile();
        if (state != mSimApplicationState[phoneId] && (!isUnknownToNotReady || emptyProfile)) {
            mSimApplicationState[phoneId] = state;
            Intent intent = new Intent(TelephonyManager.ACTION_SIM_APPLICATION_STATE_CHANGED);
            intent.addFlags(Intent.FLAG_RECEIVER_REGISTERED_ONLY_BEFORE_BOOT);
            intent.putExtra(TelephonyManager.EXTRA_SIM_STATE, state);
            SubscriptionManager.putPhoneIdAndSubIdExtra(intent, phoneId);
            // TODO(b/130664115) we populate this intent with the actual slotId. In the future we
            // should do a review of whether to make this public
            UiccSlot slot = UiccController.getInstance().getUiccSlotForPhone(phoneId);
            int slotId = UiccController.getInstance().getSlotIdFromPhoneId(phoneId);
            intent.putExtra(PhoneConstants.SLOT_KEY, slotId);
            if (slot != null) {
                intent.putExtra(PhoneConstants.PORT_KEY, slot.getPortIndexFromPhoneId(phoneId));
            }
            Rlog.d(LOG_TAG, "Broadcasting intent ACTION_SIM_APPLICATION_STATE_CHANGED "
                    + TelephonyManager.simStateToString(state)
                    + " for phone: " + phoneId + " slot: " + slotId + "port: "
                    + (slot != null ? slot.getPortIndexFromPhoneId(phoneId) : null));
            mContext.sendBroadcast(intent, Manifest.permission.READ_PRIVILEGED_PHONE_STATE);
            TelephonyMetrics.getInstance().updateSimState(phoneId, state);
        }
    }

    /**
     * Get SIM state from SIM lock reason.
     *
     * @param lockedReason The SIM lock reason.
     *
     * @return The SIM state.
     */
    @SimState
    private static int getSimStateFromLockedReason(String lockedReason) {
        switch (lockedReason) {
            case IccCardConstants.INTENT_VALUE_LOCKED_ON_PIN:
                return TelephonyManager.SIM_STATE_PIN_REQUIRED;
            case IccCardConstants.INTENT_VALUE_LOCKED_ON_PUK:
                return TelephonyManager.SIM_STATE_PUK_REQUIRED;
            case IccCardConstants.INTENT_VALUE_LOCKED_NETWORK:
                return TelephonyManager.SIM_STATE_NETWORK_LOCKED;
            case IccCardConstants.INTENT_VALUE_ABSENT_ON_PERM_DISABLED:
                return TelephonyManager.SIM_STATE_PERM_DISABLED;
            default:
                Rlog.e(LOG_TAG, "Unexpected SIM locked reason " + lockedReason);
                return TelephonyManager.SIM_STATE_UNKNOWN;
        }
    }

    /**
     * Broadcast SIM state events.
     *
     * @param phoneId The phone id.
     * @param simState The SIM state.
     * @param reason SIM state changed reason.
     */
    private void broadcastSimStateEvents(int phoneId, IccCardConstants.State simState,
            @Nullable String reason) {
        String legacyStringSimState = getIccStateIntentString(simState);
        int cardState = TelephonyManager.SIM_STATE_UNKNOWN;
        int applicationState = TelephonyManager.SIM_STATE_UNKNOWN;

        switch (simState) {
            case ABSENT:
                cardState = TelephonyManager.SIM_STATE_ABSENT;
                break;
            case PIN_REQUIRED:
            case PUK_REQUIRED:
            case NETWORK_LOCKED:
            case PERM_DISABLED:
                cardState = TelephonyManager.SIM_STATE_PRESENT;
                applicationState = getSimStateFromLockedReason(reason);
                break;
            case READY:
            case NOT_READY:
                // Both READY and NOT_READY have the same card state and application state.
                cardState = TelephonyManager.SIM_STATE_PRESENT;
                applicationState = TelephonyManager.SIM_STATE_NOT_READY;
                break;
            case CARD_IO_ERROR:
                cardState = TelephonyManager.SIM_STATE_CARD_IO_ERROR;
                applicationState = TelephonyManager.SIM_STATE_NOT_READY;
                break;
            case CARD_RESTRICTED:
                cardState = TelephonyManager.SIM_STATE_CARD_RESTRICTED;
                applicationState = TelephonyManager.SIM_STATE_NOT_READY;
                break;
            case LOADED:
                cardState = TelephonyManager.SIM_STATE_PRESENT;
                applicationState = TelephonyManager.SIM_STATE_LOADED;
                break;
            case UNKNOWN:
            default:
                break;
        }

        broadcastSimStateChanged(phoneId, legacyStringSimState, reason);
        broadcastSimCardStateChanged(phoneId, cardState);
        broadcastSimApplicationStateChanged(phoneId, applicationState);
    }

    /**
     * Update carrier service.
     *
     * @param phoneId The phone id.
     * @param simState The SIM state.
     */
    private void updateCarrierServices(int phoneId, @NonNull String simState) {
        CarrierConfigManager configManager = mContext.getSystemService(CarrierConfigManager.class);
        if (configManager != null) {
            configManager.updateConfigForPhoneId(phoneId, simState);
        }
        mCarrierServiceBindHelper.updateForPhoneId(phoneId, simState);
    }

    /**
     * Update the SIM state.
     *
     * @param phoneId Phone id.
     * @param state SIM state (legacy).
     * @param reason The reason for SIM state update.
     */
    public void updateSimState(int phoneId, @NonNull IccCardConstants.State state,
            @Nullable String reason) {
        post(() -> {
            log("updateSimState: phoneId=" + phoneId + ", state=" + state + ", reason="
                    + reason);
            if (!SubscriptionManager.isValidPhoneId(phoneId)) {
                Rlog.e(LOG_TAG, "updateSimState: Invalid phone id " + phoneId);
                return;
            }

            mTelephonyManager.setSimStateForPhone(phoneId, state.toString());

            String legacySimState = getIccStateIntentString(state);
            int simState = state.ordinal();
            SubscriptionManagerService.getInstance().updateSimState(phoneId, simState,
                    this::post,
                    () -> {
                        // The following are executed after subscription update completed in
                        // subscription manager service.

                        broadcastSimStateEvents(phoneId, state, reason);

                        UiccProfile uiccProfile = getUiccProfileForPhone(phoneId);

                        if (simState == TelephonyManager.SIM_STATE_READY) {
                            // SIM_STATE_READY is not a final state.
                            return;
                        }

                        if (simState == TelephonyManager.SIM_STATE_NOT_READY
                                && (uiccProfile != null && !uiccProfile.isEmptyProfile())
                                && SubscriptionManagerService.getInstance()
                                .areUiccAppsEnabledOnCard(phoneId)) {
                            // STATE_NOT_READY is not a final state for when both
                            // 1) It's not an empty profile, and
                            // 2) Its uicc applications are set to enabled.
                            //
                            // At this phase, we consider STATE_NOT_READY not a final state, so
                            // return for now.
                            log("updateSimState: SIM_STATE_NOT_READY is not a final "
                                    + "state.");
                            return;
                        }

                        // At this point, the SIM state must be a final state (meaning we won't
                        // get more SIM state updates). So resolve the carrier id and update the
                        // carrier services.
                        log("updateSimState: resolve carrier id and update carrier "
                                + "services.");
                        PhoneFactory.getPhone(phoneId).resolveSubscriptionCarrierId(
                                legacySimState);
                        updateCarrierServices(phoneId, legacySimState);
                    }
            );
        });
    }

    private synchronized void onGetIccCardStatusDone(AsyncResult ar, Integer index) {
        if (ar.exception != null) {
            Rlog.e(LOG_TAG,"Error getting ICC status. "
                    + "RIL_REQUEST_GET_ICC_STATUS should "
                    + "never return an error", ar.exception);
            return;
        }
        if (!isValidPhoneIndex(index)) {
            Rlog.e(LOG_TAG,"onGetIccCardStatusDone: invalid index : " + index);
            return;
        }
        if (isShuttingDown()) {
            // Do not process the SIM/SLOT events during device shutdown,
            // as it may unnecessarily modify the persistent information
            // like, SubscriptionManager.UICC_APPLICATIONS_ENABLED.
            log("onGetIccCardStatusDone: shudown in progress ignore event");
            return;
        }

        IccCardStatus status = (IccCardStatus)ar.result;

        logWithLocalLog("onGetIccCardStatusDone: phoneId-" + index + " IccCardStatus: " + status);

        int slotId = status.mSlotPortMapping.mPhysicalSlotIndex;
        if (VDBG) log("onGetIccCardStatusDone: phoneId-" + index + " physicalSlotIndex " + slotId);
        if (slotId == INVALID_SLOT_ID) {
            slotId = index;
        }

        mPhoneIdToSlotId[index] = slotId;

        if (VDBG) logPhoneIdToSlotIdMapping();

        if (mUiccSlots[slotId] == null) {
            if (VDBG) {
                log("Creating mUiccSlots[" + slotId + "]; mUiccSlots.length = "
                        + mUiccSlots.length);
            }
            mUiccSlots[slotId] = new UiccSlot(mContext, true);
        }

        mUiccSlots[slotId].update(mCis[index], status, index, slotId);

        UiccCard card = mUiccSlots[slotId].getUiccCard();
        if (card == null) {
            if (DBG) log("mUiccSlots[" + slotId + "] has no card. Notifying IccChangedRegistrants");
            mIccChangedRegistrants.notifyRegistrants(new AsyncResult(null, index, null));
            return;
        }

        UiccPort port = card.getUiccPort(status.mSlotPortMapping.mPortIndex);
        if (port == null) {
            if (DBG) log("mUiccSlots[" + slotId + "] has no UiccPort with index["
                    + status.mSlotPortMapping.mPortIndex + "]. Notifying IccChangedRegistrants");
            mIccChangedRegistrants.notifyRegistrants(new AsyncResult(null, index, null));
            return;
        }

        String cardString = null;
        boolean isEuicc = mUiccSlots[slotId].isEuicc();
        if (isEuicc) {
            cardString = ((EuiccCard) card).getEid();
        } else {
            cardString = card.getUiccPort(status.mSlotPortMapping.mPortIndex).getIccId();
        }

        if (cardString != null) {
            addCardId(cardString);
        }

        // EID is unpopulated if Radio HAL < 1.4 (RadioConfig < 1.2)
        // If so, just register for EID loaded and skip this stuff
        if (isEuicc && mDefaultEuiccCardId != UNSUPPORTED_CARD_ID) {
            if (cardString == null) {
                ((EuiccCard) card).registerForEidReady(this, EVENT_EID_READY, index);
            } else {
                // If we know the EID from IccCardStatus, just use it to set mDefaultEuiccCardId if
                // it's not already set.
                // This is needed in cases where slot status doesn't include EID, and we don't want
                // to register for EID from APDU because we already know cardString from a previous
                // APDU
                if (mDefaultEuiccCardId == UNINITIALIZED_CARD_ID
                        || mDefaultEuiccCardId == TEMPORARILY_UNSUPPORTED_CARD_ID) {
                    mDefaultEuiccCardId = convertToPublicCardId(cardString);
                    logWithLocalLog("IccCardStatus eid="
                            + Rlog.pii(TelephonyUtils.IS_DEBUGGABLE, cardString) + " slot=" + slotId
                            + " mDefaultEuiccCardId=" + mDefaultEuiccCardId);
                }
            }
        }

        if (DBG) log("Notifying IccChangedRegistrants");
        mIccChangedRegistrants.notifyRegistrants(new AsyncResult(null, index, null));
    }

    /**
     * Add a cardString to mCardStrings. If this is an ICCID, trailing Fs will be automatically
     * stripped.
     */
    private void addCardId(String cardString) {
        if (TextUtils.isEmpty(cardString)) {
            return;
        }
        if (cardString.length() < EID_LENGTH) {
            cardString = IccUtils.stripTrailingFs(cardString);
        }
        if (!mCardStrings.contains(cardString)) {
            mCardStrings.add(cardString);
            saveCardStrings();
        }
    }

    /**
     * Converts an integer cardId (public card ID) to a card string.
     * @param cardId to convert
     * @return cardString, or null if the cardId is not valid
     */
    public String convertToCardString(int cardId) {
        if (cardId < 0 || cardId >= mCardStrings.size()) {
            log("convertToCardString: cardId " + cardId + " is not valid");
            return null;
        }
        return mCardStrings.get(cardId);
    }

    /**
     * Converts the card string (the ICCID/EID, formerly named card ID) to the public int cardId.
     * If the given cardString is an ICCID, trailing Fs will be automatically stripped before trying
     * to match to a card ID.
     *
     * @return the matching cardId, or UNINITIALIZED_CARD_ID if the card string does not map to a
     * currently loaded cardId, or UNSUPPORTED_CARD_ID if the device does not support card IDs
     */
    public int convertToPublicCardId(String cardString) {
        if (mDefaultEuiccCardId == UNSUPPORTED_CARD_ID) {
            // even if cardString is not an EID, if EID is not supported (e.g. HAL < 1.2) we can't
            // guarentee a working card ID implementation, so return UNSUPPORTED_CARD_ID
            return UNSUPPORTED_CARD_ID;
        }
        if (TextUtils.isEmpty(cardString)) {
            return UNINITIALIZED_CARD_ID;
        }

        if (cardString.length() < EID_LENGTH) {
            cardString = IccUtils.stripTrailingFs(cardString);
        }
        int id = mCardStrings.indexOf(cardString);
        if (id == -1) {
            return UNINITIALIZED_CARD_ID;
        } else {
            return id;
        }
    }

    /**
     * Returns the UiccCardInfo of all currently inserted UICCs and embedded eUICCs.
     */
    public ArrayList<UiccCardInfo> getAllUiccCardInfos() {
        synchronized (mLock) {
            ArrayList<UiccCardInfo> infos = new ArrayList<>();
            for (int slotIndex = 0; slotIndex < mUiccSlots.length; slotIndex++) {
                final UiccSlot slot = mUiccSlots[slotIndex];
                if (slot == null) continue;
                boolean isEuicc = slot.isEuicc();
                String eid = null;
                UiccCard card = slot.getUiccCard();
                int cardId = UNINITIALIZED_CARD_ID;
                boolean isRemovable = slot.isRemovable();

                // first we try to populate UiccCardInfo using the UiccCard, but if it doesn't exist
                // (e.g. the slot is for an inactive eUICC) then we try using the UiccSlot.
                if (card != null) {
                    if (isEuicc) {
                        eid = ((EuiccCard) card).getEid();
                        cardId = convertToPublicCardId(eid);
                    } else {
                        // In case of non Euicc, use default port index to get the IccId.
                        UiccPort port = card.getUiccPort(TelephonyManager.DEFAULT_PORT_INDEX);
                        if (port == null) {
                            AnomalyReporter.reportAnomaly(
                                    UUID.fromString("92885ba7-98bb-490a-ba19-987b1c8b2055"),
                                    "UiccController: Found UiccPort Null object.");
                        }
                        String iccId = (port != null) ? port.getIccId() : null;
                        cardId = convertToPublicCardId(iccId);
                    }
                } else {
                    // This iccid is used for non Euicc only, so use default port index
                    String iccId = slot.getIccId(TelephonyManager.DEFAULT_PORT_INDEX);
                    // Fill in the fields we can
                    if (!isEuicc && !TextUtils.isEmpty(iccId)) {
                        cardId = convertToPublicCardId(iccId);
                    }
                }

                List<UiccPortInfo> portInfos = new ArrayList<>();
                int[] portIndexes = slot.getPortList();
                for (int portIdx : portIndexes) {
                    String iccId = IccUtils.stripTrailingFs(slot.getIccId(portIdx));
                    portInfos.add(new UiccPortInfo(iccId, portIdx,
                            slot.getPhoneIdFromPortIndex(portIdx), slot.isPortActive(portIdx)));
                }
                UiccCardInfo info = new UiccCardInfo(
                        isEuicc, cardId, eid, slotIndex, isRemovable,
                        slot.isMultipleEnabledProfileSupported(), portInfos);
                infos.add(info);
            }
            return infos;
        }
    }

    /**
     * Get the card ID of the default eUICC.
     */
    public int getCardIdForDefaultEuicc() {
        if (mDefaultEuiccCardId == TEMPORARILY_UNSUPPORTED_CARD_ID) {
            return UNSUPPORTED_CARD_ID;
        }
        // To support removable eSIM to pass GCT/PTCRB test in DSDS mode, we should make sure all
        // the download/activation requests are by default route to the removable eSIM slot.
        // To satisfy above condition, we should return removable eSIM cardId as default.
        if (mUseRemovableEsimAsDefault && !TelephonyUtils.IS_USER) {
            for (UiccSlot slot : mUiccSlots) {
                if (slot != null && slot.isRemovable() && slot.isEuicc() && slot.isActive()) {
                    int cardId = convertToPublicCardId(slot.getEid());
                    Rlog.d(LOG_TAG,
                            "getCardIdForDefaultEuicc: Removable eSIM is default, cardId: "
                                    + cardId);
                    return cardId;
                }
            }
            Rlog.d(LOG_TAG, "getCardIdForDefaultEuicc: No removable eSIM slot is found");
        }
        return mDefaultEuiccCardId;
    }

    /** Get the {@link PinStorage}. */
    public PinStorage getPinStorage() {
        return mPinStorage;
    }

    private ArrayList<String> loadCardStrings() {
        String cardStrings =
                PreferenceManager.getDefaultSharedPreferences(mContext).getString(CARD_STRINGS, "");
        if (TextUtils.isEmpty(cardStrings)) {
            // just return an empty list, since String.split would return the list { "" }
            return new ArrayList<String>();
        }
        return new ArrayList<String>(Arrays.asList(cardStrings.split(",")));
    }

    private void saveCardStrings() {
        SharedPreferences.Editor editor =
                PreferenceManager.getDefaultSharedPreferences(mContext).edit();
        editor.putString(CARD_STRINGS, TextUtils.join(",", mCardStrings));
        editor.commit();
    }

    private synchronized void onGetSlotStatusDone(AsyncResult ar) {
        if (!mIsSlotStatusSupported) {
            if (VDBG) log("onGetSlotStatusDone: ignoring since mIsSlotStatusSupported is false");
            return;
        }
        Throwable e = ar.exception;
        if (e != null) {
            if (!(e instanceof CommandException) || ((CommandException) e).getCommandError()
                    != CommandException.Error.REQUEST_NOT_SUPPORTED) {
                // this is not expected; there should be no exception other than
                // REQUEST_NOT_SUPPORTED
                logeWithLocalLog("Unexpected error getting slot status: " + ar.exception);
            } else {
                // REQUEST_NOT_SUPPORTED
                logWithLocalLog("onGetSlotStatusDone: request not supported; marking "
                        + "mIsSlotStatusSupported to false");
                mIsSlotStatusSupported = false;
            }
            return;
        }
        if (isShuttingDown()) {
            // Do not process the SIM/SLOT events during device shutdown,
            // as it may unnecessarily modify the persistent information
            // like, SubscriptionManager.UICC_APPLICATIONS_ENABLED.
            log("onGetSlotStatusDone: shudown in progress ignore event");
            return;
        }

        ArrayList<IccSlotStatus> status = (ArrayList<IccSlotStatus>) ar.result;

        if (!slotStatusChanged(status)) {
            log("onGetSlotStatusDone: No change in slot status");
            return;
        }
        logWithLocalLog("onGetSlotStatusDone: " + status);

        sLastSlotStatus = status;

        int numActivePorts = 0;
        boolean isDefaultEuiccCardIdSet = false;
        boolean anyEuiccIsActive = false;
        mHasActiveBuiltInEuicc = false;

        int numSlots = status.size();
        if (mUiccSlots.length < numSlots) {
            logeWithLocalLog("The number of the physical slots reported " + numSlots
                    + " is greater than the expectation " + mUiccSlots.length);
            numSlots = mUiccSlots.length;
        }

        for (int i = 0; i < numSlots; i++) {
            IccSlotStatus iss = status.get(i);
            boolean isActive = hasActivePort(iss.mSimPortInfos);
            if (mUiccSlots[i] == null) {
                if (VDBG) {
                    log("Creating mUiccSlot[" + i + "]; mUiccSlots.length = " + mUiccSlots.length);
                }
                mUiccSlots[i] = new UiccSlot(mContext, isActive);
            }

            if (isActive) { // check isActive flag so that we don't have to iterate through all
                for (int j = 0; j < iss.mSimPortInfos.length; j++) {
                    if (iss.mSimPortInfos[j].mPortActive) {
                        int logicalSlotIndex = iss.mSimPortInfos[j].mLogicalSlotIndex;
                        // Correctness check: logicalSlotIndex should be valid for an active slot
                        if (!isValidPhoneIndex(logicalSlotIndex)) {
                            Rlog.e(LOG_TAG, "Skipping slot " + i + " portIndex " + j + " as phone "
                                    + logicalSlotIndex
                                    + " is not available to communicate with this slot");
                        } else {
                            mPhoneIdToSlotId[logicalSlotIndex] = i;
                        }
                        numActivePorts++;
                    }
                }
            }

            mUiccSlots[i].update(mCis, iss, i);

            if (mUiccSlots[i].isEuicc()) {
                if (isActive) {
                    anyEuiccIsActive = true;

                    if (isBuiltInEuiccSlot(i)) {
                        mHasActiveBuiltInEuicc = true;
                    }
                }
                String eid = iss.eid;
                if (TextUtils.isEmpty(eid)) {
                    // iss.eid is not populated on HAL<1.4
                    continue;
                }

                addCardId(eid);

                // whenever slot status is received, set default card to the non-removable eUICC
                // with the lowest slot index.
                if (!mUiccSlots[i].isRemovable() && !isDefaultEuiccCardIdSet) {
                    isDefaultEuiccCardIdSet = true;
                    mDefaultEuiccCardId = convertToPublicCardId(eid);
                    logWithLocalLog("Using eid=" + Rlog.pii(TelephonyUtils.IS_DEBUGGABLE, eid)
                            + " in slot=" + i + " to set mDefaultEuiccCardId="
                            + mDefaultEuiccCardId);
                }
            }
        }

        if (!mHasActiveBuiltInEuicc && !isDefaultEuiccCardIdSet) {
            // if there are no active built-in eUICCs, then consider setting a removable eUICC to
            // the default.
            // Note that on HAL<1.2, it's possible that a built-in eUICC exists, but does not
            // correspond to any slot in mUiccSlots. This logic is still safe in that case because
            // SlotStatus is only for HAL >= 1.2
            for (int i = 0; i < numSlots; i++) {
                if (mUiccSlots[i].isEuicc()) {
                    String eid = status.get(i).eid;
                    if (!TextUtils.isEmpty(eid)) {
                        isDefaultEuiccCardIdSet = true;
                        mDefaultEuiccCardId = convertToPublicCardId(eid);
                        logWithLocalLog("Using eid="
                                + Rlog.pii(TelephonyUtils.IS_DEBUGGABLE, eid)
                                + " from removable eUICC in slot=" + i
                                + " to set mDefaultEuiccCardId=" + mDefaultEuiccCardId);
                        break;
                    }
                }
            }
        }

        if (mHasBuiltInEuicc && !anyEuiccIsActive && !isDefaultEuiccCardIdSet) {
            logWithLocalLog(
                    "onGetSlotStatusDone: mDefaultEuiccCardId=TEMPORARILY_UNSUPPORTED_CARD_ID");
            isDefaultEuiccCardIdSet = true;
            mDefaultEuiccCardId = TEMPORARILY_UNSUPPORTED_CARD_ID;
        }


        if (!isDefaultEuiccCardIdSet) {
            if (mDefaultEuiccCardId >= 0) {
                // if mDefaultEuiccCardId has already been set to an actual eUICC,
                // don't overwrite mDefaultEuiccCardId unless that eUICC is no longer inserted
                boolean defaultEuiccCardIdIsStillInserted = false;
                String cardString = mCardStrings.get(mDefaultEuiccCardId);
                for (UiccSlot slot : mUiccSlots) {
                    if (slot.getUiccCard() == null) {
                        continue;
                    }
                    if (cardString.equals(
                            IccUtils.stripTrailingFs(slot.getUiccCard().getCardId()))) {
                        defaultEuiccCardIdIsStillInserted = true;
                    }
                }
                if (!defaultEuiccCardIdIsStillInserted) {
                    logWithLocalLog("onGetSlotStatusDone: mDefaultEuiccCardId="
                            + mDefaultEuiccCardId
                            + " is no longer inserted. Setting mDefaultEuiccCardId=UNINITIALIZED");
                    mDefaultEuiccCardId = UNINITIALIZED_CARD_ID;
                }
            } else {
                // no known eUICCs at all (it's possible that an eUICC is inserted and we just don't
                // know it's EID)
                logWithLocalLog("onGetSlotStatusDone: mDefaultEuiccCardId=UNINITIALIZED");
                mDefaultEuiccCardId = UNINITIALIZED_CARD_ID;
            }
        }

        if (VDBG) logPhoneIdToSlotIdMapping();

        // Correctness check: number of active ports should be valid
        if (numActivePorts != mPhoneIdToSlotId.length) {
            Rlog.e(LOG_TAG, "Number of active ports " + numActivePorts
                       + " does not match the number of Phones" + mPhoneIdToSlotId.length);
        }

        // broadcast slot status changed
        final BroadcastOptions options = BroadcastOptions.makeBasic();
        options.setBackgroundActivityStartsAllowed(true);
        Intent intent = new Intent(TelephonyManager.ACTION_SIM_SLOT_STATUS_CHANGED);
        intent.addFlags(Intent.FLAG_RECEIVER_REGISTERED_ONLY_BEFORE_BOOT);
        mContext.sendBroadcast(intent, android.Manifest.permission.READ_PRIVILEGED_PHONE_STATE,
                options.toBundle());
    }

    private boolean hasActivePort(IccSimPortInfo[] simPortInfos) {
        for (IccSimPortInfo simPortInfo : simPortInfos) {
            if (simPortInfo.mPortActive) {
                return true;
            }
        }
        return false;
    }

    /**
     * Check if slot status has changed from the last received one
     */
    @VisibleForTesting
    public boolean slotStatusChanged(ArrayList<IccSlotStatus> slotStatusList) {
        if (sLastSlotStatus == null || sLastSlotStatus.size() != slotStatusList.size()) {
            return true;
        }
        for (int i = 0; i < slotStatusList.size(); i++) {
            if (!sLastSlotStatus.get(i).equals(slotStatusList.get(i))) {
                return true;
            }
        }
        return false;
    }

    private void logPhoneIdToSlotIdMapping() {
        log("mPhoneIdToSlotId mapping:");
        for (int i = 0; i < mPhoneIdToSlotId.length; i++) {
            log("    phoneId " + i + " slotId " + mPhoneIdToSlotId[i]);
        }
    }

    private void onSimRefresh(AsyncResult ar, Integer index) {
        if (ar.exception != null) {
            Rlog.e(LOG_TAG, "onSimRefresh: Sim REFRESH with exception: " + ar.exception);
            return;
        }

        if (!isValidPhoneIndex(index)) {
            Rlog.e(LOG_TAG,"onSimRefresh: invalid index : " + index);
            return;
        }

        IccRefreshResponse resp = (IccRefreshResponse) ar.result;
        logWithLocalLog("onSimRefresh: index " + index + ", " + resp);

        if (resp == null) {
            Rlog.e(LOG_TAG, "onSimRefresh: received without input");
            return;
        }

        UiccCard uiccCard = getUiccCardForPhone(index);
        if (uiccCard == null) {
            Rlog.e(LOG_TAG,"onSimRefresh: refresh on null card : " + index);
            return;
        }

        UiccPort uiccPort = getUiccPortForPhone(index);
        if (uiccPort == null) {
            Rlog.e(LOG_TAG, "onSimRefresh: refresh on null port : " + index);
            return;
        }

        boolean changed = false;
        switch(resp.refreshResult) {
            // Reset the required apps when we know about the refresh so that
            // anyone interested does not get stale state.
            case IccRefreshResponse.REFRESH_RESULT_RESET:
                changed = uiccPort.resetAppWithAid(resp.aid, true /* reset */);
                break;
            case IccRefreshResponse.REFRESH_RESULT_INIT:
                // don't dispose CatService on SIM REFRESH of type INIT
                changed = uiccPort.resetAppWithAid(resp.aid, false /* initialize */);
                break;
            default:
                return;
        }

        if (changed && resp.refreshResult == IccRefreshResponse.REFRESH_RESULT_RESET) {
            // If there is any change on RESET, reset carrier config as well. From carrier config
            // perspective, this is treated the same as sim state unknown
            CarrierConfigManager configManager = (CarrierConfigManager)
                    mContext.getSystemService(Context.CARRIER_CONFIG_SERVICE);
            configManager.updateConfigForPhoneId(index, IccCardConstants.INTENT_VALUE_ICC_UNKNOWN);
        }

        // The card status could have changed. Get the latest state.
        mCis[index].getIccCardStatus(obtainMessage(EVENT_GET_ICC_STATUS_DONE, index));
    }

    // for HAL 1.2-1.3 we register for EID ready, set mCardStrings and mDefaultEuiccCardId here.
    // Note that if there are multiple eUICCs on HAL 1.2-1.3, the default eUICC is the one whose EID
    // is first loaded
    private void onEidReady(AsyncResult ar, Integer index) {
        if (ar.exception != null) {
            Rlog.e(LOG_TAG, "onEidReady: exception: " + ar.exception);
            return;
        }

        if (!isValidPhoneIndex(index)) {
            Rlog.e(LOG_TAG, "onEidReady: invalid index: " + index);
            return;
        }
        int slotId = mPhoneIdToSlotId[index];
        EuiccCard card = (EuiccCard) mUiccSlots[slotId].getUiccCard();
        if (card == null) {
            Rlog.e(LOG_TAG, "onEidReady: UiccCard in slot " + slotId + " is null");
            return;
        }

        // set mCardStrings and the defaultEuiccCardId using the now available EID
        String eid = card.getEid();
        addCardId(eid);
        if (mDefaultEuiccCardId == UNINITIALIZED_CARD_ID
                || mDefaultEuiccCardId == TEMPORARILY_UNSUPPORTED_CARD_ID) {
            if (!mUiccSlots[slotId].isRemovable()) {
                mDefaultEuiccCardId = convertToPublicCardId(eid);
                logWithLocalLog("onEidReady: eid="
                        + Rlog.pii(TelephonyUtils.IS_DEBUGGABLE, eid)
                        + " slot=" + slotId + " mDefaultEuiccCardId=" + mDefaultEuiccCardId);
            } else if (!mHasActiveBuiltInEuicc) {
                // we only set a removable eUICC to the default if there are no active non-removable
                // eUICCs
                mDefaultEuiccCardId = convertToPublicCardId(eid);
                logWithLocalLog("onEidReady: eid="
                        + Rlog.pii(TelephonyUtils.IS_DEBUGGABLE, eid)
                        + " from removable eUICC in slot=" + slotId + " mDefaultEuiccCardId="
                        + mDefaultEuiccCardId);
            }
        }
        card.unregisterForEidReady(this);
    }

    // Return true if the device has at least one built in eUICC based on the resource overlay
    private boolean hasBuiltInEuicc() {
        return mEuiccSlots != null &&  mEuiccSlots.length > 0;
    }

    private boolean isBuiltInEuiccSlot(int slotIndex) {
        if (!mHasBuiltInEuicc) {
            return false;
        }
        for (int slot : mEuiccSlots) {
            if (slot == slotIndex) {
                return true;
            }
        }
        return false;
    }

    /**
     * static method to return whether CDMA is supported on the device
     * @param context object representative of the application that is calling this method
     * @return true if CDMA is supported by the device
     */
    public static boolean isCdmaSupported(Context context) {
        PackageManager packageManager = context.getPackageManager();
        boolean isCdmaSupported =
                packageManager.hasSystemFeature(PackageManager.FEATURE_TELEPHONY_CDMA);
        return isCdmaSupported;
    }

    private boolean isValidPhoneIndex(int index) {
        return (index >= 0 && index < TelephonyManager.getDefault().getPhoneCount());
    }

    private boolean isValidSlotIndex(int index) {
        return (index >= 0 && index < mUiccSlots.length);
    }

    private boolean isShuttingDown() {
        for (int i = 0; i < TelephonyManager.getDefault().getActiveModemCount(); i++) {
            if (PhoneFactory.getPhone(i) != null &&
                    PhoneFactory.getPhone(i).isShuttingDown()) {
                return true;
            }
        }
        return false;
    }

    private static boolean iccidMatches(String mvnoData, String iccId) {
        String[] mvnoIccidList = mvnoData.split(",");
        for (String mvnoIccid : mvnoIccidList) {
            if (iccId.startsWith(mvnoIccid)) {
                Log.d(LOG_TAG, "mvno icc id match found");
                return true;
            }
        }
        return false;
    }

    private static boolean imsiMatches(String imsiDB, String imsiSIM) {
        // Note: imsiDB value has digit number or 'x' character for separating USIM information
        // for MVNO operator. And then digit number is matched at same order and 'x' character
        // could replace by any digit number.
        // ex) if imsiDB inserted '310260x10xxxxxx' for GG Operator,
        //     that means first 6 digits, 8th and 9th digit
        //     should be set in USIM for GG Operator.
        int len = imsiDB.length();

        if (len <= 0) return false;
        if (len > imsiSIM.length()) return false;

        for (int idx = 0; idx < len; idx++) {
            char c = imsiDB.charAt(idx);
            if ((c == 'x') || (c == 'X') || (c == imsiSIM.charAt(idx))) {
                continue;
            } else {
                return false;
            }
        }
        return true;
    }

    /**
     * Check if MVNO type and data match IccRecords.
     *
     * @param slotIndex SIM slot index.
     * @param mvnoType the MVNO type
     * @param mvnoMatchData the MVNO match data
     * @return {@code true} if MVNO type and data match IccRecords, {@code false} otherwise.
     */
    public boolean mvnoMatches(int slotIndex, int mvnoType, String mvnoMatchData) {
        IccRecords iccRecords = getIccRecords(slotIndex, UiccController.APP_FAM_3GPP);
        if (iccRecords == null) {
            Log.d(LOG_TAG, "isMvnoMatched# IccRecords is null");
            return false;
        }
        if (mvnoType == ApnSetting.MVNO_TYPE_SPN) {
            String spn = iccRecords.getServiceProviderNameWithBrandOverride();
            if ((spn != null) && spn.equalsIgnoreCase(mvnoMatchData)) {
                return true;
            }
        } else if (mvnoType == ApnSetting.MVNO_TYPE_IMSI) {
            String imsiSIM = iccRecords.getIMSI();
            if ((imsiSIM != null) && imsiMatches(mvnoMatchData, imsiSIM)) {
                return true;
            }
        } else if (mvnoType == ApnSetting.MVNO_TYPE_GID) {
            String gid1 = iccRecords.getGid1();
            int mvno_match_data_length = mvnoMatchData.length();
            if ((gid1 != null) && (gid1.length() >= mvno_match_data_length)
                    && gid1.substring(0, mvno_match_data_length).equalsIgnoreCase(mvnoMatchData)) {
                return true;
            }
        } else if (mvnoType == ApnSetting.MVNO_TYPE_ICCID) {
            String iccId = iccRecords.getIccId();
            if ((iccId != null) && iccidMatches(mvnoMatchData, iccId)) {
                return true;
            }
        }

        return false;
    }

    /**
     * Set removable eSIM as default.
     * This API is added for test purpose to set removable eSIM as default eUICC.
     * @param isDefault Flag to set removable eSIM as default or not.
     */
    public void setRemovableEsimAsDefaultEuicc(boolean isDefault) {
        mUseRemovableEsimAsDefault = isDefault;
        SharedPreferences.Editor editor =
                PreferenceManager.getDefaultSharedPreferences(mContext).edit();
        editor.putBoolean(REMOVABLE_ESIM_AS_DEFAULT, isDefault);
        editor.apply();
        Rlog.d(LOG_TAG, "setRemovableEsimAsDefaultEuicc isDefault: " + isDefault);
    }

    /**
     * Returns whether the removable eSIM is default eUICC or not.
     * This API is added for test purpose to check whether removable eSIM is default eUICC or not.
     */
    public boolean isRemovableEsimDefaultEuicc() {
        Rlog.d(LOG_TAG, "mUseRemovableEsimAsDefault: " + mUseRemovableEsimAsDefault);
        return mUseRemovableEsimAsDefault;
    }

    /**
     * Returns the MEP mode supported by the UiccSlot associated with slotIndex.
     * @param slotIndex physical slot index
     * @return MultipleEnabledProfilesMode supported by the slot
     */
    public IccSlotStatus.MultipleEnabledProfilesMode getSupportedMepMode(int slotIndex) {
        synchronized (mLock) {
            UiccSlot slot = getUiccSlot(slotIndex);
            return slot != null ? slot.getSupportedMepMode()
                    : IccSlotStatus.MultipleEnabledProfilesMode.NONE;
        }
    }

    @UnsupportedAppUsage(maxTargetSdk = Build.VERSION_CODES.R, trackingBug = 170729553)
    private void log(String string) {
        Rlog.d(LOG_TAG, string);
    }

    private void logWithLocalLog(String string) {
        Rlog.d(LOG_TAG, string);
        sLocalLog.log("UiccController: " + string);
    }

    private void logeWithLocalLog(String string) {
        Rlog.e(LOG_TAG, string);
        sLocalLog.log("UiccController: " + string);
    }

    /** The supplied log should also indicate the caller to avoid ambiguity. */
    public static void addLocalLog(String data) {
        sLocalLog.log(data);
    }

    private List<String> getPrintableCardStrings() {
        if (!ArrayUtils.isEmpty(mCardStrings)) {
            return mCardStrings.stream().map(SubscriptionInfo::getPrintableId).collect(
                    Collectors.toList());
        }
        return mCardStrings;
    }

    public void dump(FileDescriptor fd, PrintWriter printWriter, String[] args) {
        IndentingPrintWriter pw = new IndentingPrintWriter(printWriter, "  ");
        pw.println("mIsCdmaSupported=" + isCdmaSupported(mContext));
        pw.println("mHasBuiltInEuicc=" + mHasBuiltInEuicc);
        pw.println("mHasActiveBuiltInEuicc=" + mHasActiveBuiltInEuicc);
        pw.println("mCardStrings=" + getPrintableCardStrings());
        pw.println("mDefaultEuiccCardId=" + mDefaultEuiccCardId);
        pw.println("mPhoneIdToSlotId=" + Arrays.toString(mPhoneIdToSlotId));
        pw.println("mUseRemovableEsimAsDefault=" + mUseRemovableEsimAsDefault);
        pw.println("mUiccSlots: size=" + mUiccSlots.length);
        pw.increaseIndent();
        for (int i = 0; i < mUiccSlots.length; i++) {
            if (mUiccSlots[i] == null) {
                pw.println("mUiccSlots[" + i + "]=null");
            } else {
                pw.println("mUiccSlots[" + i + "]:");
                pw.increaseIndent();
                mUiccSlots[i].dump(fd, pw, args);
                pw.decreaseIndent();
            }
        }
        pw.decreaseIndent();
        pw.println();
        pw.println("sLocalLog= ");
        pw.increaseIndent();
        mPinStorage.dump(fd, pw, args);
        sLocalLog.dump(fd, pw, args);
    }
}<|MERGE_RESOLUTION|>--- conflicted
+++ resolved
@@ -852,12 +852,8 @@
             }
             Rlog.d(LOG_TAG, "Broadcasting intent ACTION_SIM_CARD_STATE_CHANGED "
                     + TelephonyManager.simStateToString(state) + " for phone: " + phoneId
-<<<<<<< HEAD
                     + " slot: " + slotId + " port: "
-                    + (slot != null ? slot.getPortIndexFromPhoneId(phoneId) : null));
-=======
-                    + " slot: " + slotId + " port: " + portIndex);
->>>>>>> af8e7c43
+                    + (slot != null ? portIndex : null));
             mContext.sendBroadcast(intent, Manifest.permission.READ_PRIVILEGED_PHONE_STATE);
             TelephonyMetrics.getInstance().updateSimState(phoneId, state);
         }
