--- conflicted
+++ resolved
@@ -1199,12 +1199,6 @@
 
     private void logWithLocalLog(String string) {
         Rlog.d(LOG_TAG, string);
-<<<<<<< HEAD
-        sLocalLog.log(string);
-    }
-
-    public void addCardLog(String data) {
-=======
         sLocalLog.log("UiccController: " + string);
     }
 
@@ -1215,7 +1209,6 @@
 
     /** The supplied log should also indicate the caller to avoid ambiguity. */
     public static void addLocalLog(String data) {
->>>>>>> 8eb7fe48
         sLocalLog.log(data);
     }
 
