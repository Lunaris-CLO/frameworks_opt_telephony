/*
 * Copyright (C) 2008 The Android Open Source Project
 *
 * Licensed under the Apache License, Version 2.0 (the "License");
 * you may not use this file except in compliance with the License.
 * You may obtain a copy of the License at
 *
 *      http://www.apache.org/licenses/LICENSE-2.0
 *
 * Unless required by applicable law or agreed to in writing, software
 * distributed under the License is distributed on an "AS IS" BASIS,
 * WITHOUT WARRANTIES OR CONDITIONS OF ANY KIND, either express or implied.
 * See the License for the specific language governing permissions and
 * limitations under the License.
 */

package com.android.internal.telephony.uicc;

import android.compat.annotation.UnsupportedAppUsage;
import android.content.Context;
import android.content.res.Resources;
import android.os.AsyncResult;
import android.os.Message;
import android.sysprop.TelephonyProperties;
import android.telephony.SubscriptionInfo;
import android.telephony.SubscriptionManager;
import android.text.TextUtils;
import android.util.Log;

import com.android.internal.annotations.VisibleForTesting;
import com.android.internal.telephony.CommandsInterface;
import com.android.internal.telephony.GsmAlphabet;
import com.android.internal.telephony.MccTable;
import com.android.internal.telephony.SubscriptionController;
import com.android.internal.telephony.cdma.sms.UserData;
import com.android.internal.telephony.uicc.IccCardApplicationStatus.AppType;
import com.android.internal.telephony.util.TelephonyResourceUtils;
import com.android.internal.util.BitwiseInputStream;
import com.android.telephony.Rlog;

import java.io.FileDescriptor;
import java.io.PrintWriter;
import java.util.ArrayList;
import java.util.Arrays;
import java.util.Locale;

/**
 * {@hide}
 */
public class RuimRecords extends IccRecords {
    static final String LOG_TAG = "RuimRecords";

    private boolean  mOtaCommited=false;

    // ***** Instance Variables

    private String mMyMobileNumber;
    private String mMin2Min1;

    private String mPrlVersion;
    // From CSIM application
    @UnsupportedAppUsage
    private byte[] mEFpl = null;
    @UnsupportedAppUsage
    private byte[] mEFli = null;
    boolean mCsimSpnDisplayCondition = false;
    private String mMdn;
    @UnsupportedAppUsage
    private String mMin;
    private String mHomeSystemId;
    private String mHomeNetworkId;
    @UnsupportedAppUsage
    private String mNai;

    @Override
    public String toString() {
        return "RuimRecords: " + super.toString()
                + " m_ota_commited" + mOtaCommited
                + " mMyMobileNumber=" + "xxxx"
                + " mMin2Min1=" + mMin2Min1
                + " mPrlVersion=" + mPrlVersion
                + " mEFpl=" + mEFpl
                + " mEFli=" + mEFli
                + " mCsimSpnDisplayCondition=" + mCsimSpnDisplayCondition
                + " mMdn=" + mMdn
                + " mMin=" + mMin
                + " mHomeSystemId=" + mHomeSystemId
                + " mHomeNetworkId=" + mHomeNetworkId;
    }

    // ***** Event Constants
    private static final int EVENT_GET_IMSI_DONE = 3;
    private static final int EVENT_GET_DEVICE_IDENTITY_DONE = 4;
    private static final int EVENT_GET_ICCID_DONE = 5;
    private static final int EVENT_GET_CDMA_SUBSCRIPTION_DONE = 10;
    private static final int EVENT_UPDATE_DONE = 14;
    private static final int EVENT_GET_SST_DONE = 17;
    private static final int EVENT_GET_ALL_SMS_DONE = 18;
    private static final int EVENT_MARK_SMS_READ_DONE = 19;

    private static final int EVENT_SMS_ON_RUIM = 21;
    private static final int EVENT_GET_SMS_DONE = 22;

    private static final int EVENT_APP_LOCKED = 32;
    private static final int EVENT_APP_NETWORK_LOCKED = 33;

    public RuimRecords(UiccCardApplication app, Context c, CommandsInterface ci) {
        super(app, c, ci);

        mAdnCache = new AdnRecordCache(mFh);

        mRecordsRequested = false;  // No load request is made till SIM ready
        mLockedRecordsReqReason = LOCKED_RECORDS_REQ_REASON_NONE;

        // recordsToLoad is set to 0 because no requests are made yet
        mRecordsToLoad = 0;

        // NOTE the EVENT_SMS_ON_RUIM is not registered

        // Start off by setting empty state
        resetRecords();
        if (DBG) log("RuimRecords X ctor this=" + this);
    }

    @Override
    public void dispose() {
        if (DBG) log("Disposing RuimRecords " + this);
        resetRecords();
        super.dispose();
    }

    @Override
    protected void finalize() {
        if(DBG) log("RuimRecords finalized");
    }

    protected void resetRecords() {
        mMncLength = UNINITIALIZED;
        log("setting0 mMncLength" + mMncLength);
        mIccId = null;
        mFullIccId = null;

        mAdnCache.reset();

        // Don't clean up PROPERTY_ICC_OPERATOR_ISO_COUNTRY and
        // PROPERTY_ICC_OPERATOR_NUMERIC here. Since not all CDMA
        // devices have RUIM, these properties should keep the original
        // values, e.g. build time settings, when there is no RUIM but
        // set new values when RUIM is available and loaded.

        // recordsRequested is set to false indicating that the SIM
        // read requests made so far are not valid. This is set to
        // true only when fresh set of read requests are made.
        mRecordsRequested = false;
        mLockedRecordsReqReason = LOCKED_RECORDS_REQ_REASON_NONE;
        mLoaded.set(false);
    }

    @UnsupportedAppUsage
    public String getMdnNumber() {
        return mMyMobileNumber;
    }

    public String getCdmaMin() {
         return mMin2Min1;
    }

    /** Returns null if RUIM is not yet ready */
    public String getPrlVersion() {
        return mPrlVersion;
    }

    @Override
    /** Returns null if RUIM is not yet ready */
    public String getNAI() {
        return mNai;
    }

    @Override
    public void setVoiceMailNumber(String alphaTag, String voiceNumber, Message onComplete){
        // In CDMA this is Operator/OEM dependent
        AsyncResult.forMessage((onComplete)).exception =
                new IccException("setVoiceMailNumber not implemented");
        onComplete.sendToTarget();
        loge("method setVoiceMailNumber is not implemented");
    }

    /**
     * Called by CCAT Service when REFRESH is received.
     * @param fileChanged indicates whether any files changed
     * @param fileList if non-null, a list of EF files that changed
     */
    @Override
    public void onRefresh(boolean fileChanged, int[] fileList) {
        if (fileChanged) {
            // A future optimization would be to inspect fileList and
            // only reload those files that we care about.  For now,
            // just re-fetch all RUIM records that we cache.
            fetchRuimRecords();
        }
    }

    /**
     * Returns the 5 or 6 digit MCC/MNC of the operator that
     *  provided the RUIM card. Returns null of RUIM is not yet ready
     */
    @UnsupportedAppUsage
    public String getRUIMOperatorNumeric() {
        String imsi = getIMSI();

        if (imsi == null) {
            return null;
        }

        if (mMncLength != UNINITIALIZED && mMncLength != UNKNOWN) {
            // Length = length of MCC + length of MNC
            // length of mcc = 3 (3GPP2 C.S0005 - Section 2.3)
            return imsi.substring(0, 3 + mMncLength);
        }

        // Guess the MNC length based on the MCC if we don't
        // have a valid value in ef[ad]

        int mcc = Integer.parseInt(imsi.substring(0, 3));
        return imsi.substring(0, 3 + MccTable.smallestDigitsMccForMnc(mcc));
    }

    // Refer to ETSI TS 102.221
    private class EfPlLoaded implements IccRecordLoaded {
        @Override
        public String getEfName() {
            return "EF_PL";
        }

        @Override
        public void onRecordLoaded(AsyncResult ar) {
            mEFpl = (byte[]) ar.result;
            if (DBG) log("EF_PL=" + IccUtils.bytesToHexString(mEFpl));
        }
    }

    // Refer to C.S0065 5.2.26
    private class EfCsimLiLoaded implements IccRecordLoaded {
        @Override
        public String getEfName() {
            return "EF_CSIM_LI";
        }

        @Override
        public void onRecordLoaded(AsyncResult ar) {
            mEFli = (byte[]) ar.result;
            // convert csim efli data to iso 639 format
            for (int i = 0; i < mEFli.length; i+=2) {
                switch(mEFli[i+1]) {
                case 0x01: mEFli[i] = 'e'; mEFli[i+1] = 'n';break;
                case 0x02: mEFli[i] = 'f'; mEFli[i+1] = 'r';break;
                case 0x03: mEFli[i] = 'e'; mEFli[i+1] = 's';break;
                case 0x04: mEFli[i] = 'j'; mEFli[i+1] = 'a';break;
                case 0x05: mEFli[i] = 'k'; mEFli[i+1] = 'o';break;
                case 0x06: mEFli[i] = 'z'; mEFli[i+1] = 'h';break;
                case 0x07: mEFli[i] = 'h'; mEFli[i+1] = 'e';break;
                default: mEFli[i] = ' '; mEFli[i+1] = ' ';
                }
            }

            if (DBG) log("EF_LI=" + IccUtils.bytesToHexString(mEFli));
        }
    }

    // Refer to C.S0065 5.2.32
    private class EfCsimSpnLoaded implements IccRecordLoaded {
        @Override
        public String getEfName() {
            return "EF_CSIM_SPN";
        }

        @Override
        public void onRecordLoaded(AsyncResult ar) {
            byte[] data = (byte[]) ar.result;
            if (DBG) log("CSIM_SPN=" +
                         IccUtils.bytesToHexString(data));

            // C.S0065 for EF_SPN decoding
            mCsimSpnDisplayCondition = ((0x01 & data[0]) != 0);

            int encoding = data[1];
            int language = data[2];
            byte[] spnData = new byte[32];
            int len = ((data.length - 3) < 32) ? (data.length - 3) : 32;
            System.arraycopy(data, 3, spnData, 0, len);

            int numBytes;
            for (numBytes = 0; numBytes < spnData.length; numBytes++) {
                if ((spnData[numBytes] & 0xFF) == 0xFF) break;
            }

            if (numBytes == 0) {
                setServiceProviderName("");
                return;
            }
            try {
                switch (encoding) {
                case UserData.ENCODING_OCTET:
                case UserData.ENCODING_LATIN:
                    setServiceProviderName(new String(spnData, 0, numBytes, "ISO-8859-1"));
                    break;
                case UserData.ENCODING_IA5:
                case UserData.ENCODING_GSM_7BIT_ALPHABET:
                    setServiceProviderName(
                            GsmAlphabet.gsm7BitPackedToString(spnData, 0, (numBytes*8)/7));
                    break;
                case UserData.ENCODING_7BIT_ASCII:
                    String spn = new String(spnData, 0, numBytes, "US-ASCII");
                    // To address issues with incorrect encoding scheme
                    // programmed in some commercial CSIM cards, the decoded
                    // SPN is checked to have characters in printable ASCII
                    // range. If not, they are decoded with
                    // ENCODING_GSM_7BIT_ALPHABET scheme.
                    if (isPrintableAsciiOnly(spn)) {
                        setServiceProviderName(spn);
                    } else {
                        if (DBG) log("Some corruption in SPN decoding = " + spn);
                        if (DBG) log("Using ENCODING_GSM_7BIT_ALPHABET scheme...");
                        setServiceProviderName(
                                GsmAlphabet.gsm7BitPackedToString(spnData, 0, (numBytes * 8) / 7));
                    }
                break;
                case UserData.ENCODING_UNICODE_16:
                    setServiceProviderName(new String(spnData, 0, numBytes, "utf-16"));
                    break;
                default:
                    log("SPN encoding not supported");
                }
            } catch(Exception e) {
                log("spn decode error: " + e);
            }
            if (DBG) log("spn=" + getServiceProviderName());
            if (DBG) log("spnCondition=" + mCsimSpnDisplayCondition);
            mTelephonyManager.setSimOperatorNameForPhone(
                    mParentApp.getPhoneId(), getServiceProviderName());
        }
    }

    private static boolean isPrintableAsciiOnly(final CharSequence str) {
        final int len = str.length();
        for (int i = 0; i < len; i++) {
            if (!isPrintableAscii(str.charAt(i))) {
                return false;
            }
        }
        return true;
    }

    private static boolean isPrintableAscii(final char c) {
        final int asciiFirst = 0x20;
        final int asciiLast = 0x7E;  // included
        return (asciiFirst <= c && c <= asciiLast) || c == '\r' || c == '\n';
    }

    private class EfCsimMdnLoaded implements IccRecordLoaded {
        @Override
        public String getEfName() {
            return "EF_CSIM_MDN";
        }

        @Override
        public void onRecordLoaded(AsyncResult ar) {
            byte[] data = (byte[]) ar.result;
            if (DBG) log("CSIM_MDN=" + IccUtils.bytesToHexString(data));
            // Refer to C.S0065 5.2.35
            int mdnDigitsNum = 0x0F & data[0];
            mMdn = IccUtils.cdmaBcdToString(data, 1, mdnDigitsNum);
            if (DBG) log("CSIM MDN=" + mMdn);
        }
    }

    @VisibleForTesting
    public class EfCsimImsimLoaded implements IccRecordLoaded {
        @Override
        public String getEfName() {
            return "EF_CSIM_IMSIM";
        }

        @Override
        public void onRecordLoaded(AsyncResult ar) {
            mEssentialRecordsToLoad -= 1;
            byte[] data = (byte[]) ar.result;
            if (data == null || data.length < 10) {
                if (DBG) log("Invalid IMSI from EF_CSIM_IMSIM");
                return;
            }
            if (DBG) Rlog.pii(LOG_TAG, IccUtils.bytesToHexString(data));
            // C.S0065 section 5.2.2 for IMSI_M encoding
            // C.S0005 section 2.3.1 for MIN encoding in IMSI_M.
            boolean provisioned = ((data[7] & 0x80) == 0x80);

            if (provisioned) {
                final String imsi = decodeImsi(data);
                if (TextUtils.isEmpty(mImsi)) {
                    mImsi = imsi;
                    if (DBG) log("IMSI=" + Rlog.pii(LOG_TAG, mImsi));
                }
                if (null != imsi) {
                    mMin = imsi.substring(5, 15);
                }
                if (DBG) log("min present=" + Rlog.pii(LOG_TAG, mMin));
            } else {
                if (DBG) log("min not present");
            }
        }

        private int decodeImsiDigits(int digits, int length) {
            // Per C.S0005 section 2.3.1.
            for (int i = 0, denominator = 1; i < length; i++) {
                digits += denominator;
                if ((digits / denominator) % 10 == 0) {
                    digits = digits - (10 * denominator);
                }
                denominator *= 10;
            }
            return digits;
        }

        /**
         * Decode utility to decode IMSI from data read from EF_IMSIM
         * Please refer to
         * C.S0065 section 5.2.2 for IMSI_M encoding
         * C.S0005 section 2.3.1 for MIN encoding in IMSI_M.
         */
        private String decodeImsi(byte[] data) {
            // Retrieve the MCC and digits 11 and 12
            int mcc_data = ((0x03 & data[9]) << 8) | (0xFF & data[8]);
            int mcc = decodeImsiDigits(mcc_data, 3);
            int digits_11_12_data = data[6] & 0x7f;
            int digits_11_12 = decodeImsiDigits(digits_11_12_data, 2);

            // Retrieve 10 MIN digits
            int first3digits = ((0x03 & data[2]) << 8) + (0xFF & data[1]);
            int second3digits = (((0xFF & data[5]) << 8) | (0xFF & data[4])) >> 6;
            int digit7 = 0x0F & (data[4] >> 2);
            if (digit7 > 0x09) digit7 = 0;
            int last3digits = ((0x03 & data[4]) << 8) | (0xFF & data[3]);

            first3digits = decodeImsiDigits(first3digits, 3);
            second3digits = decodeImsiDigits(second3digits, 3);
            last3digits = decodeImsiDigits(last3digits, 3);

            StringBuilder builder = new StringBuilder();
            builder.append(String.format(Locale.US, "%03d", mcc));
            builder.append(String.format(Locale.US, "%02d", digits_11_12));
            builder.append(String.format(Locale.US, "%03d", first3digits));
            builder.append(String.format(Locale.US, "%03d", second3digits));
            builder.append(String.format(Locale.US, "%d", digit7));
            builder.append(String.format(Locale.US, "%03d", last3digits));
            return  builder.toString();
        }
    }

    private class EfCsimCdmaHomeLoaded implements IccRecordLoaded {
        @Override
        public String getEfName() {
            return "EF_CSIM_CDMAHOME";
        }

        @Override
        public void onRecordLoaded(AsyncResult ar) {
            // Per C.S0065 section 5.2.8
            ArrayList<byte[]> dataList = (ArrayList<byte[]>) ar.result;
            if (DBG) log("CSIM_CDMAHOME data size=" + dataList.size());
            if (dataList.isEmpty()) {
                return;
            }
            StringBuilder sidBuf = new StringBuilder();
            StringBuilder nidBuf = new StringBuilder();

            for (byte[] data : dataList) {
                if (data.length == 5) {
                    int sid = ((data[1] & 0xFF) << 8) | (data[0] & 0xFF);
                    int nid = ((data[3] & 0xFF) << 8) | (data[2] & 0xFF);
                    sidBuf.append(sid).append(',');
                    nidBuf.append(nid).append(',');
                }
            }
            // remove trailing ","
            sidBuf.setLength(sidBuf.length()-1);
            nidBuf.setLength(nidBuf.length()-1);

            mHomeSystemId = sidBuf.toString();
            mHomeNetworkId = nidBuf.toString();
        }
    }

    private class EfCsimEprlLoaded implements IccRecordLoaded {
        @Override
        public String getEfName() {
            return "EF_CSIM_EPRL";
        }
        @Override
        public void onRecordLoaded(AsyncResult ar) {
            onGetCSimEprlDone(ar);
        }
    }

    @UnsupportedAppUsage
    private void onGetCSimEprlDone(AsyncResult ar) {
        // C.S0065 section 5.2.57 for EFeprl encoding
        // C.S0016 section 3.5.5 for PRL format.
        byte[] data = (byte[]) ar.result;
        if (DBG) log("CSIM_EPRL=" + IccUtils.bytesToHexString(data));

        // Only need the first 4 bytes of record
        if (data.length > 3) {
            int prlId = ((data[2] & 0xFF) << 8) | (data[3] & 0xFF);
            mPrlVersion = Integer.toString(prlId);
        }
        if (DBG) log("CSIM PRL version=" + mPrlVersion);
    }

    private class EfCsimMipUppLoaded implements IccRecordLoaded {
        @Override
        public String getEfName() {
            return "EF_CSIM_MIPUPP";
        }

        boolean checkLengthLegal(int length, int expectLength) {
            if(length < expectLength) {
                Log.e(LOG_TAG, "CSIM MIPUPP format error, length = " + length  +
                        "expected length at least =" + expectLength);
                return false;
            } else {
                return true;
            }
        }

        @Override
        public void onRecordLoaded(AsyncResult ar) {
            // 3GPP2 C.S0065 section 5.2.24
            byte[] data = (byte[]) ar.result;

            if(data.length < 1) {
                Log.e(LOG_TAG,"MIPUPP read error");
                return;
            }

            BitwiseInputStream bitStream = new BitwiseInputStream(data);
            try {
                int  mipUppLength = bitStream.read(8);
                //transfer length from byte to bit
                mipUppLength = (mipUppLength << 3);

                if (!checkLengthLegal(mipUppLength, 1)) {
                    return;
                }
                //parse the MIPUPP body 3GPP2 C.S0016-C 3.5.8.6
                int retryInfoInclude = bitStream.read(1);
                mipUppLength--;

                if(retryInfoInclude == 1) {
                    if (!checkLengthLegal(mipUppLength, 11)) {
                        return;
                    }
                    bitStream.skip(11); //not used now
                    //transfer length from byte to bit
                    mipUppLength -= 11;
                }

                if (!checkLengthLegal(mipUppLength, 4)) {
                    return;
                }
                int numNai = bitStream.read(4);
                mipUppLength -= 4;

                //start parse NAI body
                for(int index = 0; index < numNai; index++) {
                    if (!checkLengthLegal(mipUppLength, 4)) {
                        return;
                    }
                    int naiEntryIndex = bitStream.read(4);
                    mipUppLength -= 4;

                    if (!checkLengthLegal(mipUppLength, 8)) {
                        return;
                    }
                    int naiLength = bitStream.read(8);
                    mipUppLength -= 8;

                    if(naiEntryIndex == 0) {
                        //we find the one!
                        if (!checkLengthLegal(mipUppLength, naiLength << 3)) {
                            return;
                        }
                        char naiCharArray[] = new char[naiLength];
                        for(int index1 = 0; index1 < naiLength; index1++) {
                            naiCharArray[index1] = (char)(bitStream.read(8) & 0xFF);
                        }
                        mNai =  new String(naiCharArray);
                        if (Log.isLoggable(LOG_TAG, Log.VERBOSE)) {
                            Log.v(LOG_TAG,"MIPUPP Nai = " + mNai);
                        }
                        return; //need not parsing further
                    } else {
                        //ignore this NAI body
                        if (!checkLengthLegal(mipUppLength, (naiLength << 3) + 102)) {
                            return;
                        }
                        bitStream.skip((naiLength << 3) + 101);//not used
                        int mnAaaSpiIndicator = bitStream.read(1);
                        mipUppLength -= ((naiLength << 3) + 102);

                        if(mnAaaSpiIndicator == 1) {
                            if (!checkLengthLegal(mipUppLength, 32)) {
                                return;
                            }
                            bitStream.skip(32); //not used
                            mipUppLength -= 32;
                        }

                        //MN-HA_AUTH_ALGORITHM
                        if (!checkLengthLegal(mipUppLength, 5)) {
                            return;
                        }
                        bitStream.skip(4);
                        mipUppLength -= 4;
                        int mnHaSpiIndicator = bitStream.read(1);
                        mipUppLength--;

                        if(mnHaSpiIndicator == 1) {
                            if (!checkLengthLegal(mipUppLength, 32)) {
                                return;
                            }
                            bitStream.skip(32);
                            mipUppLength -= 32;
                        }
                    }
                }
            } catch(Exception e) {
              Log.e(LOG_TAG,"MIPUPP read Exception error!");
                return;
            }
        }
    }

    @Override
    public void handleMessage(Message msg) {
        AsyncResult ar;

        byte data[];

        boolean isRecordLoadResponse = false;

        if (mDestroyed.get()) {
            loge("Received message " + msg +
                    "[" + msg.what + "] while being destroyed. Ignoring.");
            return;
        }

        try {
            switch (msg.what) {
            case EVENT_GET_DEVICE_IDENTITY_DONE:
                log("Event EVENT_GET_DEVICE_IDENTITY_DONE Received");
            break;

            /* IO events */
            case EVENT_GET_IMSI_DONE:
                isRecordLoadResponse = true;
                mEssentialRecordsToLoad -= 1;

                ar = (AsyncResult)msg.obj;
                if (ar.exception != null) {
                    loge("Exception querying IMSI, Exception:" + ar.exception);
                    break;
                }

                mImsi = (String) ar.result;

                // IMSI (MCC+MNC+MSIN) is at least 6 digits, but not more
                // than 15 (and usually 15).
                if (mImsi != null && (mImsi.length() < 6 || mImsi.length() > 15)) {
                    loge("invalid IMSI " + mImsi);
                    mImsi = null;
                }

                // FIXME: CSIM IMSI may not contain the MNC.
                if (false) {
                    log("IMSI: " + mImsi.substring(0, 6) + "xxxxxxxxx");

                    String operatorNumeric = getRUIMOperatorNumeric();
                    if (operatorNumeric != null) {
                        if (operatorNumeric.length() <= 6) {
                            log("update mccmnc=" + operatorNumeric);
                            MccTable.updateMccMncConfiguration(mContext, operatorNumeric);
                        }
                    }
                } else {
                    String operatorNumeric = getRUIMOperatorNumeric();
                    log("NO update mccmnc=" + operatorNumeric);
                }

            break;

            case EVENT_GET_CDMA_SUBSCRIPTION_DONE:
                ar = (AsyncResult)msg.obj;
                String localTemp[] = (String[])ar.result;
                if (ar.exception != null) {
                    break;
                }

                mMyMobileNumber = localTemp[0];
                mMin2Min1 = localTemp[3];
                mPrlVersion = localTemp[4];

                log("MDN: " + mMyMobileNumber + " MIN: " + mMin2Min1);

            break;

            case EVENT_GET_ICCID_DONE:
                isRecordLoadResponse = true;
                mEssentialRecordsToLoad -= 1;

                ar = (AsyncResult)msg.obj;
                data = (byte[])ar.result;

                if (ar.exception != null) {
                    break;
                }

                mIccId = IccUtils.bcdToString(data, 0, data.length);
                mFullIccId = IccUtils.bchToString(data, 0, data.length);

                log("iccid: " + SubscriptionInfo.givePrintableIccid(mFullIccId));

            break;

            case EVENT_UPDATE_DONE:
                ar = (AsyncResult)msg.obj;
                if (ar.exception != null) {
                    Rlog.i(LOG_TAG, "RuimRecords update failed", ar.exception);
                }
            break;

            case EVENT_GET_ALL_SMS_DONE:
            case EVENT_MARK_SMS_READ_DONE:
            case EVENT_SMS_ON_RUIM:
            case EVENT_GET_SMS_DONE:
                Rlog.w(LOG_TAG, "Event not supported: " + msg.what);
                break;

            // TODO: probably EF_CST should be read instead
            case EVENT_GET_SST_DONE:
                log("Event EVENT_GET_SST_DONE Received");
            break;

            default:
                super.handleMessage(msg);   // IccRecords handles generic record load responses

        }}catch (RuntimeException exc) {
            // I don't want these exceptions to be fatal
            Rlog.w(LOG_TAG, "Exception parsing RUIM record", exc);
        } finally {
            // Count up record load responses even if they are fails
            if (isRecordLoadResponse) {
                onRecordLoaded();
            }
        }
    }

    /**
     * Returns an array of languages we have assets for.
     *
     * NOTE: This array will have duplicates. If this method will be caused
     * frequently or in a tight loop, it can be rewritten for efficiency.
     */
    @UnsupportedAppUsage
    private static String[] getAssetLanguages(Context ctx) {
        final String[] locales = ctx.getAssets().getLocales();
        final String[] localeLangs = new String[locales.length];
        for (int i = 0; i < locales.length; ++i) {
            final String localeStr = locales[i];
            final int separator = localeStr.indexOf('-');
            if (separator < 0) {
                localeLangs[i] = localeStr;
            } else {
                localeLangs[i] = localeStr.substring(0, separator);
            }
        }

        return localeLangs;
    }

    @Override
    protected void onRecordLoaded() {
        // One record loaded successfully or failed, In either case
        // we need to update the recordsToLoad count
        mRecordsToLoad -= 1;
        if (DBG) log("onRecordLoaded " + mRecordsToLoad + " requested: " + mRecordsRequested);

        if (getEssentialRecordsLoaded() && !mEssentialRecordsListenerNotified) {
            onAllEssentialRecordsLoaded();
        }

        if (getRecordsLoaded()) {
            onAllRecordsLoaded();
        } else if (getLockedRecordsLoaded() || getNetworkLockedRecordsLoaded()) {
            onLockedAllRecordsLoaded();
        } else if (mRecordsToLoad < 0 || mEssentialRecordsToLoad < 0) {
            loge("recordsToLoad <0, programmer error suspected");
            mRecordsToLoad = 0;
            mEssentialRecordsToLoad = 0;
        }
    }

    private void onLockedAllRecordsLoaded() {
        if (mLockedRecordsReqReason == LOCKED_RECORDS_REQ_REASON_LOCKED) {
            mLockedRecordsLoadedRegistrants.notifyRegistrants(new AsyncResult(null, null, null));
        } else if (mLockedRecordsReqReason == LOCKED_RECORDS_REQ_REASON_NETWORK_LOCKED) {
            mNetworkLockedRecordsLoadedRegistrants.notifyRegistrants(
                    new AsyncResult(null, null, null));
        } else {
            loge("onLockedAllRecordsLoaded: unexpected mLockedRecordsReqReason "
                    + mLockedRecordsReqReason);
        }
    }

    @Override
    protected void onAllEssentialRecordsLoaded() {
        if (DBG) log("Essential record load complete");

        // Further records that can be inserted are Operator/OEM dependent

        // FIXME: CSIM IMSI may not contain the MNC.
        if (false) {
            String operator = getRUIMOperatorNumeric();
            if (!TextUtils.isEmpty(operator)) {
                log("onAllEssentialRecordsLoaded set 'gsm.sim.operator.numeric' to operator='" +
                        operator + "'");
                log("update icc_operator_numeric=" + operator);
                mTelephonyManager.setSimOperatorNumericForPhone(
                        mParentApp.getPhoneId(), operator);
            } else {
                log("onAllEssentialRecordsLoaded empty 'gsm.sim.operator.numeric' skipping");
            }

            String imsi = getIMSI();

            if (!TextUtils.isEmpty(imsi)) {
                log("onAllEssentialRecordsLoaded set mcc imsi=" + (VDBG ? ("=" + imsi) : ""));
                mTelephonyManager.setSimCountryIsoForPhone(mParentApp.getPhoneId(),
                        MccTable.countryCodeForMcc(imsi.substring(0, 3)));
            } else {
                log("onAllEssentialRecordsLoaded empty imsi skipping setting mcc");
            }
        }

<<<<<<< HEAD
        mEssentialRecordsListenerNotified = true;
        mEssentialRecordsLoadedRegistrants.notifyRegistrants(new AsyncResult(null, null, null));
    }

    @Override
    protected void onAllRecordsLoaded() {
        if (DBG) log("record load complete");

        Resources resource = Resources.getSystem();
        if (resource.getBoolean(com.android.internal.R.bool.config_use_sim_language_file)) {
=======
        Resources resource = TelephonyResourceUtils.getTelephonyResources(mContext);
        if (resource.getBoolean(
                com.android.telephony.resources.R.bool.config_use_sim_language_file)) {
>>>>>>> bd227314
            setSimLanguage(mEFli, mEFpl);
        }

        mLoaded.set(true);
        mRecordsLoadedRegistrants.notifyRegistrants(new AsyncResult(null, null, null));

        // TODO: The below is hacky since the SubscriptionController may not be ready at this time.
        if (!TextUtils.isEmpty(mMdn)) {
            int phoneId = mParentApp.getUiccProfile().getPhoneId();
            int subId = SubscriptionController.getInstance().getSubIdUsingPhoneId(phoneId);
            if (SubscriptionManager.isValidSubscriptionId(subId)) {
                SubscriptionManager.from(mContext).setDisplayNumber(mMdn, subId);
            } else {
                log("Cannot call setDisplayNumber: invalid subId");
            }
        }
    }

    @Override
    public void onReady() {
        fetchRuimRecords();

        mCi.getCDMASubscription(obtainMessage(EVENT_GET_CDMA_SUBSCRIPTION_DONE));
    }

    @Override
    protected void onLocked() {
        if (DBG) log("only fetch EF_ICCID in locked state");
        super.onLocked();

        mFh.loadEFTransparent(EF_ICCID, obtainMessage(EVENT_GET_ICCID_DONE));
        mRecordsToLoad++;
    }

    private void fetchEssentialRuimRecords() {
        if (DBG) log("fetchEssentialRuimRecords " + mRecordsToLoad);

        if (!TextUtils.isEmpty(mParentApp.getAid())
                || mParentApp.getUiccProfile().getNumApplications() <= 1) {
            mCi.getIMSIForApp(mParentApp.getAid(), obtainMessage(EVENT_GET_IMSI_DONE));
            mRecordsToLoad++;
            mEssentialRecordsToLoad++;
        }

        mFh.loadEFTransparent(EF_ICCID,
                obtainMessage(EVENT_GET_ICCID_DONE));
        mRecordsToLoad++;
        mEssentialRecordsToLoad++;

        mFh.loadEFTransparent(EF_CSIM_IMSIM,
                obtainMessage(EVENT_GET_ICC_RECORD_DONE, new EfCsimImsimLoaded()));
        mRecordsToLoad++;
        mEssentialRecordsToLoad++;

        if (DBG) log("fetchEssentialRuimRecords " + mRecordsToLoad +
                " requested: " + mRecordsRequested);
    }

    @UnsupportedAppUsage
    private void fetchRuimRecords() {
        mRecordsRequested = true;

        fetchEssentialRuimRecords();

        if (DBG) log("fetchRuimRecords " + mRecordsToLoad);

        mFh.loadEFTransparent(EF_PL,
                obtainMessage(EVENT_GET_ICC_RECORD_DONE, new EfPlLoaded()));
        mRecordsToLoad++;

        mFh.loadEFTransparent(EF_CSIM_LI,
                obtainMessage(EVENT_GET_ICC_RECORD_DONE, new EfCsimLiLoaded()));
        mRecordsToLoad++;

        mFh.loadEFTransparent(EF_CSIM_SPN,
                obtainMessage(EVENT_GET_ICC_RECORD_DONE, new EfCsimSpnLoaded()));
        mRecordsToLoad++;

        mFh.loadEFLinearFixed(EF_CSIM_MDN, 1,
                obtainMessage(EVENT_GET_ICC_RECORD_DONE, new EfCsimMdnLoaded()));
        mRecordsToLoad++;

        mFh.loadEFLinearFixedAll(EF_CSIM_CDMAHOME,
                obtainMessage(EVENT_GET_ICC_RECORD_DONE, new EfCsimCdmaHomeLoaded()));
        mRecordsToLoad++;

        // Entire PRL could be huge. We are only interested in
        // the first 4 bytes of the record.
        mFh.loadEFTransparent(EF_CSIM_EPRL, 4,
                obtainMessage(EVENT_GET_ICC_RECORD_DONE, new EfCsimEprlLoaded()));
        mRecordsToLoad++;

        mFh.loadEFTransparent(EF_CSIM_MIPUPP,
                obtainMessage(EVENT_GET_ICC_RECORD_DONE, new EfCsimMipUppLoaded()));
        mRecordsToLoad++;
        mFh.getEFLinearRecordSize(EF_SMS, obtainMessage(EVENT_GET_SMS_RECORD_SIZE_DONE));
        mRecordsToLoad++;

        if (DBG) log("fetchRuimRecords " + mRecordsToLoad + " requested: " + mRecordsRequested);
        // Further records that can be inserted are Operator/OEM dependent
    }

    @Override
    public boolean isProvisioned() {
        // If UICC card has CSIM app, look for MDN and MIN field
        // to determine if the SIM is provisioned.  Otherwise,
        // consider the SIM is provisioned. (for case of ordinal
        // USIM only UICC.)
        // If test_csim is true, bypess provision check and
        // consider the SIM is provisioned.
        if (TelephonyProperties.test_csim().orElse(false)) {
            return true;
        }

        if (mParentApp == null) {
            return false;
        }

        if (mParentApp.getType() == AppType.APPTYPE_CSIM &&
            ((mMdn == null) || (mMin == null))) {
            return false;
        }
        return true;
    }

    @Override
    public void setVoiceMessageWaiting(int line, int countWaiting) {
        // Will be used in future to store voice mail count in UIM
        // C.S0023-D_v1.0 does not have a file id in UIM for MWI
        log("RuimRecords:setVoiceMessageWaiting - NOP for CDMA");
    }

    @Override
    public int getVoiceMessageCount() {
        // Will be used in future to retrieve voice mail count for UIM
        // C.S0023-D_v1.0 does not have a file id in UIM for MWI
        log("RuimRecords:getVoiceMessageCount - NOP for CDMA");
        return 0;
    }

    @Override
    protected void handleFileUpdate(int efid) {
        mAdnCache.reset();
        fetchRuimRecords();
    }

    @UnsupportedAppUsage
    public String getMdn() {
        return mMdn;
    }

    public String getMin() {
        return mMin;
    }

    public String getSid() {
        return mHomeSystemId;
    }

    public String getNid() {
        return mHomeNetworkId;
    }

    @UnsupportedAppUsage
    public boolean getCsimSpnDisplayCondition() {
        return mCsimSpnDisplayCondition;
    }
    @UnsupportedAppUsage
    @Override
    protected void log(String s) {
        Rlog.d(LOG_TAG, "[RuimRecords] " + s);
    }

    @UnsupportedAppUsage
    @Override
    protected void loge(String s) {
        Rlog.e(LOG_TAG, "[RuimRecords] " + s);
    }

    @Override
    public void dump(FileDescriptor fd, PrintWriter pw, String[] args) {
        pw.println("RuimRecords: " + this);
        pw.println(" extends:");
        super.dump(fd, pw, args);
        pw.println(" mOtaCommited=" + mOtaCommited);
        pw.println(" mMyMobileNumber=" + mMyMobileNumber);
        pw.println(" mMin2Min1=" + mMin2Min1);
        pw.println(" mPrlVersion=" + mPrlVersion);
        pw.println(" mEFpl[]=" + Arrays.toString(mEFpl));
        pw.println(" mEFli[]=" + Arrays.toString(mEFli));
        pw.println(" mCsimSpnDisplayCondition=" + mCsimSpnDisplayCondition);
        pw.println(" mMdn=" + mMdn);
        pw.println(" mMin=" + mMin);
        pw.println(" mHomeSystemId=" + mHomeSystemId);
        pw.println(" mHomeNetworkId=" + mHomeNetworkId);
        pw.flush();
    }
}<|MERGE_RESOLUTION|>--- conflicted
+++ resolved
@@ -851,7 +851,6 @@
             }
         }
 
-<<<<<<< HEAD
         mEssentialRecordsListenerNotified = true;
         mEssentialRecordsLoadedRegistrants.notifyRegistrants(new AsyncResult(null, null, null));
     }
@@ -860,13 +859,9 @@
     protected void onAllRecordsLoaded() {
         if (DBG) log("record load complete");
 
-        Resources resource = Resources.getSystem();
-        if (resource.getBoolean(com.android.internal.R.bool.config_use_sim_language_file)) {
-=======
         Resources resource = TelephonyResourceUtils.getTelephonyResources(mContext);
         if (resource.getBoolean(
                 com.android.telephony.resources.R.bool.config_use_sim_language_file)) {
->>>>>>> bd227314
             setSimLanguage(mEFli, mEFpl);
         }
 
