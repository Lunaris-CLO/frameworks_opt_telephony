/*
 * Copyright (C) 2018 The Android Open Source Project
 *
 * Licensed under the Apache License, Version 2.0 (the "License");
 * you may not use this file except in compliance with the License.
 * You may obtain a copy of the License at
 *
 *      http://www.apache.org/licenses/LICENSE-2.0
 *
 * Unless required by applicable law or agreed to in writing, software
 * distributed under the License is distributed on an "AS IS" BASIS,
 * WITHOUT WARRANTIES OR CONDITIONS OF ANY KIND, either express or implied.
 * See the License for the specific language governing permissions and
 * limitations under the License
 */

package com.android.internal.telephony;

<<<<<<< HEAD
import static android.telephony.SmsManager.RESULT_ERROR_GENERIC_FAILURE;
import android.content.Context;
import android.os.Binder;
import android.os.Message;
=======
import static com.android.internal.telephony.SmsResponse.NO_ERROR_CODE;

import android.content.Context;
import android.os.Binder;
>>>>>>> 38680c42
import android.os.PersistableBundle;
import android.os.RemoteException;
import android.provider.Telephony.Sms.Intents;
import android.telephony.CarrierConfigManager;
import android.telephony.PhoneNumberUtils;
import android.telephony.Rlog;
import android.telephony.ServiceState;
import android.telephony.ims.ImsReasonInfo;
import android.telephony.ims.aidl.IImsSmsListener;
import android.telephony.ims.feature.MmTelFeature;
import android.telephony.ims.stub.ImsRegistrationImplBase;
import android.telephony.ims.stub.ImsSmsImplBase;
import android.telephony.ims.stub.ImsSmsImplBase.SendStatusResult;
import android.util.Pair;

import com.android.ims.ImsException;
import com.android.ims.ImsManager;
import com.android.internal.annotations.VisibleForTesting;
import com.android.internal.telephony.GsmAlphabet.TextEncodingDetails;
import com.android.internal.telephony.metrics.TelephonyMetrics;
import com.android.internal.telephony.util.SMSDispatcherUtil;

import java.util.HashMap;
import java.util.Map;
import java.util.concurrent.ConcurrentHashMap;
import java.util.concurrent.atomic.AtomicInteger;

/**
 * Responsible for communications with {@link com.android.ims.ImsManager} to send/receive messages
 * over IMS.
 * @hide
 */
public class ImsSmsDispatcher extends SMSDispatcher {

    private static final String TAG = "ImsSmsDispatcher";

    @VisibleForTesting
    public Map<Integer, SmsTracker> mTrackers = new ConcurrentHashMap<>();
    @VisibleForTesting
    public AtomicInteger mNextToken = new AtomicInteger();
    private final Object mLock = new Object();
    private volatile boolean mIsSmsCapable;
    private volatile boolean mIsImsServiceUp;
    private volatile boolean mIsRegistered;
    private final ImsManager.Connector mImsManagerConnector;
    /** Telephony metrics instance for logging metrics event */
    private TelephonyMetrics mMetrics = TelephonyMetrics.getInstance();

    /**
     * Listen to the IMS service state change
     *
     */
    private android.telephony.ims.ImsMmTelManager.RegistrationCallback mRegistrationCallback =
            new android.telephony.ims.ImsMmTelManager.RegistrationCallback() {
                @Override
                public void onRegistered(
                        @ImsRegistrationImplBase.ImsRegistrationTech int imsRadioTech) {
                    Rlog.d(TAG, "onImsConnected imsRadioTech=" + imsRadioTech);
                    synchronized (mLock) {
                        mIsRegistered = true;
                    }
                }

                @Override
                public void onRegistering(
                        @ImsRegistrationImplBase.ImsRegistrationTech int imsRadioTech) {
                    Rlog.d(TAG, "onImsProgressing imsRadioTech=" + imsRadioTech);
                    synchronized (mLock) {
                        mIsRegistered = false;
                    }
                }

                @Override
                public void onUnregistered(ImsReasonInfo info) {
                    Rlog.d(TAG, "onImsDisconnected imsReasonInfo=" + info);
                    synchronized (mLock) {
                        mIsRegistered = false;
                    }
                }
            };

    private android.telephony.ims.ImsMmTelManager.CapabilityCallback mCapabilityCallback =
            new android.telephony.ims.ImsMmTelManager.CapabilityCallback() {
                @Override
                public void onCapabilitiesStatusChanged(
                        MmTelFeature.MmTelCapabilities capabilities) {
                    synchronized (mLock) {
                        mIsSmsCapable = capabilities.isCapable(
                                MmTelFeature.MmTelCapabilities.CAPABILITY_TYPE_SMS);
                    }
                }
    };

    private final IImsSmsListener mImsSmsListener = new IImsSmsListener.Stub() {
        @Override
        public void onSendSmsResult(int token, int messageRef, @SendStatusResult int status,
                int reason) throws RemoteException {
            Rlog.d(TAG, "onSendSmsResult token=" + token + " messageRef=" + messageRef
                    + " status=" + status + " reason=" + reason);
            mMetrics.writeOnImsServiceSmsSolicitedResponse(mPhone.getPhoneId(), status, reason);
            SmsTracker tracker = mTrackers.get(token);
            if (tracker == null) {
                throw new IllegalArgumentException("Invalid token.");
            }
            tracker.mMessageRef = messageRef;
            switch(status) {
                case ImsSmsImplBase.SEND_STATUS_OK:
                    if (tracker.mDeliveryIntent == null) {
                        // Remove the tracker here if a status report is not requested.
                        mTrackers.remove(token);
                    }
                    tracker.onSent(mContext);
                    mPhone.notifySmsSent(tracker.mDestAddress);
                    break;
                case ImsSmsImplBase.SEND_STATUS_ERROR:
                    tracker.onFailed(mContext, reason, NO_ERROR_CODE);
                    mTrackers.remove(token);
                    break;
                case ImsSmsImplBase.SEND_STATUS_ERROR_RETRY:
                case ImsSmsImplBase.SEND_STATUS_ERROR_FALLBACK:
<<<<<<< HEAD
                    if (tracker.mRetryCount < MAX_SEND_RETRIES) {
                        tracker.mRetryCount += 1;
                        if(status == ImsSmsImplBase.SEND_STATUS_ERROR_FALLBACK) {
                            tracker.mIsFallBackRetry = true;
                        }
                        Message retryMsg = obtainMessage(EVENT_SEND_RETRY, tracker);
                        sendMessageDelayed(retryMsg, SEND_RETRY_DELAY);
                    } else {
                        Rlog.e(TAG,"onSendSmsResult Max retrys reaached: " + tracker.mRetryCount);
                        tracker.onFailed(mContext, RESULT_ERROR_GENERIC_FAILURE, 0);
                        mTrackers.remove(token);
                    }
=======
                    tracker.mRetryCount += 1;
                    fallbackToPstn(token, tracker);
>>>>>>> 38680c42
                    break;
                default:
            }
        }

        @Override
        public void onSmsStatusReportReceived(int token, int messageRef, String format, byte[] pdu)
                throws RemoteException {
            Rlog.d(TAG, "Status report received.");
            SmsTracker tracker = mTrackers.get(token);
            if (tracker == null) {
                throw new RemoteException("Invalid token.");
            }
            Pair<Boolean, Boolean> result = mSmsDispatchersController.handleSmsStatusReport(
                    tracker, format, pdu);
            Rlog.d(TAG, "Status report handle result, success: " + result.first +
                    "complete: " + result.second);
            try {
                getImsManager().acknowledgeSmsReport(
                        token,
                        messageRef,
                        result.first ? ImsSmsImplBase.STATUS_REPORT_STATUS_OK
                                : ImsSmsImplBase.STATUS_REPORT_STATUS_ERROR);
            } catch (ImsException e) {
                Rlog.e(TAG, "Failed to acknowledgeSmsReport(). Error: "
                        + e.getMessage());
            }
            if (result.second) {
                mTrackers.remove(token);
            }
        }

        @Override
        public void onSmsReceived(int token, String format, byte[] pdu) {
            Rlog.d(TAG, "SMS received.");
            android.telephony.SmsMessage message =
                    android.telephony.SmsMessage.createFromPdu(pdu, format);
            mSmsDispatchersController.injectSmsPdu(message, format, result -> {
                Rlog.d(TAG, "SMS handled result: " + result);
                int mappedResult;
                switch (result) {
                    case Intents.RESULT_SMS_HANDLED:
                        mappedResult = ImsSmsImplBase.DELIVER_STATUS_OK;
                        break;
                    case Intents.RESULT_SMS_OUT_OF_MEMORY:
                        mappedResult = ImsSmsImplBase.DELIVER_STATUS_ERROR_NO_MEMORY;
                        break;
                    case Intents.RESULT_SMS_UNSUPPORTED:
                        mappedResult = ImsSmsImplBase.DELIVER_STATUS_ERROR_REQUEST_NOT_SUPPORTED;
                        break;
                    default:
                        mappedResult = ImsSmsImplBase.DELIVER_STATUS_ERROR_GENERIC;
                        break;
                }
                try {
                    if (message != null && message.mWrappedSmsMessage != null) {
                        getImsManager().acknowledgeSms(token,
                                message.mWrappedSmsMessage.mMessageRef, mappedResult);
                    } else {
                        Rlog.w(TAG, "SMS Received with a PDU that could not be parsed.");
                        getImsManager().acknowledgeSms(token, 0, mappedResult);
                    }
                } catch (ImsException e) {
                    Rlog.e(TAG, "Failed to acknowledgeSms(). Error: " + e.getMessage());
                }
            }, true);
        }
    };

    public ImsSmsDispatcher(Phone phone, SmsDispatchersController smsDispatchersController) {
        super(phone, smsDispatchersController);

        mImsManagerConnector = new ImsManager.Connector(mContext, mPhone.getPhoneId(),
                new ImsManager.Connector.Listener() {
                    @Override
                    public void connectionReady(ImsManager manager) throws ImsException {
                        Rlog.d(TAG, "ImsManager: connection ready.");
                        synchronized (mLock) {
                            setListeners();
                            mIsImsServiceUp = true;
                        }
                    }

                    @Override
                    public void connectionUnavailable() {
                        Rlog.d(TAG, "ImsManager: connection unavailable.");
                        synchronized (mLock) {
                            mIsImsServiceUp = false;
                        }
                    }
                }, "ImsSmsDispatcher");
        mImsManagerConnector.connect();
    }

    private void setListeners() throws ImsException {
        getImsManager().addRegistrationCallback(mRegistrationCallback);
        getImsManager().addCapabilitiesCallback(mCapabilityCallback);
        getImsManager().setSmsListener(getSmsListener());
        getImsManager().onSmsReady();
    }

    private boolean isLteService() {
<<<<<<< HEAD
        return ((mPhone.getServiceState().getRilDataRadioTechnology() ==
            ServiceState.RIL_RADIO_TECHNOLOGY_LTE) && (mPhone.getServiceState().
                getDataRegState() == ServiceState.STATE_IN_SERVICE));
=======
        return ((mPhone.getServiceState().getRilVoiceRadioTechnology() ==
            ServiceState.RIL_RADIO_TECHNOLOGY_LTE) && (mPhone.getServiceState().
                getState() == ServiceState.STATE_IN_SERVICE));
>>>>>>> 38680c42
    }

    private boolean isLimitedLteService() {
        return ((mPhone.getServiceState().getRilVoiceRadioTechnology() ==
            ServiceState.RIL_RADIO_TECHNOLOGY_LTE) && mPhone.getServiceState().isEmergencyOnly());
    }

    private boolean isEmergencySmsPossible() {
        return isLteService() || isLimitedLteService();
    }

    public boolean isEmergencySmsSupport(String destAddr) {
        PersistableBundle b;
        boolean eSmsCarrierSupport = false;
        if (!PhoneNumberUtils.isLocalEmergencyNumber(mContext, mPhone.getSubId(), destAddr)) {
            Rlog.e(TAG, "Emergency Sms is not supported for: " + Rlog.pii(TAG, destAddr));
            return false;
        }

        final long identity = Binder.clearCallingIdentity();
        try {
            CarrierConfigManager configManager = (CarrierConfigManager) mPhone.getContext()
                    .getSystemService(Context.CARRIER_CONFIG_SERVICE);
            if (configManager == null) {
                Rlog.e(TAG, "configManager is null");
                return false;
            }
            b = configManager.getConfigForSubId(getSubId());
            if (b == null) {
                Rlog.e(TAG, "PersistableBundle is null");
                return false;
            }
            eSmsCarrierSupport = b.getBoolean(
                    CarrierConfigManager.KEY_SUPPORT_EMERGENCY_SMS_OVER_IMS_BOOL);
            boolean lteOrLimitedLte = isEmergencySmsPossible();
            Rlog.i(TAG, "isEmergencySmsSupport emergencySmsCarrierSupport: "
                    + eSmsCarrierSupport + " destAddr: " + Rlog.pii(TAG, destAddr)
                    + " mIsImsServiceUp: " + mIsImsServiceUp + " lteOrLimitedLte: "
                    + lteOrLimitedLte);

            return eSmsCarrierSupport && mIsImsServiceUp && lteOrLimitedLte;
        } finally {
            Binder.restoreCallingIdentity(identity);
        }
    }

    public boolean isAvailable() {
        synchronized (mLock) {
            Rlog.d(TAG, "isAvailable: up=" + mIsImsServiceUp + ", reg= " + mIsRegistered
                    + ", cap= " + mIsSmsCapable);
            return mIsImsServiceUp && mIsRegistered && mIsSmsCapable;
        }
    }

    @Override
    protected String getFormat() {
        try {
            return getImsManager().getSmsFormat();
        } catch (ImsException e) {
            Rlog.e(TAG, "Failed to get sms format. Error: " + e.getMessage());
            return SmsConstants.FORMAT_UNKNOWN;
        }
    }

    @Override
    protected boolean shouldBlockSmsForEcbm() {
        // We should not block outgoing SMS during ECM on IMS. It only applies to outgoing CDMA
        // SMS.
        return false;
    }

    @Override
    protected SmsMessageBase.SubmitPduBase getSubmitPdu(String scAddr, String destAddr,
            String message, boolean statusReportRequested, SmsHeader smsHeader, int priority,
            int validityPeriod) {
        return SMSDispatcherUtil.getSubmitPdu(isCdmaMo(), scAddr, destAddr, message,
                statusReportRequested, smsHeader, priority, validityPeriod);
    }

    @Override
    protected SmsMessageBase.SubmitPduBase getSubmitPdu(String scAddr, String destAddr,
            int destPort, byte[] message, boolean statusReportRequested) {
        return SMSDispatcherUtil.getSubmitPdu(isCdmaMo(), scAddr, destAddr, destPort, message,
                statusReportRequested);
    }

    @Override
    protected TextEncodingDetails calculateLength(CharSequence messageBody, boolean use7bitOnly) {
        return SMSDispatcherUtil.calculateLength(isCdmaMo(), messageBody, use7bitOnly);
    }

    @Override
    public void sendSms(SmsTracker tracker) {
        Rlog.d(TAG, "sendSms: "
                + " mRetryCount=" + tracker.mRetryCount
                + " mMessageRef=" + tracker.mMessageRef
                + " SS=" + mPhone.getServiceState().getState());

        // Flag that this Tracker is using the ImsService implementation of SMS over IMS for sending
        // this message. Any fallbacks will happen over CS only.
        tracker.mUsesImsServiceForIms = true;

        HashMap<String, Object> map = tracker.getData();

        byte[] pdu = (byte[]) map.get(MAP_KEY_PDU);
        byte smsc[] = (byte[]) map.get(MAP_KEY_SMSC);
        boolean isRetry = tracker.mRetryCount > 0;
        String format = getFormat();

        if (SmsConstants.FORMAT_3GPP.equals(format) && tracker.mRetryCount > 0) {
            // per TS 23.040 Section 9.2.3.6:  If TP-MTI SMS-SUBMIT (0x01) type
            //   TP-RD (bit 2) is 1 for retry
            //   and TP-MR is set to previously failed sms TP-MR
            if (((0x01 & pdu[0]) == 0x01)) {
                pdu[0] |= 0x04; // TP-RD
                pdu[1] = (byte) tracker.mMessageRef; // TP-MR
            }
        }

        int token = mNextToken.incrementAndGet();
        mTrackers.put(token, tracker);
        try {
            getImsManager().sendSms(
                    token,
                    tracker.mMessageRef,
                    format,
                    smsc != null ? new String(smsc) : null,
                    isRetry,
                    pdu);
            mMetrics.writeImsServiceSendSms(mPhone.getPhoneId(), format,
                    ImsSmsImplBase.SEND_STATUS_OK);
        } catch (ImsException e) {
            Rlog.e(TAG, "sendSms failed. Falling back to PSTN. Error: " + e.getMessage());
            fallbackToPstn(token, tracker);
            mMetrics.writeImsServiceSendSms(mPhone.getPhoneId(), format,
                    ImsSmsImplBase.SEND_STATUS_ERROR_FALLBACK);
        }
    }

    private ImsManager getImsManager() {
        return ImsManager.getInstance(mContext, mPhone.getPhoneId());
    }

    @VisibleForTesting
    public void fallbackToPstn(int token, SmsTracker tracker) {
        mSmsDispatchersController.sendRetrySms(tracker);
        mTrackers.remove(token);
    }

    @Override
    protected boolean isCdmaMo() {
        return mSmsDispatchersController.isCdmaFormat(getFormat());
    }

    @VisibleForTesting
    public IImsSmsListener getSmsListener() {
        return mImsSmsListener;
    }
}<|MERGE_RESOLUTION|>--- conflicted
+++ resolved
@@ -16,17 +16,13 @@
 
 package com.android.internal.telephony;
 
-<<<<<<< HEAD
 import static android.telephony.SmsManager.RESULT_ERROR_GENERIC_FAILURE;
+
+import static com.android.internal.telephony.SmsResponse.NO_ERROR_CODE;
+
 import android.content.Context;
 import android.os.Binder;
 import android.os.Message;
-=======
-import static com.android.internal.telephony.SmsResponse.NO_ERROR_CODE;
-
-import android.content.Context;
-import android.os.Binder;
->>>>>>> 38680c42
 import android.os.PersistableBundle;
 import android.os.RemoteException;
 import android.provider.Telephony.Sms.Intents;
@@ -147,7 +143,6 @@
                     break;
                 case ImsSmsImplBase.SEND_STATUS_ERROR_RETRY:
                 case ImsSmsImplBase.SEND_STATUS_ERROR_FALLBACK:
-<<<<<<< HEAD
                     if (tracker.mRetryCount < MAX_SEND_RETRIES) {
                         tracker.mRetryCount += 1;
                         if(status == ImsSmsImplBase.SEND_STATUS_ERROR_FALLBACK) {
@@ -157,13 +152,9 @@
                         sendMessageDelayed(retryMsg, SEND_RETRY_DELAY);
                     } else {
                         Rlog.e(TAG,"onSendSmsResult Max retrys reaached: " + tracker.mRetryCount);
-                        tracker.onFailed(mContext, RESULT_ERROR_GENERIC_FAILURE, 0);
+                        tracker.onFailed(mContext, RESULT_ERROR_GENERIC_FAILURE, NO_ERROR_CODE);
                         mTrackers.remove(token);
                     }
-=======
-                    tracker.mRetryCount += 1;
-                    fallbackToPstn(token, tracker);
->>>>>>> 38680c42
                     break;
                 default:
             }
@@ -266,15 +257,9 @@
     }
 
     private boolean isLteService() {
-<<<<<<< HEAD
         return ((mPhone.getServiceState().getRilDataRadioTechnology() ==
             ServiceState.RIL_RADIO_TECHNOLOGY_LTE) && (mPhone.getServiceState().
                 getDataRegState() == ServiceState.STATE_IN_SERVICE));
-=======
-        return ((mPhone.getServiceState().getRilVoiceRadioTechnology() ==
-            ServiceState.RIL_RADIO_TECHNOLOGY_LTE) && (mPhone.getServiceState().
-                getState() == ServiceState.STATE_IN_SERVICE));
->>>>>>> 38680c42
     }
 
     private boolean isLimitedLteService() {
