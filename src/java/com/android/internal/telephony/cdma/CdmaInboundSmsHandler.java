/*
 * Copyright (C) 2013 The Android Open Source Project
 *
 * Licensed under the Apache License, Version 2.0 (the "License");
 * you may not use this file except in compliance with the License.
 * You may obtain a copy of the License at
 *
 *      http://www.apache.org/licenses/LICENSE-2.0
 *
 * Unless required by applicable law or agreed to in writing, software
 * distributed under the License is distributed on an "AS IS" BASIS,
 * WITHOUT WARRANTIES OR CONDITIONS OF ANY KIND, either express or implied.
 * See the License for the specific language governing permissions and
 * limitations under the License.
 */

package com.android.internal.telephony.cdma;

import android.app.Activity;
import android.content.Context;
import android.content.res.Resources;
import android.os.Message;
import android.provider.Telephony.Sms.Intents;
import android.telephony.SmsCbMessage;
import android.telephony.TelephonyManager;

import com.android.internal.telephony.CellBroadcastHandler;
import com.android.internal.telephony.CommandsInterface;
import com.android.internal.telephony.InboundSmsHandler;
import com.android.internal.telephony.InboundSmsTracker;
import com.android.internal.telephony.Phone;
import com.android.internal.telephony.SmsConstants;
import com.android.internal.telephony.SmsMessageBase;
import com.android.internal.telephony.SmsStorageMonitor;
import com.android.internal.telephony.TelephonyComponentFactory;
import com.android.internal.telephony.WspTypeDecoder;
import com.android.internal.telephony.cdma.sms.SmsEnvelope;
import com.android.internal.util.HexDump;

import java.util.Arrays;

/**
 * Subclass of {@link InboundSmsHandler} for 3GPP2 type messages.
 */
public class CdmaInboundSmsHandler extends InboundSmsHandler {

    private final CdmaSMSDispatcher mSmsDispatcher;
    private final CdmaServiceCategoryProgramHandler mServiceCategoryProgramHandler;

    private byte[] mLastDispatchedSmsFingerprint;
    private byte[] mLastAcknowledgedSmsFingerprint;

    private final boolean mCheckForDuplicatePortsInOmadmWapPush = Resources.getSystem().getBoolean(
            com.android.internal.R.bool.config_duplicate_port_omadm_wappush);

    /**
     * Create a new inbound SMS handler for CDMA.
     */
    private CdmaInboundSmsHandler(Context context, SmsStorageMonitor storageMonitor,
            Phone phone, CdmaSMSDispatcher smsDispatcher) {
        super("CdmaInboundSmsHandler", context, storageMonitor, phone,
                CellBroadcastHandler.makeCellBroadcastHandler(context, phone));
        mSmsDispatcher = smsDispatcher;
        mServiceCategoryProgramHandler = CdmaServiceCategoryProgramHandler.makeScpHandler(context,
                phone.mCi);
        phone.mCi.setOnNewCdmaSms(getHandler(), EVENT_NEW_SMS, null);
    }

    /**
     * Unregister for CDMA SMS.
     */
    @Override
    protected void onQuitting() {
        mPhone.mCi.unSetOnNewCdmaSms(getHandler());
        mCellBroadcastHandler.dispose();

        if (DBG) log("unregistered for 3GPP2 SMS");
        super.onQuitting();
    }

    /**
     * Wait for state machine to enter startup state. We can't send any messages until then.
     */
    public static CdmaInboundSmsHandler makeInboundSmsHandler(Context context,
            SmsStorageMonitor storageMonitor, Phone phone, CdmaSMSDispatcher smsDispatcher) {
        CdmaInboundSmsHandler handler = new CdmaInboundSmsHandler(context, storageMonitor,
                phone, smsDispatcher);
        handler.start();
        return handler;
    }

    /**
     * Return true if this handler is for 3GPP2 messages; false for 3GPP format.
     * @return true (3GPP2)
     */
    @Override
    protected boolean is3gpp2() {
        return true;
    }

    /**
     * Process Cell Broadcast, Voicemail Notification, and other 3GPP/3GPP2-specific messages.
     * @param smsb the SmsMessageBase object from the RIL
     * @return true if the message was handled here; false to continue processing
     */
    @Override
    protected int dispatchMessageRadioSpecific(SmsMessageBase smsb) {
        SmsMessage sms = (SmsMessage) smsb;
        boolean isBroadcastType = (SmsEnvelope.MESSAGE_TYPE_BROADCAST == sms.getMessageType());

        // Handle CMAS emergency broadcast messages.
        if (isBroadcastType) {
            log("Broadcast type message");
            String plmn =
                    TelephonyManager.from(mContext).getNetworkOperatorForPhone(mPhone.getPhoneId());
            SmsCbMessage cbMessage = sms.parseBroadcastSms(plmn);
            if (cbMessage != null) {
                mCellBroadcastHandler.dispatchSmsMessage(cbMessage);
            } else {
                loge("error trying to parse broadcast SMS");
            }
            return Intents.RESULT_SMS_HANDLED;
        }

        // Initialize fingerprint field, and see if we have a network duplicate SMS.
        mLastDispatchedSmsFingerprint = sms.getIncomingSmsFingerprint();
        if (mLastAcknowledgedSmsFingerprint != null &&
                Arrays.equals(mLastDispatchedSmsFingerprint, mLastAcknowledgedSmsFingerprint)) {
            return Intents.RESULT_SMS_HANDLED;
        }

        // Decode BD stream and set sms variables.
        sms.parseSms();
        int teleService = sms.getTeleService();

        switch (teleService) {
            case SmsEnvelope.TELESERVICE_VMN:
            case SmsEnvelope.TELESERVICE_MWI:
                // handle voicemail indication
                handleVoicemailTeleservice(sms);
                return Intents.RESULT_SMS_HANDLED;

            case SmsEnvelope.TELESERVICE_WMT:
            case SmsEnvelope.TELESERVICE_WEMT:
                if (sms.isStatusReportMessage()) {
                    mSmsDispatcher.sendStatusReportMessage(sms);
                    return Intents.RESULT_SMS_HANDLED;
                }
                break;

            case SmsEnvelope.TELESERVICE_SCPT:
                mServiceCategoryProgramHandler.dispatchSmsMessage(sms);
                return Intents.RESULT_SMS_HANDLED;

            case SmsEnvelope.TELESERVICE_WAP:
                // handled below, after storage check
                break;

            case SmsEnvelope.TELESERVICE_CT_WAP:
                // handled below, after TELESERVICE_WAP
                break;

            default:
                loge("unsupported teleservice 0x" + Integer.toHexString(teleService));
                return Intents.RESULT_SMS_UNSUPPORTED;
        }

        if (!mStorageMonitor.isStorageAvailable() &&
                sms.getMessageClass() != SmsConstants.MessageClass.CLASS_0) {
            // It's a storable message and there's no storage available.  Bail.
            // (See C.S0015-B v2.0 for a description of "Immediate Display"
            // messages, which we represent as CLASS_0.)
            return Intents.RESULT_SMS_OUT_OF_MEMORY;
        }

        if (SmsEnvelope.TELESERVICE_WAP == teleService) {
            return processCdmaWapPdu(sms.getUserData(), sms.mMessageRef,
                    sms.getOriginatingAddress(), sms.getDisplayOriginatingAddress(),
                    sms.getTimestampMillis());
        } else if (SmsEnvelope.TELESERVICE_CT_WAP == teleService) {
            /*  WDP header contains Message identifier
               and User data subparametrs extract these fields */
            if (!sms.processCdmaCTWdpHeader(sms)) {
                return Intents.RESULT_SMS_HANDLED;
            }
            return processCdmaWapPdu(sms.getUserData(), sms.mMessageRef,
                    sms.getOriginatingAddress(), sms.getDisplayOriginatingAddress(),
                    sms.getTimestampMillis());
        }

        return dispatchNormalMessage(smsb);
    }

    /**
     * Send an acknowledge message.
     * @param success indicates that last message was successfully received.
     * @param result result code indicating any error
     * @param response callback message sent when operation completes.
     */
    @Override
    protected void acknowledgeLastIncomingSms(boolean success, int result, Message response) {
        int causeCode = resultToCause(result);
        mPhone.mCi.acknowledgeLastIncomingCdmaSms(success, causeCode, response);

        if (causeCode == 0) {
            mLastAcknowledgedSmsFingerprint = mLastDispatchedSmsFingerprint;
        }
        mLastDispatchedSmsFingerprint = null;
    }

    /**
     * Convert Android result code to CDMA SMS failure cause.
     * @param rc the Android SMS intent result value
     * @return 0 for success, or a CDMA SMS failure cause value
     */
    private static int resultToCause(int rc) {
        switch (rc) {
        case Activity.RESULT_OK:
        case Intents.RESULT_SMS_HANDLED:
            // Cause code is ignored on success.
            return 0;
        case Intents.RESULT_SMS_OUT_OF_MEMORY:
            return CommandsInterface.CDMA_SMS_FAIL_CAUSE_RESOURCE_SHORTAGE;
        case Intents.RESULT_SMS_UNSUPPORTED:
            return CommandsInterface.CDMA_SMS_FAIL_CAUSE_INVALID_TELESERVICE_ID;
        case Intents.RESULT_SMS_GENERIC_ERROR:
        default:
            return CommandsInterface.CDMA_SMS_FAIL_CAUSE_OTHER_TERMINAL_PROBLEM;
        }
    }

    /**
     * Handle {@link SmsEnvelope#TELESERVICE_VMN} and {@link SmsEnvelope#TELESERVICE_MWI}.
     * @param sms the message to process
     */
    private void handleVoicemailTeleservice(SmsMessage sms) {
        int voicemailCount = sms.getNumOfVoicemails();
        if (DBG) log("Voicemail count=" + voicemailCount);

        // range check
        if (voicemailCount < 0) {
            voicemailCount = -1;
        } else if (voicemailCount > 99) {
            // C.S0015-B v2, 4.5.12
            // range: 0-99
            voicemailCount = 99;
        }
        // update voice mail count in phone
        mPhone.setVoiceMessageCount(voicemailCount);
        // update metrics
        addVoicemailSmsToMetrics();
    }

    /**
     * Processes inbound messages that are in the WAP-WDP PDU format. See
     * wap-259-wdp-20010614-a section 6.5 for details on the WAP-WDP PDU format.
     * WDP segments are gathered until a datagram completes and gets dispatched.
     *
     * @param pdu The WAP-WDP PDU segment
     * @return a result code from {@link android.provider.Telephony.Sms.Intents}, or
     *         {@link Activity#RESULT_OK} if the message has been broadcast
     *         to applications
     */
    private int processCdmaWapPdu(byte[] pdu, int referenceNumber, String address, String dispAddr,
            long timestamp) {
        int index = 0;

        int msgType = (0xFF & pdu[index++]);
        if (msgType != 0) {
            log("Received a WAP SMS which is not WDP. Discard.");
            return Intents.RESULT_SMS_HANDLED;
        }
        int totalSegments = (0xFF & pdu[index++]);   // >= 1
        int segment = (0xFF & pdu[index++]);         // >= 0

        if (segment >= totalSegments) {
            loge("WDP bad segment #" + segment + " expecting 0-" + (totalSegments - 1));
            return Intents.RESULT_SMS_HANDLED;
        }

        // Only the first segment contains sourcePort and destination Port
        int sourcePort = 0;
        int destinationPort = 0;
        if (segment == 0) {
            //process WDP segment
            sourcePort = (0xFF & pdu[index++]) << 8;
            sourcePort |= 0xFF & pdu[index++];
            destinationPort = (0xFF & pdu[index++]) << 8;
            destinationPort |= 0xFF & pdu[index++];
            // Some carriers incorrectly send duplicate port fields in omadm wap pushes.
            // If configured, check for that here
            if (mCheckForDuplicatePortsInOmadmWapPush) {
                if (checkDuplicatePortOmadmWapPush(pdu, index)) {
                    index = index + 4; // skip duplicate port fields
                }
            }
        }

        // Lookup all other related parts
        log("Received WAP PDU. Type = " + msgType + ", originator = " + address
                + ", src-port = " + sourcePort + ", dst-port = " + destinationPort
                + ", ID = " + referenceNumber + ", segment# = " + segment + '/' + totalSegments);

        // pass the user data portion of the PDU to the shared handler in SMSDispatcher
        byte[] userData = new byte[pdu.length - index];
        System.arraycopy(pdu, index, userData, 0, pdu.length - index);
        InboundSmsTracker tracker = TelephonyComponentFactory.getInstance()
                .inject(InboundSmsTracker.class.getName()).makeInboundSmsTracker(
                userData, timestamp, destinationPort, true, address, dispAddr, referenceNumber,
<<<<<<< HEAD
                segment, totalSegments, true, HexDump.toHexString(userData), false /* isClass0 */);
=======
                segment, totalSegments, true, HexDump.toHexString(userData), false /* isClass0 */,
                        mPhone.getSubId());
>>>>>>> 38680c42

        // de-duping is done only for text messages
        return addTrackerToRawTableAndSendMessage(tracker, false /* don't de-dup */);
    }

    /**
     * Optional check to see if the received WapPush is an OMADM notification with erroneous
     * extra port fields.
     * - Some carriers make this mistake.
     * ex: MSGTYPE-TotalSegments-CurrentSegment
     *       -SourcePortDestPort-SourcePortDestPort-OMADM PDU
     * @param origPdu The WAP-WDP PDU segment
     * @param index Current Index while parsing the PDU.
     * @return True if OrigPdu is OmaDM Push Message which has duplicate ports.
     *         False if OrigPdu is NOT OmaDM Push Message which has duplicate ports.
     */
    private static boolean checkDuplicatePortOmadmWapPush(byte[] origPdu, int index) {
        index += 4;
        byte[] omaPdu = new byte[origPdu.length - index];
        System.arraycopy(origPdu, index, omaPdu, 0, omaPdu.length);

        WspTypeDecoder pduDecoder = new WspTypeDecoder(omaPdu);
        int wspIndex = 2;

        // Process header length field
        if (!pduDecoder.decodeUintvarInteger(wspIndex)) {
            return false;
        }

        wspIndex += pduDecoder.getDecodedDataLength();  // advance to next field

        // Process content type field
        if (!pduDecoder.decodeContentType(wspIndex)) {
            return false;
        }

        String mimeType = pduDecoder.getValueString();
        return (WspTypeDecoder.CONTENT_TYPE_B_PUSH_SYNCML_NOTI.equals(mimeType));
    }

    /**
     * Add voicemail indication SMS 0 to metrics.
     */
    private void addVoicemailSmsToMetrics() {
        mMetrics.writeIncomingVoiceMailSms(mPhone.getPhoneId(),
                android.telephony.SmsMessage.FORMAT_3GPP2);
    }
}<|MERGE_RESOLUTION|>--- conflicted
+++ resolved
@@ -307,12 +307,8 @@
         InboundSmsTracker tracker = TelephonyComponentFactory.getInstance()
                 .inject(InboundSmsTracker.class.getName()).makeInboundSmsTracker(
                 userData, timestamp, destinationPort, true, address, dispAddr, referenceNumber,
-<<<<<<< HEAD
-                segment, totalSegments, true, HexDump.toHexString(userData), false /* isClass0 */);
-=======
                 segment, totalSegments, true, HexDump.toHexString(userData), false /* isClass0 */,
                         mPhone.getSubId());
->>>>>>> 38680c42
 
         // de-duping is done only for text messages
         return addTrackerToRawTableAndSendMessage(tracker, false /* don't de-dup */);
