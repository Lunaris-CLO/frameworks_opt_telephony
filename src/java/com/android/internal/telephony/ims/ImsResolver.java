--- conflicted
+++ resolved
@@ -381,14 +381,9 @@
     // ImsServiceController callbacks.
     private final Object mBoundServicesLock = new Object();
     private final int mNumSlots;
-<<<<<<< HEAD
-    // Package name of the default device service.
-    private String mDeviceService;
-=======
     private SparseArray<Map<Integer, String>> mCarrierServices;
     // Package name of the default device services, Maps ImsFeature -> packageName.
     private Map<Integer, String> mDeviceServices;
->>>>>>> 0dcf6924
     // Persistent Logging
     private final LocalLog mEventLog = new LocalLog(50);
 
@@ -1413,12 +1408,7 @@
         IndentingPrintWriter pw = new IndentingPrintWriter(printWriter, "  ");
         pw.println("ImsResolver:");
         pw.increaseIndent();
-<<<<<<< HEAD
-        pw.println("mDeviceService = " + mDeviceService);
-        pw.println("mCarrierServices: ");
-=======
         pw.println("Configurations:");
->>>>>>> 0dcf6924
         pw.increaseIndent();
         pw.println("Device:");
         pw.increaseIndent();
