/*
* Copyright (C) 2015 The Android Open Source Project
*
* Licensed under the Apache License, Version 2.0 (the "License");
* you may not use this file except in compliance with the License.
* You may obtain a copy of the License at
*
*      http://www.apache.org/licenses/LICENSE-2.0
*
* Unless required by applicable law or agreed to in writing, software
* distributed under the License is distributed on an "AS IS" BASIS,
* WITHOUT WARRANTIES OR CONDITIONS OF ANY KIND, either express or implied.
* See the License for the specific language governing permissions and
* limitations under the License.
*/

package com.android.internal.telephony;

import static android.net.NetworkCapabilities.TRANSPORT_CELLULAR;
import static android.telephony.PhoneStateListener.LISTEN_PHONE_CAPABILITY_CHANGE;
import static android.telephony.PhoneStateListener.LISTEN_PRECISE_CALL_STATE;
import static android.telephony.SubscriptionManager.DEFAULT_SUBSCRIPTION_ID;
import static android.telephony.SubscriptionManager.INVALID_PHONE_INDEX;
import static android.telephony.SubscriptionManager.INVALID_SUBSCRIPTION_ID;
import static android.telephony.TelephonyManager.SET_OPPORTUNISTIC_SUB_INACTIVE_SUBSCRIPTION;
import static android.telephony.TelephonyManager.SET_OPPORTUNISTIC_SUB_SUCCESS;
import static android.telephony.TelephonyManager.SET_OPPORTUNISTIC_SUB_VALIDATION_FAILED;

import android.annotation.UnsupportedAppUsage;
import android.content.BroadcastReceiver;
import android.content.Context;
import android.content.Intent;
import android.content.IntentFilter;
import android.net.ConnectivityManager;
import android.net.ConnectivityManager.NetworkCallback;
import android.net.MatchAllNetworkSpecifier;
import android.net.Network;
import android.net.NetworkCapabilities;
import android.net.NetworkFactory;
import android.net.NetworkRequest;
import android.net.NetworkSpecifier;
import android.net.StringNetworkSpecifier;
import android.os.AsyncResult;
import android.os.Handler;
import android.os.Looper;
import android.os.Message;
import android.os.Registrant;
import android.os.RegistrantList;
import android.os.RemoteException;
import android.os.ServiceManager;
import android.telephony.PhoneCapability;
import android.telephony.PhoneStateListener;
import android.telephony.PreciseCallState;
import android.telephony.Rlog;
import android.telephony.SubscriptionManager;
import android.telephony.TelephonyManager;
import android.util.LocalLog;

import com.android.internal.annotations.VisibleForTesting;
import com.android.internal.telephony.dataconnection.DcRequest;
import com.android.internal.telephony.metrics.TelephonyMetrics;
import com.android.internal.telephony.nano.TelephonyProto.TelephonyEvent;
import com.android.internal.telephony.nano.TelephonyProto.TelephonyEvent.DataSwitch;
import com.android.internal.telephony.nano.TelephonyProto.TelephonyEvent.OnDemandDataSwitch;
import com.android.internal.util.IndentingPrintWriter;

import java.io.FileDescriptor;
import java.io.PrintWriter;
import java.util.ArrayList;
import java.util.Calendar;
import java.util.Collections;
import java.util.List;

/**
 * Utility singleton to monitor subscription changes and incoming NetworkRequests
 * and determine which phone/phones are active.
 *
 * Manages the ALLOW_DATA calls to modems and notifies phones about changes to
 * the active phones.  Note we don't wait for data attach (which may not happen anyway).
 */
public class PhoneSwitcher extends Handler {
    protected final static String LOG_TAG = "PhoneSwitcher";
    protected final static boolean VDBG = false;
    private static final int DEFAULT_NETWORK_CHANGE_TIMEOUT_MS = 5000;
    private static final int MODEM_COMMAND_RETRY_PERIOD_MS     = 5000;

<<<<<<< HEAD
    protected final List<DcRequest> mPrioritizedDcRequests = new ArrayList<DcRequest>();
    protected final RegistrantList mActivePhoneRegistrants;
    protected final SubscriptionController mSubscriptionController;
    protected final int[] mPhoneSubscriptions;
    protected final CommandsInterface[] mCommandsInterfaces;
    protected final Context mContext;
    protected final PhoneState[] mPhoneStates;
=======
    // If there are no subscriptions in a device, then the phone to be used for emergency should
    // always be the "first" phone.
    private static final int DEFAULT_EMERGENCY_PHONE_ID = 0;

    private final List<DcRequest> mPrioritizedDcRequests = new ArrayList<DcRequest>();
    private final RegistrantList mActivePhoneRegistrants;
    private final SubscriptionController mSubscriptionController;
    private final int[] mPhoneSubscriptions;
    private final CommandsInterface[] mCommandsInterfaces;
    private final Context mContext;
    private final PhoneState[] mPhoneStates;
>>>>>>> e27a9bdd
    @UnsupportedAppUsage
    protected final int mNumPhones;
    @UnsupportedAppUsage
    private final Phone[] mPhones;
    private final LocalLog mLocalLog;
    @VisibleForTesting
    public final PhoneStateListener mPhoneStateListener;
    protected final CellularNetworkValidator mValidator;
    private final CellularNetworkValidator.ValidationCallback mValidationCallback =
            (validated, subId) -> Message.obtain(PhoneSwitcher.this,
                    EVENT_NETWORK_VALIDATION_DONE, subId, validated ? 1 : 0).sendToTarget();
    @UnsupportedAppUsage
    protected int mMaxActivePhones;
    private static PhoneSwitcher sPhoneSwitcher = null;

    // Which primary (non-opportunistic) subscription is set as data subscription among all primary
    // subscriptions. This value usually comes from user setting, and it's the subscription used for
    // Internet data if mOpptDataSubId is not set.
    protected int mPrimaryDataSubId = SubscriptionManager.INVALID_SUBSCRIPTION_ID;

    // mOpptDataSubId must be an active subscription. If it's set, it overrides mPrimaryDataSubId
    // to be used for Internet data.
    private int mOpptDataSubId = SubscriptionManager.DEFAULT_SUBSCRIPTION_ID;

    // The phone ID that has an active voice call. If set, and its mobile data setting is on,
    // it will become the mPreferredDataPhoneId.
    protected int mPhoneIdInVoiceCall = SubscriptionManager.INVALID_PHONE_INDEX;

    @VisibleForTesting
    // It decides:
    // 1. In modem layer, which modem is DDS (preferred to have data traffic on)
    // 2. In TelephonyNetworkFactory, which subscription will apply default network requests, which
    //    are requests without specifying a subId.
    // Corresponding phoneId after considering mOpptDataSubId, mPrimaryDataSubId and
    // mPhoneIdInVoiceCall above.
    protected int mPreferredDataPhoneId = SubscriptionManager.INVALID_PHONE_INDEX;

    // Subscription ID corresponds to mPreferredDataPhoneId.
    protected int mPreferredDataSubId = SubscriptionManager.INVALID_SUBSCRIPTION_ID;

    private ISetOpportunisticDataCallback mSetOpptSubCallback;

    protected static final int EVENT_PRIMARY_DATA_SUB_CHANGED       = 101;
    protected static final int EVENT_SUBSCRIPTION_CHANGED           = 102;
    private static final int EVENT_REQUEST_NETWORK                = 103;
    private static final int EVENT_RELEASE_NETWORK                = 104;
    private static final int EVENT_EMERGENCY_TOGGLE               = 105;
    private static final int EVENT_RADIO_CAPABILITY_CHANGED       = 106;
    private static final int EVENT_OPPT_DATA_SUB_CHANGED          = 107;
    protected static final int EVENT_RADIO_AVAILABLE                = 108;
    private static final int EVENT_PHONE_IN_CALL_CHANGED          = 109;
    private static final int EVENT_NETWORK_VALIDATION_DONE        = 110;
    private static final int EVENT_REMOVE_DEFAULT_NETWORK_CHANGE_CALLBACK = 111;
    private static final int EVENT_MODEM_COMMAND_DONE             = 112;
    private static final int EVENT_MODEM_COMMAND_RETRY            = 113;
    private static final int EVENT_DATA_ENABLED_CHANGED           = 114;
    protected final static int EVENT_VOICE_CALL_ENDED             = 115;
    protected static final int EVENT_UNSOL_MAX_DATA_ALLOWED_CHANGED = 116;
    protected static final int EVENT_OEM_HOOK_SERVICE_READY       = 117;

    // Depending on version of IRadioConfig, we need to send either RIL_REQUEST_ALLOW_DATA if it's
    // 1.0, or RIL_REQUEST_SET_PREFERRED_DATA if it's 1.1 or later. So internally mHalCommandToUse
    // will be either HAL_COMMAND_ALLOW_DATA or HAL_COMMAND_ALLOW_DATA or HAL_COMMAND_UNKNOWN.
    protected static final int HAL_COMMAND_UNKNOWN        = 0;
    protected static final int HAL_COMMAND_ALLOW_DATA     = 1;
    protected static final int HAL_COMMAND_PREFERRED_DATA = 2;
    protected int mHalCommandToUse = HAL_COMMAND_UNKNOWN;

    protected RadioConfig mRadioConfig;

    private final static int MAX_LOCAL_LOG_LINES = 30;

    // Default timeout value of network validation in millisecond.
    private final static int DEFAULT_VALIDATION_EXPIRATION_TIME = 2000;

    private Boolean mHasRegisteredDefaultNetworkChangeCallback = false;

    private ConnectivityManager mConnectivityManager;

    private final ConnectivityManager.NetworkCallback mDefaultNetworkCallback =
            new NetworkCallback() {
                @Override
                public void onAvailable(Network network) {
                    if (mConnectivityManager.getNetworkCapabilities(network)
                            .hasTransport(TRANSPORT_CELLULAR)) {
                        logDataSwitchEvent(
                                mOpptDataSubId,
                                TelephonyEvent.EventState.EVENT_STATE_END,
                                TelephonyEvent.DataSwitch.Reason.DATA_SWITCH_REASON_UNKNOWN);
                    }
                    removeDefaultNetworkChangeCallback();
                }
            };

    /**
     * Method to get singleton instance.
     */
    public static PhoneSwitcher getInstance() {
        return sPhoneSwitcher;
    }

    /**
     * Method to create singleton instance.
     */
    public static PhoneSwitcher make(int maxActivePhones, int numPhones, Context context,
            SubscriptionController subscriptionController, Looper looper, ITelephonyRegistry tr,
            CommandsInterface[] cis, Phone[] phones) {
        if (sPhoneSwitcher == null) {
            sPhoneSwitcher = new PhoneSwitcher(maxActivePhones, numPhones, context,
                    subscriptionController, looper, tr, cis, phones);
        }

        return sPhoneSwitcher;
    }

    /** This constructor is only used for testing purpose. */
    @VisibleForTesting
    public PhoneSwitcher(int numPhones, Looper looper) {
        super(looper);
        mMaxActivePhones = 0;
        mSubscriptionController = null;
        mCommandsInterfaces = null;
        mContext = null;
        mPhoneStates = null;
        mPhones = null;
        mLocalLog = null;
        mActivePhoneRegistrants = null;
        mNumPhones = numPhones;
        mPhoneSubscriptions = new int[numPhones];
        mRadioConfig = RadioConfig.getInstance(mContext);
        mPhoneStateListener = new PhoneStateListener(looper) {
            public void onPhoneCapabilityChanged(PhoneCapability capability) {
                onPhoneCapabilityChangedInternal(capability);
            }
        };
        mValidator = CellularNetworkValidator.getInstance();
    }

    @VisibleForTesting
    public PhoneSwitcher(int maxActivePhones, int numPhones, Context context,
            SubscriptionController subscriptionController, Looper looper, ITelephonyRegistry tr,
            CommandsInterface[] cis, Phone[] phones) {
        super(looper);
        mContext = context;
        mNumPhones = numPhones;
        mPhones = phones;
        mPhoneSubscriptions = new int[numPhones];
        mMaxActivePhones = maxActivePhones;
        mLocalLog = new LocalLog(MAX_LOCAL_LOG_LINES);

        mSubscriptionController = subscriptionController;
        mRadioConfig = RadioConfig.getInstance(mContext);

        mPhoneStateListener = new PhoneStateListener(looper) {
            @Override
            public void onPhoneCapabilityChanged(PhoneCapability capability) {
                onPhoneCapabilityChangedInternal(capability);
            }

            @Override
            public void onPreciseCallStateChanged(PreciseCallState callState) {
                int oldPhoneIdInVoiceCall = mPhoneIdInVoiceCall;
                // If there's no active call, the value will become INVALID_PHONE_INDEX
                // and internet data will be switched back to system selected or user selected
                // subscription.
                mPhoneIdInVoiceCall = SubscriptionManager.INVALID_PHONE_INDEX;
                for (Phone phone : mPhones) {
                    if (isCallActive(phone) || isCallActive(phone.getImsPhone())) {
                        mPhoneIdInVoiceCall = phone.getPhoneId();
                        break;
                    }
                }

                if (mPhoneIdInVoiceCall != oldPhoneIdInVoiceCall) {
                    log("mPhoneIdInVoiceCall changed from" + oldPhoneIdInVoiceCall
                            + " to " + mPhoneIdInVoiceCall);

                    // Switches and listens to the updated voice phone.
                    Phone dataPhone = findPhoneById(mPhoneIdInVoiceCall);
                    if (dataPhone != null && dataPhone.getDataEnabledSettings() != null) {
                        dataPhone.getDataEnabledSettings()
                                .registerForDataEnabledChanged(getInstance(),
                                        EVENT_DATA_ENABLED_CHANGED, null);
                    }

                    Phone oldDataPhone = findPhoneById(oldPhoneIdInVoiceCall);
                    if (oldDataPhone != null && oldDataPhone.getDataEnabledSettings() != null) {
                        oldDataPhone.getDataEnabledSettings()
                                .unregisterForDataEnabledChanged(getInstance());
                    }

                    Message msg = PhoneSwitcher.this.obtainMessage(EVENT_PHONE_IN_CALL_CHANGED);
                    msg.sendToTarget();
                }
            }
        };

        mValidator = CellularNetworkValidator.getInstance();

        TelephonyManager telephonyManager =
                (TelephonyManager) mContext.getSystemService(Context.TELEPHONY_SERVICE);
        telephonyManager.listen(mPhoneStateListener, LISTEN_PHONE_CAPABILITY_CHANGE
                | LISTEN_PRECISE_CALL_STATE);

        mActivePhoneRegistrants = new RegistrantList();
        mPhoneStates = new PhoneState[numPhones];
        for (int i = 0; i < numPhones; i++) {
            mPhoneStates[i] = new PhoneState();
            if (mPhones[i] != null) {
                mPhones[i].registerForEmergencyCallToggle(this, EVENT_EMERGENCY_TOGGLE, null);
            }
        }

        mCommandsInterfaces = cis;

        if (numPhones > 0) {
            mCommandsInterfaces[0].registerForAvailable(this, EVENT_RADIO_AVAILABLE, null);
        }

        try {
            tr.addOnSubscriptionsChangedListener(context.getOpPackageName(),
                    mSubscriptionsChangedListener);
        } catch (RemoteException e) {
        }

        mConnectivityManager =
            (ConnectivityManager) context.getSystemService(Context.CONNECTIVITY_SERVICE);

        mContext.registerReceiver(mDefaultDataChangedReceiver,
                new IntentFilter(TelephonyIntents.ACTION_DEFAULT_DATA_SUBSCRIPTION_CHANGED));

        NetworkCapabilities netCap = new NetworkCapabilities();
        netCap.addTransportType(TRANSPORT_CELLULAR);
        netCap.addCapability(NetworkCapabilities.NET_CAPABILITY_MMS);
        netCap.addCapability(NetworkCapabilities.NET_CAPABILITY_SUPL);
        netCap.addCapability(NetworkCapabilities.NET_CAPABILITY_DUN);
        netCap.addCapability(NetworkCapabilities.NET_CAPABILITY_FOTA);
        netCap.addCapability(NetworkCapabilities.NET_CAPABILITY_IMS);
        netCap.addCapability(NetworkCapabilities.NET_CAPABILITY_CBS);
        netCap.addCapability(NetworkCapabilities.NET_CAPABILITY_IA);
        netCap.addCapability(NetworkCapabilities.NET_CAPABILITY_RCS);
        netCap.addCapability(NetworkCapabilities.NET_CAPABILITY_XCAP);
        netCap.addCapability(NetworkCapabilities.NET_CAPABILITY_EIMS);
        netCap.addCapability(NetworkCapabilities.NET_CAPABILITY_NOT_RESTRICTED);
        netCap.addCapability(NetworkCapabilities.NET_CAPABILITY_INTERNET);
        netCap.addCapability(NetworkCapabilities.NET_CAPABILITY_MCX);
        netCap.setNetworkSpecifier(new MatchAllNetworkSpecifier());

        NetworkFactory networkFactory = new PhoneSwitcherNetworkRequestListener(looper, context,
                netCap, this);
        // we want to see all requests
        networkFactory.setScoreFilter(101);
        networkFactory.register();

        log("PhoneSwitcher started");
    }

    private final BroadcastReceiver mDefaultDataChangedReceiver = new BroadcastReceiver() {
        @Override
        public void onReceive(Context context, Intent intent) {
            Message msg = PhoneSwitcher.this.obtainMessage(EVENT_PRIMARY_DATA_SUB_CHANGED);
            msg.sendToTarget();
        }
    };

    private final IOnSubscriptionsChangedListener mSubscriptionsChangedListener =
            new IOnSubscriptionsChangedListener.Stub() {
        @Override
        public void onSubscriptionsChanged() {
            Message msg = PhoneSwitcher.this.obtainMessage(EVENT_SUBSCRIPTION_CHANGED);
            msg.sendToTarget();
        }
    };

    @Override
    public void handleMessage(Message msg) {
        switch (msg.what) {
            case EVENT_SUBSCRIPTION_CHANGED: {
                onEvaluate(REQUESTS_UNCHANGED, "subChanged");
                break;
            }
            case EVENT_PRIMARY_DATA_SUB_CHANGED: {
                if (onEvaluate(REQUESTS_UNCHANGED, "primary data subId changed")) {
                    logDataSwitchEvent(mOpptDataSubId,
                            TelephonyEvent.EventState.EVENT_STATE_START,
                            DataSwitch.Reason.DATA_SWITCH_REASON_MANUAL);
                    registerDefaultNetworkChangeCallback();
                }
                break;
            }
            case EVENT_REQUEST_NETWORK: {
                onRequestNetwork((NetworkRequest)msg.obj);
                break;
            }
            case EVENT_RELEASE_NETWORK: {
                onReleaseNetwork((NetworkRequest)msg.obj);
                break;
            }
            case EVENT_EMERGENCY_TOGGLE: {
                onEvaluate(REQUESTS_CHANGED, "emergencyToggle");
                break;
            }
            case EVENT_RADIO_CAPABILITY_CHANGED: {
                final int phoneId = msg.arg1;
                sendRilCommands(phoneId);
                break;
            }
            case EVENT_OPPT_DATA_SUB_CHANGED: {
                int subId = msg.arg1;
                boolean needValidation = (msg.arg2 == 1);
                ISetOpportunisticDataCallback callback =
                        (ISetOpportunisticDataCallback) msg.obj;
                if (SubscriptionManager.isUsableSubscriptionId(subId)) {
                    setOpportunisticDataSubscription(subId, needValidation, callback);
                } else {
                    unsetOpportunisticDataSubscription(callback);
                }
                break;
            }
            case EVENT_RADIO_AVAILABLE: {
                updateHalCommandToUse();
                onEvaluate(REQUESTS_UNCHANGED, "EVENT_RADIO_AVAILABLE");
                break;
            }
            // fall through
            case EVENT_DATA_ENABLED_CHANGED:
            case EVENT_PHONE_IN_CALL_CHANGED:
                if (onEvaluate(REQUESTS_UNCHANGED, "EVENT_PHONE_IN_CALL_CHANGED")) {
                    logDataSwitchEvent(mOpptDataSubId,
                            TelephonyEvent.EventState.EVENT_STATE_START,
                            DataSwitch.Reason.DATA_SWITCH_REASON_IN_CALL);
                    registerDefaultNetworkChangeCallback();
                }
                break;
            case EVENT_NETWORK_VALIDATION_DONE: {
                int subId = msg.arg1;
                boolean passed = (msg.arg2 == 1);
                onValidationDone(subId, passed);
                break;
            }
            case EVENT_REMOVE_DEFAULT_NETWORK_CHANGE_CALLBACK: {
                removeDefaultNetworkChangeCallback();
                break;
            }
            case EVENT_MODEM_COMMAND_DONE: {
                AsyncResult ar = (AsyncResult) msg.obj;
                if (ar != null && ar.exception != null) {
                    int phoneId = (int) ar.userObj;
                    log("Modem command failed. with exception " + ar.exception);
                    sendMessageDelayed(Message.obtain(this, EVENT_MODEM_COMMAND_RETRY,
                            phoneId), MODEM_COMMAND_RETRY_PERIOD_MS);
                }
                break;
            }
            case EVENT_MODEM_COMMAND_RETRY: {
                int phoneId = (int) msg.obj;
                log("Resend modem command on phone " + phoneId);
                sendRilCommands(phoneId);
            }
        }
    }

    protected boolean isEmergency() {
        for (Phone p : mPhones) {
            if (p == null) continue;
            if (p.isInEcm() || p.isInEmergencyCall()) return true;
            Phone imsPhone = p.getImsPhone();
            if (imsPhone != null && (imsPhone.isInEcm() || imsPhone.isInEmergencyCall())) {
                return true;
            }
        }
        return false;
    }

    private static class PhoneSwitcherNetworkRequestListener extends NetworkFactory {
        private final PhoneSwitcher mPhoneSwitcher;
        public PhoneSwitcherNetworkRequestListener (Looper l, Context c,
                NetworkCapabilities nc, PhoneSwitcher ps) {
            super(l, c, "PhoneSwitcherNetworkRequstListener", nc);
            mPhoneSwitcher = ps;
        }

        @Override
        protected void needNetworkFor(NetworkRequest networkRequest, int score) {
            if (VDBG) log("needNetworkFor " + networkRequest + ", " + score);
            Message msg = mPhoneSwitcher.obtainMessage(EVENT_REQUEST_NETWORK);
            msg.obj = networkRequest;
            msg.sendToTarget();
        }

        @Override
        protected void releaseNetworkFor(NetworkRequest networkRequest) {
            if (VDBG) log("releaseNetworkFor " + networkRequest);
            Message msg = mPhoneSwitcher.obtainMessage(EVENT_RELEASE_NETWORK);
            msg.obj = networkRequest;
            msg.sendToTarget();
        }
    }

    private void onRequestNetwork(NetworkRequest networkRequest) {
        final DcRequest dcRequest = new DcRequest(networkRequest, mContext);
        if (!mPrioritizedDcRequests.contains(dcRequest)) {
            collectRequestNetworkMetrics(networkRequest);
            mPrioritizedDcRequests.add(dcRequest);
            Collections.sort(mPrioritizedDcRequests);
            onEvaluate(REQUESTS_CHANGED, "netRequest");
        }
    }

    private void onReleaseNetwork(NetworkRequest networkRequest) {
        final DcRequest dcRequest = new DcRequest(networkRequest, mContext);

        if (mPrioritizedDcRequests.remove(dcRequest)) {
            onEvaluate(REQUESTS_CHANGED, "netReleased");
            collectReleaseNetworkMetrics(networkRequest);
        }
    }

    private void removeDefaultNetworkChangeCallback() {
        synchronized (mHasRegisteredDefaultNetworkChangeCallback) {
            if (mHasRegisteredDefaultNetworkChangeCallback) {
                mHasRegisteredDefaultNetworkChangeCallback = false;
                removeMessages(EVENT_REMOVE_DEFAULT_NETWORK_CHANGE_CALLBACK);
                mConnectivityManager.unregisterNetworkCallback(mDefaultNetworkCallback);
            }
        }
    }

    private void registerDefaultNetworkChangeCallback() {
        removeDefaultNetworkChangeCallback();

        synchronized (mHasRegisteredDefaultNetworkChangeCallback) {
            mHasRegisteredDefaultNetworkChangeCallback = true;
            mConnectivityManager.registerDefaultNetworkCallback(mDefaultNetworkCallback);
            sendMessageDelayed(
                    obtainMessage(EVENT_REMOVE_DEFAULT_NETWORK_CHANGE_CALLBACK),
                    DEFAULT_NETWORK_CHANGE_TIMEOUT_MS);
        }
    }

    private void collectRequestNetworkMetrics(NetworkRequest networkRequest) {
        // Request network for MMS will temporary disable the network on default data subscription,
        // this only happen on multi-sim device.
        if (mNumPhones > 1 && networkRequest.networkCapabilities.hasCapability(
                NetworkCapabilities.NET_CAPABILITY_MMS)) {
            OnDemandDataSwitch onDemandDataSwitch = new OnDemandDataSwitch();
            onDemandDataSwitch.apn = TelephonyEvent.ApnType.APN_TYPE_MMS;
            onDemandDataSwitch.state = TelephonyEvent.EventState.EVENT_STATE_START;
            TelephonyMetrics.getInstance().writeOnDemandDataSwitch(onDemandDataSwitch);
        }
    }

    private void collectReleaseNetworkMetrics(NetworkRequest networkRequest) {
        // Release network for MMS will recover the network on default data subscription, this only
        // happen on multi-sim device.
        if (mNumPhones > 1 && networkRequest.networkCapabilities.hasCapability(
                NetworkCapabilities.NET_CAPABILITY_MMS)) {
            OnDemandDataSwitch onDemandDataSwitch = new OnDemandDataSwitch();
            onDemandDataSwitch.apn = TelephonyEvent.ApnType.APN_TYPE_MMS;
            onDemandDataSwitch.state = TelephonyEvent.EventState.EVENT_STATE_END;
            TelephonyMetrics.getInstance().writeOnDemandDataSwitch(onDemandDataSwitch);
        }
    }

    private static final boolean REQUESTS_CHANGED   = true;
    protected static final boolean REQUESTS_UNCHANGED = false;
    /**
     * Re-evaluate things. Do nothing if nothing's changed.
     *
     * Otherwise, go through the requests in priority order adding their phone until we've added up
     * to the max allowed.  Then go through shutting down phones that aren't in the active phone
     * list. Finally, activate all phones in the active phone list.
     *
     * @return {@code True} if the default data subscription need to be changed.
     */
    protected boolean onEvaluate(boolean requestsChanged, String reason) {
        StringBuilder sb = new StringBuilder(reason);
        if (isEmergency()) {
            log("onEvalute aborted due to Emergency");
            return false;
        }

        // If we use HAL_COMMAND_PREFERRED_DATA,
        boolean diffDetected = mHalCommandToUse != HAL_COMMAND_PREFERRED_DATA && requestsChanged;

        // Check if user setting of default non-opportunistic data sub is changed.
        final int primaryDataSubId = mSubscriptionController.getDefaultDataSubId();
        if (primaryDataSubId != mPrimaryDataSubId) {
            sb.append(" mPrimaryDataSubId ").append(mPrimaryDataSubId).append("->")
                .append(primaryDataSubId);
            mPrimaryDataSubId = primaryDataSubId;
        }

        // Check to see if there is any active subscription on any phone
        boolean hasAnyActiveSubscription = false;

        // Check if phoneId to subId mapping is changed.
        for (int i = 0; i < mNumPhones; i++) {
            int sub = mSubscriptionController.getSubIdUsingPhoneId(i);

            if (SubscriptionManager.isValidSubscriptionId(sub)) hasAnyActiveSubscription = true;

            if (sub != mPhoneSubscriptions[i]) {
                sb.append(" phone[").append(i).append("] ").append(mPhoneSubscriptions[i]);
                sb.append("->").append(sub);
                mPhoneSubscriptions[i] = sub;
                diffDetected = true;
            }
        }

        if (!hasAnyActiveSubscription) {
            transitionToEmergencyPhone();
        } else {
            if (VDBG) log("Found an active subscription");
        }

        // Check if phoneId for preferred data is changed.
        int oldPreferredDataPhoneId = mPreferredDataPhoneId;

        // When there are no subscriptions, the preferred data phone ID is invalid, but we want
        // to keep a valid phoneId for Emergency, so skip logic that updates for preferred data
        // phone ID. Ideally there should be a single set of checks that evaluate the correct
        // phoneId on a service-by-service basis (EIMS being one), but for now... just bypass
        // this logic in the no-SIM case.
        if (hasAnyActiveSubscription) updatePreferredDataPhoneId();

        if (oldPreferredDataPhoneId != mPreferredDataPhoneId) {
            sb.append(" preferred phoneId ").append(oldPreferredDataPhoneId)
                    .append("->").append(mPreferredDataPhoneId);
            diffDetected = true;
        }

        if (diffDetected) {
            log("evaluating due to " + sb.toString());
            if (mHalCommandToUse == HAL_COMMAND_PREFERRED_DATA) {
                // With HAL_COMMAND_PREFERRED_DATA, all phones are assumed to allow PS attach.
                // So marking all phone as active, and the phone with mPreferredDataPhoneId
                // will send radioConfig command.
                for (int phoneId = 0; phoneId < mNumPhones; phoneId++) {
                    mPhoneStates[phoneId].active = true;
                }
                sendRilCommands(mPreferredDataPhoneId);
            } else {
                List<Integer> newActivePhones = new ArrayList<Integer>();

                /**
                 * If all phones can have PS attached, activate all.
                 * Otherwise, choose to activate phones according to requests. And
                 * if list is not full, add mPreferredDataPhoneId.
                 */
                if (mMaxActivePhones == mPhones.length) {
                    for (int i = 0; i < mMaxActivePhones; i++) {
                        newActivePhones.add(mPhones[i].getPhoneId());
                    }
                } else {
                    for (DcRequest dcRequest : mPrioritizedDcRequests) {
                        int phoneIdForRequest = phoneIdForRequest(dcRequest.networkRequest);
                        if (phoneIdForRequest == INVALID_PHONE_INDEX) continue;
                        if (newActivePhones.contains(phoneIdForRequest)) continue;
                        newActivePhones.add(phoneIdForRequest);
                        if (newActivePhones.size() >= mMaxActivePhones) break;
                    }

                    if (newActivePhones.size() < mMaxActivePhones
                            && newActivePhones.contains(mPreferredDataPhoneId)
                            && SubscriptionManager.isUsableSubIdValue(mPreferredDataPhoneId)) {
                        newActivePhones.add(mPreferredDataPhoneId);
                    }
                }

                if (VDBG) {
                    log("mPrimaryDataSubId = " + mPrimaryDataSubId);
                    log("mOpptDataSubId = " + mOpptDataSubId);
                    for (int i = 0; i < mNumPhones; i++) {
                        log(" phone[" + i + "] using sub[" + mPhoneSubscriptions[i] + "]");
                    }
                    log(" newActivePhones:");
                    for (Integer i : newActivePhones) log("  " + i);
                }

                for (int phoneId = 0; phoneId < mNumPhones; phoneId++) {
                    if (!newActivePhones.contains(phoneId)) {
                        deactivate(phoneId);
                    }
                }

                // only activate phones up to the limit
                for (int phoneId : newActivePhones) {
                    activate(phoneId);
                }
            }

            notifyPreferredDataSubIdChanged();

            // Notify all registrants.
            mActivePhoneRegistrants.notifyRegistrants();
        }
        return diffDetected;
    }

    protected static class PhoneState {
        public volatile boolean active = false;
        public long lastRequested = 0;
    }

    @UnsupportedAppUsage
    protected void activate(int phoneId) {
        switchPhone(phoneId, true);
    }

    @UnsupportedAppUsage
    protected void deactivate(int phoneId) {
        switchPhone(phoneId, false);
    }

    private void switchPhone(int phoneId, boolean active) {
        PhoneState state = mPhoneStates[phoneId];
        if (state.active == active) return;
        state.active = active;
        log((active ? "activate " : "deactivate ") + phoneId);
        state.lastRequested = System.currentTimeMillis();
        sendRilCommands(phoneId);
    }

    /**
     * Used when the modem may have been rebooted and we
     * want to resend setDataAllowed or setPreferredDataSubscriptionId
     */
    public void onRadioCapChanged(int phoneId) {
        validatePhoneId(phoneId);
        Message msg = obtainMessage(EVENT_RADIO_CAPABILITY_CHANGED);
        msg.arg1 = phoneId;
        msg.sendToTarget();
    }

    protected void sendRilCommands(int phoneId) {
        if (!SubscriptionManager.isValidPhoneId(phoneId) || phoneId >= mNumPhones) return;

        Message message = Message.obtain(this, EVENT_MODEM_COMMAND_DONE, phoneId);
        if (mHalCommandToUse == HAL_COMMAND_ALLOW_DATA || mHalCommandToUse == HAL_COMMAND_UNKNOWN) {
            // Skip ALLOW_DATA for single SIM device
            if (mNumPhones > 1) {
                mCommandsInterfaces[phoneId].setDataAllowed(isPhoneActive(phoneId), message);
            }
        } else if (phoneId == mPreferredDataPhoneId) {
            // Only setPreferredDataModem if the phoneId equals to current mPreferredDataPhoneId.
            mRadioConfig.setPreferredDataModem(mPreferredDataPhoneId, message);
        }
    }

    private void onPhoneCapabilityChangedInternal(PhoneCapability capability) {
        int newMaxActivePhones = TelephonyManager.getDefault()
                .getNumberOfModemsWithSimultaneousDataConnections();
        if (mMaxActivePhones != newMaxActivePhones) {
            mMaxActivePhones = newMaxActivePhones;
            log("Max active phones changed to " + mMaxActivePhones);
            onEvaluate(REQUESTS_UNCHANGED, "phoneCfgChanged");
        }
    }

    protected int phoneIdForRequest(NetworkRequest netRequest) {
        int subId = getSubIdFromNetworkRequest(netRequest);

        if (subId == DEFAULT_SUBSCRIPTION_ID) return mPreferredDataPhoneId;
        if (subId == INVALID_SUBSCRIPTION_ID) return INVALID_PHONE_INDEX;

        int preferredDataSubId = SubscriptionManager.isValidPhoneId(mPreferredDataPhoneId)
                ? mPhoneSubscriptions[mPreferredDataPhoneId] : INVALID_SUBSCRIPTION_ID;
        // Currently we assume multi-SIM devices will only support one Internet PDN connection. So
        // if Internet PDN is established on the non-preferred phone, it will interrupt
        // Internet connection on the preferred phone. So we only accept Internet request with
        // preferred data subscription or no specified subscription.
        if (netRequest.hasCapability(NetworkCapabilities.NET_CAPABILITY_INTERNET)
                && subId != preferredDataSubId && subId != mValidator.getSubIdInValidation()) {
            // Returning INVALID_PHONE_INDEX will result in netRequest not being handled.
            return INVALID_PHONE_INDEX;
        }

        // Try to find matching phone ID. If it doesn't exist, we'll end up returning INVALID.
        int phoneId = INVALID_PHONE_INDEX;
        for (int i = 0; i < mNumPhones; i++) {
            if (mPhoneSubscriptions[i] == subId) {
                phoneId = i;
                break;
            }
        }
        return phoneId;
    }

    protected int getSubIdFromNetworkRequest(NetworkRequest networkRequest) {
        NetworkSpecifier specifier = networkRequest.networkCapabilities.getNetworkSpecifier();
        if (specifier == null) {
            return DEFAULT_SUBSCRIPTION_ID;
        }

        int subId;

        if (specifier instanceof StringNetworkSpecifier) {
            try {
                subId = Integer.parseInt(((StringNetworkSpecifier) specifier).specifier);
            } catch (NumberFormatException e) {
                Rlog.e(LOG_TAG, "NumberFormatException on "
                        + ((StringNetworkSpecifier) specifier).specifier);
                return INVALID_SUBSCRIPTION_ID;
            }
        } else {
            return INVALID_SUBSCRIPTION_ID;
        }

        return subId;
    }

    private int getSubIdForDefaultNetworkRequests() {
        if (mSubscriptionController.isActiveSubId(mOpptDataSubId)) {
            return mOpptDataSubId;
        } else {
            return mPrimaryDataSubId;
        }
    }

    // This updates mPreferredDataPhoneId which decides which phone should handle default network
    // requests.
    protected void updatePreferredDataPhoneId() {
        Phone voicePhone = findPhoneById(mPhoneIdInVoiceCall);
        if (voicePhone != null && voicePhone.isUserDataEnabled()) {
            // If a phone is in call and user enabled its mobile data, we
            // should switch internet connection to it. Because the other modem
            // will lose data connection anyway.
            // TODO: validate network first.
            mPreferredDataPhoneId = mPhoneIdInVoiceCall;
        } else {
            int subId = getSubIdForDefaultNetworkRequests();
            int phoneId = SubscriptionManager.INVALID_PHONE_INDEX;

            if (SubscriptionManager.isUsableSubIdValue(subId)) {
                for (int i = 0; i < mNumPhones; i++) {
                    if (mPhoneSubscriptions[i] == subId) {
                        phoneId = i;
                        break;
                    }
                }
            }

            mPreferredDataPhoneId = phoneId;
        }

        mPreferredDataSubId = mSubscriptionController.getSubIdUsingPhoneId(mPreferredDataPhoneId);
    }

    private void transitionToEmergencyPhone() {
        if (mPreferredDataPhoneId != DEFAULT_EMERGENCY_PHONE_ID) {
            log("No active subscriptions: resetting preferred phone to 0 for emergency");
            mPreferredDataPhoneId = DEFAULT_EMERGENCY_PHONE_ID;
        }

        if (mPreferredDataSubId != INVALID_SUBSCRIPTION_ID) {
            mPreferredDataSubId = INVALID_SUBSCRIPTION_ID;
            notifyPreferredDataSubIdChanged();
        }
    }

    private Phone findPhoneById(final int phoneId) {
        if (phoneId < 0 || phoneId >= mNumPhones) {
            return null;
        }
        return mPhones[phoneId];
    }

    public boolean shouldApplyNetworkRequest(NetworkRequest networkRequest, int phoneId) {
        validatePhoneId(phoneId);

        // In any case, if phone state is inactive, don't apply the network request.
        if (!isPhoneActive(phoneId) || (
                mSubscriptionController.getSubIdUsingPhoneId(phoneId) == INVALID_SUBSCRIPTION_ID
                && !isEmergencyNetworkRequest(networkRequest))) {
            return false;
        }

        int phoneIdToHandle = phoneIdForRequest(networkRequest);

        return phoneId == phoneIdToHandle;
    }

    boolean isEmergencyNetworkRequest(NetworkRequest networkRequest) {
        return networkRequest.hasCapability(NetworkCapabilities.NET_CAPABILITY_EIMS);
    }

    @VisibleForTesting
    protected boolean isPhoneActive(int phoneId) {
        return mPhoneStates[phoneId].active;
    }

    /**
     * If preferred phone changes, or phone activation status changes, registrants
     * will be notified.
     */
    public void registerForActivePhoneSwitch(Handler h, int what, Object o) {
        Registrant r = new Registrant(h, what, o);
        mActivePhoneRegistrants.add(r);
        r.notifyRegistrant();
    }

    public void unregisterForActivePhoneSwitch(Handler h) {
        mActivePhoneRegistrants.remove(h);
    }

    @VisibleForTesting
    protected void validatePhoneId(int phoneId) {
        if (phoneId < 0 || phoneId >= mNumPhones) {
            throw new IllegalArgumentException("Invalid PhoneId");
        }
    }

    /**
     * Set opportunistic data subscription. It's an indication to switch Internet data to this
     * subscription. It has to be an active subscription, and PhoneSwitcher will try to validate
     * it first if needed.
     */
    private void setOpportunisticDataSubscription(int subId, boolean needValidation,
            ISetOpportunisticDataCallback callback) {
        if (!mSubscriptionController.isActiveSubId(subId)) {
            log("Can't switch data to inactive subId " + subId);
            sendSetOpptCallbackHelper(callback, SET_OPPORTUNISTIC_SUB_INACTIVE_SUBSCRIPTION);
            return;
        }

        if (mValidator.isValidating()
                && (!needValidation || subId != mValidator.getSubIdInValidation())) {
            mValidator.stopValidation();
        }

        if (subId == mOpptDataSubId) {
            sendSetOpptCallbackHelper(callback, SET_OPPORTUNISTIC_SUB_SUCCESS);
            return;
        }

        // If validation feature is not supported, set it directly. Otherwise,
        // start validation on the subscription first.
        if (CellularNetworkValidator.isValidationFeatureSupported() && needValidation) {
            logDataSwitchEvent(subId, TelephonyEvent.EventState.EVENT_STATE_START,
                    DataSwitch.Reason.DATA_SWITCH_REASON_CBRS);
            mSetOpptSubCallback = callback;
            mValidator.validate(subId, DEFAULT_VALIDATION_EXPIRATION_TIME,
                    false, mValidationCallback);
        } else {
            setOpportunisticSubscriptionInternal(subId);
            sendSetOpptCallbackHelper(callback, SET_OPPORTUNISTIC_SUB_SUCCESS);
        }
    }

    /**
     * Unset opportunistic data subscription. It's an indication to switch Internet data back
     * from opportunistic subscription to primary subscription.
     */
    private void unsetOpportunisticDataSubscription(ISetOpportunisticDataCallback callback) {
        if (mValidator.isValidating()) {
            mValidator.stopValidation();
        }

        // Set mOpptDataSubId back to DEFAULT_SUBSCRIPTION_ID. This will trigger
        // data switch to mPrimaryDataSubId.
        setOpportunisticSubscriptionInternal(SubscriptionManager.DEFAULT_SUBSCRIPTION_ID);
        sendSetOpptCallbackHelper(callback, SET_OPPORTUNISTIC_SUB_SUCCESS);
    }

    private void sendSetOpptCallbackHelper(ISetOpportunisticDataCallback callback, int result) {
        if (callback == null) return;
        try {
            callback.onComplete(result);
        } catch (RemoteException exception) {
            log("RemoteException " + exception);
        }
    }

    /**
     * Set opportunistic data subscription.
     */
    private void setOpportunisticSubscriptionInternal(int subId) {
        if (mOpptDataSubId != subId) {
            mOpptDataSubId = subId;
            if (onEvaluate(REQUESTS_UNCHANGED, "oppt data subId changed")) {
                logDataSwitchEvent(mOpptDataSubId,
                        TelephonyEvent.EventState.EVENT_STATE_START,
                        DataSwitch.Reason.DATA_SWITCH_REASON_CBRS);
                registerDefaultNetworkChangeCallback();
            }
        }
    }

    private void onValidationDone(int subId, boolean passed) {
        log("Network validation " + (passed ? "passed" : "failed")
                + " on subId " + subId);
        if (passed) setOpportunisticSubscriptionInternal(subId);

        // Trigger callback if needed
        sendSetOpptCallbackHelper(mSetOpptSubCallback, passed ? SET_OPPORTUNISTIC_SUB_SUCCESS
                : SET_OPPORTUNISTIC_SUB_VALIDATION_FAILED);
        mSetOpptSubCallback = null;
    }

    /**
     * Notify PhoneSwitcher to try to switch data to an opportunistic subscription.
     */
    public void trySetOpportunisticDataSubscription(int subId, boolean needValidation,
            ISetOpportunisticDataCallback callback) {
        log("Try set opportunistic data subscription to subId " + subId
                + (needValidation ? " with " : " without ") + "validation");
        PhoneSwitcher.this.obtainMessage(EVENT_OPPT_DATA_SUB_CHANGED,
                subId, needValidation ? 1 : 0, callback).sendToTarget();
    }

    protected boolean isCallActive(Phone phone) {
        if (phone == null) {
            return false;
        }

        return (phone.getForegroundCall().getState() == Call.State.ACTIVE
                || phone.getForegroundCall().getState() == Call.State.ALERTING);
    }

    private void updateHalCommandToUse() {
        mHalCommandToUse = mRadioConfig.isSetPreferredDataCommandSupported()
                ? HAL_COMMAND_PREFERRED_DATA : HAL_COMMAND_ALLOW_DATA;
    }

    public int getOpportunisticDataSubscriptionId() {
        return mOpptDataSubId;
    }

    public int getPreferredDataPhoneId() {
        return mPreferredDataPhoneId;
    }

    @UnsupportedAppUsage
    protected void log(String l) {
        Rlog.d(LOG_TAG, l);
        mLocalLog.log(l);
    }

    private void logDataSwitchEvent(int subId, int state, int reason) {
        subId = subId == DEFAULT_SUBSCRIPTION_ID ? mPrimaryDataSubId : subId;
        DataSwitch dataSwitch = new DataSwitch();
        dataSwitch.state = state;
        dataSwitch.reason = reason;
        TelephonyMetrics.getInstance().writeDataSwitch(subId, dataSwitch);
    }

    /**
     * See {@link PhoneStateListener#LISTEN_ACTIVE_DATA_SUBSCRIPTION_ID_CHANGE}.
     */
    protected void notifyPreferredDataSubIdChanged() {
        ITelephonyRegistry tr = ITelephonyRegistry.Stub.asInterface(ServiceManager.getService(
                "telephony.registry"));
        try {
            log("notifyPreferredDataSubIdChanged to " + mPreferredDataSubId);
            tr.notifyActiveDataSubIdChanged(mPreferredDataSubId);
        } catch (RemoteException ex) {
            // Should never happen because its always available.
        }
    }

    public void dump(FileDescriptor fd, PrintWriter writer, String[] args) {
        final IndentingPrintWriter pw = new IndentingPrintWriter(writer, "  ");
        pw.println("PhoneSwitcher:");
        Calendar c = Calendar.getInstance();
        for (int i = 0; i < mNumPhones; i++) {
            PhoneState ps = mPhoneStates[i];
            c.setTimeInMillis(ps.lastRequested);
            pw.println("PhoneId(" + i + ") active=" + ps.active + ", lastRequest=" +
                    (ps.lastRequested == 0 ? "never" :
                     String.format("%tm-%td %tH:%tM:%tS.%tL", c, c, c, c, c, c)));
        }
        pw.increaseIndent();
        mLocalLog.dump(fd, pw, args);
        pw.decreaseIndent();
    }
}<|MERGE_RESOLUTION|>--- conflicted
+++ resolved
@@ -84,7 +84,10 @@
     private static final int DEFAULT_NETWORK_CHANGE_TIMEOUT_MS = 5000;
     private static final int MODEM_COMMAND_RETRY_PERIOD_MS     = 5000;
 
-<<<<<<< HEAD
+    // If there are no subscriptions in a device, then the phone to be used for emergency should
+    // always be the "first" phone.
+    private static final int DEFAULT_EMERGENCY_PHONE_ID = 0;
+
     protected final List<DcRequest> mPrioritizedDcRequests = new ArrayList<DcRequest>();
     protected final RegistrantList mActivePhoneRegistrants;
     protected final SubscriptionController mSubscriptionController;
@@ -92,19 +95,6 @@
     protected final CommandsInterface[] mCommandsInterfaces;
     protected final Context mContext;
     protected final PhoneState[] mPhoneStates;
-=======
-    // If there are no subscriptions in a device, then the phone to be used for emergency should
-    // always be the "first" phone.
-    private static final int DEFAULT_EMERGENCY_PHONE_ID = 0;
-
-    private final List<DcRequest> mPrioritizedDcRequests = new ArrayList<DcRequest>();
-    private final RegistrantList mActivePhoneRegistrants;
-    private final SubscriptionController mSubscriptionController;
-    private final int[] mPhoneSubscriptions;
-    private final CommandsInterface[] mCommandsInterfaces;
-    private final Context mContext;
-    private final PhoneState[] mPhoneStates;
->>>>>>> e27a9bdd
     @UnsupportedAppUsage
     protected final int mNumPhones;
     @UnsupportedAppUsage
