--- conflicted
+++ resolved
@@ -621,22 +621,6 @@
         }
     }
 
-<<<<<<< HEAD
-    protected boolean isEmergency() {
-        if (isInEmergencyCallbackMode()) return true;
-        for (Phone p : mPhones) {
-            if (p == null) continue;
-            if (p.isInEmergencyCall()) return true;
-            Phone imsPhone = p.getImsPhone();
-            if (imsPhone != null && imsPhone.isInEmergencyCall()) {
-                return true;
-            }
-        }
-        return false;
-    }
-
-=======
->>>>>>> d3b8f283
     private boolean isInEmergencyCallbackMode() {
         for (Phone p : mPhones) {
             if (p == null) continue;
@@ -968,14 +952,9 @@
         }
     }
 
-<<<<<<< HEAD
     protected int phoneIdForRequest(NetworkRequest netRequest) {
-        int subId = getSubIdFromNetworkRequest(netRequest);
-=======
-    private int phoneIdForRequest(NetworkRequest netRequest) {
         int subId = getSubIdFromNetworkSpecifier(netRequest.networkCapabilities
                 .getNetworkSpecifier());
->>>>>>> d3b8f283
 
         if (subId == DEFAULT_SUBSCRIPTION_ID) return mPreferredDataPhoneId;
         if (subId == INVALID_SUBSCRIPTION_ID) return INVALID_PHONE_INDEX;
@@ -1007,12 +986,7 @@
         return phoneId;
     }
 
-<<<<<<< HEAD
-    protected int getSubIdFromNetworkRequest(NetworkRequest networkRequest) {
-        NetworkSpecifier specifier = networkRequest.networkCapabilities.getNetworkSpecifier();
-=======
-    private int getSubIdFromNetworkSpecifier(NetworkSpecifier specifier) {
->>>>>>> d3b8f283
+    protected int getSubIdFromNetworkSpecifier(NetworkSpecifier specifier) {
         if (specifier == null) {
             return DEFAULT_SUBSCRIPTION_ID;
         }
@@ -1272,11 +1246,7 @@
                 subId, needValidation ? 1 : 0, callback).sendToTarget();
     }
 
-<<<<<<< HEAD
-    protected boolean isCallActive(Phone phone) {
-=======
-    private boolean isPhoneInVoiceCall(Phone phone) {
->>>>>>> d3b8f283
+    protected boolean isPhoneInVoiceCall(Phone phone) {
         if (phone == null) {
             return false;
         }
