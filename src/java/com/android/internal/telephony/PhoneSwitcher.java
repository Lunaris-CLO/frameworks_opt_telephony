--- conflicted
+++ resolved
@@ -513,11 +513,7 @@
         }
     }
 
-<<<<<<< HEAD
     protected int phoneIdForRequest(NetworkRequest netRequest) {
-        NetworkSpecifier specifier = netRequest.networkCapabilities.getNetworkSpecifier();
-=======
-    private int phoneIdForRequest(NetworkRequest netRequest) {
         int subId = getSubIdFromNetworkRequest(netRequest);
 
         if (subId == DEFAULT_SUBSCRIPTION_ID) return mPreferredDataPhoneId;
@@ -548,7 +544,6 @@
 
     private int getSubIdFromNetworkRequest(NetworkRequest networkRequest) {
         NetworkSpecifier specifier = networkRequest.networkCapabilities.getNetworkSpecifier();
->>>>>>> 5a996743
         if (specifier == null) {
             return DEFAULT_SUBSCRIPTION_ID;
         }
