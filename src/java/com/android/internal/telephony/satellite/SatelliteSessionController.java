--- conflicted
+++ resolved
@@ -93,10 +93,7 @@
     private final long mSatelliteStayAtListeningFromReceivingMillis;
     private final ConcurrentHashMap<IBinder, ISatelliteStateCallback> mListeners;
     @SatelliteManager.SatelliteModemState private int mCurrentState;
-<<<<<<< HEAD
-=======
     final boolean mIsSatelliteSupported;
->>>>>>> dab3190c
 
     /**
      * @return The singleton instance of SatelliteSessionController.
@@ -160,10 +157,7 @@
         mListeners = new ConcurrentHashMap<>();
         mIsSendingTriggeredDuringTransferringState = new AtomicBoolean(false);
         mCurrentState = SatelliteManager.SATELLITE_MODEM_STATE_UNKNOWN;
-<<<<<<< HEAD
-=======
         mIsSatelliteSupported = isSatelliteSupported;
->>>>>>> dab3190c
 
         addState(mUnavailableState);
         addState(mPowerOffState);
