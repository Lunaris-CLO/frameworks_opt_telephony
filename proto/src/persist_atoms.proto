--- conflicted
+++ resolved
@@ -276,10 +276,7 @@
     optional int32 last_known_rat = 33;
     optional int32 fold_state = 34;
     optional int64 rat_switch_count_after_connected = 35;
-<<<<<<< HEAD
-=======
     optional bool handover_in_progress = 36;
->>>>>>> 9431a8b5
 
     // Internal use only
     optional int64 setup_begin_millis = 10001;
